--- conflicted
+++ resolved
@@ -219,13 +219,7 @@
     auto* analyzers =
         arangodb::application_features::ApplicationServer::lookupFeature<arangodb::iresearch::IResearchAnalyzerFeature>();
     arangodb::iresearch::IResearchAnalyzerFeature::EmplaceResult result;
-<<<<<<< HEAD
-    TRI_vocbase_t* vocbase;
-
-    dbFeature->createDatabase(1, "testVocbase", arangodb::velocypack::Slice::emptyObjectSlice(), vocbase);  // required for IResearchAnalyzerFeature::emplace(...)
-=======
-    dbFeature->createDatabase(1, "testVocbase", _vocbase);  // required for IResearchAnalyzerFeature::emplace(...)
->>>>>>> 8d1b74fc
+    dbFeature->createDatabase(1, "testVocbase", arangodb::velocypack::Slice::emptyObjectSlice(), _vocbase);  // required for IResearchAnalyzerFeature::emplace(...)
     analyzers->emplace(result, "testVocbase::test_analyzer", "TestAnalyzer",
                        VPackParser::fromJson("\"abc\"")->slice());  // cache analyzer
     analyzers->emplace(result, "testVocbase::test_csv_analyzer",
@@ -262,29 +256,29 @@
     arangodb::EngineSelectorFeature::ENGINE = nullptr;
   }
 
-  void addLinkToCollection(std::shared_ptr<arangodb::iresearch::IResearchView>& view) {
-    auto updateJson = VPackParser::fromJson(
-        "{ \"links\" : {"
-        "\"collection_1\" : { \"includeAllFields\" : true }"
-        "}}");
-    EXPECT_TRUE((view->properties(updateJson->slice(), true).ok()));
-
-    arangodb::velocypack::Builder builder;
-
-    builder.openObject();
-    view->properties(builder, arangodb::LogicalDataSource::makeFlags(
-                                  arangodb::LogicalDataSource::Serialize::Detailed));
-    builder.close();
-
-    auto slice = builder.slice();
-    EXPECT_TRUE(slice.isObject());
-    EXPECT_TRUE(slice.get("name").copyString() == "testView");
-    EXPECT_TRUE(slice.get("type").copyString() ==
-                arangodb::iresearch::DATA_SOURCE_TYPE.name());
-    EXPECT_TRUE(slice.get("deleted").isNone());  // no system properties
-    auto tmpSlice = slice.get("links");
-    EXPECT_TRUE((true == tmpSlice.isObject() && 1 == tmpSlice.length()));
-  }
+void addLinkToCollection(std::shared_ptr<arangodb::iresearch::IResearchView>& view) {
+  auto updateJson = VPackParser::fromJson(
+    "{ \"links\" : {"
+    "\"collection_1\" : { \"includeAllFields\" : true }"
+    "}}");
+  EXPECT_TRUE((view->properties(updateJson->slice(), true).ok()));
+
+  arangodb::velocypack::Builder builder;
+
+  builder.openObject();
+  view->properties(builder, arangodb::LogicalDataSource::makeFlags(
+    arangodb::LogicalDataSource::Serialize::Detailed));
+  builder.close();
+
+  auto slice = builder.slice();
+  EXPECT_TRUE(slice.isObject());
+  EXPECT_TRUE(slice.get("name").copyString() == "testView");
+  EXPECT_TRUE(slice.get("type").copyString() ==
+              arangodb::iresearch::DATA_SOURCE_TYPE.name());
+  EXPECT_TRUE(slice.get("deleted").isNone());  // no system properties
+  auto tmpSlice = slice.get("links");
+  EXPECT_TRUE((true == tmpSlice.isObject() && 1 == tmpSlice.length()));
+}
 
   TRI_vocbase_t& vocbase() {
     TRI_ASSERT(_vocbase != nullptr);
@@ -292,74 +286,59 @@
   }
 
   void SetUp() override {
-    auto createJson = VPackParser::fromJson(
-        "{ \
+  auto createJson = VPackParser::fromJson(
+      "{ \
     \"name\": \"testView\", \
     \"type\": \"arangosearch\" \
   }");
 
-<<<<<<< HEAD
-  TRI_vocbase_t vocbase(TRI_vocbase_type_e::TRI_VOCBASE_TYPE_NORMAL, 1,
-                        testDatabaseArgs);
   std::shared_ptr<arangodb::LogicalCollection> logicalCollection1;
   std::shared_ptr<arangodb::LogicalCollection> logicalCollection2;
 
   // add collection_1
   {
-    auto collectionJson = VPackParser::fromJson(
-        "{ \"name\": \"collection_1\" }");
-    logicalCollection1 = vocbase.createCollection(collectionJson->slice());
-    ASSERT_TRUE((nullptr != logicalCollection1));
-  }
-=======
-    std::shared_ptr<arangodb::LogicalCollection> logicalCollection1;
-    std::shared_ptr<arangodb::LogicalCollection> logicalCollection2;
->>>>>>> 8d1b74fc
-
-    // add collection_1
-    {
       auto collectionJson =
           VPackParser::fromJson("{ \"name\": \"collection_1\" }");
       logicalCollection1 = vocbase().createCollection(collectionJson->slice());
-      ASSERT_TRUE((nullptr != logicalCollection1));
-    }
-
-    // add view
-    auto view = std::dynamic_pointer_cast<arangodb::iresearch::IResearchView>(
+    ASSERT_TRUE((nullptr != logicalCollection1));
+  }
+
+  // add view
+  auto view = std::dynamic_pointer_cast<arangodb::iresearch::IResearchView>(
         vocbase().createView(createJson->slice()));
-    ASSERT_TRUE((false == !view));
-
-    // add link to collection
-    addLinkToCollection(view);
-
-    // populate view with the data
-    {
-      arangodb::OperationOptions opt;
+  ASSERT_TRUE((false == !view));
+
+  // add link to collection
+  addLinkToCollection(view);
+
+  // populate view with the data
+  {
+    arangodb::OperationOptions opt;
       static std::vector<std::string> const EMPTY;
       arangodb::transaction::Methods trx(
           arangodb::transaction::StandaloneContext::Create(vocbase()), EMPTY,
           EMPTY, EMPTY, arangodb::transaction::Options());
-      EXPECT_TRUE((trx.begin().ok()));
-
-      // insert into collection
+    EXPECT_TRUE((trx.begin().ok()));
+
+    // insert into collection
       auto builder =
           VPackParser::fromJson("[{ \"values\" : [ \"A\", \"C\", \"B\" ] }]");
 
-      auto root = builder->slice();
-      ASSERT_TRUE(root.isArray());
-
-      for (auto doc : arangodb::velocypack::ArrayIterator(root)) {
-        insertedDocs.emplace_back();
-        auto const res =
-            logicalCollection1->insert(&trx, doc, insertedDocs.back(), opt, false);
-        EXPECT_TRUE(res.ok());
-      }
-
-      EXPECT_TRUE((trx.commit().ok()));
-      EXPECT_TRUE((arangodb::iresearch::IResearchLinkHelper::find(*logicalCollection1, *view)
-                       ->commit()
-                       .ok()));
-    }
+    auto root = builder->slice();
+    ASSERT_TRUE(root.isArray());
+
+    for (auto doc : arangodb::velocypack::ArrayIterator(root)) {
+      insertedDocs.emplace_back();
+      auto const res =
+          logicalCollection1->insert(&trx, doc, insertedDocs.back(), opt, false);
+      EXPECT_TRUE(res.ok());
+    }
+
+    EXPECT_TRUE((trx.commit().ok()));
+    EXPECT_TRUE((arangodb::iresearch::IResearchLinkHelper::find(*logicalCollection1, *view)
+                     ->commit()
+                     .ok()));
+  }
   }
 };  // IResearchQuerySetup
 
@@ -370,8451 +349,8451 @@
 // -----------------------------------------------------------------------------
 
 // dedicated to https://github.com/arangodb/arangodb/issues/8294
-// a IN [ x ] && a == y, x < y
+  // a IN [ x ] && a == y, x < y
 TEST_F(IResearchQueryOptimizationTest, test_1) {
-  std::string const query =
-      "FOR d IN testView SEARCH d.values IN [ '@', 'A' ] AND d.values == 'C' "
-      "RETURN d";
-
-  EXPECT_TRUE(arangodb::tests::assertRules(vocbase(), query,
-                                           {arangodb::aql::OptimizerRule::handleArangoSearchViewsRule}));
-
-  EXPECT_TRUE(!findEmptyNodes(vocbase(), query));
-
-  // check structure
-  {
-    irs::Or expected;
-    auto& root = expected.add<irs::And>();
-    {
-      auto& sub = root.add<irs::Or>();
-      sub.add<irs::by_term>().field(mangleStringIdentity("values")).term("C");
-      sub.add<irs::by_term>().field(mangleStringIdentity("values")).term("A");
-    }
-    root.add<irs::by_term>().field(mangleStringIdentity("values")).term("C");
-  }
-
-  std::vector<arangodb::velocypack::Slice> expectedDocs{
-      arangodb::velocypack::Slice(insertedDocs[0].vpack()),
-  };
-
-  auto queryResult = arangodb::tests::executeQuery(vocbase(), query);
-  ASSERT_TRUE(queryResult.result.ok());
-
-  auto result = queryResult.data->slice();
-  EXPECT_TRUE(result.isArray());
-
-  arangodb::velocypack::ArrayIterator resultIt(result);
-  ASSERT_TRUE(expectedDocs.size() == resultIt.size());
-
-  // Check documents
-  auto expectedDoc = expectedDocs.begin();
-  for (; resultIt.valid(); resultIt.next(), ++expectedDoc) {
-    auto const actualDoc = resultIt.value();
-    auto const resolved = actualDoc.resolveExternals();
-
-    EXPECT_TRUE((0 == arangodb::basics::VelocyPackHelper::compare(
-                          arangodb::velocypack::Slice(*expectedDoc), resolved, true)));
-  }
-  EXPECT_TRUE(expectedDoc == expectedDocs.end());
-}
-
-// a IN [ x ] && a == y, x == y
+    std::string const query =
+        "FOR d IN testView SEARCH d.values IN [ '@', 'A' ] AND d.values == 'C' "
+        "RETURN d";
+
+  EXPECT_TRUE(arangodb::tests::assertRules(vocbase(), query,
+                                           {arangodb::aql::OptimizerRule::handleArangoSearchViewsRule}));
+
+  EXPECT_TRUE(!findEmptyNodes(vocbase(), query));
+
+    // check structure
+    {
+      irs::Or expected;
+      auto& root = expected.add<irs::And>();
+      {
+        auto& sub = root.add<irs::Or>();
+        sub.add<irs::by_term>().field(mangleStringIdentity("values")).term("C");
+        sub.add<irs::by_term>().field(mangleStringIdentity("values")).term("A");
+      }
+      root.add<irs::by_term>().field(mangleStringIdentity("values")).term("C");
+    }
+
+    std::vector<arangodb::velocypack::Slice> expectedDocs{
+        arangodb::velocypack::Slice(insertedDocs[0].vpack()),
+    };
+
+  auto queryResult = arangodb::tests::executeQuery(vocbase(), query);
+    ASSERT_TRUE(queryResult.result.ok());
+
+    auto result = queryResult.data->slice();
+    EXPECT_TRUE(result.isArray());
+
+    arangodb::velocypack::ArrayIterator resultIt(result);
+    ASSERT_TRUE(expectedDocs.size() == resultIt.size());
+
+    // Check documents
+    auto expectedDoc = expectedDocs.begin();
+    for (; resultIt.valid(); resultIt.next(), ++expectedDoc) {
+      auto const actualDoc = resultIt.value();
+      auto const resolved = actualDoc.resolveExternals();
+
+      EXPECT_TRUE((0 == arangodb::basics::VelocyPackHelper::compare(
+                            arangodb::velocypack::Slice(*expectedDoc), resolved, true)));
+    }
+    EXPECT_TRUE(expectedDoc == expectedDocs.end());
+  }
+
+  // a IN [ x ] && a == y, x == y
 TEST_F(IResearchQueryOptimizationTest, test_2) {
-  std::string const query =
-      "FOR d IN testView SEARCH d.values IN [ 'C', 'B', 'A' ] AND d.values "
-      "== 'A' RETURN d";
-
-  EXPECT_TRUE(arangodb::tests::assertRules(vocbase(), query,
-                                           {arangodb::aql::OptimizerRule::handleArangoSearchViewsRule}));
-
-  EXPECT_TRUE(!findEmptyNodes(vocbase(), query));
-
-  // FIXME
-  // check structure
-  {
-    irs::Or expected;
-    auto& root = expected.add<irs::And>();
-    {
-      auto& sub = root.add<irs::Or>();
-      sub.add<irs::by_term>().field(mangleStringIdentity("values")).term("C");
-      sub.add<irs::by_term>().field(mangleStringIdentity("values")).term("B");
-      sub.add<irs::by_term>().field(mangleStringIdentity("values")).term("A");
-    }
-    root.add<irs::by_term>().field(mangleStringIdentity("values")).term("A");
-  }
-  //{
-  //  irs::Or expected;
-  //  auto& root = expected.add<irs::And>();
-  //  {
-  //    auto& sub = root.add<irs::Or>();
-  //    sub.add<irs::by_term>().field(mangleStringIdentity("values")).term("C");
-  //    sub.add<irs::by_term>().field(mangleStringIdentity("values")).term("B");
-  //  }
-  //  root.add<irs::by_term>().field(mangleStringIdentity("values")).term("A");
-  //}
-
-  std::vector<arangodb::velocypack::Slice> expectedDocs{
-      arangodb::velocypack::Slice(insertedDocs[0].vpack()),
-  };
-
-  auto queryResult = arangodb::tests::executeQuery(vocbase(), query);
-  ASSERT_TRUE(queryResult.result.ok());
-
-  auto result = queryResult.data->slice();
-  EXPECT_TRUE(result.isArray());
-
-  arangodb::velocypack::ArrayIterator resultIt(result);
-  ASSERT_TRUE(expectedDocs.size() == resultIt.size());
-
-  // Check documents
-  auto expectedDoc = expectedDocs.begin();
-  for (; resultIt.valid(); resultIt.next(), ++expectedDoc) {
-    auto const actualDoc = resultIt.value();
-    auto const resolved = actualDoc.resolveExternals();
-
-    EXPECT_TRUE((0 == arangodb::basics::VelocyPackHelper::compare(
-                          arangodb::velocypack::Slice(*expectedDoc), resolved, true)));
-  }
-  EXPECT_TRUE(expectedDoc == expectedDocs.end());
-}
-
-// a IN [ x ] && a == y, x > y
+    std::string const query =
+        "FOR d IN testView SEARCH d.values IN [ 'C', 'B', 'A' ] AND d.values "
+        "== 'A' RETURN d";
+
+  EXPECT_TRUE(arangodb::tests::assertRules(vocbase(), query,
+                                           {arangodb::aql::OptimizerRule::handleArangoSearchViewsRule}));
+
+  EXPECT_TRUE(!findEmptyNodes(vocbase(), query));
+
+    // FIXME
+    // check structure
+    {
+      irs::Or expected;
+      auto& root = expected.add<irs::And>();
+      {
+        auto& sub = root.add<irs::Or>();
+        sub.add<irs::by_term>().field(mangleStringIdentity("values")).term("C");
+        sub.add<irs::by_term>().field(mangleStringIdentity("values")).term("B");
+        sub.add<irs::by_term>().field(mangleStringIdentity("values")).term("A");
+      }
+      root.add<irs::by_term>().field(mangleStringIdentity("values")).term("A");
+    }
+    //{
+    //  irs::Or expected;
+    //  auto& root = expected.add<irs::And>();
+    //  {
+    //    auto& sub = root.add<irs::Or>();
+    //    sub.add<irs::by_term>().field(mangleStringIdentity("values")).term("C");
+    //    sub.add<irs::by_term>().field(mangleStringIdentity("values")).term("B");
+    //  }
+    //  root.add<irs::by_term>().field(mangleStringIdentity("values")).term("A");
+    //}
+
+    std::vector<arangodb::velocypack::Slice> expectedDocs{
+        arangodb::velocypack::Slice(insertedDocs[0].vpack()),
+    };
+
+  auto queryResult = arangodb::tests::executeQuery(vocbase(), query);
+    ASSERT_TRUE(queryResult.result.ok());
+
+    auto result = queryResult.data->slice();
+    EXPECT_TRUE(result.isArray());
+
+    arangodb::velocypack::ArrayIterator resultIt(result);
+    ASSERT_TRUE(expectedDocs.size() == resultIt.size());
+
+    // Check documents
+    auto expectedDoc = expectedDocs.begin();
+    for (; resultIt.valid(); resultIt.next(), ++expectedDoc) {
+      auto const actualDoc = resultIt.value();
+      auto const resolved = actualDoc.resolveExternals();
+
+      EXPECT_TRUE((0 == arangodb::basics::VelocyPackHelper::compare(
+                            arangodb::velocypack::Slice(*expectedDoc), resolved, true)));
+    }
+    EXPECT_TRUE(expectedDoc == expectedDocs.end());
+  }
+
+  // a IN [ x ] && a == y, x > y
 TEST_F(IResearchQueryOptimizationTest, test_3) {
-  std::string const query =
-      "FOR d IN testView SEARCH d.values IN [ 'C', 'B' ] AND d.values == 'A' "
-      "RETURN d";
-
-  EXPECT_TRUE(arangodb::tests::assertRules(vocbase(), query,
-                                           {arangodb::aql::OptimizerRule::handleArangoSearchViewsRule}));
-
-  EXPECT_TRUE(!findEmptyNodes(vocbase(), query));
-
-  // check structure
-  {
-    irs::Or expected;
-    auto& root = expected.add<irs::And>();
-    {
-      auto& sub = root.add<irs::Or>();
-      sub.add<irs::by_term>().field(mangleStringIdentity("values")).term("C");
-      sub.add<irs::by_term>().field(mangleStringIdentity("values")).term("B");
-    }
-    root.add<irs::by_term>().field(mangleStringIdentity("values")).term("A");
-  }
-
-  std::vector<arangodb::velocypack::Slice> expectedDocs{
-      arangodb::velocypack::Slice(insertedDocs[0].vpack()),
-  };
-
-  auto queryResult = arangodb::tests::executeQuery(vocbase(), query);
-  ASSERT_TRUE(queryResult.result.ok());
-
-  auto result = queryResult.data->slice();
-  EXPECT_TRUE(result.isArray());
-
-  arangodb::velocypack::ArrayIterator resultIt(result);
-  ASSERT_TRUE(expectedDocs.size() == resultIt.size());
-
-  // Check documents
-  auto expectedDoc = expectedDocs.begin();
-  for (; resultIt.valid(); resultIt.next(), ++expectedDoc) {
-    auto const actualDoc = resultIt.value();
-    auto const resolved = actualDoc.resolveExternals();
-
-    EXPECT_TRUE((0 == arangodb::basics::VelocyPackHelper::compare(
-                          arangodb::velocypack::Slice(*expectedDoc), resolved, true)));
-  }
-  EXPECT_TRUE(expectedDoc == expectedDocs.end());
-}
-
-// a IN [ x ] && a == y, x < y
+    std::string const query =
+        "FOR d IN testView SEARCH d.values IN [ 'C', 'B' ] AND d.values == 'A' "
+        "RETURN d";
+
+  EXPECT_TRUE(arangodb::tests::assertRules(vocbase(), query,
+                                           {arangodb::aql::OptimizerRule::handleArangoSearchViewsRule}));
+
+  EXPECT_TRUE(!findEmptyNodes(vocbase(), query));
+
+    // check structure
+    {
+      irs::Or expected;
+      auto& root = expected.add<irs::And>();
+      {
+        auto& sub = root.add<irs::Or>();
+        sub.add<irs::by_term>().field(mangleStringIdentity("values")).term("C");
+        sub.add<irs::by_term>().field(mangleStringIdentity("values")).term("B");
+      }
+      root.add<irs::by_term>().field(mangleStringIdentity("values")).term("A");
+    }
+
+    std::vector<arangodb::velocypack::Slice> expectedDocs{
+        arangodb::velocypack::Slice(insertedDocs[0].vpack()),
+    };
+
+  auto queryResult = arangodb::tests::executeQuery(vocbase(), query);
+    ASSERT_TRUE(queryResult.result.ok());
+
+    auto result = queryResult.data->slice();
+    EXPECT_TRUE(result.isArray());
+
+    arangodb::velocypack::ArrayIterator resultIt(result);
+    ASSERT_TRUE(expectedDocs.size() == resultIt.size());
+
+    // Check documents
+    auto expectedDoc = expectedDocs.begin();
+    for (; resultIt.valid(); resultIt.next(), ++expectedDoc) {
+      auto const actualDoc = resultIt.value();
+      auto const resolved = actualDoc.resolveExternals();
+
+      EXPECT_TRUE((0 == arangodb::basics::VelocyPackHelper::compare(
+                            arangodb::velocypack::Slice(*expectedDoc), resolved, true)));
+    }
+    EXPECT_TRUE(expectedDoc == expectedDocs.end());
+  }
+
+  // a IN [ x ] && a == y, x < y
 TEST_F(IResearchQueryOptimizationTest, test_4) {
-  std::string const query =
-      "FOR d IN testView SEARCH d.values IN [ '@', 'A' ] AND d.values != 'D' "
-      "RETURN d";
-
-  EXPECT_TRUE(arangodb::tests::assertRules(vocbase(), query,
-                                           {arangodb::aql::OptimizerRule::handleArangoSearchViewsRule}));
-
-  EXPECT_TRUE(!findEmptyNodes(vocbase(), query));
-
-  // check structure
-  {
-    irs::Or expected;
-    auto& root = expected.add<irs::And>();
-    {
-      auto& sub = root.add<irs::Or>();
-      sub.add<irs::by_term>().field(mangleStringIdentity("values")).term("@");
-      sub.add<irs::by_term>().field(mangleStringIdentity("values")).term("A");
-    }
-    root.add<irs::Not>()
-        .filter<irs::by_term>()
-        .field(mangleStringIdentity("values"))
-        .term("B");
-  }
-
-  std::vector<arangodb::velocypack::Slice> expectedDocs{
-      arangodb::velocypack::Slice(insertedDocs[0].vpack()),
-  };
-
-  auto queryResult = arangodb::tests::executeQuery(vocbase(), query);
-  ASSERT_TRUE(queryResult.result.ok());
-
-  auto result = queryResult.data->slice();
-  EXPECT_TRUE(result.isArray());
-
-  arangodb::velocypack::ArrayIterator resultIt(result);
-  ASSERT_TRUE(expectedDocs.size() == resultIt.size());
-
-  // Check documents
-  auto expectedDoc = expectedDocs.begin();
-  for (; resultIt.valid(); resultIt.next(), ++expectedDoc) {
-    auto const actualDoc = resultIt.value();
-    auto const resolved = actualDoc.resolveExternals();
-
-    EXPECT_TRUE((0 == arangodb::basics::VelocyPackHelper::compare(
-                          arangodb::velocypack::Slice(*expectedDoc), resolved, true)));
-  }
-  EXPECT_TRUE(expectedDoc == expectedDocs.end());
-}
-
-// a IN [ x ] && a == y, x < y
+    std::string const query =
+        "FOR d IN testView SEARCH d.values IN [ '@', 'A' ] AND d.values != 'D' "
+        "RETURN d";
+
+  EXPECT_TRUE(arangodb::tests::assertRules(vocbase(), query,
+                                           {arangodb::aql::OptimizerRule::handleArangoSearchViewsRule}));
+
+  EXPECT_TRUE(!findEmptyNodes(vocbase(), query));
+
+    // check structure
+    {
+      irs::Or expected;
+      auto& root = expected.add<irs::And>();
+      {
+        auto& sub = root.add<irs::Or>();
+        sub.add<irs::by_term>().field(mangleStringIdentity("values")).term("@");
+        sub.add<irs::by_term>().field(mangleStringIdentity("values")).term("A");
+      }
+      root.add<irs::Not>()
+          .filter<irs::by_term>()
+          .field(mangleStringIdentity("values"))
+          .term("B");
+    }
+
+    std::vector<arangodb::velocypack::Slice> expectedDocs{
+        arangodb::velocypack::Slice(insertedDocs[0].vpack()),
+    };
+
+  auto queryResult = arangodb::tests::executeQuery(vocbase(), query);
+    ASSERT_TRUE(queryResult.result.ok());
+
+    auto result = queryResult.data->slice();
+    EXPECT_TRUE(result.isArray());
+
+    arangodb::velocypack::ArrayIterator resultIt(result);
+    ASSERT_TRUE(expectedDocs.size() == resultIt.size());
+
+    // Check documents
+    auto expectedDoc = expectedDocs.begin();
+    for (; resultIt.valid(); resultIt.next(), ++expectedDoc) {
+      auto const actualDoc = resultIt.value();
+      auto const resolved = actualDoc.resolveExternals();
+
+      EXPECT_TRUE((0 == arangodb::basics::VelocyPackHelper::compare(
+                            arangodb::velocypack::Slice(*expectedDoc), resolved, true)));
+    }
+    EXPECT_TRUE(expectedDoc == expectedDocs.end());
+  }
+
+  // a IN [ x ] && a == y, x < y
 TEST_F(IResearchQueryOptimizationTest, test_5) {
-  std::string const query =
-      "FOR d IN testView SEARCH d.values IN [ '@', 'A' ] AND d.values != 'B' "
-      "RETURN d";
-
-  EXPECT_TRUE(arangodb::tests::assertRules(vocbase(), query,
-                                           {arangodb::aql::OptimizerRule::handleArangoSearchViewsRule}));
-
-  EXPECT_TRUE(!findEmptyNodes(vocbase(), query));
-
-  // check structure
-  {
-    irs::Or expected;
-    auto& root = expected.add<irs::And>();
-    {
-      auto& sub = root.add<irs::Or>();
-      sub.add<irs::by_term>().field(mangleStringIdentity("values")).term("@");
-      sub.add<irs::by_term>().field(mangleStringIdentity("values")).term("A");
-    }
-    root.add<irs::Not>()
-        .filter<irs::by_term>()
-        .field(mangleStringIdentity("values"))
-        .term("B");
-  }
-
-  std::vector<arangodb::velocypack::Slice> expectedDocs{};
-
-  auto queryResult = arangodb::tests::executeQuery(vocbase(), query);
-  ASSERT_TRUE(queryResult.result.ok());
-
-  auto result = queryResult.data->slice();
-  EXPECT_TRUE(result.isArray());
-
-  arangodb::velocypack::ArrayIterator resultIt(result);
-  ASSERT_TRUE(expectedDocs.size() == resultIt.size());
-
-  // Check documents
-  auto expectedDoc = expectedDocs.begin();
-  for (; resultIt.valid(); resultIt.next(), ++expectedDoc) {
-    auto const actualDoc = resultIt.value();
-    auto const resolved = actualDoc.resolveExternals();
-
-    EXPECT_TRUE((0 == arangodb::basics::VelocyPackHelper::compare(
-                          arangodb::velocypack::Slice(*expectedDoc), resolved, true)));
-  }
-  EXPECT_TRUE(expectedDoc == expectedDocs.end());
-}
-
-// a IN [ x ] && a == y, x > y
+    std::string const query =
+        "FOR d IN testView SEARCH d.values IN [ '@', 'A' ] AND d.values != 'B' "
+        "RETURN d";
+
+  EXPECT_TRUE(arangodb::tests::assertRules(vocbase(), query,
+                                           {arangodb::aql::OptimizerRule::handleArangoSearchViewsRule}));
+
+  EXPECT_TRUE(!findEmptyNodes(vocbase(), query));
+
+    // check structure
+    {
+      irs::Or expected;
+      auto& root = expected.add<irs::And>();
+      {
+        auto& sub = root.add<irs::Or>();
+        sub.add<irs::by_term>().field(mangleStringIdentity("values")).term("@");
+        sub.add<irs::by_term>().field(mangleStringIdentity("values")).term("A");
+      }
+      root.add<irs::Not>()
+          .filter<irs::by_term>()
+          .field(mangleStringIdentity("values"))
+          .term("B");
+    }
+
+    std::vector<arangodb::velocypack::Slice> expectedDocs{};
+
+  auto queryResult = arangodb::tests::executeQuery(vocbase(), query);
+    ASSERT_TRUE(queryResult.result.ok());
+
+    auto result = queryResult.data->slice();
+    EXPECT_TRUE(result.isArray());
+
+    arangodb::velocypack::ArrayIterator resultIt(result);
+    ASSERT_TRUE(expectedDocs.size() == resultIt.size());
+
+    // Check documents
+    auto expectedDoc = expectedDocs.begin();
+    for (; resultIt.valid(); resultIt.next(), ++expectedDoc) {
+      auto const actualDoc = resultIt.value();
+      auto const resolved = actualDoc.resolveExternals();
+
+      EXPECT_TRUE((0 == arangodb::basics::VelocyPackHelper::compare(
+                            arangodb::velocypack::Slice(*expectedDoc), resolved, true)));
+    }
+    EXPECT_TRUE(expectedDoc == expectedDocs.end());
+  }
+
+  // a IN [ x ] && a == y, x > y
 TEST_F(IResearchQueryOptimizationTest, test_6) {
-  std::string const query =
-      "FOR d IN testView SEARCH d.values IN [ 'C', 'D' ] AND d.values != 'D' "
-      "RETURN d";
-
-  EXPECT_TRUE(arangodb::tests::assertRules(vocbase(), query,
-                                           {arangodb::aql::OptimizerRule::handleArangoSearchViewsRule}));
-
-  EXPECT_TRUE(!findEmptyNodes(vocbase(), query));
-
-  // FIXME
-  // check structure
-  {
-    irs::Or expected;
-    auto& root = expected.add<irs::And>();
-    {
-      auto& sub = root.add<irs::Or>();
-      sub.add<irs::by_term>().field(mangleStringIdentity("values")).term("C");
-      sub.add<irs::by_term>().field(mangleStringIdentity("values")).term("A");
-    }
-    root.add<irs::Not>()
-        .filter<irs::by_term>()
-        .field(mangleStringIdentity("values"))
-        .term("A");
-  }
-  //{
-  //  irs::Or expected;
-  //  auto& root = expected.add<irs::And>();
-  //  {
-  //    auto& sub = root.add<irs::Or>();
-  //    sub.add<irs::by_term>().field(mangleStringIdentity("values")).term("C");
-  //  }
-  //  root.add<irs::Not>().filter<irs::by_term>().field(mangleStringIdentity("values")).term("A");
-  //}
-
-  std::vector<arangodb::velocypack::Slice> expectedDocs{
-      arangodb::velocypack::Slice(insertedDocs[0].vpack()),
-  };
-
-  auto queryResult = arangodb::tests::executeQuery(vocbase(), query);
-  ASSERT_TRUE(queryResult.result.ok());
-
-  auto result = queryResult.data->slice();
-  EXPECT_TRUE(result.isArray());
-
-  arangodb::velocypack::ArrayIterator resultIt(result);
-  ASSERT_TRUE(expectedDocs.size() == resultIt.size());
-
-  // Check documents
-  auto expectedDoc = expectedDocs.begin();
-  for (; resultIt.valid(); resultIt.next(), ++expectedDoc) {
-    auto const actualDoc = resultIt.value();
-    auto const resolved = actualDoc.resolveExternals();
-
-    EXPECT_TRUE((0 == arangodb::basics::VelocyPackHelper::compare(
-                          arangodb::velocypack::Slice(*expectedDoc), resolved, true)));
-  }
-  EXPECT_TRUE(expectedDoc == expectedDocs.end());
-}
-
-/*
-//FIXME
-// a IN [ x ] && a == y, x == y
+    std::string const query =
+        "FOR d IN testView SEARCH d.values IN [ 'C', 'D' ] AND d.values != 'D' "
+        "RETURN d";
+
+  EXPECT_TRUE(arangodb::tests::assertRules(vocbase(), query,
+                                           {arangodb::aql::OptimizerRule::handleArangoSearchViewsRule}));
+
+  EXPECT_TRUE(!findEmptyNodes(vocbase(), query));
+
+    // FIXME
+    // check structure
+    {
+      irs::Or expected;
+      auto& root = expected.add<irs::And>();
+      {
+        auto& sub = root.add<irs::Or>();
+        sub.add<irs::by_term>().field(mangleStringIdentity("values")).term("C");
+        sub.add<irs::by_term>().field(mangleStringIdentity("values")).term("A");
+      }
+      root.add<irs::Not>()
+          .filter<irs::by_term>()
+          .field(mangleStringIdentity("values"))
+          .term("A");
+    }
+    //{
+    //  irs::Or expected;
+    //  auto& root = expected.add<irs::And>();
+    //  {
+    //    auto& sub = root.add<irs::Or>();
+    //    sub.add<irs::by_term>().field(mangleStringIdentity("values")).term("C");
+    //  }
+    //  root.add<irs::Not>().filter<irs::by_term>().field(mangleStringIdentity("values")).term("A");
+    //}
+
+    std::vector<arangodb::velocypack::Slice> expectedDocs{
+        arangodb::velocypack::Slice(insertedDocs[0].vpack()),
+    };
+
+  auto queryResult = arangodb::tests::executeQuery(vocbase(), query);
+    ASSERT_TRUE(queryResult.result.ok());
+
+    auto result = queryResult.data->slice();
+    EXPECT_TRUE(result.isArray());
+
+    arangodb::velocypack::ArrayIterator resultIt(result);
+    ASSERT_TRUE(expectedDocs.size() == resultIt.size());
+
+    // Check documents
+    auto expectedDoc = expectedDocs.begin();
+    for (; resultIt.valid(); resultIt.next(), ++expectedDoc) {
+      auto const actualDoc = resultIt.value();
+      auto const resolved = actualDoc.resolveExternals();
+
+      EXPECT_TRUE((0 == arangodb::basics::VelocyPackHelper::compare(
+                            arangodb::velocypack::Slice(*expectedDoc), resolved, true)));
+    }
+    EXPECT_TRUE(expectedDoc == expectedDocs.end());
+  }
+
+  /*
+  //FIXME
+  // a IN [ x ] && a == y, x == y
 TEST_F(IResearchQueryOptimizationTest, test_7) {
-  std::string const query =
-    "FOR d IN testView SEARCH d.values IN [ 'A', 'A' ] AND d.values != 'A' RETURN d";
-
-  EXPECT_TRUE(arangodb::tests::assertRules(
+    std::string const query =
+      "FOR d IN testView SEARCH d.values IN [ 'A', 'A' ] AND d.values != 'A' RETURN d";
+
+    EXPECT_TRUE(arangodb::tests::assertRules(
     vocbase(), query, {
-      arangodb::aql::OptimizerRule::handleArangoSearchViewsRule
-    }
-  ));
+        arangodb::aql::OptimizerRule::handleArangoSearchViewsRule
+      }
+    ));
 
   EXPECT_TRUE(findEmptyNodes(vocbase(), query));
 
-  std::vector<arangodb::velocypack::Slice> expectedDocs {
-  };
-
-  auto queryResult = arangodb::tests::executeQuery(vocbase(), query);
-  ASSERT_TRUE(queryResult.result.ok());
-
-  auto result = queryResult.data->slice();
-  EXPECT_TRUE(result.isArray());
-
-  arangodb::velocypack::ArrayIterator resultIt(result);
-  ASSERT_TRUE(expectedDocs.size() == resultIt.size());
-
-  // Check documents
-  auto expectedDoc = expectedDocs.begin();
-  for (;resultIt.valid(); resultIt.next(), ++expectedDoc) {
-    auto const actualDoc = resultIt.value();
-    auto const resolved = actualDoc.resolveExternals();
-
-    EXPECT_TRUE((0 == arangodb::basics::VelocyPackHelper::compare(arangodb::velocypack::Slice(*expectedDoc), resolved, true)));
-  }
-  EXPECT_TRUE(expectedDoc == expectedDocs.end());
-}
-*/
-
-// a IN [ x ] && a != y, x > y
+    std::vector<arangodb::velocypack::Slice> expectedDocs {
+    };
+
+  auto queryResult = arangodb::tests::executeQuery(vocbase(), query);
+    ASSERT_TRUE(queryResult.result.ok());
+
+    auto result = queryResult.data->slice();
+    EXPECT_TRUE(result.isArray());
+
+    arangodb::velocypack::ArrayIterator resultIt(result);
+    ASSERT_TRUE(expectedDocs.size() == resultIt.size());
+
+    // Check documents
+    auto expectedDoc = expectedDocs.begin();
+    for (;resultIt.valid(); resultIt.next(), ++expectedDoc) {
+      auto const actualDoc = resultIt.value();
+      auto const resolved = actualDoc.resolveExternals();
+
+      EXPECT_TRUE((0 == arangodb::basics::VelocyPackHelper::compare(arangodb::velocypack::Slice(*expectedDoc), resolved, true)));
+    }
+    EXPECT_TRUE(expectedDoc == expectedDocs.end());
+  }
+  */
+
+  // a IN [ x ] && a != y, x > y
 TEST_F(IResearchQueryOptimizationTest, test_8) {
-  std::string const query =
-      "FOR d IN testView SEARCH d.values IN [ 'C', 'B' ] AND d.values != 'A' "
-      "RETURN d";
-
-  EXPECT_TRUE(arangodb::tests::assertRules(vocbase(), query,
-                                           {arangodb::aql::OptimizerRule::handleArangoSearchViewsRule}));
-
-  EXPECT_TRUE(!findEmptyNodes(vocbase(), query));
-
-  // check structure
-  {
-    irs::Or expected;
-    auto& root = expected.add<irs::And>();
-    {
-      auto& sub = root.add<irs::Or>();
-      sub.add<irs::by_term>().field(mangleStringIdentity("values")).term("C");
-      sub.add<irs::by_term>().field(mangleStringIdentity("values")).term("B");
-    }
-    root.add<irs::Not>()
-        .filter<irs::by_term>()
-        .field(mangleStringIdentity("values"))
-        .term("A");
-  }
-
-  std::vector<arangodb::velocypack::Slice> expectedDocs{};
-
-  auto queryResult = arangodb::tests::executeQuery(vocbase(), query);
-  ASSERT_TRUE(queryResult.result.ok());
-
-  auto result = queryResult.data->slice();
-  EXPECT_TRUE(result.isArray());
-
-  arangodb::velocypack::ArrayIterator resultIt(result);
-  ASSERT_TRUE(expectedDocs.size() == resultIt.size());
-
-  // Check documents
-  auto expectedDoc = expectedDocs.begin();
-  for (; resultIt.valid(); resultIt.next(), ++expectedDoc) {
-    auto const actualDoc = resultIt.value();
-    auto const resolved = actualDoc.resolveExternals();
-
-    EXPECT_TRUE((0 == arangodb::basics::VelocyPackHelper::compare(
-                          arangodb::velocypack::Slice(*expectedDoc), resolved, true)));
-  }
-  EXPECT_TRUE(expectedDoc == expectedDocs.end());
-}
-
-// a IN [ x ] && a != y, x > y
+    std::string const query =
+        "FOR d IN testView SEARCH d.values IN [ 'C', 'B' ] AND d.values != 'A' "
+        "RETURN d";
+
+  EXPECT_TRUE(arangodb::tests::assertRules(vocbase(), query,
+                                           {arangodb::aql::OptimizerRule::handleArangoSearchViewsRule}));
+
+  EXPECT_TRUE(!findEmptyNodes(vocbase(), query));
+
+    // check structure
+    {
+      irs::Or expected;
+      auto& root = expected.add<irs::And>();
+      {
+        auto& sub = root.add<irs::Or>();
+        sub.add<irs::by_term>().field(mangleStringIdentity("values")).term("C");
+        sub.add<irs::by_term>().field(mangleStringIdentity("values")).term("B");
+      }
+      root.add<irs::Not>()
+          .filter<irs::by_term>()
+          .field(mangleStringIdentity("values"))
+          .term("A");
+    }
+
+    std::vector<arangodb::velocypack::Slice> expectedDocs{};
+
+  auto queryResult = arangodb::tests::executeQuery(vocbase(), query);
+    ASSERT_TRUE(queryResult.result.ok());
+
+    auto result = queryResult.data->slice();
+    EXPECT_TRUE(result.isArray());
+
+    arangodb::velocypack::ArrayIterator resultIt(result);
+    ASSERT_TRUE(expectedDocs.size() == resultIt.size());
+
+    // Check documents
+    auto expectedDoc = expectedDocs.begin();
+    for (; resultIt.valid(); resultIt.next(), ++expectedDoc) {
+      auto const actualDoc = resultIt.value();
+      auto const resolved = actualDoc.resolveExternals();
+
+      EXPECT_TRUE((0 == arangodb::basics::VelocyPackHelper::compare(
+                            arangodb::velocypack::Slice(*expectedDoc), resolved, true)));
+    }
+    EXPECT_TRUE(expectedDoc == expectedDocs.end());
+  }
+
+  // a IN [ x ] && a != y, x > y
 TEST_F(IResearchQueryOptimizationTest, test_9) {
-  std::string const query =
-      "FOR d IN testView SEARCH d.values IN [ 'C', 'B' ] AND d.values != '@' "
-      "RETURN d";
-
-  EXPECT_TRUE(arangodb::tests::assertRules(vocbase(), query,
-                                           {arangodb::aql::OptimizerRule::handleArangoSearchViewsRule}));
-
-  EXPECT_TRUE(!findEmptyNodes(vocbase(), query));
-
-  // check structure
-  {
-    irs::Or expected;
-    auto& root = expected.add<irs::And>();
-    {
-      auto& sub = root.add<irs::Or>();
-      sub.add<irs::by_term>().field(mangleStringIdentity("values")).term("C");
-      sub.add<irs::by_term>().field(mangleStringIdentity("values")).term("B");
-    }
-    root.add<irs::Not>()
-        .filter<irs::by_term>()
-        .field(mangleStringIdentity("values"))
-        .term("@");
-  }
-
-  std::vector<arangodb::velocypack::Slice> expectedDocs{
-      arangodb::velocypack::Slice(insertedDocs[0].vpack()),
-  };
-
-  auto queryResult = arangodb::tests::executeQuery(vocbase(), query);
-  ASSERT_TRUE(queryResult.result.ok());
-
-  auto result = queryResult.data->slice();
-  EXPECT_TRUE(result.isArray());
-
-  arangodb::velocypack::ArrayIterator resultIt(result);
-  ASSERT_TRUE(expectedDocs.size() == resultIt.size());
-
-  // Check documents
-  auto expectedDoc = expectedDocs.begin();
-  for (; resultIt.valid(); resultIt.next(), ++expectedDoc) {
-    auto const actualDoc = resultIt.value();
-    auto const resolved = actualDoc.resolveExternals();
-
-    EXPECT_TRUE((0 == arangodb::basics::VelocyPackHelper::compare(
-                          arangodb::velocypack::Slice(*expectedDoc), resolved, true)));
-  }
-  EXPECT_TRUE(expectedDoc == expectedDocs.end());
-}
-
-// a IN [ x ] && a < y, x < y
+    std::string const query =
+        "FOR d IN testView SEARCH d.values IN [ 'C', 'B' ] AND d.values != '@' "
+        "RETURN d";
+
+  EXPECT_TRUE(arangodb::tests::assertRules(vocbase(), query,
+                                           {arangodb::aql::OptimizerRule::handleArangoSearchViewsRule}));
+
+  EXPECT_TRUE(!findEmptyNodes(vocbase(), query));
+
+    // check structure
+    {
+      irs::Or expected;
+      auto& root = expected.add<irs::And>();
+      {
+        auto& sub = root.add<irs::Or>();
+        sub.add<irs::by_term>().field(mangleStringIdentity("values")).term("C");
+        sub.add<irs::by_term>().field(mangleStringIdentity("values")).term("B");
+      }
+      root.add<irs::Not>()
+          .filter<irs::by_term>()
+          .field(mangleStringIdentity("values"))
+          .term("@");
+    }
+
+    std::vector<arangodb::velocypack::Slice> expectedDocs{
+        arangodb::velocypack::Slice(insertedDocs[0].vpack()),
+    };
+
+  auto queryResult = arangodb::tests::executeQuery(vocbase(), query);
+    ASSERT_TRUE(queryResult.result.ok());
+
+    auto result = queryResult.data->slice();
+    EXPECT_TRUE(result.isArray());
+
+    arangodb::velocypack::ArrayIterator resultIt(result);
+    ASSERT_TRUE(expectedDocs.size() == resultIt.size());
+
+    // Check documents
+    auto expectedDoc = expectedDocs.begin();
+    for (; resultIt.valid(); resultIt.next(), ++expectedDoc) {
+      auto const actualDoc = resultIt.value();
+      auto const resolved = actualDoc.resolveExternals();
+
+      EXPECT_TRUE((0 == arangodb::basics::VelocyPackHelper::compare(
+                            arangodb::velocypack::Slice(*expectedDoc), resolved, true)));
+    }
+    EXPECT_TRUE(expectedDoc == expectedDocs.end());
+  }
+
+  // a IN [ x ] && a < y, x < y
 TEST_F(IResearchQueryOptimizationTest, test_10) {
-  std::string const query =
-      "FOR d IN testView SEARCH d.values IN [ 'A', 'B' ] AND d.values < 'C' "
-      "RETURN d";
-
-  EXPECT_TRUE(arangodb::tests::assertRules(vocbase(), query,
-                                           {arangodb::aql::OptimizerRule::handleArangoSearchViewsRule}));
-
-  EXPECT_TRUE(!findEmptyNodes(vocbase(), query));
-
-  // FIXME
-  // check structure
-  {
-    irs::Or expected;
-    auto& root = expected.add<irs::And>();
-    {
-      auto& sub = root.add<irs::Or>();
-      sub.add<irs::by_term>().field(mangleStringIdentity("values")).term("A");
-      sub.add<irs::by_term>().field(mangleStringIdentity("values")).term("B");
-    }
-    root.add<irs::by_range>()
-        .field(mangleStringIdentity("values"))
-        .include<irs::Bound::MAX>(false)
-        .term<irs::Bound::MAX>("C");
-  }
-  //{
-  //  irs::Or expected;
-  //  {
-  //    auto& sub = root.add<irs::Or>();
-  //    sub.add<irs::by_term>().field(mangleStringIdentity("values")).term("A");
-  //    sub.add<irs::by_term>().field(mangleStringIdentity("values")).term("B");
-  //  }
-  //}
-
-  std::vector<arangodb::velocypack::Slice> expectedDocs{
-      arangodb::velocypack::Slice(insertedDocs[0].vpack()),
-  };
-
-  auto queryResult = arangodb::tests::executeQuery(vocbase(), query);
-  ASSERT_TRUE(queryResult.result.ok());
-
-  auto result = queryResult.data->slice();
-  EXPECT_TRUE(result.isArray());
-
-  arangodb::velocypack::ArrayIterator resultIt(result);
-  ASSERT_TRUE(expectedDocs.size() == resultIt.size());
-
-  // Check documents
-  auto expectedDoc = expectedDocs.begin();
-  for (; resultIt.valid(); resultIt.next(), ++expectedDoc) {
-    auto const actualDoc = resultIt.value();
-    auto const resolved = actualDoc.resolveExternals();
-
-    EXPECT_TRUE((0 == arangodb::basics::VelocyPackHelper::compare(
-                          arangodb::velocypack::Slice(*expectedDoc), resolved, true)));
-  }
-  EXPECT_TRUE(expectedDoc == expectedDocs.end());
-}
-
-// a IN [ x ] && a < y, x == y
+    std::string const query =
+        "FOR d IN testView SEARCH d.values IN [ 'A', 'B' ] AND d.values < 'C' "
+        "RETURN d";
+
+  EXPECT_TRUE(arangodb::tests::assertRules(vocbase(), query,
+                                           {arangodb::aql::OptimizerRule::handleArangoSearchViewsRule}));
+
+  EXPECT_TRUE(!findEmptyNodes(vocbase(), query));
+
+    // FIXME
+    // check structure
+    {
+      irs::Or expected;
+      auto& root = expected.add<irs::And>();
+      {
+        auto& sub = root.add<irs::Or>();
+        sub.add<irs::by_term>().field(mangleStringIdentity("values")).term("A");
+        sub.add<irs::by_term>().field(mangleStringIdentity("values")).term("B");
+      }
+      root.add<irs::by_range>()
+          .field(mangleStringIdentity("values"))
+          .include<irs::Bound::MAX>(false)
+          .term<irs::Bound::MAX>("C");
+    }
+    //{
+    //  irs::Or expected;
+    //  {
+    //    auto& sub = root.add<irs::Or>();
+    //    sub.add<irs::by_term>().field(mangleStringIdentity("values")).term("A");
+    //    sub.add<irs::by_term>().field(mangleStringIdentity("values")).term("B");
+    //  }
+    //}
+
+    std::vector<arangodb::velocypack::Slice> expectedDocs{
+        arangodb::velocypack::Slice(insertedDocs[0].vpack()),
+    };
+
+  auto queryResult = arangodb::tests::executeQuery(vocbase(), query);
+    ASSERT_TRUE(queryResult.result.ok());
+
+    auto result = queryResult.data->slice();
+    EXPECT_TRUE(result.isArray());
+
+    arangodb::velocypack::ArrayIterator resultIt(result);
+    ASSERT_TRUE(expectedDocs.size() == resultIt.size());
+
+    // Check documents
+    auto expectedDoc = expectedDocs.begin();
+    for (; resultIt.valid(); resultIt.next(), ++expectedDoc) {
+      auto const actualDoc = resultIt.value();
+      auto const resolved = actualDoc.resolveExternals();
+
+      EXPECT_TRUE((0 == arangodb::basics::VelocyPackHelper::compare(
+                            arangodb::velocypack::Slice(*expectedDoc), resolved, true)));
+    }
+    EXPECT_TRUE(expectedDoc == expectedDocs.end());
+  }
+
+  // a IN [ x ] && a < y, x == y
 TEST_F(IResearchQueryOptimizationTest, test_11) {
-  std::string const query =
-      "FOR d IN testView SEARCH d.values IN [ 'A', 'C' ] AND d.values < 'C' "
-      "RETURN d";
-
-  EXPECT_TRUE(arangodb::tests::assertRules(vocbase(), query,
-                                           {arangodb::aql::OptimizerRule::handleArangoSearchViewsRule}));
-
-  EXPECT_TRUE(!findEmptyNodes(vocbase(), query));
-
-  // check structure
-  {
-    irs::Or expected;
-    auto& root = expected.add<irs::And>();
-    {
-      auto& sub = root.add<irs::Or>();
-      sub.add<irs::by_term>().field(mangleStringIdentity("values")).term("A");
-      sub.add<irs::by_term>().field(mangleStringIdentity("values")).term("C");
-    }
-    root.add<irs::by_range>()
-        .field(mangleStringIdentity("values"))
-        .include<irs::Bound::MAX>(false)
-        .term<irs::Bound::MAX>("C");
-  }
-
-  std::vector<arangodb::velocypack::Slice> expectedDocs{
-      arangodb::velocypack::Slice(insertedDocs[0].vpack()),
-  };
-
-  auto queryResult = arangodb::tests::executeQuery(vocbase(), query);
-  ASSERT_TRUE(queryResult.result.ok());
-
-  auto result = queryResult.data->slice();
-  EXPECT_TRUE(result.isArray());
-
-  arangodb::velocypack::ArrayIterator resultIt(result);
-  ASSERT_TRUE(expectedDocs.size() == resultIt.size());
-
-  // Check documents
-  auto expectedDoc = expectedDocs.begin();
-  for (; resultIt.valid(); resultIt.next(), ++expectedDoc) {
-    auto const actualDoc = resultIt.value();
-    auto const resolved = actualDoc.resolveExternals();
-
-    EXPECT_TRUE((0 == arangodb::basics::VelocyPackHelper::compare(
-                          arangodb::velocypack::Slice(*expectedDoc), resolved, true)));
-  }
-  EXPECT_TRUE(expectedDoc == expectedDocs.end());
-}
-
-// a IN [ x ] && a < y, x > y
+    std::string const query =
+        "FOR d IN testView SEARCH d.values IN [ 'A', 'C' ] AND d.values < 'C' "
+        "RETURN d";
+
+  EXPECT_TRUE(arangodb::tests::assertRules(vocbase(), query,
+                                           {arangodb::aql::OptimizerRule::handleArangoSearchViewsRule}));
+
+  EXPECT_TRUE(!findEmptyNodes(vocbase(), query));
+
+    // check structure
+    {
+      irs::Or expected;
+      auto& root = expected.add<irs::And>();
+      {
+        auto& sub = root.add<irs::Or>();
+        sub.add<irs::by_term>().field(mangleStringIdentity("values")).term("A");
+        sub.add<irs::by_term>().field(mangleStringIdentity("values")).term("C");
+      }
+      root.add<irs::by_range>()
+          .field(mangleStringIdentity("values"))
+          .include<irs::Bound::MAX>(false)
+          .term<irs::Bound::MAX>("C");
+    }
+
+    std::vector<arangodb::velocypack::Slice> expectedDocs{
+        arangodb::velocypack::Slice(insertedDocs[0].vpack()),
+    };
+
+  auto queryResult = arangodb::tests::executeQuery(vocbase(), query);
+    ASSERT_TRUE(queryResult.result.ok());
+
+    auto result = queryResult.data->slice();
+    EXPECT_TRUE(result.isArray());
+
+    arangodb::velocypack::ArrayIterator resultIt(result);
+    ASSERT_TRUE(expectedDocs.size() == resultIt.size());
+
+    // Check documents
+    auto expectedDoc = expectedDocs.begin();
+    for (; resultIt.valid(); resultIt.next(), ++expectedDoc) {
+      auto const actualDoc = resultIt.value();
+      auto const resolved = actualDoc.resolveExternals();
+
+      EXPECT_TRUE((0 == arangodb::basics::VelocyPackHelper::compare(
+                            arangodb::velocypack::Slice(*expectedDoc), resolved, true)));
+    }
+    EXPECT_TRUE(expectedDoc == expectedDocs.end());
+  }
+
+  // a IN [ x ] && a < y, x > y
 TEST_F(IResearchQueryOptimizationTest, test_12) {
-  std::string const query =
-      "FOR d IN testView SEARCH d.values IN [ 'D', 'C' ] AND d.values < 'B' "
-      "RETURN d";
-
-  EXPECT_TRUE(arangodb::tests::assertRules(vocbase(), query,
-                                           {arangodb::aql::OptimizerRule::handleArangoSearchViewsRule}));
-
-  EXPECT_TRUE(!findEmptyNodes(vocbase(), query));
-
-  // check structure
-  {
-    irs::Or expected;
-    auto& root = expected.add<irs::And>();
-    {
-      auto& sub = root.add<irs::Or>();
-      sub.add<irs::by_term>().field(mangleStringIdentity("values")).term("D");
-      sub.add<irs::by_term>().field(mangleStringIdentity("values")).term("C");
-    }
-    root.add<irs::by_range>()
-        .field(mangleStringIdentity("values"))
-        .include<irs::Bound::MAX>(false)
-        .term<irs::Bound::MAX>("B");
-  }
-
-  std::vector<arangodb::velocypack::Slice> expectedDocs{
-      arangodb::velocypack::Slice(insertedDocs[0].vpack()),
-  };
-
-  auto queryResult = arangodb::tests::executeQuery(vocbase(), query);
-  ASSERT_TRUE(queryResult.result.ok());
-
-  auto result = queryResult.data->slice();
-  EXPECT_TRUE(result.isArray());
-
-  arangodb::velocypack::ArrayIterator resultIt(result);
-  ASSERT_TRUE(expectedDocs.size() == resultIt.size());
-
-  // Check documents
-  auto expectedDoc = expectedDocs.begin();
-  for (; resultIt.valid(); resultIt.next(), ++expectedDoc) {
-    auto const actualDoc = resultIt.value();
-    auto const resolved = actualDoc.resolveExternals();
-
-    EXPECT_TRUE((0 == arangodb::basics::VelocyPackHelper::compare(
-                          arangodb::velocypack::Slice(*expectedDoc), resolved, true)));
-  }
-  EXPECT_TRUE(expectedDoc == expectedDocs.end());
-}
-
-// a IN [ x ] && a <= y, x < y
+    std::string const query =
+        "FOR d IN testView SEARCH d.values IN [ 'D', 'C' ] AND d.values < 'B' "
+        "RETURN d";
+
+  EXPECT_TRUE(arangodb::tests::assertRules(vocbase(), query,
+                                           {arangodb::aql::OptimizerRule::handleArangoSearchViewsRule}));
+
+  EXPECT_TRUE(!findEmptyNodes(vocbase(), query));
+
+    // check structure
+    {
+      irs::Or expected;
+      auto& root = expected.add<irs::And>();
+      {
+        auto& sub = root.add<irs::Or>();
+        sub.add<irs::by_term>().field(mangleStringIdentity("values")).term("D");
+        sub.add<irs::by_term>().field(mangleStringIdentity("values")).term("C");
+      }
+      root.add<irs::by_range>()
+          .field(mangleStringIdentity("values"))
+          .include<irs::Bound::MAX>(false)
+          .term<irs::Bound::MAX>("B");
+    }
+
+    std::vector<arangodb::velocypack::Slice> expectedDocs{
+        arangodb::velocypack::Slice(insertedDocs[0].vpack()),
+    };
+
+  auto queryResult = arangodb::tests::executeQuery(vocbase(), query);
+    ASSERT_TRUE(queryResult.result.ok());
+
+    auto result = queryResult.data->slice();
+    EXPECT_TRUE(result.isArray());
+
+    arangodb::velocypack::ArrayIterator resultIt(result);
+    ASSERT_TRUE(expectedDocs.size() == resultIt.size());
+
+    // Check documents
+    auto expectedDoc = expectedDocs.begin();
+    for (; resultIt.valid(); resultIt.next(), ++expectedDoc) {
+      auto const actualDoc = resultIt.value();
+      auto const resolved = actualDoc.resolveExternals();
+
+      EXPECT_TRUE((0 == arangodb::basics::VelocyPackHelper::compare(
+                            arangodb::velocypack::Slice(*expectedDoc), resolved, true)));
+    }
+    EXPECT_TRUE(expectedDoc == expectedDocs.end());
+  }
+
+  // a IN [ x ] && a <= y, x < y
 TEST_F(IResearchQueryOptimizationTest, test_13) {
-  std::string const query =
-      "FOR d IN testView SEARCH d.values IN [ 'B', 'C' ] AND d.values <= 'D' "
-      "RETURN d";
-
-  EXPECT_TRUE(arangodb::tests::assertRules(vocbase(), query,
-                                           {arangodb::aql::OptimizerRule::handleArangoSearchViewsRule}));
-
-  EXPECT_TRUE(!findEmptyNodes(vocbase(), query));
-
-  // FIXME
-  // check structure
-  {
-    irs::Or expected;
-    auto& root = expected.add<irs::And>();
-    {
-      auto& sub = root.add<irs::Or>();
-      sub.add<irs::by_term>().field(mangleStringIdentity("values")).term("B");
-      sub.add<irs::by_term>().field(mangleStringIdentity("values")).term("C");
-    }
-    root.add<irs::by_range>()
-        .field(mangleStringIdentity("values"))
-        .include<irs::Bound::MAX>(true)
-        .term<irs::Bound::MAX>("D");
-  }
-  //{
-  //  irs::Or expected;
-  //  auto& root = expected.add<irs::And>();
-  //  {
-  //    auto& sub = root.add<irs::Or>();
-  //    sub.add<irs::by_term>().field(mangleStringIdentity("values")).term("B");
-  //    sub.add<irs::by_term>().field(mangleStringIdentity("values")).term("D");
-  //  }
-  //}
-
-  std::vector<arangodb::velocypack::Slice> expectedDocs{
-      arangodb::velocypack::Slice(insertedDocs[0].vpack()),
-  };
-
-  auto queryResult = arangodb::tests::executeQuery(vocbase(), query);
-  ASSERT_TRUE(queryResult.result.ok());
-
-  auto result = queryResult.data->slice();
-  EXPECT_TRUE(result.isArray());
-
-  arangodb::velocypack::ArrayIterator resultIt(result);
-  ASSERT_TRUE(expectedDocs.size() == resultIt.size());
-
-  // Check documents
-  auto expectedDoc = expectedDocs.begin();
-  for (; resultIt.valid(); resultIt.next(), ++expectedDoc) {
-    auto const actualDoc = resultIt.value();
-    auto const resolved = actualDoc.resolveExternals();
-
-    EXPECT_TRUE((0 == arangodb::basics::VelocyPackHelper::compare(
-                          arangodb::velocypack::Slice(*expectedDoc), resolved, true)));
-  }
-  EXPECT_TRUE(expectedDoc == expectedDocs.end());
-}
-
-// a IN [ x ] && a <= y, x == y
+    std::string const query =
+        "FOR d IN testView SEARCH d.values IN [ 'B', 'C' ] AND d.values <= 'D' "
+        "RETURN d";
+
+  EXPECT_TRUE(arangodb::tests::assertRules(vocbase(), query,
+                                           {arangodb::aql::OptimizerRule::handleArangoSearchViewsRule}));
+
+  EXPECT_TRUE(!findEmptyNodes(vocbase(), query));
+
+    // FIXME
+    // check structure
+    {
+      irs::Or expected;
+      auto& root = expected.add<irs::And>();
+      {
+        auto& sub = root.add<irs::Or>();
+        sub.add<irs::by_term>().field(mangleStringIdentity("values")).term("B");
+        sub.add<irs::by_term>().field(mangleStringIdentity("values")).term("C");
+      }
+      root.add<irs::by_range>()
+          .field(mangleStringIdentity("values"))
+          .include<irs::Bound::MAX>(true)
+          .term<irs::Bound::MAX>("D");
+    }
+    //{
+    //  irs::Or expected;
+    //  auto& root = expected.add<irs::And>();
+    //  {
+    //    auto& sub = root.add<irs::Or>();
+    //    sub.add<irs::by_term>().field(mangleStringIdentity("values")).term("B");
+    //    sub.add<irs::by_term>().field(mangleStringIdentity("values")).term("D");
+    //  }
+    //}
+
+    std::vector<arangodb::velocypack::Slice> expectedDocs{
+        arangodb::velocypack::Slice(insertedDocs[0].vpack()),
+    };
+
+  auto queryResult = arangodb::tests::executeQuery(vocbase(), query);
+    ASSERT_TRUE(queryResult.result.ok());
+
+    auto result = queryResult.data->slice();
+    EXPECT_TRUE(result.isArray());
+
+    arangodb::velocypack::ArrayIterator resultIt(result);
+    ASSERT_TRUE(expectedDocs.size() == resultIt.size());
+
+    // Check documents
+    auto expectedDoc = expectedDocs.begin();
+    for (; resultIt.valid(); resultIt.next(), ++expectedDoc) {
+      auto const actualDoc = resultIt.value();
+      auto const resolved = actualDoc.resolveExternals();
+
+      EXPECT_TRUE((0 == arangodb::basics::VelocyPackHelper::compare(
+                            arangodb::velocypack::Slice(*expectedDoc), resolved, true)));
+    }
+    EXPECT_TRUE(expectedDoc == expectedDocs.end());
+  }
+
+  // a IN [ x ] && a <= y, x == y
 TEST_F(IResearchQueryOptimizationTest, test_14) {
-  std::string const query =
-      "FOR d IN testView SEARCH d.values IN [ 'B', 'C' ] AND d.values <= 'C' "
-      "RETURN d";
-
-  EXPECT_TRUE(arangodb::tests::assertRules(vocbase(), query,
-                                           {arangodb::aql::OptimizerRule::handleArangoSearchViewsRule}));
-
-  EXPECT_TRUE(!findEmptyNodes(vocbase(), query));
-
-  // FIXME
-  // check structure
-  {
-    irs::Or expected;
-    auto& root = expected.add<irs::And>();
-    {
-      auto& sub = root.add<irs::Or>();
-      sub.add<irs::by_term>().field(mangleStringIdentity("values")).term("B");
-      sub.add<irs::by_term>().field(mangleStringIdentity("values")).term("C");
-    }
-    root.add<irs::by_range>()
-        .field(mangleStringIdentity("values"))
-        .include<irs::Bound::MAX>(true)
-        .term<irs::Bound::MAX>("C");
-  }
-  //{
-  //  irs::Or expected;
-  //  auto& root = expected.add<irs::And>();
-  //  {
-  //    auto& sub = root.add<irs::Or>();
-  //    sub.add<irs::by_term>().field(mangleStringIdentity("values")).term("B");
-  //    sub.add<irs::by_term>().field(mangleStringIdentity("values")).term("C");
-  //  }
-  //}
-
-  std::vector<arangodb::velocypack::Slice> expectedDocs{
-      arangodb::velocypack::Slice(insertedDocs[0].vpack()),
-  };
-
-  auto queryResult = arangodb::tests::executeQuery(vocbase(), query);
-  ASSERT_TRUE(queryResult.result.ok());
-
-  auto result = queryResult.data->slice();
-  EXPECT_TRUE(result.isArray());
-
-  arangodb::velocypack::ArrayIterator resultIt(result);
-  ASSERT_TRUE(expectedDocs.size() == resultIt.size());
-
-  // Check documents
-  auto expectedDoc = expectedDocs.begin();
-  for (; resultIt.valid(); resultIt.next(), ++expectedDoc) {
-    auto const actualDoc = resultIt.value();
-    auto const resolved = actualDoc.resolveExternals();
-
-    EXPECT_TRUE((0 == arangodb::basics::VelocyPackHelper::compare(
-                          arangodb::velocypack::Slice(*expectedDoc), resolved, true)));
-  }
-  EXPECT_TRUE(expectedDoc == expectedDocs.end());
-}
-
-// a IN [ x ] && a <= y, x > y
+    std::string const query =
+        "FOR d IN testView SEARCH d.values IN [ 'B', 'C' ] AND d.values <= 'C' "
+        "RETURN d";
+
+  EXPECT_TRUE(arangodb::tests::assertRules(vocbase(), query,
+                                           {arangodb::aql::OptimizerRule::handleArangoSearchViewsRule}));
+
+  EXPECT_TRUE(!findEmptyNodes(vocbase(), query));
+
+    // FIXME
+    // check structure
+    {
+      irs::Or expected;
+      auto& root = expected.add<irs::And>();
+      {
+        auto& sub = root.add<irs::Or>();
+        sub.add<irs::by_term>().field(mangleStringIdentity("values")).term("B");
+        sub.add<irs::by_term>().field(mangleStringIdentity("values")).term("C");
+      }
+      root.add<irs::by_range>()
+          .field(mangleStringIdentity("values"))
+          .include<irs::Bound::MAX>(true)
+          .term<irs::Bound::MAX>("C");
+    }
+    //{
+    //  irs::Or expected;
+    //  auto& root = expected.add<irs::And>();
+    //  {
+    //    auto& sub = root.add<irs::Or>();
+    //    sub.add<irs::by_term>().field(mangleStringIdentity("values")).term("B");
+    //    sub.add<irs::by_term>().field(mangleStringIdentity("values")).term("C");
+    //  }
+    //}
+
+    std::vector<arangodb::velocypack::Slice> expectedDocs{
+        arangodb::velocypack::Slice(insertedDocs[0].vpack()),
+    };
+
+  auto queryResult = arangodb::tests::executeQuery(vocbase(), query);
+    ASSERT_TRUE(queryResult.result.ok());
+
+    auto result = queryResult.data->slice();
+    EXPECT_TRUE(result.isArray());
+
+    arangodb::velocypack::ArrayIterator resultIt(result);
+    ASSERT_TRUE(expectedDocs.size() == resultIt.size());
+
+    // Check documents
+    auto expectedDoc = expectedDocs.begin();
+    for (; resultIt.valid(); resultIt.next(), ++expectedDoc) {
+      auto const actualDoc = resultIt.value();
+      auto const resolved = actualDoc.resolveExternals();
+
+      EXPECT_TRUE((0 == arangodb::basics::VelocyPackHelper::compare(
+                            arangodb::velocypack::Slice(*expectedDoc), resolved, true)));
+    }
+    EXPECT_TRUE(expectedDoc == expectedDocs.end());
+  }
+
+  // a IN [ x ] && a <= y, x > y
 TEST_F(IResearchQueryOptimizationTest, test_15) {
-  std::string const query =
-      "FOR d IN testView SEARCH d.values IN [ 'B', 'C' ] AND d.values <= 'A' "
-      "RETURN d";
-
-  EXPECT_TRUE(arangodb::tests::assertRules(vocbase(), query,
-                                           {arangodb::aql::OptimizerRule::handleArangoSearchViewsRule}));
-
-  EXPECT_TRUE(!findEmptyNodes(vocbase(), query));
-
-  // check structure
-  {
-    irs::Or expected;
-    auto& root = expected.add<irs::And>();
-    {
-      auto& sub = root.add<irs::Or>();
-      sub.add<irs::by_term>().field(mangleStringIdentity("values")).term("B");
-      sub.add<irs::by_term>().field(mangleStringIdentity("values")).term("C");
-    }
-    root.add<irs::by_range>()
-        .field(mangleStringIdentity("values"))
-        .include<irs::Bound::MAX>(true)
-        .term<irs::Bound::MAX>("A");
-  }
-
-  std::vector<arangodb::velocypack::Slice> expectedDocs{
-      arangodb::velocypack::Slice(insertedDocs[0].vpack()),
-  };
-
-  auto queryResult = arangodb::tests::executeQuery(vocbase(), query);
-  ASSERT_TRUE(queryResult.result.ok());
-
-  auto result = queryResult.data->slice();
-  EXPECT_TRUE(result.isArray());
-
-  arangodb::velocypack::ArrayIterator resultIt(result);
-  ASSERT_TRUE(expectedDocs.size() == resultIt.size());
-
-  // Check documents
-  auto expectedDoc = expectedDocs.begin();
-  for (; resultIt.valid(); resultIt.next(), ++expectedDoc) {
-    auto const actualDoc = resultIt.value();
-    auto const resolved = actualDoc.resolveExternals();
-
-    EXPECT_TRUE((0 == arangodb::basics::VelocyPackHelper::compare(
-                          arangodb::velocypack::Slice(*expectedDoc), resolved, true)));
-  }
-  EXPECT_TRUE(expectedDoc == expectedDocs.end());
-}
-
-// a IN [ x ] && a >= y, x < y
+    std::string const query =
+        "FOR d IN testView SEARCH d.values IN [ 'B', 'C' ] AND d.values <= 'A' "
+        "RETURN d";
+
+  EXPECT_TRUE(arangodb::tests::assertRules(vocbase(), query,
+                                           {arangodb::aql::OptimizerRule::handleArangoSearchViewsRule}));
+
+  EXPECT_TRUE(!findEmptyNodes(vocbase(), query));
+
+    // check structure
+    {
+      irs::Or expected;
+      auto& root = expected.add<irs::And>();
+      {
+        auto& sub = root.add<irs::Or>();
+        sub.add<irs::by_term>().field(mangleStringIdentity("values")).term("B");
+        sub.add<irs::by_term>().field(mangleStringIdentity("values")).term("C");
+      }
+      root.add<irs::by_range>()
+          .field(mangleStringIdentity("values"))
+          .include<irs::Bound::MAX>(true)
+          .term<irs::Bound::MAX>("A");
+    }
+
+    std::vector<arangodb::velocypack::Slice> expectedDocs{
+        arangodb::velocypack::Slice(insertedDocs[0].vpack()),
+    };
+
+  auto queryResult = arangodb::tests::executeQuery(vocbase(), query);
+    ASSERT_TRUE(queryResult.result.ok());
+
+    auto result = queryResult.data->slice();
+    EXPECT_TRUE(result.isArray());
+
+    arangodb::velocypack::ArrayIterator resultIt(result);
+    ASSERT_TRUE(expectedDocs.size() == resultIt.size());
+
+    // Check documents
+    auto expectedDoc = expectedDocs.begin();
+    for (; resultIt.valid(); resultIt.next(), ++expectedDoc) {
+      auto const actualDoc = resultIt.value();
+      auto const resolved = actualDoc.resolveExternals();
+
+      EXPECT_TRUE((0 == arangodb::basics::VelocyPackHelper::compare(
+                            arangodb::velocypack::Slice(*expectedDoc), resolved, true)));
+    }
+    EXPECT_TRUE(expectedDoc == expectedDocs.end());
+  }
+
+  // a IN [ x ] && a >= y, x < y
 TEST_F(IResearchQueryOptimizationTest, test_16) {
-  std::string const query =
-      "FOR d IN testView SEARCH d.values IN [ '@', 'A' ] AND d.values >= 'B' "
-      "RETURN d";
-
-  EXPECT_TRUE(arangodb::tests::assertRules(vocbase(), query,
-                                           {arangodb::aql::OptimizerRule::handleArangoSearchViewsRule}));
-
-  EXPECT_TRUE(!findEmptyNodes(vocbase(), query));
-
-  // check structure
-  {
-    irs::Or expected;
-    auto& root = expected.add<irs::And>();
-    {
-      auto& sub = root.add<irs::Or>();
-      sub.add<irs::by_term>().field(mangleStringIdentity("values")).term("@");
-      sub.add<irs::by_term>().field(mangleStringIdentity("values")).term("A");
-    }
-    root.add<irs::by_range>()
-        .field(mangleStringIdentity("values"))
-        .include<irs::Bound::MIN>(true)
-        .term<irs::Bound::MIN>("B");
-  }
-
-  std::vector<arangodb::velocypack::Slice> expectedDocs{
-      arangodb::velocypack::Slice(insertedDocs[0].vpack()),
-  };
-
-  auto queryResult = arangodb::tests::executeQuery(vocbase(), query);
-  ASSERT_TRUE(queryResult.result.ok());
-
-  auto result = queryResult.data->slice();
-  EXPECT_TRUE(result.isArray());
-
-  arangodb::velocypack::ArrayIterator resultIt(result);
-  ASSERT_TRUE(expectedDocs.size() == resultIt.size());
-
-  // Check documents
-  auto expectedDoc = expectedDocs.begin();
-  for (; resultIt.valid(); resultIt.next(), ++expectedDoc) {
-    auto const actualDoc = resultIt.value();
-    auto const resolved = actualDoc.resolveExternals();
-
-    EXPECT_TRUE((0 == arangodb::basics::VelocyPackHelper::compare(
-                          arangodb::velocypack::Slice(*expectedDoc), resolved, true)));
-  }
-  EXPECT_TRUE(expectedDoc == expectedDocs.end());
-}
-
-// a IN [ x ] && a >= y, x == y
+    std::string const query =
+        "FOR d IN testView SEARCH d.values IN [ '@', 'A' ] AND d.values >= 'B' "
+        "RETURN d";
+
+  EXPECT_TRUE(arangodb::tests::assertRules(vocbase(), query,
+                                           {arangodb::aql::OptimizerRule::handleArangoSearchViewsRule}));
+
+  EXPECT_TRUE(!findEmptyNodes(vocbase(), query));
+
+    // check structure
+    {
+      irs::Or expected;
+      auto& root = expected.add<irs::And>();
+      {
+        auto& sub = root.add<irs::Or>();
+        sub.add<irs::by_term>().field(mangleStringIdentity("values")).term("@");
+        sub.add<irs::by_term>().field(mangleStringIdentity("values")).term("A");
+      }
+      root.add<irs::by_range>()
+          .field(mangleStringIdentity("values"))
+          .include<irs::Bound::MIN>(true)
+          .term<irs::Bound::MIN>("B");
+    }
+
+    std::vector<arangodb::velocypack::Slice> expectedDocs{
+        arangodb::velocypack::Slice(insertedDocs[0].vpack()),
+    };
+
+  auto queryResult = arangodb::tests::executeQuery(vocbase(), query);
+    ASSERT_TRUE(queryResult.result.ok());
+
+    auto result = queryResult.data->slice();
+    EXPECT_TRUE(result.isArray());
+
+    arangodb::velocypack::ArrayIterator resultIt(result);
+    ASSERT_TRUE(expectedDocs.size() == resultIt.size());
+
+    // Check documents
+    auto expectedDoc = expectedDocs.begin();
+    for (; resultIt.valid(); resultIt.next(), ++expectedDoc) {
+      auto const actualDoc = resultIt.value();
+      auto const resolved = actualDoc.resolveExternals();
+
+      EXPECT_TRUE((0 == arangodb::basics::VelocyPackHelper::compare(
+                            arangodb::velocypack::Slice(*expectedDoc), resolved, true)));
+    }
+    EXPECT_TRUE(expectedDoc == expectedDocs.end());
+  }
+
+  // a IN [ x ] && a >= y, x == y
 TEST_F(IResearchQueryOptimizationTest, test_17) {
-  std::string const query =
-      "FOR d IN testView SEARCH d.values IN [ '@', 'A' ] AND d.values >= 'A' "
-      "RETURN d";
-
-  EXPECT_TRUE(arangodb::tests::assertRules(vocbase(), query,
-                                           {arangodb::aql::OptimizerRule::handleArangoSearchViewsRule}));
-
-  EXPECT_TRUE(!findEmptyNodes(vocbase(), query));
-
-  // FIXME
-  // check structure
-  {
-    irs::Or expected;
-    auto& root = expected.add<irs::And>();
-    {
-      auto& sub = root.add<irs::Or>();
-      sub.add<irs::by_term>().field(mangleStringIdentity("values")).term("@");
-      sub.add<irs::by_term>().field(mangleStringIdentity("values")).term("A");
-    }
-    root.add<irs::by_range>()
-        .field(mangleStringIdentity("values"))
-        .include<irs::Bound::MIN>(true)
-        .term<irs::Bound::MIN>("A");
-  }
-  //{
-  //  irs::Or expected;
-  //  auto& root = expected.add<irs::And>();
-  //  root.add<irs::by_term>().field(mangleStringIdentity("values")).term("A");
-  //}
-
-  std::vector<arangodb::velocypack::Slice> expectedDocs{
-      arangodb::velocypack::Slice(insertedDocs[0].vpack()),
-  };
-
-  auto queryResult = arangodb::tests::executeQuery(vocbase(), query);
-  ASSERT_TRUE(queryResult.result.ok());
-
-  auto result = queryResult.data->slice();
-  EXPECT_TRUE(result.isArray());
-
-  arangodb::velocypack::ArrayIterator resultIt(result);
-  ASSERT_TRUE(expectedDocs.size() == resultIt.size());
-
-  // Check documents
-  auto expectedDoc = expectedDocs.begin();
-  for (; resultIt.valid(); resultIt.next(), ++expectedDoc) {
-    auto const actualDoc = resultIt.value();
-    auto const resolved = actualDoc.resolveExternals();
-
-    EXPECT_TRUE((0 == arangodb::basics::VelocyPackHelper::compare(
-                          arangodb::velocypack::Slice(*expectedDoc), resolved, true)));
-  }
-  EXPECT_TRUE(expectedDoc == expectedDocs.end());
-}
-
-// a IN [ x ] && a >= y, x > y
+    std::string const query =
+        "FOR d IN testView SEARCH d.values IN [ '@', 'A' ] AND d.values >= 'A' "
+        "RETURN d";
+
+  EXPECT_TRUE(arangodb::tests::assertRules(vocbase(), query,
+                                           {arangodb::aql::OptimizerRule::handleArangoSearchViewsRule}));
+
+  EXPECT_TRUE(!findEmptyNodes(vocbase(), query));
+
+    // FIXME
+    // check structure
+    {
+      irs::Or expected;
+      auto& root = expected.add<irs::And>();
+      {
+        auto& sub = root.add<irs::Or>();
+        sub.add<irs::by_term>().field(mangleStringIdentity("values")).term("@");
+        sub.add<irs::by_term>().field(mangleStringIdentity("values")).term("A");
+      }
+      root.add<irs::by_range>()
+          .field(mangleStringIdentity("values"))
+          .include<irs::Bound::MIN>(true)
+          .term<irs::Bound::MIN>("A");
+    }
+    //{
+    //  irs::Or expected;
+    //  auto& root = expected.add<irs::And>();
+    //  root.add<irs::by_term>().field(mangleStringIdentity("values")).term("A");
+    //}
+
+    std::vector<arangodb::velocypack::Slice> expectedDocs{
+        arangodb::velocypack::Slice(insertedDocs[0].vpack()),
+    };
+
+  auto queryResult = arangodb::tests::executeQuery(vocbase(), query);
+    ASSERT_TRUE(queryResult.result.ok());
+
+    auto result = queryResult.data->slice();
+    EXPECT_TRUE(result.isArray());
+
+    arangodb::velocypack::ArrayIterator resultIt(result);
+    ASSERT_TRUE(expectedDocs.size() == resultIt.size());
+
+    // Check documents
+    auto expectedDoc = expectedDocs.begin();
+    for (; resultIt.valid(); resultIt.next(), ++expectedDoc) {
+      auto const actualDoc = resultIt.value();
+      auto const resolved = actualDoc.resolveExternals();
+
+      EXPECT_TRUE((0 == arangodb::basics::VelocyPackHelper::compare(
+                            arangodb::velocypack::Slice(*expectedDoc), resolved, true)));
+    }
+    EXPECT_TRUE(expectedDoc == expectedDocs.end());
+  }
+
+  // a IN [ x ] && a >= y, x > y
 TEST_F(IResearchQueryOptimizationTest, test_18) {
-  std::string const query =
-      "FOR d IN testView SEARCH d.values IN [ 'C', 'D' ] AND d.values >= 'B' "
-      "RETURN d";
-
-  EXPECT_TRUE(arangodb::tests::assertRules(vocbase(), query,
-                                           {arangodb::aql::OptimizerRule::handleArangoSearchViewsRule}));
-
-  EXPECT_TRUE(!findEmptyNodes(vocbase(), query));
-
-  // FIXME
-  // check structure
-  {
-    irs::Or expected;
-    auto& root = expected.add<irs::And>();
-    {
-      auto& sub = root.add<irs::Or>();
-      sub.add<irs::by_term>().field(mangleStringIdentity("values")).term("C");
-      sub.add<irs::by_term>().field(mangleStringIdentity("values")).term("D");
-    }
-    root.add<irs::by_range>()
-        .field(mangleStringIdentity("values"))
-        .include<irs::Bound::MIN>(true)
-        .term<irs::Bound::MIN>("B");
-  }
-  //{
-  //  irs::Or expected;
-  //  auto& root = expected.add<irs::And>();
-  //  {
-  //    auto& sub = root.add<irs::Or>();
-  //    sub.add<irs::by_term>().field(mangleStringIdentity("values")).term("C");
-  //    sub.add<irs::by_term>().field(mangleStringIdentity("values")).term("D");
-  //  }
-  //}
-
-  std::vector<arangodb::velocypack::Slice> expectedDocs{
-      arangodb::velocypack::Slice(insertedDocs[0].vpack()),
-  };
-
-  auto queryResult = arangodb::tests::executeQuery(vocbase(), query);
-  ASSERT_TRUE(queryResult.result.ok());
-
-  auto result = queryResult.data->slice();
-  EXPECT_TRUE(result.isArray());
-
-  arangodb::velocypack::ArrayIterator resultIt(result);
-  ASSERT_TRUE(expectedDocs.size() == resultIt.size());
-
-  // Check documents
-  auto expectedDoc = expectedDocs.begin();
-  for (; resultIt.valid(); resultIt.next(), ++expectedDoc) {
-    auto const actualDoc = resultIt.value();
-    auto const resolved = actualDoc.resolveExternals();
-
-    EXPECT_TRUE((0 == arangodb::basics::VelocyPackHelper::compare(
-                          arangodb::velocypack::Slice(*expectedDoc), resolved, true)));
-  }
-  EXPECT_TRUE(expectedDoc == expectedDocs.end());
-}
-
-// a IN [ x ] && a > y, x < y
+    std::string const query =
+        "FOR d IN testView SEARCH d.values IN [ 'C', 'D' ] AND d.values >= 'B' "
+        "RETURN d";
+
+  EXPECT_TRUE(arangodb::tests::assertRules(vocbase(), query,
+                                           {arangodb::aql::OptimizerRule::handleArangoSearchViewsRule}));
+
+  EXPECT_TRUE(!findEmptyNodes(vocbase(), query));
+
+    // FIXME
+    // check structure
+    {
+      irs::Or expected;
+      auto& root = expected.add<irs::And>();
+      {
+        auto& sub = root.add<irs::Or>();
+        sub.add<irs::by_term>().field(mangleStringIdentity("values")).term("C");
+        sub.add<irs::by_term>().field(mangleStringIdentity("values")).term("D");
+      }
+      root.add<irs::by_range>()
+          .field(mangleStringIdentity("values"))
+          .include<irs::Bound::MIN>(true)
+          .term<irs::Bound::MIN>("B");
+    }
+    //{
+    //  irs::Or expected;
+    //  auto& root = expected.add<irs::And>();
+    //  {
+    //    auto& sub = root.add<irs::Or>();
+    //    sub.add<irs::by_term>().field(mangleStringIdentity("values")).term("C");
+    //    sub.add<irs::by_term>().field(mangleStringIdentity("values")).term("D");
+    //  }
+    //}
+
+    std::vector<arangodb::velocypack::Slice> expectedDocs{
+        arangodb::velocypack::Slice(insertedDocs[0].vpack()),
+    };
+
+  auto queryResult = arangodb::tests::executeQuery(vocbase(), query);
+    ASSERT_TRUE(queryResult.result.ok());
+
+    auto result = queryResult.data->slice();
+    EXPECT_TRUE(result.isArray());
+
+    arangodb::velocypack::ArrayIterator resultIt(result);
+    ASSERT_TRUE(expectedDocs.size() == resultIt.size());
+
+    // Check documents
+    auto expectedDoc = expectedDocs.begin();
+    for (; resultIt.valid(); resultIt.next(), ++expectedDoc) {
+      auto const actualDoc = resultIt.value();
+      auto const resolved = actualDoc.resolveExternals();
+
+      EXPECT_TRUE((0 == arangodb::basics::VelocyPackHelper::compare(
+                            arangodb::velocypack::Slice(*expectedDoc), resolved, true)));
+    }
+    EXPECT_TRUE(expectedDoc == expectedDocs.end());
+  }
+
+  // a IN [ x ] && a > y, x < y
 TEST_F(IResearchQueryOptimizationTest, test_19) {
-  std::string const query =
-      "FOR d IN testView SEARCH d.values IN [ '@', 'A' ] AND d.values > 'B' "
-      "RETURN d";
-
-  EXPECT_TRUE(arangodb::tests::assertRules(vocbase(), query,
-                                           {arangodb::aql::OptimizerRule::handleArangoSearchViewsRule}));
-
-  EXPECT_TRUE(!findEmptyNodes(vocbase(), query));
-
-  // check structure
-  {
-    irs::Or expected;
-    auto& root = expected.add<irs::And>();
-    {
-      auto& sub = root.add<irs::Or>();
-      sub.add<irs::by_term>().field(mangleStringIdentity("values")).term("@");
-      sub.add<irs::by_term>().field(mangleStringIdentity("values")).term("A");
-    }
-    root.add<irs::by_range>()
-        .field(mangleStringIdentity("values"))
-        .include<irs::Bound::MIN>(false)
-        .term<irs::Bound::MIN>("B");
-  }
-
-  std::vector<arangodb::velocypack::Slice> expectedDocs{
-      arangodb::velocypack::Slice(insertedDocs[0].vpack()),
-  };
-
-  auto queryResult = arangodb::tests::executeQuery(vocbase(), query);
-  ASSERT_TRUE(queryResult.result.ok());
-
-  auto result = queryResult.data->slice();
-  EXPECT_TRUE(result.isArray());
-
-  arangodb::velocypack::ArrayIterator resultIt(result);
-  ASSERT_TRUE(expectedDocs.size() == resultIt.size());
-
-  // Check documents
-  auto expectedDoc = expectedDocs.begin();
-  for (; resultIt.valid(); resultIt.next(), ++expectedDoc) {
-    auto const actualDoc = resultIt.value();
-    auto const resolved = actualDoc.resolveExternals();
-
-    EXPECT_TRUE((0 == arangodb::basics::VelocyPackHelper::compare(
-                          arangodb::velocypack::Slice(*expectedDoc), resolved, true)));
-  }
-  EXPECT_TRUE(expectedDoc == expectedDocs.end());
-}
-
-// a IN [ x ] && a > y, x == y
+    std::string const query =
+        "FOR d IN testView SEARCH d.values IN [ '@', 'A' ] AND d.values > 'B' "
+        "RETURN d";
+
+  EXPECT_TRUE(arangodb::tests::assertRules(vocbase(), query,
+                                           {arangodb::aql::OptimizerRule::handleArangoSearchViewsRule}));
+
+  EXPECT_TRUE(!findEmptyNodes(vocbase(), query));
+
+    // check structure
+    {
+      irs::Or expected;
+      auto& root = expected.add<irs::And>();
+      {
+        auto& sub = root.add<irs::Or>();
+        sub.add<irs::by_term>().field(mangleStringIdentity("values")).term("@");
+        sub.add<irs::by_term>().field(mangleStringIdentity("values")).term("A");
+      }
+      root.add<irs::by_range>()
+          .field(mangleStringIdentity("values"))
+          .include<irs::Bound::MIN>(false)
+          .term<irs::Bound::MIN>("B");
+    }
+
+    std::vector<arangodb::velocypack::Slice> expectedDocs{
+        arangodb::velocypack::Slice(insertedDocs[0].vpack()),
+    };
+
+  auto queryResult = arangodb::tests::executeQuery(vocbase(), query);
+    ASSERT_TRUE(queryResult.result.ok());
+
+    auto result = queryResult.data->slice();
+    EXPECT_TRUE(result.isArray());
+
+    arangodb::velocypack::ArrayIterator resultIt(result);
+    ASSERT_TRUE(expectedDocs.size() == resultIt.size());
+
+    // Check documents
+    auto expectedDoc = expectedDocs.begin();
+    for (; resultIt.valid(); resultIt.next(), ++expectedDoc) {
+      auto const actualDoc = resultIt.value();
+      auto const resolved = actualDoc.resolveExternals();
+
+      EXPECT_TRUE((0 == arangodb::basics::VelocyPackHelper::compare(
+                            arangodb::velocypack::Slice(*expectedDoc), resolved, true)));
+    }
+    EXPECT_TRUE(expectedDoc == expectedDocs.end());
+  }
+
+  // a IN [ x ] && a > y, x == y
 TEST_F(IResearchQueryOptimizationTest, test_20) {
-  std::string const query =
-      "FOR d IN testView SEARCH d.values IN [ 'C', 'B' ] AND d.values > 'B' "
-      "RETURN d";
-
-  EXPECT_TRUE(arangodb::tests::assertRules(vocbase(), query,
-                                           {arangodb::aql::OptimizerRule::handleArangoSearchViewsRule}));
-
-  EXPECT_TRUE(!findEmptyNodes(vocbase(), query));
-
-  // FIXME
-  // check structure
-  {
-    irs::Or expected;
-    auto& root = expected.add<irs::And>();
-    {
-      auto& sub = root.add<irs::Or>();
-      sub.add<irs::by_term>().field(mangleStringIdentity("values")).term("C");
-      sub.add<irs::by_term>().field(mangleStringIdentity("values")).term("B");
-    }
-    root.add<irs::by_range>()
-        .field(mangleStringIdentity("values"))
-        .include<irs::Bound::MIN>(false)
-        .term<irs::Bound::MIN>("B");
-  }
-  //{
-  //  irs::Or expected;
-  //  auto& root = expected.add<irs::And>();
-  //  root.add<irs::by_term>().field(mangleStringIdentity("values")).term("C");
-  //}
-
-  std::vector<arangodb::velocypack::Slice> expectedDocs{
-      arangodb::velocypack::Slice(insertedDocs[0].vpack()),
-  };
-
-  auto queryResult = arangodb::tests::executeQuery(vocbase(), query);
-  ASSERT_TRUE(queryResult.result.ok());
-
-  auto result = queryResult.data->slice();
-  EXPECT_TRUE(result.isArray());
-
-  arangodb::velocypack::ArrayIterator resultIt(result);
-  ASSERT_TRUE(expectedDocs.size() == resultIt.size());
-
-  // Check documents
-  auto expectedDoc = expectedDocs.begin();
-  for (; resultIt.valid(); resultIt.next(), ++expectedDoc) {
-    auto const actualDoc = resultIt.value();
-    auto const resolved = actualDoc.resolveExternals();
-
-    EXPECT_TRUE((0 == arangodb::basics::VelocyPackHelper::compare(
-                          arangodb::velocypack::Slice(*expectedDoc), resolved, true)));
-  }
-  EXPECT_TRUE(expectedDoc == expectedDocs.end());
-}
-
-// a IN [ x ] && a > y, x > y
+    std::string const query =
+        "FOR d IN testView SEARCH d.values IN [ 'C', 'B' ] AND d.values > 'B' "
+        "RETURN d";
+
+  EXPECT_TRUE(arangodb::tests::assertRules(vocbase(), query,
+                                           {arangodb::aql::OptimizerRule::handleArangoSearchViewsRule}));
+
+  EXPECT_TRUE(!findEmptyNodes(vocbase(), query));
+
+    // FIXME
+    // check structure
+    {
+      irs::Or expected;
+      auto& root = expected.add<irs::And>();
+      {
+        auto& sub = root.add<irs::Or>();
+        sub.add<irs::by_term>().field(mangleStringIdentity("values")).term("C");
+        sub.add<irs::by_term>().field(mangleStringIdentity("values")).term("B");
+      }
+      root.add<irs::by_range>()
+          .field(mangleStringIdentity("values"))
+          .include<irs::Bound::MIN>(false)
+          .term<irs::Bound::MIN>("B");
+    }
+    //{
+    //  irs::Or expected;
+    //  auto& root = expected.add<irs::And>();
+    //  root.add<irs::by_term>().field(mangleStringIdentity("values")).term("C");
+    //}
+
+    std::vector<arangodb::velocypack::Slice> expectedDocs{
+        arangodb::velocypack::Slice(insertedDocs[0].vpack()),
+    };
+
+  auto queryResult = arangodb::tests::executeQuery(vocbase(), query);
+    ASSERT_TRUE(queryResult.result.ok());
+
+    auto result = queryResult.data->slice();
+    EXPECT_TRUE(result.isArray());
+
+    arangodb::velocypack::ArrayIterator resultIt(result);
+    ASSERT_TRUE(expectedDocs.size() == resultIt.size());
+
+    // Check documents
+    auto expectedDoc = expectedDocs.begin();
+    for (; resultIt.valid(); resultIt.next(), ++expectedDoc) {
+      auto const actualDoc = resultIt.value();
+      auto const resolved = actualDoc.resolveExternals();
+
+      EXPECT_TRUE((0 == arangodb::basics::VelocyPackHelper::compare(
+                            arangodb::velocypack::Slice(*expectedDoc), resolved, true)));
+    }
+    EXPECT_TRUE(expectedDoc == expectedDocs.end());
+  }
+
+  // a IN [ x ] && a > y, x > y
 TEST_F(IResearchQueryOptimizationTest, test_21) {
-  std::string const query =
-      "FOR d IN testView SEARCH d.values IN [ 'C', 'D' ] AND d.values > 'B' "
-      "RETURN d";
-
-  EXPECT_TRUE(arangodb::tests::assertRules(vocbase(), query,
-                                           {arangodb::aql::OptimizerRule::handleArangoSearchViewsRule}));
-
-  EXPECT_TRUE(!findEmptyNodes(vocbase(), query));
-
-  // FIXME
-  // check structure
-  {
-    irs::Or expected;
-    auto& root = expected.add<irs::And>();
-    {
-      auto& sub = root.add<irs::Or>();
-      sub.add<irs::by_term>().field(mangleStringIdentity("values")).term("C");
-      sub.add<irs::by_term>().field(mangleStringIdentity("values")).term("D");
-    }
-    root.add<irs::by_range>()
-        .field(mangleStringIdentity("values"))
-        .include<irs::Bound::MIN>(false)
-        .term<irs::Bound::MIN>("B");
-  }
-  //{
-  //  irs::Or expected;
-  //  auto& root = expected.add<irs::And>();
-  //  {
-  //    auto& sub = root.add<irs::Or>();
-  //    sub.add<irs::by_term>().field(mangleStringIdentity("values")).term("C");
-  //    sub.add<irs::by_term>().field(mangleStringIdentity("values")).term("D");
-  //  }
-  //}
-
-  std::vector<arangodb::velocypack::Slice> expectedDocs{
-      arangodb::velocypack::Slice(insertedDocs[0].vpack()),
-  };
-
-  auto queryResult = arangodb::tests::executeQuery(vocbase(), query);
-  ASSERT_TRUE(queryResult.result.ok());
-
-  auto result = queryResult.data->slice();
-  EXPECT_TRUE(result.isArray());
-
-  arangodb::velocypack::ArrayIterator resultIt(result);
-  ASSERT_TRUE(expectedDocs.size() == resultIt.size());
-
-  // Check documents
-  auto expectedDoc = expectedDocs.begin();
-  for (; resultIt.valid(); resultIt.next(), ++expectedDoc) {
-    auto const actualDoc = resultIt.value();
-    auto const resolved = actualDoc.resolveExternals();
-
-    EXPECT_TRUE((0 == arangodb::basics::VelocyPackHelper::compare(
-                          arangodb::velocypack::Slice(*expectedDoc), resolved, true)));
-  }
-  EXPECT_TRUE(expectedDoc == expectedDocs.end());
-}
-
-// a IN [ x ] && a IN [ y ]
+    std::string const query =
+        "FOR d IN testView SEARCH d.values IN [ 'C', 'D' ] AND d.values > 'B' "
+        "RETURN d";
+
+  EXPECT_TRUE(arangodb::tests::assertRules(vocbase(), query,
+                                           {arangodb::aql::OptimizerRule::handleArangoSearchViewsRule}));
+
+  EXPECT_TRUE(!findEmptyNodes(vocbase(), query));
+
+    // FIXME
+    // check structure
+    {
+      irs::Or expected;
+      auto& root = expected.add<irs::And>();
+      {
+        auto& sub = root.add<irs::Or>();
+        sub.add<irs::by_term>().field(mangleStringIdentity("values")).term("C");
+        sub.add<irs::by_term>().field(mangleStringIdentity("values")).term("D");
+      }
+      root.add<irs::by_range>()
+          .field(mangleStringIdentity("values"))
+          .include<irs::Bound::MIN>(false)
+          .term<irs::Bound::MIN>("B");
+    }
+    //{
+    //  irs::Or expected;
+    //  auto& root = expected.add<irs::And>();
+    //  {
+    //    auto& sub = root.add<irs::Or>();
+    //    sub.add<irs::by_term>().field(mangleStringIdentity("values")).term("C");
+    //    sub.add<irs::by_term>().field(mangleStringIdentity("values")).term("D");
+    //  }
+    //}
+
+    std::vector<arangodb::velocypack::Slice> expectedDocs{
+        arangodb::velocypack::Slice(insertedDocs[0].vpack()),
+    };
+
+  auto queryResult = arangodb::tests::executeQuery(vocbase(), query);
+    ASSERT_TRUE(queryResult.result.ok());
+
+    auto result = queryResult.data->slice();
+    EXPECT_TRUE(result.isArray());
+
+    arangodb::velocypack::ArrayIterator resultIt(result);
+    ASSERT_TRUE(expectedDocs.size() == resultIt.size());
+
+    // Check documents
+    auto expectedDoc = expectedDocs.begin();
+    for (; resultIt.valid(); resultIt.next(), ++expectedDoc) {
+      auto const actualDoc = resultIt.value();
+      auto const resolved = actualDoc.resolveExternals();
+
+      EXPECT_TRUE((0 == arangodb::basics::VelocyPackHelper::compare(
+                            arangodb::velocypack::Slice(*expectedDoc), resolved, true)));
+    }
+    EXPECT_TRUE(expectedDoc == expectedDocs.end());
+  }
+
+  // a IN [ x ] && a IN [ y ]
 TEST_F(IResearchQueryOptimizationTest, test_22) {
-  std::string const query =
-      "FOR d IN testView SEARCH d.values IN [ 'A', 'B' ] AND d.values IN [ "
-      "'A', 'B', 'C' ] RETURN d";
-
-  EXPECT_TRUE(arangodb::tests::assertRules(vocbase(), query,
-                                           {arangodb::aql::OptimizerRule::handleArangoSearchViewsRule}));
-
-  EXPECT_TRUE(!findEmptyNodes(vocbase(), query));
-
-  // FIXME optimize
-  // check structure
-  {
-    irs::Or expected;
-    auto& root = expected.add<irs::And>();
-    {
-      auto& sub = root.add<irs::Or>();
-      sub.add<irs::by_term>().field(mangleStringIdentity("values")).term("A");
-      sub.add<irs::by_term>().field(mangleStringIdentity("values")).term("B");
-    }
-    {
-      auto& sub = root.add<irs::Or>();
-      sub.add<irs::by_term>().field(mangleStringIdentity("values")).term("A");
-      sub.add<irs::by_term>().field(mangleStringIdentity("values")).term("B");
-      sub.add<irs::by_term>().field(mangleStringIdentity("values")).term("C");
-    }
-    assertFilterOptimized(vocbase(), query, expected);
-  }
-
-  std::vector<arangodb::velocypack::Slice> expectedDocs{
-      arangodb::velocypack::Slice(insertedDocs[0].vpack()),
-  };
-
-  auto queryResult = arangodb::tests::executeQuery(vocbase(), query);
-  ASSERT_TRUE(queryResult.result.ok());
-
-  auto result = queryResult.data->slice();
-  EXPECT_TRUE(result.isArray());
-
-  arangodb::velocypack::ArrayIterator resultIt(result);
-  ASSERT_TRUE(expectedDocs.size() == resultIt.size());
-
-  // Check documents
-  auto expectedDoc = expectedDocs.begin();
-  for (; resultIt.valid(); resultIt.next(), ++expectedDoc) {
-    auto const actualDoc = resultIt.value();
-    auto const resolved = actualDoc.resolveExternals();
-
-    EXPECT_TRUE((0 == arangodb::basics::VelocyPackHelper::compare(
-                          arangodb::velocypack::Slice(*expectedDoc), resolved, true)));
-  }
-  EXPECT_TRUE(expectedDoc == expectedDocs.end());
-}
-
-// a IN [ x ] && a == y, x < y
+    std::string const query =
+        "FOR d IN testView SEARCH d.values IN [ 'A', 'B' ] AND d.values IN [ "
+        "'A', 'B', 'C' ] RETURN d";
+
+  EXPECT_TRUE(arangodb::tests::assertRules(vocbase(), query,
+                                           {arangodb::aql::OptimizerRule::handleArangoSearchViewsRule}));
+
+  EXPECT_TRUE(!findEmptyNodes(vocbase(), query));
+
+    // FIXME optimize
+    // check structure
+    {
+      irs::Or expected;
+      auto& root = expected.add<irs::And>();
+      {
+        auto& sub = root.add<irs::Or>();
+        sub.add<irs::by_term>().field(mangleStringIdentity("values")).term("A");
+        sub.add<irs::by_term>().field(mangleStringIdentity("values")).term("B");
+      }
+      {
+        auto& sub = root.add<irs::Or>();
+        sub.add<irs::by_term>().field(mangleStringIdentity("values")).term("A");
+        sub.add<irs::by_term>().field(mangleStringIdentity("values")).term("B");
+        sub.add<irs::by_term>().field(mangleStringIdentity("values")).term("C");
+      }
+    assertFilterOptimized(vocbase(), query, expected);
+    }
+
+    std::vector<arangodb::velocypack::Slice> expectedDocs{
+        arangodb::velocypack::Slice(insertedDocs[0].vpack()),
+    };
+
+  auto queryResult = arangodb::tests::executeQuery(vocbase(), query);
+    ASSERT_TRUE(queryResult.result.ok());
+
+    auto result = queryResult.data->slice();
+    EXPECT_TRUE(result.isArray());
+
+    arangodb::velocypack::ArrayIterator resultIt(result);
+    ASSERT_TRUE(expectedDocs.size() == resultIt.size());
+
+    // Check documents
+    auto expectedDoc = expectedDocs.begin();
+    for (; resultIt.valid(); resultIt.next(), ++expectedDoc) {
+      auto const actualDoc = resultIt.value();
+      auto const resolved = actualDoc.resolveExternals();
+
+      EXPECT_TRUE((0 == arangodb::basics::VelocyPackHelper::compare(
+                            arangodb::velocypack::Slice(*expectedDoc), resolved, true)));
+    }
+    EXPECT_TRUE(expectedDoc == expectedDocs.end());
+  }
+
+  // a IN [ x ] && a == y, x < y
 TEST_F(IResearchQueryOptimizationTest, test_23) {
-  std::string const query =
-      "FOR d IN testView SEARCH d.values IN [ 'B' ] AND d.values == 'C' "
-      "RETURN d";
-
-  EXPECT_TRUE(arangodb::tests::assertRules(vocbase(), query,
-                                           {arangodb::aql::OptimizerRule::handleArangoSearchViewsRule}));
-
-  EXPECT_TRUE(!findEmptyNodes(vocbase(), query));
-
-  // check structure
-  {
-    irs::Or expected;
-    auto& root = expected.add<irs::And>();
-    root.add<irs::by_term>().field(mangleStringIdentity("values")).term("B");
-    root.add<irs::by_term>().field(mangleStringIdentity("values")).term("C");
-    assertFilterOptimized(vocbase(), query, expected);
-  }
-
-  std::vector<arangodb::velocypack::Slice> expectedDocs{
-      arangodb::velocypack::Slice(insertedDocs[0].vpack()),
-  };
-
-  auto queryResult = arangodb::tests::executeQuery(vocbase(), query);
-  ASSERT_TRUE(queryResult.result.ok());
-
-  auto result = queryResult.data->slice();
-  EXPECT_TRUE(result.isArray());
-
-  arangodb::velocypack::ArrayIterator resultIt(result);
-  ASSERT_TRUE(expectedDocs.size() == resultIt.size());
-
-  // Check documents
-  auto expectedDoc = expectedDocs.begin();
-  for (; resultIt.valid(); resultIt.next(), ++expectedDoc) {
-    auto const actualDoc = resultIt.value();
-    auto const resolved = actualDoc.resolveExternals();
-
-    EXPECT_TRUE((0 == arangodb::basics::VelocyPackHelper::compare(
-                          arangodb::velocypack::Slice(*expectedDoc), resolved, true)));
-  }
-  EXPECT_TRUE(expectedDoc == expectedDocs.end());
-}
-
-// a IN [ x ] && a == y, x == y
+    std::string const query =
+        "FOR d IN testView SEARCH d.values IN [ 'B' ] AND d.values == 'C' "
+        "RETURN d";
+
+  EXPECT_TRUE(arangodb::tests::assertRules(vocbase(), query,
+                                           {arangodb::aql::OptimizerRule::handleArangoSearchViewsRule}));
+
+  EXPECT_TRUE(!findEmptyNodes(vocbase(), query));
+
+    // check structure
+    {
+      irs::Or expected;
+      auto& root = expected.add<irs::And>();
+      root.add<irs::by_term>().field(mangleStringIdentity("values")).term("B");
+      root.add<irs::by_term>().field(mangleStringIdentity("values")).term("C");
+    assertFilterOptimized(vocbase(), query, expected);
+    }
+
+    std::vector<arangodb::velocypack::Slice> expectedDocs{
+        arangodb::velocypack::Slice(insertedDocs[0].vpack()),
+    };
+
+  auto queryResult = arangodb::tests::executeQuery(vocbase(), query);
+    ASSERT_TRUE(queryResult.result.ok());
+
+    auto result = queryResult.data->slice();
+    EXPECT_TRUE(result.isArray());
+
+    arangodb::velocypack::ArrayIterator resultIt(result);
+    ASSERT_TRUE(expectedDocs.size() == resultIt.size());
+
+    // Check documents
+    auto expectedDoc = expectedDocs.begin();
+    for (; resultIt.valid(); resultIt.next(), ++expectedDoc) {
+      auto const actualDoc = resultIt.value();
+      auto const resolved = actualDoc.resolveExternals();
+
+      EXPECT_TRUE((0 == arangodb::basics::VelocyPackHelper::compare(
+                            arangodb::velocypack::Slice(*expectedDoc), resolved, true)));
+    }
+    EXPECT_TRUE(expectedDoc == expectedDocs.end());
+  }
+
+  // a IN [ x ] && a == y, x == y
 TEST_F(IResearchQueryOptimizationTest, test_24) {
-  std::string const query =
-      "FOR d IN testView SEARCH d.values IN [ 'C' ] AND d.values == 'C' "
-      "RETURN d";
-
-  EXPECT_TRUE(arangodb::tests::assertRules(vocbase(), query,
-                                           {arangodb::aql::OptimizerRule::handleArangoSearchViewsRule}));
-
-  EXPECT_TRUE(!findEmptyNodes(vocbase(), query));
-
-  // check structure
-  {
-    irs::Or expected;
-    auto& root = expected.add<irs::And>();
-    root.add<irs::by_term>().field(mangleStringIdentity("values")).term("C");
-    assertFilterOptimized(vocbase(), query, expected);
-  }
-
-  std::vector<arangodb::velocypack::Slice> expectedDocs{
-      arangodb::velocypack::Slice(insertedDocs[0].vpack()),
-  };
-
-  auto queryResult = arangodb::tests::executeQuery(vocbase(), query);
-  ASSERT_TRUE(queryResult.result.ok());
-
-  auto result = queryResult.data->slice();
-  EXPECT_TRUE(result.isArray());
-
-  arangodb::velocypack::ArrayIterator resultIt(result);
-  ASSERT_TRUE(expectedDocs.size() == resultIt.size());
-
-  // Check documents
-  auto expectedDoc = expectedDocs.begin();
-  for (; resultIt.valid(); resultIt.next(), ++expectedDoc) {
-    auto const actualDoc = resultIt.value();
-    auto const resolved = actualDoc.resolveExternals();
-
-    EXPECT_TRUE((0 == arangodb::basics::VelocyPackHelper::compare(
-                          arangodb::velocypack::Slice(*expectedDoc), resolved, true)));
-  }
-  EXPECT_TRUE(expectedDoc == expectedDocs.end());
-}
-
-// a IN [ x ] && a == y, x > y
+    std::string const query =
+        "FOR d IN testView SEARCH d.values IN [ 'C' ] AND d.values == 'C' "
+        "RETURN d";
+
+  EXPECT_TRUE(arangodb::tests::assertRules(vocbase(), query,
+                                           {arangodb::aql::OptimizerRule::handleArangoSearchViewsRule}));
+
+  EXPECT_TRUE(!findEmptyNodes(vocbase(), query));
+
+    // check structure
+    {
+      irs::Or expected;
+      auto& root = expected.add<irs::And>();
+      root.add<irs::by_term>().field(mangleStringIdentity("values")).term("C");
+    assertFilterOptimized(vocbase(), query, expected);
+    }
+
+    std::vector<arangodb::velocypack::Slice> expectedDocs{
+        arangodb::velocypack::Slice(insertedDocs[0].vpack()),
+    };
+
+  auto queryResult = arangodb::tests::executeQuery(vocbase(), query);
+    ASSERT_TRUE(queryResult.result.ok());
+
+    auto result = queryResult.data->slice();
+    EXPECT_TRUE(result.isArray());
+
+    arangodb::velocypack::ArrayIterator resultIt(result);
+    ASSERT_TRUE(expectedDocs.size() == resultIt.size());
+
+    // Check documents
+    auto expectedDoc = expectedDocs.begin();
+    for (; resultIt.valid(); resultIt.next(), ++expectedDoc) {
+      auto const actualDoc = resultIt.value();
+      auto const resolved = actualDoc.resolveExternals();
+
+      EXPECT_TRUE((0 == arangodb::basics::VelocyPackHelper::compare(
+                            arangodb::velocypack::Slice(*expectedDoc), resolved, true)));
+    }
+    EXPECT_TRUE(expectedDoc == expectedDocs.end());
+  }
+
+  // a IN [ x ] && a == y, x > y
 TEST_F(IResearchQueryOptimizationTest, test_25) {
-  std::string const query =
-      "FOR d IN testView SEARCH d.values IN [ 'C' ] AND d.values == 'B' "
-      "RETURN d";
-
-  EXPECT_TRUE(arangodb::tests::assertRules(vocbase(), query,
-                                           {arangodb::aql::OptimizerRule::handleArangoSearchViewsRule}));
-
-  EXPECT_TRUE(!findEmptyNodes(vocbase(), query));
-
-  // check structure
-  {
-    irs::Or expected;
-    auto& root = expected.add<irs::And>();
-    root.add<irs::by_term>().field(mangleStringIdentity("values")).term("C");
-    root.add<irs::by_term>().field(mangleStringIdentity("values")).term("B");
-    assertFilterOptimized(vocbase(), query, expected);
-  }
-
-  std::vector<arangodb::velocypack::Slice> expectedDocs{
-      arangodb::velocypack::Slice(insertedDocs[0].vpack()),
-  };
-
-  auto queryResult = arangodb::tests::executeQuery(vocbase(), query);
-  ASSERT_TRUE(queryResult.result.ok());
-
-  auto result = queryResult.data->slice();
-  EXPECT_TRUE(result.isArray());
-
-  arangodb::velocypack::ArrayIterator resultIt(result);
-  ASSERT_TRUE(expectedDocs.size() == resultIt.size());
-
-  // Check documents
-  auto expectedDoc = expectedDocs.begin();
-  for (; resultIt.valid(); resultIt.next(), ++expectedDoc) {
-    auto const actualDoc = resultIt.value();
-    auto const resolved = actualDoc.resolveExternals();
-
-    EXPECT_TRUE((0 == arangodb::basics::VelocyPackHelper::compare(
-                          arangodb::velocypack::Slice(*expectedDoc), resolved, true)));
-  }
-  EXPECT_TRUE(expectedDoc == expectedDocs.end());
-}
-
-// a IN [ x ] && a != y, x < y
+    std::string const query =
+        "FOR d IN testView SEARCH d.values IN [ 'C' ] AND d.values == 'B' "
+        "RETURN d";
+
+  EXPECT_TRUE(arangodb::tests::assertRules(vocbase(), query,
+                                           {arangodb::aql::OptimizerRule::handleArangoSearchViewsRule}));
+
+  EXPECT_TRUE(!findEmptyNodes(vocbase(), query));
+
+    // check structure
+    {
+      irs::Or expected;
+      auto& root = expected.add<irs::And>();
+      root.add<irs::by_term>().field(mangleStringIdentity("values")).term("C");
+      root.add<irs::by_term>().field(mangleStringIdentity("values")).term("B");
+    assertFilterOptimized(vocbase(), query, expected);
+    }
+
+    std::vector<arangodb::velocypack::Slice> expectedDocs{
+        arangodb::velocypack::Slice(insertedDocs[0].vpack()),
+    };
+
+  auto queryResult = arangodb::tests::executeQuery(vocbase(), query);
+    ASSERT_TRUE(queryResult.result.ok());
+
+    auto result = queryResult.data->slice();
+    EXPECT_TRUE(result.isArray());
+
+    arangodb::velocypack::ArrayIterator resultIt(result);
+    ASSERT_TRUE(expectedDocs.size() == resultIt.size());
+
+    // Check documents
+    auto expectedDoc = expectedDocs.begin();
+    for (; resultIt.valid(); resultIt.next(), ++expectedDoc) {
+      auto const actualDoc = resultIt.value();
+      auto const resolved = actualDoc.resolveExternals();
+
+      EXPECT_TRUE((0 == arangodb::basics::VelocyPackHelper::compare(
+                            arangodb::velocypack::Slice(*expectedDoc), resolved, true)));
+    }
+    EXPECT_TRUE(expectedDoc == expectedDocs.end());
+  }
+
+  // a IN [ x ] && a != y, x < y
 TEST_F(IResearchQueryOptimizationTest, test_26) {
-  std::string const query =
-      "FOR d IN testView SEARCH d.values IN [ 'A' ] AND d.values != 'B' "
-      "RETURN d";
-
-  EXPECT_TRUE(arangodb::tests::assertRules(vocbase(), query,
-                                           {arangodb::aql::OptimizerRule::handleArangoSearchViewsRule}));
-
-  EXPECT_TRUE(!findEmptyNodes(vocbase(), query));
-
-  // check structure
-  {
-    irs::Or expected;
-    auto& root = expected.add<irs::And>();
-    root.add<irs::Not>()
-        .filter<irs::by_term>()
-        .field(mangleStringIdentity("values"))
-        .term("B");
-    root.add<irs::by_term>().field(mangleStringIdentity("values")).term("A");
-    assertFilterOptimized(vocbase(), query, expected);
-  }
-
-  std::vector<arangodb::velocypack::Slice> expectedDocs{};
-
-  auto queryResult = arangodb::tests::executeQuery(vocbase(), query);
-  ASSERT_TRUE(queryResult.result.ok());
-
-  auto result = queryResult.data->slice();
-  EXPECT_TRUE(result.isArray());
-
-  arangodb::velocypack::ArrayIterator resultIt(result);
-  ASSERT_TRUE(expectedDocs.size() == resultIt.size());
-
-  // Check documents
-  auto expectedDoc = expectedDocs.begin();
-  for (; resultIt.valid(); resultIt.next(), ++expectedDoc) {
-    auto const actualDoc = resultIt.value();
-    auto const resolved = actualDoc.resolveExternals();
-
-    EXPECT_TRUE((0 == arangodb::basics::VelocyPackHelper::compare(
-                          arangodb::velocypack::Slice(*expectedDoc), resolved, true)));
-  }
-  EXPECT_TRUE(expectedDoc == expectedDocs.end());
-}
-
-// a IN [ x ] && a != y, x == y
+    std::string const query =
+        "FOR d IN testView SEARCH d.values IN [ 'A' ] AND d.values != 'B' "
+        "RETURN d";
+
+  EXPECT_TRUE(arangodb::tests::assertRules(vocbase(), query,
+                                           {arangodb::aql::OptimizerRule::handleArangoSearchViewsRule}));
+
+  EXPECT_TRUE(!findEmptyNodes(vocbase(), query));
+
+    // check structure
+    {
+      irs::Or expected;
+      auto& root = expected.add<irs::And>();
+      root.add<irs::Not>()
+          .filter<irs::by_term>()
+          .field(mangleStringIdentity("values"))
+          .term("B");
+      root.add<irs::by_term>().field(mangleStringIdentity("values")).term("A");
+    assertFilterOptimized(vocbase(), query, expected);
+    }
+
+    std::vector<arangodb::velocypack::Slice> expectedDocs{};
+
+  auto queryResult = arangodb::tests::executeQuery(vocbase(), query);
+    ASSERT_TRUE(queryResult.result.ok());
+
+    auto result = queryResult.data->slice();
+    EXPECT_TRUE(result.isArray());
+
+    arangodb::velocypack::ArrayIterator resultIt(result);
+    ASSERT_TRUE(expectedDocs.size() == resultIt.size());
+
+    // Check documents
+    auto expectedDoc = expectedDocs.begin();
+    for (; resultIt.valid(); resultIt.next(), ++expectedDoc) {
+      auto const actualDoc = resultIt.value();
+      auto const resolved = actualDoc.resolveExternals();
+
+      EXPECT_TRUE((0 == arangodb::basics::VelocyPackHelper::compare(
+                            arangodb::velocypack::Slice(*expectedDoc), resolved, true)));
+    }
+    EXPECT_TRUE(expectedDoc == expectedDocs.end());
+  }
+
+  // a IN [ x ] && a != y, x == y
 TEST_F(IResearchQueryOptimizationTest, test_27) {
-  std::string const query =
-      "FOR d IN testView SEARCH d.values IN [ 'C' ] AND d.values != 'C' "
-      "RETURN d";
-
-  // FIXME
-  // EXPECT_TRUE(arangodb::tests::assertRules(
+    std::string const query =
+        "FOR d IN testView SEARCH d.values IN [ 'C' ] AND d.values != 'C' "
+        "RETURN d";
+
+    // FIXME
+    // EXPECT_TRUE(arangodb::tests::assertRules(
   //  vocbase(), query, {
-  //    arangodb::aql::OptimizerRule::handleArangoSearchViewsRule
-  //  }
-  //));
+    //    arangodb::aql::OptimizerRule::handleArangoSearchViewsRule
+    //  }
+    //));
 
   EXPECT_TRUE(findEmptyNodes(vocbase(), query));
 
-  std::vector<arangodb::velocypack::Slice> expectedDocs{};
-
-  auto queryResult = arangodb::tests::executeQuery(vocbase(), query);
-  ASSERT_TRUE(queryResult.result.ok());
-
-  auto result = queryResult.data->slice();
-  EXPECT_TRUE(result.isArray());
-
-  arangodb::velocypack::ArrayIterator resultIt(result);
-  ASSERT_TRUE(expectedDocs.size() == resultIt.size());
-
-  // Check documents
-  auto expectedDoc = expectedDocs.begin();
-  for (; resultIt.valid(); resultIt.next(), ++expectedDoc) {
-    auto const actualDoc = resultIt.value();
-    auto const resolved = actualDoc.resolveExternals();
-
-    EXPECT_TRUE((0 == arangodb::basics::VelocyPackHelper::compare(
-                          arangodb::velocypack::Slice(*expectedDoc), resolved, true)));
-  }
-  EXPECT_TRUE(expectedDoc == expectedDocs.end());
-}
-
-// a IN [ x ] && a != y, x > y
+    std::vector<arangodb::velocypack::Slice> expectedDocs{};
+
+  auto queryResult = arangodb::tests::executeQuery(vocbase(), query);
+    ASSERT_TRUE(queryResult.result.ok());
+
+    auto result = queryResult.data->slice();
+    EXPECT_TRUE(result.isArray());
+
+    arangodb::velocypack::ArrayIterator resultIt(result);
+    ASSERT_TRUE(expectedDocs.size() == resultIt.size());
+
+    // Check documents
+    auto expectedDoc = expectedDocs.begin();
+    for (; resultIt.valid(); resultIt.next(), ++expectedDoc) {
+      auto const actualDoc = resultIt.value();
+      auto const resolved = actualDoc.resolveExternals();
+
+      EXPECT_TRUE((0 == arangodb::basics::VelocyPackHelper::compare(
+                            arangodb::velocypack::Slice(*expectedDoc), resolved, true)));
+    }
+    EXPECT_TRUE(expectedDoc == expectedDocs.end());
+  }
+
+  // a IN [ x ] && a != y, x > y
 TEST_F(IResearchQueryOptimizationTest, test_28) {
-  std::string const query =
-      "FOR d IN testView SEARCH d.values IN ['B'] AND d.values != 'C' RETURN "
-      "d";
-
-  EXPECT_TRUE(arangodb::tests::assertRules(vocbase(), query,
-                                           {arangodb::aql::OptimizerRule::handleArangoSearchViewsRule}));
-
-  EXPECT_TRUE(!findEmptyNodes(vocbase(), query));
-
-  // check structure
-  {
-    irs::Or expected;
-    auto& root = expected.add<irs::And>();
-    root.add<irs::Not>()
-        .filter<irs::by_term>()
-        .field(mangleStringIdentity("values"))
-        .term("C");
-    root.add<irs::by_term>().field(mangleStringIdentity("values")).term("B");
-    assertFilterOptimized(vocbase(), query, expected);
-  }
-
-  std::vector<arangodb::velocypack::Slice> expectedDocs{};
-
-  auto queryResult = arangodb::tests::executeQuery(vocbase(), query);
-  ASSERT_TRUE(queryResult.result.ok());
-
-  auto result = queryResult.data->slice();
-  EXPECT_TRUE(result.isArray());
-
-  arangodb::velocypack::ArrayIterator resultIt(result);
-  ASSERT_TRUE(expectedDocs.size() == resultIt.size());
-
-  // Check documents
-  auto expectedDoc = expectedDocs.begin();
-  for (; resultIt.valid(); resultIt.next(), ++expectedDoc) {
-    auto const actualDoc = resultIt.value();
-    auto const resolved = actualDoc.resolveExternals();
-
-    EXPECT_TRUE((0 == arangodb::basics::VelocyPackHelper::compare(
-                          arangodb::velocypack::Slice(*expectedDoc), resolved, true)));
-  }
-  EXPECT_TRUE(expectedDoc == expectedDocs.end());
-}
-
-// a IN [ x ] && a < y, x < y
+    std::string const query =
+        "FOR d IN testView SEARCH d.values IN ['B'] AND d.values != 'C' RETURN "
+        "d";
+
+  EXPECT_TRUE(arangodb::tests::assertRules(vocbase(), query,
+                                           {arangodb::aql::OptimizerRule::handleArangoSearchViewsRule}));
+
+  EXPECT_TRUE(!findEmptyNodes(vocbase(), query));
+
+    // check structure
+    {
+      irs::Or expected;
+      auto& root = expected.add<irs::And>();
+      root.add<irs::Not>()
+          .filter<irs::by_term>()
+          .field(mangleStringIdentity("values"))
+          .term("C");
+      root.add<irs::by_term>().field(mangleStringIdentity("values")).term("B");
+    assertFilterOptimized(vocbase(), query, expected);
+    }
+
+    std::vector<arangodb::velocypack::Slice> expectedDocs{};
+
+  auto queryResult = arangodb::tests::executeQuery(vocbase(), query);
+    ASSERT_TRUE(queryResult.result.ok());
+
+    auto result = queryResult.data->slice();
+    EXPECT_TRUE(result.isArray());
+
+    arangodb::velocypack::ArrayIterator resultIt(result);
+    ASSERT_TRUE(expectedDocs.size() == resultIt.size());
+
+    // Check documents
+    auto expectedDoc = expectedDocs.begin();
+    for (; resultIt.valid(); resultIt.next(), ++expectedDoc) {
+      auto const actualDoc = resultIt.value();
+      auto const resolved = actualDoc.resolveExternals();
+
+      EXPECT_TRUE((0 == arangodb::basics::VelocyPackHelper::compare(
+                            arangodb::velocypack::Slice(*expectedDoc), resolved, true)));
+    }
+    EXPECT_TRUE(expectedDoc == expectedDocs.end());
+  }
+
+  // a IN [ x ] && a < y, x < y
 TEST_F(IResearchQueryOptimizationTest, test_29) {
-  std::string const query =
-      "FOR d IN testView SEARCH d.values IN [ 'B' ] AND d.values < 'C' "
-      "RETURN d";
-
-  EXPECT_TRUE(arangodb::tests::assertRules(vocbase(), query,
-                                           {arangodb::aql::OptimizerRule::handleArangoSearchViewsRule}));
-
-  EXPECT_TRUE(!findEmptyNodes(vocbase(), query));
-
-  // check structure
-  {
-    irs::Or expected;
-    auto& root = expected.add<irs::And>();
-    root.add<irs::by_term>().field(mangleStringIdentity("values")).term("B");
-    assertFilterOptimized(vocbase(), query, expected);
-  }
-
-  std::vector<arangodb::velocypack::Slice> expectedDocs{
-      arangodb::velocypack::Slice(insertedDocs[0].vpack()),
-  };
-
-  auto queryResult = arangodb::tests::executeQuery(vocbase(), query);
-  ASSERT_TRUE(queryResult.result.ok());
-
-  auto result = queryResult.data->slice();
-  EXPECT_TRUE(result.isArray());
-
-  arangodb::velocypack::ArrayIterator resultIt(result);
-  ASSERT_TRUE(expectedDocs.size() == resultIt.size());
-
-  // Check documents
-  auto expectedDoc = expectedDocs.begin();
-  for (; resultIt.valid(); resultIt.next(), ++expectedDoc) {
-    auto const actualDoc = resultIt.value();
-    auto const resolved = actualDoc.resolveExternals();
-
-    EXPECT_TRUE((0 == arangodb::basics::VelocyPackHelper::compare(
-                          arangodb::velocypack::Slice(*expectedDoc), resolved, true)));
-  }
-  EXPECT_TRUE(expectedDoc == expectedDocs.end());
-}
-
-// a IN [ x ] && a < y, x == y
+    std::string const query =
+        "FOR d IN testView SEARCH d.values IN [ 'B' ] AND d.values < 'C' "
+        "RETURN d";
+
+  EXPECT_TRUE(arangodb::tests::assertRules(vocbase(), query,
+                                           {arangodb::aql::OptimizerRule::handleArangoSearchViewsRule}));
+
+  EXPECT_TRUE(!findEmptyNodes(vocbase(), query));
+
+    // check structure
+    {
+      irs::Or expected;
+      auto& root = expected.add<irs::And>();
+      root.add<irs::by_term>().field(mangleStringIdentity("values")).term("B");
+    assertFilterOptimized(vocbase(), query, expected);
+    }
+
+    std::vector<arangodb::velocypack::Slice> expectedDocs{
+        arangodb::velocypack::Slice(insertedDocs[0].vpack()),
+    };
+
+  auto queryResult = arangodb::tests::executeQuery(vocbase(), query);
+    ASSERT_TRUE(queryResult.result.ok());
+
+    auto result = queryResult.data->slice();
+    EXPECT_TRUE(result.isArray());
+
+    arangodb::velocypack::ArrayIterator resultIt(result);
+    ASSERT_TRUE(expectedDocs.size() == resultIt.size());
+
+    // Check documents
+    auto expectedDoc = expectedDocs.begin();
+    for (; resultIt.valid(); resultIt.next(), ++expectedDoc) {
+      auto const actualDoc = resultIt.value();
+      auto const resolved = actualDoc.resolveExternals();
+
+      EXPECT_TRUE((0 == arangodb::basics::VelocyPackHelper::compare(
+                            arangodb::velocypack::Slice(*expectedDoc), resolved, true)));
+    }
+    EXPECT_TRUE(expectedDoc == expectedDocs.end());
+  }
+
+  // a IN [ x ] && a < y, x == y
 TEST_F(IResearchQueryOptimizationTest, test_30) {
-  std::string const query =
-      "FOR d IN testView SEARCH d.values IN [ 'C' ] AND d.values < 'C' "
-      "RETURN d";
-
-  EXPECT_TRUE(arangodb::tests::assertRules(vocbase(), query,
-                                           {arangodb::aql::OptimizerRule::handleArangoSearchViewsRule}));
-
-  EXPECT_TRUE(!findEmptyNodes(vocbase(), query));
-
-  // check structure
-  {
-    irs::Or expected;
-    auto& root = expected.add<irs::And>();
-    root.add<irs::by_term>().field(mangleStringIdentity("values")).term("C");
-    root.add<irs::by_range>()
-        .field(mangleStringIdentity("values"))
-        .include<irs::Bound::MAX>(false)
-        .term<irs::Bound::MAX>("C");
-    assertFilterOptimized(vocbase(), query, expected);
-  }
-
-  std::vector<arangodb::velocypack::Slice> expectedDocs{
-      arangodb::velocypack::Slice(insertedDocs[0].vpack()),
-  };
-
-  auto queryResult = arangodb::tests::executeQuery(vocbase(), query);
-  ASSERT_TRUE(queryResult.result.ok());
-
-  auto result = queryResult.data->slice();
-  EXPECT_TRUE(result.isArray());
-
-  arangodb::velocypack::ArrayIterator resultIt(result);
-  ASSERT_TRUE(expectedDocs.size() == resultIt.size());
-
-  // Check documents
-  auto expectedDoc = expectedDocs.begin();
-  for (; resultIt.valid(); resultIt.next(), ++expectedDoc) {
-    auto const actualDoc = resultIt.value();
-    auto const resolved = actualDoc.resolveExternals();
-
-    EXPECT_TRUE((0 == arangodb::basics::VelocyPackHelper::compare(
-                          arangodb::velocypack::Slice(*expectedDoc), resolved, true)));
-  }
-  EXPECT_TRUE(expectedDoc == expectedDocs.end());
-}
-
-// a IN [ x ] && a < y, x > y
+    std::string const query =
+        "FOR d IN testView SEARCH d.values IN [ 'C' ] AND d.values < 'C' "
+        "RETURN d";
+
+  EXPECT_TRUE(arangodb::tests::assertRules(vocbase(), query,
+                                           {arangodb::aql::OptimizerRule::handleArangoSearchViewsRule}));
+
+  EXPECT_TRUE(!findEmptyNodes(vocbase(), query));
+
+    // check structure
+    {
+      irs::Or expected;
+      auto& root = expected.add<irs::And>();
+      root.add<irs::by_term>().field(mangleStringIdentity("values")).term("C");
+      root.add<irs::by_range>()
+          .field(mangleStringIdentity("values"))
+          .include<irs::Bound::MAX>(false)
+          .term<irs::Bound::MAX>("C");
+    assertFilterOptimized(vocbase(), query, expected);
+    }
+
+    std::vector<arangodb::velocypack::Slice> expectedDocs{
+        arangodb::velocypack::Slice(insertedDocs[0].vpack()),
+    };
+
+  auto queryResult = arangodb::tests::executeQuery(vocbase(), query);
+    ASSERT_TRUE(queryResult.result.ok());
+
+    auto result = queryResult.data->slice();
+    EXPECT_TRUE(result.isArray());
+
+    arangodb::velocypack::ArrayIterator resultIt(result);
+    ASSERT_TRUE(expectedDocs.size() == resultIt.size());
+
+    // Check documents
+    auto expectedDoc = expectedDocs.begin();
+    for (; resultIt.valid(); resultIt.next(), ++expectedDoc) {
+      auto const actualDoc = resultIt.value();
+      auto const resolved = actualDoc.resolveExternals();
+
+      EXPECT_TRUE((0 == arangodb::basics::VelocyPackHelper::compare(
+                            arangodb::velocypack::Slice(*expectedDoc), resolved, true)));
+    }
+    EXPECT_TRUE(expectedDoc == expectedDocs.end());
+  }
+
+  // a IN [ x ] && a < y, x > y
 TEST_F(IResearchQueryOptimizationTest, test_31) {
-  std::string const query =
-      "FOR d IN testView SEARCH d.values IN [ 'C' ] AND d.values < 'B' "
-      "RETURN d";
-
-  EXPECT_TRUE(arangodb::tests::assertRules(vocbase(), query,
-                                           {arangodb::aql::OptimizerRule::handleArangoSearchViewsRule}));
-
-  EXPECT_TRUE(!findEmptyNodes(vocbase(), query));
-
-  // check structure
-  {
-    irs::Or expected;
-    auto& root = expected.add<irs::And>();
-    root.add<irs::by_term>().field(mangleStringIdentity("values")).term("C");
-    root.add<irs::by_range>()
-        .field(mangleStringIdentity("values"))
-        .include<irs::Bound::MAX>(false)
-        .term<irs::Bound::MAX>("B");
-    assertFilterOptimized(vocbase(), query, expected);
-  }
-
-  std::vector<arangodb::velocypack::Slice> expectedDocs{
-      arangodb::velocypack::Slice(insertedDocs[0].vpack()),
-  };
-
-  auto queryResult = arangodb::tests::executeQuery(vocbase(), query);
-  ASSERT_TRUE(queryResult.result.ok());
-
-  auto result = queryResult.data->slice();
-  EXPECT_TRUE(result.isArray());
-
-  arangodb::velocypack::ArrayIterator resultIt(result);
-  ASSERT_TRUE(expectedDocs.size() == resultIt.size());
-
-  // Check documents
-  auto expectedDoc = expectedDocs.begin();
-  for (; resultIt.valid(); resultIt.next(), ++expectedDoc) {
-    auto const actualDoc = resultIt.value();
-    auto const resolved = actualDoc.resolveExternals();
-
-    EXPECT_TRUE((0 == arangodb::basics::VelocyPackHelper::compare(
-                          arangodb::velocypack::Slice(*expectedDoc), resolved, true)));
-  }
-  EXPECT_TRUE(expectedDoc == expectedDocs.end());
-}
-
-// a IN [ x ] && a <= y, x < y
+    std::string const query =
+        "FOR d IN testView SEARCH d.values IN [ 'C' ] AND d.values < 'B' "
+        "RETURN d";
+
+  EXPECT_TRUE(arangodb::tests::assertRules(vocbase(), query,
+                                           {arangodb::aql::OptimizerRule::handleArangoSearchViewsRule}));
+
+  EXPECT_TRUE(!findEmptyNodes(vocbase(), query));
+
+    // check structure
+    {
+      irs::Or expected;
+      auto& root = expected.add<irs::And>();
+      root.add<irs::by_term>().field(mangleStringIdentity("values")).term("C");
+      root.add<irs::by_range>()
+          .field(mangleStringIdentity("values"))
+          .include<irs::Bound::MAX>(false)
+          .term<irs::Bound::MAX>("B");
+    assertFilterOptimized(vocbase(), query, expected);
+    }
+
+    std::vector<arangodb::velocypack::Slice> expectedDocs{
+        arangodb::velocypack::Slice(insertedDocs[0].vpack()),
+    };
+
+  auto queryResult = arangodb::tests::executeQuery(vocbase(), query);
+    ASSERT_TRUE(queryResult.result.ok());
+
+    auto result = queryResult.data->slice();
+    EXPECT_TRUE(result.isArray());
+
+    arangodb::velocypack::ArrayIterator resultIt(result);
+    ASSERT_TRUE(expectedDocs.size() == resultIt.size());
+
+    // Check documents
+    auto expectedDoc = expectedDocs.begin();
+    for (; resultIt.valid(); resultIt.next(), ++expectedDoc) {
+      auto const actualDoc = resultIt.value();
+      auto const resolved = actualDoc.resolveExternals();
+
+      EXPECT_TRUE((0 == arangodb::basics::VelocyPackHelper::compare(
+                            arangodb::velocypack::Slice(*expectedDoc), resolved, true)));
+    }
+    EXPECT_TRUE(expectedDoc == expectedDocs.end());
+  }
+
+  // a IN [ x ] && a <= y, x < y
 TEST_F(IResearchQueryOptimizationTest, test_32) {
-  std::string const query =
-      "FOR d IN testView SEARCH d.values IN [ 'B' ] AND d.values <= 'C' "
-      "RETURN d";
-
-  EXPECT_TRUE(arangodb::tests::assertRules(vocbase(), query,
-                                           {arangodb::aql::OptimizerRule::handleArangoSearchViewsRule}));
-
-  EXPECT_TRUE(!findEmptyNodes(vocbase(), query));
-
-  // check structure
-  {
-    irs::Or expected;
-    auto& root = expected.add<irs::And>();
-    root.add<irs::by_term>().field(mangleStringIdentity("values")).term("B");
-    assertFilterOptimized(vocbase(), query, expected);
-  }
-
-  std::vector<arangodb::velocypack::Slice> expectedDocs{
-      arangodb::velocypack::Slice(insertedDocs[0].vpack()),
-  };
-
-  auto queryResult = arangodb::tests::executeQuery(vocbase(), query);
-  ASSERT_TRUE(queryResult.result.ok());
-
-  auto result = queryResult.data->slice();
-  EXPECT_TRUE(result.isArray());
-
-  arangodb::velocypack::ArrayIterator resultIt(result);
-  ASSERT_TRUE(expectedDocs.size() == resultIt.size());
-
-  // Check documents
-  auto expectedDoc = expectedDocs.begin();
-  for (; resultIt.valid(); resultIt.next(), ++expectedDoc) {
-    auto const actualDoc = resultIt.value();
-    auto const resolved = actualDoc.resolveExternals();
-
-    EXPECT_TRUE((0 == arangodb::basics::VelocyPackHelper::compare(
-                          arangodb::velocypack::Slice(*expectedDoc), resolved, true)));
-  }
-  EXPECT_TRUE(expectedDoc == expectedDocs.end());
-}
-
-// a IN [x] && a <= y, x == y
+    std::string const query =
+        "FOR d IN testView SEARCH d.values IN [ 'B' ] AND d.values <= 'C' "
+        "RETURN d";
+
+  EXPECT_TRUE(arangodb::tests::assertRules(vocbase(), query,
+                                           {arangodb::aql::OptimizerRule::handleArangoSearchViewsRule}));
+
+  EXPECT_TRUE(!findEmptyNodes(vocbase(), query));
+
+    // check structure
+    {
+      irs::Or expected;
+      auto& root = expected.add<irs::And>();
+      root.add<irs::by_term>().field(mangleStringIdentity("values")).term("B");
+    assertFilterOptimized(vocbase(), query, expected);
+    }
+
+    std::vector<arangodb::velocypack::Slice> expectedDocs{
+        arangodb::velocypack::Slice(insertedDocs[0].vpack()),
+    };
+
+  auto queryResult = arangodb::tests::executeQuery(vocbase(), query);
+    ASSERT_TRUE(queryResult.result.ok());
+
+    auto result = queryResult.data->slice();
+    EXPECT_TRUE(result.isArray());
+
+    arangodb::velocypack::ArrayIterator resultIt(result);
+    ASSERT_TRUE(expectedDocs.size() == resultIt.size());
+
+    // Check documents
+    auto expectedDoc = expectedDocs.begin();
+    for (; resultIt.valid(); resultIt.next(), ++expectedDoc) {
+      auto const actualDoc = resultIt.value();
+      auto const resolved = actualDoc.resolveExternals();
+
+      EXPECT_TRUE((0 == arangodb::basics::VelocyPackHelper::compare(
+                            arangodb::velocypack::Slice(*expectedDoc), resolved, true)));
+    }
+    EXPECT_TRUE(expectedDoc == expectedDocs.end());
+  }
+
+  // a IN [x] && a <= y, x == y
 TEST_F(IResearchQueryOptimizationTest, test_33) {
-  std::string const query =
-      "FOR d IN testView SEARCH d.values IN [ 'B' ] AND d.values <= 'B' "
-      "RETURN d";
-
-  EXPECT_TRUE(arangodb::tests::assertRules(vocbase(), query,
-                                           {arangodb::aql::OptimizerRule::handleArangoSearchViewsRule}));
-
-  EXPECT_TRUE(!findEmptyNodes(vocbase(), query));
-
-  // check structure
-  {
-    irs::Or expected;
-    auto& root = expected.add<irs::And>();
-    root.add<irs::by_term>().field(mangleStringIdentity("values")).term("B");
-    assertFilterOptimized(vocbase(), query, expected);
-  }
-
-  std::vector<arangodb::velocypack::Slice> expectedDocs{
-      arangodb::velocypack::Slice(insertedDocs[0].vpack()),
-  };
-
-  auto queryResult = arangodb::tests::executeQuery(vocbase(), query);
-  ASSERT_TRUE(queryResult.result.ok());
-
-  auto result = queryResult.data->slice();
-  EXPECT_TRUE(result.isArray());
-
-  arangodb::velocypack::ArrayIterator resultIt(result);
-  ASSERT_TRUE(expectedDocs.size() == resultIt.size());
-
-  // Check documents
-  auto expectedDoc = expectedDocs.begin();
-  for (; resultIt.valid(); resultIt.next(), ++expectedDoc) {
-    auto const actualDoc = resultIt.value();
-    auto const resolved = actualDoc.resolveExternals();
-
-    EXPECT_TRUE((0 == arangodb::basics::VelocyPackHelper::compare(
-                          arangodb::velocypack::Slice(*expectedDoc), resolved, true)));
-  }
-  EXPECT_TRUE(expectedDoc == expectedDocs.end());
-}
-
-// a IN [ x ] && a <= y, x > y
+    std::string const query =
+        "FOR d IN testView SEARCH d.values IN [ 'B' ] AND d.values <= 'B' "
+        "RETURN d";
+
+  EXPECT_TRUE(arangodb::tests::assertRules(vocbase(), query,
+                                           {arangodb::aql::OptimizerRule::handleArangoSearchViewsRule}));
+
+  EXPECT_TRUE(!findEmptyNodes(vocbase(), query));
+
+    // check structure
+    {
+      irs::Or expected;
+      auto& root = expected.add<irs::And>();
+      root.add<irs::by_term>().field(mangleStringIdentity("values")).term("B");
+    assertFilterOptimized(vocbase(), query, expected);
+    }
+
+    std::vector<arangodb::velocypack::Slice> expectedDocs{
+        arangodb::velocypack::Slice(insertedDocs[0].vpack()),
+    };
+
+  auto queryResult = arangodb::tests::executeQuery(vocbase(), query);
+    ASSERT_TRUE(queryResult.result.ok());
+
+    auto result = queryResult.data->slice();
+    EXPECT_TRUE(result.isArray());
+
+    arangodb::velocypack::ArrayIterator resultIt(result);
+    ASSERT_TRUE(expectedDocs.size() == resultIt.size());
+
+    // Check documents
+    auto expectedDoc = expectedDocs.begin();
+    for (; resultIt.valid(); resultIt.next(), ++expectedDoc) {
+      auto const actualDoc = resultIt.value();
+      auto const resolved = actualDoc.resolveExternals();
+
+      EXPECT_TRUE((0 == arangodb::basics::VelocyPackHelper::compare(
+                            arangodb::velocypack::Slice(*expectedDoc), resolved, true)));
+    }
+    EXPECT_TRUE(expectedDoc == expectedDocs.end());
+  }
+
+  // a IN [ x ] && a <= y, x > y
 TEST_F(IResearchQueryOptimizationTest, test_34) {
-  std::string const query =
-      "FOR d IN testView SEARCH d.values IN [ 'C' ] AND d.values <= 'B' "
-      "RETURN d";
-
-  EXPECT_TRUE(arangodb::tests::assertRules(vocbase(), query,
-                                           {arangodb::aql::OptimizerRule::handleArangoSearchViewsRule}));
-
-  EXPECT_TRUE(!findEmptyNodes(vocbase(), query));
-
-  // check structure
-  {
-    irs::Or expected;
-    auto& root = expected.add<irs::And>();
-    root.add<irs::by_term>().field(mangleStringIdentity("values")).term("C");
-    root.add<irs::by_range>()
-        .field(mangleStringIdentity("values"))
-        .include<irs::Bound::MAX>(true)
-        .term<irs::Bound::MAX>("B");
-    assertFilterOptimized(vocbase(), query, expected);
-  }
-
-  std::vector<arangodb::velocypack::Slice> expectedDocs{
-      arangodb::velocypack::Slice(insertedDocs[0].vpack()),
-  };
-
-  auto queryResult = arangodb::tests::executeQuery(vocbase(), query);
-  ASSERT_TRUE(queryResult.result.ok());
-
-  auto result = queryResult.data->slice();
-  EXPECT_TRUE(result.isArray());
-
-  arangodb::velocypack::ArrayIterator resultIt(result);
-  ASSERT_TRUE(expectedDocs.size() == resultIt.size());
-
-  // Check documents
-  auto expectedDoc = expectedDocs.begin();
-  for (; resultIt.valid(); resultIt.next(), ++expectedDoc) {
-    auto const actualDoc = resultIt.value();
-    auto const resolved = actualDoc.resolveExternals();
-
-    EXPECT_TRUE((0 == arangodb::basics::VelocyPackHelper::compare(
-                          arangodb::velocypack::Slice(*expectedDoc), resolved, true)));
-  }
-  EXPECT_TRUE(expectedDoc == expectedDocs.end());
-}
-
-// a IN [ x ] && a >= y, x < y
+    std::string const query =
+        "FOR d IN testView SEARCH d.values IN [ 'C' ] AND d.values <= 'B' "
+        "RETURN d";
+
+  EXPECT_TRUE(arangodb::tests::assertRules(vocbase(), query,
+                                           {arangodb::aql::OptimizerRule::handleArangoSearchViewsRule}));
+
+  EXPECT_TRUE(!findEmptyNodes(vocbase(), query));
+
+    // check structure
+    {
+      irs::Or expected;
+      auto& root = expected.add<irs::And>();
+      root.add<irs::by_term>().field(mangleStringIdentity("values")).term("C");
+      root.add<irs::by_range>()
+          .field(mangleStringIdentity("values"))
+          .include<irs::Bound::MAX>(true)
+          .term<irs::Bound::MAX>("B");
+    assertFilterOptimized(vocbase(), query, expected);
+    }
+
+    std::vector<arangodb::velocypack::Slice> expectedDocs{
+        arangodb::velocypack::Slice(insertedDocs[0].vpack()),
+    };
+
+  auto queryResult = arangodb::tests::executeQuery(vocbase(), query);
+    ASSERT_TRUE(queryResult.result.ok());
+
+    auto result = queryResult.data->slice();
+    EXPECT_TRUE(result.isArray());
+
+    arangodb::velocypack::ArrayIterator resultIt(result);
+    ASSERT_TRUE(expectedDocs.size() == resultIt.size());
+
+    // Check documents
+    auto expectedDoc = expectedDocs.begin();
+    for (; resultIt.valid(); resultIt.next(), ++expectedDoc) {
+      auto const actualDoc = resultIt.value();
+      auto const resolved = actualDoc.resolveExternals();
+
+      EXPECT_TRUE((0 == arangodb::basics::VelocyPackHelper::compare(
+                            arangodb::velocypack::Slice(*expectedDoc), resolved, true)));
+    }
+    EXPECT_TRUE(expectedDoc == expectedDocs.end());
+  }
+
+  // a IN [ x ] && a >= y, x < y
 TEST_F(IResearchQueryOptimizationTest, test_35) {
-  std::string const query =
-      "FOR d IN testView SEARCH d.values IN [ 'A' ] AND d.values >= 'B' "
-      "RETURN d";
-
-  EXPECT_TRUE(arangodb::tests::assertRules(vocbase(), query,
-                                           {arangodb::aql::OptimizerRule::handleArangoSearchViewsRule}));
-
-  EXPECT_TRUE(!findEmptyNodes(vocbase(), query));
-
-  // check structure
-  {
-    irs::Or expected;
-    auto& root = expected.add<irs::And>();
-    root.add<irs::by_range>()
-        .field(mangleStringIdentity("values"))
-        .include<irs::Bound::MIN>(true)
-        .term<irs::Bound::MIN>("B");
-    root.add<irs::by_term>().field(mangleStringIdentity("values")).term("A");
-    assertFilterOptimized(vocbase(), query, expected);
-  }
-
-  std::vector<arangodb::velocypack::Slice> expectedDocs{
-      arangodb::velocypack::Slice(insertedDocs[0].vpack()),
-  };
-
-  auto queryResult = arangodb::tests::executeQuery(vocbase(), query);
-  ASSERT_TRUE(queryResult.result.ok());
-
-  auto result = queryResult.data->slice();
-  EXPECT_TRUE(result.isArray());
-
-  arangodb::velocypack::ArrayIterator resultIt(result);
-  ASSERT_TRUE(expectedDocs.size() == resultIt.size());
-
-  // Check documents
-  auto expectedDoc = expectedDocs.begin();
-  for (; resultIt.valid(); resultIt.next(), ++expectedDoc) {
-    auto const actualDoc = resultIt.value();
-    auto const resolved = actualDoc.resolveExternals();
-
-    EXPECT_TRUE((0 == arangodb::basics::VelocyPackHelper::compare(
-                          arangodb::velocypack::Slice(*expectedDoc), resolved, true)));
-  }
-  EXPECT_TRUE(expectedDoc == expectedDocs.end());
-}
-
-// a IN [ x ] && a >= y, x == y
+    std::string const query =
+        "FOR d IN testView SEARCH d.values IN [ 'A' ] AND d.values >= 'B' "
+        "RETURN d";
+
+  EXPECT_TRUE(arangodb::tests::assertRules(vocbase(), query,
+                                           {arangodb::aql::OptimizerRule::handleArangoSearchViewsRule}));
+
+  EXPECT_TRUE(!findEmptyNodes(vocbase(), query));
+
+    // check structure
+    {
+      irs::Or expected;
+      auto& root = expected.add<irs::And>();
+      root.add<irs::by_range>()
+          .field(mangleStringIdentity("values"))
+          .include<irs::Bound::MIN>(true)
+          .term<irs::Bound::MIN>("B");
+      root.add<irs::by_term>().field(mangleStringIdentity("values")).term("A");
+    assertFilterOptimized(vocbase(), query, expected);
+    }
+
+    std::vector<arangodb::velocypack::Slice> expectedDocs{
+        arangodb::velocypack::Slice(insertedDocs[0].vpack()),
+    };
+
+  auto queryResult = arangodb::tests::executeQuery(vocbase(), query);
+    ASSERT_TRUE(queryResult.result.ok());
+
+    auto result = queryResult.data->slice();
+    EXPECT_TRUE(result.isArray());
+
+    arangodb::velocypack::ArrayIterator resultIt(result);
+    ASSERT_TRUE(expectedDocs.size() == resultIt.size());
+
+    // Check documents
+    auto expectedDoc = expectedDocs.begin();
+    for (; resultIt.valid(); resultIt.next(), ++expectedDoc) {
+      auto const actualDoc = resultIt.value();
+      auto const resolved = actualDoc.resolveExternals();
+
+      EXPECT_TRUE((0 == arangodb::basics::VelocyPackHelper::compare(
+                            arangodb::velocypack::Slice(*expectedDoc), resolved, true)));
+    }
+    EXPECT_TRUE(expectedDoc == expectedDocs.end());
+  }
+
+  // a IN [ x ] && a >= y, x == y
 TEST_F(IResearchQueryOptimizationTest, test_36) {
-  std::string const query =
-      "FOR d IN testView SEARCH d.values IN [ 'B' ] AND d.values >= 'B' "
-      "RETURN d";
-
-  EXPECT_TRUE(arangodb::tests::assertRules(vocbase(), query,
-                                           {arangodb::aql::OptimizerRule::handleArangoSearchViewsRule}));
-
-  EXPECT_TRUE(!findEmptyNodes(vocbase(), query));
-
-  // check structure
-  {
-    irs::Or expected;
-    auto& root = expected.add<irs::And>();
-    root.add<irs::by_term>().field(mangleStringIdentity("values")).term("B");
-    assertFilterOptimized(vocbase(), query, expected);
-  }
-
-  std::vector<arangodb::velocypack::Slice> expectedDocs{
-      arangodb::velocypack::Slice(insertedDocs[0].vpack()),
-  };
-
-  auto queryResult = arangodb::tests::executeQuery(vocbase(), query);
-  ASSERT_TRUE(queryResult.result.ok());
-
-  auto result = queryResult.data->slice();
-  EXPECT_TRUE(result.isArray());
-
-  arangodb::velocypack::ArrayIterator resultIt(result);
-  ASSERT_TRUE(expectedDocs.size() == resultIt.size());
-
-  // Check documents
-  auto expectedDoc = expectedDocs.begin();
-  for (; resultIt.valid(); resultIt.next(), ++expectedDoc) {
-    auto const actualDoc = resultIt.value();
-    auto const resolved = actualDoc.resolveExternals();
-
-    EXPECT_TRUE((0 == arangodb::basics::VelocyPackHelper::compare(
-                          arangodb::velocypack::Slice(*expectedDoc), resolved, true)));
-  }
-  EXPECT_TRUE(expectedDoc == expectedDocs.end());
-}
-
-// a IN [x] && a >= y, x > y
+    std::string const query =
+        "FOR d IN testView SEARCH d.values IN [ 'B' ] AND d.values >= 'B' "
+        "RETURN d";
+
+  EXPECT_TRUE(arangodb::tests::assertRules(vocbase(), query,
+                                           {arangodb::aql::OptimizerRule::handleArangoSearchViewsRule}));
+
+  EXPECT_TRUE(!findEmptyNodes(vocbase(), query));
+
+    // check structure
+    {
+      irs::Or expected;
+      auto& root = expected.add<irs::And>();
+      root.add<irs::by_term>().field(mangleStringIdentity("values")).term("B");
+    assertFilterOptimized(vocbase(), query, expected);
+    }
+
+    std::vector<arangodb::velocypack::Slice> expectedDocs{
+        arangodb::velocypack::Slice(insertedDocs[0].vpack()),
+    };
+
+  auto queryResult = arangodb::tests::executeQuery(vocbase(), query);
+    ASSERT_TRUE(queryResult.result.ok());
+
+    auto result = queryResult.data->slice();
+    EXPECT_TRUE(result.isArray());
+
+    arangodb::velocypack::ArrayIterator resultIt(result);
+    ASSERT_TRUE(expectedDocs.size() == resultIt.size());
+
+    // Check documents
+    auto expectedDoc = expectedDocs.begin();
+    for (; resultIt.valid(); resultIt.next(), ++expectedDoc) {
+      auto const actualDoc = resultIt.value();
+      auto const resolved = actualDoc.resolveExternals();
+
+      EXPECT_TRUE((0 == arangodb::basics::VelocyPackHelper::compare(
+                            arangodb::velocypack::Slice(*expectedDoc), resolved, true)));
+    }
+    EXPECT_TRUE(expectedDoc == expectedDocs.end());
+  }
+
+  // a IN [x] && a >= y, x > y
 TEST_F(IResearchQueryOptimizationTest, test_37) {
-  std::string const query =
-      "FOR d IN testView SEARCH d.values IN ['C'] AND d.values >= 'B' RETURN "
-      "d";
-
-  EXPECT_TRUE(arangodb::tests::assertRules(vocbase(), query,
-                                           {arangodb::aql::OptimizerRule::handleArangoSearchViewsRule}));
-
-  EXPECT_TRUE(!findEmptyNodes(vocbase(), query));
-
-  // check structure
-  {
-    irs::Or expected;
-    auto& root = expected.add<irs::And>();
-    root.add<irs::by_term>().field(mangleStringIdentity("values")).term("C");
-    assertFilterOptimized(vocbase(), query, expected);
-  }
-
-  std::vector<arangodb::velocypack::Slice> expectedDocs{
-      arangodb::velocypack::Slice(insertedDocs[0].vpack()),
-  };
-
-  auto queryResult = arangodb::tests::executeQuery(vocbase(), query);
-  ASSERT_TRUE(queryResult.result.ok());
-
-  auto result = queryResult.data->slice();
-  EXPECT_TRUE(result.isArray());
-
-  arangodb::velocypack::ArrayIterator resultIt(result);
-  ASSERT_TRUE(expectedDocs.size() == resultIt.size());
-
-  // Check documents
-  auto expectedDoc = expectedDocs.begin();
-  for (; resultIt.valid(); resultIt.next(), ++expectedDoc) {
-    auto const actualDoc = resultIt.value();
-    auto const resolved = actualDoc.resolveExternals();
-
-    EXPECT_TRUE((0 == arangodb::basics::VelocyPackHelper::compare(
-                          arangodb::velocypack::Slice(*expectedDoc), resolved, true)));
-  }
-  EXPECT_TRUE(expectedDoc == expectedDocs.end());
-}
-
-// a IN [x] && a > y, x < y
+    std::string const query =
+        "FOR d IN testView SEARCH d.values IN ['C'] AND d.values >= 'B' RETURN "
+        "d";
+
+  EXPECT_TRUE(arangodb::tests::assertRules(vocbase(), query,
+                                           {arangodb::aql::OptimizerRule::handleArangoSearchViewsRule}));
+
+  EXPECT_TRUE(!findEmptyNodes(vocbase(), query));
+
+    // check structure
+    {
+      irs::Or expected;
+      auto& root = expected.add<irs::And>();
+      root.add<irs::by_term>().field(mangleStringIdentity("values")).term("C");
+    assertFilterOptimized(vocbase(), query, expected);
+    }
+
+    std::vector<arangodb::velocypack::Slice> expectedDocs{
+        arangodb::velocypack::Slice(insertedDocs[0].vpack()),
+    };
+
+  auto queryResult = arangodb::tests::executeQuery(vocbase(), query);
+    ASSERT_TRUE(queryResult.result.ok());
+
+    auto result = queryResult.data->slice();
+    EXPECT_TRUE(result.isArray());
+
+    arangodb::velocypack::ArrayIterator resultIt(result);
+    ASSERT_TRUE(expectedDocs.size() == resultIt.size());
+
+    // Check documents
+    auto expectedDoc = expectedDocs.begin();
+    for (; resultIt.valid(); resultIt.next(), ++expectedDoc) {
+      auto const actualDoc = resultIt.value();
+      auto const resolved = actualDoc.resolveExternals();
+
+      EXPECT_TRUE((0 == arangodb::basics::VelocyPackHelper::compare(
+                            arangodb::velocypack::Slice(*expectedDoc), resolved, true)));
+    }
+    EXPECT_TRUE(expectedDoc == expectedDocs.end());
+  }
+
+  // a IN [x] && a > y, x < y
 TEST_F(IResearchQueryOptimizationTest, test_38) {
-  std::string const query =
-      "FOR d IN testView SEARCH d.values IN ['A'] AND d.values > 'B' RETURN "
-      "d";
-
-  EXPECT_TRUE(arangodb::tests::assertRules(vocbase(), query,
-                                           {arangodb::aql::OptimizerRule::handleArangoSearchViewsRule}));
-
-  EXPECT_TRUE(!findEmptyNodes(vocbase(), query));
-
-  // check structure
-  {
-    irs::Or expected;
-    auto& root = expected.add<irs::And>();
-    root.add<irs::by_range>()
-        .field(mangleStringIdentity("values"))
-        .include<irs::Bound::MIN>(false)
-        .term<irs::Bound::MIN>("B");
-    root.add<irs::by_term>().field(mangleStringIdentity("values")).term("A");
-    assertFilterOptimized(vocbase(), query, expected);
-  }
-
-  std::vector<arangodb::velocypack::Slice> expectedDocs{
-      arangodb::velocypack::Slice(insertedDocs[0].vpack()),
-  };
-
-  auto queryResult = arangodb::tests::executeQuery(vocbase(), query);
-  ASSERT_TRUE(queryResult.result.ok());
-
-  auto result = queryResult.data->slice();
-  EXPECT_TRUE(result.isArray());
-
-  arangodb::velocypack::ArrayIterator resultIt(result);
-  ASSERT_TRUE(expectedDocs.size() == resultIt.size());
-
-  // Check documents
-  auto expectedDoc = expectedDocs.begin();
-  for (; resultIt.valid(); resultIt.next(), ++expectedDoc) {
-    auto const actualDoc = resultIt.value();
-    auto const resolved = actualDoc.resolveExternals();
-
-    EXPECT_TRUE((0 == arangodb::basics::VelocyPackHelper::compare(
-                          arangodb::velocypack::Slice(*expectedDoc), resolved, true)));
-  }
-  EXPECT_TRUE(expectedDoc == expectedDocs.end());
-}
-
-// a IN [x] && a > y, x == y
+    std::string const query =
+        "FOR d IN testView SEARCH d.values IN ['A'] AND d.values > 'B' RETURN "
+        "d";
+
+  EXPECT_TRUE(arangodb::tests::assertRules(vocbase(), query,
+                                           {arangodb::aql::OptimizerRule::handleArangoSearchViewsRule}));
+
+  EXPECT_TRUE(!findEmptyNodes(vocbase(), query));
+
+    // check structure
+    {
+      irs::Or expected;
+      auto& root = expected.add<irs::And>();
+      root.add<irs::by_range>()
+          .field(mangleStringIdentity("values"))
+          .include<irs::Bound::MIN>(false)
+          .term<irs::Bound::MIN>("B");
+      root.add<irs::by_term>().field(mangleStringIdentity("values")).term("A");
+    assertFilterOptimized(vocbase(), query, expected);
+    }
+
+    std::vector<arangodb::velocypack::Slice> expectedDocs{
+        arangodb::velocypack::Slice(insertedDocs[0].vpack()),
+    };
+
+  auto queryResult = arangodb::tests::executeQuery(vocbase(), query);
+    ASSERT_TRUE(queryResult.result.ok());
+
+    auto result = queryResult.data->slice();
+    EXPECT_TRUE(result.isArray());
+
+    arangodb::velocypack::ArrayIterator resultIt(result);
+    ASSERT_TRUE(expectedDocs.size() == resultIt.size());
+
+    // Check documents
+    auto expectedDoc = expectedDocs.begin();
+    for (; resultIt.valid(); resultIt.next(), ++expectedDoc) {
+      auto const actualDoc = resultIt.value();
+      auto const resolved = actualDoc.resolveExternals();
+
+      EXPECT_TRUE((0 == arangodb::basics::VelocyPackHelper::compare(
+                            arangodb::velocypack::Slice(*expectedDoc), resolved, true)));
+    }
+    EXPECT_TRUE(expectedDoc == expectedDocs.end());
+  }
+
+  // a IN [x] && a > y, x == y
 TEST_F(IResearchQueryOptimizationTest, test_39) {
-  std::string const query =
-      "FOR d IN testView SEARCH d.values IN ['B'] AND d.values > 'B' RETURN "
-      "d";
-
-  EXPECT_TRUE(arangodb::tests::assertRules(vocbase(), query,
-                                           {arangodb::aql::OptimizerRule::handleArangoSearchViewsRule}));
-
-  EXPECT_TRUE(!findEmptyNodes(vocbase(), query));
-
-  // check structure
-  {
-    irs::Or expected;
-    auto& root = expected.add<irs::And>();
-    root.add<irs::by_range>()
-        .field(mangleStringIdentity("values"))
-        .include<irs::Bound::MIN>(false)
-        .term<irs::Bound::MIN>("B");
-    root.add<irs::by_term>().field(mangleStringIdentity("values")).term("B");
-    assertFilterOptimized(vocbase(), query, expected);
-  }
-
-  std::vector<arangodb::velocypack::Slice> expectedDocs{
-      arangodb::velocypack::Slice(insertedDocs[0].vpack()),
-  };
-
-  auto queryResult = arangodb::tests::executeQuery(vocbase(), query);
-  ASSERT_TRUE(queryResult.result.ok());
-
-  auto result = queryResult.data->slice();
-  EXPECT_TRUE(result.isArray());
-
-  arangodb::velocypack::ArrayIterator resultIt(result);
-  ASSERT_TRUE(expectedDocs.size() == resultIt.size());
-
-  // Check documents
-  auto expectedDoc = expectedDocs.begin();
-  for (; resultIt.valid(); resultIt.next(), ++expectedDoc) {
-    auto const actualDoc = resultIt.value();
-    auto const resolved = actualDoc.resolveExternals();
-
-    EXPECT_TRUE((0 == arangodb::basics::VelocyPackHelper::compare(
-                          arangodb::velocypack::Slice(*expectedDoc), resolved, true)));
-  }
-  EXPECT_TRUE(expectedDoc == expectedDocs.end());
-}
-
-// a IN [x] && a > y, x > y
+    std::string const query =
+        "FOR d IN testView SEARCH d.values IN ['B'] AND d.values > 'B' RETURN "
+        "d";
+
+  EXPECT_TRUE(arangodb::tests::assertRules(vocbase(), query,
+                                           {arangodb::aql::OptimizerRule::handleArangoSearchViewsRule}));
+
+  EXPECT_TRUE(!findEmptyNodes(vocbase(), query));
+
+    // check structure
+    {
+      irs::Or expected;
+      auto& root = expected.add<irs::And>();
+      root.add<irs::by_range>()
+          .field(mangleStringIdentity("values"))
+          .include<irs::Bound::MIN>(false)
+          .term<irs::Bound::MIN>("B");
+      root.add<irs::by_term>().field(mangleStringIdentity("values")).term("B");
+    assertFilterOptimized(vocbase(), query, expected);
+    }
+
+    std::vector<arangodb::velocypack::Slice> expectedDocs{
+        arangodb::velocypack::Slice(insertedDocs[0].vpack()),
+    };
+
+  auto queryResult = arangodb::tests::executeQuery(vocbase(), query);
+    ASSERT_TRUE(queryResult.result.ok());
+
+    auto result = queryResult.data->slice();
+    EXPECT_TRUE(result.isArray());
+
+    arangodb::velocypack::ArrayIterator resultIt(result);
+    ASSERT_TRUE(expectedDocs.size() == resultIt.size());
+
+    // Check documents
+    auto expectedDoc = expectedDocs.begin();
+    for (; resultIt.valid(); resultIt.next(), ++expectedDoc) {
+      auto const actualDoc = resultIt.value();
+      auto const resolved = actualDoc.resolveExternals();
+
+      EXPECT_TRUE((0 == arangodb::basics::VelocyPackHelper::compare(
+                            arangodb::velocypack::Slice(*expectedDoc), resolved, true)));
+    }
+    EXPECT_TRUE(expectedDoc == expectedDocs.end());
+  }
+
+  // a IN [x] && a > y, x > y
 TEST_F(IResearchQueryOptimizationTest, test_40) {
-  std::string const query =
-      "FOR d IN testView SEARCH d.values IN ['C'] AND d.values > 'B' RETURN "
-      "d";
-
-  EXPECT_TRUE(arangodb::tests::assertRules(vocbase(), query,
-                                           {arangodb::aql::OptimizerRule::handleArangoSearchViewsRule}));
-
-  EXPECT_TRUE(!findEmptyNodes(vocbase(), query));
-
-  // check structure
-  {
-    irs::Or expected;
-    auto& root = expected.add<irs::And>();
-    root.add<irs::by_term>().field(mangleStringIdentity("values")).term("C");
-    assertFilterOptimized(vocbase(), query, expected);
-  }
-
-  std::vector<arangodb::velocypack::Slice> expectedDocs{
-      arangodb::velocypack::Slice(insertedDocs[0].vpack()),
-  };
-
-  auto queryResult = arangodb::tests::executeQuery(vocbase(), query);
-  ASSERT_TRUE(queryResult.result.ok());
-
-  auto result = queryResult.data->slice();
-  EXPECT_TRUE(result.isArray());
-
-  arangodb::velocypack::ArrayIterator resultIt(result);
-  ASSERT_TRUE(expectedDocs.size() == resultIt.size());
-
-  // Check documents
-  auto expectedDoc = expectedDocs.begin();
-  for (; resultIt.valid(); resultIt.next(), ++expectedDoc) {
-    auto const actualDoc = resultIt.value();
-    auto const resolved = actualDoc.resolveExternals();
-
-    EXPECT_TRUE((0 == arangodb::basics::VelocyPackHelper::compare(
-                          arangodb::velocypack::Slice(*expectedDoc), resolved, true)));
-  }
-  EXPECT_TRUE(expectedDoc == expectedDocs.end());
-}
-
-// a == x && a == y, x < y
+    std::string const query =
+        "FOR d IN testView SEARCH d.values IN ['C'] AND d.values > 'B' RETURN "
+        "d";
+
+  EXPECT_TRUE(arangodb::tests::assertRules(vocbase(), query,
+                                           {arangodb::aql::OptimizerRule::handleArangoSearchViewsRule}));
+
+  EXPECT_TRUE(!findEmptyNodes(vocbase(), query));
+
+    // check structure
+    {
+      irs::Or expected;
+      auto& root = expected.add<irs::And>();
+      root.add<irs::by_term>().field(mangleStringIdentity("values")).term("C");
+    assertFilterOptimized(vocbase(), query, expected);
+    }
+
+    std::vector<arangodb::velocypack::Slice> expectedDocs{
+        arangodb::velocypack::Slice(insertedDocs[0].vpack()),
+    };
+
+  auto queryResult = arangodb::tests::executeQuery(vocbase(), query);
+    ASSERT_TRUE(queryResult.result.ok());
+
+    auto result = queryResult.data->slice();
+    EXPECT_TRUE(result.isArray());
+
+    arangodb::velocypack::ArrayIterator resultIt(result);
+    ASSERT_TRUE(expectedDocs.size() == resultIt.size());
+
+    // Check documents
+    auto expectedDoc = expectedDocs.begin();
+    for (; resultIt.valid(); resultIt.next(), ++expectedDoc) {
+      auto const actualDoc = resultIt.value();
+      auto const resolved = actualDoc.resolveExternals();
+
+      EXPECT_TRUE((0 == arangodb::basics::VelocyPackHelper::compare(
+                            arangodb::velocypack::Slice(*expectedDoc), resolved, true)));
+    }
+    EXPECT_TRUE(expectedDoc == expectedDocs.end());
+  }
+
+  // a == x && a == y, x < y
 TEST_F(IResearchQueryOptimizationTest, test_41) {
-  std::string const query =
-      "FOR d IN testView SEARCH d.values == 'B' AND d.values == 'C' RETURN d";
-
-  EXPECT_TRUE(arangodb::tests::assertRules(vocbase(), query,
-                                           {arangodb::aql::OptimizerRule::handleArangoSearchViewsRule}));
-
-  EXPECT_TRUE(!findEmptyNodes(vocbase(), query));
-
-  // check structure
-  {
-    irs::Or expected;
-    auto& root = expected.add<irs::And>();
-    root.add<irs::by_term>().field(mangleStringIdentity("values")).term("B");
-    root.add<irs::by_term>().field(mangleStringIdentity("values")).term("C");
-    assertFilterOptimized(vocbase(), query, expected);
-  }
-
-  std::vector<arangodb::velocypack::Slice> expectedDocs{
-      arangodb::velocypack::Slice(insertedDocs[0].vpack()),
-  };
-
-  auto queryResult = arangodb::tests::executeQuery(vocbase(), query);
-  ASSERT_TRUE(queryResult.result.ok());
-
-  auto result = queryResult.data->slice();
-  EXPECT_TRUE(result.isArray());
-
-  arangodb::velocypack::ArrayIterator resultIt(result);
-  ASSERT_TRUE(expectedDocs.size() == resultIt.size());
-
-  // Check documents
-  auto expectedDoc = expectedDocs.begin();
-  for (; resultIt.valid(); resultIt.next(), ++expectedDoc) {
-    auto const actualDoc = resultIt.value();
-    auto const resolved = actualDoc.resolveExternals();
-
-    EXPECT_TRUE((0 == arangodb::basics::VelocyPackHelper::compare(
-                          arangodb::velocypack::Slice(*expectedDoc), resolved, true)));
-  }
-  EXPECT_TRUE(expectedDoc == expectedDocs.end());
-}
-
-// a == x && a == y, x == y
+    std::string const query =
+        "FOR d IN testView SEARCH d.values == 'B' AND d.values == 'C' RETURN d";
+
+  EXPECT_TRUE(arangodb::tests::assertRules(vocbase(), query,
+                                           {arangodb::aql::OptimizerRule::handleArangoSearchViewsRule}));
+
+  EXPECT_TRUE(!findEmptyNodes(vocbase(), query));
+
+    // check structure
+    {
+      irs::Or expected;
+      auto& root = expected.add<irs::And>();
+      root.add<irs::by_term>().field(mangleStringIdentity("values")).term("B");
+      root.add<irs::by_term>().field(mangleStringIdentity("values")).term("C");
+    assertFilterOptimized(vocbase(), query, expected);
+    }
+
+    std::vector<arangodb::velocypack::Slice> expectedDocs{
+        arangodb::velocypack::Slice(insertedDocs[0].vpack()),
+    };
+
+  auto queryResult = arangodb::tests::executeQuery(vocbase(), query);
+    ASSERT_TRUE(queryResult.result.ok());
+
+    auto result = queryResult.data->slice();
+    EXPECT_TRUE(result.isArray());
+
+    arangodb::velocypack::ArrayIterator resultIt(result);
+    ASSERT_TRUE(expectedDocs.size() == resultIt.size());
+
+    // Check documents
+    auto expectedDoc = expectedDocs.begin();
+    for (; resultIt.valid(); resultIt.next(), ++expectedDoc) {
+      auto const actualDoc = resultIt.value();
+      auto const resolved = actualDoc.resolveExternals();
+
+      EXPECT_TRUE((0 == arangodb::basics::VelocyPackHelper::compare(
+                            arangodb::velocypack::Slice(*expectedDoc), resolved, true)));
+    }
+    EXPECT_TRUE(expectedDoc == expectedDocs.end());
+  }
+
+  // a == x && a == y, x == y
 TEST_F(IResearchQueryOptimizationTest, test_42) {
-  std::string const query =
-      "FOR d IN testView SEARCH d.values == 'C' AND d.values == 'C' RETURN d";
-
-  EXPECT_TRUE(arangodb::tests::assertRules(vocbase(), query,
-                                           {arangodb::aql::OptimizerRule::handleArangoSearchViewsRule}));
-
-  EXPECT_TRUE(!findEmptyNodes(vocbase(), query));
-
-  // check structure
-  {
-    irs::Or expected;
-    auto& root = expected.add<irs::And>();
-    root.add<irs::by_term>().field(mangleStringIdentity("values")).term("C");
-    assertFilterOptimized(vocbase(), query, expected);
-  }
-
-  std::vector<arangodb::velocypack::Slice> expectedDocs{
-      arangodb::velocypack::Slice(insertedDocs[0].vpack()),
-  };
-
-  auto queryResult = arangodb::tests::executeQuery(vocbase(), query);
-  ASSERT_TRUE(queryResult.result.ok());
-
-  auto result = queryResult.data->slice();
-  EXPECT_TRUE(result.isArray());
-
-  arangodb::velocypack::ArrayIterator resultIt(result);
-  ASSERT_TRUE(expectedDocs.size() == resultIt.size());
-
-  // Check documents
-  auto expectedDoc = expectedDocs.begin();
-  for (; resultIt.valid(); resultIt.next(), ++expectedDoc) {
-    auto const actualDoc = resultIt.value();
-    auto const resolved = actualDoc.resolveExternals();
-
-    EXPECT_TRUE((0 == arangodb::basics::VelocyPackHelper::compare(
-                          arangodb::velocypack::Slice(*expectedDoc), resolved, true)));
-  }
-  EXPECT_TRUE(expectedDoc == expectedDocs.end());
-}
-
-// a == x && a == y, x > y
+    std::string const query =
+        "FOR d IN testView SEARCH d.values == 'C' AND d.values == 'C' RETURN d";
+
+  EXPECT_TRUE(arangodb::tests::assertRules(vocbase(), query,
+                                           {arangodb::aql::OptimizerRule::handleArangoSearchViewsRule}));
+
+  EXPECT_TRUE(!findEmptyNodes(vocbase(), query));
+
+    // check structure
+    {
+      irs::Or expected;
+      auto& root = expected.add<irs::And>();
+      root.add<irs::by_term>().field(mangleStringIdentity("values")).term("C");
+    assertFilterOptimized(vocbase(), query, expected);
+    }
+
+    std::vector<arangodb::velocypack::Slice> expectedDocs{
+        arangodb::velocypack::Slice(insertedDocs[0].vpack()),
+    };
+
+  auto queryResult = arangodb::tests::executeQuery(vocbase(), query);
+    ASSERT_TRUE(queryResult.result.ok());
+
+    auto result = queryResult.data->slice();
+    EXPECT_TRUE(result.isArray());
+
+    arangodb::velocypack::ArrayIterator resultIt(result);
+    ASSERT_TRUE(expectedDocs.size() == resultIt.size());
+
+    // Check documents
+    auto expectedDoc = expectedDocs.begin();
+    for (; resultIt.valid(); resultIt.next(), ++expectedDoc) {
+      auto const actualDoc = resultIt.value();
+      auto const resolved = actualDoc.resolveExternals();
+
+      EXPECT_TRUE((0 == arangodb::basics::VelocyPackHelper::compare(
+                            arangodb::velocypack::Slice(*expectedDoc), resolved, true)));
+    }
+    EXPECT_TRUE(expectedDoc == expectedDocs.end());
+  }
+
+  // a == x && a == y, x > y
 TEST_F(IResearchQueryOptimizationTest, test_43) {
-  std::string const query =
-      "FOR d IN testView SEARCH d.values == 'C' AND d.values == 'B' RETURN d";
-
-  EXPECT_TRUE(arangodb::tests::assertRules(vocbase(), query,
-                                           {arangodb::aql::OptimizerRule::handleArangoSearchViewsRule}));
-
-  EXPECT_TRUE(!findEmptyNodes(vocbase(), query));
-
-  // check structure
-  {
-    irs::Or expected;
-    auto& root = expected.add<irs::And>();
-    root.add<irs::by_term>().field(mangleStringIdentity("values")).term("C");
-    root.add<irs::by_term>().field(mangleStringIdentity("values")).term("B");
-    assertFilterOptimized(vocbase(), query, expected);
-  }
-
-  std::vector<arangodb::velocypack::Slice> expectedDocs{
-      arangodb::velocypack::Slice(insertedDocs[0].vpack()),
-  };
-
-  auto queryResult = arangodb::tests::executeQuery(vocbase(), query);
-  ASSERT_TRUE(queryResult.result.ok());
-
-  auto result = queryResult.data->slice();
-  EXPECT_TRUE(result.isArray());
-
-  arangodb::velocypack::ArrayIterator resultIt(result);
-  ASSERT_TRUE(expectedDocs.size() == resultIt.size());
-
-  // Check documents
-  auto expectedDoc = expectedDocs.begin();
-  for (; resultIt.valid(); resultIt.next(), ++expectedDoc) {
-    auto const actualDoc = resultIt.value();
-    auto const resolved = actualDoc.resolveExternals();
-
-    EXPECT_TRUE((0 == arangodb::basics::VelocyPackHelper::compare(
-                          arangodb::velocypack::Slice(*expectedDoc), resolved, true)));
-  }
-  EXPECT_TRUE(expectedDoc == expectedDocs.end());
-}
-
-// a == x && a != y, x < y
+    std::string const query =
+        "FOR d IN testView SEARCH d.values == 'C' AND d.values == 'B' RETURN d";
+
+  EXPECT_TRUE(arangodb::tests::assertRules(vocbase(), query,
+                                           {arangodb::aql::OptimizerRule::handleArangoSearchViewsRule}));
+
+  EXPECT_TRUE(!findEmptyNodes(vocbase(), query));
+
+    // check structure
+    {
+      irs::Or expected;
+      auto& root = expected.add<irs::And>();
+      root.add<irs::by_term>().field(mangleStringIdentity("values")).term("C");
+      root.add<irs::by_term>().field(mangleStringIdentity("values")).term("B");
+    assertFilterOptimized(vocbase(), query, expected);
+    }
+
+    std::vector<arangodb::velocypack::Slice> expectedDocs{
+        arangodb::velocypack::Slice(insertedDocs[0].vpack()),
+    };
+
+  auto queryResult = arangodb::tests::executeQuery(vocbase(), query);
+    ASSERT_TRUE(queryResult.result.ok());
+
+    auto result = queryResult.data->slice();
+    EXPECT_TRUE(result.isArray());
+
+    arangodb::velocypack::ArrayIterator resultIt(result);
+    ASSERT_TRUE(expectedDocs.size() == resultIt.size());
+
+    // Check documents
+    auto expectedDoc = expectedDocs.begin();
+    for (; resultIt.valid(); resultIt.next(), ++expectedDoc) {
+      auto const actualDoc = resultIt.value();
+      auto const resolved = actualDoc.resolveExternals();
+
+      EXPECT_TRUE((0 == arangodb::basics::VelocyPackHelper::compare(
+                            arangodb::velocypack::Slice(*expectedDoc), resolved, true)));
+    }
+    EXPECT_TRUE(expectedDoc == expectedDocs.end());
+  }
+
+  // a == x && a != y, x < y
 TEST_F(IResearchQueryOptimizationTest, test_44) {
-  std::string const query =
-      "FOR d IN testView SEARCH d.values == 'A' AND d.values != 'B' RETURN d";
-
-  EXPECT_TRUE(arangodb::tests::assertRules(vocbase(), query,
-                                           {arangodb::aql::OptimizerRule::handleArangoSearchViewsRule}));
-
-  EXPECT_TRUE(!findEmptyNodes(vocbase(), query));
-
-  // check structure
-  {
-    irs::Or expected;
-    auto& root = expected.add<irs::And>();
-    root.add<irs::Not>()
-        .filter<irs::by_term>()
-        .field(mangleStringIdentity("values"))
-        .term("B");
-    root.add<irs::by_term>().field(mangleStringIdentity("values")).term("A");
-    assertFilterOptimized(vocbase(), query, expected);
-  }
-
-  std::vector<arangodb::velocypack::Slice> expectedDocs{};
-
-  auto queryResult = arangodb::tests::executeQuery(vocbase(), query);
-  ASSERT_TRUE(queryResult.result.ok());
-
-  auto result = queryResult.data->slice();
-  EXPECT_TRUE(result.isArray());
-
-  arangodb::velocypack::ArrayIterator resultIt(result);
-  ASSERT_TRUE(expectedDocs.size() == resultIt.size());
-
-  // Check documents
-  auto expectedDoc = expectedDocs.begin();
-  for (; resultIt.valid(); resultIt.next(), ++expectedDoc) {
-    auto const actualDoc = resultIt.value();
-    auto const resolved = actualDoc.resolveExternals();
-
-    EXPECT_TRUE((0 == arangodb::basics::VelocyPackHelper::compare(
-                          arangodb::velocypack::Slice(*expectedDoc), resolved, true)));
-  }
-  EXPECT_TRUE(expectedDoc == expectedDocs.end());
-}
-
-// a == x && a != y, x == y
+    std::string const query =
+        "FOR d IN testView SEARCH d.values == 'A' AND d.values != 'B' RETURN d";
+
+  EXPECT_TRUE(arangodb::tests::assertRules(vocbase(), query,
+                                           {arangodb::aql::OptimizerRule::handleArangoSearchViewsRule}));
+
+  EXPECT_TRUE(!findEmptyNodes(vocbase(), query));
+
+    // check structure
+    {
+      irs::Or expected;
+      auto& root = expected.add<irs::And>();
+      root.add<irs::Not>()
+          .filter<irs::by_term>()
+          .field(mangleStringIdentity("values"))
+          .term("B");
+      root.add<irs::by_term>().field(mangleStringIdentity("values")).term("A");
+    assertFilterOptimized(vocbase(), query, expected);
+    }
+
+    std::vector<arangodb::velocypack::Slice> expectedDocs{};
+
+  auto queryResult = arangodb::tests::executeQuery(vocbase(), query);
+    ASSERT_TRUE(queryResult.result.ok());
+
+    auto result = queryResult.data->slice();
+    EXPECT_TRUE(result.isArray());
+
+    arangodb::velocypack::ArrayIterator resultIt(result);
+    ASSERT_TRUE(expectedDocs.size() == resultIt.size());
+
+    // Check documents
+    auto expectedDoc = expectedDocs.begin();
+    for (; resultIt.valid(); resultIt.next(), ++expectedDoc) {
+      auto const actualDoc = resultIt.value();
+      auto const resolved = actualDoc.resolveExternals();
+
+      EXPECT_TRUE((0 == arangodb::basics::VelocyPackHelper::compare(
+                            arangodb::velocypack::Slice(*expectedDoc), resolved, true)));
+    }
+    EXPECT_TRUE(expectedDoc == expectedDocs.end());
+  }
+
+  // a == x && a != y, x == y
 TEST_F(IResearchQueryOptimizationTest, test_45) {
-  std::string const query =
-      "FOR d IN testView SEARCH d.values == 'C' AND d.values != 'C' RETURN d";
-
-  // FIXME
-  // EXPECT_TRUE(arangodb::tests::assertRules(
+    std::string const query =
+        "FOR d IN testView SEARCH d.values == 'C' AND d.values != 'C' RETURN d";
+
+    // FIXME
+    // EXPECT_TRUE(arangodb::tests::assertRules(
   //  vocbase(), query, {
-  //    arangodb::aql::OptimizerRule::handleArangoSearchViewsRule
-  //  }
-  //));
+    //    arangodb::aql::OptimizerRule::handleArangoSearchViewsRule
+    //  }
+    //));
 
   EXPECT_TRUE(findEmptyNodes(vocbase(), query));
 
-  std::vector<arangodb::velocypack::Slice> expectedDocs{};
-
-  auto queryResult = arangodb::tests::executeQuery(vocbase(), query);
-  ASSERT_TRUE(queryResult.result.ok());
-
-  auto result = queryResult.data->slice();
-  EXPECT_TRUE(result.isArray());
-
-  arangodb::velocypack::ArrayIterator resultIt(result);
-  ASSERT_TRUE(expectedDocs.size() == resultIt.size());
-
-  // Check documents
-  auto expectedDoc = expectedDocs.begin();
-  for (; resultIt.valid(); resultIt.next(), ++expectedDoc) {
-    auto const actualDoc = resultIt.value();
-    auto const resolved = actualDoc.resolveExternals();
-
-    EXPECT_TRUE((0 == arangodb::basics::VelocyPackHelper::compare(
-                          arangodb::velocypack::Slice(*expectedDoc), resolved, true)));
-  }
-  EXPECT_TRUE(expectedDoc == expectedDocs.end());
-}
-
-// a == x && a != y, x > y
+    std::vector<arangodb::velocypack::Slice> expectedDocs{};
+
+  auto queryResult = arangodb::tests::executeQuery(vocbase(), query);
+    ASSERT_TRUE(queryResult.result.ok());
+
+    auto result = queryResult.data->slice();
+    EXPECT_TRUE(result.isArray());
+
+    arangodb::velocypack::ArrayIterator resultIt(result);
+    ASSERT_TRUE(expectedDocs.size() == resultIt.size());
+
+    // Check documents
+    auto expectedDoc = expectedDocs.begin();
+    for (; resultIt.valid(); resultIt.next(), ++expectedDoc) {
+      auto const actualDoc = resultIt.value();
+      auto const resolved = actualDoc.resolveExternals();
+
+      EXPECT_TRUE((0 == arangodb::basics::VelocyPackHelper::compare(
+                            arangodb::velocypack::Slice(*expectedDoc), resolved, true)));
+    }
+    EXPECT_TRUE(expectedDoc == expectedDocs.end());
+  }
+
+  // a == x && a != y, x > y
 TEST_F(IResearchQueryOptimizationTest, test_46) {
-  std::string const query =
-      "FOR d IN testView SEARCH d.values == 'B' AND d.values != 'C' RETURN d";
-
-  EXPECT_TRUE(arangodb::tests::assertRules(vocbase(), query,
-                                           {arangodb::aql::OptimizerRule::handleArangoSearchViewsRule}));
-
-  EXPECT_TRUE(!findEmptyNodes(vocbase(), query));
-
-  // check structure
-  {
-    irs::Or expected;
-    auto& root = expected.add<irs::And>();
-    root.add<irs::Not>()
-        .filter<irs::by_term>()
-        .field(mangleStringIdentity("values"))
-        .term("C");
-    root.add<irs::by_term>().field(mangleStringIdentity("values")).term("B");
-    assertFilterOptimized(vocbase(), query, expected);
-  }
-
-  std::vector<arangodb::velocypack::Slice> expectedDocs{};
-
-  auto queryResult = arangodb::tests::executeQuery(vocbase(), query);
-  ASSERT_TRUE(queryResult.result.ok());
-
-  auto result = queryResult.data->slice();
-  EXPECT_TRUE(result.isArray());
-
-  arangodb::velocypack::ArrayIterator resultIt(result);
-  ASSERT_TRUE(expectedDocs.size() == resultIt.size());
-
-  // Check documents
-  auto expectedDoc = expectedDocs.begin();
-  for (; resultIt.valid(); resultIt.next(), ++expectedDoc) {
-    auto const actualDoc = resultIt.value();
-    auto const resolved = actualDoc.resolveExternals();
-
-    EXPECT_TRUE((0 == arangodb::basics::VelocyPackHelper::compare(
-                          arangodb::velocypack::Slice(*expectedDoc), resolved, true)));
-  }
-  EXPECT_TRUE(expectedDoc == expectedDocs.end());
-}
-
-// a == x && a < y, x < y
+    std::string const query =
+        "FOR d IN testView SEARCH d.values == 'B' AND d.values != 'C' RETURN d";
+
+  EXPECT_TRUE(arangodb::tests::assertRules(vocbase(), query,
+                                           {arangodb::aql::OptimizerRule::handleArangoSearchViewsRule}));
+
+  EXPECT_TRUE(!findEmptyNodes(vocbase(), query));
+
+    // check structure
+    {
+      irs::Or expected;
+      auto& root = expected.add<irs::And>();
+      root.add<irs::Not>()
+          .filter<irs::by_term>()
+          .field(mangleStringIdentity("values"))
+          .term("C");
+      root.add<irs::by_term>().field(mangleStringIdentity("values")).term("B");
+    assertFilterOptimized(vocbase(), query, expected);
+    }
+
+    std::vector<arangodb::velocypack::Slice> expectedDocs{};
+
+  auto queryResult = arangodb::tests::executeQuery(vocbase(), query);
+    ASSERT_TRUE(queryResult.result.ok());
+
+    auto result = queryResult.data->slice();
+    EXPECT_TRUE(result.isArray());
+
+    arangodb::velocypack::ArrayIterator resultIt(result);
+    ASSERT_TRUE(expectedDocs.size() == resultIt.size());
+
+    // Check documents
+    auto expectedDoc = expectedDocs.begin();
+    for (; resultIt.valid(); resultIt.next(), ++expectedDoc) {
+      auto const actualDoc = resultIt.value();
+      auto const resolved = actualDoc.resolveExternals();
+
+      EXPECT_TRUE((0 == arangodb::basics::VelocyPackHelper::compare(
+                            arangodb::velocypack::Slice(*expectedDoc), resolved, true)));
+    }
+    EXPECT_TRUE(expectedDoc == expectedDocs.end());
+  }
+
+  // a == x && a < y, x < y
 TEST_F(IResearchQueryOptimizationTest, test_47) {
-  std::string const query =
-      "FOR d IN testView SEARCH d.values == 'B' AND d.values < 'C' RETURN d";
-
-  EXPECT_TRUE(arangodb::tests::assertRules(vocbase(), query,
-                                           {arangodb::aql::OptimizerRule::handleArangoSearchViewsRule}));
-
-  EXPECT_TRUE(!findEmptyNodes(vocbase(), query));
-
-  // check structure
-  {
-    irs::Or expected;
-    auto& root = expected.add<irs::And>();
-    root.add<irs::by_term>().field(mangleStringIdentity("values")).term("B");
-    assertFilterOptimized(vocbase(), query, expected);
-  }
-
-  std::vector<arangodb::velocypack::Slice> expectedDocs{
-      arangodb::velocypack::Slice(insertedDocs[0].vpack()),
-  };
-
-  auto queryResult = arangodb::tests::executeQuery(vocbase(), query);
-  ASSERT_TRUE(queryResult.result.ok());
-
-  auto result = queryResult.data->slice();
-  EXPECT_TRUE(result.isArray());
-
-  arangodb::velocypack::ArrayIterator resultIt(result);
-  ASSERT_TRUE(expectedDocs.size() == resultIt.size());
-
-  // Check documents
-  auto expectedDoc = expectedDocs.begin();
-  for (; resultIt.valid(); resultIt.next(), ++expectedDoc) {
-    auto const actualDoc = resultIt.value();
-    auto const resolved = actualDoc.resolveExternals();
-
-    EXPECT_TRUE((0 == arangodb::basics::VelocyPackHelper::compare(
-                          arangodb::velocypack::Slice(*expectedDoc), resolved, true)));
-  }
-  EXPECT_TRUE(expectedDoc == expectedDocs.end());
-}
-
-// a == x && a < y, x == y
+    std::string const query =
+        "FOR d IN testView SEARCH d.values == 'B' AND d.values < 'C' RETURN d";
+
+  EXPECT_TRUE(arangodb::tests::assertRules(vocbase(), query,
+                                           {arangodb::aql::OptimizerRule::handleArangoSearchViewsRule}));
+
+  EXPECT_TRUE(!findEmptyNodes(vocbase(), query));
+
+    // check structure
+    {
+      irs::Or expected;
+      auto& root = expected.add<irs::And>();
+      root.add<irs::by_term>().field(mangleStringIdentity("values")).term("B");
+    assertFilterOptimized(vocbase(), query, expected);
+    }
+
+    std::vector<arangodb::velocypack::Slice> expectedDocs{
+        arangodb::velocypack::Slice(insertedDocs[0].vpack()),
+    };
+
+  auto queryResult = arangodb::tests::executeQuery(vocbase(), query);
+    ASSERT_TRUE(queryResult.result.ok());
+
+    auto result = queryResult.data->slice();
+    EXPECT_TRUE(result.isArray());
+
+    arangodb::velocypack::ArrayIterator resultIt(result);
+    ASSERT_TRUE(expectedDocs.size() == resultIt.size());
+
+    // Check documents
+    auto expectedDoc = expectedDocs.begin();
+    for (; resultIt.valid(); resultIt.next(), ++expectedDoc) {
+      auto const actualDoc = resultIt.value();
+      auto const resolved = actualDoc.resolveExternals();
+
+      EXPECT_TRUE((0 == arangodb::basics::VelocyPackHelper::compare(
+                            arangodb::velocypack::Slice(*expectedDoc), resolved, true)));
+    }
+    EXPECT_TRUE(expectedDoc == expectedDocs.end());
+  }
+
+  // a == x && a < y, x == y
 TEST_F(IResearchQueryOptimizationTest, test_48) {
-  std::string const query =
-      "FOR d IN testView SEARCH d.values == 'C' AND d.values < 'C' RETURN d";
-
-  EXPECT_TRUE(arangodb::tests::assertRules(vocbase(), query,
-                                           {arangodb::aql::OptimizerRule::handleArangoSearchViewsRule}));
-
-  EXPECT_TRUE(!findEmptyNodes(vocbase(), query));
-
-  // check structure
-  {
-    irs::Or expected;
-    auto& root = expected.add<irs::And>();
-    root.add<irs::by_term>().field(mangleStringIdentity("values")).term("C");
-    root.add<irs::by_range>()
-        .field(mangleStringIdentity("values"))
-        .include<irs::Bound::MAX>(false)
-        .term<irs::Bound::MAX>("C");
-    assertFilterOptimized(vocbase(), query, expected);
-  }
-
-  std::vector<arangodb::velocypack::Slice> expectedDocs{
-      arangodb::velocypack::Slice(insertedDocs[0].vpack()),
-  };
-
-  auto queryResult = arangodb::tests::executeQuery(vocbase(), query);
-  ASSERT_TRUE(queryResult.result.ok());
-
-  auto result = queryResult.data->slice();
-  EXPECT_TRUE(result.isArray());
-
-  arangodb::velocypack::ArrayIterator resultIt(result);
-  ASSERT_TRUE(expectedDocs.size() == resultIt.size());
-
-  // Check documents
-  auto expectedDoc = expectedDocs.begin();
-  for (; resultIt.valid(); resultIt.next(), ++expectedDoc) {
-    auto const actualDoc = resultIt.value();
-    auto const resolved = actualDoc.resolveExternals();
-
-    EXPECT_TRUE((0 == arangodb::basics::VelocyPackHelper::compare(
-                          arangodb::velocypack::Slice(*expectedDoc), resolved, true)));
-  }
-  EXPECT_TRUE(expectedDoc == expectedDocs.end());
-}
-
-// a == x && a < y, x > y
+    std::string const query =
+        "FOR d IN testView SEARCH d.values == 'C' AND d.values < 'C' RETURN d";
+
+  EXPECT_TRUE(arangodb::tests::assertRules(vocbase(), query,
+                                           {arangodb::aql::OptimizerRule::handleArangoSearchViewsRule}));
+
+  EXPECT_TRUE(!findEmptyNodes(vocbase(), query));
+
+    // check structure
+    {
+      irs::Or expected;
+      auto& root = expected.add<irs::And>();
+      root.add<irs::by_term>().field(mangleStringIdentity("values")).term("C");
+      root.add<irs::by_range>()
+          .field(mangleStringIdentity("values"))
+          .include<irs::Bound::MAX>(false)
+          .term<irs::Bound::MAX>("C");
+    assertFilterOptimized(vocbase(), query, expected);
+    }
+
+    std::vector<arangodb::velocypack::Slice> expectedDocs{
+        arangodb::velocypack::Slice(insertedDocs[0].vpack()),
+    };
+
+  auto queryResult = arangodb::tests::executeQuery(vocbase(), query);
+    ASSERT_TRUE(queryResult.result.ok());
+
+    auto result = queryResult.data->slice();
+    EXPECT_TRUE(result.isArray());
+
+    arangodb::velocypack::ArrayIterator resultIt(result);
+    ASSERT_TRUE(expectedDocs.size() == resultIt.size());
+
+    // Check documents
+    auto expectedDoc = expectedDocs.begin();
+    for (; resultIt.valid(); resultIt.next(), ++expectedDoc) {
+      auto const actualDoc = resultIt.value();
+      auto const resolved = actualDoc.resolveExternals();
+
+      EXPECT_TRUE((0 == arangodb::basics::VelocyPackHelper::compare(
+                            arangodb::velocypack::Slice(*expectedDoc), resolved, true)));
+    }
+    EXPECT_TRUE(expectedDoc == expectedDocs.end());
+  }
+
+  // a == x && a < y, x > y
 TEST_F(IResearchQueryOptimizationTest, test_49) {
-  std::string const query =
-      "FOR d IN testView SEARCH d.values == 'C' AND d.values < 'B' RETURN d";
-
-  EXPECT_TRUE(arangodb::tests::assertRules(vocbase(), query,
-                                           {arangodb::aql::OptimizerRule::handleArangoSearchViewsRule}));
-
-  EXPECT_TRUE(!findEmptyNodes(vocbase(), query));
-
-  // check structure
-  {
-    irs::Or expected;
-    auto& root = expected.add<irs::And>();
-    root.add<irs::by_term>().field(mangleStringIdentity("values")).term("C");
-    root.add<irs::by_range>()
-        .field(mangleStringIdentity("values"))
-        .include<irs::Bound::MAX>(false)
-        .term<irs::Bound::MAX>("B");
-    assertFilterOptimized(vocbase(), query, expected);
-  }
-
-  std::vector<arangodb::velocypack::Slice> expectedDocs{
-      arangodb::velocypack::Slice(insertedDocs[0].vpack()),
-  };
-
-  auto queryResult = arangodb::tests::executeQuery(vocbase(), query);
-  ASSERT_TRUE(queryResult.result.ok());
-
-  auto result = queryResult.data->slice();
-  EXPECT_TRUE(result.isArray());
-
-  arangodb::velocypack::ArrayIterator resultIt(result);
-  ASSERT_TRUE(expectedDocs.size() == resultIt.size());
-
-  // Check documents
-  auto expectedDoc = expectedDocs.begin();
-  for (; resultIt.valid(); resultIt.next(), ++expectedDoc) {
-    auto const actualDoc = resultIt.value();
-    auto const resolved = actualDoc.resolveExternals();
-
-    EXPECT_TRUE((0 == arangodb::basics::VelocyPackHelper::compare(
-                          arangodb::velocypack::Slice(*expectedDoc), resolved, true)));
-  }
-  EXPECT_TRUE(expectedDoc == expectedDocs.end());
-}
-
-// a == x && a <= y, x < y
+    std::string const query =
+        "FOR d IN testView SEARCH d.values == 'C' AND d.values < 'B' RETURN d";
+
+  EXPECT_TRUE(arangodb::tests::assertRules(vocbase(), query,
+                                           {arangodb::aql::OptimizerRule::handleArangoSearchViewsRule}));
+
+  EXPECT_TRUE(!findEmptyNodes(vocbase(), query));
+
+    // check structure
+    {
+      irs::Or expected;
+      auto& root = expected.add<irs::And>();
+      root.add<irs::by_term>().field(mangleStringIdentity("values")).term("C");
+      root.add<irs::by_range>()
+          .field(mangleStringIdentity("values"))
+          .include<irs::Bound::MAX>(false)
+          .term<irs::Bound::MAX>("B");
+    assertFilterOptimized(vocbase(), query, expected);
+    }
+
+    std::vector<arangodb::velocypack::Slice> expectedDocs{
+        arangodb::velocypack::Slice(insertedDocs[0].vpack()),
+    };
+
+  auto queryResult = arangodb::tests::executeQuery(vocbase(), query);
+    ASSERT_TRUE(queryResult.result.ok());
+
+    auto result = queryResult.data->slice();
+    EXPECT_TRUE(result.isArray());
+
+    arangodb::velocypack::ArrayIterator resultIt(result);
+    ASSERT_TRUE(expectedDocs.size() == resultIt.size());
+
+    // Check documents
+    auto expectedDoc = expectedDocs.begin();
+    for (; resultIt.valid(); resultIt.next(), ++expectedDoc) {
+      auto const actualDoc = resultIt.value();
+      auto const resolved = actualDoc.resolveExternals();
+
+      EXPECT_TRUE((0 == arangodb::basics::VelocyPackHelper::compare(
+                            arangodb::velocypack::Slice(*expectedDoc), resolved, true)));
+    }
+    EXPECT_TRUE(expectedDoc == expectedDocs.end());
+  }
+
+  // a == x && a <= y, x < y
 TEST_F(IResearchQueryOptimizationTest, test_50) {
-  std::string const query =
-      "FOR d IN testView SEARCH d.values == 'B' AND d.values <= 'C' RETURN d";
-
-  EXPECT_TRUE(arangodb::tests::assertRules(vocbase(), query,
-                                           {arangodb::aql::OptimizerRule::handleArangoSearchViewsRule}));
-
-  EXPECT_TRUE(!findEmptyNodes(vocbase(), query));
-
-  // check structure
-  {
-    irs::Or expected;
-    auto& root = expected.add<irs::And>();
-    root.add<irs::by_term>().field(mangleStringIdentity("values")).term("B");
-    assertFilterOptimized(vocbase(), query, expected);
-  }
-
-  std::vector<arangodb::velocypack::Slice> expectedDocs{
-      arangodb::velocypack::Slice(insertedDocs[0].vpack()),
-  };
-
-  auto queryResult = arangodb::tests::executeQuery(vocbase(), query);
-  ASSERT_TRUE(queryResult.result.ok());
-
-  auto result = queryResult.data->slice();
-  EXPECT_TRUE(result.isArray());
-
-  arangodb::velocypack::ArrayIterator resultIt(result);
-  ASSERT_TRUE(expectedDocs.size() == resultIt.size());
-
-  // Check documents
-  auto expectedDoc = expectedDocs.begin();
-  for (; resultIt.valid(); resultIt.next(), ++expectedDoc) {
-    auto const actualDoc = resultIt.value();
-    auto const resolved = actualDoc.resolveExternals();
-
-    EXPECT_TRUE((0 == arangodb::basics::VelocyPackHelper::compare(
-                          arangodb::velocypack::Slice(*expectedDoc), resolved, true)));
-  }
-  EXPECT_TRUE(expectedDoc == expectedDocs.end());
-}
-
-// a == x && a <= y, x == y
+    std::string const query =
+        "FOR d IN testView SEARCH d.values == 'B' AND d.values <= 'C' RETURN d";
+
+  EXPECT_TRUE(arangodb::tests::assertRules(vocbase(), query,
+                                           {arangodb::aql::OptimizerRule::handleArangoSearchViewsRule}));
+
+  EXPECT_TRUE(!findEmptyNodes(vocbase(), query));
+
+    // check structure
+    {
+      irs::Or expected;
+      auto& root = expected.add<irs::And>();
+      root.add<irs::by_term>().field(mangleStringIdentity("values")).term("B");
+    assertFilterOptimized(vocbase(), query, expected);
+    }
+
+    std::vector<arangodb::velocypack::Slice> expectedDocs{
+        arangodb::velocypack::Slice(insertedDocs[0].vpack()),
+    };
+
+  auto queryResult = arangodb::tests::executeQuery(vocbase(), query);
+    ASSERT_TRUE(queryResult.result.ok());
+
+    auto result = queryResult.data->slice();
+    EXPECT_TRUE(result.isArray());
+
+    arangodb::velocypack::ArrayIterator resultIt(result);
+    ASSERT_TRUE(expectedDocs.size() == resultIt.size());
+
+    // Check documents
+    auto expectedDoc = expectedDocs.begin();
+    for (; resultIt.valid(); resultIt.next(), ++expectedDoc) {
+      auto const actualDoc = resultIt.value();
+      auto const resolved = actualDoc.resolveExternals();
+
+      EXPECT_TRUE((0 == arangodb::basics::VelocyPackHelper::compare(
+                            arangodb::velocypack::Slice(*expectedDoc), resolved, true)));
+    }
+    EXPECT_TRUE(expectedDoc == expectedDocs.end());
+  }
+
+  // a == x && a <= y, x == y
 TEST_F(IResearchQueryOptimizationTest, test_51) {
-  std::string const query =
-      "FOR d IN testView SEARCH d.values == 'B' AND d.values <= 'B' RETURN d";
-
-  EXPECT_TRUE(arangodb::tests::assertRules(vocbase(), query,
-                                           {arangodb::aql::OptimizerRule::handleArangoSearchViewsRule}));
-
-  EXPECT_TRUE(!findEmptyNodes(vocbase(), query));
-
-  // check structure
-  {
-    irs::Or expected;
-    auto& root = expected.add<irs::And>();
-    root.add<irs::by_term>().field(mangleStringIdentity("values")).term("B");
-    assertFilterOptimized(vocbase(), query, expected);
-  }
-
-  std::vector<arangodb::velocypack::Slice> expectedDocs{
-      arangodb::velocypack::Slice(insertedDocs[0].vpack()),
-  };
-
-  auto queryResult = arangodb::tests::executeQuery(vocbase(), query);
-  ASSERT_TRUE(queryResult.result.ok());
-
-  auto result = queryResult.data->slice();
-  EXPECT_TRUE(result.isArray());
-
-  arangodb::velocypack::ArrayIterator resultIt(result);
-  ASSERT_TRUE(expectedDocs.size() == resultIt.size());
-
-  // Check documents
-  auto expectedDoc = expectedDocs.begin();
-  for (; resultIt.valid(); resultIt.next(), ++expectedDoc) {
-    auto const actualDoc = resultIt.value();
-    auto const resolved = actualDoc.resolveExternals();
-
-    EXPECT_TRUE((0 == arangodb::basics::VelocyPackHelper::compare(
-                          arangodb::velocypack::Slice(*expectedDoc), resolved, true)));
-  }
-  EXPECT_TRUE(expectedDoc == expectedDocs.end());
-}
-
-// a == x && a <= y, x > y
+    std::string const query =
+        "FOR d IN testView SEARCH d.values == 'B' AND d.values <= 'B' RETURN d";
+
+  EXPECT_TRUE(arangodb::tests::assertRules(vocbase(), query,
+                                           {arangodb::aql::OptimizerRule::handleArangoSearchViewsRule}));
+
+  EXPECT_TRUE(!findEmptyNodes(vocbase(), query));
+
+    // check structure
+    {
+      irs::Or expected;
+      auto& root = expected.add<irs::And>();
+      root.add<irs::by_term>().field(mangleStringIdentity("values")).term("B");
+    assertFilterOptimized(vocbase(), query, expected);
+    }
+
+    std::vector<arangodb::velocypack::Slice> expectedDocs{
+        arangodb::velocypack::Slice(insertedDocs[0].vpack()),
+    };
+
+  auto queryResult = arangodb::tests::executeQuery(vocbase(), query);
+    ASSERT_TRUE(queryResult.result.ok());
+
+    auto result = queryResult.data->slice();
+    EXPECT_TRUE(result.isArray());
+
+    arangodb::velocypack::ArrayIterator resultIt(result);
+    ASSERT_TRUE(expectedDocs.size() == resultIt.size());
+
+    // Check documents
+    auto expectedDoc = expectedDocs.begin();
+    for (; resultIt.valid(); resultIt.next(), ++expectedDoc) {
+      auto const actualDoc = resultIt.value();
+      auto const resolved = actualDoc.resolveExternals();
+
+      EXPECT_TRUE((0 == arangodb::basics::VelocyPackHelper::compare(
+                            arangodb::velocypack::Slice(*expectedDoc), resolved, true)));
+    }
+    EXPECT_TRUE(expectedDoc == expectedDocs.end());
+  }
+
+  // a == x && a <= y, x > y
 TEST_F(IResearchQueryOptimizationTest, test_52) {
-  std::string const query =
-      "FOR d IN testView SEARCH d.values == 'C' AND d.values <= 'B' RETURN d";
-
-  EXPECT_TRUE(arangodb::tests::assertRules(vocbase(), query,
-                                           {arangodb::aql::OptimizerRule::handleArangoSearchViewsRule}));
-
-  EXPECT_TRUE(!findEmptyNodes(vocbase(), query));
-
-  // check structure
-  {
-    irs::Or expected;
-    auto& root = expected.add<irs::And>();
-    root.add<irs::by_term>().field(mangleStringIdentity("values")).term("C");
-    root.add<irs::by_range>()
-        .field(mangleStringIdentity("values"))
-        .include<irs::Bound::MAX>(true)
-        .term<irs::Bound::MAX>("B");
-    assertFilterOptimized(vocbase(), query, expected);
-  }
-
-  std::vector<arangodb::velocypack::Slice> expectedDocs{
-      arangodb::velocypack::Slice(insertedDocs[0].vpack()),
-  };
-
-  auto queryResult = arangodb::tests::executeQuery(vocbase(), query);
-  ASSERT_TRUE(queryResult.result.ok());
-
-  auto result = queryResult.data->slice();
-  EXPECT_TRUE(result.isArray());
-
-  arangodb::velocypack::ArrayIterator resultIt(result);
-  ASSERT_TRUE(expectedDocs.size() == resultIt.size());
-
-  // Check documents
-  auto expectedDoc = expectedDocs.begin();
-  for (; resultIt.valid(); resultIt.next(), ++expectedDoc) {
-    auto const actualDoc = resultIt.value();
-    auto const resolved = actualDoc.resolveExternals();
-
-    EXPECT_TRUE((0 == arangodb::basics::VelocyPackHelper::compare(
-                          arangodb::velocypack::Slice(*expectedDoc), resolved, true)));
-  }
-  EXPECT_TRUE(expectedDoc == expectedDocs.end());
-}
-
-// a == x && a >= y, x < y
+    std::string const query =
+        "FOR d IN testView SEARCH d.values == 'C' AND d.values <= 'B' RETURN d";
+
+  EXPECT_TRUE(arangodb::tests::assertRules(vocbase(), query,
+                                           {arangodb::aql::OptimizerRule::handleArangoSearchViewsRule}));
+
+  EXPECT_TRUE(!findEmptyNodes(vocbase(), query));
+
+    // check structure
+    {
+      irs::Or expected;
+      auto& root = expected.add<irs::And>();
+      root.add<irs::by_term>().field(mangleStringIdentity("values")).term("C");
+      root.add<irs::by_range>()
+          .field(mangleStringIdentity("values"))
+          .include<irs::Bound::MAX>(true)
+          .term<irs::Bound::MAX>("B");
+    assertFilterOptimized(vocbase(), query, expected);
+    }
+
+    std::vector<arangodb::velocypack::Slice> expectedDocs{
+        arangodb::velocypack::Slice(insertedDocs[0].vpack()),
+    };
+
+  auto queryResult = arangodb::tests::executeQuery(vocbase(), query);
+    ASSERT_TRUE(queryResult.result.ok());
+
+    auto result = queryResult.data->slice();
+    EXPECT_TRUE(result.isArray());
+
+    arangodb::velocypack::ArrayIterator resultIt(result);
+    ASSERT_TRUE(expectedDocs.size() == resultIt.size());
+
+    // Check documents
+    auto expectedDoc = expectedDocs.begin();
+    for (; resultIt.valid(); resultIt.next(), ++expectedDoc) {
+      auto const actualDoc = resultIt.value();
+      auto const resolved = actualDoc.resolveExternals();
+
+      EXPECT_TRUE((0 == arangodb::basics::VelocyPackHelper::compare(
+                            arangodb::velocypack::Slice(*expectedDoc), resolved, true)));
+    }
+    EXPECT_TRUE(expectedDoc == expectedDocs.end());
+  }
+
+  // a == x && a >= y, x < y
 TEST_F(IResearchQueryOptimizationTest, test_53) {
-  std::string const query =
-      "FOR d IN testView SEARCH d.values == 'A' AND d.values >= 'B' RETURN d";
-
-  EXPECT_TRUE(arangodb::tests::assertRules(vocbase(), query,
-                                           {arangodb::aql::OptimizerRule::handleArangoSearchViewsRule}));
-
-  EXPECT_TRUE(!findEmptyNodes(vocbase(), query));
-
-  // check structure
-  {
-    irs::Or expected;
-    auto& root = expected.add<irs::And>();
-    root.add<irs::by_range>()
-        .field(mangleStringIdentity("values"))
-        .include<irs::Bound::MIN>(true)
-        .term<irs::Bound::MIN>("B");
-    root.add<irs::by_term>().field(mangleStringIdentity("values")).term("A");
-    assertFilterOptimized(vocbase(), query, expected);
-  }
-
-  std::vector<arangodb::velocypack::Slice> expectedDocs{
-      arangodb::velocypack::Slice(insertedDocs[0].vpack()),
-  };
-
-  auto queryResult = arangodb::tests::executeQuery(vocbase(), query);
-  ASSERT_TRUE(queryResult.result.ok());
-
-  auto result = queryResult.data->slice();
-  EXPECT_TRUE(result.isArray());
-
-  arangodb::velocypack::ArrayIterator resultIt(result);
-  ASSERT_TRUE(expectedDocs.size() == resultIt.size());
-
-  // Check documents
-  auto expectedDoc = expectedDocs.begin();
-  for (; resultIt.valid(); resultIt.next(), ++expectedDoc) {
-    auto const actualDoc = resultIt.value();
-    auto const resolved = actualDoc.resolveExternals();
-
-    EXPECT_TRUE((0 == arangodb::basics::VelocyPackHelper::compare(
-                          arangodb::velocypack::Slice(*expectedDoc), resolved, true)));
-  }
-  EXPECT_TRUE(expectedDoc == expectedDocs.end());
-}
-
-// a == x && a >= y, x == y
+    std::string const query =
+        "FOR d IN testView SEARCH d.values == 'A' AND d.values >= 'B' RETURN d";
+
+  EXPECT_TRUE(arangodb::tests::assertRules(vocbase(), query,
+                                           {arangodb::aql::OptimizerRule::handleArangoSearchViewsRule}));
+
+  EXPECT_TRUE(!findEmptyNodes(vocbase(), query));
+
+    // check structure
+    {
+      irs::Or expected;
+      auto& root = expected.add<irs::And>();
+      root.add<irs::by_range>()
+          .field(mangleStringIdentity("values"))
+          .include<irs::Bound::MIN>(true)
+          .term<irs::Bound::MIN>("B");
+      root.add<irs::by_term>().field(mangleStringIdentity("values")).term("A");
+    assertFilterOptimized(vocbase(), query, expected);
+    }
+
+    std::vector<arangodb::velocypack::Slice> expectedDocs{
+        arangodb::velocypack::Slice(insertedDocs[0].vpack()),
+    };
+
+  auto queryResult = arangodb::tests::executeQuery(vocbase(), query);
+    ASSERT_TRUE(queryResult.result.ok());
+
+    auto result = queryResult.data->slice();
+    EXPECT_TRUE(result.isArray());
+
+    arangodb::velocypack::ArrayIterator resultIt(result);
+    ASSERT_TRUE(expectedDocs.size() == resultIt.size());
+
+    // Check documents
+    auto expectedDoc = expectedDocs.begin();
+    for (; resultIt.valid(); resultIt.next(), ++expectedDoc) {
+      auto const actualDoc = resultIt.value();
+      auto const resolved = actualDoc.resolveExternals();
+
+      EXPECT_TRUE((0 == arangodb::basics::VelocyPackHelper::compare(
+                            arangodb::velocypack::Slice(*expectedDoc), resolved, true)));
+    }
+    EXPECT_TRUE(expectedDoc == expectedDocs.end());
+  }
+
+  // a == x && a >= y, x == y
 TEST_F(IResearchQueryOptimizationTest, test_54) {
-  std::string const query =
-      "FOR d IN testView SEARCH d.values == 'B' AND d.values >= 'B' RETURN d";
-
-  EXPECT_TRUE(arangodb::tests::assertRules(vocbase(), query,
-                                           {arangodb::aql::OptimizerRule::handleArangoSearchViewsRule}));
-
-  EXPECT_TRUE(!findEmptyNodes(vocbase(), query));
-
-  // check structure
-  {
-    irs::Or expected;
-    auto& root = expected.add<irs::And>();
-    root.add<irs::by_term>().field(mangleStringIdentity("values")).term("B");
-    assertFilterOptimized(vocbase(), query, expected);
-  }
-
-  std::vector<arangodb::velocypack::Slice> expectedDocs{
-      arangodb::velocypack::Slice(insertedDocs[0].vpack()),
-  };
-
-  auto queryResult = arangodb::tests::executeQuery(vocbase(), query);
-  ASSERT_TRUE(queryResult.result.ok());
-
-  auto result = queryResult.data->slice();
-  EXPECT_TRUE(result.isArray());
-
-  arangodb::velocypack::ArrayIterator resultIt(result);
-  ASSERT_TRUE(expectedDocs.size() == resultIt.size());
-
-  // Check documents
-  auto expectedDoc = expectedDocs.begin();
-  for (; resultIt.valid(); resultIt.next(), ++expectedDoc) {
-    auto const actualDoc = resultIt.value();
-    auto const resolved = actualDoc.resolveExternals();
-
-    EXPECT_TRUE((0 == arangodb::basics::VelocyPackHelper::compare(
-                          arangodb::velocypack::Slice(*expectedDoc), resolved, true)));
-  }
-  EXPECT_TRUE(expectedDoc == expectedDocs.end());
-}
-
-// a == x && a >= y, x > y
+    std::string const query =
+        "FOR d IN testView SEARCH d.values == 'B' AND d.values >= 'B' RETURN d";
+
+  EXPECT_TRUE(arangodb::tests::assertRules(vocbase(), query,
+                                           {arangodb::aql::OptimizerRule::handleArangoSearchViewsRule}));
+
+  EXPECT_TRUE(!findEmptyNodes(vocbase(), query));
+
+    // check structure
+    {
+      irs::Or expected;
+      auto& root = expected.add<irs::And>();
+      root.add<irs::by_term>().field(mangleStringIdentity("values")).term("B");
+    assertFilterOptimized(vocbase(), query, expected);
+    }
+
+    std::vector<arangodb::velocypack::Slice> expectedDocs{
+        arangodb::velocypack::Slice(insertedDocs[0].vpack()),
+    };
+
+  auto queryResult = arangodb::tests::executeQuery(vocbase(), query);
+    ASSERT_TRUE(queryResult.result.ok());
+
+    auto result = queryResult.data->slice();
+    EXPECT_TRUE(result.isArray());
+
+    arangodb::velocypack::ArrayIterator resultIt(result);
+    ASSERT_TRUE(expectedDocs.size() == resultIt.size());
+
+    // Check documents
+    auto expectedDoc = expectedDocs.begin();
+    for (; resultIt.valid(); resultIt.next(), ++expectedDoc) {
+      auto const actualDoc = resultIt.value();
+      auto const resolved = actualDoc.resolveExternals();
+
+      EXPECT_TRUE((0 == arangodb::basics::VelocyPackHelper::compare(
+                            arangodb::velocypack::Slice(*expectedDoc), resolved, true)));
+    }
+    EXPECT_TRUE(expectedDoc == expectedDocs.end());
+  }
+
+  // a == x && a >= y, x > y
 TEST_F(IResearchQueryOptimizationTest, test_55) {
-  std::string const query =
-      "FOR d IN testView SEARCH d.values == 'C' AND d.values >= 'B' RETURN d";
-
-  EXPECT_TRUE(arangodb::tests::assertRules(vocbase(), query,
-                                           {arangodb::aql::OptimizerRule::handleArangoSearchViewsRule}));
-
-  EXPECT_TRUE(!findEmptyNodes(vocbase(), query));
-
-  // check structure
-  {
-    irs::Or expected;
-    auto& root = expected.add<irs::And>();
-    root.add<irs::by_term>().field(mangleStringIdentity("values")).term("C");
-    assertFilterOptimized(vocbase(), query, expected);
-  }
-
-  std::vector<arangodb::velocypack::Slice> expectedDocs{
-      arangodb::velocypack::Slice(insertedDocs[0].vpack()),
-  };
-
-  auto queryResult = arangodb::tests::executeQuery(vocbase(), query);
-  ASSERT_TRUE(queryResult.result.ok());
-
-  auto result = queryResult.data->slice();
-  EXPECT_TRUE(result.isArray());
-
-  arangodb::velocypack::ArrayIterator resultIt(result);
-  ASSERT_TRUE(expectedDocs.size() == resultIt.size());
-
-  // Check documents
-  auto expectedDoc = expectedDocs.begin();
-  for (; resultIt.valid(); resultIt.next(), ++expectedDoc) {
-    auto const actualDoc = resultIt.value();
-    auto const resolved = actualDoc.resolveExternals();
-
-    EXPECT_TRUE((0 == arangodb::basics::VelocyPackHelper::compare(
-                          arangodb::velocypack::Slice(*expectedDoc), resolved, true)));
-  }
-  EXPECT_TRUE(expectedDoc == expectedDocs.end());
-}
-
-// a == x && a > y, x < y
+    std::string const query =
+        "FOR d IN testView SEARCH d.values == 'C' AND d.values >= 'B' RETURN d";
+
+  EXPECT_TRUE(arangodb::tests::assertRules(vocbase(), query,
+                                           {arangodb::aql::OptimizerRule::handleArangoSearchViewsRule}));
+
+  EXPECT_TRUE(!findEmptyNodes(vocbase(), query));
+
+    // check structure
+    {
+      irs::Or expected;
+      auto& root = expected.add<irs::And>();
+      root.add<irs::by_term>().field(mangleStringIdentity("values")).term("C");
+    assertFilterOptimized(vocbase(), query, expected);
+    }
+
+    std::vector<arangodb::velocypack::Slice> expectedDocs{
+        arangodb::velocypack::Slice(insertedDocs[0].vpack()),
+    };
+
+  auto queryResult = arangodb::tests::executeQuery(vocbase(), query);
+    ASSERT_TRUE(queryResult.result.ok());
+
+    auto result = queryResult.data->slice();
+    EXPECT_TRUE(result.isArray());
+
+    arangodb::velocypack::ArrayIterator resultIt(result);
+    ASSERT_TRUE(expectedDocs.size() == resultIt.size());
+
+    // Check documents
+    auto expectedDoc = expectedDocs.begin();
+    for (; resultIt.valid(); resultIt.next(), ++expectedDoc) {
+      auto const actualDoc = resultIt.value();
+      auto const resolved = actualDoc.resolveExternals();
+
+      EXPECT_TRUE((0 == arangodb::basics::VelocyPackHelper::compare(
+                            arangodb::velocypack::Slice(*expectedDoc), resolved, true)));
+    }
+    EXPECT_TRUE(expectedDoc == expectedDocs.end());
+  }
+
+  // a == x && a > y, x < y
 TEST_F(IResearchQueryOptimizationTest, test_56) {
-  std::string const query =
-      "FOR d IN testView SEARCH d.values == 'A' AND d.values > 'B' RETURN d";
-
-  EXPECT_TRUE(arangodb::tests::assertRules(vocbase(), query,
-                                           {arangodb::aql::OptimizerRule::handleArangoSearchViewsRule}));
-
-  EXPECT_TRUE(!findEmptyNodes(vocbase(), query));
-
-  // check structure
-  {
-    irs::Or expected;
-    auto& root = expected.add<irs::And>();
-    root.add<irs::by_range>()
-        .field(mangleStringIdentity("values"))
-        .include<irs::Bound::MIN>(false)
-        .term<irs::Bound::MIN>("B");
-    root.add<irs::by_term>().field(mangleStringIdentity("values")).term("A");
-    assertFilterOptimized(vocbase(), query, expected);
-  }
-
-  std::vector<arangodb::velocypack::Slice> expectedDocs{
-      arangodb::velocypack::Slice(insertedDocs[0].vpack()),
-  };
-
-  auto queryResult = arangodb::tests::executeQuery(vocbase(), query);
-  ASSERT_TRUE(queryResult.result.ok());
-
-  auto result = queryResult.data->slice();
-  EXPECT_TRUE(result.isArray());
-
-  arangodb::velocypack::ArrayIterator resultIt(result);
-  ASSERT_TRUE(expectedDocs.size() == resultIt.size());
-
-  // Check documents
-  auto expectedDoc = expectedDocs.begin();
-  for (; resultIt.valid(); resultIt.next(), ++expectedDoc) {
-    auto const actualDoc = resultIt.value();
-    auto const resolved = actualDoc.resolveExternals();
-
-    EXPECT_TRUE((0 == arangodb::basics::VelocyPackHelper::compare(
-                          arangodb::velocypack::Slice(*expectedDoc), resolved, true)));
-  }
-  EXPECT_TRUE(expectedDoc == expectedDocs.end());
-}
-
-// a == x && a > y, x == y
+    std::string const query =
+        "FOR d IN testView SEARCH d.values == 'A' AND d.values > 'B' RETURN d";
+
+  EXPECT_TRUE(arangodb::tests::assertRules(vocbase(), query,
+                                           {arangodb::aql::OptimizerRule::handleArangoSearchViewsRule}));
+
+  EXPECT_TRUE(!findEmptyNodes(vocbase(), query));
+
+    // check structure
+    {
+      irs::Or expected;
+      auto& root = expected.add<irs::And>();
+      root.add<irs::by_range>()
+          .field(mangleStringIdentity("values"))
+          .include<irs::Bound::MIN>(false)
+          .term<irs::Bound::MIN>("B");
+      root.add<irs::by_term>().field(mangleStringIdentity("values")).term("A");
+    assertFilterOptimized(vocbase(), query, expected);
+    }
+
+    std::vector<arangodb::velocypack::Slice> expectedDocs{
+        arangodb::velocypack::Slice(insertedDocs[0].vpack()),
+    };
+
+  auto queryResult = arangodb::tests::executeQuery(vocbase(), query);
+    ASSERT_TRUE(queryResult.result.ok());
+
+    auto result = queryResult.data->slice();
+    EXPECT_TRUE(result.isArray());
+
+    arangodb::velocypack::ArrayIterator resultIt(result);
+    ASSERT_TRUE(expectedDocs.size() == resultIt.size());
+
+    // Check documents
+    auto expectedDoc = expectedDocs.begin();
+    for (; resultIt.valid(); resultIt.next(), ++expectedDoc) {
+      auto const actualDoc = resultIt.value();
+      auto const resolved = actualDoc.resolveExternals();
+
+      EXPECT_TRUE((0 == arangodb::basics::VelocyPackHelper::compare(
+                            arangodb::velocypack::Slice(*expectedDoc), resolved, true)));
+    }
+    EXPECT_TRUE(expectedDoc == expectedDocs.end());
+  }
+
+  // a == x && a > y, x == y
 TEST_F(IResearchQueryOptimizationTest, test_57) {
-  std::string const query =
-      "FOR d IN testView SEARCH d.values == 'B' AND d.values > 'B' RETURN d";
-
-  EXPECT_TRUE(arangodb::tests::assertRules(vocbase(), query,
-                                           {arangodb::aql::OptimizerRule::handleArangoSearchViewsRule}));
-
-  EXPECT_TRUE(!findEmptyNodes(vocbase(), query));
-
-  // check structure
-  {
-    irs::Or expected;
-    auto& root = expected.add<irs::And>();
-    root.add<irs::by_range>()
-        .field(mangleStringIdentity("values"))
-        .include<irs::Bound::MIN>(false)
-        .term<irs::Bound::MIN>("B");
-    root.add<irs::by_term>().field(mangleStringIdentity("values")).term("B");
-    assertFilterOptimized(vocbase(), query, expected);
-  }
-
-  std::vector<arangodb::velocypack::Slice> expectedDocs{
-      arangodb::velocypack::Slice(insertedDocs[0].vpack()),
-  };
-
-  auto queryResult = arangodb::tests::executeQuery(vocbase(), query);
-  ASSERT_TRUE(queryResult.result.ok());
-
-  auto result = queryResult.data->slice();
-  EXPECT_TRUE(result.isArray());
-
-  arangodb::velocypack::ArrayIterator resultIt(result);
-  ASSERT_TRUE(expectedDocs.size() == resultIt.size());
-
-  // Check documents
-  auto expectedDoc = expectedDocs.begin();
-  for (; resultIt.valid(); resultIt.next(), ++expectedDoc) {
-    auto const actualDoc = resultIt.value();
-    auto const resolved = actualDoc.resolveExternals();
-
-    EXPECT_TRUE((0 == arangodb::basics::VelocyPackHelper::compare(
-                          arangodb::velocypack::Slice(*expectedDoc), resolved, true)));
-  }
-  EXPECT_TRUE(expectedDoc == expectedDocs.end());
-}
-
-// a == x && a > y, x > y
+    std::string const query =
+        "FOR d IN testView SEARCH d.values == 'B' AND d.values > 'B' RETURN d";
+
+  EXPECT_TRUE(arangodb::tests::assertRules(vocbase(), query,
+                                           {arangodb::aql::OptimizerRule::handleArangoSearchViewsRule}));
+
+  EXPECT_TRUE(!findEmptyNodes(vocbase(), query));
+
+    // check structure
+    {
+      irs::Or expected;
+      auto& root = expected.add<irs::And>();
+      root.add<irs::by_range>()
+          .field(mangleStringIdentity("values"))
+          .include<irs::Bound::MIN>(false)
+          .term<irs::Bound::MIN>("B");
+      root.add<irs::by_term>().field(mangleStringIdentity("values")).term("B");
+    assertFilterOptimized(vocbase(), query, expected);
+    }
+
+    std::vector<arangodb::velocypack::Slice> expectedDocs{
+        arangodb::velocypack::Slice(insertedDocs[0].vpack()),
+    };
+
+  auto queryResult = arangodb::tests::executeQuery(vocbase(), query);
+    ASSERT_TRUE(queryResult.result.ok());
+
+    auto result = queryResult.data->slice();
+    EXPECT_TRUE(result.isArray());
+
+    arangodb::velocypack::ArrayIterator resultIt(result);
+    ASSERT_TRUE(expectedDocs.size() == resultIt.size());
+
+    // Check documents
+    auto expectedDoc = expectedDocs.begin();
+    for (; resultIt.valid(); resultIt.next(), ++expectedDoc) {
+      auto const actualDoc = resultIt.value();
+      auto const resolved = actualDoc.resolveExternals();
+
+      EXPECT_TRUE((0 == arangodb::basics::VelocyPackHelper::compare(
+                            arangodb::velocypack::Slice(*expectedDoc), resolved, true)));
+    }
+    EXPECT_TRUE(expectedDoc == expectedDocs.end());
+  }
+
+  // a == x && a > y, x > y
 TEST_F(IResearchQueryOptimizationTest, test_58) {
-  std::string const query =
-      "FOR d IN testView SEARCH d.values == 'C' AND d.values > 'A' RETURN d";
-
-  EXPECT_TRUE(arangodb::tests::assertRules(vocbase(), query,
-                                           {arangodb::aql::OptimizerRule::handleArangoSearchViewsRule}));
-
-  EXPECT_TRUE(!findEmptyNodes(vocbase(), query));
-
-  // check structure
-  {
-    irs::Or expected;
-    auto& root = expected.add<irs::And>();
-    root.add<irs::by_term>().field(mangleStringIdentity("values")).term("C");
-    assertFilterOptimized(vocbase(), query, expected);
-  }
-
-  std::vector<arangodb::velocypack::Slice> expectedDocs{
-      arangodb::velocypack::Slice(insertedDocs[0].vpack()),
-  };
-
-  auto queryResult = arangodb::tests::executeQuery(vocbase(), query);
-  ASSERT_TRUE(queryResult.result.ok());
-
-  auto result = queryResult.data->slice();
-  EXPECT_TRUE(result.isArray());
-
-  arangodb::velocypack::ArrayIterator resultIt(result);
-  ASSERT_TRUE(expectedDocs.size() == resultIt.size());
-
-  // Check documents
-  auto expectedDoc = expectedDocs.begin();
-  for (; resultIt.valid(); resultIt.next(), ++expectedDoc) {
-    auto const actualDoc = resultIt.value();
-    auto const resolved = actualDoc.resolveExternals();
-
-    EXPECT_TRUE((0 == arangodb::basics::VelocyPackHelper::compare(
-                          arangodb::velocypack::Slice(*expectedDoc), resolved, true)));
-  }
-  EXPECT_TRUE(expectedDoc == expectedDocs.end());
-}
-
-// a != x && a == y, x < y
+    std::string const query =
+        "FOR d IN testView SEARCH d.values == 'C' AND d.values > 'A' RETURN d";
+
+  EXPECT_TRUE(arangodb::tests::assertRules(vocbase(), query,
+                                           {arangodb::aql::OptimizerRule::handleArangoSearchViewsRule}));
+
+  EXPECT_TRUE(!findEmptyNodes(vocbase(), query));
+
+    // check structure
+    {
+      irs::Or expected;
+      auto& root = expected.add<irs::And>();
+      root.add<irs::by_term>().field(mangleStringIdentity("values")).term("C");
+    assertFilterOptimized(vocbase(), query, expected);
+    }
+
+    std::vector<arangodb::velocypack::Slice> expectedDocs{
+        arangodb::velocypack::Slice(insertedDocs[0].vpack()),
+    };
+
+  auto queryResult = arangodb::tests::executeQuery(vocbase(), query);
+    ASSERT_TRUE(queryResult.result.ok());
+
+    auto result = queryResult.data->slice();
+    EXPECT_TRUE(result.isArray());
+
+    arangodb::velocypack::ArrayIterator resultIt(result);
+    ASSERT_TRUE(expectedDocs.size() == resultIt.size());
+
+    // Check documents
+    auto expectedDoc = expectedDocs.begin();
+    for (; resultIt.valid(); resultIt.next(), ++expectedDoc) {
+      auto const actualDoc = resultIt.value();
+      auto const resolved = actualDoc.resolveExternals();
+
+      EXPECT_TRUE((0 == arangodb::basics::VelocyPackHelper::compare(
+                            arangodb::velocypack::Slice(*expectedDoc), resolved, true)));
+    }
+    EXPECT_TRUE(expectedDoc == expectedDocs.end());
+  }
+
+  // a != x && a == y, x < y
 TEST_F(IResearchQueryOptimizationTest, test_59) {
-  std::string const query =
-      "FOR d IN testView SEARCH d.values != '@' AND d.values == 'B' RETURN d";
-
-  EXPECT_TRUE(arangodb::tests::assertRules(vocbase(), query,
-                                           {arangodb::aql::OptimizerRule::handleArangoSearchViewsRule}));
-
-  EXPECT_TRUE(!findEmptyNodes(vocbase(), query));
-
-  // check structure
-  {
-    irs::Or expected;
-    auto& root = expected.add<irs::And>();
-    root.add<irs::Not>()
-        .filter<irs::by_term>()
-        .field(mangleStringIdentity("values"))
-        .term("@");
-    root.add<irs::by_term>().field(mangleStringIdentity("values")).term("B");
-    assertFilterOptimized(vocbase(), query, expected);
-  }
-
-  std::vector<arangodb::velocypack::Slice> expectedDocs{
-      arangodb::velocypack::Slice(insertedDocs[0].vpack()),
-  };
-
-  auto queryResult = arangodb::tests::executeQuery(vocbase(), query);
-  ASSERT_TRUE(queryResult.result.ok());
-
-  auto result = queryResult.data->slice();
-  EXPECT_TRUE(result.isArray());
-
-  arangodb::velocypack::ArrayIterator resultIt(result);
-  ASSERT_TRUE(expectedDocs.size() == resultIt.size());
-
-  // Check documents
-  auto expectedDoc = expectedDocs.begin();
-  for (; resultIt.valid(); resultIt.next(), ++expectedDoc) {
-    auto const actualDoc = resultIt.value();
-    auto const resolved = actualDoc.resolveExternals();
-
-    EXPECT_TRUE((0 == arangodb::basics::VelocyPackHelper::compare(
-                          arangodb::velocypack::Slice(*expectedDoc), resolved, true)));
-  }
-  EXPECT_TRUE(expectedDoc == expectedDocs.end());
-}
-
-// a != x && a == y, x < y
+    std::string const query =
+        "FOR d IN testView SEARCH d.values != '@' AND d.values == 'B' RETURN d";
+
+  EXPECT_TRUE(arangodb::tests::assertRules(vocbase(), query,
+                                           {arangodb::aql::OptimizerRule::handleArangoSearchViewsRule}));
+
+  EXPECT_TRUE(!findEmptyNodes(vocbase(), query));
+
+    // check structure
+    {
+      irs::Or expected;
+      auto& root = expected.add<irs::And>();
+      root.add<irs::Not>()
+          .filter<irs::by_term>()
+          .field(mangleStringIdentity("values"))
+          .term("@");
+      root.add<irs::by_term>().field(mangleStringIdentity("values")).term("B");
+    assertFilterOptimized(vocbase(), query, expected);
+    }
+
+    std::vector<arangodb::velocypack::Slice> expectedDocs{
+        arangodb::velocypack::Slice(insertedDocs[0].vpack()),
+    };
+
+  auto queryResult = arangodb::tests::executeQuery(vocbase(), query);
+    ASSERT_TRUE(queryResult.result.ok());
+
+    auto result = queryResult.data->slice();
+    EXPECT_TRUE(result.isArray());
+
+    arangodb::velocypack::ArrayIterator resultIt(result);
+    ASSERT_TRUE(expectedDocs.size() == resultIt.size());
+
+    // Check documents
+    auto expectedDoc = expectedDocs.begin();
+    for (; resultIt.valid(); resultIt.next(), ++expectedDoc) {
+      auto const actualDoc = resultIt.value();
+      auto const resolved = actualDoc.resolveExternals();
+
+      EXPECT_TRUE((0 == arangodb::basics::VelocyPackHelper::compare(
+                            arangodb::velocypack::Slice(*expectedDoc), resolved, true)));
+    }
+    EXPECT_TRUE(expectedDoc == expectedDocs.end());
+  }
+
+  // a != x && a == y, x < y
 TEST_F(IResearchQueryOptimizationTest, test_60) {
-  std::string const query =
-      "FOR d IN testView SEARCH d.values != 'A' AND d.values == 'B' RETURN d";
-
-  EXPECT_TRUE(arangodb::tests::assertRules(vocbase(), query,
-                                           {arangodb::aql::OptimizerRule::handleArangoSearchViewsRule}));
-
-  EXPECT_TRUE(!findEmptyNodes(vocbase(), query));
-
-  // check structure
-  {
-    irs::Or expected;
-    auto& root = expected.add<irs::And>();
-    root.add<irs::Not>()
-        .filter<irs::by_term>()
-        .field(mangleStringIdentity("values"))
-        .term("A");
-    root.add<irs::by_term>().field(mangleStringIdentity("values")).term("B");
-    assertFilterOptimized(vocbase(), query, expected);
-  }
-
-  std::vector<arangodb::velocypack::Slice> expectedDocs{};
-
-  auto queryResult = arangodb::tests::executeQuery(vocbase(), query);
-  ASSERT_TRUE(queryResult.result.ok());
-
-  auto result = queryResult.data->slice();
-  EXPECT_TRUE(result.isArray());
-
-  arangodb::velocypack::ArrayIterator resultIt(result);
-  ASSERT_TRUE(expectedDocs.size() == resultIt.size());
-
-  // Check documents
-  auto expectedDoc = expectedDocs.begin();
-  for (; resultIt.valid(); resultIt.next(), ++expectedDoc) {
-    auto const actualDoc = resultIt.value();
-    auto const resolved = actualDoc.resolveExternals();
-
-    EXPECT_TRUE((0 == arangodb::basics::VelocyPackHelper::compare(
-                          arangodb::velocypack::Slice(*expectedDoc), resolved, true)));
-  }
-  EXPECT_TRUE(expectedDoc == expectedDocs.end());
-}
-
-// a != x && a == y, x == y
+    std::string const query =
+        "FOR d IN testView SEARCH d.values != 'A' AND d.values == 'B' RETURN d";
+
+  EXPECT_TRUE(arangodb::tests::assertRules(vocbase(), query,
+                                           {arangodb::aql::OptimizerRule::handleArangoSearchViewsRule}));
+
+  EXPECT_TRUE(!findEmptyNodes(vocbase(), query));
+
+    // check structure
+    {
+      irs::Or expected;
+      auto& root = expected.add<irs::And>();
+      root.add<irs::Not>()
+          .filter<irs::by_term>()
+          .field(mangleStringIdentity("values"))
+          .term("A");
+      root.add<irs::by_term>().field(mangleStringIdentity("values")).term("B");
+    assertFilterOptimized(vocbase(), query, expected);
+    }
+
+    std::vector<arangodb::velocypack::Slice> expectedDocs{};
+
+  auto queryResult = arangodb::tests::executeQuery(vocbase(), query);
+    ASSERT_TRUE(queryResult.result.ok());
+
+    auto result = queryResult.data->slice();
+    EXPECT_TRUE(result.isArray());
+
+    arangodb::velocypack::ArrayIterator resultIt(result);
+    ASSERT_TRUE(expectedDocs.size() == resultIt.size());
+
+    // Check documents
+    auto expectedDoc = expectedDocs.begin();
+    for (; resultIt.valid(); resultIt.next(), ++expectedDoc) {
+      auto const actualDoc = resultIt.value();
+      auto const resolved = actualDoc.resolveExternals();
+
+      EXPECT_TRUE((0 == arangodb::basics::VelocyPackHelper::compare(
+                            arangodb::velocypack::Slice(*expectedDoc), resolved, true)));
+    }
+    EXPECT_TRUE(expectedDoc == expectedDocs.end());
+  }
+
+  // a != x && a == y, x == y
 TEST_F(IResearchQueryOptimizationTest, test_61) {
-  std::string const query =
-      "FOR d IN testView SEARCH d.values != 'A' AND d.values == 'A' RETURN d";
-
-  // FIXME
-  // EXPECT_TRUE(arangodb::tests::assertRules(
+    std::string const query =
+        "FOR d IN testView SEARCH d.values != 'A' AND d.values == 'A' RETURN d";
+
+    // FIXME
+    // EXPECT_TRUE(arangodb::tests::assertRules(
   //  vocbase(), query, {
-  //    arangodb::aql::OptimizerRule::handleArangoSearchViewsRule
-  //  }
-  //));
+    //    arangodb::aql::OptimizerRule::handleArangoSearchViewsRule
+    //  }
+    //));
 
   EXPECT_TRUE(findEmptyNodes(vocbase(), query));
 
-  std::vector<arangodb::velocypack::Slice> expectedDocs{};
-
-  auto queryResult = arangodb::tests::executeQuery(vocbase(), query);
-  ASSERT_TRUE(queryResult.result.ok());
-
-  auto result = queryResult.data->slice();
-  EXPECT_TRUE(result.isArray());
-
-  arangodb::velocypack::ArrayIterator resultIt(result);
-  ASSERT_TRUE(expectedDocs.size() == resultIt.size());
-
-  // Check documents
-  auto expectedDoc = expectedDocs.begin();
-  for (; resultIt.valid(); resultIt.next(), ++expectedDoc) {
-    auto const actualDoc = resultIt.value();
-    auto const resolved = actualDoc.resolveExternals();
-
-    EXPECT_TRUE((0 == arangodb::basics::VelocyPackHelper::compare(
-                          arangodb::velocypack::Slice(*expectedDoc), resolved, true)));
-  }
-  EXPECT_TRUE(expectedDoc == expectedDocs.end());
-}
-
-// a != x && a == y, x > y
+    std::vector<arangodb::velocypack::Slice> expectedDocs{};
+
+  auto queryResult = arangodb::tests::executeQuery(vocbase(), query);
+    ASSERT_TRUE(queryResult.result.ok());
+
+    auto result = queryResult.data->slice();
+    EXPECT_TRUE(result.isArray());
+
+    arangodb::velocypack::ArrayIterator resultIt(result);
+    ASSERT_TRUE(expectedDocs.size() == resultIt.size());
+
+    // Check documents
+    auto expectedDoc = expectedDocs.begin();
+    for (; resultIt.valid(); resultIt.next(), ++expectedDoc) {
+      auto const actualDoc = resultIt.value();
+      auto const resolved = actualDoc.resolveExternals();
+
+      EXPECT_TRUE((0 == arangodb::basics::VelocyPackHelper::compare(
+                            arangodb::velocypack::Slice(*expectedDoc), resolved, true)));
+    }
+    EXPECT_TRUE(expectedDoc == expectedDocs.end());
+  }
+
+  // a != x && a == y, x > y
 TEST_F(IResearchQueryOptimizationTest, test_62) {
-  std::string const query =
-      "FOR d IN testView SEARCH d.values != 'D' AND d.values == 'A' RETURN d";
-
-  EXPECT_TRUE(arangodb::tests::assertRules(vocbase(), query,
-                                           {arangodb::aql::OptimizerRule::handleArangoSearchViewsRule}));
-
-  EXPECT_TRUE(!findEmptyNodes(vocbase(), query));
-
-  // check structure
-  {
-    irs::Or expected;
-    auto& root = expected.add<irs::And>();
-    root.add<irs::Not>()
-        .filter<irs::by_term>()
-        .field(mangleStringIdentity("values"))
-        .term("D");
-    root.add<irs::by_term>().field(mangleStringIdentity("values")).term("A");
-    assertFilterOptimized(vocbase(), query, expected);
-  }
-
-  std::vector<arangodb::velocypack::Slice> expectedDocs{
-      arangodb::velocypack::Slice(insertedDocs[0].vpack()),
-  };
-
-  auto queryResult = arangodb::tests::executeQuery(vocbase(), query);
-  ASSERT_TRUE(queryResult.result.ok());
-
-  auto result = queryResult.data->slice();
-  EXPECT_TRUE(result.isArray());
-
-  arangodb::velocypack::ArrayIterator resultIt(result);
-  ASSERT_TRUE(expectedDocs.size() == resultIt.size());
-
-  // Check documents
-  auto expectedDoc = expectedDocs.begin();
-  for (; resultIt.valid(); resultIt.next(), ++expectedDoc) {
-    auto const actualDoc = resultIt.value();
-    auto const resolved = actualDoc.resolveExternals();
-
-    EXPECT_TRUE((0 == arangodb::basics::VelocyPackHelper::compare(
-                          arangodb::velocypack::Slice(*expectedDoc), resolved, true)));
-  }
-  EXPECT_TRUE(expectedDoc == expectedDocs.end());
-}
-
-// a != x && a == y, x > y
+    std::string const query =
+        "FOR d IN testView SEARCH d.values != 'D' AND d.values == 'A' RETURN d";
+
+  EXPECT_TRUE(arangodb::tests::assertRules(vocbase(), query,
+                                           {arangodb::aql::OptimizerRule::handleArangoSearchViewsRule}));
+
+  EXPECT_TRUE(!findEmptyNodes(vocbase(), query));
+
+    // check structure
+    {
+      irs::Or expected;
+      auto& root = expected.add<irs::And>();
+      root.add<irs::Not>()
+          .filter<irs::by_term>()
+          .field(mangleStringIdentity("values"))
+          .term("D");
+      root.add<irs::by_term>().field(mangleStringIdentity("values")).term("A");
+    assertFilterOptimized(vocbase(), query, expected);
+    }
+
+    std::vector<arangodb::velocypack::Slice> expectedDocs{
+        arangodb::velocypack::Slice(insertedDocs[0].vpack()),
+    };
+
+  auto queryResult = arangodb::tests::executeQuery(vocbase(), query);
+    ASSERT_TRUE(queryResult.result.ok());
+
+    auto result = queryResult.data->slice();
+    EXPECT_TRUE(result.isArray());
+
+    arangodb::velocypack::ArrayIterator resultIt(result);
+    ASSERT_TRUE(expectedDocs.size() == resultIt.size());
+
+    // Check documents
+    auto expectedDoc = expectedDocs.begin();
+    for (; resultIt.valid(); resultIt.next(), ++expectedDoc) {
+      auto const actualDoc = resultIt.value();
+      auto const resolved = actualDoc.resolveExternals();
+
+      EXPECT_TRUE((0 == arangodb::basics::VelocyPackHelper::compare(
+                            arangodb::velocypack::Slice(*expectedDoc), resolved, true)));
+    }
+    EXPECT_TRUE(expectedDoc == expectedDocs.end());
+  }
+
+  // a != x && a == y, x > y
 TEST_F(IResearchQueryOptimizationTest, test_63) {
-  std::string const query =
-      "FOR d IN testView SEARCH d.values != 'B' AND d.values == 'A' RETURN d";
-
-  EXPECT_TRUE(arangodb::tests::assertRules(vocbase(), query,
-                                           {arangodb::aql::OptimizerRule::handleArangoSearchViewsRule}));
-
-  EXPECT_TRUE(!findEmptyNodes(vocbase(), query));
-
-  // check structure
-  {
-    irs::Or expected;
-    auto& root = expected.add<irs::And>();
-    root.add<irs::Not>()
-        .filter<irs::by_term>()
-        .field(mangleStringIdentity("values"))
-        .term("B");
-    root.add<irs::by_term>().field(mangleStringIdentity("values")).term("A");
-    assertFilterOptimized(vocbase(), query, expected);
-  }
-
-  std::vector<arangodb::velocypack::Slice> expectedDocs{};
-
-  auto queryResult = arangodb::tests::executeQuery(vocbase(), query);
-  ASSERT_TRUE(queryResult.result.ok());
-
-  auto result = queryResult.data->slice();
-  EXPECT_TRUE(result.isArray());
-
-  arangodb::velocypack::ArrayIterator resultIt(result);
-  ASSERT_TRUE(expectedDocs.size() == resultIt.size());
-
-  // Check documents
-  auto expectedDoc = expectedDocs.begin();
-  for (; resultIt.valid(); resultIt.next(), ++expectedDoc) {
-    auto const actualDoc = resultIt.value();
-    auto const resolved = actualDoc.resolveExternals();
-
-    EXPECT_TRUE((0 == arangodb::basics::VelocyPackHelper::compare(
-                          arangodb::velocypack::Slice(*expectedDoc), resolved, true)));
-  }
-  EXPECT_TRUE(expectedDoc == expectedDocs.end());
-}
-
-// a != x && a != y, x < y
+    std::string const query =
+        "FOR d IN testView SEARCH d.values != 'B' AND d.values == 'A' RETURN d";
+
+  EXPECT_TRUE(arangodb::tests::assertRules(vocbase(), query,
+                                           {arangodb::aql::OptimizerRule::handleArangoSearchViewsRule}));
+
+  EXPECT_TRUE(!findEmptyNodes(vocbase(), query));
+
+    // check structure
+    {
+      irs::Or expected;
+      auto& root = expected.add<irs::And>();
+      root.add<irs::Not>()
+          .filter<irs::by_term>()
+          .field(mangleStringIdentity("values"))
+          .term("B");
+      root.add<irs::by_term>().field(mangleStringIdentity("values")).term("A");
+    assertFilterOptimized(vocbase(), query, expected);
+    }
+
+    std::vector<arangodb::velocypack::Slice> expectedDocs{};
+
+  auto queryResult = arangodb::tests::executeQuery(vocbase(), query);
+    ASSERT_TRUE(queryResult.result.ok());
+
+    auto result = queryResult.data->slice();
+    EXPECT_TRUE(result.isArray());
+
+    arangodb::velocypack::ArrayIterator resultIt(result);
+    ASSERT_TRUE(expectedDocs.size() == resultIt.size());
+
+    // Check documents
+    auto expectedDoc = expectedDocs.begin();
+    for (; resultIt.valid(); resultIt.next(), ++expectedDoc) {
+      auto const actualDoc = resultIt.value();
+      auto const resolved = actualDoc.resolveExternals();
+
+      EXPECT_TRUE((0 == arangodb::basics::VelocyPackHelper::compare(
+                            arangodb::velocypack::Slice(*expectedDoc), resolved, true)));
+    }
+    EXPECT_TRUE(expectedDoc == expectedDocs.end());
+  }
+
+  // a != x && a != y, x < y
 TEST_F(IResearchQueryOptimizationTest, test_64) {
-  std::string const query =
-      "FOR d IN testView SEARCH d.values != '@' AND d.values != 'D' RETURN d";
-
-  EXPECT_TRUE(arangodb::tests::assertRules(vocbase(), query,
-                                           {arangodb::aql::OptimizerRule::handleArangoSearchViewsRule}));
-
-  EXPECT_TRUE(!findEmptyNodes(vocbase(), query));
-
-  // check structure
-  {
-    irs::Or expected;
-    auto& root = expected.add<irs::And>();
-    root.add<irs::Not>()
-        .filter<irs::by_term>()
-        .field(mangleStringIdentity("values"))
-        .term("@");
-    root.add<irs::Not>()
-        .filter<irs::by_term>()
-        .field(mangleStringIdentity("values"))
-        .term("D");
-    assertFilterOptimized(vocbase(), query, expected);
-  }
-
-  std::vector<arangodb::velocypack::Slice> expectedDocs{
-      arangodb::velocypack::Slice(insertedDocs[0].vpack()),
-  };
-
-  auto queryResult = arangodb::tests::executeQuery(vocbase(), query);
-  ASSERT_TRUE(queryResult.result.ok());
-
-  auto result = queryResult.data->slice();
-  EXPECT_TRUE(result.isArray());
-
-  arangodb::velocypack::ArrayIterator resultIt(result);
-  ASSERT_TRUE(expectedDocs.size() == resultIt.size());
-
-  // Check documents
-  auto expectedDoc = expectedDocs.begin();
-  for (; resultIt.valid(); resultIt.next(), ++expectedDoc) {
-    auto const actualDoc = resultIt.value();
-    auto const resolved = actualDoc.resolveExternals();
-
-    EXPECT_TRUE((0 == arangodb::basics::VelocyPackHelper::compare(
-                          arangodb::velocypack::Slice(*expectedDoc), resolved, true)));
-  }
-  EXPECT_TRUE(expectedDoc == expectedDocs.end());
-}
-
-// a != x && a != y, x < y
+    std::string const query =
+        "FOR d IN testView SEARCH d.values != '@' AND d.values != 'D' RETURN d";
+
+  EXPECT_TRUE(arangodb::tests::assertRules(vocbase(), query,
+                                           {arangodb::aql::OptimizerRule::handleArangoSearchViewsRule}));
+
+  EXPECT_TRUE(!findEmptyNodes(vocbase(), query));
+
+    // check structure
+    {
+      irs::Or expected;
+      auto& root = expected.add<irs::And>();
+      root.add<irs::Not>()
+          .filter<irs::by_term>()
+          .field(mangleStringIdentity("values"))
+          .term("@");
+      root.add<irs::Not>()
+          .filter<irs::by_term>()
+          .field(mangleStringIdentity("values"))
+          .term("D");
+    assertFilterOptimized(vocbase(), query, expected);
+    }
+
+    std::vector<arangodb::velocypack::Slice> expectedDocs{
+        arangodb::velocypack::Slice(insertedDocs[0].vpack()),
+    };
+
+  auto queryResult = arangodb::tests::executeQuery(vocbase(), query);
+    ASSERT_TRUE(queryResult.result.ok());
+
+    auto result = queryResult.data->slice();
+    EXPECT_TRUE(result.isArray());
+
+    arangodb::velocypack::ArrayIterator resultIt(result);
+    ASSERT_TRUE(expectedDocs.size() == resultIt.size());
+
+    // Check documents
+    auto expectedDoc = expectedDocs.begin();
+    for (; resultIt.valid(); resultIt.next(), ++expectedDoc) {
+      auto const actualDoc = resultIt.value();
+      auto const resolved = actualDoc.resolveExternals();
+
+      EXPECT_TRUE((0 == arangodb::basics::VelocyPackHelper::compare(
+                            arangodb::velocypack::Slice(*expectedDoc), resolved, true)));
+    }
+    EXPECT_TRUE(expectedDoc == expectedDocs.end());
+  }
+
+  // a != x && a != y, x < y
 TEST_F(IResearchQueryOptimizationTest, test_65) {
-  std::string const query =
-      "FOR d IN testView SEARCH d.values != 'A' AND d.values != 'B' RETURN d";
-
-  EXPECT_TRUE(arangodb::tests::assertRules(vocbase(), query,
-                                           {arangodb::aql::OptimizerRule::handleArangoSearchViewsRule}));
-
-  EXPECT_TRUE(!findEmptyNodes(vocbase(), query));
-
-  // check structure
-  {
-    irs::Or expected;
-    auto& root = expected.add<irs::And>();
-    root.add<irs::Not>()
-        .filter<irs::by_term>()
-        .field(mangleStringIdentity("values"))
-        .term("A");
-    root.add<irs::Not>()
-        .filter<irs::by_term>()
-        .field(mangleStringIdentity("values"))
-        .term("B");
-    assertFilterOptimized(vocbase(), query, expected);
-  }
-
-  std::vector<arangodb::velocypack::Slice> expectedDocs{};
-
-  auto queryResult = arangodb::tests::executeQuery(vocbase(), query);
-  ASSERT_TRUE(queryResult.result.ok());
-
-  auto result = queryResult.data->slice();
-  EXPECT_TRUE(result.isArray());
-
-  arangodb::velocypack::ArrayIterator resultIt(result);
-  ASSERT_TRUE(expectedDocs.size() == resultIt.size());
-
-  // Check documents
-  auto expectedDoc = expectedDocs.begin();
-  for (; resultIt.valid(); resultIt.next(), ++expectedDoc) {
-    auto const actualDoc = resultIt.value();
-    auto const resolved = actualDoc.resolveExternals();
-
-    EXPECT_TRUE((0 == arangodb::basics::VelocyPackHelper::compare(
-                          arangodb::velocypack::Slice(*expectedDoc), resolved, true)));
-  }
-  EXPECT_TRUE(expectedDoc == expectedDocs.end());
-}
-
-// a != x && a != y, x == y
+    std::string const query =
+        "FOR d IN testView SEARCH d.values != 'A' AND d.values != 'B' RETURN d";
+
+  EXPECT_TRUE(arangodb::tests::assertRules(vocbase(), query,
+                                           {arangodb::aql::OptimizerRule::handleArangoSearchViewsRule}));
+
+  EXPECT_TRUE(!findEmptyNodes(vocbase(), query));
+
+    // check structure
+    {
+      irs::Or expected;
+      auto& root = expected.add<irs::And>();
+      root.add<irs::Not>()
+          .filter<irs::by_term>()
+          .field(mangleStringIdentity("values"))
+          .term("A");
+      root.add<irs::Not>()
+          .filter<irs::by_term>()
+          .field(mangleStringIdentity("values"))
+          .term("B");
+    assertFilterOptimized(vocbase(), query, expected);
+    }
+
+    std::vector<arangodb::velocypack::Slice> expectedDocs{};
+
+  auto queryResult = arangodb::tests::executeQuery(vocbase(), query);
+    ASSERT_TRUE(queryResult.result.ok());
+
+    auto result = queryResult.data->slice();
+    EXPECT_TRUE(result.isArray());
+
+    arangodb::velocypack::ArrayIterator resultIt(result);
+    ASSERT_TRUE(expectedDocs.size() == resultIt.size());
+
+    // Check documents
+    auto expectedDoc = expectedDocs.begin();
+    for (; resultIt.valid(); resultIt.next(), ++expectedDoc) {
+      auto const actualDoc = resultIt.value();
+      auto const resolved = actualDoc.resolveExternals();
+
+      EXPECT_TRUE((0 == arangodb::basics::VelocyPackHelper::compare(
+                            arangodb::velocypack::Slice(*expectedDoc), resolved, true)));
+    }
+    EXPECT_TRUE(expectedDoc == expectedDocs.end());
+  }
+
+  // a != x && a != y, x == y
 TEST_F(IResearchQueryOptimizationTest, test_66) {
-  std::string const query =
-      "FOR d IN testView SEARCH d.values != 'D' AND d.values != 'D' RETURN d";
-
-  EXPECT_TRUE(arangodb::tests::assertRules(vocbase(), query,
-                                           {arangodb::aql::OptimizerRule::handleArangoSearchViewsRule}));
-
-  EXPECT_TRUE(!findEmptyNodes(vocbase(), query));
-
-  // check structure
-  {
-    irs::Or expected;
-    auto& root = expected.add<irs::And>();
-    root.add<irs::Not>()
-        .filter<irs::by_term>()
-        .field(mangleStringIdentity("values"))
-        .term("D");
-    assertFilterOptimized(vocbase(), query, expected);
-  }
-
-  std::vector<arangodb::velocypack::Slice> expectedDocs{
-      arangodb::velocypack::Slice(insertedDocs[0].vpack()),
-  };
-
-  auto queryResult = arangodb::tests::executeQuery(vocbase(), query);
-  ASSERT_TRUE(queryResult.result.ok());
-
-  auto result = queryResult.data->slice();
-  EXPECT_TRUE(result.isArray());
-
-  arangodb::velocypack::ArrayIterator resultIt(result);
-  ASSERT_TRUE(expectedDocs.size() == resultIt.size());
-
-  // Check documents
-  auto expectedDoc = expectedDocs.begin();
-  for (; resultIt.valid(); resultIt.next(), ++expectedDoc) {
-    auto const actualDoc = resultIt.value();
-    auto const resolved = actualDoc.resolveExternals();
-
-    EXPECT_TRUE((0 == arangodb::basics::VelocyPackHelper::compare(
-                          arangodb::velocypack::Slice(*expectedDoc), resolved, true)));
-  }
-  EXPECT_TRUE(expectedDoc == expectedDocs.end());
-}
-
-// a != x && a != y, x == y
+    std::string const query =
+        "FOR d IN testView SEARCH d.values != 'D' AND d.values != 'D' RETURN d";
+
+  EXPECT_TRUE(arangodb::tests::assertRules(vocbase(), query,
+                                           {arangodb::aql::OptimizerRule::handleArangoSearchViewsRule}));
+
+  EXPECT_TRUE(!findEmptyNodes(vocbase(), query));
+
+    // check structure
+    {
+      irs::Or expected;
+      auto& root = expected.add<irs::And>();
+      root.add<irs::Not>()
+          .filter<irs::by_term>()
+          .field(mangleStringIdentity("values"))
+          .term("D");
+    assertFilterOptimized(vocbase(), query, expected);
+    }
+
+    std::vector<arangodb::velocypack::Slice> expectedDocs{
+        arangodb::velocypack::Slice(insertedDocs[0].vpack()),
+    };
+
+  auto queryResult = arangodb::tests::executeQuery(vocbase(), query);
+    ASSERT_TRUE(queryResult.result.ok());
+
+    auto result = queryResult.data->slice();
+    EXPECT_TRUE(result.isArray());
+
+    arangodb::velocypack::ArrayIterator resultIt(result);
+    ASSERT_TRUE(expectedDocs.size() == resultIt.size());
+
+    // Check documents
+    auto expectedDoc = expectedDocs.begin();
+    for (; resultIt.valid(); resultIt.next(), ++expectedDoc) {
+      auto const actualDoc = resultIt.value();
+      auto const resolved = actualDoc.resolveExternals();
+
+      EXPECT_TRUE((0 == arangodb::basics::VelocyPackHelper::compare(
+                            arangodb::velocypack::Slice(*expectedDoc), resolved, true)));
+    }
+    EXPECT_TRUE(expectedDoc == expectedDocs.end());
+  }
+
+  // a != x && a != y, x == y
 TEST_F(IResearchQueryOptimizationTest, test_67) {
-  std::string const query =
-      "FOR d IN testView SEARCH d.values != 'A' AND d.values != 'A' RETURN d";
-
-  EXPECT_TRUE(arangodb::tests::assertRules(vocbase(), query,
-                                           {arangodb::aql::OptimizerRule::handleArangoSearchViewsRule}));
-
-  EXPECT_TRUE(!findEmptyNodes(vocbase(), query));
-
-  // check structure
-  {
-    irs::Or expected;
-    auto& root = expected.add<irs::And>();
-    root.add<irs::Not>()
-        .filter<irs::by_term>()
-        .field(mangleStringIdentity("values"))
-        .term("A");
-    assertFilterOptimized(vocbase(), query, expected);
-  }
-
-  std::vector<arangodb::velocypack::Slice> expectedDocs{};
-
-  auto queryResult = arangodb::tests::executeQuery(vocbase(), query);
-  ASSERT_TRUE(queryResult.result.ok());
-
-  auto result = queryResult.data->slice();
-  EXPECT_TRUE(result.isArray());
-
-  arangodb::velocypack::ArrayIterator resultIt(result);
-  ASSERT_TRUE(expectedDocs.size() == resultIt.size());
-
-  // Check documents
-  auto expectedDoc = expectedDocs.begin();
-  for (; resultIt.valid(); resultIt.next(), ++expectedDoc) {
-    auto const actualDoc = resultIt.value();
-    auto const resolved = actualDoc.resolveExternals();
-
-    EXPECT_TRUE((0 == arangodb::basics::VelocyPackHelper::compare(
-                          arangodb::velocypack::Slice(*expectedDoc), resolved, true)));
-  }
-  EXPECT_TRUE(expectedDoc == expectedDocs.end());
-}
-
-// a != x && a != y, x > y
+    std::string const query =
+        "FOR d IN testView SEARCH d.values != 'A' AND d.values != 'A' RETURN d";
+
+  EXPECT_TRUE(arangodb::tests::assertRules(vocbase(), query,
+                                           {arangodb::aql::OptimizerRule::handleArangoSearchViewsRule}));
+
+  EXPECT_TRUE(!findEmptyNodes(vocbase(), query));
+
+    // check structure
+    {
+      irs::Or expected;
+      auto& root = expected.add<irs::And>();
+      root.add<irs::Not>()
+          .filter<irs::by_term>()
+          .field(mangleStringIdentity("values"))
+          .term("A");
+    assertFilterOptimized(vocbase(), query, expected);
+    }
+
+    std::vector<arangodb::velocypack::Slice> expectedDocs{};
+
+  auto queryResult = arangodb::tests::executeQuery(vocbase(), query);
+    ASSERT_TRUE(queryResult.result.ok());
+
+    auto result = queryResult.data->slice();
+    EXPECT_TRUE(result.isArray());
+
+    arangodb::velocypack::ArrayIterator resultIt(result);
+    ASSERT_TRUE(expectedDocs.size() == resultIt.size());
+
+    // Check documents
+    auto expectedDoc = expectedDocs.begin();
+    for (; resultIt.valid(); resultIt.next(), ++expectedDoc) {
+      auto const actualDoc = resultIt.value();
+      auto const resolved = actualDoc.resolveExternals();
+
+      EXPECT_TRUE((0 == arangodb::basics::VelocyPackHelper::compare(
+                            arangodb::velocypack::Slice(*expectedDoc), resolved, true)));
+    }
+    EXPECT_TRUE(expectedDoc == expectedDocs.end());
+  }
+
+  // a != x && a != y, x > y
 TEST_F(IResearchQueryOptimizationTest, test_68) {
-  std::string const query =
-      "FOR d IN testView SEARCH d.values != 'B' AND d.values != 'A' RETURN d";
-
-  EXPECT_TRUE(arangodb::tests::assertRules(vocbase(), query,
-                                           {arangodb::aql::OptimizerRule::handleArangoSearchViewsRule}));
-
-  EXPECT_TRUE(!findEmptyNodes(vocbase(), query));
-
-  // check structure
-  {
-    irs::Or expected;
-    auto& root = expected.add<irs::And>();
-    root.add<irs::Not>()
-        .filter<irs::by_term>()
-        .field(mangleStringIdentity("values"))
-        .term("B");
-    root.add<irs::Not>()
-        .filter<irs::by_term>()
-        .field(mangleStringIdentity("values"))
-        .term("A");
-    assertFilterOptimized(vocbase(), query, expected);
-  }
-
-  std::vector<arangodb::velocypack::Slice> expectedDocs{};
-
-  auto queryResult = arangodb::tests::executeQuery(vocbase(), query);
-  ASSERT_TRUE(queryResult.result.ok());
-
-  auto result = queryResult.data->slice();
-  EXPECT_TRUE(result.isArray());
-
-  arangodb::velocypack::ArrayIterator resultIt(result);
-  ASSERT_TRUE(expectedDocs.size() == resultIt.size());
-
-  // Check documents
-  auto expectedDoc = expectedDocs.begin();
-  for (; resultIt.valid(); resultIt.next(), ++expectedDoc) {
-    auto const actualDoc = resultIt.value();
-    auto const resolved = actualDoc.resolveExternals();
-
-    EXPECT_TRUE((0 == arangodb::basics::VelocyPackHelper::compare(
-                          arangodb::velocypack::Slice(*expectedDoc), resolved, true)));
-  }
-  EXPECT_TRUE(expectedDoc == expectedDocs.end());
-}
-
-// a != x && a < y, x < y
+    std::string const query =
+        "FOR d IN testView SEARCH d.values != 'B' AND d.values != 'A' RETURN d";
+
+  EXPECT_TRUE(arangodb::tests::assertRules(vocbase(), query,
+                                           {arangodb::aql::OptimizerRule::handleArangoSearchViewsRule}));
+
+  EXPECT_TRUE(!findEmptyNodes(vocbase(), query));
+
+    // check structure
+    {
+      irs::Or expected;
+      auto& root = expected.add<irs::And>();
+      root.add<irs::Not>()
+          .filter<irs::by_term>()
+          .field(mangleStringIdentity("values"))
+          .term("B");
+      root.add<irs::Not>()
+          .filter<irs::by_term>()
+          .field(mangleStringIdentity("values"))
+          .term("A");
+    assertFilterOptimized(vocbase(), query, expected);
+    }
+
+    std::vector<arangodb::velocypack::Slice> expectedDocs{};
+
+  auto queryResult = arangodb::tests::executeQuery(vocbase(), query);
+    ASSERT_TRUE(queryResult.result.ok());
+
+    auto result = queryResult.data->slice();
+    EXPECT_TRUE(result.isArray());
+
+    arangodb::velocypack::ArrayIterator resultIt(result);
+    ASSERT_TRUE(expectedDocs.size() == resultIt.size());
+
+    // Check documents
+    auto expectedDoc = expectedDocs.begin();
+    for (; resultIt.valid(); resultIt.next(), ++expectedDoc) {
+      auto const actualDoc = resultIt.value();
+      auto const resolved = actualDoc.resolveExternals();
+
+      EXPECT_TRUE((0 == arangodb::basics::VelocyPackHelper::compare(
+                            arangodb::velocypack::Slice(*expectedDoc), resolved, true)));
+    }
+    EXPECT_TRUE(expectedDoc == expectedDocs.end());
+  }
+
+  // a != x && a < y, x < y
 TEST_F(IResearchQueryOptimizationTest, test_69) {
-  std::string const query =
-      "FOR d IN testView SEARCH d.values != '0' AND d.values < 'C' RETURN d";
-
-  EXPECT_TRUE(arangodb::tests::assertRules(vocbase(), query,
-                                           {arangodb::aql::OptimizerRule::handleArangoSearchViewsRule}));
-
-  EXPECT_TRUE(!findEmptyNodes(vocbase(), query));
-
-  // check structure
-  {
-    irs::Or expected;
-    auto& root = expected.add<irs::And>();
-    root.add<irs::Not>()
-        .filter<irs::by_term>()
-        .field(mangleStringIdentity("values"))
-        .term("0");
-    root.add<irs::by_range>()
-        .field(mangleStringIdentity("values"))
-        .include<irs::Bound::MAX>(false)
-        .term<irs::Bound::MAX>("C");
-    assertFilterOptimized(vocbase(), query, expected);
-  }
-
-  std::vector<arangodb::velocypack::Slice> expectedDocs{
-      arangodb::velocypack::Slice(insertedDocs[0].vpack()),
-  };
-
-  auto queryResult = arangodb::tests::executeQuery(vocbase(), query);
-  ASSERT_TRUE(queryResult.result.ok());
-
-  auto result = queryResult.data->slice();
-  EXPECT_TRUE(result.isArray());
-
-  arangodb::velocypack::ArrayIterator resultIt(result);
-  ASSERT_TRUE(expectedDocs.size() == resultIt.size());
-
-  // Check documents
-  auto expectedDoc = expectedDocs.begin();
-  for (; resultIt.valid(); resultIt.next(), ++expectedDoc) {
-    auto const actualDoc = resultIt.value();
-    auto const resolved = actualDoc.resolveExternals();
-
-    EXPECT_TRUE((0 == arangodb::basics::VelocyPackHelper::compare(
-                          arangodb::velocypack::Slice(*expectedDoc), resolved, true)));
-  }
-  EXPECT_TRUE(expectedDoc == expectedDocs.end());
-}
-
-// a != x && a < y, x == y
+    std::string const query =
+        "FOR d IN testView SEARCH d.values != '0' AND d.values < 'C' RETURN d";
+
+  EXPECT_TRUE(arangodb::tests::assertRules(vocbase(), query,
+                                           {arangodb::aql::OptimizerRule::handleArangoSearchViewsRule}));
+
+  EXPECT_TRUE(!findEmptyNodes(vocbase(), query));
+
+    // check structure
+    {
+      irs::Or expected;
+      auto& root = expected.add<irs::And>();
+      root.add<irs::Not>()
+          .filter<irs::by_term>()
+          .field(mangleStringIdentity("values"))
+          .term("0");
+      root.add<irs::by_range>()
+          .field(mangleStringIdentity("values"))
+          .include<irs::Bound::MAX>(false)
+          .term<irs::Bound::MAX>("C");
+    assertFilterOptimized(vocbase(), query, expected);
+    }
+
+    std::vector<arangodb::velocypack::Slice> expectedDocs{
+        arangodb::velocypack::Slice(insertedDocs[0].vpack()),
+    };
+
+  auto queryResult = arangodb::tests::executeQuery(vocbase(), query);
+    ASSERT_TRUE(queryResult.result.ok());
+
+    auto result = queryResult.data->slice();
+    EXPECT_TRUE(result.isArray());
+
+    arangodb::velocypack::ArrayIterator resultIt(result);
+    ASSERT_TRUE(expectedDocs.size() == resultIt.size());
+
+    // Check documents
+    auto expectedDoc = expectedDocs.begin();
+    for (; resultIt.valid(); resultIt.next(), ++expectedDoc) {
+      auto const actualDoc = resultIt.value();
+      auto const resolved = actualDoc.resolveExternals();
+
+      EXPECT_TRUE((0 == arangodb::basics::VelocyPackHelper::compare(
+                            arangodb::velocypack::Slice(*expectedDoc), resolved, true)));
+    }
+    EXPECT_TRUE(expectedDoc == expectedDocs.end());
+  }
+
+  // a != x && a < y, x == y
 TEST_F(IResearchQueryOptimizationTest, test_70) {
-  std::string const query =
-      "FOR d IN testView SEARCH d.values != 'A' AND d.values < 'B' RETURN d";
-
-  EXPECT_TRUE(arangodb::tests::assertRules(vocbase(), query,
-                                           {arangodb::aql::OptimizerRule::handleArangoSearchViewsRule}));
-
-  EXPECT_TRUE(!findEmptyNodes(vocbase(), query));
-
-  // check structure
-  {
-    irs::Or expected;
-    auto& root = expected.add<irs::And>();
-    root.add<irs::Not>()
-        .filter<irs::by_term>()
-        .field(mangleStringIdentity("values"))
-        .term("A");
-    root.add<irs::by_range>()
-        .field(mangleStringIdentity("values"))
-        .include<irs::Bound::MAX>(false)
-        .term<irs::Bound::MAX>("B");
-    assertFilterOptimized(vocbase(), query, expected);
-  }
-
-  std::vector<arangodb::velocypack::Slice> expectedDocs{};
-
-  auto queryResult = arangodb::tests::executeQuery(vocbase(), query);
-  ASSERT_TRUE(queryResult.result.ok());
-
-  auto result = queryResult.data->slice();
-  EXPECT_TRUE(result.isArray());
-
-  arangodb::velocypack::ArrayIterator resultIt(result);
-  ASSERT_TRUE(expectedDocs.size() == resultIt.size());
-
-  // Check documents
-  auto expectedDoc = expectedDocs.begin();
-  for (; resultIt.valid(); resultIt.next(), ++expectedDoc) {
-    auto const actualDoc = resultIt.value();
-    auto const resolved = actualDoc.resolveExternals();
-
-    EXPECT_TRUE((0 == arangodb::basics::VelocyPackHelper::compare(
-                          arangodb::velocypack::Slice(*expectedDoc), resolved, true)));
-  }
-  EXPECT_TRUE(expectedDoc == expectedDocs.end());
-}
-
-// a != x && a < y, x == y
+    std::string const query =
+        "FOR d IN testView SEARCH d.values != 'A' AND d.values < 'B' RETURN d";
+
+  EXPECT_TRUE(arangodb::tests::assertRules(vocbase(), query,
+                                           {arangodb::aql::OptimizerRule::handleArangoSearchViewsRule}));
+
+  EXPECT_TRUE(!findEmptyNodes(vocbase(), query));
+
+    // check structure
+    {
+      irs::Or expected;
+      auto& root = expected.add<irs::And>();
+      root.add<irs::Not>()
+          .filter<irs::by_term>()
+          .field(mangleStringIdentity("values"))
+          .term("A");
+      root.add<irs::by_range>()
+          .field(mangleStringIdentity("values"))
+          .include<irs::Bound::MAX>(false)
+          .term<irs::Bound::MAX>("B");
+    assertFilterOptimized(vocbase(), query, expected);
+    }
+
+    std::vector<arangodb::velocypack::Slice> expectedDocs{};
+
+  auto queryResult = arangodb::tests::executeQuery(vocbase(), query);
+    ASSERT_TRUE(queryResult.result.ok());
+
+    auto result = queryResult.data->slice();
+    EXPECT_TRUE(result.isArray());
+
+    arangodb::velocypack::ArrayIterator resultIt(result);
+    ASSERT_TRUE(expectedDocs.size() == resultIt.size());
+
+    // Check documents
+    auto expectedDoc = expectedDocs.begin();
+    for (; resultIt.valid(); resultIt.next(), ++expectedDoc) {
+      auto const actualDoc = resultIt.value();
+      auto const resolved = actualDoc.resolveExternals();
+
+      EXPECT_TRUE((0 == arangodb::basics::VelocyPackHelper::compare(
+                            arangodb::velocypack::Slice(*expectedDoc), resolved, true)));
+    }
+    EXPECT_TRUE(expectedDoc == expectedDocs.end());
+  }
+
+  // a != x && a < y, x == y
 TEST_F(IResearchQueryOptimizationTest, test_71) {
-  std::string const query =
-      "FOR d IN testView SEARCH d.values != '@' AND d.values < 'B' RETURN d";
-
-  EXPECT_TRUE(arangodb::tests::assertRules(vocbase(), query,
-                                           {arangodb::aql::OptimizerRule::handleArangoSearchViewsRule}));
-
-  EXPECT_TRUE(!findEmptyNodes(vocbase(), query));
-
-  // check structure
-  {
-    irs::Or expected;
-    auto& root = expected.add<irs::And>();
-    root.add<irs::Not>()
-        .filter<irs::by_term>()
-        .field(mangleStringIdentity("values"))
-        .term("@");
-    root.add<irs::by_range>()
-        .field(mangleStringIdentity("values"))
-        .include<irs::Bound::MAX>(false)
-        .term<irs::Bound::MAX>("B");
-    assertFilterOptimized(vocbase(), query, expected);
-  }
-
-  std::vector<arangodb::velocypack::Slice> expectedDocs{
-      arangodb::velocypack::Slice(insertedDocs[0].vpack()),
-  };
-
-  auto queryResult = arangodb::tests::executeQuery(vocbase(), query);
-  ASSERT_TRUE(queryResult.result.ok());
-
-  auto result = queryResult.data->slice();
-  EXPECT_TRUE(result.isArray());
-
-  arangodb::velocypack::ArrayIterator resultIt(result);
-  ASSERT_TRUE(expectedDocs.size() == resultIt.size());
-
-  // Check documents
-  auto expectedDoc = expectedDocs.begin();
-  for (; resultIt.valid(); resultIt.next(), ++expectedDoc) {
-    auto const actualDoc = resultIt.value();
-    auto const resolved = actualDoc.resolveExternals();
-
-    EXPECT_TRUE((0 == arangodb::basics::VelocyPackHelper::compare(
-                          arangodb::velocypack::Slice(*expectedDoc), resolved, true)));
-  }
-  EXPECT_TRUE(expectedDoc == expectedDocs.end());
-}
-
-// a != x && a < y, x == y
+    std::string const query =
+        "FOR d IN testView SEARCH d.values != '@' AND d.values < 'B' RETURN d";
+
+  EXPECT_TRUE(arangodb::tests::assertRules(vocbase(), query,
+                                           {arangodb::aql::OptimizerRule::handleArangoSearchViewsRule}));
+
+  EXPECT_TRUE(!findEmptyNodes(vocbase(), query));
+
+    // check structure
+    {
+      irs::Or expected;
+      auto& root = expected.add<irs::And>();
+      root.add<irs::Not>()
+          .filter<irs::by_term>()
+          .field(mangleStringIdentity("values"))
+          .term("@");
+      root.add<irs::by_range>()
+          .field(mangleStringIdentity("values"))
+          .include<irs::Bound::MAX>(false)
+          .term<irs::Bound::MAX>("B");
+    assertFilterOptimized(vocbase(), query, expected);
+    }
+
+    std::vector<arangodb::velocypack::Slice> expectedDocs{
+        arangodb::velocypack::Slice(insertedDocs[0].vpack()),
+    };
+
+  auto queryResult = arangodb::tests::executeQuery(vocbase(), query);
+    ASSERT_TRUE(queryResult.result.ok());
+
+    auto result = queryResult.data->slice();
+    EXPECT_TRUE(result.isArray());
+
+    arangodb::velocypack::ArrayIterator resultIt(result);
+    ASSERT_TRUE(expectedDocs.size() == resultIt.size());
+
+    // Check documents
+    auto expectedDoc = expectedDocs.begin();
+    for (; resultIt.valid(); resultIt.next(), ++expectedDoc) {
+      auto const actualDoc = resultIt.value();
+      auto const resolved = actualDoc.resolveExternals();
+
+      EXPECT_TRUE((0 == arangodb::basics::VelocyPackHelper::compare(
+                            arangodb::velocypack::Slice(*expectedDoc), resolved, true)));
+    }
+    EXPECT_TRUE(expectedDoc == expectedDocs.end());
+  }
+
+  // a != x && a < y, x == y
 TEST_F(IResearchQueryOptimizationTest, test_72) {
-  std::string const query =
-      "FOR d IN testView SEARCH d.values != 'D' AND d.values < 'D' RETURN d";
-
-  EXPECT_TRUE(arangodb::tests::assertRules(vocbase(), query,
-                                           {arangodb::aql::OptimizerRule::handleArangoSearchViewsRule}));
-
-  EXPECT_TRUE(!findEmptyNodes(vocbase(), query));
-
-  // check structure
-  {
-    irs::Or expected;
-    auto& root = expected.add<irs::And>();
-    root.add<irs::Not>()
-        .filter<irs::by_term>()
-        .field(mangleStringIdentity("values"))
-        .term("D");
-    root.add<irs::by_range>()
-        .field(mangleStringIdentity("values"))
-        .include<irs::Bound::MAX>(false)
-        .term<irs::Bound::MAX>("D");
-    assertFilterOptimized(vocbase(), query, expected);
-  }
-
-  std::vector<arangodb::velocypack::Slice> expectedDocs{
-      arangodb::velocypack::Slice(insertedDocs[0].vpack()),
-  };
-
-  auto queryResult = arangodb::tests::executeQuery(vocbase(), query);
-  ASSERT_TRUE(queryResult.result.ok());
-
-  auto result = queryResult.data->slice();
-  EXPECT_TRUE(result.isArray());
-
-  arangodb::velocypack::ArrayIterator resultIt(result);
-  ASSERT_TRUE(expectedDocs.size() == resultIt.size());
-
-  // Check documents
-  auto expectedDoc = expectedDocs.begin();
-  for (; resultIt.valid(); resultIt.next(), ++expectedDoc) {
-    auto const actualDoc = resultIt.value();
-    auto const resolved = actualDoc.resolveExternals();
-
-    EXPECT_TRUE((0 == arangodb::basics::VelocyPackHelper::compare(
-                          arangodb::velocypack::Slice(*expectedDoc), resolved, true)));
-  }
-  EXPECT_TRUE(expectedDoc == expectedDocs.end());
-}
-
-// a != x && a < y, x > y
+    std::string const query =
+        "FOR d IN testView SEARCH d.values != 'D' AND d.values < 'D' RETURN d";
+
+  EXPECT_TRUE(arangodb::tests::assertRules(vocbase(), query,
+                                           {arangodb::aql::OptimizerRule::handleArangoSearchViewsRule}));
+
+  EXPECT_TRUE(!findEmptyNodes(vocbase(), query));
+
+    // check structure
+    {
+      irs::Or expected;
+      auto& root = expected.add<irs::And>();
+      root.add<irs::Not>()
+          .filter<irs::by_term>()
+          .field(mangleStringIdentity("values"))
+          .term("D");
+      root.add<irs::by_range>()
+          .field(mangleStringIdentity("values"))
+          .include<irs::Bound::MAX>(false)
+          .term<irs::Bound::MAX>("D");
+    assertFilterOptimized(vocbase(), query, expected);
+    }
+
+    std::vector<arangodb::velocypack::Slice> expectedDocs{
+        arangodb::velocypack::Slice(insertedDocs[0].vpack()),
+    };
+
+  auto queryResult = arangodb::tests::executeQuery(vocbase(), query);
+    ASSERT_TRUE(queryResult.result.ok());
+
+    auto result = queryResult.data->slice();
+    EXPECT_TRUE(result.isArray());
+
+    arangodb::velocypack::ArrayIterator resultIt(result);
+    ASSERT_TRUE(expectedDocs.size() == resultIt.size());
+
+    // Check documents
+    auto expectedDoc = expectedDocs.begin();
+    for (; resultIt.valid(); resultIt.next(), ++expectedDoc) {
+      auto const actualDoc = resultIt.value();
+      auto const resolved = actualDoc.resolveExternals();
+
+      EXPECT_TRUE((0 == arangodb::basics::VelocyPackHelper::compare(
+                            arangodb::velocypack::Slice(*expectedDoc), resolved, true)));
+    }
+    EXPECT_TRUE(expectedDoc == expectedDocs.end());
+  }
+
+  // a != x && a < y, x > y
 TEST_F(IResearchQueryOptimizationTest, test_73) {
-  std::string const query =
-      "FOR d IN testView SEARCH d.values != 'D' AND d.values < 'B' RETURN d";
-
-  EXPECT_TRUE(arangodb::tests::assertRules(vocbase(), query,
-                                           {arangodb::aql::OptimizerRule::handleArangoSearchViewsRule}));
-
-  EXPECT_TRUE(!findEmptyNodes(vocbase(), query));
-
-  // check structure
-  {
-    irs::Or expected;
-    auto& root = expected.add<irs::And>();
-    root.add<irs::Not>()
-        .filter<irs::by_term>()
-        .field(mangleStringIdentity("values"))
-        .term("D");
-    root.add<irs::by_range>()
-        .field(mangleStringIdentity("values"))
-        .include<irs::Bound::MAX>(false)
-        .term<irs::Bound::MAX>("B");
-    assertFilterOptimized(vocbase(), query, expected);
-  }
-
-  std::vector<arangodb::velocypack::Slice> expectedDocs{
-      arangodb::velocypack::Slice(insertedDocs[0].vpack()),
-  };
-
-  auto queryResult = arangodb::tests::executeQuery(vocbase(), query);
-  ASSERT_TRUE(queryResult.result.ok());
-
-  auto result = queryResult.data->slice();
-  EXPECT_TRUE(result.isArray());
-
-  arangodb::velocypack::ArrayIterator resultIt(result);
-  ASSERT_TRUE(expectedDocs.size() == resultIt.size());
-
-  // Check documents
-  auto expectedDoc = expectedDocs.begin();
-  for (; resultIt.valid(); resultIt.next(), ++expectedDoc) {
-    auto const actualDoc = resultIt.value();
-    auto const resolved = actualDoc.resolveExternals();
-
-    EXPECT_TRUE((0 == arangodb::basics::VelocyPackHelper::compare(
-                          arangodb::velocypack::Slice(*expectedDoc), resolved, true)));
-  }
-  EXPECT_TRUE(expectedDoc == expectedDocs.end());
-}
-
-// a != x && a < y, x > y
+    std::string const query =
+        "FOR d IN testView SEARCH d.values != 'D' AND d.values < 'B' RETURN d";
+
+  EXPECT_TRUE(arangodb::tests::assertRules(vocbase(), query,
+                                           {arangodb::aql::OptimizerRule::handleArangoSearchViewsRule}));
+
+  EXPECT_TRUE(!findEmptyNodes(vocbase(), query));
+
+    // check structure
+    {
+      irs::Or expected;
+      auto& root = expected.add<irs::And>();
+      root.add<irs::Not>()
+          .filter<irs::by_term>()
+          .field(mangleStringIdentity("values"))
+          .term("D");
+      root.add<irs::by_range>()
+          .field(mangleStringIdentity("values"))
+          .include<irs::Bound::MAX>(false)
+          .term<irs::Bound::MAX>("B");
+    assertFilterOptimized(vocbase(), query, expected);
+    }
+
+    std::vector<arangodb::velocypack::Slice> expectedDocs{
+        arangodb::velocypack::Slice(insertedDocs[0].vpack()),
+    };
+
+  auto queryResult = arangodb::tests::executeQuery(vocbase(), query);
+    ASSERT_TRUE(queryResult.result.ok());
+
+    auto result = queryResult.data->slice();
+    EXPECT_TRUE(result.isArray());
+
+    arangodb::velocypack::ArrayIterator resultIt(result);
+    ASSERT_TRUE(expectedDocs.size() == resultIt.size());
+
+    // Check documents
+    auto expectedDoc = expectedDocs.begin();
+    for (; resultIt.valid(); resultIt.next(), ++expectedDoc) {
+      auto const actualDoc = resultIt.value();
+      auto const resolved = actualDoc.resolveExternals();
+
+      EXPECT_TRUE((0 == arangodb::basics::VelocyPackHelper::compare(
+                            arangodb::velocypack::Slice(*expectedDoc), resolved, true)));
+    }
+    EXPECT_TRUE(expectedDoc == expectedDocs.end());
+  }
+
+  // a != x && a < y, x > y
 TEST_F(IResearchQueryOptimizationTest, test_74) {
-  std::string const query =
-      "FOR d IN testView SEARCH d.values != 'C' AND d.values < 'B' RETURN d";
-
-  EXPECT_TRUE(arangodb::tests::assertRules(vocbase(), query,
-                                           {arangodb::aql::OptimizerRule::handleArangoSearchViewsRule}));
-
-  EXPECT_TRUE(!findEmptyNodes(vocbase(), query));
-
-  // check structure
-  {
-    irs::Or expected;
-    auto& root = expected.add<irs::And>();
-    root.add<irs::Not>()
-        .filter<irs::by_term>()
-        .field(mangleStringIdentity("values"))
-        .term("C");
-    root.add<irs::by_range>()
-        .field(mangleStringIdentity("values"))
-        .include<irs::Bound::MAX>(false)
-        .term<irs::Bound::MAX>("B");
-    assertFilterOptimized(vocbase(), query, expected);
-  }
-
-  std::vector<arangodb::velocypack::Slice> expectedDocs{};
-
-  auto queryResult = arangodb::tests::executeQuery(vocbase(), query);
-  ASSERT_TRUE(queryResult.result.ok());
-
-  auto result = queryResult.data->slice();
-  EXPECT_TRUE(result.isArray());
-
-  arangodb::velocypack::ArrayIterator resultIt(result);
-  ASSERT_TRUE(expectedDocs.size() == resultIt.size());
-
-  // Check documents
-  auto expectedDoc = expectedDocs.begin();
-  for (; resultIt.valid(); resultIt.next(), ++expectedDoc) {
-    auto const actualDoc = resultIt.value();
-    auto const resolved = actualDoc.resolveExternals();
-
-    EXPECT_TRUE((0 == arangodb::basics::VelocyPackHelper::compare(
-                          arangodb::velocypack::Slice(*expectedDoc), resolved, true)));
-  }
-  EXPECT_TRUE(expectedDoc == expectedDocs.end());
-}
-
-// a != x && a <= y, x < y
+    std::string const query =
+        "FOR d IN testView SEARCH d.values != 'C' AND d.values < 'B' RETURN d";
+
+  EXPECT_TRUE(arangodb::tests::assertRules(vocbase(), query,
+                                           {arangodb::aql::OptimizerRule::handleArangoSearchViewsRule}));
+
+  EXPECT_TRUE(!findEmptyNodes(vocbase(), query));
+
+    // check structure
+    {
+      irs::Or expected;
+      auto& root = expected.add<irs::And>();
+      root.add<irs::Not>()
+          .filter<irs::by_term>()
+          .field(mangleStringIdentity("values"))
+          .term("C");
+      root.add<irs::by_range>()
+          .field(mangleStringIdentity("values"))
+          .include<irs::Bound::MAX>(false)
+          .term<irs::Bound::MAX>("B");
+    assertFilterOptimized(vocbase(), query, expected);
+    }
+
+    std::vector<arangodb::velocypack::Slice> expectedDocs{};
+
+  auto queryResult = arangodb::tests::executeQuery(vocbase(), query);
+    ASSERT_TRUE(queryResult.result.ok());
+
+    auto result = queryResult.data->slice();
+    EXPECT_TRUE(result.isArray());
+
+    arangodb::velocypack::ArrayIterator resultIt(result);
+    ASSERT_TRUE(expectedDocs.size() == resultIt.size());
+
+    // Check documents
+    auto expectedDoc = expectedDocs.begin();
+    for (; resultIt.valid(); resultIt.next(), ++expectedDoc) {
+      auto const actualDoc = resultIt.value();
+      auto const resolved = actualDoc.resolveExternals();
+
+      EXPECT_TRUE((0 == arangodb::basics::VelocyPackHelper::compare(
+                            arangodb::velocypack::Slice(*expectedDoc), resolved, true)));
+    }
+    EXPECT_TRUE(expectedDoc == expectedDocs.end());
+  }
+
+  // a != x && a <= y, x < y
 TEST_F(IResearchQueryOptimizationTest, test_75) {
-  std::string const query =
-      "FOR d IN testView SEARCH d.values != '0' AND d.values <= 'B' RETURN d";
-
-  EXPECT_TRUE(arangodb::tests::assertRules(vocbase(), query,
-                                           {arangodb::aql::OptimizerRule::handleArangoSearchViewsRule}));
-
-  EXPECT_TRUE(!findEmptyNodes(vocbase(), query));
-
-  // check structure
-  {
-    irs::Or expected;
-    auto& root = expected.add<irs::And>();
-    root.add<irs::Not>()
-        .filter<irs::by_term>()
-        .field(mangleStringIdentity("values"))
-        .term("0");
-    root.add<irs::by_range>()
-        .field(mangleStringIdentity("values"))
-        .include<irs::Bound::MAX>(true)
-        .term<irs::Bound::MAX>("B");
-    assertFilterOptimized(vocbase(), query, expected);
-  }
-
-  std::vector<arangodb::velocypack::Slice> expectedDocs{
-      arangodb::velocypack::Slice(insertedDocs[0].vpack()),
-  };
-
-  auto queryResult = arangodb::tests::executeQuery(vocbase(), query);
-  ASSERT_TRUE(queryResult.result.ok());
-
-  auto result = queryResult.data->slice();
-  EXPECT_TRUE(result.isArray());
-
-  arangodb::velocypack::ArrayIterator resultIt(result);
-  ASSERT_TRUE(expectedDocs.size() == resultIt.size());
-
-  // Check documents
-  auto expectedDoc = expectedDocs.begin();
-  for (; resultIt.valid(); resultIt.next(), ++expectedDoc) {
-    auto const actualDoc = resultIt.value();
-    auto const resolved = actualDoc.resolveExternals();
-
-    EXPECT_TRUE((0 == arangodb::basics::VelocyPackHelper::compare(
-                          arangodb::velocypack::Slice(*expectedDoc), resolved, true)));
-  }
-  EXPECT_TRUE(expectedDoc == expectedDocs.end());
-}
-
-// a != x && a <= y, x < y
+    std::string const query =
+        "FOR d IN testView SEARCH d.values != '0' AND d.values <= 'B' RETURN d";
+
+  EXPECT_TRUE(arangodb::tests::assertRules(vocbase(), query,
+                                           {arangodb::aql::OptimizerRule::handleArangoSearchViewsRule}));
+
+  EXPECT_TRUE(!findEmptyNodes(vocbase(), query));
+
+    // check structure
+    {
+      irs::Or expected;
+      auto& root = expected.add<irs::And>();
+      root.add<irs::Not>()
+          .filter<irs::by_term>()
+          .field(mangleStringIdentity("values"))
+          .term("0");
+      root.add<irs::by_range>()
+          .field(mangleStringIdentity("values"))
+          .include<irs::Bound::MAX>(true)
+          .term<irs::Bound::MAX>("B");
+    assertFilterOptimized(vocbase(), query, expected);
+    }
+
+    std::vector<arangodb::velocypack::Slice> expectedDocs{
+        arangodb::velocypack::Slice(insertedDocs[0].vpack()),
+    };
+
+  auto queryResult = arangodb::tests::executeQuery(vocbase(), query);
+    ASSERT_TRUE(queryResult.result.ok());
+
+    auto result = queryResult.data->slice();
+    EXPECT_TRUE(result.isArray());
+
+    arangodb::velocypack::ArrayIterator resultIt(result);
+    ASSERT_TRUE(expectedDocs.size() == resultIt.size());
+
+    // Check documents
+    auto expectedDoc = expectedDocs.begin();
+    for (; resultIt.valid(); resultIt.next(), ++expectedDoc) {
+      auto const actualDoc = resultIt.value();
+      auto const resolved = actualDoc.resolveExternals();
+
+      EXPECT_TRUE((0 == arangodb::basics::VelocyPackHelper::compare(
+                            arangodb::velocypack::Slice(*expectedDoc), resolved, true)));
+    }
+    EXPECT_TRUE(expectedDoc == expectedDocs.end());
+  }
+
+  // a != x && a <= y, x < y
 TEST_F(IResearchQueryOptimizationTest, test_76) {
-  std::string const query =
-      "FOR d IN testView SEARCH d.values != 'A' AND d.values <= 'B' RETURN d";
-
-  EXPECT_TRUE(arangodb::tests::assertRules(vocbase(), query,
-                                           {arangodb::aql::OptimizerRule::handleArangoSearchViewsRule}));
-
-  EXPECT_TRUE(!findEmptyNodes(vocbase(), query));
-
-  // check structure
-  {
-    irs::Or expected;
-    auto& root = expected.add<irs::And>();
-    root.add<irs::Not>()
-        .filter<irs::by_term>()
-        .field(mangleStringIdentity("values"))
-        .term("A");
-    root.add<irs::by_range>()
-        .field(mangleStringIdentity("values"))
-        .include<irs::Bound::MAX>(true)
-        .term<irs::Bound::MAX>("B");
-    assertFilterOptimized(vocbase(), query, expected);
-  }
-
-  std::vector<arangodb::velocypack::Slice> expectedDocs{};
-
-  auto queryResult = arangodb::tests::executeQuery(vocbase(), query);
-  ASSERT_TRUE(queryResult.result.ok());
-
-  auto result = queryResult.data->slice();
-  EXPECT_TRUE(result.isArray());
-
-  arangodb::velocypack::ArrayIterator resultIt(result);
-  ASSERT_TRUE(expectedDocs.size() == resultIt.size());
-
-  // Check documents
-  auto expectedDoc = expectedDocs.begin();
-  for (; resultIt.valid(); resultIt.next(), ++expectedDoc) {
-    auto const actualDoc = resultIt.value();
-    auto const resolved = actualDoc.resolveExternals();
-
-    EXPECT_TRUE((0 == arangodb::basics::VelocyPackHelper::compare(
-                          arangodb::velocypack::Slice(*expectedDoc), resolved, true)));
-  }
-  EXPECT_TRUE(expectedDoc == expectedDocs.end());
-}
-
-// a != x && a <= y, x == y
+    std::string const query =
+        "FOR d IN testView SEARCH d.values != 'A' AND d.values <= 'B' RETURN d";
+
+  EXPECT_TRUE(arangodb::tests::assertRules(vocbase(), query,
+                                           {arangodb::aql::OptimizerRule::handleArangoSearchViewsRule}));
+
+  EXPECT_TRUE(!findEmptyNodes(vocbase(), query));
+
+    // check structure
+    {
+      irs::Or expected;
+      auto& root = expected.add<irs::And>();
+      root.add<irs::Not>()
+          .filter<irs::by_term>()
+          .field(mangleStringIdentity("values"))
+          .term("A");
+      root.add<irs::by_range>()
+          .field(mangleStringIdentity("values"))
+          .include<irs::Bound::MAX>(true)
+          .term<irs::Bound::MAX>("B");
+    assertFilterOptimized(vocbase(), query, expected);
+    }
+
+    std::vector<arangodb::velocypack::Slice> expectedDocs{};
+
+  auto queryResult = arangodb::tests::executeQuery(vocbase(), query);
+    ASSERT_TRUE(queryResult.result.ok());
+
+    auto result = queryResult.data->slice();
+    EXPECT_TRUE(result.isArray());
+
+    arangodb::velocypack::ArrayIterator resultIt(result);
+    ASSERT_TRUE(expectedDocs.size() == resultIt.size());
+
+    // Check documents
+    auto expectedDoc = expectedDocs.begin();
+    for (; resultIt.valid(); resultIt.next(), ++expectedDoc) {
+      auto const actualDoc = resultIt.value();
+      auto const resolved = actualDoc.resolveExternals();
+
+      EXPECT_TRUE((0 == arangodb::basics::VelocyPackHelper::compare(
+                            arangodb::velocypack::Slice(*expectedDoc), resolved, true)));
+    }
+    EXPECT_TRUE(expectedDoc == expectedDocs.end());
+  }
+
+  // a != x && a <= y, x == y
 TEST_F(IResearchQueryOptimizationTest, test_77) {
-  std::string const query =
-      "FOR d IN testView SEARCH d.values != 'D' AND d.values <= 'D' RETURN d";
-
-  EXPECT_TRUE(arangodb::tests::assertRules(vocbase(), query,
-                                           {arangodb::aql::OptimizerRule::handleArangoSearchViewsRule}));
-
-  EXPECT_TRUE(!findEmptyNodes(vocbase(), query));
-
-  // check structure
-  {
-    irs::Or expected;
-    auto& root = expected.add<irs::And>();
-    root.add<irs::Not>()
-        .filter<irs::by_term>()
-        .field(mangleStringIdentity("values"))
-        .term("D");
-    root.add<irs::by_range>()
-        .field(mangleStringIdentity("values"))
-        .include<irs::Bound::MAX>(true)
-        .term<irs::Bound::MAX>("D");
-    assertFilterOptimized(vocbase(), query, expected);
-  }
-
-  std::vector<arangodb::velocypack::Slice> expectedDocs{
-      arangodb::velocypack::Slice(insertedDocs[0].vpack()),
-  };
-
-  auto queryResult = arangodb::tests::executeQuery(vocbase(), query);
-  ASSERT_TRUE(queryResult.result.ok());
-
-  auto result = queryResult.data->slice();
-  EXPECT_TRUE(result.isArray());
-
-  arangodb::velocypack::ArrayIterator resultIt(result);
-  ASSERT_TRUE(expectedDocs.size() == resultIt.size());
-
-  // Check documents
-  auto expectedDoc = expectedDocs.begin();
-  for (; resultIt.valid(); resultIt.next(), ++expectedDoc) {
-    auto const actualDoc = resultIt.value();
-    auto const resolved = actualDoc.resolveExternals();
-
-    EXPECT_TRUE((0 == arangodb::basics::VelocyPackHelper::compare(
-                          arangodb::velocypack::Slice(*expectedDoc), resolved, true)));
-  }
-  EXPECT_TRUE(expectedDoc == expectedDocs.end());
-}
-
-// a != x && a <= y, x == y
+    std::string const query =
+        "FOR d IN testView SEARCH d.values != 'D' AND d.values <= 'D' RETURN d";
+
+  EXPECT_TRUE(arangodb::tests::assertRules(vocbase(), query,
+                                           {arangodb::aql::OptimizerRule::handleArangoSearchViewsRule}));
+
+  EXPECT_TRUE(!findEmptyNodes(vocbase(), query));
+
+    // check structure
+    {
+      irs::Or expected;
+      auto& root = expected.add<irs::And>();
+      root.add<irs::Not>()
+          .filter<irs::by_term>()
+          .field(mangleStringIdentity("values"))
+          .term("D");
+      root.add<irs::by_range>()
+          .field(mangleStringIdentity("values"))
+          .include<irs::Bound::MAX>(true)
+          .term<irs::Bound::MAX>("D");
+    assertFilterOptimized(vocbase(), query, expected);
+    }
+
+    std::vector<arangodb::velocypack::Slice> expectedDocs{
+        arangodb::velocypack::Slice(insertedDocs[0].vpack()),
+    };
+
+  auto queryResult = arangodb::tests::executeQuery(vocbase(), query);
+    ASSERT_TRUE(queryResult.result.ok());
+
+    auto result = queryResult.data->slice();
+    EXPECT_TRUE(result.isArray());
+
+    arangodb::velocypack::ArrayIterator resultIt(result);
+    ASSERT_TRUE(expectedDocs.size() == resultIt.size());
+
+    // Check documents
+    auto expectedDoc = expectedDocs.begin();
+    for (; resultIt.valid(); resultIt.next(), ++expectedDoc) {
+      auto const actualDoc = resultIt.value();
+      auto const resolved = actualDoc.resolveExternals();
+
+      EXPECT_TRUE((0 == arangodb::basics::VelocyPackHelper::compare(
+                            arangodb::velocypack::Slice(*expectedDoc), resolved, true)));
+    }
+    EXPECT_TRUE(expectedDoc == expectedDocs.end());
+  }
+
+  // a != x && a <= y, x == y
 TEST_F(IResearchQueryOptimizationTest, test_78) {
-  std::string const query =
-      "FOR d IN testView SEARCH d.values != 'B' AND d.values <= 'B' RETURN d";
-
-  EXPECT_TRUE(arangodb::tests::assertRules(vocbase(), query,
-                                           {arangodb::aql::OptimizerRule::handleArangoSearchViewsRule}));
-
-  EXPECT_TRUE(!findEmptyNodes(vocbase(), query));
-
-  // check structure
-  {
-    irs::Or expected;
-    auto& root = expected.add<irs::And>();
-    root.add<irs::Not>()
-        .filter<irs::by_term>()
-        .field(mangleStringIdentity("values"))
-        .term("B");
-    root.add<irs::by_range>()
-        .field(mangleStringIdentity("values"))
-        .include<irs::Bound::MAX>(true)
-        .term<irs::Bound::MAX>("B");
-    assertFilterOptimized(vocbase(), query, expected);
-  }
-
-  std::vector<arangodb::velocypack::Slice> expectedDocs{};
-
-  auto queryResult = arangodb::tests::executeQuery(vocbase(), query);
-  ASSERT_TRUE(queryResult.result.ok());
-
-  auto result = queryResult.data->slice();
-  EXPECT_TRUE(result.isArray());
-
-  arangodb::velocypack::ArrayIterator resultIt(result);
-  ASSERT_TRUE(expectedDocs.size() == resultIt.size());
-
-  // Check documents
-  auto expectedDoc = expectedDocs.begin();
-  for (; resultIt.valid(); resultIt.next(), ++expectedDoc) {
-    auto const actualDoc = resultIt.value();
-    auto const resolved = actualDoc.resolveExternals();
-
-    EXPECT_TRUE((0 == arangodb::basics::VelocyPackHelper::compare(
-                          arangodb::velocypack::Slice(*expectedDoc), resolved, true)));
-  }
-  EXPECT_TRUE(expectedDoc == expectedDocs.end());
-}
-
-// a != x && a <= y, x > y
+    std::string const query =
+        "FOR d IN testView SEARCH d.values != 'B' AND d.values <= 'B' RETURN d";
+
+  EXPECT_TRUE(arangodb::tests::assertRules(vocbase(), query,
+                                           {arangodb::aql::OptimizerRule::handleArangoSearchViewsRule}));
+
+  EXPECT_TRUE(!findEmptyNodes(vocbase(), query));
+
+    // check structure
+    {
+      irs::Or expected;
+      auto& root = expected.add<irs::And>();
+      root.add<irs::Not>()
+          .filter<irs::by_term>()
+          .field(mangleStringIdentity("values"))
+          .term("B");
+      root.add<irs::by_range>()
+          .field(mangleStringIdentity("values"))
+          .include<irs::Bound::MAX>(true)
+          .term<irs::Bound::MAX>("B");
+    assertFilterOptimized(vocbase(), query, expected);
+    }
+
+    std::vector<arangodb::velocypack::Slice> expectedDocs{};
+
+  auto queryResult = arangodb::tests::executeQuery(vocbase(), query);
+    ASSERT_TRUE(queryResult.result.ok());
+
+    auto result = queryResult.data->slice();
+    EXPECT_TRUE(result.isArray());
+
+    arangodb::velocypack::ArrayIterator resultIt(result);
+    ASSERT_TRUE(expectedDocs.size() == resultIt.size());
+
+    // Check documents
+    auto expectedDoc = expectedDocs.begin();
+    for (; resultIt.valid(); resultIt.next(), ++expectedDoc) {
+      auto const actualDoc = resultIt.value();
+      auto const resolved = actualDoc.resolveExternals();
+
+      EXPECT_TRUE((0 == arangodb::basics::VelocyPackHelper::compare(
+                            arangodb::velocypack::Slice(*expectedDoc), resolved, true)));
+    }
+    EXPECT_TRUE(expectedDoc == expectedDocs.end());
+  }
+
+  // a != x && a <= y, x > y
 TEST_F(IResearchQueryOptimizationTest, test_79) {
-  std::string const query =
-      "FOR d IN testView SEARCH d.values != 'D' AND d.values <= 'B' RETURN d";
-
-  EXPECT_TRUE(arangodb::tests::assertRules(vocbase(), query,
-                                           {arangodb::aql::OptimizerRule::handleArangoSearchViewsRule}));
-
-  EXPECT_TRUE(!findEmptyNodes(vocbase(), query));
-
-  // check structure
-  {
-    irs::Or expected;
-    auto& root = expected.add<irs::And>();
-    root.add<irs::Not>()
-        .filter<irs::by_term>()
-        .field(mangleStringIdentity("values"))
-        .term("D");
-    root.add<irs::by_range>()
-        .field(mangleStringIdentity("values"))
-        .include<irs::Bound::MAX>(true)
-        .term<irs::Bound::MAX>("B");
-    assertFilterOptimized(vocbase(), query, expected);
-  }
-
-  std::vector<arangodb::velocypack::Slice> expectedDocs{
-      arangodb::velocypack::Slice(insertedDocs[0].vpack()),
-  };
-
-  auto queryResult = arangodb::tests::executeQuery(vocbase(), query);
-  ASSERT_TRUE(queryResult.result.ok());
-
-  auto result = queryResult.data->slice();
-  EXPECT_TRUE(result.isArray());
-
-  arangodb::velocypack::ArrayIterator resultIt(result);
-  ASSERT_TRUE(expectedDocs.size() == resultIt.size());
-
-  // Check documents
-  auto expectedDoc = expectedDocs.begin();
-  for (; resultIt.valid(); resultIt.next(), ++expectedDoc) {
-    auto const actualDoc = resultIt.value();
-    auto const resolved = actualDoc.resolveExternals();
-
-    EXPECT_TRUE((0 == arangodb::basics::VelocyPackHelper::compare(
-                          arangodb::velocypack::Slice(*expectedDoc), resolved, true)));
-  }
-  EXPECT_TRUE(expectedDoc == expectedDocs.end());
-}
-
-// a != x && a <= y, x > y
+    std::string const query =
+        "FOR d IN testView SEARCH d.values != 'D' AND d.values <= 'B' RETURN d";
+
+  EXPECT_TRUE(arangodb::tests::assertRules(vocbase(), query,
+                                           {arangodb::aql::OptimizerRule::handleArangoSearchViewsRule}));
+
+  EXPECT_TRUE(!findEmptyNodes(vocbase(), query));
+
+    // check structure
+    {
+      irs::Or expected;
+      auto& root = expected.add<irs::And>();
+      root.add<irs::Not>()
+          .filter<irs::by_term>()
+          .field(mangleStringIdentity("values"))
+          .term("D");
+      root.add<irs::by_range>()
+          .field(mangleStringIdentity("values"))
+          .include<irs::Bound::MAX>(true)
+          .term<irs::Bound::MAX>("B");
+    assertFilterOptimized(vocbase(), query, expected);
+    }
+
+    std::vector<arangodb::velocypack::Slice> expectedDocs{
+        arangodb::velocypack::Slice(insertedDocs[0].vpack()),
+    };
+
+  auto queryResult = arangodb::tests::executeQuery(vocbase(), query);
+    ASSERT_TRUE(queryResult.result.ok());
+
+    auto result = queryResult.data->slice();
+    EXPECT_TRUE(result.isArray());
+
+    arangodb::velocypack::ArrayIterator resultIt(result);
+    ASSERT_TRUE(expectedDocs.size() == resultIt.size());
+
+    // Check documents
+    auto expectedDoc = expectedDocs.begin();
+    for (; resultIt.valid(); resultIt.next(), ++expectedDoc) {
+      auto const actualDoc = resultIt.value();
+      auto const resolved = actualDoc.resolveExternals();
+
+      EXPECT_TRUE((0 == arangodb::basics::VelocyPackHelper::compare(
+                            arangodb::velocypack::Slice(*expectedDoc), resolved, true)));
+    }
+    EXPECT_TRUE(expectedDoc == expectedDocs.end());
+  }
+
+  // a != x && a <= y, x > y
 TEST_F(IResearchQueryOptimizationTest, test_80) {
-  std::string const query =
-      "FOR d IN testView SEARCH d.values != 'C' AND d.values <= 'B' RETURN d";
-
-  EXPECT_TRUE(arangodb::tests::assertRules(vocbase(), query,
-                                           {arangodb::aql::OptimizerRule::handleArangoSearchViewsRule}));
-
-  EXPECT_TRUE(!findEmptyNodes(vocbase(), query));
-
-  // check structure
-  {
-    irs::Or expected;
-    auto& root = expected.add<irs::And>();
-    root.add<irs::Not>()
-        .filter<irs::by_term>()
-        .field(mangleStringIdentity("values"))
-        .term("C");
-    root.add<irs::by_range>()
-        .field(mangleStringIdentity("values"))
-        .include<irs::Bound::MAX>(true)
-        .term<irs::Bound::MAX>("B");
-    assertFilterOptimized(vocbase(), query, expected);
-  }
-
-  std::vector<arangodb::velocypack::Slice> expectedDocs{};
-
-  auto queryResult = arangodb::tests::executeQuery(vocbase(), query);
-  ASSERT_TRUE(queryResult.result.ok());
-
-  auto result = queryResult.data->slice();
-  EXPECT_TRUE(result.isArray());
-
-  arangodb::velocypack::ArrayIterator resultIt(result);
-  ASSERT_TRUE(expectedDocs.size() == resultIt.size());
-
-  // Check documents
-  auto expectedDoc = expectedDocs.begin();
-  for (; resultIt.valid(); resultIt.next(), ++expectedDoc) {
-    auto const actualDoc = resultIt.value();
-    auto const resolved = actualDoc.resolveExternals();
-
-    EXPECT_TRUE((0 == arangodb::basics::VelocyPackHelper::compare(
-                          arangodb::velocypack::Slice(*expectedDoc), resolved, true)));
-  }
-  EXPECT_TRUE(expectedDoc == expectedDocs.end());
-}
-
-// a != x && a >= y, x < y
+    std::string const query =
+        "FOR d IN testView SEARCH d.values != 'C' AND d.values <= 'B' RETURN d";
+
+  EXPECT_TRUE(arangodb::tests::assertRules(vocbase(), query,
+                                           {arangodb::aql::OptimizerRule::handleArangoSearchViewsRule}));
+
+  EXPECT_TRUE(!findEmptyNodes(vocbase(), query));
+
+    // check structure
+    {
+      irs::Or expected;
+      auto& root = expected.add<irs::And>();
+      root.add<irs::Not>()
+          .filter<irs::by_term>()
+          .field(mangleStringIdentity("values"))
+          .term("C");
+      root.add<irs::by_range>()
+          .field(mangleStringIdentity("values"))
+          .include<irs::Bound::MAX>(true)
+          .term<irs::Bound::MAX>("B");
+    assertFilterOptimized(vocbase(), query, expected);
+    }
+
+    std::vector<arangodb::velocypack::Slice> expectedDocs{};
+
+  auto queryResult = arangodb::tests::executeQuery(vocbase(), query);
+    ASSERT_TRUE(queryResult.result.ok());
+
+    auto result = queryResult.data->slice();
+    EXPECT_TRUE(result.isArray());
+
+    arangodb::velocypack::ArrayIterator resultIt(result);
+    ASSERT_TRUE(expectedDocs.size() == resultIt.size());
+
+    // Check documents
+    auto expectedDoc = expectedDocs.begin();
+    for (; resultIt.valid(); resultIt.next(), ++expectedDoc) {
+      auto const actualDoc = resultIt.value();
+      auto const resolved = actualDoc.resolveExternals();
+
+      EXPECT_TRUE((0 == arangodb::basics::VelocyPackHelper::compare(
+                            arangodb::velocypack::Slice(*expectedDoc), resolved, true)));
+    }
+    EXPECT_TRUE(expectedDoc == expectedDocs.end());
+  }
+
+  // a != x && a >= y, x < y
 TEST_F(IResearchQueryOptimizationTest, test_81) {
-  std::string const query =
-      "FOR d IN testView SEARCH d.values != '0' AND d.values >= 'B' RETURN d";
-
-  EXPECT_TRUE(arangodb::tests::assertRules(vocbase(), query,
-                                           {arangodb::aql::OptimizerRule::handleArangoSearchViewsRule}));
-
-  EXPECT_TRUE(!findEmptyNodes(vocbase(), query));
-
-  // check structure
-  {
-    irs::Or expected;
-    auto& root = expected.add<irs::And>();
-    root.add<irs::Not>()
-        .filter<irs::by_term>()
-        .field(mangleStringIdentity("values"))
-        .term("0");
-    root.add<irs::by_range>()
-        .field(mangleStringIdentity("values"))
-        .include<irs::Bound::MIN>(true)
-        .term<irs::Bound::MIN>("B");
-    assertFilterOptimized(vocbase(), query, expected);
-  }
-
-  std::vector<arangodb::velocypack::Slice> expectedDocs{
-      arangodb::velocypack::Slice(insertedDocs[0].vpack()),
-  };
-
-  auto queryResult = arangodb::tests::executeQuery(vocbase(), query);
-  ASSERT_TRUE(queryResult.result.ok());
-
-  auto result = queryResult.data->slice();
-  EXPECT_TRUE(result.isArray());
-
-  arangodb::velocypack::ArrayIterator resultIt(result);
-  ASSERT_TRUE(expectedDocs.size() == resultIt.size());
-
-  // Check documents
-  auto expectedDoc = expectedDocs.begin();
-  for (; resultIt.valid(); resultIt.next(), ++expectedDoc) {
-    auto const actualDoc = resultIt.value();
-    auto const resolved = actualDoc.resolveExternals();
-
-    EXPECT_TRUE((0 == arangodb::basics::VelocyPackHelper::compare(
-                          arangodb::velocypack::Slice(*expectedDoc), resolved, true)));
-  }
-  EXPECT_TRUE(expectedDoc == expectedDocs.end());
-}
-
-// a != x && a >= y, x < y
+    std::string const query =
+        "FOR d IN testView SEARCH d.values != '0' AND d.values >= 'B' RETURN d";
+
+  EXPECT_TRUE(arangodb::tests::assertRules(vocbase(), query,
+                                           {arangodb::aql::OptimizerRule::handleArangoSearchViewsRule}));
+
+  EXPECT_TRUE(!findEmptyNodes(vocbase(), query));
+
+    // check structure
+    {
+      irs::Or expected;
+      auto& root = expected.add<irs::And>();
+      root.add<irs::Not>()
+          .filter<irs::by_term>()
+          .field(mangleStringIdentity("values"))
+          .term("0");
+      root.add<irs::by_range>()
+          .field(mangleStringIdentity("values"))
+          .include<irs::Bound::MIN>(true)
+          .term<irs::Bound::MIN>("B");
+    assertFilterOptimized(vocbase(), query, expected);
+    }
+
+    std::vector<arangodb::velocypack::Slice> expectedDocs{
+        arangodb::velocypack::Slice(insertedDocs[0].vpack()),
+    };
+
+  auto queryResult = arangodb::tests::executeQuery(vocbase(), query);
+    ASSERT_TRUE(queryResult.result.ok());
+
+    auto result = queryResult.data->slice();
+    EXPECT_TRUE(result.isArray());
+
+    arangodb::velocypack::ArrayIterator resultIt(result);
+    ASSERT_TRUE(expectedDocs.size() == resultIt.size());
+
+    // Check documents
+    auto expectedDoc = expectedDocs.begin();
+    for (; resultIt.valid(); resultIt.next(), ++expectedDoc) {
+      auto const actualDoc = resultIt.value();
+      auto const resolved = actualDoc.resolveExternals();
+
+      EXPECT_TRUE((0 == arangodb::basics::VelocyPackHelper::compare(
+                            arangodb::velocypack::Slice(*expectedDoc), resolved, true)));
+    }
+    EXPECT_TRUE(expectedDoc == expectedDocs.end());
+  }
+
+  // a != x && a >= y, x < y
 TEST_F(IResearchQueryOptimizationTest, test_82) {
-  std::string const query =
-      "FOR d IN testView SEARCH d.values != 'A' AND d.values >= 'B' RETURN d";
-
-  EXPECT_TRUE(arangodb::tests::assertRules(vocbase(), query,
-                                           {arangodb::aql::OptimizerRule::handleArangoSearchViewsRule}));
-
-  EXPECT_TRUE(!findEmptyNodes(vocbase(), query));
-
-  // check structure
-  {
-    irs::Or expected;
-    auto& root = expected.add<irs::And>();
-    root.add<irs::Not>()
-        .filter<irs::by_term>()
-        .field(mangleStringIdentity("values"))
-        .term("A");
-    root.add<irs::by_range>()
-        .field(mangleStringIdentity("values"))
-        .include<irs::Bound::MIN>(true)
-        .term<irs::Bound::MIN>("B");
-    assertFilterOptimized(vocbase(), query, expected);
-  }
-
-  std::vector<arangodb::velocypack::Slice> expectedDocs{};
-
-  auto queryResult = arangodb::tests::executeQuery(vocbase(), query);
-  ASSERT_TRUE(queryResult.result.ok());
-
-  auto result = queryResult.data->slice();
-  EXPECT_TRUE(result.isArray());
-
-  arangodb::velocypack::ArrayIterator resultIt(result);
-  ASSERT_TRUE(expectedDocs.size() == resultIt.size());
-
-  // Check documents
-  auto expectedDoc = expectedDocs.begin();
-  for (; resultIt.valid(); resultIt.next(), ++expectedDoc) {
-    auto const actualDoc = resultIt.value();
-    auto const resolved = actualDoc.resolveExternals();
-
-    EXPECT_TRUE((0 == arangodb::basics::VelocyPackHelper::compare(
-                          arangodb::velocypack::Slice(*expectedDoc), resolved, true)));
-  }
-  EXPECT_TRUE(expectedDoc == expectedDocs.end());
-}
-
-// a != x && a >= y, x == y
+    std::string const query =
+        "FOR d IN testView SEARCH d.values != 'A' AND d.values >= 'B' RETURN d";
+
+  EXPECT_TRUE(arangodb::tests::assertRules(vocbase(), query,
+                                           {arangodb::aql::OptimizerRule::handleArangoSearchViewsRule}));
+
+  EXPECT_TRUE(!findEmptyNodes(vocbase(), query));
+
+    // check structure
+    {
+      irs::Or expected;
+      auto& root = expected.add<irs::And>();
+      root.add<irs::Not>()
+          .filter<irs::by_term>()
+          .field(mangleStringIdentity("values"))
+          .term("A");
+      root.add<irs::by_range>()
+          .field(mangleStringIdentity("values"))
+          .include<irs::Bound::MIN>(true)
+          .term<irs::Bound::MIN>("B");
+    assertFilterOptimized(vocbase(), query, expected);
+    }
+
+    std::vector<arangodb::velocypack::Slice> expectedDocs{};
+
+  auto queryResult = arangodb::tests::executeQuery(vocbase(), query);
+    ASSERT_TRUE(queryResult.result.ok());
+
+    auto result = queryResult.data->slice();
+    EXPECT_TRUE(result.isArray());
+
+    arangodb::velocypack::ArrayIterator resultIt(result);
+    ASSERT_TRUE(expectedDocs.size() == resultIt.size());
+
+    // Check documents
+    auto expectedDoc = expectedDocs.begin();
+    for (; resultIt.valid(); resultIt.next(), ++expectedDoc) {
+      auto const actualDoc = resultIt.value();
+      auto const resolved = actualDoc.resolveExternals();
+
+      EXPECT_TRUE((0 == arangodb::basics::VelocyPackHelper::compare(
+                            arangodb::velocypack::Slice(*expectedDoc), resolved, true)));
+    }
+    EXPECT_TRUE(expectedDoc == expectedDocs.end());
+  }
+
+  // a != x && a >= y, x == y
 TEST_F(IResearchQueryOptimizationTest, test_83) {
-  std::string const query =
-      "FOR d IN testView SEARCH d.values != '0' AND d.values >= '0' RETURN d";
-
-  EXPECT_TRUE(arangodb::tests::assertRules(vocbase(), query,
-                                           {arangodb::aql::OptimizerRule::handleArangoSearchViewsRule}));
-
-  EXPECT_TRUE(!findEmptyNodes(vocbase(), query));
-
-  // check structure
-  {
-    irs::Or expected;
-    auto& root = expected.add<irs::And>();
-    root.add<irs::Not>()
-        .filter<irs::by_term>()
-        .field(mangleStringIdentity("values"))
-        .term("0");
-    root.add<irs::by_range>()
-        .field(mangleStringIdentity("values"))
-        .include<irs::Bound::MIN>(true)
-        .term<irs::Bound::MIN>("0");
-    assertFilterOptimized(vocbase(), query, expected);
-  }
-
-  std::vector<arangodb::velocypack::Slice> expectedDocs{
-      arangodb::velocypack::Slice(insertedDocs[0].vpack()),
-  };
-
-  auto queryResult = arangodb::tests::executeQuery(vocbase(), query);
-  ASSERT_TRUE(queryResult.result.ok());
-
-  auto result = queryResult.data->slice();
-  EXPECT_TRUE(result.isArray());
-
-  arangodb::velocypack::ArrayIterator resultIt(result);
-  ASSERT_TRUE(expectedDocs.size() == resultIt.size());
-
-  // Check documents
-  auto expectedDoc = expectedDocs.begin();
-  for (; resultIt.valid(); resultIt.next(), ++expectedDoc) {
-    auto const actualDoc = resultIt.value();
-    auto const resolved = actualDoc.resolveExternals();
-
-    EXPECT_TRUE((0 == arangodb::basics::VelocyPackHelper::compare(
-                          arangodb::velocypack::Slice(*expectedDoc), resolved, true)));
-  }
-  EXPECT_TRUE(expectedDoc == expectedDocs.end());
-}
-
-// a != x && a >= y, x == y
+    std::string const query =
+        "FOR d IN testView SEARCH d.values != '0' AND d.values >= '0' RETURN d";
+
+  EXPECT_TRUE(arangodb::tests::assertRules(vocbase(), query,
+                                           {arangodb::aql::OptimizerRule::handleArangoSearchViewsRule}));
+
+  EXPECT_TRUE(!findEmptyNodes(vocbase(), query));
+
+    // check structure
+    {
+      irs::Or expected;
+      auto& root = expected.add<irs::And>();
+      root.add<irs::Not>()
+          .filter<irs::by_term>()
+          .field(mangleStringIdentity("values"))
+          .term("0");
+      root.add<irs::by_range>()
+          .field(mangleStringIdentity("values"))
+          .include<irs::Bound::MIN>(true)
+          .term<irs::Bound::MIN>("0");
+    assertFilterOptimized(vocbase(), query, expected);
+    }
+
+    std::vector<arangodb::velocypack::Slice> expectedDocs{
+        arangodb::velocypack::Slice(insertedDocs[0].vpack()),
+    };
+
+  auto queryResult = arangodb::tests::executeQuery(vocbase(), query);
+    ASSERT_TRUE(queryResult.result.ok());
+
+    auto result = queryResult.data->slice();
+    EXPECT_TRUE(result.isArray());
+
+    arangodb::velocypack::ArrayIterator resultIt(result);
+    ASSERT_TRUE(expectedDocs.size() == resultIt.size());
+
+    // Check documents
+    auto expectedDoc = expectedDocs.begin();
+    for (; resultIt.valid(); resultIt.next(), ++expectedDoc) {
+      auto const actualDoc = resultIt.value();
+      auto const resolved = actualDoc.resolveExternals();
+
+      EXPECT_TRUE((0 == arangodb::basics::VelocyPackHelper::compare(
+                            arangodb::velocypack::Slice(*expectedDoc), resolved, true)));
+    }
+    EXPECT_TRUE(expectedDoc == expectedDocs.end());
+  }
+
+  // a != x && a >= y, x == y
 TEST_F(IResearchQueryOptimizationTest, test_84) {
-  std::string const query =
-      "FOR d IN testView SEARCH d.values != 'A' AND d.values >= 'A' RETURN d";
-
-  EXPECT_TRUE(arangodb::tests::assertRules(vocbase(), query,
-                                           {arangodb::aql::OptimizerRule::handleArangoSearchViewsRule}));
-
-  EXPECT_TRUE(!findEmptyNodes(vocbase(), query));
-
-  // check structure
-  {
-    irs::Or expected;
-    auto& root = expected.add<irs::And>();
-    root.add<irs::Not>()
-        .filter<irs::by_term>()
-        .field(mangleStringIdentity("values"))
-        .term("A");
-    root.add<irs::by_range>()
-        .field(mangleStringIdentity("values"))
-        .include<irs::Bound::MIN>(true)
-        .term<irs::Bound::MIN>("A");
-    assertFilterOptimized(vocbase(), query, expected);
-  }
-
-  std::vector<arangodb::velocypack::Slice> expectedDocs{};
-
-  auto queryResult = arangodb::tests::executeQuery(vocbase(), query);
-  ASSERT_TRUE(queryResult.result.ok());
-
-  auto result = queryResult.data->slice();
-  EXPECT_TRUE(result.isArray());
-
-  arangodb::velocypack::ArrayIterator resultIt(result);
-  ASSERT_TRUE(expectedDocs.size() == resultIt.size());
-
-  // Check documents
-  auto expectedDoc = expectedDocs.begin();
-  for (; resultIt.valid(); resultIt.next(), ++expectedDoc) {
-    auto const actualDoc = resultIt.value();
-    auto const resolved = actualDoc.resolveExternals();
-
-    EXPECT_TRUE((0 == arangodb::basics::VelocyPackHelper::compare(
-                          arangodb::velocypack::Slice(*expectedDoc), resolved, true)));
-  }
-  EXPECT_TRUE(expectedDoc == expectedDocs.end());
-}
-
-// a != x && a >= y, x > y
+    std::string const query =
+        "FOR d IN testView SEARCH d.values != 'A' AND d.values >= 'A' RETURN d";
+
+  EXPECT_TRUE(arangodb::tests::assertRules(vocbase(), query,
+                                           {arangodb::aql::OptimizerRule::handleArangoSearchViewsRule}));
+
+  EXPECT_TRUE(!findEmptyNodes(vocbase(), query));
+
+    // check structure
+    {
+      irs::Or expected;
+      auto& root = expected.add<irs::And>();
+      root.add<irs::Not>()
+          .filter<irs::by_term>()
+          .field(mangleStringIdentity("values"))
+          .term("A");
+      root.add<irs::by_range>()
+          .field(mangleStringIdentity("values"))
+          .include<irs::Bound::MIN>(true)
+          .term<irs::Bound::MIN>("A");
+    assertFilterOptimized(vocbase(), query, expected);
+    }
+
+    std::vector<arangodb::velocypack::Slice> expectedDocs{};
+
+  auto queryResult = arangodb::tests::executeQuery(vocbase(), query);
+    ASSERT_TRUE(queryResult.result.ok());
+
+    auto result = queryResult.data->slice();
+    EXPECT_TRUE(result.isArray());
+
+    arangodb::velocypack::ArrayIterator resultIt(result);
+    ASSERT_TRUE(expectedDocs.size() == resultIt.size());
+
+    // Check documents
+    auto expectedDoc = expectedDocs.begin();
+    for (; resultIt.valid(); resultIt.next(), ++expectedDoc) {
+      auto const actualDoc = resultIt.value();
+      auto const resolved = actualDoc.resolveExternals();
+
+      EXPECT_TRUE((0 == arangodb::basics::VelocyPackHelper::compare(
+                            arangodb::velocypack::Slice(*expectedDoc), resolved, true)));
+    }
+    EXPECT_TRUE(expectedDoc == expectedDocs.end());
+  }
+
+  // a != x && a >= y, x > y
 TEST_F(IResearchQueryOptimizationTest, test_85) {
-  std::string const query =
-      "FOR d IN testView SEARCH d.values != 'D' AND d.values >= 'A' RETURN d";
-
-  EXPECT_TRUE(arangodb::tests::assertRules(vocbase(), query,
-                                           {arangodb::aql::OptimizerRule::handleArangoSearchViewsRule}));
-
-  EXPECT_TRUE(!findEmptyNodes(vocbase(), query));
-
-  // check structure
-  {
-    irs::Or expected;
-    auto& root = expected.add<irs::And>();
-    root.add<irs::Not>()
-        .filter<irs::by_term>()
-        .field(mangleStringIdentity("values"))
-        .term("D");
-    root.add<irs::by_range>()
-        .field(mangleStringIdentity("values"))
-        .include<irs::Bound::MIN>(true)
-        .term<irs::Bound::MIN>("A");
-    assertFilterOptimized(vocbase(), query, expected);
-  }
-
-  std::vector<arangodb::velocypack::Slice> expectedDocs{
-      arangodb::velocypack::Slice(insertedDocs[0].vpack()),
-  };
-
-  auto queryResult = arangodb::tests::executeQuery(vocbase(), query);
-  ASSERT_TRUE(queryResult.result.ok());
-
-  auto result = queryResult.data->slice();
-  EXPECT_TRUE(result.isArray());
-
-  arangodb::velocypack::ArrayIterator resultIt(result);
-  ASSERT_TRUE(expectedDocs.size() == resultIt.size());
-
-  // Check documents
-  auto expectedDoc = expectedDocs.begin();
-  for (; resultIt.valid(); resultIt.next(), ++expectedDoc) {
-    auto const actualDoc = resultIt.value();
-    auto const resolved = actualDoc.resolveExternals();
-
-    EXPECT_TRUE((0 == arangodb::basics::VelocyPackHelper::compare(
-                          arangodb::velocypack::Slice(*expectedDoc), resolved, true)));
-  }
-  EXPECT_TRUE(expectedDoc == expectedDocs.end());
-}
-
-// a != x && a >= y, x > y
+    std::string const query =
+        "FOR d IN testView SEARCH d.values != 'D' AND d.values >= 'A' RETURN d";
+
+  EXPECT_TRUE(arangodb::tests::assertRules(vocbase(), query,
+                                           {arangodb::aql::OptimizerRule::handleArangoSearchViewsRule}));
+
+  EXPECT_TRUE(!findEmptyNodes(vocbase(), query));
+
+    // check structure
+    {
+      irs::Or expected;
+      auto& root = expected.add<irs::And>();
+      root.add<irs::Not>()
+          .filter<irs::by_term>()
+          .field(mangleStringIdentity("values"))
+          .term("D");
+      root.add<irs::by_range>()
+          .field(mangleStringIdentity("values"))
+          .include<irs::Bound::MIN>(true)
+          .term<irs::Bound::MIN>("A");
+    assertFilterOptimized(vocbase(), query, expected);
+    }
+
+    std::vector<arangodb::velocypack::Slice> expectedDocs{
+        arangodb::velocypack::Slice(insertedDocs[0].vpack()),
+    };
+
+  auto queryResult = arangodb::tests::executeQuery(vocbase(), query);
+    ASSERT_TRUE(queryResult.result.ok());
+
+    auto result = queryResult.data->slice();
+    EXPECT_TRUE(result.isArray());
+
+    arangodb::velocypack::ArrayIterator resultIt(result);
+    ASSERT_TRUE(expectedDocs.size() == resultIt.size());
+
+    // Check documents
+    auto expectedDoc = expectedDocs.begin();
+    for (; resultIt.valid(); resultIt.next(), ++expectedDoc) {
+      auto const actualDoc = resultIt.value();
+      auto const resolved = actualDoc.resolveExternals();
+
+      EXPECT_TRUE((0 == arangodb::basics::VelocyPackHelper::compare(
+                            arangodb::velocypack::Slice(*expectedDoc), resolved, true)));
+    }
+    EXPECT_TRUE(expectedDoc == expectedDocs.end());
+  }
+
+  // a != x && a >= y, x > y
 TEST_F(IResearchQueryOptimizationTest, test_86) {
-  std::string const query =
-      "FOR d IN testView SEARCH d.values != 'C' AND d.values >= 'A' RETURN d";
-
-  EXPECT_TRUE(arangodb::tests::assertRules(vocbase(), query,
-                                           {arangodb::aql::OptimizerRule::handleArangoSearchViewsRule}));
-
-  EXPECT_TRUE(!findEmptyNodes(vocbase(), query));
-
-  // check structure
-  {
-    irs::Or expected;
-    auto& root = expected.add<irs::And>();
-    root.add<irs::Not>()
-        .filter<irs::by_term>()
-        .field(mangleStringIdentity("values"))
-        .term("C");
-    root.add<irs::by_range>()
-        .field(mangleStringIdentity("values"))
-        .include<irs::Bound::MIN>(true)
-        .term<irs::Bound::MIN>("A");
-    assertFilterOptimized(vocbase(), query, expected);
-  }
-
-  std::vector<arangodb::velocypack::Slice> expectedDocs{};
-
-  auto queryResult = arangodb::tests::executeQuery(vocbase(), query);
-  ASSERT_TRUE(queryResult.result.ok());
-
-  auto result = queryResult.data->slice();
-  EXPECT_TRUE(result.isArray());
-
-  arangodb::velocypack::ArrayIterator resultIt(result);
-  ASSERT_TRUE(expectedDocs.size() == resultIt.size());
-
-  // Check documents
-  auto expectedDoc = expectedDocs.begin();
-  for (; resultIt.valid(); resultIt.next(), ++expectedDoc) {
-    auto const actualDoc = resultIt.value();
-    auto const resolved = actualDoc.resolveExternals();
-
-    EXPECT_TRUE((0 == arangodb::basics::VelocyPackHelper::compare(
-                          arangodb::velocypack::Slice(*expectedDoc), resolved, true)));
-  }
-  EXPECT_TRUE(expectedDoc == expectedDocs.end());
-}
-
-// a != x && a > y, x < y
+    std::string const query =
+        "FOR d IN testView SEARCH d.values != 'C' AND d.values >= 'A' RETURN d";
+
+  EXPECT_TRUE(arangodb::tests::assertRules(vocbase(), query,
+                                           {arangodb::aql::OptimizerRule::handleArangoSearchViewsRule}));
+
+  EXPECT_TRUE(!findEmptyNodes(vocbase(), query));
+
+    // check structure
+    {
+      irs::Or expected;
+      auto& root = expected.add<irs::And>();
+      root.add<irs::Not>()
+          .filter<irs::by_term>()
+          .field(mangleStringIdentity("values"))
+          .term("C");
+      root.add<irs::by_range>()
+          .field(mangleStringIdentity("values"))
+          .include<irs::Bound::MIN>(true)
+          .term<irs::Bound::MIN>("A");
+    assertFilterOptimized(vocbase(), query, expected);
+    }
+
+    std::vector<arangodb::velocypack::Slice> expectedDocs{};
+
+  auto queryResult = arangodb::tests::executeQuery(vocbase(), query);
+    ASSERT_TRUE(queryResult.result.ok());
+
+    auto result = queryResult.data->slice();
+    EXPECT_TRUE(result.isArray());
+
+    arangodb::velocypack::ArrayIterator resultIt(result);
+    ASSERT_TRUE(expectedDocs.size() == resultIt.size());
+
+    // Check documents
+    auto expectedDoc = expectedDocs.begin();
+    for (; resultIt.valid(); resultIt.next(), ++expectedDoc) {
+      auto const actualDoc = resultIt.value();
+      auto const resolved = actualDoc.resolveExternals();
+
+      EXPECT_TRUE((0 == arangodb::basics::VelocyPackHelper::compare(
+                            arangodb::velocypack::Slice(*expectedDoc), resolved, true)));
+    }
+    EXPECT_TRUE(expectedDoc == expectedDocs.end());
+  }
+
+  // a != x && a > y, x < y
 TEST_F(IResearchQueryOptimizationTest, test_87) {
-  std::string const query =
-      "FOR d IN testView SEARCH d.values != '0' AND d.values > 'B' RETURN d";
-
-  EXPECT_TRUE(arangodb::tests::assertRules(vocbase(), query,
-                                           {arangodb::aql::OptimizerRule::handleArangoSearchViewsRule}));
-
-  EXPECT_TRUE(!findEmptyNodes(vocbase(), query));
-
-  // check structure
-  {
-    irs::Or expected;
-    auto& root = expected.add<irs::And>();
-    root.add<irs::Not>()
-        .filter<irs::by_term>()
-        .field(mangleStringIdentity("values"))
-        .term("0");
-    root.add<irs::by_range>()
-        .field(mangleStringIdentity("values"))
-        .include<irs::Bound::MIN>(false)
-        .term<irs::Bound::MIN>("B");
-    assertFilterOptimized(vocbase(), query, expected);
-  }
-
-  std::vector<arangodb::velocypack::Slice> expectedDocs{
-      arangodb::velocypack::Slice(insertedDocs[0].vpack()),
-  };
-
-  auto queryResult = arangodb::tests::executeQuery(vocbase(), query);
-  ASSERT_TRUE(queryResult.result.ok());
-
-  auto result = queryResult.data->slice();
-  EXPECT_TRUE(result.isArray());
-
-  arangodb::velocypack::ArrayIterator resultIt(result);
-  ASSERT_TRUE(expectedDocs.size() == resultIt.size());
-
-  // Check documents
-  auto expectedDoc = expectedDocs.begin();
-  for (; resultIt.valid(); resultIt.next(), ++expectedDoc) {
-    auto const actualDoc = resultIt.value();
-    auto const resolved = actualDoc.resolveExternals();
-
-    EXPECT_TRUE((0 == arangodb::basics::VelocyPackHelper::compare(
-                          arangodb::velocypack::Slice(*expectedDoc), resolved, true)));
-  }
-  EXPECT_TRUE(expectedDoc == expectedDocs.end());
-}
-
-// a != x && a > y, x < y
+    std::string const query =
+        "FOR d IN testView SEARCH d.values != '0' AND d.values > 'B' RETURN d";
+
+  EXPECT_TRUE(arangodb::tests::assertRules(vocbase(), query,
+                                           {arangodb::aql::OptimizerRule::handleArangoSearchViewsRule}));
+
+  EXPECT_TRUE(!findEmptyNodes(vocbase(), query));
+
+    // check structure
+    {
+      irs::Or expected;
+      auto& root = expected.add<irs::And>();
+      root.add<irs::Not>()
+          .filter<irs::by_term>()
+          .field(mangleStringIdentity("values"))
+          .term("0");
+      root.add<irs::by_range>()
+          .field(mangleStringIdentity("values"))
+          .include<irs::Bound::MIN>(false)
+          .term<irs::Bound::MIN>("B");
+    assertFilterOptimized(vocbase(), query, expected);
+    }
+
+    std::vector<arangodb::velocypack::Slice> expectedDocs{
+        arangodb::velocypack::Slice(insertedDocs[0].vpack()),
+    };
+
+  auto queryResult = arangodb::tests::executeQuery(vocbase(), query);
+    ASSERT_TRUE(queryResult.result.ok());
+
+    auto result = queryResult.data->slice();
+    EXPECT_TRUE(result.isArray());
+
+    arangodb::velocypack::ArrayIterator resultIt(result);
+    ASSERT_TRUE(expectedDocs.size() == resultIt.size());
+
+    // Check documents
+    auto expectedDoc = expectedDocs.begin();
+    for (; resultIt.valid(); resultIt.next(), ++expectedDoc) {
+      auto const actualDoc = resultIt.value();
+      auto const resolved = actualDoc.resolveExternals();
+
+      EXPECT_TRUE((0 == arangodb::basics::VelocyPackHelper::compare(
+                            arangodb::velocypack::Slice(*expectedDoc), resolved, true)));
+    }
+    EXPECT_TRUE(expectedDoc == expectedDocs.end());
+  }
+
+  // a != x && a > y, x < y
 TEST_F(IResearchQueryOptimizationTest, test_88) {
-  std::string const query =
-      "FOR d IN testView SEARCH d.values != 'A' AND d.values > 'B' RETURN d";
-
-  EXPECT_TRUE(arangodb::tests::assertRules(vocbase(), query,
-                                           {arangodb::aql::OptimizerRule::handleArangoSearchViewsRule}));
-
-  EXPECT_TRUE(!findEmptyNodes(vocbase(), query));
-
-  // check structure
-  {
-    irs::Or expected;
-    auto& root = expected.add<irs::And>();
-    root.add<irs::Not>()
-        .filter<irs::by_term>()
-        .field(mangleStringIdentity("values"))
-        .term("A");
-    root.add<irs::by_range>()
-        .field(mangleStringIdentity("values"))
-        .include<irs::Bound::MIN>(false)
-        .term<irs::Bound::MIN>("B");
-    assertFilterOptimized(vocbase(), query, expected);
-  }
-
-  std::vector<arangodb::velocypack::Slice> expectedDocs{};
-
-  auto queryResult = arangodb::tests::executeQuery(vocbase(), query);
-  ASSERT_TRUE(queryResult.result.ok());
-
-  auto result = queryResult.data->slice();
-  EXPECT_TRUE(result.isArray());
-
-  arangodb::velocypack::ArrayIterator resultIt(result);
-  ASSERT_TRUE(expectedDocs.size() == resultIt.size());
-
-  // Check documents
-  auto expectedDoc = expectedDocs.begin();
-  for (; resultIt.valid(); resultIt.next(), ++expectedDoc) {
-    auto const actualDoc = resultIt.value();
-    auto const resolved = actualDoc.resolveExternals();
-
-    EXPECT_TRUE((0 == arangodb::basics::VelocyPackHelper::compare(
-                          arangodb::velocypack::Slice(*expectedDoc), resolved, true)));
-  }
-  EXPECT_TRUE(expectedDoc == expectedDocs.end());
-}
-
-// a != x && a > y, x == y
+    std::string const query =
+        "FOR d IN testView SEARCH d.values != 'A' AND d.values > 'B' RETURN d";
+
+  EXPECT_TRUE(arangodb::tests::assertRules(vocbase(), query,
+                                           {arangodb::aql::OptimizerRule::handleArangoSearchViewsRule}));
+
+  EXPECT_TRUE(!findEmptyNodes(vocbase(), query));
+
+    // check structure
+    {
+      irs::Or expected;
+      auto& root = expected.add<irs::And>();
+      root.add<irs::Not>()
+          .filter<irs::by_term>()
+          .field(mangleStringIdentity("values"))
+          .term("A");
+      root.add<irs::by_range>()
+          .field(mangleStringIdentity("values"))
+          .include<irs::Bound::MIN>(false)
+          .term<irs::Bound::MIN>("B");
+    assertFilterOptimized(vocbase(), query, expected);
+    }
+
+    std::vector<arangodb::velocypack::Slice> expectedDocs{};
+
+  auto queryResult = arangodb::tests::executeQuery(vocbase(), query);
+    ASSERT_TRUE(queryResult.result.ok());
+
+    auto result = queryResult.data->slice();
+    EXPECT_TRUE(result.isArray());
+
+    arangodb::velocypack::ArrayIterator resultIt(result);
+    ASSERT_TRUE(expectedDocs.size() == resultIt.size());
+
+    // Check documents
+    auto expectedDoc = expectedDocs.begin();
+    for (; resultIt.valid(); resultIt.next(), ++expectedDoc) {
+      auto const actualDoc = resultIt.value();
+      auto const resolved = actualDoc.resolveExternals();
+
+      EXPECT_TRUE((0 == arangodb::basics::VelocyPackHelper::compare(
+                            arangodb::velocypack::Slice(*expectedDoc), resolved, true)));
+    }
+    EXPECT_TRUE(expectedDoc == expectedDocs.end());
+  }
+
+  // a != x && a > y, x == y
 TEST_F(IResearchQueryOptimizationTest, test_89) {
-  std::string const query =
-      "FOR d IN testView SEARCH d.values != '0' AND d.values > '0' RETURN d";
-
-  EXPECT_TRUE(arangodb::tests::assertRules(vocbase(), query,
-                                           {arangodb::aql::OptimizerRule::handleArangoSearchViewsRule}));
-
-  EXPECT_TRUE(!findEmptyNodes(vocbase(), query));
-
-  // check structure
-  {
-    irs::Or expected;
-    auto& root = expected.add<irs::And>();
-    root.add<irs::Not>()
-        .filter<irs::by_term>()
-        .field(mangleStringIdentity("values"))
-        .term("0");
-    root.add<irs::by_range>()
-        .field(mangleStringIdentity("values"))
-        .include<irs::Bound::MIN>(false)
-        .term<irs::Bound::MIN>("0");
-    assertFilterOptimized(vocbase(), query, expected);
-  }
-
-  std::vector<arangodb::velocypack::Slice> expectedDocs{
-      arangodb::velocypack::Slice(insertedDocs[0].vpack()),
-  };
-
-  auto queryResult = arangodb::tests::executeQuery(vocbase(), query);
-  ASSERT_TRUE(queryResult.result.ok());
-
-  auto result = queryResult.data->slice();
-  EXPECT_TRUE(result.isArray());
-
-  arangodb::velocypack::ArrayIterator resultIt(result);
-  ASSERT_TRUE(expectedDocs.size() == resultIt.size());
-
-  // Check documents
-  auto expectedDoc = expectedDocs.begin();
-  for (; resultIt.valid(); resultIt.next(), ++expectedDoc) {
-    auto const actualDoc = resultIt.value();
-    auto const resolved = actualDoc.resolveExternals();
-
-    EXPECT_TRUE((0 == arangodb::basics::VelocyPackHelper::compare(
-                          arangodb::velocypack::Slice(*expectedDoc), resolved, true)));
-  }
-  EXPECT_TRUE(expectedDoc == expectedDocs.end());
-}
-
-// a != x && a > y, x == y
+    std::string const query =
+        "FOR d IN testView SEARCH d.values != '0' AND d.values > '0' RETURN d";
+
+  EXPECT_TRUE(arangodb::tests::assertRules(vocbase(), query,
+                                           {arangodb::aql::OptimizerRule::handleArangoSearchViewsRule}));
+
+  EXPECT_TRUE(!findEmptyNodes(vocbase(), query));
+
+    // check structure
+    {
+      irs::Or expected;
+      auto& root = expected.add<irs::And>();
+      root.add<irs::Not>()
+          .filter<irs::by_term>()
+          .field(mangleStringIdentity("values"))
+          .term("0");
+      root.add<irs::by_range>()
+          .field(mangleStringIdentity("values"))
+          .include<irs::Bound::MIN>(false)
+          .term<irs::Bound::MIN>("0");
+    assertFilterOptimized(vocbase(), query, expected);
+    }
+
+    std::vector<arangodb::velocypack::Slice> expectedDocs{
+        arangodb::velocypack::Slice(insertedDocs[0].vpack()),
+    };
+
+  auto queryResult = arangodb::tests::executeQuery(vocbase(), query);
+    ASSERT_TRUE(queryResult.result.ok());
+
+    auto result = queryResult.data->slice();
+    EXPECT_TRUE(result.isArray());
+
+    arangodb::velocypack::ArrayIterator resultIt(result);
+    ASSERT_TRUE(expectedDocs.size() == resultIt.size());
+
+    // Check documents
+    auto expectedDoc = expectedDocs.begin();
+    for (; resultIt.valid(); resultIt.next(), ++expectedDoc) {
+      auto const actualDoc = resultIt.value();
+      auto const resolved = actualDoc.resolveExternals();
+
+      EXPECT_TRUE((0 == arangodb::basics::VelocyPackHelper::compare(
+                            arangodb::velocypack::Slice(*expectedDoc), resolved, true)));
+    }
+    EXPECT_TRUE(expectedDoc == expectedDocs.end());
+  }
+
+  // a != x && a > y, x == y
 TEST_F(IResearchQueryOptimizationTest, test_90) {
-  std::string const query =
-      "FOR d IN testView SEARCH d.values != 'A' AND d.values > 'A' RETURN d";
-
-  EXPECT_TRUE(arangodb::tests::assertRules(vocbase(), query,
-                                           {arangodb::aql::OptimizerRule::handleArangoSearchViewsRule}));
-
-  EXPECT_TRUE(!findEmptyNodes(vocbase(), query));
-
-  // check structure
-  {
-    irs::Or expected;
-    auto& root = expected.add<irs::And>();
-    root.add<irs::Not>()
-        .filter<irs::by_term>()
-        .field(mangleStringIdentity("values"))
-        .term("A");
-    root.add<irs::by_range>()
-        .field(mangleStringIdentity("values"))
-        .include<irs::Bound::MIN>(false)
-        .term<irs::Bound::MIN>("A");
-    assertFilterOptimized(vocbase(), query, expected);
-  }
-
-  std::vector<arangodb::velocypack::Slice> expectedDocs{};
-
-  auto queryResult = arangodb::tests::executeQuery(vocbase(), query);
-  ASSERT_TRUE(queryResult.result.ok());
-
-  auto result = queryResult.data->slice();
-  EXPECT_TRUE(result.isArray());
-
-  arangodb::velocypack::ArrayIterator resultIt(result);
-  ASSERT_TRUE(expectedDocs.size() == resultIt.size());
-
-  // Check documents
-  auto expectedDoc = expectedDocs.begin();
-  for (; resultIt.valid(); resultIt.next(), ++expectedDoc) {
-    auto const actualDoc = resultIt.value();
-    auto const resolved = actualDoc.resolveExternals();
-
-    EXPECT_TRUE((0 == arangodb::basics::VelocyPackHelper::compare(
-                          arangodb::velocypack::Slice(*expectedDoc), resolved, true)));
-  }
-  EXPECT_TRUE(expectedDoc == expectedDocs.end());
-}
-
-// a != x && a > y, x > y
+    std::string const query =
+        "FOR d IN testView SEARCH d.values != 'A' AND d.values > 'A' RETURN d";
+
+  EXPECT_TRUE(arangodb::tests::assertRules(vocbase(), query,
+                                           {arangodb::aql::OptimizerRule::handleArangoSearchViewsRule}));
+
+  EXPECT_TRUE(!findEmptyNodes(vocbase(), query));
+
+    // check structure
+    {
+      irs::Or expected;
+      auto& root = expected.add<irs::And>();
+      root.add<irs::Not>()
+          .filter<irs::by_term>()
+          .field(mangleStringIdentity("values"))
+          .term("A");
+      root.add<irs::by_range>()
+          .field(mangleStringIdentity("values"))
+          .include<irs::Bound::MIN>(false)
+          .term<irs::Bound::MIN>("A");
+    assertFilterOptimized(vocbase(), query, expected);
+    }
+
+    std::vector<arangodb::velocypack::Slice> expectedDocs{};
+
+  auto queryResult = arangodb::tests::executeQuery(vocbase(), query);
+    ASSERT_TRUE(queryResult.result.ok());
+
+    auto result = queryResult.data->slice();
+    EXPECT_TRUE(result.isArray());
+
+    arangodb::velocypack::ArrayIterator resultIt(result);
+    ASSERT_TRUE(expectedDocs.size() == resultIt.size());
+
+    // Check documents
+    auto expectedDoc = expectedDocs.begin();
+    for (; resultIt.valid(); resultIt.next(), ++expectedDoc) {
+      auto const actualDoc = resultIt.value();
+      auto const resolved = actualDoc.resolveExternals();
+
+      EXPECT_TRUE((0 == arangodb::basics::VelocyPackHelper::compare(
+                            arangodb::velocypack::Slice(*expectedDoc), resolved, true)));
+    }
+    EXPECT_TRUE(expectedDoc == expectedDocs.end());
+  }
+
+  // a != x && a > y, x > y
 TEST_F(IResearchQueryOptimizationTest, test_91) {
-  std::string const query =
-      "FOR d IN testView SEARCH d.values != 'D' AND d.values > 'A' RETURN d";
-
-  EXPECT_TRUE(arangodb::tests::assertRules(vocbase(), query,
-                                           {arangodb::aql::OptimizerRule::handleArangoSearchViewsRule}));
-
-  EXPECT_TRUE(!findEmptyNodes(vocbase(), query));
-
-  // check structure
-  {
-    irs::Or expected;
-    auto& root = expected.add<irs::And>();
-    root.add<irs::Not>()
-        .filter<irs::by_term>()
-        .field(mangleStringIdentity("values"))
-        .term("D");
-    root.add<irs::by_range>()
-        .field(mangleStringIdentity("values"))
-        .include<irs::Bound::MIN>(false)
-        .term<irs::Bound::MIN>("A");
-    assertFilterOptimized(vocbase(), query, expected);
-  }
-
-  std::vector<arangodb::velocypack::Slice> expectedDocs{
-      arangodb::velocypack::Slice(insertedDocs[0].vpack()),
-  };
-
-  auto queryResult = arangodb::tests::executeQuery(vocbase(), query);
-  ASSERT_TRUE(queryResult.result.ok());
-
-  auto result = queryResult.data->slice();
-  EXPECT_TRUE(result.isArray());
-
-  arangodb::velocypack::ArrayIterator resultIt(result);
-  ASSERT_TRUE(expectedDocs.size() == resultIt.size());
-
-  // Check documents
-  auto expectedDoc = expectedDocs.begin();
-  for (; resultIt.valid(); resultIt.next(), ++expectedDoc) {
-    auto const actualDoc = resultIt.value();
-    auto const resolved = actualDoc.resolveExternals();
-
-    EXPECT_TRUE((0 == arangodb::basics::VelocyPackHelper::compare(
-                          arangodb::velocypack::Slice(*expectedDoc), resolved, true)));
-  }
-  EXPECT_TRUE(expectedDoc == expectedDocs.end());
-}
-
-// a != x && a > y, x > y
+    std::string const query =
+        "FOR d IN testView SEARCH d.values != 'D' AND d.values > 'A' RETURN d";
+
+  EXPECT_TRUE(arangodb::tests::assertRules(vocbase(), query,
+                                           {arangodb::aql::OptimizerRule::handleArangoSearchViewsRule}));
+
+  EXPECT_TRUE(!findEmptyNodes(vocbase(), query));
+
+    // check structure
+    {
+      irs::Or expected;
+      auto& root = expected.add<irs::And>();
+      root.add<irs::Not>()
+          .filter<irs::by_term>()
+          .field(mangleStringIdentity("values"))
+          .term("D");
+      root.add<irs::by_range>()
+          .field(mangleStringIdentity("values"))
+          .include<irs::Bound::MIN>(false)
+          .term<irs::Bound::MIN>("A");
+    assertFilterOptimized(vocbase(), query, expected);
+    }
+
+    std::vector<arangodb::velocypack::Slice> expectedDocs{
+        arangodb::velocypack::Slice(insertedDocs[0].vpack()),
+    };
+
+  auto queryResult = arangodb::tests::executeQuery(vocbase(), query);
+    ASSERT_TRUE(queryResult.result.ok());
+
+    auto result = queryResult.data->slice();
+    EXPECT_TRUE(result.isArray());
+
+    arangodb::velocypack::ArrayIterator resultIt(result);
+    ASSERT_TRUE(expectedDocs.size() == resultIt.size());
+
+    // Check documents
+    auto expectedDoc = expectedDocs.begin();
+    for (; resultIt.valid(); resultIt.next(), ++expectedDoc) {
+      auto const actualDoc = resultIt.value();
+      auto const resolved = actualDoc.resolveExternals();
+
+      EXPECT_TRUE((0 == arangodb::basics::VelocyPackHelper::compare(
+                            arangodb::velocypack::Slice(*expectedDoc), resolved, true)));
+    }
+    EXPECT_TRUE(expectedDoc == expectedDocs.end());
+  }
+
+  // a != x && a > y, x > y
 TEST_F(IResearchQueryOptimizationTest, test_92) {
-  std::string const query =
-      "FOR d IN testView SEARCH d.values != 'C' AND d.values > 'A' RETURN d";
-
-  EXPECT_TRUE(arangodb::tests::assertRules(vocbase(), query,
-                                           {arangodb::aql::OptimizerRule::handleArangoSearchViewsRule}));
-
-  EXPECT_TRUE(!findEmptyNodes(vocbase(), query));
-
-  // check structure
-  {
-    irs::Or expected;
-    auto& root = expected.add<irs::And>();
-    root.add<irs::Not>()
-        .filter<irs::by_term>()
-        .field(mangleStringIdentity("values"))
-        .term("C");
-    root.add<irs::by_range>()
-        .field(mangleStringIdentity("values"))
-        .include<irs::Bound::MIN>(false)
-        .term<irs::Bound::MIN>("A");
-    assertFilterOptimized(vocbase(), query, expected);
-  }
-
-  std::vector<arangodb::velocypack::Slice> expectedDocs{};
-
-  auto queryResult = arangodb::tests::executeQuery(vocbase(), query);
-  ASSERT_TRUE(queryResult.result.ok());
-
-  auto result = queryResult.data->slice();
-  EXPECT_TRUE(result.isArray());
-
-  arangodb::velocypack::ArrayIterator resultIt(result);
-  ASSERT_TRUE(expectedDocs.size() == resultIt.size());
-
-  // Check documents
-  auto expectedDoc = expectedDocs.begin();
-  for (; resultIt.valid(); resultIt.next(), ++expectedDoc) {
-    auto const actualDoc = resultIt.value();
-    auto const resolved = actualDoc.resolveExternals();
-
-    EXPECT_TRUE((0 == arangodb::basics::VelocyPackHelper::compare(
-                          arangodb::velocypack::Slice(*expectedDoc), resolved, true)));
-  }
-  EXPECT_TRUE(expectedDoc == expectedDocs.end());
-}
-
-// a < x && a == y, x < y
+    std::string const query =
+        "FOR d IN testView SEARCH d.values != 'C' AND d.values > 'A' RETURN d";
+
+  EXPECT_TRUE(arangodb::tests::assertRules(vocbase(), query,
+                                           {arangodb::aql::OptimizerRule::handleArangoSearchViewsRule}));
+
+  EXPECT_TRUE(!findEmptyNodes(vocbase(), query));
+
+    // check structure
+    {
+      irs::Or expected;
+      auto& root = expected.add<irs::And>();
+      root.add<irs::Not>()
+          .filter<irs::by_term>()
+          .field(mangleStringIdentity("values"))
+          .term("C");
+      root.add<irs::by_range>()
+          .field(mangleStringIdentity("values"))
+          .include<irs::Bound::MIN>(false)
+          .term<irs::Bound::MIN>("A");
+    assertFilterOptimized(vocbase(), query, expected);
+    }
+
+    std::vector<arangodb::velocypack::Slice> expectedDocs{};
+
+  auto queryResult = arangodb::tests::executeQuery(vocbase(), query);
+    ASSERT_TRUE(queryResult.result.ok());
+
+    auto result = queryResult.data->slice();
+    EXPECT_TRUE(result.isArray());
+
+    arangodb::velocypack::ArrayIterator resultIt(result);
+    ASSERT_TRUE(expectedDocs.size() == resultIt.size());
+
+    // Check documents
+    auto expectedDoc = expectedDocs.begin();
+    for (; resultIt.valid(); resultIt.next(), ++expectedDoc) {
+      auto const actualDoc = resultIt.value();
+      auto const resolved = actualDoc.resolveExternals();
+
+      EXPECT_TRUE((0 == arangodb::basics::VelocyPackHelper::compare(
+                            arangodb::velocypack::Slice(*expectedDoc), resolved, true)));
+    }
+    EXPECT_TRUE(expectedDoc == expectedDocs.end());
+  }
+
+  // a < x && a == y, x < y
 TEST_F(IResearchQueryOptimizationTest, test_93) {
-  std::string const query =
-      "FOR d IN testView SEARCH d.values < 'B' AND d.values == 'C' RETURN d";
-
-  EXPECT_TRUE(arangodb::tests::assertRules(vocbase(), query,
-                                           {arangodb::aql::OptimizerRule::handleArangoSearchViewsRule}));
-
-  EXPECT_TRUE(!findEmptyNodes(vocbase(), query));
-
-  // check structure
-  {
-    irs::Or expected;
-    auto& root = expected.add<irs::And>();
-    root.add<irs::by_term>().field(mangleStringIdentity("values")).term("C");
-    root.add<irs::by_range>()
-        .field(mangleStringIdentity("values"))
-        .include<irs::Bound::MAX>(false)
-        .term<irs::Bound::MAX>("B");
-    assertFilterOptimized(vocbase(), query, expected);
-  }
-
-  std::vector<arangodb::velocypack::Slice> expectedDocs{
-      arangodb::velocypack::Slice(insertedDocs[0].vpack()),
-  };
-
-  auto queryResult = arangodb::tests::executeQuery(vocbase(), query);
-  ASSERT_TRUE(queryResult.result.ok());
-
-  auto result = queryResult.data->slice();
-  EXPECT_TRUE(result.isArray());
-
-  arangodb::velocypack::ArrayIterator resultIt(result);
-  ASSERT_TRUE(expectedDocs.size() == resultIt.size());
-
-  // Check documents
-  auto expectedDoc = expectedDocs.begin();
-  for (; resultIt.valid(); resultIt.next(), ++expectedDoc) {
-    auto const actualDoc = resultIt.value();
-    auto const resolved = actualDoc.resolveExternals();
-
-    EXPECT_TRUE((0 == arangodb::basics::VelocyPackHelper::compare(
-                          arangodb::velocypack::Slice(*expectedDoc), resolved, true)));
-  }
-  EXPECT_TRUE(expectedDoc == expectedDocs.end());
-}
-
-// a < x && a == y, x == y
+    std::string const query =
+        "FOR d IN testView SEARCH d.values < 'B' AND d.values == 'C' RETURN d";
+
+  EXPECT_TRUE(arangodb::tests::assertRules(vocbase(), query,
+                                           {arangodb::aql::OptimizerRule::handleArangoSearchViewsRule}));
+
+  EXPECT_TRUE(!findEmptyNodes(vocbase(), query));
+
+    // check structure
+    {
+      irs::Or expected;
+      auto& root = expected.add<irs::And>();
+      root.add<irs::by_term>().field(mangleStringIdentity("values")).term("C");
+      root.add<irs::by_range>()
+          .field(mangleStringIdentity("values"))
+          .include<irs::Bound::MAX>(false)
+          .term<irs::Bound::MAX>("B");
+    assertFilterOptimized(vocbase(), query, expected);
+    }
+
+    std::vector<arangodb::velocypack::Slice> expectedDocs{
+        arangodb::velocypack::Slice(insertedDocs[0].vpack()),
+    };
+
+  auto queryResult = arangodb::tests::executeQuery(vocbase(), query);
+    ASSERT_TRUE(queryResult.result.ok());
+
+    auto result = queryResult.data->slice();
+    EXPECT_TRUE(result.isArray());
+
+    arangodb::velocypack::ArrayIterator resultIt(result);
+    ASSERT_TRUE(expectedDocs.size() == resultIt.size());
+
+    // Check documents
+    auto expectedDoc = expectedDocs.begin();
+    for (; resultIt.valid(); resultIt.next(), ++expectedDoc) {
+      auto const actualDoc = resultIt.value();
+      auto const resolved = actualDoc.resolveExternals();
+
+      EXPECT_TRUE((0 == arangodb::basics::VelocyPackHelper::compare(
+                            arangodb::velocypack::Slice(*expectedDoc), resolved, true)));
+    }
+    EXPECT_TRUE(expectedDoc == expectedDocs.end());
+  }
+
+  // a < x && a == y, x == y
 TEST_F(IResearchQueryOptimizationTest, test_94) {
-  std::string const query =
-      "FOR d IN testView SEARCH d.values < 'B' AND d.values == 'B' RETURN d";
-
-  EXPECT_TRUE(arangodb::tests::assertRules(vocbase(), query,
-                                           {arangodb::aql::OptimizerRule::handleArangoSearchViewsRule}));
-
-  EXPECT_TRUE(!findEmptyNodes(vocbase(), query));
-
-  // check structure
-  {
-    irs::Or expected;
-    auto& root = expected.add<irs::And>();
-    root.add<irs::by_term>().field(mangleStringIdentity("values")).term("B");
-    root.add<irs::by_range>()
-        .field(mangleStringIdentity("values"))
-        .include<irs::Bound::MAX>(false)
-        .term<irs::Bound::MAX>("B");
-    assertFilterOptimized(vocbase(), query, expected);
-  }
-
-  std::vector<arangodb::velocypack::Slice> expectedDocs{
-      arangodb::velocypack::Slice(insertedDocs[0].vpack()),
-  };
-
-  auto queryResult = arangodb::tests::executeQuery(vocbase(), query);
-  ASSERT_TRUE(queryResult.result.ok());
-
-  auto result = queryResult.data->slice();
-  EXPECT_TRUE(result.isArray());
-
-  arangodb::velocypack::ArrayIterator resultIt(result);
-  ASSERT_TRUE(expectedDocs.size() == resultIt.size());
-
-  // Check documents
-  auto expectedDoc = expectedDocs.begin();
-  for (; resultIt.valid(); resultIt.next(), ++expectedDoc) {
-    auto const actualDoc = resultIt.value();
-    auto const resolved = actualDoc.resolveExternals();
-
-    EXPECT_TRUE((0 == arangodb::basics::VelocyPackHelper::compare(
-                          arangodb::velocypack::Slice(*expectedDoc), resolved, true)));
-  }
-  EXPECT_TRUE(expectedDoc == expectedDocs.end());
-}
-
-// a < x && a == y, x > y
+    std::string const query =
+        "FOR d IN testView SEARCH d.values < 'B' AND d.values == 'B' RETURN d";
+
+  EXPECT_TRUE(arangodb::tests::assertRules(vocbase(), query,
+                                           {arangodb::aql::OptimizerRule::handleArangoSearchViewsRule}));
+
+  EXPECT_TRUE(!findEmptyNodes(vocbase(), query));
+
+    // check structure
+    {
+      irs::Or expected;
+      auto& root = expected.add<irs::And>();
+      root.add<irs::by_term>().field(mangleStringIdentity("values")).term("B");
+      root.add<irs::by_range>()
+          .field(mangleStringIdentity("values"))
+          .include<irs::Bound::MAX>(false)
+          .term<irs::Bound::MAX>("B");
+    assertFilterOptimized(vocbase(), query, expected);
+    }
+
+    std::vector<arangodb::velocypack::Slice> expectedDocs{
+        arangodb::velocypack::Slice(insertedDocs[0].vpack()),
+    };
+
+  auto queryResult = arangodb::tests::executeQuery(vocbase(), query);
+    ASSERT_TRUE(queryResult.result.ok());
+
+    auto result = queryResult.data->slice();
+    EXPECT_TRUE(result.isArray());
+
+    arangodb::velocypack::ArrayIterator resultIt(result);
+    ASSERT_TRUE(expectedDocs.size() == resultIt.size());
+
+    // Check documents
+    auto expectedDoc = expectedDocs.begin();
+    for (; resultIt.valid(); resultIt.next(), ++expectedDoc) {
+      auto const actualDoc = resultIt.value();
+      auto const resolved = actualDoc.resolveExternals();
+
+      EXPECT_TRUE((0 == arangodb::basics::VelocyPackHelper::compare(
+                            arangodb::velocypack::Slice(*expectedDoc), resolved, true)));
+    }
+    EXPECT_TRUE(expectedDoc == expectedDocs.end());
+  }
+
+  // a < x && a == y, x > y
 TEST_F(IResearchQueryOptimizationTest, test_95) {
-  std::string const query =
-      "FOR d IN testView SEARCH d.values < 'C' AND d.values == 'B' RETURN d";
-
-  EXPECT_TRUE(arangodb::tests::assertRules(vocbase(), query,
-                                           {arangodb::aql::OptimizerRule::handleArangoSearchViewsRule}));
-
-  EXPECT_TRUE(!findEmptyNodes(vocbase(), query));
-
-  // check structure
-  {
-    irs::Or expected;
-    auto& root = expected.add<irs::And>();
-    root.add<irs::by_term>().field(mangleStringIdentity("values")).term("B");
-    assertFilterOptimized(vocbase(), query, expected);
-  }
-
-  std::vector<arangodb::velocypack::Slice> expectedDocs{
-      arangodb::velocypack::Slice(insertedDocs[0].vpack()),
-  };
-
-  auto queryResult = arangodb::tests::executeQuery(vocbase(), query);
-  ASSERT_TRUE(queryResult.result.ok());
-
-  auto result = queryResult.data->slice();
-  EXPECT_TRUE(result.isArray());
-
-  arangodb::velocypack::ArrayIterator resultIt(result);
-  ASSERT_TRUE(expectedDocs.size() == resultIt.size());
-
-  // Check documents
-  auto expectedDoc = expectedDocs.begin();
-  for (; resultIt.valid(); resultIt.next(), ++expectedDoc) {
-    auto const actualDoc = resultIt.value();
-    auto const resolved = actualDoc.resolveExternals();
-
-    EXPECT_TRUE((0 == arangodb::basics::VelocyPackHelper::compare(
-                          arangodb::velocypack::Slice(*expectedDoc), resolved, true)));
-  }
-  EXPECT_TRUE(expectedDoc == expectedDocs.end());
-}
-
-// a < x && a != y, x < y
+    std::string const query =
+        "FOR d IN testView SEARCH d.values < 'C' AND d.values == 'B' RETURN d";
+
+  EXPECT_TRUE(arangodb::tests::assertRules(vocbase(), query,
+                                           {arangodb::aql::OptimizerRule::handleArangoSearchViewsRule}));
+
+  EXPECT_TRUE(!findEmptyNodes(vocbase(), query));
+
+    // check structure
+    {
+      irs::Or expected;
+      auto& root = expected.add<irs::And>();
+      root.add<irs::by_term>().field(mangleStringIdentity("values")).term("B");
+    assertFilterOptimized(vocbase(), query, expected);
+    }
+
+    std::vector<arangodb::velocypack::Slice> expectedDocs{
+        arangodb::velocypack::Slice(insertedDocs[0].vpack()),
+    };
+
+  auto queryResult = arangodb::tests::executeQuery(vocbase(), query);
+    ASSERT_TRUE(queryResult.result.ok());
+
+    auto result = queryResult.data->slice();
+    EXPECT_TRUE(result.isArray());
+
+    arangodb::velocypack::ArrayIterator resultIt(result);
+    ASSERT_TRUE(expectedDocs.size() == resultIt.size());
+
+    // Check documents
+    auto expectedDoc = expectedDocs.begin();
+    for (; resultIt.valid(); resultIt.next(), ++expectedDoc) {
+      auto const actualDoc = resultIt.value();
+      auto const resolved = actualDoc.resolveExternals();
+
+      EXPECT_TRUE((0 == arangodb::basics::VelocyPackHelper::compare(
+                            arangodb::velocypack::Slice(*expectedDoc), resolved, true)));
+    }
+    EXPECT_TRUE(expectedDoc == expectedDocs.end());
+  }
+
+  // a < x && a != y, x < y
 TEST_F(IResearchQueryOptimizationTest, test_96) {
-  std::string const query =
-      "FOR d IN testView SEARCH d.values < 'B' AND d.values != 'D' RETURN d";
-
-  EXPECT_TRUE(arangodb::tests::assertRules(vocbase(), query,
-                                           {arangodb::aql::OptimizerRule::handleArangoSearchViewsRule}));
-
-  EXPECT_TRUE(!findEmptyNodes(vocbase(), query));
-
-  // check structure
-  {
-    irs::Or expected;
-    auto& root = expected.add<irs::And>();
-    root.add<irs::Not>()
-        .filter<irs::by_term>()
-        .field(mangleStringIdentity("values"))
-        .term("D");
-    root.add<irs::by_range>()
-        .field(mangleStringIdentity("values"))
-        .include<irs::Bound::MAX>(false)
-        .term<irs::Bound::MAX>("B");
-    assertFilterOptimized(vocbase(), query, expected);
-  }
-
-  std::vector<arangodb::velocypack::Slice> expectedDocs{
-      arangodb::velocypack::Slice(insertedDocs[0].vpack()),
-  };
-
-  auto queryResult = arangodb::tests::executeQuery(vocbase(), query);
-  ASSERT_TRUE(queryResult.result.ok());
-
-  auto result = queryResult.data->slice();
-  EXPECT_TRUE(result.isArray());
-
-  arangodb::velocypack::ArrayIterator resultIt(result);
-  ASSERT_TRUE(expectedDocs.size() == resultIt.size());
-
-  // Check documents
-  auto expectedDoc = expectedDocs.begin();
-  for (; resultIt.valid(); resultIt.next(), ++expectedDoc) {
-    auto const actualDoc = resultIt.value();
-    auto const resolved = actualDoc.resolveExternals();
-
-    EXPECT_TRUE((0 == arangodb::basics::VelocyPackHelper::compare(
-                          arangodb::velocypack::Slice(*expectedDoc), resolved, true)));
-  }
-  EXPECT_TRUE(expectedDoc == expectedDocs.end());
-}
-
-// a < x && a != y, x < y
+    std::string const query =
+        "FOR d IN testView SEARCH d.values < 'B' AND d.values != 'D' RETURN d";
+
+  EXPECT_TRUE(arangodb::tests::assertRules(vocbase(), query,
+                                           {arangodb::aql::OptimizerRule::handleArangoSearchViewsRule}));
+
+  EXPECT_TRUE(!findEmptyNodes(vocbase(), query));
+
+    // check structure
+    {
+      irs::Or expected;
+      auto& root = expected.add<irs::And>();
+      root.add<irs::Not>()
+          .filter<irs::by_term>()
+          .field(mangleStringIdentity("values"))
+          .term("D");
+      root.add<irs::by_range>()
+          .field(mangleStringIdentity("values"))
+          .include<irs::Bound::MAX>(false)
+          .term<irs::Bound::MAX>("B");
+    assertFilterOptimized(vocbase(), query, expected);
+    }
+
+    std::vector<arangodb::velocypack::Slice> expectedDocs{
+        arangodb::velocypack::Slice(insertedDocs[0].vpack()),
+    };
+
+  auto queryResult = arangodb::tests::executeQuery(vocbase(), query);
+    ASSERT_TRUE(queryResult.result.ok());
+
+    auto result = queryResult.data->slice();
+    EXPECT_TRUE(result.isArray());
+
+    arangodb::velocypack::ArrayIterator resultIt(result);
+    ASSERT_TRUE(expectedDocs.size() == resultIt.size());
+
+    // Check documents
+    auto expectedDoc = expectedDocs.begin();
+    for (; resultIt.valid(); resultIt.next(), ++expectedDoc) {
+      auto const actualDoc = resultIt.value();
+      auto const resolved = actualDoc.resolveExternals();
+
+      EXPECT_TRUE((0 == arangodb::basics::VelocyPackHelper::compare(
+                            arangodb::velocypack::Slice(*expectedDoc), resolved, true)));
+    }
+    EXPECT_TRUE(expectedDoc == expectedDocs.end());
+  }
+
+  // a < x && a != y, x < y
 TEST_F(IResearchQueryOptimizationTest, test_97) {
-  std::string const query =
-      "FOR d IN testView SEARCH d.values < 'B' AND d.values != 'C' RETURN d";
-
-  EXPECT_TRUE(arangodb::tests::assertRules(vocbase(), query,
-                                           {arangodb::aql::OptimizerRule::handleArangoSearchViewsRule}));
-
-  EXPECT_TRUE(!findEmptyNodes(vocbase(), query));
-
-  // check structure
-  {
-    irs::Or expected;
-    auto& root = expected.add<irs::And>();
-    root.add<irs::Not>()
-        .filter<irs::by_term>()
-        .field(mangleStringIdentity("values"))
-        .term("C");
-    root.add<irs::by_range>()
-        .field(mangleStringIdentity("values"))
-        .include<irs::Bound::MAX>(false)
-        .term<irs::Bound::MAX>("B");
-    assertFilterOptimized(vocbase(), query, expected);
-  }
-
-  std::vector<arangodb::velocypack::Slice> expectedDocs{};
-
-  auto queryResult = arangodb::tests::executeQuery(vocbase(), query);
-  ASSERT_TRUE(queryResult.result.ok());
-
-  auto result = queryResult.data->slice();
-  EXPECT_TRUE(result.isArray());
-
-  arangodb::velocypack::ArrayIterator resultIt(result);
-  ASSERT_TRUE(expectedDocs.size() == resultIt.size());
-
-  // Check documents
-  auto expectedDoc = expectedDocs.begin();
-  for (; resultIt.valid(); resultIt.next(), ++expectedDoc) {
-    auto const actualDoc = resultIt.value();
-    auto const resolved = actualDoc.resolveExternals();
-
-    EXPECT_TRUE((0 == arangodb::basics::VelocyPackHelper::compare(
-                          arangodb::velocypack::Slice(*expectedDoc), resolved, true)));
-  }
-  EXPECT_TRUE(expectedDoc == expectedDocs.end());
-}
-
-// a < x && a != y, x == y
+    std::string const query =
+        "FOR d IN testView SEARCH d.values < 'B' AND d.values != 'C' RETURN d";
+
+  EXPECT_TRUE(arangodb::tests::assertRules(vocbase(), query,
+                                           {arangodb::aql::OptimizerRule::handleArangoSearchViewsRule}));
+
+  EXPECT_TRUE(!findEmptyNodes(vocbase(), query));
+
+    // check structure
+    {
+      irs::Or expected;
+      auto& root = expected.add<irs::And>();
+      root.add<irs::Not>()
+          .filter<irs::by_term>()
+          .field(mangleStringIdentity("values"))
+          .term("C");
+      root.add<irs::by_range>()
+          .field(mangleStringIdentity("values"))
+          .include<irs::Bound::MAX>(false)
+          .term<irs::Bound::MAX>("B");
+    assertFilterOptimized(vocbase(), query, expected);
+    }
+
+    std::vector<arangodb::velocypack::Slice> expectedDocs{};
+
+  auto queryResult = arangodb::tests::executeQuery(vocbase(), query);
+    ASSERT_TRUE(queryResult.result.ok());
+
+    auto result = queryResult.data->slice();
+    EXPECT_TRUE(result.isArray());
+
+    arangodb::velocypack::ArrayIterator resultIt(result);
+    ASSERT_TRUE(expectedDocs.size() == resultIt.size());
+
+    // Check documents
+    auto expectedDoc = expectedDocs.begin();
+    for (; resultIt.valid(); resultIt.next(), ++expectedDoc) {
+      auto const actualDoc = resultIt.value();
+      auto const resolved = actualDoc.resolveExternals();
+
+      EXPECT_TRUE((0 == arangodb::basics::VelocyPackHelper::compare(
+                            arangodb::velocypack::Slice(*expectedDoc), resolved, true)));
+    }
+    EXPECT_TRUE(expectedDoc == expectedDocs.end());
+  }
+
+  // a < x && a != y, x == y
 TEST_F(IResearchQueryOptimizationTest, test_98) {
-  std::string const query =
-      "FOR d IN testView SEARCH d.values < 'D' AND d.values != 'D' RETURN d";
-
-  EXPECT_TRUE(arangodb::tests::assertRules(vocbase(), query,
-                                           {arangodb::aql::OptimizerRule::handleArangoSearchViewsRule}));
-
-  EXPECT_TRUE(!findEmptyNodes(vocbase(), query));
-
-  // check structure
-  {
-    irs::Or expected;
-    auto& root = expected.add<irs::And>();
-    root.add<irs::Not>()
-        .filter<irs::by_term>()
-        .field(mangleStringIdentity("values"))
-        .term("D");
-    root.add<irs::by_range>()
-        .field(mangleStringIdentity("values"))
-        .include<irs::Bound::MAX>(false)
-        .term<irs::Bound::MAX>("D");
-    assertFilterOptimized(vocbase(), query, expected);
-  }
-
-  std::vector<arangodb::velocypack::Slice> expectedDocs{
-      arangodb::velocypack::Slice(insertedDocs[0].vpack()),
-  };
-
-  auto queryResult = arangodb::tests::executeQuery(vocbase(), query);
-  ASSERT_TRUE(queryResult.result.ok());
-
-  auto result = queryResult.data->slice();
-  EXPECT_TRUE(result.isArray());
-
-  arangodb::velocypack::ArrayIterator resultIt(result);
-  ASSERT_TRUE(expectedDocs.size() == resultIt.size());
-
-  // Check documents
-  auto expectedDoc = expectedDocs.begin();
-  for (; resultIt.valid(); resultIt.next(), ++expectedDoc) {
-    auto const actualDoc = resultIt.value();
-    auto const resolved = actualDoc.resolveExternals();
-
-    EXPECT_TRUE((0 == arangodb::basics::VelocyPackHelper::compare(
-                          arangodb::velocypack::Slice(*expectedDoc), resolved, true)));
-  }
-  EXPECT_TRUE(expectedDoc == expectedDocs.end());
-}
-
-// a < x && a != y, x == y
+    std::string const query =
+        "FOR d IN testView SEARCH d.values < 'D' AND d.values != 'D' RETURN d";
+
+  EXPECT_TRUE(arangodb::tests::assertRules(vocbase(), query,
+                                           {arangodb::aql::OptimizerRule::handleArangoSearchViewsRule}));
+
+  EXPECT_TRUE(!findEmptyNodes(vocbase(), query));
+
+    // check structure
+    {
+      irs::Or expected;
+      auto& root = expected.add<irs::And>();
+      root.add<irs::Not>()
+          .filter<irs::by_term>()
+          .field(mangleStringIdentity("values"))
+          .term("D");
+      root.add<irs::by_range>()
+          .field(mangleStringIdentity("values"))
+          .include<irs::Bound::MAX>(false)
+          .term<irs::Bound::MAX>("D");
+    assertFilterOptimized(vocbase(), query, expected);
+    }
+
+    std::vector<arangodb::velocypack::Slice> expectedDocs{
+        arangodb::velocypack::Slice(insertedDocs[0].vpack()),
+    };
+
+  auto queryResult = arangodb::tests::executeQuery(vocbase(), query);
+    ASSERT_TRUE(queryResult.result.ok());
+
+    auto result = queryResult.data->slice();
+    EXPECT_TRUE(result.isArray());
+
+    arangodb::velocypack::ArrayIterator resultIt(result);
+    ASSERT_TRUE(expectedDocs.size() == resultIt.size());
+
+    // Check documents
+    auto expectedDoc = expectedDocs.begin();
+    for (; resultIt.valid(); resultIt.next(), ++expectedDoc) {
+      auto const actualDoc = resultIt.value();
+      auto const resolved = actualDoc.resolveExternals();
+
+      EXPECT_TRUE((0 == arangodb::basics::VelocyPackHelper::compare(
+                            arangodb::velocypack::Slice(*expectedDoc), resolved, true)));
+    }
+    EXPECT_TRUE(expectedDoc == expectedDocs.end());
+  }
+
+  // a < x && a != y, x == y
 TEST_F(IResearchQueryOptimizationTest, test_99) {
-  std::string const query =
-      "FOR d IN testView SEARCH d.values < 'B' AND d.values != 'B' RETURN d";
-
-  EXPECT_TRUE(arangodb::tests::assertRules(vocbase(), query,
-                                           {arangodb::aql::OptimizerRule::handleArangoSearchViewsRule}));
-
-  EXPECT_TRUE(!findEmptyNodes(vocbase(), query));
-
-  // check structure
-  {
-    irs::Or expected;
-    auto& root = expected.add<irs::And>();
-    root.add<irs::Not>()
-        .filter<irs::by_term>()
-        .field(mangleStringIdentity("values"))
-        .term("B");
-    root.add<irs::by_range>()
-        .field(mangleStringIdentity("values"))
-        .include<irs::Bound::MAX>(false)
-        .term<irs::Bound::MAX>("B");
-    assertFilterOptimized(vocbase(), query, expected);
-  }
-
-  std::vector<arangodb::velocypack::Slice> expectedDocs{};
-
-  auto queryResult = arangodb::tests::executeQuery(vocbase(), query);
-  ASSERT_TRUE(queryResult.result.ok());
-
-  auto result = queryResult.data->slice();
-  EXPECT_TRUE(result.isArray());
-
-  arangodb::velocypack::ArrayIterator resultIt(result);
-  ASSERT_TRUE(expectedDocs.size() == resultIt.size());
-
-  // Check documents
-  auto expectedDoc = expectedDocs.begin();
-  for (; resultIt.valid(); resultIt.next(), ++expectedDoc) {
-    auto const actualDoc = resultIt.value();
-    auto const resolved = actualDoc.resolveExternals();
-
-    EXPECT_TRUE((0 == arangodb::basics::VelocyPackHelper::compare(
-                          arangodb::velocypack::Slice(*expectedDoc), resolved, true)));
-  }
-  EXPECT_TRUE(expectedDoc == expectedDocs.end());
-}
-
-// a < x && a != y, x > y
+    std::string const query =
+        "FOR d IN testView SEARCH d.values < 'B' AND d.values != 'B' RETURN d";
+
+  EXPECT_TRUE(arangodb::tests::assertRules(vocbase(), query,
+                                           {arangodb::aql::OptimizerRule::handleArangoSearchViewsRule}));
+
+  EXPECT_TRUE(!findEmptyNodes(vocbase(), query));
+
+    // check structure
+    {
+      irs::Or expected;
+      auto& root = expected.add<irs::And>();
+      root.add<irs::Not>()
+          .filter<irs::by_term>()
+          .field(mangleStringIdentity("values"))
+          .term("B");
+      root.add<irs::by_range>()
+          .field(mangleStringIdentity("values"))
+          .include<irs::Bound::MAX>(false)
+          .term<irs::Bound::MAX>("B");
+    assertFilterOptimized(vocbase(), query, expected);
+    }
+
+    std::vector<arangodb::velocypack::Slice> expectedDocs{};
+
+  auto queryResult = arangodb::tests::executeQuery(vocbase(), query);
+    ASSERT_TRUE(queryResult.result.ok());
+
+    auto result = queryResult.data->slice();
+    EXPECT_TRUE(result.isArray());
+
+    arangodb::velocypack::ArrayIterator resultIt(result);
+    ASSERT_TRUE(expectedDocs.size() == resultIt.size());
+
+    // Check documents
+    auto expectedDoc = expectedDocs.begin();
+    for (; resultIt.valid(); resultIt.next(), ++expectedDoc) {
+      auto const actualDoc = resultIt.value();
+      auto const resolved = actualDoc.resolveExternals();
+
+      EXPECT_TRUE((0 == arangodb::basics::VelocyPackHelper::compare(
+                            arangodb::velocypack::Slice(*expectedDoc), resolved, true)));
+    }
+    EXPECT_TRUE(expectedDoc == expectedDocs.end());
+  }
+
+  // a < x && a != y, x > y
 TEST_F(IResearchQueryOptimizationTest, test_100) {
-  std::string const query =
-      "FOR d IN testView SEARCH d.values < 'C' AND d.values != '0' RETURN d";
-
-  EXPECT_TRUE(arangodb::tests::assertRules(vocbase(), query,
-                                           {arangodb::aql::OptimizerRule::handleArangoSearchViewsRule}));
-
-  EXPECT_TRUE(!findEmptyNodes(vocbase(), query));
-
-  // check structure
-  {
-    irs::Or expected;
-    auto& root = expected.add<irs::And>();
-    root.add<irs::Not>()
-        .filter<irs::by_term>()
-        .field(mangleStringIdentity("values"))
-        .term("0");
-    root.add<irs::by_range>()
-        .field(mangleStringIdentity("values"))
-        .include<irs::Bound::MAX>(false)
-        .term<irs::Bound::MAX>("C");
-    assertFilterOptimized(vocbase(), query, expected);
-  }
-
-  std::vector<arangodb::velocypack::Slice> expectedDocs{
-      arangodb::velocypack::Slice(insertedDocs[0].vpack()),
-  };
-
-  auto queryResult = arangodb::tests::executeQuery(vocbase(), query);
-  ASSERT_TRUE(queryResult.result.ok());
-
-  auto result = queryResult.data->slice();
-  EXPECT_TRUE(result.isArray());
-
-  arangodb::velocypack::ArrayIterator resultIt(result);
-  ASSERT_TRUE(expectedDocs.size() == resultIt.size());
-
-  // Check documents
-  auto expectedDoc = expectedDocs.begin();
-  for (; resultIt.valid(); resultIt.next(), ++expectedDoc) {
-    auto const actualDoc = resultIt.value();
-    auto const resolved = actualDoc.resolveExternals();
-
-    EXPECT_TRUE((0 == arangodb::basics::VelocyPackHelper::compare(
-                          arangodb::velocypack::Slice(*expectedDoc), resolved, true)));
-  }
-  EXPECT_TRUE(expectedDoc == expectedDocs.end());
-}
-
-// a < x && a != y, x > y
+    std::string const query =
+        "FOR d IN testView SEARCH d.values < 'C' AND d.values != '0' RETURN d";
+
+  EXPECT_TRUE(arangodb::tests::assertRules(vocbase(), query,
+                                           {arangodb::aql::OptimizerRule::handleArangoSearchViewsRule}));
+
+  EXPECT_TRUE(!findEmptyNodes(vocbase(), query));
+
+    // check structure
+    {
+      irs::Or expected;
+      auto& root = expected.add<irs::And>();
+      root.add<irs::Not>()
+          .filter<irs::by_term>()
+          .field(mangleStringIdentity("values"))
+          .term("0");
+      root.add<irs::by_range>()
+          .field(mangleStringIdentity("values"))
+          .include<irs::Bound::MAX>(false)
+          .term<irs::Bound::MAX>("C");
+    assertFilterOptimized(vocbase(), query, expected);
+    }
+
+    std::vector<arangodb::velocypack::Slice> expectedDocs{
+        arangodb::velocypack::Slice(insertedDocs[0].vpack()),
+    };
+
+  auto queryResult = arangodb::tests::executeQuery(vocbase(), query);
+    ASSERT_TRUE(queryResult.result.ok());
+
+    auto result = queryResult.data->slice();
+    EXPECT_TRUE(result.isArray());
+
+    arangodb::velocypack::ArrayIterator resultIt(result);
+    ASSERT_TRUE(expectedDocs.size() == resultIt.size());
+
+    // Check documents
+    auto expectedDoc = expectedDocs.begin();
+    for (; resultIt.valid(); resultIt.next(), ++expectedDoc) {
+      auto const actualDoc = resultIt.value();
+      auto const resolved = actualDoc.resolveExternals();
+
+      EXPECT_TRUE((0 == arangodb::basics::VelocyPackHelper::compare(
+                            arangodb::velocypack::Slice(*expectedDoc), resolved, true)));
+    }
+    EXPECT_TRUE(expectedDoc == expectedDocs.end());
+  }
+
+  // a < x && a != y, x > y
 TEST_F(IResearchQueryOptimizationTest, test_101) {
-  std::string const query =
-      "FOR d IN testView SEARCH d.values < 'C' AND d.values != 'B' RETURN d";
-
-  EXPECT_TRUE(arangodb::tests::assertRules(vocbase(), query,
-                                           {arangodb::aql::OptimizerRule::handleArangoSearchViewsRule}));
-
-  EXPECT_TRUE(!findEmptyNodes(vocbase(), query));
-
-  // check structure
-  {
-    irs::Or expected;
-    auto& root = expected.add<irs::And>();
-    root.add<irs::Not>()
-        .filter<irs::by_term>()
-        .field(mangleStringIdentity("values"))
-        .term("B");
-    root.add<irs::by_range>()
-        .field(mangleStringIdentity("values"))
-        .include<irs::Bound::MAX>(false)
-        .term<irs::Bound::MAX>("C");
-    assertFilterOptimized(vocbase(), query, expected);
-  }
-
-  std::vector<arangodb::velocypack::Slice> expectedDocs{};
-
-  auto queryResult = arangodb::tests::executeQuery(vocbase(), query);
-  ASSERT_TRUE(queryResult.result.ok());
-
-  auto result = queryResult.data->slice();
-  EXPECT_TRUE(result.isArray());
-
-  arangodb::velocypack::ArrayIterator resultIt(result);
-  ASSERT_TRUE(expectedDocs.size() == resultIt.size());
-
-  // Check documents
-  auto expectedDoc = expectedDocs.begin();
-  for (; resultIt.valid(); resultIt.next(), ++expectedDoc) {
-    auto const actualDoc = resultIt.value();
-    auto const resolved = actualDoc.resolveExternals();
-
-    EXPECT_TRUE((0 == arangodb::basics::VelocyPackHelper::compare(
-                          arangodb::velocypack::Slice(*expectedDoc), resolved, true)));
-  }
-  EXPECT_TRUE(expectedDoc == expectedDocs.end());
-}
-
-// a < x && a < y, x < y
+    std::string const query =
+        "FOR d IN testView SEARCH d.values < 'C' AND d.values != 'B' RETURN d";
+
+  EXPECT_TRUE(arangodb::tests::assertRules(vocbase(), query,
+                                           {arangodb::aql::OptimizerRule::handleArangoSearchViewsRule}));
+
+  EXPECT_TRUE(!findEmptyNodes(vocbase(), query));
+
+    // check structure
+    {
+      irs::Or expected;
+      auto& root = expected.add<irs::And>();
+      root.add<irs::Not>()
+          .filter<irs::by_term>()
+          .field(mangleStringIdentity("values"))
+          .term("B");
+      root.add<irs::by_range>()
+          .field(mangleStringIdentity("values"))
+          .include<irs::Bound::MAX>(false)
+          .term<irs::Bound::MAX>("C");
+    assertFilterOptimized(vocbase(), query, expected);
+    }
+
+    std::vector<arangodb::velocypack::Slice> expectedDocs{};
+
+  auto queryResult = arangodb::tests::executeQuery(vocbase(), query);
+    ASSERT_TRUE(queryResult.result.ok());
+
+    auto result = queryResult.data->slice();
+    EXPECT_TRUE(result.isArray());
+
+    arangodb::velocypack::ArrayIterator resultIt(result);
+    ASSERT_TRUE(expectedDocs.size() == resultIt.size());
+
+    // Check documents
+    auto expectedDoc = expectedDocs.begin();
+    for (; resultIt.valid(); resultIt.next(), ++expectedDoc) {
+      auto const actualDoc = resultIt.value();
+      auto const resolved = actualDoc.resolveExternals();
+
+      EXPECT_TRUE((0 == arangodb::basics::VelocyPackHelper::compare(
+                            arangodb::velocypack::Slice(*expectedDoc), resolved, true)));
+    }
+    EXPECT_TRUE(expectedDoc == expectedDocs.end());
+  }
+
+  // a < x && a < y, x < y
 TEST_F(IResearchQueryOptimizationTest, test_102) {
-  std::string const query =
-      "FOR d IN testView SEARCH d.values < 'B' AND d.values < 'C' RETURN d";
-
-  EXPECT_TRUE(arangodb::tests::assertRules(vocbase(), query,
-                                           {arangodb::aql::OptimizerRule::handleArangoSearchViewsRule}));
-
-  EXPECT_TRUE(!findEmptyNodes(vocbase(), query));
-
-  // check structure
-  {
-    irs::Or expected;
-    auto& root = expected.add<irs::And>();
-    root.add<irs::by_range>()
-        .field(mangleStringIdentity("values"))
-        .include<irs::Bound::MAX>(false)
-        .term<irs::Bound::MAX>("B");
-    assertFilterOptimized(vocbase(), query, expected);
-  }
-
-  std::vector<arangodb::velocypack::Slice> expectedDocs{
-      arangodb::velocypack::Slice(insertedDocs[0].vpack()),
-  };
-
-  auto queryResult = arangodb::tests::executeQuery(vocbase(), query);
-  ASSERT_TRUE(queryResult.result.ok());
-
-  auto result = queryResult.data->slice();
-  EXPECT_TRUE(result.isArray());
-
-  arangodb::velocypack::ArrayIterator resultIt(result);
-  ASSERT_TRUE(expectedDocs.size() == resultIt.size());
-
-  // Check documents
-  auto expectedDoc = expectedDocs.begin();
-  for (; resultIt.valid(); resultIt.next(), ++expectedDoc) {
-    auto const actualDoc = resultIt.value();
-    auto const resolved = actualDoc.resolveExternals();
-
-    EXPECT_TRUE((0 == arangodb::basics::VelocyPackHelper::compare(
-                          arangodb::velocypack::Slice(*expectedDoc), resolved, true)));
-  }
-  EXPECT_TRUE(expectedDoc == expectedDocs.end());
-}
-
-// a < x && a < y, x == y
+    std::string const query =
+        "FOR d IN testView SEARCH d.values < 'B' AND d.values < 'C' RETURN d";
+
+  EXPECT_TRUE(arangodb::tests::assertRules(vocbase(), query,
+                                           {arangodb::aql::OptimizerRule::handleArangoSearchViewsRule}));
+
+  EXPECT_TRUE(!findEmptyNodes(vocbase(), query));
+
+    // check structure
+    {
+      irs::Or expected;
+      auto& root = expected.add<irs::And>();
+      root.add<irs::by_range>()
+          .field(mangleStringIdentity("values"))
+          .include<irs::Bound::MAX>(false)
+          .term<irs::Bound::MAX>("B");
+    assertFilterOptimized(vocbase(), query, expected);
+    }
+
+    std::vector<arangodb::velocypack::Slice> expectedDocs{
+        arangodb::velocypack::Slice(insertedDocs[0].vpack()),
+    };
+
+  auto queryResult = arangodb::tests::executeQuery(vocbase(), query);
+    ASSERT_TRUE(queryResult.result.ok());
+
+    auto result = queryResult.data->slice();
+    EXPECT_TRUE(result.isArray());
+
+    arangodb::velocypack::ArrayIterator resultIt(result);
+    ASSERT_TRUE(expectedDocs.size() == resultIt.size());
+
+    // Check documents
+    auto expectedDoc = expectedDocs.begin();
+    for (; resultIt.valid(); resultIt.next(), ++expectedDoc) {
+      auto const actualDoc = resultIt.value();
+      auto const resolved = actualDoc.resolveExternals();
+
+      EXPECT_TRUE((0 == arangodb::basics::VelocyPackHelper::compare(
+                            arangodb::velocypack::Slice(*expectedDoc), resolved, true)));
+    }
+    EXPECT_TRUE(expectedDoc == expectedDocs.end());
+  }
+
+  // a < x && a < y, x == y
 TEST_F(IResearchQueryOptimizationTest, test_103) {
-  std::string const query =
-      "FOR d IN testView SEARCH d.values < 'B' AND d.values < 'B' RETURN d";
-
-  EXPECT_TRUE(arangodb::tests::assertRules(vocbase(), query,
-                                           {arangodb::aql::OptimizerRule::handleArangoSearchViewsRule}));
-
-  EXPECT_TRUE(!findEmptyNodes(vocbase(), query));
-
-  // check structure
-  {
-    irs::Or expected;
-    auto& root = expected.add<irs::And>();
-    root.add<irs::by_range>()
-        .field(mangleStringIdentity("values"))
-        .include<irs::Bound::MAX>(false)
-        .term<irs::Bound::MAX>("B");
-    assertFilterOptimized(vocbase(), query, expected);
-  }
-
-  std::vector<arangodb::velocypack::Slice> expectedDocs{
-      arangodb::velocypack::Slice(insertedDocs[0].vpack()),
-  };
-
-  auto queryResult = arangodb::tests::executeQuery(vocbase(), query);
-  ASSERT_TRUE(queryResult.result.ok());
-
-  auto result = queryResult.data->slice();
-  EXPECT_TRUE(result.isArray());
-
-  arangodb::velocypack::ArrayIterator resultIt(result);
-  ASSERT_TRUE(expectedDocs.size() == resultIt.size());
-
-  // Check documents
-  auto expectedDoc = expectedDocs.begin();
-  for (; resultIt.valid(); resultIt.next(), ++expectedDoc) {
-    auto const actualDoc = resultIt.value();
-    auto const resolved = actualDoc.resolveExternals();
-
-    EXPECT_TRUE((0 == arangodb::basics::VelocyPackHelper::compare(
-                          arangodb::velocypack::Slice(*expectedDoc), resolved, true)));
-  }
-  EXPECT_TRUE(expectedDoc == expectedDocs.end());
-}
-
-// a < x && a < y, x > y
+    std::string const query =
+        "FOR d IN testView SEARCH d.values < 'B' AND d.values < 'B' RETURN d";
+
+  EXPECT_TRUE(arangodb::tests::assertRules(vocbase(), query,
+                                           {arangodb::aql::OptimizerRule::handleArangoSearchViewsRule}));
+
+  EXPECT_TRUE(!findEmptyNodes(vocbase(), query));
+
+    // check structure
+    {
+      irs::Or expected;
+      auto& root = expected.add<irs::And>();
+      root.add<irs::by_range>()
+          .field(mangleStringIdentity("values"))
+          .include<irs::Bound::MAX>(false)
+          .term<irs::Bound::MAX>("B");
+    assertFilterOptimized(vocbase(), query, expected);
+    }
+
+    std::vector<arangodb::velocypack::Slice> expectedDocs{
+        arangodb::velocypack::Slice(insertedDocs[0].vpack()),
+    };
+
+  auto queryResult = arangodb::tests::executeQuery(vocbase(), query);
+    ASSERT_TRUE(queryResult.result.ok());
+
+    auto result = queryResult.data->slice();
+    EXPECT_TRUE(result.isArray());
+
+    arangodb::velocypack::ArrayIterator resultIt(result);
+    ASSERT_TRUE(expectedDocs.size() == resultIt.size());
+
+    // Check documents
+    auto expectedDoc = expectedDocs.begin();
+    for (; resultIt.valid(); resultIt.next(), ++expectedDoc) {
+      auto const actualDoc = resultIt.value();
+      auto const resolved = actualDoc.resolveExternals();
+
+      EXPECT_TRUE((0 == arangodb::basics::VelocyPackHelper::compare(
+                            arangodb::velocypack::Slice(*expectedDoc), resolved, true)));
+    }
+    EXPECT_TRUE(expectedDoc == expectedDocs.end());
+  }
+
+  // a < x && a < y, x > y
 TEST_F(IResearchQueryOptimizationTest, test_104) {
-  std::string const query =
-      "FOR d IN testView SEARCH d.values < 'C' AND d.values < 'B' RETURN d";
-
-  EXPECT_TRUE(arangodb::tests::assertRules(vocbase(), query,
-                                           {arangodb::aql::OptimizerRule::handleArangoSearchViewsRule}));
-
-  EXPECT_TRUE(!findEmptyNodes(vocbase(), query));
-
-  std::vector<arangodb::velocypack::Slice> expectedDocs{
-      arangodb::velocypack::Slice(insertedDocs[0].vpack()),
-  };
-
-  // check structure
-  {
-    irs::Or expected;
-    auto& root = expected.add<irs::And>();
-    root.add<irs::by_range>()
-        .field(mangleStringIdentity("values"))
-        .include<irs::Bound::MAX>(false)
-        .term<irs::Bound::MAX>("B");
-    assertFilterOptimized(vocbase(), query, expected);
-  }
-
-  auto queryResult = arangodb::tests::executeQuery(vocbase(), query);
-  ASSERT_TRUE(queryResult.result.ok());
-
-  auto result = queryResult.data->slice();
-  EXPECT_TRUE(result.isArray());
-
-  arangodb::velocypack::ArrayIterator resultIt(result);
-  ASSERT_TRUE(expectedDocs.size() == resultIt.size());
-
-  // Check documents
-  auto expectedDoc = expectedDocs.begin();
-  for (; resultIt.valid(); resultIt.next(), ++expectedDoc) {
-    auto const actualDoc = resultIt.value();
-    auto const resolved = actualDoc.resolveExternals();
-
-    EXPECT_TRUE((0 == arangodb::basics::VelocyPackHelper::compare(
-                          arangodb::velocypack::Slice(*expectedDoc), resolved, true)));
-  }
-  EXPECT_TRUE(expectedDoc == expectedDocs.end());
-}
-
-// a < x && a <= y, x < y
+    std::string const query =
+        "FOR d IN testView SEARCH d.values < 'C' AND d.values < 'B' RETURN d";
+
+  EXPECT_TRUE(arangodb::tests::assertRules(vocbase(), query,
+                                           {arangodb::aql::OptimizerRule::handleArangoSearchViewsRule}));
+
+  EXPECT_TRUE(!findEmptyNodes(vocbase(), query));
+
+    std::vector<arangodb::velocypack::Slice> expectedDocs{
+        arangodb::velocypack::Slice(insertedDocs[0].vpack()),
+    };
+
+    // check structure
+    {
+      irs::Or expected;
+      auto& root = expected.add<irs::And>();
+      root.add<irs::by_range>()
+          .field(mangleStringIdentity("values"))
+          .include<irs::Bound::MAX>(false)
+          .term<irs::Bound::MAX>("B");
+    assertFilterOptimized(vocbase(), query, expected);
+    }
+
+  auto queryResult = arangodb::tests::executeQuery(vocbase(), query);
+    ASSERT_TRUE(queryResult.result.ok());
+
+    auto result = queryResult.data->slice();
+    EXPECT_TRUE(result.isArray());
+
+    arangodb::velocypack::ArrayIterator resultIt(result);
+    ASSERT_TRUE(expectedDocs.size() == resultIt.size());
+
+    // Check documents
+    auto expectedDoc = expectedDocs.begin();
+    for (; resultIt.valid(); resultIt.next(), ++expectedDoc) {
+      auto const actualDoc = resultIt.value();
+      auto const resolved = actualDoc.resolveExternals();
+
+      EXPECT_TRUE((0 == arangodb::basics::VelocyPackHelper::compare(
+                            arangodb::velocypack::Slice(*expectedDoc), resolved, true)));
+    }
+    EXPECT_TRUE(expectedDoc == expectedDocs.end());
+  }
+
+  // a < x && a <= y, x < y
 TEST_F(IResearchQueryOptimizationTest, test_105) {
-  std::string const query =
-      "FOR d IN testView SEARCH d.values < 'B' AND d.values <= 'C' RETURN d";
-
-  EXPECT_TRUE(arangodb::tests::assertRules(vocbase(), query,
-                                           {arangodb::aql::OptimizerRule::handleArangoSearchViewsRule}));
-
-  EXPECT_TRUE(!findEmptyNodes(vocbase(), query));
-
-  // check structure
-  {
-    irs::Or expected;
-    auto& root = expected.add<irs::And>();
-    root.add<irs::by_range>()
-        .field(mangleStringIdentity("values"))
-        .include<irs::Bound::MAX>(false)
-        .term<irs::Bound::MAX>("B");
-    assertFilterOptimized(vocbase(), query, expected);
-  }
-
-  std::vector<arangodb::velocypack::Slice> expectedDocs{
-      arangodb::velocypack::Slice(insertedDocs[0].vpack()),
-  };
-
-  auto queryResult = arangodb::tests::executeQuery(vocbase(), query);
-  ASSERT_TRUE(queryResult.result.ok());
-
-  auto result = queryResult.data->slice();
-  EXPECT_TRUE(result.isArray());
-
-  arangodb::velocypack::ArrayIterator resultIt(result);
-  ASSERT_TRUE(expectedDocs.size() == resultIt.size());
-
-  // Check documents
-  auto expectedDoc = expectedDocs.begin();
-  for (; resultIt.valid(); resultIt.next(), ++expectedDoc) {
-    auto const actualDoc = resultIt.value();
-    auto const resolved = actualDoc.resolveExternals();
-
-    EXPECT_TRUE((0 == arangodb::basics::VelocyPackHelper::compare(
-                          arangodb::velocypack::Slice(*expectedDoc), resolved, true)));
-  }
-  EXPECT_TRUE(expectedDoc == expectedDocs.end());
-}
-
-// a < x && a <= y, x == y
+    std::string const query =
+        "FOR d IN testView SEARCH d.values < 'B' AND d.values <= 'C' RETURN d";
+
+  EXPECT_TRUE(arangodb::tests::assertRules(vocbase(), query,
+                                           {arangodb::aql::OptimizerRule::handleArangoSearchViewsRule}));
+
+  EXPECT_TRUE(!findEmptyNodes(vocbase(), query));
+
+    // check structure
+    {
+      irs::Or expected;
+      auto& root = expected.add<irs::And>();
+      root.add<irs::by_range>()
+          .field(mangleStringIdentity("values"))
+          .include<irs::Bound::MAX>(false)
+          .term<irs::Bound::MAX>("B");
+    assertFilterOptimized(vocbase(), query, expected);
+    }
+
+    std::vector<arangodb::velocypack::Slice> expectedDocs{
+        arangodb::velocypack::Slice(insertedDocs[0].vpack()),
+    };
+
+  auto queryResult = arangodb::tests::executeQuery(vocbase(), query);
+    ASSERT_TRUE(queryResult.result.ok());
+
+    auto result = queryResult.data->slice();
+    EXPECT_TRUE(result.isArray());
+
+    arangodb::velocypack::ArrayIterator resultIt(result);
+    ASSERT_TRUE(expectedDocs.size() == resultIt.size());
+
+    // Check documents
+    auto expectedDoc = expectedDocs.begin();
+    for (; resultIt.valid(); resultIt.next(), ++expectedDoc) {
+      auto const actualDoc = resultIt.value();
+      auto const resolved = actualDoc.resolveExternals();
+
+      EXPECT_TRUE((0 == arangodb::basics::VelocyPackHelper::compare(
+                            arangodb::velocypack::Slice(*expectedDoc), resolved, true)));
+    }
+    EXPECT_TRUE(expectedDoc == expectedDocs.end());
+  }
+
+  // a < x && a <= y, x == y
 TEST_F(IResearchQueryOptimizationTest, test_106) {
-  std::string const query =
-      "FOR d IN testView SEARCH d.values < 'C' AND d.values <= 'C' RETURN d";
-
-  EXPECT_TRUE(arangodb::tests::assertRules(vocbase(), query,
-                                           {arangodb::aql::OptimizerRule::handleArangoSearchViewsRule}));
-
-  EXPECT_TRUE(!findEmptyNodes(vocbase(), query));
-
-  // check structure
-  {
-    irs::Or expected;
-    auto& root = expected.add<irs::And>();
-    root.add<irs::by_range>()
-        .field(mangleStringIdentity("values"))
-        .include<irs::Bound::MAX>(false)
-        .term<irs::Bound::MAX>("C");
-    assertFilterOptimized(vocbase(), query, expected);
-  }
-
-  std::vector<arangodb::velocypack::Slice> expectedDocs{
-      arangodb::velocypack::Slice(insertedDocs[0].vpack()),
-  };
-
-  auto queryResult = arangodb::tests::executeQuery(vocbase(), query);
-  ASSERT_TRUE(queryResult.result.ok());
-
-  auto result = queryResult.data->slice();
-  EXPECT_TRUE(result.isArray());
-
-  arangodb::velocypack::ArrayIterator resultIt(result);
-  ASSERT_TRUE(expectedDocs.size() == resultIt.size());
-
-  // Check documents
-  auto expectedDoc = expectedDocs.begin();
-  for (; resultIt.valid(); resultIt.next(), ++expectedDoc) {
-    auto const actualDoc = resultIt.value();
-    auto const resolved = actualDoc.resolveExternals();
-
-    EXPECT_TRUE((0 == arangodb::basics::VelocyPackHelper::compare(
-                          arangodb::velocypack::Slice(*expectedDoc), resolved, true)));
-  }
-  EXPECT_TRUE(expectedDoc == expectedDocs.end());
-}
-
-// a < x && a <= y, x > y
+    std::string const query =
+        "FOR d IN testView SEARCH d.values < 'C' AND d.values <= 'C' RETURN d";
+
+  EXPECT_TRUE(arangodb::tests::assertRules(vocbase(), query,
+                                           {arangodb::aql::OptimizerRule::handleArangoSearchViewsRule}));
+
+  EXPECT_TRUE(!findEmptyNodes(vocbase(), query));
+
+    // check structure
+    {
+      irs::Or expected;
+      auto& root = expected.add<irs::And>();
+      root.add<irs::by_range>()
+          .field(mangleStringIdentity("values"))
+          .include<irs::Bound::MAX>(false)
+          .term<irs::Bound::MAX>("C");
+    assertFilterOptimized(vocbase(), query, expected);
+    }
+
+    std::vector<arangodb::velocypack::Slice> expectedDocs{
+        arangodb::velocypack::Slice(insertedDocs[0].vpack()),
+    };
+
+  auto queryResult = arangodb::tests::executeQuery(vocbase(), query);
+    ASSERT_TRUE(queryResult.result.ok());
+
+    auto result = queryResult.data->slice();
+    EXPECT_TRUE(result.isArray());
+
+    arangodb::velocypack::ArrayIterator resultIt(result);
+    ASSERT_TRUE(expectedDocs.size() == resultIt.size());
+
+    // Check documents
+    auto expectedDoc = expectedDocs.begin();
+    for (; resultIt.valid(); resultIt.next(), ++expectedDoc) {
+      auto const actualDoc = resultIt.value();
+      auto const resolved = actualDoc.resolveExternals();
+
+      EXPECT_TRUE((0 == arangodb::basics::VelocyPackHelper::compare(
+                            arangodb::velocypack::Slice(*expectedDoc), resolved, true)));
+    }
+    EXPECT_TRUE(expectedDoc == expectedDocs.end());
+  }
+
+  // a < x && a <= y, x > y
 TEST_F(IResearchQueryOptimizationTest, test_107) {
-  std::string const query =
-      "FOR d IN testView SEARCH d.values < 'C' AND d.values <= 'B' RETURN d";
-
-  EXPECT_TRUE(arangodb::tests::assertRules(vocbase(), query,
-                                           {arangodb::aql::OptimizerRule::handleArangoSearchViewsRule}));
-
-  EXPECT_TRUE(!findEmptyNodes(vocbase(), query));
-
-  // check structure
-  {
-    irs::Or expected;
-    auto& root = expected.add<irs::And>();
-    root.add<irs::by_range>()
-        .field(mangleStringIdentity("values"))
-        .include<irs::Bound::MAX>(true)
-        .term<irs::Bound::MAX>("B");
-    assertFilterOptimized(vocbase(), query, expected);
-  }
-
-  std::vector<arangodb::velocypack::Slice> expectedDocs{
-      arangodb::velocypack::Slice(insertedDocs[0].vpack()),
-  };
-
-  auto queryResult = arangodb::tests::executeQuery(vocbase(), query);
-  ASSERT_TRUE(queryResult.result.ok());
-
-  auto result = queryResult.data->slice();
-  EXPECT_TRUE(result.isArray());
-
-  arangodb::velocypack::ArrayIterator resultIt(result);
-  ASSERT_TRUE(expectedDocs.size() == resultIt.size());
-
-  // Check documents
-  auto expectedDoc = expectedDocs.begin();
-  for (; resultIt.valid(); resultIt.next(), ++expectedDoc) {
-    auto const actualDoc = resultIt.value();
-    auto const resolved = actualDoc.resolveExternals();
-
-    EXPECT_TRUE((0 == arangodb::basics::VelocyPackHelper::compare(
-                          arangodb::velocypack::Slice(*expectedDoc), resolved, true)));
-  }
-  EXPECT_TRUE(expectedDoc == expectedDocs.end());
-}
-
-// a < x && a >= y, x < y
+    std::string const query =
+        "FOR d IN testView SEARCH d.values < 'C' AND d.values <= 'B' RETURN d";
+
+  EXPECT_TRUE(arangodb::tests::assertRules(vocbase(), query,
+                                           {arangodb::aql::OptimizerRule::handleArangoSearchViewsRule}));
+
+  EXPECT_TRUE(!findEmptyNodes(vocbase(), query));
+
+    // check structure
+    {
+      irs::Or expected;
+      auto& root = expected.add<irs::And>();
+      root.add<irs::by_range>()
+          .field(mangleStringIdentity("values"))
+          .include<irs::Bound::MAX>(true)
+          .term<irs::Bound::MAX>("B");
+    assertFilterOptimized(vocbase(), query, expected);
+    }
+
+    std::vector<arangodb::velocypack::Slice> expectedDocs{
+        arangodb::velocypack::Slice(insertedDocs[0].vpack()),
+    };
+
+  auto queryResult = arangodb::tests::executeQuery(vocbase(), query);
+    ASSERT_TRUE(queryResult.result.ok());
+
+    auto result = queryResult.data->slice();
+    EXPECT_TRUE(result.isArray());
+
+    arangodb::velocypack::ArrayIterator resultIt(result);
+    ASSERT_TRUE(expectedDocs.size() == resultIt.size());
+
+    // Check documents
+    auto expectedDoc = expectedDocs.begin();
+    for (; resultIt.valid(); resultIt.next(), ++expectedDoc) {
+      auto const actualDoc = resultIt.value();
+      auto const resolved = actualDoc.resolveExternals();
+
+      EXPECT_TRUE((0 == arangodb::basics::VelocyPackHelper::compare(
+                            arangodb::velocypack::Slice(*expectedDoc), resolved, true)));
+    }
+    EXPECT_TRUE(expectedDoc == expectedDocs.end());
+  }
+
+  // a < x && a >= y, x < y
 TEST_F(IResearchQueryOptimizationTest, test_108) {
-  std::string const query =
-      "FOR d IN testView SEARCH d.values < 'B' AND d.values >= 'C' RETURN d";
-
-  EXPECT_TRUE(arangodb::tests::assertRules(vocbase(), query,
-                                           {arangodb::aql::OptimizerRule::handleArangoSearchViewsRule}));
-
-  EXPECT_TRUE(!findEmptyNodes(vocbase(), query));
-
-  // check structure
-  {
-    irs::Or expected;
-    auto& root = expected.add<irs::And>();
-    root.add<irs::by_range>()
-        .field(mangleStringIdentity("values"))
-        .include<irs::Bound::MIN>(true)
-        .term<irs::Bound::MIN>("C");
-    root.add<irs::by_range>()
-        .field(mangleStringIdentity("values"))
-        .include<irs::Bound::MAX>(false)
-        .term<irs::Bound::MAX>("B");
-    assertFilterOptimized(vocbase(), query, expected);
-  }
-
-  std::vector<arangodb::velocypack::Slice> expectedDocs{
-      arangodb::velocypack::Slice(insertedDocs[0].vpack()),
-  };
-
-  auto queryResult = arangodb::tests::executeQuery(vocbase(), query);
-  ASSERT_TRUE(queryResult.result.ok());
-
-  auto result = queryResult.data->slice();
-  EXPECT_TRUE(result.isArray());
-
-  arangodb::velocypack::ArrayIterator resultIt(result);
-  ASSERT_TRUE(expectedDocs.size() == resultIt.size());
-
-  // Check documents
-  auto expectedDoc = expectedDocs.begin();
-  for (; resultIt.valid(); resultIt.next(), ++expectedDoc) {
-    auto const actualDoc = resultIt.value();
-    auto const resolved = actualDoc.resolveExternals();
-
-    EXPECT_TRUE((0 == arangodb::basics::VelocyPackHelper::compare(
-                          arangodb::velocypack::Slice(*expectedDoc), resolved, true)));
-  }
-  EXPECT_TRUE(expectedDoc == expectedDocs.end());
-}
-
-// a < x && a >= y, x == y
+    std::string const query =
+        "FOR d IN testView SEARCH d.values < 'B' AND d.values >= 'C' RETURN d";
+
+  EXPECT_TRUE(arangodb::tests::assertRules(vocbase(), query,
+                                           {arangodb::aql::OptimizerRule::handleArangoSearchViewsRule}));
+
+  EXPECT_TRUE(!findEmptyNodes(vocbase(), query));
+
+    // check structure
+    {
+      irs::Or expected;
+      auto& root = expected.add<irs::And>();
+      root.add<irs::by_range>()
+          .field(mangleStringIdentity("values"))
+          .include<irs::Bound::MIN>(true)
+          .term<irs::Bound::MIN>("C");
+      root.add<irs::by_range>()
+          .field(mangleStringIdentity("values"))
+          .include<irs::Bound::MAX>(false)
+          .term<irs::Bound::MAX>("B");
+    assertFilterOptimized(vocbase(), query, expected);
+    }
+
+    std::vector<arangodb::velocypack::Slice> expectedDocs{
+        arangodb::velocypack::Slice(insertedDocs[0].vpack()),
+    };
+
+  auto queryResult = arangodb::tests::executeQuery(vocbase(), query);
+    ASSERT_TRUE(queryResult.result.ok());
+
+    auto result = queryResult.data->slice();
+    EXPECT_TRUE(result.isArray());
+
+    arangodb::velocypack::ArrayIterator resultIt(result);
+    ASSERT_TRUE(expectedDocs.size() == resultIt.size());
+
+    // Check documents
+    auto expectedDoc = expectedDocs.begin();
+    for (; resultIt.valid(); resultIt.next(), ++expectedDoc) {
+      auto const actualDoc = resultIt.value();
+      auto const resolved = actualDoc.resolveExternals();
+
+      EXPECT_TRUE((0 == arangodb::basics::VelocyPackHelper::compare(
+                            arangodb::velocypack::Slice(*expectedDoc), resolved, true)));
+    }
+    EXPECT_TRUE(expectedDoc == expectedDocs.end());
+  }
+
+  // a < x && a >= y, x == y
 TEST_F(IResearchQueryOptimizationTest, test_109) {
-  std::string const query =
-      "FOR d IN testView SEARCH d.values < 'B' AND d.values >= 'B' RETURN d";
-
-  EXPECT_TRUE(arangodb::tests::assertRules(vocbase(), query,
-                                           {arangodb::aql::OptimizerRule::handleArangoSearchViewsRule}));
-
-  EXPECT_TRUE(!findEmptyNodes(vocbase(), query));
-
-  // check structure
-  {
-    irs::Or expected;
-    auto& root = expected.add<irs::And>();
-    root.add<irs::by_range>()
-        .field(mangleStringIdentity("values"))
-        .include<irs::Bound::MIN>(true)
-        .term<irs::Bound::MIN>("B");
-    root.add<irs::by_range>()
-        .field(mangleStringIdentity("values"))
-        .include<irs::Bound::MAX>(false)
-        .term<irs::Bound::MAX>("B");
-    assertFilterOptimized(vocbase(), query, expected);
-  }
-
-  std::vector<arangodb::velocypack::Slice> expectedDocs{
-      arangodb::velocypack::Slice(insertedDocs[0].vpack()),
-  };
-
-  auto queryResult = arangodb::tests::executeQuery(vocbase(), query);
-  ASSERT_TRUE(queryResult.result.ok());
-
-  auto result = queryResult.data->slice();
-  EXPECT_TRUE(result.isArray());
-
-  arangodb::velocypack::ArrayIterator resultIt(result);
-  ASSERT_TRUE(expectedDocs.size() == resultIt.size());
-
-  // Check documents
-  auto expectedDoc = expectedDocs.begin();
-  for (; resultIt.valid(); resultIt.next(), ++expectedDoc) {
-    auto const actualDoc = resultIt.value();
-    auto const resolved = actualDoc.resolveExternals();
-
-    EXPECT_TRUE((0 == arangodb::basics::VelocyPackHelper::compare(
-                          arangodb::velocypack::Slice(*expectedDoc), resolved, true)));
-  }
-  EXPECT_TRUE(expectedDoc == expectedDocs.end());
-}
-
-// a < x && a >= y, x > y
+    std::string const query =
+        "FOR d IN testView SEARCH d.values < 'B' AND d.values >= 'B' RETURN d";
+
+  EXPECT_TRUE(arangodb::tests::assertRules(vocbase(), query,
+                                           {arangodb::aql::OptimizerRule::handleArangoSearchViewsRule}));
+
+  EXPECT_TRUE(!findEmptyNodes(vocbase(), query));
+
+    // check structure
+    {
+      irs::Or expected;
+      auto& root = expected.add<irs::And>();
+      root.add<irs::by_range>()
+          .field(mangleStringIdentity("values"))
+          .include<irs::Bound::MIN>(true)
+          .term<irs::Bound::MIN>("B");
+      root.add<irs::by_range>()
+          .field(mangleStringIdentity("values"))
+          .include<irs::Bound::MAX>(false)
+          .term<irs::Bound::MAX>("B");
+    assertFilterOptimized(vocbase(), query, expected);
+    }
+
+    std::vector<arangodb::velocypack::Slice> expectedDocs{
+        arangodb::velocypack::Slice(insertedDocs[0].vpack()),
+    };
+
+  auto queryResult = arangodb::tests::executeQuery(vocbase(), query);
+    ASSERT_TRUE(queryResult.result.ok());
+
+    auto result = queryResult.data->slice();
+    EXPECT_TRUE(result.isArray());
+
+    arangodb::velocypack::ArrayIterator resultIt(result);
+    ASSERT_TRUE(expectedDocs.size() == resultIt.size());
+
+    // Check documents
+    auto expectedDoc = expectedDocs.begin();
+    for (; resultIt.valid(); resultIt.next(), ++expectedDoc) {
+      auto const actualDoc = resultIt.value();
+      auto const resolved = actualDoc.resolveExternals();
+
+      EXPECT_TRUE((0 == arangodb::basics::VelocyPackHelper::compare(
+                            arangodb::velocypack::Slice(*expectedDoc), resolved, true)));
+    }
+    EXPECT_TRUE(expectedDoc == expectedDocs.end());
+  }
+
+  // a < x && a >= y, x > y
 TEST_F(IResearchQueryOptimizationTest, test_110) {
-  std::string const query =
-      "FOR d IN testView SEARCH d.values < 'C' AND d.values >= 'B' RETURN d";
-
-  EXPECT_TRUE(arangodb::tests::assertRules(vocbase(), query,
-                                           {arangodb::aql::OptimizerRule::handleArangoSearchViewsRule}));
-
-  EXPECT_TRUE(!findEmptyNodes(vocbase(), query));
-
-  // check structure
-  {
-    irs::Or expected;
-    auto& root = expected.add<irs::And>();
-    root.add<irs::by_range>()
-        .field(mangleStringIdentity("values"))
-        .include<irs::Bound::MIN>(true)
-        .term<irs::Bound::MIN>("B");
-    root.add<irs::by_range>()
-        .field(mangleStringIdentity("values"))
-        .include<irs::Bound::MAX>(false)
-        .term<irs::Bound::MAX>("C");
-    assertFilterOptimized(vocbase(), query, expected);
-  }
-
-  std::vector<arangodb::velocypack::Slice> expectedDocs{
-      arangodb::velocypack::Slice(insertedDocs[0].vpack()),
-  };
-
-  auto queryResult = arangodb::tests::executeQuery(vocbase(), query);
-  ASSERT_TRUE(queryResult.result.ok());
-
-  auto result = queryResult.data->slice();
-  EXPECT_TRUE(result.isArray());
-
-  arangodb::velocypack::ArrayIterator resultIt(result);
-  ASSERT_TRUE(expectedDocs.size() == resultIt.size());
-
-  // Check documents
-  auto expectedDoc = expectedDocs.begin();
-  for (; resultIt.valid(); resultIt.next(), ++expectedDoc) {
-    auto const actualDoc = resultIt.value();
-    auto const resolved = actualDoc.resolveExternals();
-
-    EXPECT_TRUE((0 == arangodb::basics::VelocyPackHelper::compare(
-                          arangodb::velocypack::Slice(*expectedDoc), resolved, true)));
-  }
-  EXPECT_TRUE(expectedDoc == expectedDocs.end());
-}
-
-// a < x && a > y, x < y
+    std::string const query =
+        "FOR d IN testView SEARCH d.values < 'C' AND d.values >= 'B' RETURN d";
+
+  EXPECT_TRUE(arangodb::tests::assertRules(vocbase(), query,
+                                           {arangodb::aql::OptimizerRule::handleArangoSearchViewsRule}));
+
+  EXPECT_TRUE(!findEmptyNodes(vocbase(), query));
+
+    // check structure
+    {
+      irs::Or expected;
+      auto& root = expected.add<irs::And>();
+      root.add<irs::by_range>()
+          .field(mangleStringIdentity("values"))
+          .include<irs::Bound::MIN>(true)
+          .term<irs::Bound::MIN>("B");
+      root.add<irs::by_range>()
+          .field(mangleStringIdentity("values"))
+          .include<irs::Bound::MAX>(false)
+          .term<irs::Bound::MAX>("C");
+    assertFilterOptimized(vocbase(), query, expected);
+    }
+
+    std::vector<arangodb::velocypack::Slice> expectedDocs{
+        arangodb::velocypack::Slice(insertedDocs[0].vpack()),
+    };
+
+  auto queryResult = arangodb::tests::executeQuery(vocbase(), query);
+    ASSERT_TRUE(queryResult.result.ok());
+
+    auto result = queryResult.data->slice();
+    EXPECT_TRUE(result.isArray());
+
+    arangodb::velocypack::ArrayIterator resultIt(result);
+    ASSERT_TRUE(expectedDocs.size() == resultIt.size());
+
+    // Check documents
+    auto expectedDoc = expectedDocs.begin();
+    for (; resultIt.valid(); resultIt.next(), ++expectedDoc) {
+      auto const actualDoc = resultIt.value();
+      auto const resolved = actualDoc.resolveExternals();
+
+      EXPECT_TRUE((0 == arangodb::basics::VelocyPackHelper::compare(
+                            arangodb::velocypack::Slice(*expectedDoc), resolved, true)));
+    }
+    EXPECT_TRUE(expectedDoc == expectedDocs.end());
+  }
+
+  // a < x && a > y, x < y
 TEST_F(IResearchQueryOptimizationTest, test_111) {
-  std::string const query =
-      "FOR d IN testView SEARCH d.values < 'B' AND d.values > 'C' RETURN d";
-
-  EXPECT_TRUE(arangodb::tests::assertRules(vocbase(), query,
-                                           {arangodb::aql::OptimizerRule::handleArangoSearchViewsRule}));
-
-  EXPECT_TRUE(!findEmptyNodes(vocbase(), query));
-
-  // check structure
-  {
-    irs::Or expected;
-    auto& root = expected.add<irs::And>();
-    root.add<irs::by_range>()
-        .field(mangleStringIdentity("values"))
-        .include<irs::Bound::MIN>(false)
-        .term<irs::Bound::MIN>("C");
-    root.add<irs::by_range>()
-        .field(mangleStringIdentity("values"))
-        .include<irs::Bound::MAX>(false)
-        .term<irs::Bound::MAX>("B");
-    assertFilterOptimized(vocbase(), query, expected);
-  }
-
-  std::vector<arangodb::velocypack::Slice> expectedDocs{};
-
-  auto queryResult = arangodb::tests::executeQuery(vocbase(), query);
-  ASSERT_TRUE(queryResult.result.ok());
-
-  auto result = queryResult.data->slice();
-  EXPECT_TRUE(result.isArray());
-
-  arangodb::velocypack::ArrayIterator resultIt(result);
-  ASSERT_TRUE(expectedDocs.size() == resultIt.size());
-
-  // Check documents
-  auto expectedDoc = expectedDocs.begin();
-  for (; resultIt.valid(); resultIt.next(), ++expectedDoc) {
-    auto const actualDoc = resultIt.value();
-    auto const resolved = actualDoc.resolveExternals();
-
-    EXPECT_TRUE((0 == arangodb::basics::VelocyPackHelper::compare(
-                          arangodb::velocypack::Slice(*expectedDoc), resolved, true)));
-  }
-  EXPECT_TRUE(expectedDoc == expectedDocs.end());
-}
-
-// a < x && a > y, x == y
+    std::string const query =
+        "FOR d IN testView SEARCH d.values < 'B' AND d.values > 'C' RETURN d";
+
+  EXPECT_TRUE(arangodb::tests::assertRules(vocbase(), query,
+                                           {arangodb::aql::OptimizerRule::handleArangoSearchViewsRule}));
+
+  EXPECT_TRUE(!findEmptyNodes(vocbase(), query));
+
+    // check structure
+    {
+      irs::Or expected;
+      auto& root = expected.add<irs::And>();
+      root.add<irs::by_range>()
+          .field(mangleStringIdentity("values"))
+          .include<irs::Bound::MIN>(false)
+          .term<irs::Bound::MIN>("C");
+      root.add<irs::by_range>()
+          .field(mangleStringIdentity("values"))
+          .include<irs::Bound::MAX>(false)
+          .term<irs::Bound::MAX>("B");
+    assertFilterOptimized(vocbase(), query, expected);
+    }
+
+    std::vector<arangodb::velocypack::Slice> expectedDocs{};
+
+  auto queryResult = arangodb::tests::executeQuery(vocbase(), query);
+    ASSERT_TRUE(queryResult.result.ok());
+
+    auto result = queryResult.data->slice();
+    EXPECT_TRUE(result.isArray());
+
+    arangodb::velocypack::ArrayIterator resultIt(result);
+    ASSERT_TRUE(expectedDocs.size() == resultIt.size());
+
+    // Check documents
+    auto expectedDoc = expectedDocs.begin();
+    for (; resultIt.valid(); resultIt.next(), ++expectedDoc) {
+      auto const actualDoc = resultIt.value();
+      auto const resolved = actualDoc.resolveExternals();
+
+      EXPECT_TRUE((0 == arangodb::basics::VelocyPackHelper::compare(
+                            arangodb::velocypack::Slice(*expectedDoc), resolved, true)));
+    }
+    EXPECT_TRUE(expectedDoc == expectedDocs.end());
+  }
+
+  // a < x && a > y, x == y
 TEST_F(IResearchQueryOptimizationTest, test_112) {
-  std::string const query =
-      "FOR d IN testView SEARCH d.values < 'B' AND d.values > 'B' RETURN d";
-
-  EXPECT_TRUE(arangodb::tests::assertRules(vocbase(), query,
-                                           {arangodb::aql::OptimizerRule::handleArangoSearchViewsRule}));
-
-  EXPECT_TRUE(!findEmptyNodes(vocbase(), query));
-
-  // check structure
-  {
-    irs::Or expected;
-    auto& root = expected.add<irs::And>();
-    root.add<irs::by_range>()
-        .field(mangleStringIdentity("values"))
-        .include<irs::Bound::MIN>(false)
-        .term<irs::Bound::MIN>("B");
-    root.add<irs::by_range>()
-        .field(mangleStringIdentity("values"))
-        .include<irs::Bound::MAX>(false)
-        .term<irs::Bound::MAX>("B");
-    assertFilterOptimized(vocbase(), query, expected);
-  }
-
-  std::vector<arangodb::velocypack::Slice> expectedDocs{
-      arangodb::velocypack::Slice(insertedDocs[0].vpack()),
-  };
-
-  auto queryResult = arangodb::tests::executeQuery(vocbase(), query);
-  ASSERT_TRUE(queryResult.result.ok());
-
-  auto result = queryResult.data->slice();
-  EXPECT_TRUE(result.isArray());
-
-  arangodb::velocypack::ArrayIterator resultIt(result);
-  ASSERT_TRUE(expectedDocs.size() == resultIt.size());
-
-  // Check documents
-  auto expectedDoc = expectedDocs.begin();
-  for (; resultIt.valid(); resultIt.next(), ++expectedDoc) {
-    auto const actualDoc = resultIt.value();
-    auto const resolved = actualDoc.resolveExternals();
-
-    EXPECT_TRUE((0 == arangodb::basics::VelocyPackHelper::compare(
-                          arangodb::velocypack::Slice(*expectedDoc), resolved, true)));
-  }
-  EXPECT_TRUE(expectedDoc == expectedDocs.end());
-}
-
-// a < x && a > y, x > y
+    std::string const query =
+        "FOR d IN testView SEARCH d.values < 'B' AND d.values > 'B' RETURN d";
+
+  EXPECT_TRUE(arangodb::tests::assertRules(vocbase(), query,
+                                           {arangodb::aql::OptimizerRule::handleArangoSearchViewsRule}));
+
+  EXPECT_TRUE(!findEmptyNodes(vocbase(), query));
+
+    // check structure
+    {
+      irs::Or expected;
+      auto& root = expected.add<irs::And>();
+      root.add<irs::by_range>()
+          .field(mangleStringIdentity("values"))
+          .include<irs::Bound::MIN>(false)
+          .term<irs::Bound::MIN>("B");
+      root.add<irs::by_range>()
+          .field(mangleStringIdentity("values"))
+          .include<irs::Bound::MAX>(false)
+          .term<irs::Bound::MAX>("B");
+    assertFilterOptimized(vocbase(), query, expected);
+    }
+
+    std::vector<arangodb::velocypack::Slice> expectedDocs{
+        arangodb::velocypack::Slice(insertedDocs[0].vpack()),
+    };
+
+  auto queryResult = arangodb::tests::executeQuery(vocbase(), query);
+    ASSERT_TRUE(queryResult.result.ok());
+
+    auto result = queryResult.data->slice();
+    EXPECT_TRUE(result.isArray());
+
+    arangodb::velocypack::ArrayIterator resultIt(result);
+    ASSERT_TRUE(expectedDocs.size() == resultIt.size());
+
+    // Check documents
+    auto expectedDoc = expectedDocs.begin();
+    for (; resultIt.valid(); resultIt.next(), ++expectedDoc) {
+      auto const actualDoc = resultIt.value();
+      auto const resolved = actualDoc.resolveExternals();
+
+      EXPECT_TRUE((0 == arangodb::basics::VelocyPackHelper::compare(
+                            arangodb::velocypack::Slice(*expectedDoc), resolved, true)));
+    }
+    EXPECT_TRUE(expectedDoc == expectedDocs.end());
+  }
+
+  // a < x && a > y, x > y
 TEST_F(IResearchQueryOptimizationTest, test_113) {
-  std::string const query =
-      "FOR d IN testView SEARCH d.values < 'C' AND d.values > 'A' RETURN d";
-
-  EXPECT_TRUE(arangodb::tests::assertRules(vocbase(), query,
-                                           {arangodb::aql::OptimizerRule::handleArangoSearchViewsRule}));
-
-  EXPECT_TRUE(!findEmptyNodes(vocbase(), query));
-
-  // check structure
-  {
-    irs::Or expected;
-    auto& root = expected.add<irs::And>();
-    root.add<irs::by_range>()
-        .field(mangleStringIdentity("values"))
-        .include<irs::Bound::MIN>(false)
-        .term<irs::Bound::MIN>("A");
-    root.add<irs::by_range>()
-        .field(mangleStringIdentity("values"))
-        .include<irs::Bound::MAX>(false)
-        .term<irs::Bound::MAX>("C");
-    assertFilterOptimized(vocbase(), query, expected);
-  }
-
-  std::vector<arangodb::velocypack::Slice> expectedDocs{
-      arangodb::velocypack::Slice(insertedDocs[0].vpack()),
-  };
-
-  auto queryResult = arangodb::tests::executeQuery(vocbase(), query);
-  ASSERT_TRUE(queryResult.result.ok());
-
-  auto result = queryResult.data->slice();
-  EXPECT_TRUE(result.isArray());
-
-  arangodb::velocypack::ArrayIterator resultIt(result);
-  ASSERT_TRUE(expectedDocs.size() == resultIt.size());
-
-  // Check documents
-  auto expectedDoc = expectedDocs.begin();
-  for (; resultIt.valid(); resultIt.next(), ++expectedDoc) {
-    auto const actualDoc = resultIt.value();
-    auto const resolved = actualDoc.resolveExternals();
-
-    EXPECT_TRUE((0 == arangodb::basics::VelocyPackHelper::compare(
-                          arangodb::velocypack::Slice(*expectedDoc), resolved, true)));
-  }
-  EXPECT_TRUE(expectedDoc == expectedDocs.end());
-}
-
-// a <= x && a == y, x < y
+    std::string const query =
+        "FOR d IN testView SEARCH d.values < 'C' AND d.values > 'A' RETURN d";
+
+  EXPECT_TRUE(arangodb::tests::assertRules(vocbase(), query,
+                                           {arangodb::aql::OptimizerRule::handleArangoSearchViewsRule}));
+
+  EXPECT_TRUE(!findEmptyNodes(vocbase(), query));
+
+    // check structure
+    {
+      irs::Or expected;
+      auto& root = expected.add<irs::And>();
+      root.add<irs::by_range>()
+          .field(mangleStringIdentity("values"))
+          .include<irs::Bound::MIN>(false)
+          .term<irs::Bound::MIN>("A");
+      root.add<irs::by_range>()
+          .field(mangleStringIdentity("values"))
+          .include<irs::Bound::MAX>(false)
+          .term<irs::Bound::MAX>("C");
+    assertFilterOptimized(vocbase(), query, expected);
+    }
+
+    std::vector<arangodb::velocypack::Slice> expectedDocs{
+        arangodb::velocypack::Slice(insertedDocs[0].vpack()),
+    };
+
+  auto queryResult = arangodb::tests::executeQuery(vocbase(), query);
+    ASSERT_TRUE(queryResult.result.ok());
+
+    auto result = queryResult.data->slice();
+    EXPECT_TRUE(result.isArray());
+
+    arangodb::velocypack::ArrayIterator resultIt(result);
+    ASSERT_TRUE(expectedDocs.size() == resultIt.size());
+
+    // Check documents
+    auto expectedDoc = expectedDocs.begin();
+    for (; resultIt.valid(); resultIt.next(), ++expectedDoc) {
+      auto const actualDoc = resultIt.value();
+      auto const resolved = actualDoc.resolveExternals();
+
+      EXPECT_TRUE((0 == arangodb::basics::VelocyPackHelper::compare(
+                            arangodb::velocypack::Slice(*expectedDoc), resolved, true)));
+    }
+    EXPECT_TRUE(expectedDoc == expectedDocs.end());
+  }
+
+  // a <= x && a == y, x < y
 TEST_F(IResearchQueryOptimizationTest, test_114) {
-  std::string const query =
-      "FOR d IN testView SEARCH d.values <= 'A' AND d.values == 'B' RETURN d";
-
-  EXPECT_TRUE(arangodb::tests::assertRules(vocbase(), query,
-                                           {arangodb::aql::OptimizerRule::handleArangoSearchViewsRule}));
-
-  EXPECT_TRUE(!findEmptyNodes(vocbase(), query));
-
-  // check structure
-  {
-    irs::Or expected;
-    auto& root = expected.add<irs::And>();
-    root.add<irs::by_term>().field(mangleStringIdentity("values")).term("B");
-    root.add<irs::by_range>()
-        .field(mangleStringIdentity("values"))
-        .include<irs::Bound::MAX>(true)
-        .term<irs::Bound::MAX>("A");
-    assertFilterOptimized(vocbase(), query, expected);
-  }
-
-  std::vector<arangodb::velocypack::Slice> expectedDocs{
-      arangodb::velocypack::Slice(insertedDocs[0].vpack()),
-  };
-
-  auto queryResult = arangodb::tests::executeQuery(vocbase(), query);
-  ASSERT_TRUE(queryResult.result.ok());
-
-  auto result = queryResult.data->slice();
-  EXPECT_TRUE(result.isArray());
-
-  arangodb::velocypack::ArrayIterator resultIt(result);
-  ASSERT_TRUE(expectedDocs.size() == resultIt.size());
-
-  // Check documents
-  auto expectedDoc = expectedDocs.begin();
-  for (; resultIt.valid(); resultIt.next(), ++expectedDoc) {
-    auto const actualDoc = resultIt.value();
-    auto const resolved = actualDoc.resolveExternals();
-
-    EXPECT_TRUE((0 == arangodb::basics::VelocyPackHelper::compare(
-                          arangodb::velocypack::Slice(*expectedDoc), resolved, true)));
-  }
-  EXPECT_TRUE(expectedDoc == expectedDocs.end());
-}
-
-// a <= x && a == y, x == y
+    std::string const query =
+        "FOR d IN testView SEARCH d.values <= 'A' AND d.values == 'B' RETURN d";
+
+  EXPECT_TRUE(arangodb::tests::assertRules(vocbase(), query,
+                                           {arangodb::aql::OptimizerRule::handleArangoSearchViewsRule}));
+
+  EXPECT_TRUE(!findEmptyNodes(vocbase(), query));
+
+    // check structure
+    {
+      irs::Or expected;
+      auto& root = expected.add<irs::And>();
+      root.add<irs::by_term>().field(mangleStringIdentity("values")).term("B");
+      root.add<irs::by_range>()
+          .field(mangleStringIdentity("values"))
+          .include<irs::Bound::MAX>(true)
+          .term<irs::Bound::MAX>("A");
+    assertFilterOptimized(vocbase(), query, expected);
+    }
+
+    std::vector<arangodb::velocypack::Slice> expectedDocs{
+        arangodb::velocypack::Slice(insertedDocs[0].vpack()),
+    };
+
+  auto queryResult = arangodb::tests::executeQuery(vocbase(), query);
+    ASSERT_TRUE(queryResult.result.ok());
+
+    auto result = queryResult.data->slice();
+    EXPECT_TRUE(result.isArray());
+
+    arangodb::velocypack::ArrayIterator resultIt(result);
+    ASSERT_TRUE(expectedDocs.size() == resultIt.size());
+
+    // Check documents
+    auto expectedDoc = expectedDocs.begin();
+    for (; resultIt.valid(); resultIt.next(), ++expectedDoc) {
+      auto const actualDoc = resultIt.value();
+      auto const resolved = actualDoc.resolveExternals();
+
+      EXPECT_TRUE((0 == arangodb::basics::VelocyPackHelper::compare(
+                            arangodb::velocypack::Slice(*expectedDoc), resolved, true)));
+    }
+    EXPECT_TRUE(expectedDoc == expectedDocs.end());
+  }
+
+  // a <= x && a == y, x == y
 TEST_F(IResearchQueryOptimizationTest, test_115) {
-  std::string const query =
-      "FOR d IN testView SEARCH d.values <= 'A' AND d.values == 'A' RETURN d";
-
-  EXPECT_TRUE(arangodb::tests::assertRules(vocbase(), query,
-                                           {arangodb::aql::OptimizerRule::handleArangoSearchViewsRule}));
-
-  EXPECT_TRUE(!findEmptyNodes(vocbase(), query));
-
-  // check structure
-  {
-    irs::Or expected;
-    auto& root = expected.add<irs::And>();
-    root.add<irs::by_term>().field(mangleStringIdentity("values")).term("A");
-    assertFilterOptimized(vocbase(), query, expected);
-  }
-
-  std::vector<arangodb::velocypack::Slice> expectedDocs{
-      arangodb::velocypack::Slice(insertedDocs[0].vpack()),
-  };
-
-  auto queryResult = arangodb::tests::executeQuery(vocbase(), query);
-  ASSERT_TRUE(queryResult.result.ok());
-
-  auto result = queryResult.data->slice();
-  EXPECT_TRUE(result.isArray());
-
-  arangodb::velocypack::ArrayIterator resultIt(result);
-  ASSERT_TRUE(expectedDocs.size() == resultIt.size());
-
-  // Check documents
-  auto expectedDoc = expectedDocs.begin();
-  for (; resultIt.valid(); resultIt.next(), ++expectedDoc) {
-    auto const actualDoc = resultIt.value();
-    auto const resolved = actualDoc.resolveExternals();
-
-    EXPECT_TRUE((0 == arangodb::basics::VelocyPackHelper::compare(
-                          arangodb::velocypack::Slice(*expectedDoc), resolved, true)));
-  }
-  EXPECT_TRUE(expectedDoc == expectedDocs.end());
-}
-
-// a <= x && a == y, x > y
+    std::string const query =
+        "FOR d IN testView SEARCH d.values <= 'A' AND d.values == 'A' RETURN d";
+
+  EXPECT_TRUE(arangodb::tests::assertRules(vocbase(), query,
+                                           {arangodb::aql::OptimizerRule::handleArangoSearchViewsRule}));
+
+  EXPECT_TRUE(!findEmptyNodes(vocbase(), query));
+
+    // check structure
+    {
+      irs::Or expected;
+      auto& root = expected.add<irs::And>();
+      root.add<irs::by_term>().field(mangleStringIdentity("values")).term("A");
+    assertFilterOptimized(vocbase(), query, expected);
+    }
+
+    std::vector<arangodb::velocypack::Slice> expectedDocs{
+        arangodb::velocypack::Slice(insertedDocs[0].vpack()),
+    };
+
+  auto queryResult = arangodb::tests::executeQuery(vocbase(), query);
+    ASSERT_TRUE(queryResult.result.ok());
+
+    auto result = queryResult.data->slice();
+    EXPECT_TRUE(result.isArray());
+
+    arangodb::velocypack::ArrayIterator resultIt(result);
+    ASSERT_TRUE(expectedDocs.size() == resultIt.size());
+
+    // Check documents
+    auto expectedDoc = expectedDocs.begin();
+    for (; resultIt.valid(); resultIt.next(), ++expectedDoc) {
+      auto const actualDoc = resultIt.value();
+      auto const resolved = actualDoc.resolveExternals();
+
+      EXPECT_TRUE((0 == arangodb::basics::VelocyPackHelper::compare(
+                            arangodb::velocypack::Slice(*expectedDoc), resolved, true)));
+    }
+    EXPECT_TRUE(expectedDoc == expectedDocs.end());
+  }
+
+  // a <= x && a == y, x > y
 TEST_F(IResearchQueryOptimizationTest, test_116) {
-  std::string const query =
-      "FOR d IN testView SEARCH d.values <= 'B' AND d.values == 'A' RETURN d";
-
-  EXPECT_TRUE(arangodb::tests::assertRules(vocbase(), query,
-                                           {arangodb::aql::OptimizerRule::handleArangoSearchViewsRule}));
-
-  EXPECT_TRUE(!findEmptyNodes(vocbase(), query));
-
-  // check structure
-  {
-    irs::Or expected;
-    auto& root = expected.add<irs::And>();
-    root.add<irs::by_term>().field(mangleStringIdentity("values")).term("A");
-    assertFilterOptimized(vocbase(), query, expected);
-  }
-
-  std::vector<arangodb::velocypack::Slice> expectedDocs{
-      arangodb::velocypack::Slice(insertedDocs[0].vpack()),
-  };
-
-  auto queryResult = arangodb::tests::executeQuery(vocbase(), query);
-  ASSERT_TRUE(queryResult.result.ok());
-
-  auto result = queryResult.data->slice();
-  EXPECT_TRUE(result.isArray());
-
-  arangodb::velocypack::ArrayIterator resultIt(result);
-  ASSERT_TRUE(expectedDocs.size() == resultIt.size());
-
-  // Check documents
-  auto expectedDoc = expectedDocs.begin();
-  for (; resultIt.valid(); resultIt.next(), ++expectedDoc) {
-    auto const actualDoc = resultIt.value();
-    auto const resolved = actualDoc.resolveExternals();
-
-    EXPECT_TRUE((0 == arangodb::basics::VelocyPackHelper::compare(
-                          arangodb::velocypack::Slice(*expectedDoc), resolved, true)));
-  }
-  EXPECT_TRUE(expectedDoc == expectedDocs.end());
-}
-
-// a <= x && a != y, x < y
+    std::string const query =
+        "FOR d IN testView SEARCH d.values <= 'B' AND d.values == 'A' RETURN d";
+
+  EXPECT_TRUE(arangodb::tests::assertRules(vocbase(), query,
+                                           {arangodb::aql::OptimizerRule::handleArangoSearchViewsRule}));
+
+  EXPECT_TRUE(!findEmptyNodes(vocbase(), query));
+
+    // check structure
+    {
+      irs::Or expected;
+      auto& root = expected.add<irs::And>();
+      root.add<irs::by_term>().field(mangleStringIdentity("values")).term("A");
+    assertFilterOptimized(vocbase(), query, expected);
+    }
+
+    std::vector<arangodb::velocypack::Slice> expectedDocs{
+        arangodb::velocypack::Slice(insertedDocs[0].vpack()),
+    };
+
+  auto queryResult = arangodb::tests::executeQuery(vocbase(), query);
+    ASSERT_TRUE(queryResult.result.ok());
+
+    auto result = queryResult.data->slice();
+    EXPECT_TRUE(result.isArray());
+
+    arangodb::velocypack::ArrayIterator resultIt(result);
+    ASSERT_TRUE(expectedDocs.size() == resultIt.size());
+
+    // Check documents
+    auto expectedDoc = expectedDocs.begin();
+    for (; resultIt.valid(); resultIt.next(), ++expectedDoc) {
+      auto const actualDoc = resultIt.value();
+      auto const resolved = actualDoc.resolveExternals();
+
+      EXPECT_TRUE((0 == arangodb::basics::VelocyPackHelper::compare(
+                            arangodb::velocypack::Slice(*expectedDoc), resolved, true)));
+    }
+    EXPECT_TRUE(expectedDoc == expectedDocs.end());
+  }
+
+  // a <= x && a != y, x < y
 TEST_F(IResearchQueryOptimizationTest, test_117) {
-  std::string const query =
-      "FOR d IN testView SEARCH d.values <= 'A' AND d.values != 'D' RETURN d";
-
-  EXPECT_TRUE(arangodb::tests::assertRules(vocbase(), query,
-                                           {arangodb::aql::OptimizerRule::handleArangoSearchViewsRule}));
-
-  EXPECT_TRUE(!findEmptyNodes(vocbase(), query));
-
-  // check structure
-  {
-    irs::Or expected;
-    auto& root = expected.add<irs::And>();
-    root.add<irs::Not>()
-        .filter<irs::by_term>()
-        .field(mangleStringIdentity("values"))
-        .term("D");
-    root.add<irs::by_range>()
-        .field(mangleStringIdentity("values"))
-        .include<irs::Bound::MAX>(true)
-        .term<irs::Bound::MAX>("A");
-    assertFilterOptimized(vocbase(), query, expected);
-  }
-
-  std::vector<arangodb::velocypack::Slice> expectedDocs{
-      arangodb::velocypack::Slice(insertedDocs[0].vpack()),
-  };
-
-  auto queryResult = arangodb::tests::executeQuery(vocbase(), query);
-  ASSERT_TRUE(queryResult.result.ok());
-
-  auto result = queryResult.data->slice();
-  EXPECT_TRUE(result.isArray());
-
-  arangodb::velocypack::ArrayIterator resultIt(result);
-  ASSERT_TRUE(expectedDocs.size() == resultIt.size());
-
-  // Check documents
-  auto expectedDoc = expectedDocs.begin();
-  for (; resultIt.valid(); resultIt.next(), ++expectedDoc) {
-    auto const actualDoc = resultIt.value();
-    auto const resolved = actualDoc.resolveExternals();
-
-    EXPECT_TRUE((0 == arangodb::basics::VelocyPackHelper::compare(
-                          arangodb::velocypack::Slice(*expectedDoc), resolved, true)));
-  }
-  EXPECT_TRUE(expectedDoc == expectedDocs.end());
-}
-
-// a <= x && a != y, x < y
+    std::string const query =
+        "FOR d IN testView SEARCH d.values <= 'A' AND d.values != 'D' RETURN d";
+
+  EXPECT_TRUE(arangodb::tests::assertRules(vocbase(), query,
+                                           {arangodb::aql::OptimizerRule::handleArangoSearchViewsRule}));
+
+  EXPECT_TRUE(!findEmptyNodes(vocbase(), query));
+
+    // check structure
+    {
+      irs::Or expected;
+      auto& root = expected.add<irs::And>();
+      root.add<irs::Not>()
+          .filter<irs::by_term>()
+          .field(mangleStringIdentity("values"))
+          .term("D");
+      root.add<irs::by_range>()
+          .field(mangleStringIdentity("values"))
+          .include<irs::Bound::MAX>(true)
+          .term<irs::Bound::MAX>("A");
+    assertFilterOptimized(vocbase(), query, expected);
+    }
+
+    std::vector<arangodb::velocypack::Slice> expectedDocs{
+        arangodb::velocypack::Slice(insertedDocs[0].vpack()),
+    };
+
+  auto queryResult = arangodb::tests::executeQuery(vocbase(), query);
+    ASSERT_TRUE(queryResult.result.ok());
+
+    auto result = queryResult.data->slice();
+    EXPECT_TRUE(result.isArray());
+
+    arangodb::velocypack::ArrayIterator resultIt(result);
+    ASSERT_TRUE(expectedDocs.size() == resultIt.size());
+
+    // Check documents
+    auto expectedDoc = expectedDocs.begin();
+    for (; resultIt.valid(); resultIt.next(), ++expectedDoc) {
+      auto const actualDoc = resultIt.value();
+      auto const resolved = actualDoc.resolveExternals();
+
+      EXPECT_TRUE((0 == arangodb::basics::VelocyPackHelper::compare(
+                            arangodb::velocypack::Slice(*expectedDoc), resolved, true)));
+    }
+    EXPECT_TRUE(expectedDoc == expectedDocs.end());
+  }
+
+  // a <= x && a != y, x < y
 TEST_F(IResearchQueryOptimizationTest, test_118) {
-  std::string const query =
-      "FOR d IN testView SEARCH d.values <= 'A' AND d.values != 'B' RETURN d";
-
-  EXPECT_TRUE(arangodb::tests::assertRules(vocbase(), query,
-                                           {arangodb::aql::OptimizerRule::handleArangoSearchViewsRule}));
-
-  EXPECT_TRUE(!findEmptyNodes(vocbase(), query));
-
-  // check structure
-  {
-    irs::Or expected;
-    auto& root = expected.add<irs::And>();
-    root.add<irs::Not>()
-        .filter<irs::by_term>()
-        .field(mangleStringIdentity("values"))
-        .term("B");
-    root.add<irs::by_range>()
-        .field(mangleStringIdentity("values"))
-        .include<irs::Bound::MAX>(true)
-        .term<irs::Bound::MAX>("A");
-    assertFilterOptimized(vocbase(), query, expected);
-  }
-
-  std::vector<arangodb::velocypack::Slice> expectedDocs{};
-
-  auto queryResult = arangodb::tests::executeQuery(vocbase(), query);
-  ASSERT_TRUE(queryResult.result.ok());
-
-  auto result = queryResult.data->slice();
-  EXPECT_TRUE(result.isArray());
-
-  arangodb::velocypack::ArrayIterator resultIt(result);
-  ASSERT_TRUE(expectedDocs.size() == resultIt.size());
-
-  // Check documents
-  auto expectedDoc = expectedDocs.begin();
-  for (; resultIt.valid(); resultIt.next(), ++expectedDoc) {
-    auto const actualDoc = resultIt.value();
-    auto const resolved = actualDoc.resolveExternals();
-
-    EXPECT_TRUE((0 == arangodb::basics::VelocyPackHelper::compare(
-                          arangodb::velocypack::Slice(*expectedDoc), resolved, true)));
-  }
-  EXPECT_TRUE(expectedDoc == expectedDocs.end());
-}
-
-// a <= x && a != y, x == y
+    std::string const query =
+        "FOR d IN testView SEARCH d.values <= 'A' AND d.values != 'B' RETURN d";
+
+  EXPECT_TRUE(arangodb::tests::assertRules(vocbase(), query,
+                                           {arangodb::aql::OptimizerRule::handleArangoSearchViewsRule}));
+
+  EXPECT_TRUE(!findEmptyNodes(vocbase(), query));
+
+    // check structure
+    {
+      irs::Or expected;
+      auto& root = expected.add<irs::And>();
+      root.add<irs::Not>()
+          .filter<irs::by_term>()
+          .field(mangleStringIdentity("values"))
+          .term("B");
+      root.add<irs::by_range>()
+          .field(mangleStringIdentity("values"))
+          .include<irs::Bound::MAX>(true)
+          .term<irs::Bound::MAX>("A");
+    assertFilterOptimized(vocbase(), query, expected);
+    }
+
+    std::vector<arangodb::velocypack::Slice> expectedDocs{};
+
+  auto queryResult = arangodb::tests::executeQuery(vocbase(), query);
+    ASSERT_TRUE(queryResult.result.ok());
+
+    auto result = queryResult.data->slice();
+    EXPECT_TRUE(result.isArray());
+
+    arangodb::velocypack::ArrayIterator resultIt(result);
+    ASSERT_TRUE(expectedDocs.size() == resultIt.size());
+
+    // Check documents
+    auto expectedDoc = expectedDocs.begin();
+    for (; resultIt.valid(); resultIt.next(), ++expectedDoc) {
+      auto const actualDoc = resultIt.value();
+      auto const resolved = actualDoc.resolveExternals();
+
+      EXPECT_TRUE((0 == arangodb::basics::VelocyPackHelper::compare(
+                            arangodb::velocypack::Slice(*expectedDoc), resolved, true)));
+    }
+    EXPECT_TRUE(expectedDoc == expectedDocs.end());
+  }
+
+  // a <= x && a != y, x == y
 TEST_F(IResearchQueryOptimizationTest, test_119) {
-  std::string const query =
-      "FOR d IN testView SEARCH d.values <= 'B' AND d.values != 'B' RETURN d";
-
-  EXPECT_TRUE(arangodb::tests::assertRules(vocbase(), query,
-                                           {arangodb::aql::OptimizerRule::handleArangoSearchViewsRule}));
-
-  EXPECT_TRUE(!findEmptyNodes(vocbase(), query));
-
-  // check structure
-  {
-    irs::Or expected;
-    auto& root = expected.add<irs::And>();
-    root.add<irs::Not>()
-        .filter<irs::by_term>()
-        .field(mangleStringIdentity("values"))
-        .term("B");
-    root.add<irs::by_range>()
-        .field(mangleStringIdentity("values"))
-        .include<irs::Bound::MAX>(true)
-        .term<irs::Bound::MAX>("B");
-    assertFilterOptimized(vocbase(), query, expected);
-  }
-
-  std::vector<arangodb::velocypack::Slice> expectedDocs{};
-
-  auto queryResult = arangodb::tests::executeQuery(vocbase(), query);
-  ASSERT_TRUE(queryResult.result.ok());
-
-  auto result = queryResult.data->slice();
-  EXPECT_TRUE(result.isArray());
-
-  arangodb::velocypack::ArrayIterator resultIt(result);
-  ASSERT_TRUE(expectedDocs.size() == resultIt.size());
-
-  // Check documents
-  auto expectedDoc = expectedDocs.begin();
-  for (; resultIt.valid(); resultIt.next(), ++expectedDoc) {
-    auto const actualDoc = resultIt.value();
-    auto const resolved = actualDoc.resolveExternals();
-
-    EXPECT_TRUE((0 == arangodb::basics::VelocyPackHelper::compare(
-                          arangodb::velocypack::Slice(*expectedDoc), resolved, true)));
-  }
-  EXPECT_TRUE(expectedDoc == expectedDocs.end());
-}
-
-// a <= x && a != y, x == y
+    std::string const query =
+        "FOR d IN testView SEARCH d.values <= 'B' AND d.values != 'B' RETURN d";
+
+  EXPECT_TRUE(arangodb::tests::assertRules(vocbase(), query,
+                                           {arangodb::aql::OptimizerRule::handleArangoSearchViewsRule}));
+
+  EXPECT_TRUE(!findEmptyNodes(vocbase(), query));
+
+    // check structure
+    {
+      irs::Or expected;
+      auto& root = expected.add<irs::And>();
+      root.add<irs::Not>()
+          .filter<irs::by_term>()
+          .field(mangleStringIdentity("values"))
+          .term("B");
+      root.add<irs::by_range>()
+          .field(mangleStringIdentity("values"))
+          .include<irs::Bound::MAX>(true)
+          .term<irs::Bound::MAX>("B");
+    assertFilterOptimized(vocbase(), query, expected);
+    }
+
+    std::vector<arangodb::velocypack::Slice> expectedDocs{};
+
+  auto queryResult = arangodb::tests::executeQuery(vocbase(), query);
+    ASSERT_TRUE(queryResult.result.ok());
+
+    auto result = queryResult.data->slice();
+    EXPECT_TRUE(result.isArray());
+
+    arangodb::velocypack::ArrayIterator resultIt(result);
+    ASSERT_TRUE(expectedDocs.size() == resultIt.size());
+
+    // Check documents
+    auto expectedDoc = expectedDocs.begin();
+    for (; resultIt.valid(); resultIt.next(), ++expectedDoc) {
+      auto const actualDoc = resultIt.value();
+      auto const resolved = actualDoc.resolveExternals();
+
+      EXPECT_TRUE((0 == arangodb::basics::VelocyPackHelper::compare(
+                            arangodb::velocypack::Slice(*expectedDoc), resolved, true)));
+    }
+    EXPECT_TRUE(expectedDoc == expectedDocs.end());
+  }
+
+  // a <= x && a != y, x == y
 TEST_F(IResearchQueryOptimizationTest, test_120) {
-  std::string const query =
-      "FOR d IN testView SEARCH d.values <= 'D' AND d.values != 'D' RETURN d";
-
-  EXPECT_TRUE(arangodb::tests::assertRules(vocbase(), query,
-                                           {arangodb::aql::OptimizerRule::handleArangoSearchViewsRule}));
-
-  EXPECT_TRUE(!findEmptyNodes(vocbase(), query));
-
-  // check structure
-  {
-    irs::Or expected;
-    auto& root = expected.add<irs::And>();
-    root.add<irs::Not>()
-        .filter<irs::by_term>()
-        .field(mangleStringIdentity("values"))
-        .term("D");
-    root.add<irs::by_range>()
-        .field(mangleStringIdentity("values"))
-        .include<irs::Bound::MAX>(true)
-        .term<irs::Bound::MAX>("D");
-    assertFilterOptimized(vocbase(), query, expected);
-  }
-
-  std::vector<arangodb::velocypack::Slice> expectedDocs{
-      arangodb::velocypack::Slice(insertedDocs[0].vpack()),
-  };
-
-  auto queryResult = arangodb::tests::executeQuery(vocbase(), query);
-  ASSERT_TRUE(queryResult.result.ok());
-
-  auto result = queryResult.data->slice();
-  EXPECT_TRUE(result.isArray());
-
-  arangodb::velocypack::ArrayIterator resultIt(result);
-  ASSERT_TRUE(expectedDocs.size() == resultIt.size());
-
-  // Check documents
-  auto expectedDoc = expectedDocs.begin();
-  for (; resultIt.valid(); resultIt.next(), ++expectedDoc) {
-    auto const actualDoc = resultIt.value();
-    auto const resolved = actualDoc.resolveExternals();
-
-    EXPECT_TRUE((0 == arangodb::basics::VelocyPackHelper::compare(
-                          arangodb::velocypack::Slice(*expectedDoc), resolved, true)));
-  }
-  EXPECT_TRUE(expectedDoc == expectedDocs.end());
-}
-
-// a <= x && a != y, x > y
+    std::string const query =
+        "FOR d IN testView SEARCH d.values <= 'D' AND d.values != 'D' RETURN d";
+
+  EXPECT_TRUE(arangodb::tests::assertRules(vocbase(), query,
+                                           {arangodb::aql::OptimizerRule::handleArangoSearchViewsRule}));
+
+  EXPECT_TRUE(!findEmptyNodes(vocbase(), query));
+
+    // check structure
+    {
+      irs::Or expected;
+      auto& root = expected.add<irs::And>();
+      root.add<irs::Not>()
+          .filter<irs::by_term>()
+          .field(mangleStringIdentity("values"))
+          .term("D");
+      root.add<irs::by_range>()
+          .field(mangleStringIdentity("values"))
+          .include<irs::Bound::MAX>(true)
+          .term<irs::Bound::MAX>("D");
+    assertFilterOptimized(vocbase(), query, expected);
+    }
+
+    std::vector<arangodb::velocypack::Slice> expectedDocs{
+        arangodb::velocypack::Slice(insertedDocs[0].vpack()),
+    };
+
+  auto queryResult = arangodb::tests::executeQuery(vocbase(), query);
+    ASSERT_TRUE(queryResult.result.ok());
+
+    auto result = queryResult.data->slice();
+    EXPECT_TRUE(result.isArray());
+
+    arangodb::velocypack::ArrayIterator resultIt(result);
+    ASSERT_TRUE(expectedDocs.size() == resultIt.size());
+
+    // Check documents
+    auto expectedDoc = expectedDocs.begin();
+    for (; resultIt.valid(); resultIt.next(), ++expectedDoc) {
+      auto const actualDoc = resultIt.value();
+      auto const resolved = actualDoc.resolveExternals();
+
+      EXPECT_TRUE((0 == arangodb::basics::VelocyPackHelper::compare(
+                            arangodb::velocypack::Slice(*expectedDoc), resolved, true)));
+    }
+    EXPECT_TRUE(expectedDoc == expectedDocs.end());
+  }
+
+  // a <= x && a != y, x > y
 TEST_F(IResearchQueryOptimizationTest, test_121) {
-  std::string const query =
-      "FOR d IN testView SEARCH d.values <= 'C' AND d.values != '@' RETURN d";
-
-  EXPECT_TRUE(arangodb::tests::assertRules(vocbase(), query,
-                                           {arangodb::aql::OptimizerRule::handleArangoSearchViewsRule}));
-
-  EXPECT_TRUE(!findEmptyNodes(vocbase(), query));
-
-  // check structure
-  {
-    irs::Or expected;
-    auto& root = expected.add<irs::And>();
-    root.add<irs::Not>()
-        .filter<irs::by_term>()
-        .field(mangleStringIdentity("values"))
-        .term("@");
-    root.add<irs::by_range>()
-        .field(mangleStringIdentity("values"))
-        .include<irs::Bound::MAX>(true)
-        .term<irs::Bound::MAX>("C");
-    assertFilterOptimized(vocbase(), query, expected);
-  }
-
-  std::vector<arangodb::velocypack::Slice> expectedDocs{
-      arangodb::velocypack::Slice(insertedDocs[0].vpack()),
-  };
-
-  auto queryResult = arangodb::tests::executeQuery(vocbase(), query);
-  ASSERT_TRUE(queryResult.result.ok());
-
-  auto result = queryResult.data->slice();
-  EXPECT_TRUE(result.isArray());
-
-  arangodb::velocypack::ArrayIterator resultIt(result);
-  ASSERT_TRUE(expectedDocs.size() == resultIt.size());
-
-  // Check documents
-  auto expectedDoc = expectedDocs.begin();
-  for (; resultIt.valid(); resultIt.next(), ++expectedDoc) {
-    auto const actualDoc = resultIt.value();
-    auto const resolved = actualDoc.resolveExternals();
-
-    EXPECT_TRUE((0 == arangodb::basics::VelocyPackHelper::compare(
-                          arangodb::velocypack::Slice(*expectedDoc), resolved, true)));
-  }
-  EXPECT_TRUE(expectedDoc == expectedDocs.end());
-}
-
-// a <= x && a != y, x > y
+    std::string const query =
+        "FOR d IN testView SEARCH d.values <= 'C' AND d.values != '@' RETURN d";
+
+  EXPECT_TRUE(arangodb::tests::assertRules(vocbase(), query,
+                                           {arangodb::aql::OptimizerRule::handleArangoSearchViewsRule}));
+
+  EXPECT_TRUE(!findEmptyNodes(vocbase(), query));
+
+    // check structure
+    {
+      irs::Or expected;
+      auto& root = expected.add<irs::And>();
+      root.add<irs::Not>()
+          .filter<irs::by_term>()
+          .field(mangleStringIdentity("values"))
+          .term("@");
+      root.add<irs::by_range>()
+          .field(mangleStringIdentity("values"))
+          .include<irs::Bound::MAX>(true)
+          .term<irs::Bound::MAX>("C");
+    assertFilterOptimized(vocbase(), query, expected);
+    }
+
+    std::vector<arangodb::velocypack::Slice> expectedDocs{
+        arangodb::velocypack::Slice(insertedDocs[0].vpack()),
+    };
+
+  auto queryResult = arangodb::tests::executeQuery(vocbase(), query);
+    ASSERT_TRUE(queryResult.result.ok());
+
+    auto result = queryResult.data->slice();
+    EXPECT_TRUE(result.isArray());
+
+    arangodb::velocypack::ArrayIterator resultIt(result);
+    ASSERT_TRUE(expectedDocs.size() == resultIt.size());
+
+    // Check documents
+    auto expectedDoc = expectedDocs.begin();
+    for (; resultIt.valid(); resultIt.next(), ++expectedDoc) {
+      auto const actualDoc = resultIt.value();
+      auto const resolved = actualDoc.resolveExternals();
+
+      EXPECT_TRUE((0 == arangodb::basics::VelocyPackHelper::compare(
+                            arangodb::velocypack::Slice(*expectedDoc), resolved, true)));
+    }
+    EXPECT_TRUE(expectedDoc == expectedDocs.end());
+  }
+
+  // a <= x && a != y, x > y
 TEST_F(IResearchQueryOptimizationTest, test_122) {
-  std::string const query =
-      "FOR d IN testView SEARCH d.values <= 'C' AND d.values != 'B' RETURN d";
-
-  EXPECT_TRUE(arangodb::tests::assertRules(vocbase(), query,
-                                           {arangodb::aql::OptimizerRule::handleArangoSearchViewsRule}));
-
-  EXPECT_TRUE(!findEmptyNodes(vocbase(), query));
-
-  // check structure
-  {
-    irs::Or expected;
-    auto& root = expected.add<irs::And>();
-    root.add<irs::Not>()
-        .filter<irs::by_term>()
-        .field(mangleStringIdentity("values"))
-        .term("B");
-    root.add<irs::by_range>()
-        .field(mangleStringIdentity("values"))
-        .include<irs::Bound::MAX>(true)
-        .term<irs::Bound::MAX>("C");
-    assertFilterOptimized(vocbase(), query, expected);
-  }
-
-  std::vector<arangodb::velocypack::Slice> expectedDocs{};
-
-  auto queryResult = arangodb::tests::executeQuery(vocbase(), query);
-  ASSERT_TRUE(queryResult.result.ok());
-
-  auto result = queryResult.data->slice();
-  EXPECT_TRUE(result.isArray());
-
-  arangodb::velocypack::ArrayIterator resultIt(result);
-  ASSERT_TRUE(expectedDocs.size() == resultIt.size());
-
-  // Check documents
-  auto expectedDoc = expectedDocs.begin();
-  for (; resultIt.valid(); resultIt.next(), ++expectedDoc) {
-    auto const actualDoc = resultIt.value();
-    auto const resolved = actualDoc.resolveExternals();
-
-    EXPECT_TRUE((0 == arangodb::basics::VelocyPackHelper::compare(
-                          arangodb::velocypack::Slice(*expectedDoc), resolved, true)));
-  }
-  EXPECT_TRUE(expectedDoc == expectedDocs.end());
-}
-
-// a <= x && a < y, x < y
+    std::string const query =
+        "FOR d IN testView SEARCH d.values <= 'C' AND d.values != 'B' RETURN d";
+
+  EXPECT_TRUE(arangodb::tests::assertRules(vocbase(), query,
+                                           {arangodb::aql::OptimizerRule::handleArangoSearchViewsRule}));
+
+  EXPECT_TRUE(!findEmptyNodes(vocbase(), query));
+
+    // check structure
+    {
+      irs::Or expected;
+      auto& root = expected.add<irs::And>();
+      root.add<irs::Not>()
+          .filter<irs::by_term>()
+          .field(mangleStringIdentity("values"))
+          .term("B");
+      root.add<irs::by_range>()
+          .field(mangleStringIdentity("values"))
+          .include<irs::Bound::MAX>(true)
+          .term<irs::Bound::MAX>("C");
+    assertFilterOptimized(vocbase(), query, expected);
+    }
+
+    std::vector<arangodb::velocypack::Slice> expectedDocs{};
+
+  auto queryResult = arangodb::tests::executeQuery(vocbase(), query);
+    ASSERT_TRUE(queryResult.result.ok());
+
+    auto result = queryResult.data->slice();
+    EXPECT_TRUE(result.isArray());
+
+    arangodb::velocypack::ArrayIterator resultIt(result);
+    ASSERT_TRUE(expectedDocs.size() == resultIt.size());
+
+    // Check documents
+    auto expectedDoc = expectedDocs.begin();
+    for (; resultIt.valid(); resultIt.next(), ++expectedDoc) {
+      auto const actualDoc = resultIt.value();
+      auto const resolved = actualDoc.resolveExternals();
+
+      EXPECT_TRUE((0 == arangodb::basics::VelocyPackHelper::compare(
+                            arangodb::velocypack::Slice(*expectedDoc), resolved, true)));
+    }
+    EXPECT_TRUE(expectedDoc == expectedDocs.end());
+  }
+
+  // a <= x && a < y, x < y
 TEST_F(IResearchQueryOptimizationTest, test_123) {
-  std::string const query =
-      "FOR d IN testView SEARCH d.values <= 'A' AND d.values < 'B' RETURN d";
-
-  EXPECT_TRUE(arangodb::tests::assertRules(vocbase(), query,
-                                           {arangodb::aql::OptimizerRule::handleArangoSearchViewsRule}));
-
-  EXPECT_TRUE(!findEmptyNodes(vocbase(), query));
-
-  // check structure
-  {
-    irs::Or expected;
-    auto& root = expected.add<irs::And>();
-    root.add<irs::by_range>()
-        .field(mangleStringIdentity("values"))
-        .include<irs::Bound::MAX>(true)
-        .term<irs::Bound::MAX>("A");
-    assertFilterOptimized(vocbase(), query, expected);
-  }
-
-  std::vector<arangodb::velocypack::Slice> expectedDocs{
-      arangodb::velocypack::Slice(insertedDocs[0].vpack()),
-  };
-
-  auto queryResult = arangodb::tests::executeQuery(vocbase(), query);
-  ASSERT_TRUE(queryResult.result.ok());
-
-  auto result = queryResult.data->slice();
-  EXPECT_TRUE(result.isArray());
-
-  arangodb::velocypack::ArrayIterator resultIt(result);
-  ASSERT_TRUE(expectedDocs.size() == resultIt.size());
-
-  // Check documents
-  auto expectedDoc = expectedDocs.begin();
-  for (; resultIt.valid(); resultIt.next(), ++expectedDoc) {
-    auto const actualDoc = resultIt.value();
-    auto const resolved = actualDoc.resolveExternals();
-
-    EXPECT_TRUE((0 == arangodb::basics::VelocyPackHelper::compare(
-                          arangodb::velocypack::Slice(*expectedDoc), resolved, true)));
-  }
-  EXPECT_TRUE(expectedDoc == expectedDocs.end());
-}
-
-// a <= x && a < y, x == y
+    std::string const query =
+        "FOR d IN testView SEARCH d.values <= 'A' AND d.values < 'B' RETURN d";
+
+  EXPECT_TRUE(arangodb::tests::assertRules(vocbase(), query,
+                                           {arangodb::aql::OptimizerRule::handleArangoSearchViewsRule}));
+
+  EXPECT_TRUE(!findEmptyNodes(vocbase(), query));
+
+    // check structure
+    {
+      irs::Or expected;
+      auto& root = expected.add<irs::And>();
+      root.add<irs::by_range>()
+          .field(mangleStringIdentity("values"))
+          .include<irs::Bound::MAX>(true)
+          .term<irs::Bound::MAX>("A");
+    assertFilterOptimized(vocbase(), query, expected);
+    }
+
+    std::vector<arangodb::velocypack::Slice> expectedDocs{
+        arangodb::velocypack::Slice(insertedDocs[0].vpack()),
+    };
+
+  auto queryResult = arangodb::tests::executeQuery(vocbase(), query);
+    ASSERT_TRUE(queryResult.result.ok());
+
+    auto result = queryResult.data->slice();
+    EXPECT_TRUE(result.isArray());
+
+    arangodb::velocypack::ArrayIterator resultIt(result);
+    ASSERT_TRUE(expectedDocs.size() == resultIt.size());
+
+    // Check documents
+    auto expectedDoc = expectedDocs.begin();
+    for (; resultIt.valid(); resultIt.next(), ++expectedDoc) {
+      auto const actualDoc = resultIt.value();
+      auto const resolved = actualDoc.resolveExternals();
+
+      EXPECT_TRUE((0 == arangodb::basics::VelocyPackHelper::compare(
+                            arangodb::velocypack::Slice(*expectedDoc), resolved, true)));
+    }
+    EXPECT_TRUE(expectedDoc == expectedDocs.end());
+  }
+
+  // a <= x && a < y, x == y
 TEST_F(IResearchQueryOptimizationTest, test_124) {
-  std::string const query =
-      "FOR d IN testView SEARCH d.values <= 'B' AND d.values < 'B' RETURN d";
-
-  EXPECT_TRUE(arangodb::tests::assertRules(vocbase(), query,
-                                           {arangodb::aql::OptimizerRule::handleArangoSearchViewsRule}));
-
-  EXPECT_TRUE(!findEmptyNodes(vocbase(), query));
-
-  // check structure
-  {
-    irs::Or expected;
-    auto& root = expected.add<irs::And>();
-    root.add<irs::by_range>()
-        .field(mangleStringIdentity("values"))
-        .include<irs::Bound::MAX>(false)
-        .term<irs::Bound::MAX>("B");
-    assertFilterOptimized(vocbase(), query, expected);
-  }
-
-  std::vector<arangodb::velocypack::Slice> expectedDocs{
-      arangodb::velocypack::Slice(insertedDocs[0].vpack()),
-  };
-
-  auto queryResult = arangodb::tests::executeQuery(vocbase(), query);
-  ASSERT_TRUE(queryResult.result.ok());
-
-  auto result = queryResult.data->slice();
-  EXPECT_TRUE(result.isArray());
-
-  arangodb::velocypack::ArrayIterator resultIt(result);
-  ASSERT_TRUE(expectedDocs.size() == resultIt.size());
-
-  // Check documents
-  auto expectedDoc = expectedDocs.begin();
-  for (; resultIt.valid(); resultIt.next(), ++expectedDoc) {
-    auto const actualDoc = resultIt.value();
-    auto const resolved = actualDoc.resolveExternals();
-
-    EXPECT_TRUE((0 == arangodb::basics::VelocyPackHelper::compare(
-                          arangodb::velocypack::Slice(*expectedDoc), resolved, true)));
-  }
-  EXPECT_TRUE(expectedDoc == expectedDocs.end());
-}
-
-// a <= x && a < y, x > y
+    std::string const query =
+        "FOR d IN testView SEARCH d.values <= 'B' AND d.values < 'B' RETURN d";
+
+  EXPECT_TRUE(arangodb::tests::assertRules(vocbase(), query,
+                                           {arangodb::aql::OptimizerRule::handleArangoSearchViewsRule}));
+
+  EXPECT_TRUE(!findEmptyNodes(vocbase(), query));
+
+    // check structure
+    {
+      irs::Or expected;
+      auto& root = expected.add<irs::And>();
+      root.add<irs::by_range>()
+          .field(mangleStringIdentity("values"))
+          .include<irs::Bound::MAX>(false)
+          .term<irs::Bound::MAX>("B");
+    assertFilterOptimized(vocbase(), query, expected);
+    }
+
+    std::vector<arangodb::velocypack::Slice> expectedDocs{
+        arangodb::velocypack::Slice(insertedDocs[0].vpack()),
+    };
+
+  auto queryResult = arangodb::tests::executeQuery(vocbase(), query);
+    ASSERT_TRUE(queryResult.result.ok());
+
+    auto result = queryResult.data->slice();
+    EXPECT_TRUE(result.isArray());
+
+    arangodb::velocypack::ArrayIterator resultIt(result);
+    ASSERT_TRUE(expectedDocs.size() == resultIt.size());
+
+    // Check documents
+    auto expectedDoc = expectedDocs.begin();
+    for (; resultIt.valid(); resultIt.next(), ++expectedDoc) {
+      auto const actualDoc = resultIt.value();
+      auto const resolved = actualDoc.resolveExternals();
+
+      EXPECT_TRUE((0 == arangodb::basics::VelocyPackHelper::compare(
+                            arangodb::velocypack::Slice(*expectedDoc), resolved, true)));
+    }
+    EXPECT_TRUE(expectedDoc == expectedDocs.end());
+  }
+
+  // a <= x && a < y, x > y
 TEST_F(IResearchQueryOptimizationTest, test_125) {
-  std::string const query =
-      "FOR d IN testView SEARCH d.values <= 'C' AND d.values < 'B' RETURN d";
-
-  EXPECT_TRUE(arangodb::tests::assertRules(vocbase(), query,
-                                           {arangodb::aql::OptimizerRule::handleArangoSearchViewsRule}));
-
-  EXPECT_TRUE(!findEmptyNodes(vocbase(), query));
-
-  // check structure
-  {
-    irs::Or expected;
-    auto& root = expected.add<irs::And>();
-    root.add<irs::by_range>()
-        .field(mangleStringIdentity("values"))
-        .include<irs::Bound::MAX>(false)
-        .term<irs::Bound::MAX>("B");
-    assertFilterOptimized(vocbase(), query, expected);
-  }
-
-  std::vector<arangodb::velocypack::Slice> expectedDocs{
-      arangodb::velocypack::Slice(insertedDocs[0].vpack()),
-  };
-
-  auto queryResult = arangodb::tests::executeQuery(vocbase(), query);
-  ASSERT_TRUE(queryResult.result.ok());
-
-  auto result = queryResult.data->slice();
-  EXPECT_TRUE(result.isArray());
-
-  arangodb::velocypack::ArrayIterator resultIt(result);
-  ASSERT_TRUE(expectedDocs.size() == resultIt.size());
-
-  // Check documents
-  auto expectedDoc = expectedDocs.begin();
-  for (; resultIt.valid(); resultIt.next(), ++expectedDoc) {
-    auto const actualDoc = resultIt.value();
-    auto const resolved = actualDoc.resolveExternals();
-
-    EXPECT_TRUE((0 == arangodb::basics::VelocyPackHelper::compare(
-                          arangodb::velocypack::Slice(*expectedDoc), resolved, true)));
-  }
-  EXPECT_TRUE(expectedDoc == expectedDocs.end());
-}
-
-// a <= x && a <= y, x < y
+    std::string const query =
+        "FOR d IN testView SEARCH d.values <= 'C' AND d.values < 'B' RETURN d";
+
+  EXPECT_TRUE(arangodb::tests::assertRules(vocbase(), query,
+                                           {arangodb::aql::OptimizerRule::handleArangoSearchViewsRule}));
+
+  EXPECT_TRUE(!findEmptyNodes(vocbase(), query));
+
+    // check structure
+    {
+      irs::Or expected;
+      auto& root = expected.add<irs::And>();
+      root.add<irs::by_range>()
+          .field(mangleStringIdentity("values"))
+          .include<irs::Bound::MAX>(false)
+          .term<irs::Bound::MAX>("B");
+    assertFilterOptimized(vocbase(), query, expected);
+    }
+
+    std::vector<arangodb::velocypack::Slice> expectedDocs{
+        arangodb::velocypack::Slice(insertedDocs[0].vpack()),
+    };
+
+  auto queryResult = arangodb::tests::executeQuery(vocbase(), query);
+    ASSERT_TRUE(queryResult.result.ok());
+
+    auto result = queryResult.data->slice();
+    EXPECT_TRUE(result.isArray());
+
+    arangodb::velocypack::ArrayIterator resultIt(result);
+    ASSERT_TRUE(expectedDocs.size() == resultIt.size());
+
+    // Check documents
+    auto expectedDoc = expectedDocs.begin();
+    for (; resultIt.valid(); resultIt.next(), ++expectedDoc) {
+      auto const actualDoc = resultIt.value();
+      auto const resolved = actualDoc.resolveExternals();
+
+      EXPECT_TRUE((0 == arangodb::basics::VelocyPackHelper::compare(
+                            arangodb::velocypack::Slice(*expectedDoc), resolved, true)));
+    }
+    EXPECT_TRUE(expectedDoc == expectedDocs.end());
+  }
+
+  // a <= x && a <= y, x < y
 TEST_F(IResearchQueryOptimizationTest, test_126) {
-  std::string const query =
-      "FOR d IN testView SEARCH d.values <= 'A' AND d.values <= 'B' RETURN d";
-
-  EXPECT_TRUE(arangodb::tests::assertRules(vocbase(), query,
-                                           {arangodb::aql::OptimizerRule::handleArangoSearchViewsRule}));
-
-  EXPECT_TRUE(!findEmptyNodes(vocbase(), query));
-
-  // check structure
-  {
-    irs::Or expected;
-    auto& root = expected.add<irs::And>();
-    root.add<irs::by_range>()
-        .field(mangleStringIdentity("values"))
-        .include<irs::Bound::MAX>(true)
-        .term<irs::Bound::MAX>("A");
-    assertFilterOptimized(vocbase(), query, expected);
-  }
-
-  std::vector<arangodb::velocypack::Slice> expectedDocs{
-      arangodb::velocypack::Slice(insertedDocs[0].vpack()),
-  };
-
-  auto queryResult = arangodb::tests::executeQuery(vocbase(), query);
-  ASSERT_TRUE(queryResult.result.ok());
-
-  auto result = queryResult.data->slice();
-  EXPECT_TRUE(result.isArray());
-
-  arangodb::velocypack::ArrayIterator resultIt(result);
-  ASSERT_TRUE(expectedDocs.size() == resultIt.size());
-
-  // Check documents
-  auto expectedDoc = expectedDocs.begin();
-  for (; resultIt.valid(); resultIt.next(), ++expectedDoc) {
-    auto const actualDoc = resultIt.value();
-    auto const resolved = actualDoc.resolveExternals();
-
-    EXPECT_TRUE((0 == arangodb::basics::VelocyPackHelper::compare(
-                          arangodb::velocypack::Slice(*expectedDoc), resolved, true)));
-  }
-  EXPECT_TRUE(expectedDoc == expectedDocs.end());
-}
-
-// a <= x && a <= y, x == y
+    std::string const query =
+        "FOR d IN testView SEARCH d.values <= 'A' AND d.values <= 'B' RETURN d";
+
+  EXPECT_TRUE(arangodb::tests::assertRules(vocbase(), query,
+                                           {arangodb::aql::OptimizerRule::handleArangoSearchViewsRule}));
+
+  EXPECT_TRUE(!findEmptyNodes(vocbase(), query));
+
+    // check structure
+    {
+      irs::Or expected;
+      auto& root = expected.add<irs::And>();
+      root.add<irs::by_range>()
+          .field(mangleStringIdentity("values"))
+          .include<irs::Bound::MAX>(true)
+          .term<irs::Bound::MAX>("A");
+    assertFilterOptimized(vocbase(), query, expected);
+    }
+
+    std::vector<arangodb::velocypack::Slice> expectedDocs{
+        arangodb::velocypack::Slice(insertedDocs[0].vpack()),
+    };
+
+  auto queryResult = arangodb::tests::executeQuery(vocbase(), query);
+    ASSERT_TRUE(queryResult.result.ok());
+
+    auto result = queryResult.data->slice();
+    EXPECT_TRUE(result.isArray());
+
+    arangodb::velocypack::ArrayIterator resultIt(result);
+    ASSERT_TRUE(expectedDocs.size() == resultIt.size());
+
+    // Check documents
+    auto expectedDoc = expectedDocs.begin();
+    for (; resultIt.valid(); resultIt.next(), ++expectedDoc) {
+      auto const actualDoc = resultIt.value();
+      auto const resolved = actualDoc.resolveExternals();
+
+      EXPECT_TRUE((0 == arangodb::basics::VelocyPackHelper::compare(
+                            arangodb::velocypack::Slice(*expectedDoc), resolved, true)));
+    }
+    EXPECT_TRUE(expectedDoc == expectedDocs.end());
+  }
+
+  // a <= x && a <= y, x == y
 TEST_F(IResearchQueryOptimizationTest, test_127) {
-  std::string const query =
-      "FOR d IN testView SEARCH d.values <= 'B' AND d.values <= 'B' RETURN d";
-
-  EXPECT_TRUE(arangodb::tests::assertRules(vocbase(), query,
-                                           {arangodb::aql::OptimizerRule::handleArangoSearchViewsRule}));
-
-  EXPECT_TRUE(!findEmptyNodes(vocbase(), query));
-
-  // check structure
-  {
-    irs::Or expected;
-    auto& root = expected.add<irs::And>();
-    root.add<irs::by_range>()
-        .field(mangleStringIdentity("values"))
-        .include<irs::Bound::MAX>(true)
-        .term<irs::Bound::MAX>("B");
-    assertFilterOptimized(vocbase(), query, expected);
-  }
-
-  std::vector<arangodb::velocypack::Slice> expectedDocs{
-      arangodb::velocypack::Slice(insertedDocs[0].vpack()),
-  };
-
-  auto queryResult = arangodb::tests::executeQuery(vocbase(), query);
-  ASSERT_TRUE(queryResult.result.ok());
-
-  auto result = queryResult.data->slice();
-  EXPECT_TRUE(result.isArray());
-
-  arangodb::velocypack::ArrayIterator resultIt(result);
-  ASSERT_TRUE(expectedDocs.size() == resultIt.size());
-
-  // Check documents
-  auto expectedDoc = expectedDocs.begin();
-  for (; resultIt.valid(); resultIt.next(), ++expectedDoc) {
-    auto const actualDoc = resultIt.value();
-    auto const resolved = actualDoc.resolveExternals();
-
-    EXPECT_TRUE((0 == arangodb::basics::VelocyPackHelper::compare(
-                          arangodb::velocypack::Slice(*expectedDoc), resolved, true)));
-  }
-  EXPECT_TRUE(expectedDoc == expectedDocs.end());
-}
-
-// a <= x && a <= y, x > y
+    std::string const query =
+        "FOR d IN testView SEARCH d.values <= 'B' AND d.values <= 'B' RETURN d";
+
+  EXPECT_TRUE(arangodb::tests::assertRules(vocbase(), query,
+                                           {arangodb::aql::OptimizerRule::handleArangoSearchViewsRule}));
+
+  EXPECT_TRUE(!findEmptyNodes(vocbase(), query));
+
+    // check structure
+    {
+      irs::Or expected;
+      auto& root = expected.add<irs::And>();
+      root.add<irs::by_range>()
+          .field(mangleStringIdentity("values"))
+          .include<irs::Bound::MAX>(true)
+          .term<irs::Bound::MAX>("B");
+    assertFilterOptimized(vocbase(), query, expected);
+    }
+
+    std::vector<arangodb::velocypack::Slice> expectedDocs{
+        arangodb::velocypack::Slice(insertedDocs[0].vpack()),
+    };
+
+  auto queryResult = arangodb::tests::executeQuery(vocbase(), query);
+    ASSERT_TRUE(queryResult.result.ok());
+
+    auto result = queryResult.data->slice();
+    EXPECT_TRUE(result.isArray());
+
+    arangodb::velocypack::ArrayIterator resultIt(result);
+    ASSERT_TRUE(expectedDocs.size() == resultIt.size());
+
+    // Check documents
+    auto expectedDoc = expectedDocs.begin();
+    for (; resultIt.valid(); resultIt.next(), ++expectedDoc) {
+      auto const actualDoc = resultIt.value();
+      auto const resolved = actualDoc.resolveExternals();
+
+      EXPECT_TRUE((0 == arangodb::basics::VelocyPackHelper::compare(
+                            arangodb::velocypack::Slice(*expectedDoc), resolved, true)));
+    }
+    EXPECT_TRUE(expectedDoc == expectedDocs.end());
+  }
+
+  // a <= x && a <= y, x > y
 TEST_F(IResearchQueryOptimizationTest, test_128) {
-  std::string const query =
-      "FOR d IN testView SEARCH d.values <= 'C' AND d.values <= 'B' RETURN d";
-
-  EXPECT_TRUE(arangodb::tests::assertRules(vocbase(), query,
-                                           {arangodb::aql::OptimizerRule::handleArangoSearchViewsRule}));
-
-  EXPECT_TRUE(!findEmptyNodes(vocbase(), query));
-
-  // check structure
-  {
-    irs::Or expected;
-    auto& root = expected.add<irs::And>();
-    root.add<irs::by_range>()
-        .field(mangleStringIdentity("values"))
-        .include<irs::Bound::MAX>(true)
-        .term<irs::Bound::MAX>("B");
-    assertFilterOptimized(vocbase(), query, expected);
-  }
-
-  std::vector<arangodb::velocypack::Slice> expectedDocs{
-      arangodb::velocypack::Slice(insertedDocs[0].vpack()),
-  };
-
-  auto queryResult = arangodb::tests::executeQuery(vocbase(), query);
-  ASSERT_TRUE(queryResult.result.ok());
-
-  auto result = queryResult.data->slice();
-  EXPECT_TRUE(result.isArray());
-
-  arangodb::velocypack::ArrayIterator resultIt(result);
-  ASSERT_TRUE(expectedDocs.size() == resultIt.size());
-
-  // Check documents
-  auto expectedDoc = expectedDocs.begin();
-  for (; resultIt.valid(); resultIt.next(), ++expectedDoc) {
-    auto const actualDoc = resultIt.value();
-    auto const resolved = actualDoc.resolveExternals();
-
-    EXPECT_TRUE((0 == arangodb::basics::VelocyPackHelper::compare(
-                          arangodb::velocypack::Slice(*expectedDoc), resolved, true)));
-  }
-  EXPECT_TRUE(expectedDoc == expectedDocs.end());
-}
-
-// a <= x && a >= y, x < y
+    std::string const query =
+        "FOR d IN testView SEARCH d.values <= 'C' AND d.values <= 'B' RETURN d";
+
+  EXPECT_TRUE(arangodb::tests::assertRules(vocbase(), query,
+                                           {arangodb::aql::OptimizerRule::handleArangoSearchViewsRule}));
+
+  EXPECT_TRUE(!findEmptyNodes(vocbase(), query));
+
+    // check structure
+    {
+      irs::Or expected;
+      auto& root = expected.add<irs::And>();
+      root.add<irs::by_range>()
+          .field(mangleStringIdentity("values"))
+          .include<irs::Bound::MAX>(true)
+          .term<irs::Bound::MAX>("B");
+    assertFilterOptimized(vocbase(), query, expected);
+    }
+
+    std::vector<arangodb::velocypack::Slice> expectedDocs{
+        arangodb::velocypack::Slice(insertedDocs[0].vpack()),
+    };
+
+  auto queryResult = arangodb::tests::executeQuery(vocbase(), query);
+    ASSERT_TRUE(queryResult.result.ok());
+
+    auto result = queryResult.data->slice();
+    EXPECT_TRUE(result.isArray());
+
+    arangodb::velocypack::ArrayIterator resultIt(result);
+    ASSERT_TRUE(expectedDocs.size() == resultIt.size());
+
+    // Check documents
+    auto expectedDoc = expectedDocs.begin();
+    for (; resultIt.valid(); resultIt.next(), ++expectedDoc) {
+      auto const actualDoc = resultIt.value();
+      auto const resolved = actualDoc.resolveExternals();
+
+      EXPECT_TRUE((0 == arangodb::basics::VelocyPackHelper::compare(
+                            arangodb::velocypack::Slice(*expectedDoc), resolved, true)));
+    }
+    EXPECT_TRUE(expectedDoc == expectedDocs.end());
+  }
+
+  // a <= x && a >= y, x < y
 TEST_F(IResearchQueryOptimizationTest, test_129) {
-  std::string const query =
-      "FOR d IN testView SEARCH d.values <= 'A' AND d.values >= 'B' RETURN d";
-
-  EXPECT_TRUE(arangodb::tests::assertRules(vocbase(), query,
-                                           {arangodb::aql::OptimizerRule::handleArangoSearchViewsRule}));
-
-  EXPECT_TRUE(!findEmptyNodes(vocbase(), query));
-
-  // check structure
-  {
-    irs::Or expected;
-    auto& root = expected.add<irs::And>();
-    root.add<irs::by_range>()
-        .field(mangleStringIdentity("values"))
-        .include<irs::Bound::MIN>(true)
-        .term<irs::Bound::MIN>("B");
-    root.add<irs::by_range>()
-        .field(mangleStringIdentity("values"))
-        .include<irs::Bound::MAX>(true)
-        .term<irs::Bound::MAX>("A");
-    assertFilterOptimized(vocbase(), query, expected);
-  }
-
-  std::vector<arangodb::velocypack::Slice> expectedDocs{
-      arangodb::velocypack::Slice(insertedDocs[0].vpack()),
-  };
-
-  auto queryResult = arangodb::tests::executeQuery(vocbase(), query);
-  ASSERT_TRUE(queryResult.result.ok());
-
-  auto result = queryResult.data->slice();
-  EXPECT_TRUE(result.isArray());
-
-  arangodb::velocypack::ArrayIterator resultIt(result);
-  ASSERT_TRUE(expectedDocs.size() == resultIt.size());
-
-  // Check documents
-  auto expectedDoc = expectedDocs.begin();
-  for (; resultIt.valid(); resultIt.next(), ++expectedDoc) {
-    auto const actualDoc = resultIt.value();
-    auto const resolved = actualDoc.resolveExternals();
-
-    EXPECT_TRUE((0 == arangodb::basics::VelocyPackHelper::compare(
-                          arangodb::velocypack::Slice(*expectedDoc), resolved, true)));
-  }
-  EXPECT_TRUE(expectedDoc == expectedDocs.end());
-}
-
-// a <= x && a >= y, x == y
+    std::string const query =
+        "FOR d IN testView SEARCH d.values <= 'A' AND d.values >= 'B' RETURN d";
+
+  EXPECT_TRUE(arangodb::tests::assertRules(vocbase(), query,
+                                           {arangodb::aql::OptimizerRule::handleArangoSearchViewsRule}));
+
+  EXPECT_TRUE(!findEmptyNodes(vocbase(), query));
+
+    // check structure
+    {
+      irs::Or expected;
+      auto& root = expected.add<irs::And>();
+      root.add<irs::by_range>()
+          .field(mangleStringIdentity("values"))
+          .include<irs::Bound::MIN>(true)
+          .term<irs::Bound::MIN>("B");
+      root.add<irs::by_range>()
+          .field(mangleStringIdentity("values"))
+          .include<irs::Bound::MAX>(true)
+          .term<irs::Bound::MAX>("A");
+    assertFilterOptimized(vocbase(), query, expected);
+    }
+
+    std::vector<arangodb::velocypack::Slice> expectedDocs{
+        arangodb::velocypack::Slice(insertedDocs[0].vpack()),
+    };
+
+  auto queryResult = arangodb::tests::executeQuery(vocbase(), query);
+    ASSERT_TRUE(queryResult.result.ok());
+
+    auto result = queryResult.data->slice();
+    EXPECT_TRUE(result.isArray());
+
+    arangodb::velocypack::ArrayIterator resultIt(result);
+    ASSERT_TRUE(expectedDocs.size() == resultIt.size());
+
+    // Check documents
+    auto expectedDoc = expectedDocs.begin();
+    for (; resultIt.valid(); resultIt.next(), ++expectedDoc) {
+      auto const actualDoc = resultIt.value();
+      auto const resolved = actualDoc.resolveExternals();
+
+      EXPECT_TRUE((0 == arangodb::basics::VelocyPackHelper::compare(
+                            arangodb::velocypack::Slice(*expectedDoc), resolved, true)));
+    }
+    EXPECT_TRUE(expectedDoc == expectedDocs.end());
+  }
+
+  // a <= x && a >= y, x == y
 TEST_F(IResearchQueryOptimizationTest, test_130) {
-  std::string const query =
-      "FOR d IN testView SEARCH d.values <= 'A' AND d.values >= 'A' RETURN d";
-
-  EXPECT_TRUE(arangodb::tests::assertRules(vocbase(), query,
-                                           {arangodb::aql::OptimizerRule::handleArangoSearchViewsRule}));
-
-  EXPECT_TRUE(!findEmptyNodes(vocbase(), query));
-
-  // check structure
-  {
-    irs::Or expected;
-    auto& root = expected.add<irs::And>();
-    root.add<irs::by_range>()
-        .field(mangleStringIdentity("values"))
-        .include<irs::Bound::MIN>(true)
-        .term<irs::Bound::MIN>("A");
-    root.add<irs::by_range>()
-        .field(mangleStringIdentity("values"))
-        .include<irs::Bound::MAX>(true)
-        .term<irs::Bound::MAX>("A");
-    assertFilterOptimized(vocbase(), query, expected);
-  }
-
-  std::vector<arangodb::velocypack::Slice> expectedDocs{
-      arangodb::velocypack::Slice(insertedDocs[0].vpack()),
-  };
-
-  auto queryResult = arangodb::tests::executeQuery(vocbase(), query);
-  ASSERT_TRUE(queryResult.result.ok());
-
-  auto result = queryResult.data->slice();
-  EXPECT_TRUE(result.isArray());
-
-  arangodb::velocypack::ArrayIterator resultIt(result);
-  ASSERT_TRUE(expectedDocs.size() == resultIt.size());
-
-  // Check documents
-  auto expectedDoc = expectedDocs.begin();
-  for (; resultIt.valid(); resultIt.next(), ++expectedDoc) {
-    auto const actualDoc = resultIt.value();
-    auto const resolved = actualDoc.resolveExternals();
-
-    EXPECT_TRUE((0 == arangodb::basics::VelocyPackHelper::compare(
-                          arangodb::velocypack::Slice(*expectedDoc), resolved, true)));
-  }
-  EXPECT_TRUE(expectedDoc == expectedDocs.end());
-}
-
-// a <= x && a >= y, x > y
+    std::string const query =
+        "FOR d IN testView SEARCH d.values <= 'A' AND d.values >= 'A' RETURN d";
+
+  EXPECT_TRUE(arangodb::tests::assertRules(vocbase(), query,
+                                           {arangodb::aql::OptimizerRule::handleArangoSearchViewsRule}));
+
+  EXPECT_TRUE(!findEmptyNodes(vocbase(), query));
+
+    // check structure
+    {
+      irs::Or expected;
+      auto& root = expected.add<irs::And>();
+      root.add<irs::by_range>()
+          .field(mangleStringIdentity("values"))
+          .include<irs::Bound::MIN>(true)
+          .term<irs::Bound::MIN>("A");
+      root.add<irs::by_range>()
+          .field(mangleStringIdentity("values"))
+          .include<irs::Bound::MAX>(true)
+          .term<irs::Bound::MAX>("A");
+    assertFilterOptimized(vocbase(), query, expected);
+    }
+
+    std::vector<arangodb::velocypack::Slice> expectedDocs{
+        arangodb::velocypack::Slice(insertedDocs[0].vpack()),
+    };
+
+  auto queryResult = arangodb::tests::executeQuery(vocbase(), query);
+    ASSERT_TRUE(queryResult.result.ok());
+
+    auto result = queryResult.data->slice();
+    EXPECT_TRUE(result.isArray());
+
+    arangodb::velocypack::ArrayIterator resultIt(result);
+    ASSERT_TRUE(expectedDocs.size() == resultIt.size());
+
+    // Check documents
+    auto expectedDoc = expectedDocs.begin();
+    for (; resultIt.valid(); resultIt.next(), ++expectedDoc) {
+      auto const actualDoc = resultIt.value();
+      auto const resolved = actualDoc.resolveExternals();
+
+      EXPECT_TRUE((0 == arangodb::basics::VelocyPackHelper::compare(
+                            arangodb::velocypack::Slice(*expectedDoc), resolved, true)));
+    }
+    EXPECT_TRUE(expectedDoc == expectedDocs.end());
+  }
+
+  // a <= x && a >= y, x > y
 TEST_F(IResearchQueryOptimizationTest, test_131) {
-  std::string const query =
-      "FOR d IN testView SEARCH d.values <= 'C' AND d.values >= 'A' RETURN d";
-
-  EXPECT_TRUE(arangodb::tests::assertRules(vocbase(), query,
-                                           {arangodb::aql::OptimizerRule::handleArangoSearchViewsRule}));
-
-  EXPECT_TRUE(!findEmptyNodes(vocbase(), query));
-
-  // check structure
-  {
-    irs::Or expected;
-    auto& root = expected.add<irs::And>();
-    root.add<irs::by_range>()
-        .field(mangleStringIdentity("values"))
-        .include<irs::Bound::MIN>(true)
-        .term<irs::Bound::MIN>("A");
-    root.add<irs::by_range>()
-        .field(mangleStringIdentity("values"))
-        .include<irs::Bound::MAX>(true)
-        .term<irs::Bound::MAX>("C");
-    assertFilterOptimized(vocbase(), query, expected);
-  }
-
-  std::vector<arangodb::velocypack::Slice> expectedDocs{
-      arangodb::velocypack::Slice(insertedDocs[0].vpack()),
-  };
-
-  auto queryResult = arangodb::tests::executeQuery(vocbase(), query);
-  ASSERT_TRUE(queryResult.result.ok());
-
-  auto result = queryResult.data->slice();
-  EXPECT_TRUE(result.isArray());
-
-  arangodb::velocypack::ArrayIterator resultIt(result);
-  ASSERT_TRUE(expectedDocs.size() == resultIt.size());
-
-  // Check documents
-  auto expectedDoc = expectedDocs.begin();
-  for (; resultIt.valid(); resultIt.next(), ++expectedDoc) {
-    auto const actualDoc = resultIt.value();
-    auto const resolved = actualDoc.resolveExternals();
-
-    EXPECT_TRUE((0 == arangodb::basics::VelocyPackHelper::compare(
-                          arangodb::velocypack::Slice(*expectedDoc), resolved, true)));
-  }
-  EXPECT_TRUE(expectedDoc == expectedDocs.end());
-}
-
-// a <= x && a > y, x < y
+    std::string const query =
+        "FOR d IN testView SEARCH d.values <= 'C' AND d.values >= 'A' RETURN d";
+
+  EXPECT_TRUE(arangodb::tests::assertRules(vocbase(), query,
+                                           {arangodb::aql::OptimizerRule::handleArangoSearchViewsRule}));
+
+  EXPECT_TRUE(!findEmptyNodes(vocbase(), query));
+
+    // check structure
+    {
+      irs::Or expected;
+      auto& root = expected.add<irs::And>();
+      root.add<irs::by_range>()
+          .field(mangleStringIdentity("values"))
+          .include<irs::Bound::MIN>(true)
+          .term<irs::Bound::MIN>("A");
+      root.add<irs::by_range>()
+          .field(mangleStringIdentity("values"))
+          .include<irs::Bound::MAX>(true)
+          .term<irs::Bound::MAX>("C");
+    assertFilterOptimized(vocbase(), query, expected);
+    }
+
+    std::vector<arangodb::velocypack::Slice> expectedDocs{
+        arangodb::velocypack::Slice(insertedDocs[0].vpack()),
+    };
+
+  auto queryResult = arangodb::tests::executeQuery(vocbase(), query);
+    ASSERT_TRUE(queryResult.result.ok());
+
+    auto result = queryResult.data->slice();
+    EXPECT_TRUE(result.isArray());
+
+    arangodb::velocypack::ArrayIterator resultIt(result);
+    ASSERT_TRUE(expectedDocs.size() == resultIt.size());
+
+    // Check documents
+    auto expectedDoc = expectedDocs.begin();
+    for (; resultIt.valid(); resultIt.next(), ++expectedDoc) {
+      auto const actualDoc = resultIt.value();
+      auto const resolved = actualDoc.resolveExternals();
+
+      EXPECT_TRUE((0 == arangodb::basics::VelocyPackHelper::compare(
+                            arangodb::velocypack::Slice(*expectedDoc), resolved, true)));
+    }
+    EXPECT_TRUE(expectedDoc == expectedDocs.end());
+  }
+
+  // a <= x && a > y, x < y
 TEST_F(IResearchQueryOptimizationTest, test_132) {
-  std::string const query =
-      "FOR d IN testView SEARCH d.values <= 'A' AND d.values > 'B' RETURN d";
-
-  EXPECT_TRUE(arangodb::tests::assertRules(vocbase(), query,
-                                           {arangodb::aql::OptimizerRule::handleArangoSearchViewsRule}));
-
-  EXPECT_TRUE(!findEmptyNodes(vocbase(), query));
-
-  // check structure
-  {
-    irs::Or expected;
-    auto& root = expected.add<irs::And>();
-    root.add<irs::by_range>()
-        .field(mangleStringIdentity("values"))
-        .include<irs::Bound::MIN>(false)
-        .term<irs::Bound::MIN>("B");
-    root.add<irs::by_range>()
-        .field(mangleStringIdentity("values"))
-        .include<irs::Bound::MAX>(true)
-        .term<irs::Bound::MAX>("A");
-    assertFilterOptimized(vocbase(), query, expected);
-  }
-
-  std::vector<arangodb::velocypack::Slice> expectedDocs{
-      arangodb::velocypack::Slice(insertedDocs[0].vpack()),
-  };
-
-  auto queryResult = arangodb::tests::executeQuery(vocbase(), query);
-  ASSERT_TRUE(queryResult.result.ok());
-
-  auto result = queryResult.data->slice();
-  EXPECT_TRUE(result.isArray());
-
-  arangodb::velocypack::ArrayIterator resultIt(result);
-  ASSERT_TRUE(expectedDocs.size() == resultIt.size());
-
-  // Check documents
-  auto expectedDoc = expectedDocs.begin();
-  for (; resultIt.valid(); resultIt.next(), ++expectedDoc) {
-    auto const actualDoc = resultIt.value();
-    auto const resolved = actualDoc.resolveExternals();
-
-    EXPECT_TRUE((0 == arangodb::basics::VelocyPackHelper::compare(
-                          arangodb::velocypack::Slice(*expectedDoc), resolved, true)));
-  }
-  EXPECT_TRUE(expectedDoc == expectedDocs.end());
-}
-
-// a <= x && a > y, x == y
+    std::string const query =
+        "FOR d IN testView SEARCH d.values <= 'A' AND d.values > 'B' RETURN d";
+
+  EXPECT_TRUE(arangodb::tests::assertRules(vocbase(), query,
+                                           {arangodb::aql::OptimizerRule::handleArangoSearchViewsRule}));
+
+  EXPECT_TRUE(!findEmptyNodes(vocbase(), query));
+
+    // check structure
+    {
+      irs::Or expected;
+      auto& root = expected.add<irs::And>();
+      root.add<irs::by_range>()
+          .field(mangleStringIdentity("values"))
+          .include<irs::Bound::MIN>(false)
+          .term<irs::Bound::MIN>("B");
+      root.add<irs::by_range>()
+          .field(mangleStringIdentity("values"))
+          .include<irs::Bound::MAX>(true)
+          .term<irs::Bound::MAX>("A");
+    assertFilterOptimized(vocbase(), query, expected);
+    }
+
+    std::vector<arangodb::velocypack::Slice> expectedDocs{
+        arangodb::velocypack::Slice(insertedDocs[0].vpack()),
+    };
+
+  auto queryResult = arangodb::tests::executeQuery(vocbase(), query);
+    ASSERT_TRUE(queryResult.result.ok());
+
+    auto result = queryResult.data->slice();
+    EXPECT_TRUE(result.isArray());
+
+    arangodb::velocypack::ArrayIterator resultIt(result);
+    ASSERT_TRUE(expectedDocs.size() == resultIt.size());
+
+    // Check documents
+    auto expectedDoc = expectedDocs.begin();
+    for (; resultIt.valid(); resultIt.next(), ++expectedDoc) {
+      auto const actualDoc = resultIt.value();
+      auto const resolved = actualDoc.resolveExternals();
+
+      EXPECT_TRUE((0 == arangodb::basics::VelocyPackHelper::compare(
+                            arangodb::velocypack::Slice(*expectedDoc), resolved, true)));
+    }
+    EXPECT_TRUE(expectedDoc == expectedDocs.end());
+  }
+
+  // a <= x && a > y, x == y
 TEST_F(IResearchQueryOptimizationTest, test_133) {
-  std::string const query =
-      "FOR d IN testView SEARCH d.values <= 'A' AND d.values > 'A' RETURN d";
-
-  EXPECT_TRUE(arangodb::tests::assertRules(vocbase(), query,
-                                           {arangodb::aql::OptimizerRule::handleArangoSearchViewsRule}));
-
-  EXPECT_TRUE(!findEmptyNodes(vocbase(), query));
-
-  // check structure
-  {
-    irs::Or expected;
-    auto& root = expected.add<irs::And>();
-    root.add<irs::by_range>()
-        .field(mangleStringIdentity("values"))
-        .include<irs::Bound::MIN>(false)
-        .term<irs::Bound::MIN>("A");
-    root.add<irs::by_range>()
-        .field(mangleStringIdentity("values"))
-        .include<irs::Bound::MAX>(true)
-        .term<irs::Bound::MAX>("A");
-    assertFilterOptimized(vocbase(), query, expected);
-  }
-
-  std::vector<arangodb::velocypack::Slice> expectedDocs{
-      arangodb::velocypack::Slice(insertedDocs[0].vpack()),
-  };
-
-  auto queryResult = arangodb::tests::executeQuery(vocbase(), query);
-  ASSERT_TRUE(queryResult.result.ok());
-
-  auto result = queryResult.data->slice();
-  EXPECT_TRUE(result.isArray());
-
-  arangodb::velocypack::ArrayIterator resultIt(result);
-  ASSERT_TRUE(expectedDocs.size() == resultIt.size());
-
-  // Check documents
-  auto expectedDoc = expectedDocs.begin();
-  for (; resultIt.valid(); resultIt.next(), ++expectedDoc) {
-    auto const actualDoc = resultIt.value();
-    auto const resolved = actualDoc.resolveExternals();
-
-    EXPECT_TRUE((0 == arangodb::basics::VelocyPackHelper::compare(
-                          arangodb::velocypack::Slice(*expectedDoc), resolved, true)));
-  }
-  EXPECT_TRUE(expectedDoc == expectedDocs.end());
-}
-
-// a <= x && a > y, x > y
+    std::string const query =
+        "FOR d IN testView SEARCH d.values <= 'A' AND d.values > 'A' RETURN d";
+
+  EXPECT_TRUE(arangodb::tests::assertRules(vocbase(), query,
+                                           {arangodb::aql::OptimizerRule::handleArangoSearchViewsRule}));
+
+  EXPECT_TRUE(!findEmptyNodes(vocbase(), query));
+
+    // check structure
+    {
+      irs::Or expected;
+      auto& root = expected.add<irs::And>();
+      root.add<irs::by_range>()
+          .field(mangleStringIdentity("values"))
+          .include<irs::Bound::MIN>(false)
+          .term<irs::Bound::MIN>("A");
+      root.add<irs::by_range>()
+          .field(mangleStringIdentity("values"))
+          .include<irs::Bound::MAX>(true)
+          .term<irs::Bound::MAX>("A");
+    assertFilterOptimized(vocbase(), query, expected);
+    }
+
+    std::vector<arangodb::velocypack::Slice> expectedDocs{
+        arangodb::velocypack::Slice(insertedDocs[0].vpack()),
+    };
+
+  auto queryResult = arangodb::tests::executeQuery(vocbase(), query);
+    ASSERT_TRUE(queryResult.result.ok());
+
+    auto result = queryResult.data->slice();
+    EXPECT_TRUE(result.isArray());
+
+    arangodb::velocypack::ArrayIterator resultIt(result);
+    ASSERT_TRUE(expectedDocs.size() == resultIt.size());
+
+    // Check documents
+    auto expectedDoc = expectedDocs.begin();
+    for (; resultIt.valid(); resultIt.next(), ++expectedDoc) {
+      auto const actualDoc = resultIt.value();
+      auto const resolved = actualDoc.resolveExternals();
+
+      EXPECT_TRUE((0 == arangodb::basics::VelocyPackHelper::compare(
+                            arangodb::velocypack::Slice(*expectedDoc), resolved, true)));
+    }
+    EXPECT_TRUE(expectedDoc == expectedDocs.end());
+  }
+
+  // a <= x && a > y, x > y
 TEST_F(IResearchQueryOptimizationTest, test_134) {
-  std::string const query =
-      "FOR d IN testView SEARCH d.values <= 'C' AND d.values > 'A' RETURN d";
-
-  EXPECT_TRUE(arangodb::tests::assertRules(vocbase(), query,
-                                           {arangodb::aql::OptimizerRule::handleArangoSearchViewsRule}));
-
-  EXPECT_TRUE(!findEmptyNodes(vocbase(), query));
-
-  // check structure
-  {
-    irs::Or expected;
-    auto& root = expected.add<irs::And>();
-    root.add<irs::by_range>()
-        .field(mangleStringIdentity("values"))
-        .include<irs::Bound::MIN>(false)
-        .term<irs::Bound::MIN>("A");
-    root.add<irs::by_range>()
-        .field(mangleStringIdentity("values"))
-        .include<irs::Bound::MAX>(true)
-        .term<irs::Bound::MAX>("C");
-    assertFilterOptimized(vocbase(), query, expected);
-  }
-
-  std::vector<arangodb::velocypack::Slice> expectedDocs{
-      arangodb::velocypack::Slice(insertedDocs[0].vpack()),
-  };
-
-  auto queryResult = arangodb::tests::executeQuery(vocbase(), query);
-  ASSERT_TRUE(queryResult.result.ok());
-
-  auto result = queryResult.data->slice();
-  EXPECT_TRUE(result.isArray());
-
-  arangodb::velocypack::ArrayIterator resultIt(result);
-  ASSERT_TRUE(expectedDocs.size() == resultIt.size());
-
-  // Check documents
-  auto expectedDoc = expectedDocs.begin();
-  for (; resultIt.valid(); resultIt.next(), ++expectedDoc) {
-    auto const actualDoc = resultIt.value();
-    auto const resolved = actualDoc.resolveExternals();
-
-    EXPECT_TRUE((0 == arangodb::basics::VelocyPackHelper::compare(
-                          arangodb::velocypack::Slice(*expectedDoc), resolved, true)));
-  }
-  EXPECT_TRUE(expectedDoc == expectedDocs.end());
-}
-
-// a >= x && a == y, x < y
+    std::string const query =
+        "FOR d IN testView SEARCH d.values <= 'C' AND d.values > 'A' RETURN d";
+
+  EXPECT_TRUE(arangodb::tests::assertRules(vocbase(), query,
+                                           {arangodb::aql::OptimizerRule::handleArangoSearchViewsRule}));
+
+  EXPECT_TRUE(!findEmptyNodes(vocbase(), query));
+
+    // check structure
+    {
+      irs::Or expected;
+      auto& root = expected.add<irs::And>();
+      root.add<irs::by_range>()
+          .field(mangleStringIdentity("values"))
+          .include<irs::Bound::MIN>(false)
+          .term<irs::Bound::MIN>("A");
+      root.add<irs::by_range>()
+          .field(mangleStringIdentity("values"))
+          .include<irs::Bound::MAX>(true)
+          .term<irs::Bound::MAX>("C");
+    assertFilterOptimized(vocbase(), query, expected);
+    }
+
+    std::vector<arangodb::velocypack::Slice> expectedDocs{
+        arangodb::velocypack::Slice(insertedDocs[0].vpack()),
+    };
+
+  auto queryResult = arangodb::tests::executeQuery(vocbase(), query);
+    ASSERT_TRUE(queryResult.result.ok());
+
+    auto result = queryResult.data->slice();
+    EXPECT_TRUE(result.isArray());
+
+    arangodb::velocypack::ArrayIterator resultIt(result);
+    ASSERT_TRUE(expectedDocs.size() == resultIt.size());
+
+    // Check documents
+    auto expectedDoc = expectedDocs.begin();
+    for (; resultIt.valid(); resultIt.next(), ++expectedDoc) {
+      auto const actualDoc = resultIt.value();
+      auto const resolved = actualDoc.resolveExternals();
+
+      EXPECT_TRUE((0 == arangodb::basics::VelocyPackHelper::compare(
+                            arangodb::velocypack::Slice(*expectedDoc), resolved, true)));
+    }
+    EXPECT_TRUE(expectedDoc == expectedDocs.end());
+  }
+
+  // a >= x && a == y, x < y
 TEST_F(IResearchQueryOptimizationTest, test_135) {
-  std::string const query =
-      "FOR d IN testView SEARCH d.values >= 'A' AND d.values == 'B' RETURN d";
-
-  EXPECT_TRUE(arangodb::tests::assertRules(vocbase(), query,
-                                           {arangodb::aql::OptimizerRule::handleArangoSearchViewsRule}));
-
-  EXPECT_TRUE(!findEmptyNodes(vocbase(), query));
-
-  // check structure
-  {
-    irs::Or expected;
-    auto& root = expected.add<irs::And>();
-    root.add<irs::by_term>().field(mangleStringIdentity("values")).term("B");
-    assertFilterOptimized(vocbase(), query, expected);
-  }
-
-  std::vector<arangodb::velocypack::Slice> expectedDocs{
-      arangodb::velocypack::Slice(insertedDocs[0].vpack()),
-  };
-
-  auto queryResult = arangodb::tests::executeQuery(vocbase(), query);
-  ASSERT_TRUE(queryResult.result.ok());
-
-  auto result = queryResult.data->slice();
-  EXPECT_TRUE(result.isArray());
-
-  arangodb::velocypack::ArrayIterator resultIt(result);
-  ASSERT_TRUE(expectedDocs.size() == resultIt.size());
-
-  // Check documents
-  auto expectedDoc = expectedDocs.begin();
-  for (; resultIt.valid(); resultIt.next(), ++expectedDoc) {
-    auto const actualDoc = resultIt.value();
-    auto const resolved = actualDoc.resolveExternals();
-
-    EXPECT_TRUE((0 == arangodb::basics::VelocyPackHelper::compare(
-                          arangodb::velocypack::Slice(*expectedDoc), resolved, true)));
-  }
-  EXPECT_TRUE(expectedDoc == expectedDocs.end());
-}
-
-// a >= x && a == y, x == y
+    std::string const query =
+        "FOR d IN testView SEARCH d.values >= 'A' AND d.values == 'B' RETURN d";
+
+  EXPECT_TRUE(arangodb::tests::assertRules(vocbase(), query,
+                                           {arangodb::aql::OptimizerRule::handleArangoSearchViewsRule}));
+
+  EXPECT_TRUE(!findEmptyNodes(vocbase(), query));
+
+    // check structure
+    {
+      irs::Or expected;
+      auto& root = expected.add<irs::And>();
+      root.add<irs::by_term>().field(mangleStringIdentity("values")).term("B");
+    assertFilterOptimized(vocbase(), query, expected);
+    }
+
+    std::vector<arangodb::velocypack::Slice> expectedDocs{
+        arangodb::velocypack::Slice(insertedDocs[0].vpack()),
+    };
+
+  auto queryResult = arangodb::tests::executeQuery(vocbase(), query);
+    ASSERT_TRUE(queryResult.result.ok());
+
+    auto result = queryResult.data->slice();
+    EXPECT_TRUE(result.isArray());
+
+    arangodb::velocypack::ArrayIterator resultIt(result);
+    ASSERT_TRUE(expectedDocs.size() == resultIt.size());
+
+    // Check documents
+    auto expectedDoc = expectedDocs.begin();
+    for (; resultIt.valid(); resultIt.next(), ++expectedDoc) {
+      auto const actualDoc = resultIt.value();
+      auto const resolved = actualDoc.resolveExternals();
+
+      EXPECT_TRUE((0 == arangodb::basics::VelocyPackHelper::compare(
+                            arangodb::velocypack::Slice(*expectedDoc), resolved, true)));
+    }
+    EXPECT_TRUE(expectedDoc == expectedDocs.end());
+  }
+
+  // a >= x && a == y, x == y
 TEST_F(IResearchQueryOptimizationTest, test_136) {
-  std::string const query =
-      "FOR d IN testView SEARCH d.values >= 'A' AND d.values == 'A' RETURN d";
-
-  EXPECT_TRUE(arangodb::tests::assertRules(vocbase(), query,
-                                           {arangodb::aql::OptimizerRule::handleArangoSearchViewsRule}));
-
-  EXPECT_TRUE(!findEmptyNodes(vocbase(), query));
-
-  // check structure
-  {
-    irs::Or expected;
-    auto& root = expected.add<irs::And>();
-    root.add<irs::by_term>().field(mangleStringIdentity("values")).term("A");
-    assertFilterOptimized(vocbase(), query, expected);
-  }
-
-  std::vector<arangodb::velocypack::Slice> expectedDocs{
-      arangodb::velocypack::Slice(insertedDocs[0].vpack()),
-  };
-
-  auto queryResult = arangodb::tests::executeQuery(vocbase(), query);
-  ASSERT_TRUE(queryResult.result.ok());
-
-  auto result = queryResult.data->slice();
-  EXPECT_TRUE(result.isArray());
-
-  arangodb::velocypack::ArrayIterator resultIt(result);
-  ASSERT_TRUE(expectedDocs.size() == resultIt.size());
-
-  // Check documents
-  auto expectedDoc = expectedDocs.begin();
-  for (; resultIt.valid(); resultIt.next(), ++expectedDoc) {
-    auto const actualDoc = resultIt.value();
-    auto const resolved = actualDoc.resolveExternals();
-
-    EXPECT_TRUE((0 == arangodb::basics::VelocyPackHelper::compare(
-                          arangodb::velocypack::Slice(*expectedDoc), resolved, true)));
-  }
-  EXPECT_TRUE(expectedDoc == expectedDocs.end());
-}
-
-// a >= x && a == y, x > y
+    std::string const query =
+        "FOR d IN testView SEARCH d.values >= 'A' AND d.values == 'A' RETURN d";
+
+  EXPECT_TRUE(arangodb::tests::assertRules(vocbase(), query,
+                                           {arangodb::aql::OptimizerRule::handleArangoSearchViewsRule}));
+
+  EXPECT_TRUE(!findEmptyNodes(vocbase(), query));
+
+    // check structure
+    {
+      irs::Or expected;
+      auto& root = expected.add<irs::And>();
+      root.add<irs::by_term>().field(mangleStringIdentity("values")).term("A");
+    assertFilterOptimized(vocbase(), query, expected);
+    }
+
+    std::vector<arangodb::velocypack::Slice> expectedDocs{
+        arangodb::velocypack::Slice(insertedDocs[0].vpack()),
+    };
+
+  auto queryResult = arangodb::tests::executeQuery(vocbase(), query);
+    ASSERT_TRUE(queryResult.result.ok());
+
+    auto result = queryResult.data->slice();
+    EXPECT_TRUE(result.isArray());
+
+    arangodb::velocypack::ArrayIterator resultIt(result);
+    ASSERT_TRUE(expectedDocs.size() == resultIt.size());
+
+    // Check documents
+    auto expectedDoc = expectedDocs.begin();
+    for (; resultIt.valid(); resultIt.next(), ++expectedDoc) {
+      auto const actualDoc = resultIt.value();
+      auto const resolved = actualDoc.resolveExternals();
+
+      EXPECT_TRUE((0 == arangodb::basics::VelocyPackHelper::compare(
+                            arangodb::velocypack::Slice(*expectedDoc), resolved, true)));
+    }
+    EXPECT_TRUE(expectedDoc == expectedDocs.end());
+  }
+
+  // a >= x && a == y, x > y
 TEST_F(IResearchQueryOptimizationTest, test_137) {
-  std::string const query =
-      "FOR d IN testView SEARCH d.values >= 'B' AND d.values == 'A' RETURN d";
-
-  EXPECT_TRUE(arangodb::tests::assertRules(vocbase(), query,
-                                           {arangodb::aql::OptimizerRule::handleArangoSearchViewsRule}));
-
-  EXPECT_TRUE(!findEmptyNodes(vocbase(), query));
-
-  // check structure
-  {
-    irs::Or expected;
-    auto& root = expected.add<irs::And>();
-    root.add<irs::by_range>()
-        .field(mangleStringIdentity("values"))
-        .include<irs::Bound::MIN>(true)
-        .term<irs::Bound::MIN>("B");
-    root.add<irs::by_term>().field(mangleStringIdentity("values")).term("A");
-    assertFilterOptimized(vocbase(), query, expected);
-  }
-
-  std::vector<arangodb::velocypack::Slice> expectedDocs{
-      arangodb::velocypack::Slice(insertedDocs[0].vpack()),
-  };
-
-  auto queryResult = arangodb::tests::executeQuery(vocbase(), query);
-  ASSERT_TRUE(queryResult.result.ok());
-
-  auto result = queryResult.data->slice();
-  EXPECT_TRUE(result.isArray());
-
-  arangodb::velocypack::ArrayIterator resultIt(result);
-  ASSERT_TRUE(expectedDocs.size() == resultIt.size());
-
-  // Check documents
-  auto expectedDoc = expectedDocs.begin();
-  for (; resultIt.valid(); resultIt.next(), ++expectedDoc) {
-    auto const actualDoc = resultIt.value();
-    auto const resolved = actualDoc.resolveExternals();
-
-    EXPECT_TRUE((0 == arangodb::basics::VelocyPackHelper::compare(
-                          arangodb::velocypack::Slice(*expectedDoc), resolved, true)));
-  }
-  EXPECT_TRUE(expectedDoc == expectedDocs.end());
-}
-
-// a >= x && a != y, x < y
+    std::string const query =
+        "FOR d IN testView SEARCH d.values >= 'B' AND d.values == 'A' RETURN d";
+
+  EXPECT_TRUE(arangodb::tests::assertRules(vocbase(), query,
+                                           {arangodb::aql::OptimizerRule::handleArangoSearchViewsRule}));
+
+  EXPECT_TRUE(!findEmptyNodes(vocbase(), query));
+
+    // check structure
+    {
+      irs::Or expected;
+      auto& root = expected.add<irs::And>();
+      root.add<irs::by_range>()
+          .field(mangleStringIdentity("values"))
+          .include<irs::Bound::MIN>(true)
+          .term<irs::Bound::MIN>("B");
+      root.add<irs::by_term>().field(mangleStringIdentity("values")).term("A");
+    assertFilterOptimized(vocbase(), query, expected);
+    }
+
+    std::vector<arangodb::velocypack::Slice> expectedDocs{
+        arangodb::velocypack::Slice(insertedDocs[0].vpack()),
+    };
+
+  auto queryResult = arangodb::tests::executeQuery(vocbase(), query);
+    ASSERT_TRUE(queryResult.result.ok());
+
+    auto result = queryResult.data->slice();
+    EXPECT_TRUE(result.isArray());
+
+    arangodb::velocypack::ArrayIterator resultIt(result);
+    ASSERT_TRUE(expectedDocs.size() == resultIt.size());
+
+    // Check documents
+    auto expectedDoc = expectedDocs.begin();
+    for (; resultIt.valid(); resultIt.next(), ++expectedDoc) {
+      auto const actualDoc = resultIt.value();
+      auto const resolved = actualDoc.resolveExternals();
+
+      EXPECT_TRUE((0 == arangodb::basics::VelocyPackHelper::compare(
+                            arangodb::velocypack::Slice(*expectedDoc), resolved, true)));
+    }
+    EXPECT_TRUE(expectedDoc == expectedDocs.end());
+  }
+
+  // a >= x && a != y, x < y
 TEST_F(IResearchQueryOptimizationTest, test_138) {
-  std::string const query =
-      "FOR d IN testView SEARCH d.values >= 'A' AND d.values != 'D' RETURN d";
-
-  EXPECT_TRUE(arangodb::tests::assertRules(vocbase(), query,
-                                           {arangodb::aql::OptimizerRule::handleArangoSearchViewsRule}));
-
-  EXPECT_TRUE(!findEmptyNodes(vocbase(), query));
-
-  // check structure
-  {
-    irs::Or expected;
-    auto& root = expected.add<irs::And>();
-    root.add<irs::Not>()
-        .filter<irs::by_term>()
-        .field(mangleStringIdentity("values"))
-        .term("D");
-    root.add<irs::by_range>()
-        .field(mangleStringIdentity("values"))
-        .include<irs::Bound::MIN>(true)
-        .term<irs::Bound::MIN>("A");
-    assertFilterOptimized(vocbase(), query, expected);
-  }
-
-  std::vector<arangodb::velocypack::Slice> expectedDocs{
-      arangodb::velocypack::Slice(insertedDocs[0].vpack()),
-  };
-
-  auto queryResult = arangodb::tests::executeQuery(vocbase(), query);
-  ASSERT_TRUE(queryResult.result.ok());
-
-  auto result = queryResult.data->slice();
-  EXPECT_TRUE(result.isArray());
-
-  arangodb::velocypack::ArrayIterator resultIt(result);
-  ASSERT_TRUE(expectedDocs.size() == resultIt.size());
-
-  // Check documents
-  auto expectedDoc = expectedDocs.begin();
-  for (; resultIt.valid(); resultIt.next(), ++expectedDoc) {
-    auto const actualDoc = resultIt.value();
-    auto const resolved = actualDoc.resolveExternals();
-
-    EXPECT_TRUE((0 == arangodb::basics::VelocyPackHelper::compare(
-                          arangodb::velocypack::Slice(*expectedDoc), resolved, true)));
-  }
-  EXPECT_TRUE(expectedDoc == expectedDocs.end());
-}
-
-// a >= x && a != y, x < y
+    std::string const query =
+        "FOR d IN testView SEARCH d.values >= 'A' AND d.values != 'D' RETURN d";
+
+  EXPECT_TRUE(arangodb::tests::assertRules(vocbase(), query,
+                                           {arangodb::aql::OptimizerRule::handleArangoSearchViewsRule}));
+
+  EXPECT_TRUE(!findEmptyNodes(vocbase(), query));
+
+    // check structure
+    {
+      irs::Or expected;
+      auto& root = expected.add<irs::And>();
+      root.add<irs::Not>()
+          .filter<irs::by_term>()
+          .field(mangleStringIdentity("values"))
+          .term("D");
+      root.add<irs::by_range>()
+          .field(mangleStringIdentity("values"))
+          .include<irs::Bound::MIN>(true)
+          .term<irs::Bound::MIN>("A");
+    assertFilterOptimized(vocbase(), query, expected);
+    }
+
+    std::vector<arangodb::velocypack::Slice> expectedDocs{
+        arangodb::velocypack::Slice(insertedDocs[0].vpack()),
+    };
+
+  auto queryResult = arangodb::tests::executeQuery(vocbase(), query);
+    ASSERT_TRUE(queryResult.result.ok());
+
+    auto result = queryResult.data->slice();
+    EXPECT_TRUE(result.isArray());
+
+    arangodb::velocypack::ArrayIterator resultIt(result);
+    ASSERT_TRUE(expectedDocs.size() == resultIt.size());
+
+    // Check documents
+    auto expectedDoc = expectedDocs.begin();
+    for (; resultIt.valid(); resultIt.next(), ++expectedDoc) {
+      auto const actualDoc = resultIt.value();
+      auto const resolved = actualDoc.resolveExternals();
+
+      EXPECT_TRUE((0 == arangodb::basics::VelocyPackHelper::compare(
+                            arangodb::velocypack::Slice(*expectedDoc), resolved, true)));
+    }
+    EXPECT_TRUE(expectedDoc == expectedDocs.end());
+  }
+
+  // a >= x && a != y, x < y
 TEST_F(IResearchQueryOptimizationTest, test_139) {
-  std::string const query =
-      "FOR d IN testView SEARCH d.values >= 'A' AND d.values != 'B' RETURN d";
-
-  EXPECT_TRUE(arangodb::tests::assertRules(vocbase(), query,
-                                           {arangodb::aql::OptimizerRule::handleArangoSearchViewsRule}));
-
-  EXPECT_TRUE(!findEmptyNodes(vocbase(), query));
-
-  // check structure
-  {
-    irs::Or expected;
-    auto& root = expected.add<irs::And>();
-    root.add<irs::Not>()
-        .filter<irs::by_term>()
-        .field(mangleStringIdentity("values"))
-        .term("B");
-    root.add<irs::by_range>()
-        .field(mangleStringIdentity("values"))
-        .include<irs::Bound::MIN>(true)
-        .term<irs::Bound::MIN>("A");
-    assertFilterOptimized(vocbase(), query, expected);
-  }
-
-  std::vector<arangodb::velocypack::Slice> expectedDocs{};
-
-  auto queryResult = arangodb::tests::executeQuery(vocbase(), query);
-  ASSERT_TRUE(queryResult.result.ok());
-
-  auto result = queryResult.data->slice();
-  EXPECT_TRUE(result.isArray());
-
-  arangodb::velocypack::ArrayIterator resultIt(result);
-  ASSERT_TRUE(expectedDocs.size() == resultIt.size());
-
-  // Check documents
-  auto expectedDoc = expectedDocs.begin();
-  for (; resultIt.valid(); resultIt.next(), ++expectedDoc) {
-    auto const actualDoc = resultIt.value();
-    auto const resolved = actualDoc.resolveExternals();
-
-    EXPECT_TRUE((0 == arangodb::basics::VelocyPackHelper::compare(
-                          arangodb::velocypack::Slice(*expectedDoc), resolved, true)));
-  }
-  EXPECT_TRUE(expectedDoc == expectedDocs.end());
-}
-
-// a >= x && a != y, x == y
+    std::string const query =
+        "FOR d IN testView SEARCH d.values >= 'A' AND d.values != 'B' RETURN d";
+
+  EXPECT_TRUE(arangodb::tests::assertRules(vocbase(), query,
+                                           {arangodb::aql::OptimizerRule::handleArangoSearchViewsRule}));
+
+  EXPECT_TRUE(!findEmptyNodes(vocbase(), query));
+
+    // check structure
+    {
+      irs::Or expected;
+      auto& root = expected.add<irs::And>();
+      root.add<irs::Not>()
+          .filter<irs::by_term>()
+          .field(mangleStringIdentity("values"))
+          .term("B");
+      root.add<irs::by_range>()
+          .field(mangleStringIdentity("values"))
+          .include<irs::Bound::MIN>(true)
+          .term<irs::Bound::MIN>("A");
+    assertFilterOptimized(vocbase(), query, expected);
+    }
+
+    std::vector<arangodb::velocypack::Slice> expectedDocs{};
+
+  auto queryResult = arangodb::tests::executeQuery(vocbase(), query);
+    ASSERT_TRUE(queryResult.result.ok());
+
+    auto result = queryResult.data->slice();
+    EXPECT_TRUE(result.isArray());
+
+    arangodb::velocypack::ArrayIterator resultIt(result);
+    ASSERT_TRUE(expectedDocs.size() == resultIt.size());
+
+    // Check documents
+    auto expectedDoc = expectedDocs.begin();
+    for (; resultIt.valid(); resultIt.next(), ++expectedDoc) {
+      auto const actualDoc = resultIt.value();
+      auto const resolved = actualDoc.resolveExternals();
+
+      EXPECT_TRUE((0 == arangodb::basics::VelocyPackHelper::compare(
+                            arangodb::velocypack::Slice(*expectedDoc), resolved, true)));
+    }
+    EXPECT_TRUE(expectedDoc == expectedDocs.end());
+  }
+
+  // a >= x && a != y, x == y
 TEST_F(IResearchQueryOptimizationTest, test_140) {
-  std::string const query =
-      "FOR d IN testView SEARCH d.values >= '@' AND d.values != '@' RETURN d";
-
-  EXPECT_TRUE(arangodb::tests::assertRules(vocbase(), query,
-                                           {arangodb::aql::OptimizerRule::handleArangoSearchViewsRule}));
-
-  EXPECT_TRUE(!findEmptyNodes(vocbase(), query));
-
-  // check structure
-  {
-    irs::Or expected;
-    auto& root = expected.add<irs::And>();
-    root.add<irs::Not>()
-        .filter<irs::by_term>()
-        .field(mangleStringIdentity("values"))
-        .term("@");
-    root.add<irs::by_range>()
-        .field(mangleStringIdentity("values"))
-        .include<irs::Bound::MIN>(true)
-        .term<irs::Bound::MIN>("@");
-    assertFilterOptimized(vocbase(), query, expected);
-  }
-
-  std::vector<arangodb::velocypack::Slice> expectedDocs{
-      arangodb::velocypack::Slice(insertedDocs[0].vpack()),
-  };
-
-  auto queryResult = arangodb::tests::executeQuery(vocbase(), query);
-  ASSERT_TRUE(queryResult.result.ok());
-
-  auto result = queryResult.data->slice();
-  EXPECT_TRUE(result.isArray());
-
-  arangodb::velocypack::ArrayIterator resultIt(result);
-  ASSERT_TRUE(expectedDocs.size() == resultIt.size());
-
-  // Check documents
-  auto expectedDoc = expectedDocs.begin();
-  for (; resultIt.valid(); resultIt.next(), ++expectedDoc) {
-    auto const actualDoc = resultIt.value();
-    auto const resolved = actualDoc.resolveExternals();
-
-    EXPECT_TRUE((0 == arangodb::basics::VelocyPackHelper::compare(
-                          arangodb::velocypack::Slice(*expectedDoc), resolved, true)));
-  }
-  EXPECT_TRUE(expectedDoc == expectedDocs.end());
-}
-
-// a >= x && a != y, x == y
+    std::string const query =
+        "FOR d IN testView SEARCH d.values >= '@' AND d.values != '@' RETURN d";
+
+  EXPECT_TRUE(arangodb::tests::assertRules(vocbase(), query,
+                                           {arangodb::aql::OptimizerRule::handleArangoSearchViewsRule}));
+
+  EXPECT_TRUE(!findEmptyNodes(vocbase(), query));
+
+    // check structure
+    {
+      irs::Or expected;
+      auto& root = expected.add<irs::And>();
+      root.add<irs::Not>()
+          .filter<irs::by_term>()
+          .field(mangleStringIdentity("values"))
+          .term("@");
+      root.add<irs::by_range>()
+          .field(mangleStringIdentity("values"))
+          .include<irs::Bound::MIN>(true)
+          .term<irs::Bound::MIN>("@");
+    assertFilterOptimized(vocbase(), query, expected);
+    }
+
+    std::vector<arangodb::velocypack::Slice> expectedDocs{
+        arangodb::velocypack::Slice(insertedDocs[0].vpack()),
+    };
+
+  auto queryResult = arangodb::tests::executeQuery(vocbase(), query);
+    ASSERT_TRUE(queryResult.result.ok());
+
+    auto result = queryResult.data->slice();
+    EXPECT_TRUE(result.isArray());
+
+    arangodb::velocypack::ArrayIterator resultIt(result);
+    ASSERT_TRUE(expectedDocs.size() == resultIt.size());
+
+    // Check documents
+    auto expectedDoc = expectedDocs.begin();
+    for (; resultIt.valid(); resultIt.next(), ++expectedDoc) {
+      auto const actualDoc = resultIt.value();
+      auto const resolved = actualDoc.resolveExternals();
+
+      EXPECT_TRUE((0 == arangodb::basics::VelocyPackHelper::compare(
+                            arangodb::velocypack::Slice(*expectedDoc), resolved, true)));
+    }
+    EXPECT_TRUE(expectedDoc == expectedDocs.end());
+  }
+
+  // a >= x && a != y, x == y
 TEST_F(IResearchQueryOptimizationTest, test_141) {
-  std::string const query =
-      "FOR d IN testView SEARCH d.values >= 'A' AND d.values != 'A' RETURN d";
-
-  EXPECT_TRUE(arangodb::tests::assertRules(vocbase(), query,
-                                           {arangodb::aql::OptimizerRule::handleArangoSearchViewsRule}));
-
-  EXPECT_TRUE(!findEmptyNodes(vocbase(), query));
-
-  // check structure
-  {
-    irs::Or expected;
-    auto& root = expected.add<irs::And>();
-    root.add<irs::Not>()
-        .filter<irs::by_term>()
-        .field(mangleStringIdentity("values"))
-        .term("A");
-    root.add<irs::by_range>()
-        .field(mangleStringIdentity("values"))
-        .include<irs::Bound::MIN>(true)
-        .term<irs::Bound::MIN>("A");
-    assertFilterOptimized(vocbase(), query, expected);
-  }
-
-  std::vector<arangodb::velocypack::Slice> expectedDocs{};
-
-  auto queryResult = arangodb::tests::executeQuery(vocbase(), query);
-  ASSERT_TRUE(queryResult.result.ok());
-
-  auto result = queryResult.data->slice();
-  EXPECT_TRUE(result.isArray());
-
-  arangodb::velocypack::ArrayIterator resultIt(result);
-  ASSERT_TRUE(expectedDocs.size() == resultIt.size());
-
-  // Check documents
-  auto expectedDoc = expectedDocs.begin();
-  for (; resultIt.valid(); resultIt.next(), ++expectedDoc) {
-    auto const actualDoc = resultIt.value();
-    auto const resolved = actualDoc.resolveExternals();
-
-    EXPECT_TRUE((0 == arangodb::basics::VelocyPackHelper::compare(
-                          arangodb::velocypack::Slice(*expectedDoc), resolved, true)));
-  }
-  EXPECT_TRUE(expectedDoc == expectedDocs.end());
-}
-
-// a >= x && a != y, x > y
+    std::string const query =
+        "FOR d IN testView SEARCH d.values >= 'A' AND d.values != 'A' RETURN d";
+
+  EXPECT_TRUE(arangodb::tests::assertRules(vocbase(), query,
+                                           {arangodb::aql::OptimizerRule::handleArangoSearchViewsRule}));
+
+  EXPECT_TRUE(!findEmptyNodes(vocbase(), query));
+
+    // check structure
+    {
+      irs::Or expected;
+      auto& root = expected.add<irs::And>();
+      root.add<irs::Not>()
+          .filter<irs::by_term>()
+          .field(mangleStringIdentity("values"))
+          .term("A");
+      root.add<irs::by_range>()
+          .field(mangleStringIdentity("values"))
+          .include<irs::Bound::MIN>(true)
+          .term<irs::Bound::MIN>("A");
+    assertFilterOptimized(vocbase(), query, expected);
+    }
+
+    std::vector<arangodb::velocypack::Slice> expectedDocs{};
+
+  auto queryResult = arangodb::tests::executeQuery(vocbase(), query);
+    ASSERT_TRUE(queryResult.result.ok());
+
+    auto result = queryResult.data->slice();
+    EXPECT_TRUE(result.isArray());
+
+    arangodb::velocypack::ArrayIterator resultIt(result);
+    ASSERT_TRUE(expectedDocs.size() == resultIt.size());
+
+    // Check documents
+    auto expectedDoc = expectedDocs.begin();
+    for (; resultIt.valid(); resultIt.next(), ++expectedDoc) {
+      auto const actualDoc = resultIt.value();
+      auto const resolved = actualDoc.resolveExternals();
+
+      EXPECT_TRUE((0 == arangodb::basics::VelocyPackHelper::compare(
+                            arangodb::velocypack::Slice(*expectedDoc), resolved, true)));
+    }
+    EXPECT_TRUE(expectedDoc == expectedDocs.end());
+  }
+
+  // a >= x && a != y, x > y
 TEST_F(IResearchQueryOptimizationTest, test_142) {
-  std::string const query =
-      "FOR d IN testView SEARCH d.values >= 'B' AND d.values != 'D' RETURN d";
-
-  EXPECT_TRUE(arangodb::tests::assertRules(vocbase(), query,
-                                           {arangodb::aql::OptimizerRule::handleArangoSearchViewsRule}));
-
-  EXPECT_TRUE(!findEmptyNodes(vocbase(), query));
-
-  // check structure
-  {
-    irs::Or expected;
-    auto& root = expected.add<irs::And>();
-    root.add<irs::Not>()
-        .filter<irs::by_term>()
-        .field(mangleStringIdentity("values"))
-        .term("D");
-    root.add<irs::by_range>()
-        .field(mangleStringIdentity("values"))
-        .include<irs::Bound::MIN>(true)
-        .term<irs::Bound::MIN>("B");
-    assertFilterOptimized(vocbase(), query, expected);
-  }
-
-  std::vector<arangodb::velocypack::Slice> expectedDocs{
-      arangodb::velocypack::Slice(insertedDocs[0].vpack()),
-  };
-
-  auto queryResult = arangodb::tests::executeQuery(vocbase(), query);
-  ASSERT_TRUE(queryResult.result.ok());
-
-  auto result = queryResult.data->slice();
-  EXPECT_TRUE(result.isArray());
-
-  arangodb::velocypack::ArrayIterator resultIt(result);
-  ASSERT_TRUE(expectedDocs.size() == resultIt.size());
-
-  // Check documents
-  auto expectedDoc = expectedDocs.begin();
-  for (; resultIt.valid(); resultIt.next(), ++expectedDoc) {
-    auto const actualDoc = resultIt.value();
-    auto const resolved = actualDoc.resolveExternals();
-
-    EXPECT_TRUE((0 == arangodb::basics::VelocyPackHelper::compare(
-                          arangodb::velocypack::Slice(*expectedDoc), resolved, true)));
-  }
-  EXPECT_TRUE(expectedDoc == expectedDocs.end());
-}
-
-// a >= x && a != y, x > y
+    std::string const query =
+        "FOR d IN testView SEARCH d.values >= 'B' AND d.values != 'D' RETURN d";
+
+  EXPECT_TRUE(arangodb::tests::assertRules(vocbase(), query,
+                                           {arangodb::aql::OptimizerRule::handleArangoSearchViewsRule}));
+
+  EXPECT_TRUE(!findEmptyNodes(vocbase(), query));
+
+    // check structure
+    {
+      irs::Or expected;
+      auto& root = expected.add<irs::And>();
+      root.add<irs::Not>()
+          .filter<irs::by_term>()
+          .field(mangleStringIdentity("values"))
+          .term("D");
+      root.add<irs::by_range>()
+          .field(mangleStringIdentity("values"))
+          .include<irs::Bound::MIN>(true)
+          .term<irs::Bound::MIN>("B");
+    assertFilterOptimized(vocbase(), query, expected);
+    }
+
+    std::vector<arangodb::velocypack::Slice> expectedDocs{
+        arangodb::velocypack::Slice(insertedDocs[0].vpack()),
+    };
+
+  auto queryResult = arangodb::tests::executeQuery(vocbase(), query);
+    ASSERT_TRUE(queryResult.result.ok());
+
+    auto result = queryResult.data->slice();
+    EXPECT_TRUE(result.isArray());
+
+    arangodb::velocypack::ArrayIterator resultIt(result);
+    ASSERT_TRUE(expectedDocs.size() == resultIt.size());
+
+    // Check documents
+    auto expectedDoc = expectedDocs.begin();
+    for (; resultIt.valid(); resultIt.next(), ++expectedDoc) {
+      auto const actualDoc = resultIt.value();
+      auto const resolved = actualDoc.resolveExternals();
+
+      EXPECT_TRUE((0 == arangodb::basics::VelocyPackHelper::compare(
+                            arangodb::velocypack::Slice(*expectedDoc), resolved, true)));
+    }
+    EXPECT_TRUE(expectedDoc == expectedDocs.end());
+  }
+
+  // a >= x && a != y, x > y
 TEST_F(IResearchQueryOptimizationTest, test_143) {
-  std::string const query =
-      "FOR d IN testView SEARCH d.values >= 'B' AND d.values != 'A' RETURN d";
-
-  EXPECT_TRUE(arangodb::tests::assertRules(vocbase(), query,
-                                           {arangodb::aql::OptimizerRule::handleArangoSearchViewsRule}));
-
-  EXPECT_TRUE(!findEmptyNodes(vocbase(), query));
-
-  // check structure
-  {
-    irs::Or expected;
-    auto& root = expected.add<irs::And>();
-    root.add<irs::Not>()
-        .filter<irs::by_term>()
-        .field(mangleStringIdentity("values"))
-        .term("A");
-    root.add<irs::by_range>()
-        .field(mangleStringIdentity("values"))
-        .include<irs::Bound::MIN>(true)
-        .term<irs::Bound::MIN>("B");
-    assertFilterOptimized(vocbase(), query, expected);
-  }
-
-  std::vector<arangodb::velocypack::Slice> expectedDocs{};
-
-  auto queryResult = arangodb::tests::executeQuery(vocbase(), query);
-  ASSERT_TRUE(queryResult.result.ok());
-
-  auto result = queryResult.data->slice();
-  EXPECT_TRUE(result.isArray());
-
-  arangodb::velocypack::ArrayIterator resultIt(result);
-  ASSERT_TRUE(expectedDocs.size() == resultIt.size());
-
-  // Check documents
-  auto expectedDoc = expectedDocs.begin();
-  for (; resultIt.valid(); resultIt.next(), ++expectedDoc) {
-    auto const actualDoc = resultIt.value();
-    auto const resolved = actualDoc.resolveExternals();
-
-    EXPECT_TRUE((0 == arangodb::basics::VelocyPackHelper::compare(
-                          arangodb::velocypack::Slice(*expectedDoc), resolved, true)));
-  }
-  EXPECT_TRUE(expectedDoc == expectedDocs.end());
-}
-
-// a >= x && a < y, x < y
+    std::string const query =
+        "FOR d IN testView SEARCH d.values >= 'B' AND d.values != 'A' RETURN d";
+
+  EXPECT_TRUE(arangodb::tests::assertRules(vocbase(), query,
+                                           {arangodb::aql::OptimizerRule::handleArangoSearchViewsRule}));
+
+  EXPECT_TRUE(!findEmptyNodes(vocbase(), query));
+
+    // check structure
+    {
+      irs::Or expected;
+      auto& root = expected.add<irs::And>();
+      root.add<irs::Not>()
+          .filter<irs::by_term>()
+          .field(mangleStringIdentity("values"))
+          .term("A");
+      root.add<irs::by_range>()
+          .field(mangleStringIdentity("values"))
+          .include<irs::Bound::MIN>(true)
+          .term<irs::Bound::MIN>("B");
+    assertFilterOptimized(vocbase(), query, expected);
+    }
+
+    std::vector<arangodb::velocypack::Slice> expectedDocs{};
+
+  auto queryResult = arangodb::tests::executeQuery(vocbase(), query);
+    ASSERT_TRUE(queryResult.result.ok());
+
+    auto result = queryResult.data->slice();
+    EXPECT_TRUE(result.isArray());
+
+    arangodb::velocypack::ArrayIterator resultIt(result);
+    ASSERT_TRUE(expectedDocs.size() == resultIt.size());
+
+    // Check documents
+    auto expectedDoc = expectedDocs.begin();
+    for (; resultIt.valid(); resultIt.next(), ++expectedDoc) {
+      auto const actualDoc = resultIt.value();
+      auto const resolved = actualDoc.resolveExternals();
+
+      EXPECT_TRUE((0 == arangodb::basics::VelocyPackHelper::compare(
+                            arangodb::velocypack::Slice(*expectedDoc), resolved, true)));
+    }
+    EXPECT_TRUE(expectedDoc == expectedDocs.end());
+  }
+
+  // a >= x && a < y, x < y
 TEST_F(IResearchQueryOptimizationTest, test_144) {
-  std::string const query =
-      "FOR d IN testView SEARCH d.values >= 'A' AND d.values < 'B' RETURN d";
-
-  EXPECT_TRUE(arangodb::tests::assertRules(vocbase(), query,
-                                           {arangodb::aql::OptimizerRule::handleArangoSearchViewsRule}));
-
-  EXPECT_TRUE(!findEmptyNodes(vocbase(), query));
-
-  // check structure
-  {
-    irs::Or expected;
-    auto& root = expected.add<irs::And>();
-    root.add<irs::by_range>()
-        .field(mangleStringIdentity("values"))
-        .include<irs::Bound::MIN>(true)
-        .term<irs::Bound::MIN>("A");
-    root.add<irs::by_range>()
-        .field(mangleStringIdentity("values"))
-        .include<irs::Bound::MAX>(false)
-        .term<irs::Bound::MAX>("B");
-    assertFilterOptimized(vocbase(), query, expected);
-  }
-
-  std::vector<arangodb::velocypack::Slice> expectedDocs{
-      arangodb::velocypack::Slice(insertedDocs[0].vpack()),
-  };
-
-  auto queryResult = arangodb::tests::executeQuery(vocbase(), query);
-  ASSERT_TRUE(queryResult.result.ok());
-
-  auto result = queryResult.data->slice();
-  EXPECT_TRUE(result.isArray());
-
-  arangodb::velocypack::ArrayIterator resultIt(result);
-  ASSERT_TRUE(expectedDocs.size() == resultIt.size());
-
-  // Check documents
-  auto expectedDoc = expectedDocs.begin();
-  for (; resultIt.valid(); resultIt.next(), ++expectedDoc) {
-    auto const actualDoc = resultIt.value();
-    auto const resolved = actualDoc.resolveExternals();
-
-    EXPECT_TRUE((0 == arangodb::basics::VelocyPackHelper::compare(
-                          arangodb::velocypack::Slice(*expectedDoc), resolved, true)));
-  }
-  EXPECT_TRUE(expectedDoc == expectedDocs.end());
-}
-
-// a >= x && a < y, x == y
+    std::string const query =
+        "FOR d IN testView SEARCH d.values >= 'A' AND d.values < 'B' RETURN d";
+
+  EXPECT_TRUE(arangodb::tests::assertRules(vocbase(), query,
+                                           {arangodb::aql::OptimizerRule::handleArangoSearchViewsRule}));
+
+  EXPECT_TRUE(!findEmptyNodes(vocbase(), query));
+
+    // check structure
+    {
+      irs::Or expected;
+      auto& root = expected.add<irs::And>();
+      root.add<irs::by_range>()
+          .field(mangleStringIdentity("values"))
+          .include<irs::Bound::MIN>(true)
+          .term<irs::Bound::MIN>("A");
+      root.add<irs::by_range>()
+          .field(mangleStringIdentity("values"))
+          .include<irs::Bound::MAX>(false)
+          .term<irs::Bound::MAX>("B");
+    assertFilterOptimized(vocbase(), query, expected);
+    }
+
+    std::vector<arangodb::velocypack::Slice> expectedDocs{
+        arangodb::velocypack::Slice(insertedDocs[0].vpack()),
+    };
+
+  auto queryResult = arangodb::tests::executeQuery(vocbase(), query);
+    ASSERT_TRUE(queryResult.result.ok());
+
+    auto result = queryResult.data->slice();
+    EXPECT_TRUE(result.isArray());
+
+    arangodb::velocypack::ArrayIterator resultIt(result);
+    ASSERT_TRUE(expectedDocs.size() == resultIt.size());
+
+    // Check documents
+    auto expectedDoc = expectedDocs.begin();
+    for (; resultIt.valid(); resultIt.next(), ++expectedDoc) {
+      auto const actualDoc = resultIt.value();
+      auto const resolved = actualDoc.resolveExternals();
+
+      EXPECT_TRUE((0 == arangodb::basics::VelocyPackHelper::compare(
+                            arangodb::velocypack::Slice(*expectedDoc), resolved, true)));
+    }
+    EXPECT_TRUE(expectedDoc == expectedDocs.end());
+  }
+
+  // a >= x && a < y, x == y
 TEST_F(IResearchQueryOptimizationTest, test_145) {
-  std::string const query =
-      "FOR d IN testView SEARCH d.values >= 'B' AND d.values < 'B' RETURN d";
-
-  EXPECT_TRUE(arangodb::tests::assertRules(vocbase(), query,
-                                           {arangodb::aql::OptimizerRule::handleArangoSearchViewsRule}));
-
-  EXPECT_TRUE(!findEmptyNodes(vocbase(), query));
-
-  // check structure
-  {
-    irs::Or expected;
-    auto& root = expected.add<irs::And>();
-    root.add<irs::by_range>()
-        .field(mangleStringIdentity("values"))
-        .include<irs::Bound::MIN>(true)
-        .term<irs::Bound::MIN>("B");
-    root.add<irs::by_range>()
-        .field(mangleStringIdentity("values"))
-        .include<irs::Bound::MAX>(false)
-        .term<irs::Bound::MAX>("B");
-    assertFilterOptimized(vocbase(), query, expected);
-  }
-
-  std::vector<arangodb::velocypack::Slice> expectedDocs{
-      arangodb::velocypack::Slice(insertedDocs[0].vpack()),
-  };
-
-  auto queryResult = arangodb::tests::executeQuery(vocbase(), query);
-  ASSERT_TRUE(queryResult.result.ok());
-
-  auto result = queryResult.data->slice();
-  EXPECT_TRUE(result.isArray());
-
-  arangodb::velocypack::ArrayIterator resultIt(result);
-  ASSERT_TRUE(expectedDocs.size() == resultIt.size());
-
-  // Check documents
-  auto expectedDoc = expectedDocs.begin();
-  for (; resultIt.valid(); resultIt.next(), ++expectedDoc) {
-    auto const actualDoc = resultIt.value();
-    auto const resolved = actualDoc.resolveExternals();
-
-    EXPECT_TRUE((0 == arangodb::basics::VelocyPackHelper::compare(
-                          arangodb::velocypack::Slice(*expectedDoc), resolved, true)));
-  }
-  EXPECT_TRUE(expectedDoc == expectedDocs.end());
-}
-
-// a >= x && a < y, x > y
+    std::string const query =
+        "FOR d IN testView SEARCH d.values >= 'B' AND d.values < 'B' RETURN d";
+
+  EXPECT_TRUE(arangodb::tests::assertRules(vocbase(), query,
+                                           {arangodb::aql::OptimizerRule::handleArangoSearchViewsRule}));
+
+  EXPECT_TRUE(!findEmptyNodes(vocbase(), query));
+
+    // check structure
+    {
+      irs::Or expected;
+      auto& root = expected.add<irs::And>();
+      root.add<irs::by_range>()
+          .field(mangleStringIdentity("values"))
+          .include<irs::Bound::MIN>(true)
+          .term<irs::Bound::MIN>("B");
+      root.add<irs::by_range>()
+          .field(mangleStringIdentity("values"))
+          .include<irs::Bound::MAX>(false)
+          .term<irs::Bound::MAX>("B");
+    assertFilterOptimized(vocbase(), query, expected);
+    }
+
+    std::vector<arangodb::velocypack::Slice> expectedDocs{
+        arangodb::velocypack::Slice(insertedDocs[0].vpack()),
+    };
+
+  auto queryResult = arangodb::tests::executeQuery(vocbase(), query);
+    ASSERT_TRUE(queryResult.result.ok());
+
+    auto result = queryResult.data->slice();
+    EXPECT_TRUE(result.isArray());
+
+    arangodb::velocypack::ArrayIterator resultIt(result);
+    ASSERT_TRUE(expectedDocs.size() == resultIt.size());
+
+    // Check documents
+    auto expectedDoc = expectedDocs.begin();
+    for (; resultIt.valid(); resultIt.next(), ++expectedDoc) {
+      auto const actualDoc = resultIt.value();
+      auto const resolved = actualDoc.resolveExternals();
+
+      EXPECT_TRUE((0 == arangodb::basics::VelocyPackHelper::compare(
+                            arangodb::velocypack::Slice(*expectedDoc), resolved, true)));
+    }
+    EXPECT_TRUE(expectedDoc == expectedDocs.end());
+  }
+
+  // a >= x && a < y, x > y
 TEST_F(IResearchQueryOptimizationTest, test_146) {
-  std::string const query =
-      "FOR d IN testView SEARCH d.values >= 'C' AND d.values < 'B' RETURN d";
-
-  EXPECT_TRUE(arangodb::tests::assertRules(vocbase(), query,
-                                           {arangodb::aql::OptimizerRule::handleArangoSearchViewsRule}));
-
-  EXPECT_TRUE(!findEmptyNodes(vocbase(), query));
-
-  // check structure
-  {
-    irs::Or expected;
-    auto& root = expected.add<irs::And>();
-    root.add<irs::by_range>()
-        .field(mangleStringIdentity("values"))
-        .include<irs::Bound::MIN>(true)
-        .term<irs::Bound::MIN>("C");
-    root.add<irs::by_range>()
-        .field(mangleStringIdentity("values"))
-        .include<irs::Bound::MAX>(false)
-        .term<irs::Bound::MAX>("B");
-    assertFilterOptimized(vocbase(), query, expected);
-  }
-
-  std::vector<arangodb::velocypack::Slice> expectedDocs{
-      arangodb::velocypack::Slice(insertedDocs[0].vpack()),
-  };
-
-  auto queryResult = arangodb::tests::executeQuery(vocbase(), query);
-  ASSERT_TRUE(queryResult.result.ok());
-
-  auto result = queryResult.data->slice();
-  EXPECT_TRUE(result.isArray());
-
-  arangodb::velocypack::ArrayIterator resultIt(result);
-  ASSERT_TRUE(expectedDocs.size() == resultIt.size());
-
-  // Check documents
-  auto expectedDoc = expectedDocs.begin();
-  for (; resultIt.valid(); resultIt.next(), ++expectedDoc) {
-    auto const actualDoc = resultIt.value();
-    auto const resolved = actualDoc.resolveExternals();
-
-    EXPECT_TRUE((0 == arangodb::basics::VelocyPackHelper::compare(
-                          arangodb::velocypack::Slice(*expectedDoc), resolved, true)));
-  }
-  EXPECT_TRUE(expectedDoc == expectedDocs.end());
-}
-
-// a >= x && a <= y, x < y
+    std::string const query =
+        "FOR d IN testView SEARCH d.values >= 'C' AND d.values < 'B' RETURN d";
+
+  EXPECT_TRUE(arangodb::tests::assertRules(vocbase(), query,
+                                           {arangodb::aql::OptimizerRule::handleArangoSearchViewsRule}));
+
+  EXPECT_TRUE(!findEmptyNodes(vocbase(), query));
+
+    // check structure
+    {
+      irs::Or expected;
+      auto& root = expected.add<irs::And>();
+      root.add<irs::by_range>()
+          .field(mangleStringIdentity("values"))
+          .include<irs::Bound::MIN>(true)
+          .term<irs::Bound::MIN>("C");
+      root.add<irs::by_range>()
+          .field(mangleStringIdentity("values"))
+          .include<irs::Bound::MAX>(false)
+          .term<irs::Bound::MAX>("B");
+    assertFilterOptimized(vocbase(), query, expected);
+    }
+
+    std::vector<arangodb::velocypack::Slice> expectedDocs{
+        arangodb::velocypack::Slice(insertedDocs[0].vpack()),
+    };
+
+  auto queryResult = arangodb::tests::executeQuery(vocbase(), query);
+    ASSERT_TRUE(queryResult.result.ok());
+
+    auto result = queryResult.data->slice();
+    EXPECT_TRUE(result.isArray());
+
+    arangodb::velocypack::ArrayIterator resultIt(result);
+    ASSERT_TRUE(expectedDocs.size() == resultIt.size());
+
+    // Check documents
+    auto expectedDoc = expectedDocs.begin();
+    for (; resultIt.valid(); resultIt.next(), ++expectedDoc) {
+      auto const actualDoc = resultIt.value();
+      auto const resolved = actualDoc.resolveExternals();
+
+      EXPECT_TRUE((0 == arangodb::basics::VelocyPackHelper::compare(
+                            arangodb::velocypack::Slice(*expectedDoc), resolved, true)));
+    }
+    EXPECT_TRUE(expectedDoc == expectedDocs.end());
+  }
+
+  // a >= x && a <= y, x < y
 TEST_F(IResearchQueryOptimizationTest, test_147) {
-  std::string const query =
-      "FOR d IN testView SEARCH d.values >= 'A' AND d.values <= 'B' RETURN d";
-
-  EXPECT_TRUE(arangodb::tests::assertRules(vocbase(), query,
-                                           {arangodb::aql::OptimizerRule::handleArangoSearchViewsRule}));
-
-  EXPECT_TRUE(!findEmptyNodes(vocbase(), query));
-
-  // check structure
-  {
-    irs::Or expected;
-    auto& root = expected.add<irs::And>();
-    root.add<irs::by_range>()
-        .field(mangleStringIdentity("values"))
-        .include<irs::Bound::MIN>(true)
-        .term<irs::Bound::MIN>("A");
-    root.add<irs::by_range>()
-        .field(mangleStringIdentity("values"))
-        .include<irs::Bound::MAX>(true)
-        .term<irs::Bound::MAX>("B");
-    assertFilterOptimized(vocbase(), query, expected);
-  }
-
-  std::vector<arangodb::velocypack::Slice> expectedDocs{
-      arangodb::velocypack::Slice(insertedDocs[0].vpack()),
-  };
-
-  auto queryResult = arangodb::tests::executeQuery(vocbase(), query);
-  ASSERT_TRUE(queryResult.result.ok());
-
-  auto result = queryResult.data->slice();
-  EXPECT_TRUE(result.isArray());
-
-  arangodb::velocypack::ArrayIterator resultIt(result);
-  ASSERT_TRUE(expectedDocs.size() == resultIt.size());
-
-  // Check documents
-  auto expectedDoc = expectedDocs.begin();
-  for (; resultIt.valid(); resultIt.next(), ++expectedDoc) {
-    auto const actualDoc = resultIt.value();
-    auto const resolved = actualDoc.resolveExternals();
-
-    EXPECT_TRUE((0 == arangodb::basics::VelocyPackHelper::compare(
-                          arangodb::velocypack::Slice(*expectedDoc), resolved, true)));
-  }
-  EXPECT_TRUE(expectedDoc == expectedDocs.end());
-}
-
-// a >= x && a <= y, x == y
+    std::string const query =
+        "FOR d IN testView SEARCH d.values >= 'A' AND d.values <= 'B' RETURN d";
+
+  EXPECT_TRUE(arangodb::tests::assertRules(vocbase(), query,
+                                           {arangodb::aql::OptimizerRule::handleArangoSearchViewsRule}));
+
+  EXPECT_TRUE(!findEmptyNodes(vocbase(), query));
+
+    // check structure
+    {
+      irs::Or expected;
+      auto& root = expected.add<irs::And>();
+      root.add<irs::by_range>()
+          .field(mangleStringIdentity("values"))
+          .include<irs::Bound::MIN>(true)
+          .term<irs::Bound::MIN>("A");
+      root.add<irs::by_range>()
+          .field(mangleStringIdentity("values"))
+          .include<irs::Bound::MAX>(true)
+          .term<irs::Bound::MAX>("B");
+    assertFilterOptimized(vocbase(), query, expected);
+    }
+
+    std::vector<arangodb::velocypack::Slice> expectedDocs{
+        arangodb::velocypack::Slice(insertedDocs[0].vpack()),
+    };
+
+  auto queryResult = arangodb::tests::executeQuery(vocbase(), query);
+    ASSERT_TRUE(queryResult.result.ok());
+
+    auto result = queryResult.data->slice();
+    EXPECT_TRUE(result.isArray());
+
+    arangodb::velocypack::ArrayIterator resultIt(result);
+    ASSERT_TRUE(expectedDocs.size() == resultIt.size());
+
+    // Check documents
+    auto expectedDoc = expectedDocs.begin();
+    for (; resultIt.valid(); resultIt.next(), ++expectedDoc) {
+      auto const actualDoc = resultIt.value();
+      auto const resolved = actualDoc.resolveExternals();
+
+      EXPECT_TRUE((0 == arangodb::basics::VelocyPackHelper::compare(
+                            arangodb::velocypack::Slice(*expectedDoc), resolved, true)));
+    }
+    EXPECT_TRUE(expectedDoc == expectedDocs.end());
+  }
+
+  // a >= x && a <= y, x == y
 TEST_F(IResearchQueryOptimizationTest, test_148) {
-  std::string const query =
-      "FOR d IN testView SEARCH d.values >= 'B' AND d.values <= 'B' RETURN d";
-
-  EXPECT_TRUE(arangodb::tests::assertRules(vocbase(), query,
-                                           {arangodb::aql::OptimizerRule::handleArangoSearchViewsRule}));
-
-  EXPECT_TRUE(!findEmptyNodes(vocbase(), query));
-
-  // check structure
-  {
-    irs::Or expected;
-    auto& root = expected.add<irs::And>();
-    root.add<irs::by_range>()
-        .field(mangleStringIdentity("values"))
-        .include<irs::Bound::MIN>(true)
-        .term<irs::Bound::MIN>("B");
-    root.add<irs::by_range>()
-        .field(mangleStringIdentity("values"))
-        .include<irs::Bound::MAX>(true)
-        .term<irs::Bound::MAX>("B");
-    assertFilterOptimized(vocbase(), query, expected);
-  }
-
-  std::vector<arangodb::velocypack::Slice> expectedDocs{
-      arangodb::velocypack::Slice(insertedDocs[0].vpack()),
-  };
-
-  auto queryResult = arangodb::tests::executeQuery(vocbase(), query);
-  ASSERT_TRUE(queryResult.result.ok());
-
-  auto result = queryResult.data->slice();
-  EXPECT_TRUE(result.isArray());
-
-  arangodb::velocypack::ArrayIterator resultIt(result);
-  ASSERT_TRUE(expectedDocs.size() == resultIt.size());
-
-  // Check documents
-  auto expectedDoc = expectedDocs.begin();
-  for (; resultIt.valid(); resultIt.next(), ++expectedDoc) {
-    auto const actualDoc = resultIt.value();
-    auto const resolved = actualDoc.resolveExternals();
-
-    EXPECT_TRUE((0 == arangodb::basics::VelocyPackHelper::compare(
-                          arangodb::velocypack::Slice(*expectedDoc), resolved, true)));
-  }
-  EXPECT_TRUE(expectedDoc == expectedDocs.end());
-}
-
-// a >= x && a <= y, x > y
+    std::string const query =
+        "FOR d IN testView SEARCH d.values >= 'B' AND d.values <= 'B' RETURN d";
+
+  EXPECT_TRUE(arangodb::tests::assertRules(vocbase(), query,
+                                           {arangodb::aql::OptimizerRule::handleArangoSearchViewsRule}));
+
+  EXPECT_TRUE(!findEmptyNodes(vocbase(), query));
+
+    // check structure
+    {
+      irs::Or expected;
+      auto& root = expected.add<irs::And>();
+      root.add<irs::by_range>()
+          .field(mangleStringIdentity("values"))
+          .include<irs::Bound::MIN>(true)
+          .term<irs::Bound::MIN>("B");
+      root.add<irs::by_range>()
+          .field(mangleStringIdentity("values"))
+          .include<irs::Bound::MAX>(true)
+          .term<irs::Bound::MAX>("B");
+    assertFilterOptimized(vocbase(), query, expected);
+    }
+
+    std::vector<arangodb::velocypack::Slice> expectedDocs{
+        arangodb::velocypack::Slice(insertedDocs[0].vpack()),
+    };
+
+  auto queryResult = arangodb::tests::executeQuery(vocbase(), query);
+    ASSERT_TRUE(queryResult.result.ok());
+
+    auto result = queryResult.data->slice();
+    EXPECT_TRUE(result.isArray());
+
+    arangodb::velocypack::ArrayIterator resultIt(result);
+    ASSERT_TRUE(expectedDocs.size() == resultIt.size());
+
+    // Check documents
+    auto expectedDoc = expectedDocs.begin();
+    for (; resultIt.valid(); resultIt.next(), ++expectedDoc) {
+      auto const actualDoc = resultIt.value();
+      auto const resolved = actualDoc.resolveExternals();
+
+      EXPECT_TRUE((0 == arangodb::basics::VelocyPackHelper::compare(
+                            arangodb::velocypack::Slice(*expectedDoc), resolved, true)));
+    }
+    EXPECT_TRUE(expectedDoc == expectedDocs.end());
+  }
+
+  // a >= x && a <= y, x > y
 TEST_F(IResearchQueryOptimizationTest, test_149) {
-  std::string const query =
-      "FOR d IN testView SEARCH d.values >= 'C' AND d.values <= 'A' RETURN d";
-
-  EXPECT_TRUE(arangodb::tests::assertRules(vocbase(), query,
-                                           {arangodb::aql::OptimizerRule::handleArangoSearchViewsRule}));
-
-  EXPECT_TRUE(!findEmptyNodes(vocbase(), query));
-
-  // check structure
-  {
-    irs::Or expected;
-    auto& root = expected.add<irs::And>();
-    root.add<irs::by_range>()
-        .field(mangleStringIdentity("values"))
-        .include<irs::Bound::MIN>(true)
-        .term<irs::Bound::MIN>("C");
-    root.add<irs::by_range>()
-        .field(mangleStringIdentity("values"))
-        .include<irs::Bound::MAX>(true)
-        .term<irs::Bound::MAX>("A");
-    assertFilterOptimized(vocbase(), query, expected);
-  }
-
-  std::vector<arangodb::velocypack::Slice> expectedDocs{
-      arangodb::velocypack::Slice(insertedDocs[0].vpack()),
-  };
-
-  auto queryResult = arangodb::tests::executeQuery(vocbase(), query);
-  ASSERT_TRUE(queryResult.result.ok());
-
-  auto result = queryResult.data->slice();
-  EXPECT_TRUE(result.isArray());
-
-  arangodb::velocypack::ArrayIterator resultIt(result);
-  ASSERT_TRUE(expectedDocs.size() == resultIt.size());
-
-  // Check documents
-  auto expectedDoc = expectedDocs.begin();
-  for (; resultIt.valid(); resultIt.next(), ++expectedDoc) {
-    auto const actualDoc = resultIt.value();
-    auto const resolved = actualDoc.resolveExternals();
-
-    EXPECT_TRUE((0 == arangodb::basics::VelocyPackHelper::compare(
-                          arangodb::velocypack::Slice(*expectedDoc), resolved, true)));
-  }
-  EXPECT_TRUE(expectedDoc == expectedDocs.end());
-}
-
-// a >= x && a >= y, x < y
+    std::string const query =
+        "FOR d IN testView SEARCH d.values >= 'C' AND d.values <= 'A' RETURN d";
+
+  EXPECT_TRUE(arangodb::tests::assertRules(vocbase(), query,
+                                           {arangodb::aql::OptimizerRule::handleArangoSearchViewsRule}));
+
+  EXPECT_TRUE(!findEmptyNodes(vocbase(), query));
+
+    // check structure
+    {
+      irs::Or expected;
+      auto& root = expected.add<irs::And>();
+      root.add<irs::by_range>()
+          .field(mangleStringIdentity("values"))
+          .include<irs::Bound::MIN>(true)
+          .term<irs::Bound::MIN>("C");
+      root.add<irs::by_range>()
+          .field(mangleStringIdentity("values"))
+          .include<irs::Bound::MAX>(true)
+          .term<irs::Bound::MAX>("A");
+    assertFilterOptimized(vocbase(), query, expected);
+    }
+
+    std::vector<arangodb::velocypack::Slice> expectedDocs{
+        arangodb::velocypack::Slice(insertedDocs[0].vpack()),
+    };
+
+  auto queryResult = arangodb::tests::executeQuery(vocbase(), query);
+    ASSERT_TRUE(queryResult.result.ok());
+
+    auto result = queryResult.data->slice();
+    EXPECT_TRUE(result.isArray());
+
+    arangodb::velocypack::ArrayIterator resultIt(result);
+    ASSERT_TRUE(expectedDocs.size() == resultIt.size());
+
+    // Check documents
+    auto expectedDoc = expectedDocs.begin();
+    for (; resultIt.valid(); resultIt.next(), ++expectedDoc) {
+      auto const actualDoc = resultIt.value();
+      auto const resolved = actualDoc.resolveExternals();
+
+      EXPECT_TRUE((0 == arangodb::basics::VelocyPackHelper::compare(
+                            arangodb::velocypack::Slice(*expectedDoc), resolved, true)));
+    }
+    EXPECT_TRUE(expectedDoc == expectedDocs.end());
+  }
+
+  // a >= x && a >= y, x < y
 TEST_F(IResearchQueryOptimizationTest, test_150) {
-  std::string const query =
-      "FOR d IN testView SEARCH d.values >= 'A' AND d.values >= 'B' RETURN d";
-
-  EXPECT_TRUE(arangodb::tests::assertRules(vocbase(), query,
-                                           {arangodb::aql::OptimizerRule::handleArangoSearchViewsRule}));
-
-  EXPECT_TRUE(!findEmptyNodes(vocbase(), query));
-
-  // check structure
-  {
-    irs::Or expected;
-    auto& root = expected.add<irs::And>();
-    root.add<irs::by_range>()
-        .field(mangleStringIdentity("values"))
-        .include<irs::Bound::MIN>(true)
-        .term<irs::Bound::MIN>("B");
-    assertFilterOptimized(vocbase(), query, expected);
-  }
-
-  std::vector<arangodb::velocypack::Slice> expectedDocs{
-      arangodb::velocypack::Slice(insertedDocs[0].vpack()),
-  };
-
-  auto queryResult = arangodb::tests::executeQuery(vocbase(), query);
-  ASSERT_TRUE(queryResult.result.ok());
-
-  auto result = queryResult.data->slice();
-  EXPECT_TRUE(result.isArray());
-
-  arangodb::velocypack::ArrayIterator resultIt(result);
-  ASSERT_TRUE(expectedDocs.size() == resultIt.size());
-
-  // Check documents
-  auto expectedDoc = expectedDocs.begin();
-  for (; resultIt.valid(); resultIt.next(), ++expectedDoc) {
-    auto const actualDoc = resultIt.value();
-    auto const resolved = actualDoc.resolveExternals();
-
-    EXPECT_TRUE((0 == arangodb::basics::VelocyPackHelper::compare(
-                          arangodb::velocypack::Slice(*expectedDoc), resolved, true)));
-  }
-  EXPECT_TRUE(expectedDoc == expectedDocs.end());
-}
-
-// a >= x && a >= y, x == y
+    std::string const query =
+        "FOR d IN testView SEARCH d.values >= 'A' AND d.values >= 'B' RETURN d";
+
+  EXPECT_TRUE(arangodb::tests::assertRules(vocbase(), query,
+                                           {arangodb::aql::OptimizerRule::handleArangoSearchViewsRule}));
+
+  EXPECT_TRUE(!findEmptyNodes(vocbase(), query));
+
+    // check structure
+    {
+      irs::Or expected;
+      auto& root = expected.add<irs::And>();
+      root.add<irs::by_range>()
+          .field(mangleStringIdentity("values"))
+          .include<irs::Bound::MIN>(true)
+          .term<irs::Bound::MIN>("B");
+    assertFilterOptimized(vocbase(), query, expected);
+    }
+
+    std::vector<arangodb::velocypack::Slice> expectedDocs{
+        arangodb::velocypack::Slice(insertedDocs[0].vpack()),
+    };
+
+  auto queryResult = arangodb::tests::executeQuery(vocbase(), query);
+    ASSERT_TRUE(queryResult.result.ok());
+
+    auto result = queryResult.data->slice();
+    EXPECT_TRUE(result.isArray());
+
+    arangodb::velocypack::ArrayIterator resultIt(result);
+    ASSERT_TRUE(expectedDocs.size() == resultIt.size());
+
+    // Check documents
+    auto expectedDoc = expectedDocs.begin();
+    for (; resultIt.valid(); resultIt.next(), ++expectedDoc) {
+      auto const actualDoc = resultIt.value();
+      auto const resolved = actualDoc.resolveExternals();
+
+      EXPECT_TRUE((0 == arangodb::basics::VelocyPackHelper::compare(
+                            arangodb::velocypack::Slice(*expectedDoc), resolved, true)));
+    }
+    EXPECT_TRUE(expectedDoc == expectedDocs.end());
+  }
+
+  // a >= x && a >= y, x == y
 TEST_F(IResearchQueryOptimizationTest, test_151) {
-  std::string const query =
-      "FOR d IN testView SEARCH d.values >= 'B' AND d.values >= 'B' RETURN d";
-
-  EXPECT_TRUE(arangodb::tests::assertRules(vocbase(), query,
-                                           {arangodb::aql::OptimizerRule::handleArangoSearchViewsRule}));
-
-  EXPECT_TRUE(!findEmptyNodes(vocbase(), query));
-
-  // check structure
-  {
-    irs::Or expected;
-    auto& root = expected.add<irs::And>();
-    root.add<irs::by_range>()
-        .field(mangleStringIdentity("values"))
-        .include<irs::Bound::MIN>(true)
-        .term<irs::Bound::MIN>("B");
-    assertFilterOptimized(vocbase(), query, expected);
-  }
-
-  std::vector<arangodb::velocypack::Slice> expectedDocs{
-      arangodb::velocypack::Slice(insertedDocs[0].vpack()),
-  };
-
-  auto queryResult = arangodb::tests::executeQuery(vocbase(), query);
-  ASSERT_TRUE(queryResult.result.ok());
-
-  auto result = queryResult.data->slice();
-  EXPECT_TRUE(result.isArray());
-
-  arangodb::velocypack::ArrayIterator resultIt(result);
-  ASSERT_TRUE(expectedDocs.size() == resultIt.size());
-
-  // Check documents
-  auto expectedDoc = expectedDocs.begin();
-  for (; resultIt.valid(); resultIt.next(), ++expectedDoc) {
-    auto const actualDoc = resultIt.value();
-    auto const resolved = actualDoc.resolveExternals();
-
-    EXPECT_TRUE((0 == arangodb::basics::VelocyPackHelper::compare(
-                          arangodb::velocypack::Slice(*expectedDoc), resolved, true)));
-  }
-  EXPECT_TRUE(expectedDoc == expectedDocs.end());
-}
-
-// a >= x && a >= y, x > y
+    std::string const query =
+        "FOR d IN testView SEARCH d.values >= 'B' AND d.values >= 'B' RETURN d";
+
+  EXPECT_TRUE(arangodb::tests::assertRules(vocbase(), query,
+                                           {arangodb::aql::OptimizerRule::handleArangoSearchViewsRule}));
+
+  EXPECT_TRUE(!findEmptyNodes(vocbase(), query));
+
+    // check structure
+    {
+      irs::Or expected;
+      auto& root = expected.add<irs::And>();
+      root.add<irs::by_range>()
+          .field(mangleStringIdentity("values"))
+          .include<irs::Bound::MIN>(true)
+          .term<irs::Bound::MIN>("B");
+    assertFilterOptimized(vocbase(), query, expected);
+    }
+
+    std::vector<arangodb::velocypack::Slice> expectedDocs{
+        arangodb::velocypack::Slice(insertedDocs[0].vpack()),
+    };
+
+  auto queryResult = arangodb::tests::executeQuery(vocbase(), query);
+    ASSERT_TRUE(queryResult.result.ok());
+
+    auto result = queryResult.data->slice();
+    EXPECT_TRUE(result.isArray());
+
+    arangodb::velocypack::ArrayIterator resultIt(result);
+    ASSERT_TRUE(expectedDocs.size() == resultIt.size());
+
+    // Check documents
+    auto expectedDoc = expectedDocs.begin();
+    for (; resultIt.valid(); resultIt.next(), ++expectedDoc) {
+      auto const actualDoc = resultIt.value();
+      auto const resolved = actualDoc.resolveExternals();
+
+      EXPECT_TRUE((0 == arangodb::basics::VelocyPackHelper::compare(
+                            arangodb::velocypack::Slice(*expectedDoc), resolved, true)));
+    }
+    EXPECT_TRUE(expectedDoc == expectedDocs.end());
+  }
+
+  // a >= x && a >= y, x > y
 TEST_F(IResearchQueryOptimizationTest, test_152) {
-  std::string const query =
-      "FOR d IN testView SEARCH d.values >= 'C' AND d.values >= 'B' RETURN d";
-
-  EXPECT_TRUE(arangodb::tests::assertRules(vocbase(), query,
-                                           {arangodb::aql::OptimizerRule::handleArangoSearchViewsRule}));
-
-  EXPECT_TRUE(!findEmptyNodes(vocbase(), query));
-
-  // check structure
-  {
-    irs::Or expected;
-    auto& root = expected.add<irs::And>();
-    root.add<irs::by_range>()
-        .field(mangleStringIdentity("values"))
-        .include<irs::Bound::MIN>(true)
-        .term<irs::Bound::MIN>("C");
-    assertFilterOptimized(vocbase(), query, expected);
-  }
-
-  std::vector<arangodb::velocypack::Slice> expectedDocs{
-      arangodb::velocypack::Slice(insertedDocs[0].vpack()),
-  };
-
-  auto queryResult = arangodb::tests::executeQuery(vocbase(), query);
-  ASSERT_TRUE(queryResult.result.ok());
-
-  auto result = queryResult.data->slice();
-  EXPECT_TRUE(result.isArray());
-
-  arangodb::velocypack::ArrayIterator resultIt(result);
-  ASSERT_TRUE(expectedDocs.size() == resultIt.size());
-
-  // Check documents
-  auto expectedDoc = expectedDocs.begin();
-  for (; resultIt.valid(); resultIt.next(), ++expectedDoc) {
-    auto const actualDoc = resultIt.value();
-    auto const resolved = actualDoc.resolveExternals();
-
-    EXPECT_TRUE((0 == arangodb::basics::VelocyPackHelper::compare(
-                          arangodb::velocypack::Slice(*expectedDoc), resolved, true)));
-  }
-  EXPECT_TRUE(expectedDoc == expectedDocs.end());
-}
-
-// a >= x && a > y, x < y
+    std::string const query =
+        "FOR d IN testView SEARCH d.values >= 'C' AND d.values >= 'B' RETURN d";
+
+  EXPECT_TRUE(arangodb::tests::assertRules(vocbase(), query,
+                                           {arangodb::aql::OptimizerRule::handleArangoSearchViewsRule}));
+
+  EXPECT_TRUE(!findEmptyNodes(vocbase(), query));
+
+    // check structure
+    {
+      irs::Or expected;
+      auto& root = expected.add<irs::And>();
+      root.add<irs::by_range>()
+          .field(mangleStringIdentity("values"))
+          .include<irs::Bound::MIN>(true)
+          .term<irs::Bound::MIN>("C");
+    assertFilterOptimized(vocbase(), query, expected);
+    }
+
+    std::vector<arangodb::velocypack::Slice> expectedDocs{
+        arangodb::velocypack::Slice(insertedDocs[0].vpack()),
+    };
+
+  auto queryResult = arangodb::tests::executeQuery(vocbase(), query);
+    ASSERT_TRUE(queryResult.result.ok());
+
+    auto result = queryResult.data->slice();
+    EXPECT_TRUE(result.isArray());
+
+    arangodb::velocypack::ArrayIterator resultIt(result);
+    ASSERT_TRUE(expectedDocs.size() == resultIt.size());
+
+    // Check documents
+    auto expectedDoc = expectedDocs.begin();
+    for (; resultIt.valid(); resultIt.next(), ++expectedDoc) {
+      auto const actualDoc = resultIt.value();
+      auto const resolved = actualDoc.resolveExternals();
+
+      EXPECT_TRUE((0 == arangodb::basics::VelocyPackHelper::compare(
+                            arangodb::velocypack::Slice(*expectedDoc), resolved, true)));
+    }
+    EXPECT_TRUE(expectedDoc == expectedDocs.end());
+  }
+
+  // a >= x && a > y, x < y
 TEST_F(IResearchQueryOptimizationTest, test_153) {
-  std::string const query =
-      "FOR d IN testView SEARCH d.values >= 'A' AND d.values > 'B' RETURN d";
-
-  EXPECT_TRUE(arangodb::tests::assertRules(vocbase(), query,
-                                           {arangodb::aql::OptimizerRule::handleArangoSearchViewsRule}));
-
-  EXPECT_TRUE(!findEmptyNodes(vocbase(), query));
-
-  // check structure
-  {
-    irs::Or expected;
-    auto& root = expected.add<irs::And>();
-    root.add<irs::by_range>()
-        .field(mangleStringIdentity("values"))
-        .include<irs::Bound::MIN>(false)
-        .term<irs::Bound::MIN>("B");
-    assertFilterOptimized(vocbase(), query, expected);
-  }
-
-  std::vector<arangodb::velocypack::Slice> expectedDocs{
-      arangodb::velocypack::Slice(insertedDocs[0].vpack()),
-  };
-
-  auto queryResult = arangodb::tests::executeQuery(vocbase(), query);
-  ASSERT_TRUE(queryResult.result.ok());
-
-  auto result = queryResult.data->slice();
-  EXPECT_TRUE(result.isArray());
-
-  arangodb::velocypack::ArrayIterator resultIt(result);
-  ASSERT_TRUE(expectedDocs.size() == resultIt.size());
-
-  // Check documents
-  auto expectedDoc = expectedDocs.begin();
-  for (; resultIt.valid(); resultIt.next(), ++expectedDoc) {
-    auto const actualDoc = resultIt.value();
-    auto const resolved = actualDoc.resolveExternals();
-
-    EXPECT_TRUE((0 == arangodb::basics::VelocyPackHelper::compare(
-                          arangodb::velocypack::Slice(*expectedDoc), resolved, true)));
-  }
-  EXPECT_TRUE(expectedDoc == expectedDocs.end());
-}
-
-// a >= x && a > y, x == y
+    std::string const query =
+        "FOR d IN testView SEARCH d.values >= 'A' AND d.values > 'B' RETURN d";
+
+  EXPECT_TRUE(arangodb::tests::assertRules(vocbase(), query,
+                                           {arangodb::aql::OptimizerRule::handleArangoSearchViewsRule}));
+
+  EXPECT_TRUE(!findEmptyNodes(vocbase(), query));
+
+    // check structure
+    {
+      irs::Or expected;
+      auto& root = expected.add<irs::And>();
+      root.add<irs::by_range>()
+          .field(mangleStringIdentity("values"))
+          .include<irs::Bound::MIN>(false)
+          .term<irs::Bound::MIN>("B");
+    assertFilterOptimized(vocbase(), query, expected);
+    }
+
+    std::vector<arangodb::velocypack::Slice> expectedDocs{
+        arangodb::velocypack::Slice(insertedDocs[0].vpack()),
+    };
+
+  auto queryResult = arangodb::tests::executeQuery(vocbase(), query);
+    ASSERT_TRUE(queryResult.result.ok());
+
+    auto result = queryResult.data->slice();
+    EXPECT_TRUE(result.isArray());
+
+    arangodb::velocypack::ArrayIterator resultIt(result);
+    ASSERT_TRUE(expectedDocs.size() == resultIt.size());
+
+    // Check documents
+    auto expectedDoc = expectedDocs.begin();
+    for (; resultIt.valid(); resultIt.next(), ++expectedDoc) {
+      auto const actualDoc = resultIt.value();
+      auto const resolved = actualDoc.resolveExternals();
+
+      EXPECT_TRUE((0 == arangodb::basics::VelocyPackHelper::compare(
+                            arangodb::velocypack::Slice(*expectedDoc), resolved, true)));
+    }
+    EXPECT_TRUE(expectedDoc == expectedDocs.end());
+  }
+
+  // a >= x && a > y, x == y
 TEST_F(IResearchQueryOptimizationTest, test_154) {
-  std::string const query =
-      "FOR d IN testView SEARCH d.values >= 'B' AND d.values > 'B' RETURN d";
-
-  EXPECT_TRUE(arangodb::tests::assertRules(vocbase(), query,
-                                           {arangodb::aql::OptimizerRule::handleArangoSearchViewsRule}));
-
-  EXPECT_TRUE(!findEmptyNodes(vocbase(), query));
-
-  // check structure
-  {
-    irs::Or expected;
-    auto& root = expected.add<irs::And>();
-    root.add<irs::by_range>()
-        .field(mangleStringIdentity("values"))
-        .include<irs::Bound::MIN>(false)
-        .term<irs::Bound::MIN>("B");
-    assertFilterOptimized(vocbase(), query, expected);
-  }
-
-  std::vector<arangodb::velocypack::Slice> expectedDocs{
-      arangodb::velocypack::Slice(insertedDocs[0].vpack()),
-  };
-
-  auto queryResult = arangodb::tests::executeQuery(vocbase(), query);
-  ASSERT_TRUE(queryResult.result.ok());
-
-  auto result = queryResult.data->slice();
-  EXPECT_TRUE(result.isArray());
-
-  arangodb::velocypack::ArrayIterator resultIt(result);
-  ASSERT_TRUE(expectedDocs.size() == resultIt.size());
-
-  // Check documents
-  auto expectedDoc = expectedDocs.begin();
-  for (; resultIt.valid(); resultIt.next(), ++expectedDoc) {
-    auto const actualDoc = resultIt.value();
-    auto const resolved = actualDoc.resolveExternals();
-
-    EXPECT_TRUE((0 == arangodb::basics::VelocyPackHelper::compare(
-                          arangodb::velocypack::Slice(*expectedDoc), resolved, true)));
-  }
-  EXPECT_TRUE(expectedDoc == expectedDocs.end());
-}
-
-// a >= x && a > y, x > y
+    std::string const query =
+        "FOR d IN testView SEARCH d.values >= 'B' AND d.values > 'B' RETURN d";
+
+  EXPECT_TRUE(arangodb::tests::assertRules(vocbase(), query,
+                                           {arangodb::aql::OptimizerRule::handleArangoSearchViewsRule}));
+
+  EXPECT_TRUE(!findEmptyNodes(vocbase(), query));
+
+    // check structure
+    {
+      irs::Or expected;
+      auto& root = expected.add<irs::And>();
+      root.add<irs::by_range>()
+          .field(mangleStringIdentity("values"))
+          .include<irs::Bound::MIN>(false)
+          .term<irs::Bound::MIN>("B");
+    assertFilterOptimized(vocbase(), query, expected);
+    }
+
+    std::vector<arangodb::velocypack::Slice> expectedDocs{
+        arangodb::velocypack::Slice(insertedDocs[0].vpack()),
+    };
+
+  auto queryResult = arangodb::tests::executeQuery(vocbase(), query);
+    ASSERT_TRUE(queryResult.result.ok());
+
+    auto result = queryResult.data->slice();
+    EXPECT_TRUE(result.isArray());
+
+    arangodb::velocypack::ArrayIterator resultIt(result);
+    ASSERT_TRUE(expectedDocs.size() == resultIt.size());
+
+    // Check documents
+    auto expectedDoc = expectedDocs.begin();
+    for (; resultIt.valid(); resultIt.next(), ++expectedDoc) {
+      auto const actualDoc = resultIt.value();
+      auto const resolved = actualDoc.resolveExternals();
+
+      EXPECT_TRUE((0 == arangodb::basics::VelocyPackHelper::compare(
+                            arangodb::velocypack::Slice(*expectedDoc), resolved, true)));
+    }
+    EXPECT_TRUE(expectedDoc == expectedDocs.end());
+  }
+
+  // a >= x && a > y, x > y
 TEST_F(IResearchQueryOptimizationTest, test_155) {
-  std::string const query =
-      "FOR d IN testView SEARCH d.values >= 'B' AND d.values > 'A' RETURN d";
-
-  EXPECT_TRUE(arangodb::tests::assertRules(vocbase(), query,
-                                           {arangodb::aql::OptimizerRule::handleArangoSearchViewsRule}));
-
-  EXPECT_TRUE(!findEmptyNodes(vocbase(), query));
-
-  // check structure
-  {
-    irs::Or expected;
-    auto& root = expected.add<irs::And>();
-    root.add<irs::by_range>()
-        .field(mangleStringIdentity("values"))
-        .include<irs::Bound::MIN>(true)
-        .term<irs::Bound::MIN>("B");
-    assertFilterOptimized(vocbase(), query, expected);
-  }
-
-  std::vector<arangodb::velocypack::Slice> expectedDocs{
-      arangodb::velocypack::Slice(insertedDocs[0].vpack()),
-  };
-
-  auto queryResult = arangodb::tests::executeQuery(vocbase(), query);
-  ASSERT_TRUE(queryResult.result.ok());
-
-  auto result = queryResult.data->slice();
-  EXPECT_TRUE(result.isArray());
-
-  arangodb::velocypack::ArrayIterator resultIt(result);
-  ASSERT_TRUE(expectedDocs.size() == resultIt.size());
-
-  // Check documents
-  auto expectedDoc = expectedDocs.begin();
-  for (; resultIt.valid(); resultIt.next(), ++expectedDoc) {
-    auto const actualDoc = resultIt.value();
-    auto const resolved = actualDoc.resolveExternals();
-
-    EXPECT_TRUE((0 == arangodb::basics::VelocyPackHelper::compare(
-                          arangodb::velocypack::Slice(*expectedDoc), resolved, true)));
-  }
-  EXPECT_TRUE(expectedDoc == expectedDocs.end());
-}
-
-// a > x && a == y, x < y
+    std::string const query =
+        "FOR d IN testView SEARCH d.values >= 'B' AND d.values > 'A' RETURN d";
+
+  EXPECT_TRUE(arangodb::tests::assertRules(vocbase(), query,
+                                           {arangodb::aql::OptimizerRule::handleArangoSearchViewsRule}));
+
+  EXPECT_TRUE(!findEmptyNodes(vocbase(), query));
+
+    // check structure
+    {
+      irs::Or expected;
+      auto& root = expected.add<irs::And>();
+      root.add<irs::by_range>()
+          .field(mangleStringIdentity("values"))
+          .include<irs::Bound::MIN>(true)
+          .term<irs::Bound::MIN>("B");
+    assertFilterOptimized(vocbase(), query, expected);
+    }
+
+    std::vector<arangodb::velocypack::Slice> expectedDocs{
+        arangodb::velocypack::Slice(insertedDocs[0].vpack()),
+    };
+
+  auto queryResult = arangodb::tests::executeQuery(vocbase(), query);
+    ASSERT_TRUE(queryResult.result.ok());
+
+    auto result = queryResult.data->slice();
+    EXPECT_TRUE(result.isArray());
+
+    arangodb::velocypack::ArrayIterator resultIt(result);
+    ASSERT_TRUE(expectedDocs.size() == resultIt.size());
+
+    // Check documents
+    auto expectedDoc = expectedDocs.begin();
+    for (; resultIt.valid(); resultIt.next(), ++expectedDoc) {
+      auto const actualDoc = resultIt.value();
+      auto const resolved = actualDoc.resolveExternals();
+
+      EXPECT_TRUE((0 == arangodb::basics::VelocyPackHelper::compare(
+                            arangodb::velocypack::Slice(*expectedDoc), resolved, true)));
+    }
+    EXPECT_TRUE(expectedDoc == expectedDocs.end());
+  }
+
+  // a > x && a == y, x < y
 TEST_F(IResearchQueryOptimizationTest, test_156) {
-  std::string const query =
-      "FOR d IN testView SEARCH d.values > 'A' AND d.values == 'B' RETURN d";
-
-  EXPECT_TRUE(arangodb::tests::assertRules(vocbase(), query,
-                                           {arangodb::aql::OptimizerRule::handleArangoSearchViewsRule}));
-
-  EXPECT_TRUE(!findEmptyNodes(vocbase(), query));
-
-  // check structure
-  {
-    irs::Or expected;
-    auto& root = expected.add<irs::And>();
-    root.add<irs::by_term>().field(mangleStringIdentity("values")).term("B");
-    assertFilterOptimized(vocbase(), query, expected);
-  }
-
-  std::vector<arangodb::velocypack::Slice> expectedDocs{
-      arangodb::velocypack::Slice(insertedDocs[0].vpack()),
-  };
-
-  auto queryResult = arangodb::tests::executeQuery(vocbase(), query);
-  ASSERT_TRUE(queryResult.result.ok());
-
-  auto result = queryResult.data->slice();
-  EXPECT_TRUE(result.isArray());
-
-  arangodb::velocypack::ArrayIterator resultIt(result);
-  ASSERT_TRUE(expectedDocs.size() == resultIt.size());
-
-  // Check documents
-  auto expectedDoc = expectedDocs.begin();
-  for (; resultIt.valid(); resultIt.next(), ++expectedDoc) {
-    auto const actualDoc = resultIt.value();
-    auto const resolved = actualDoc.resolveExternals();
-
-    EXPECT_TRUE((0 == arangodb::basics::VelocyPackHelper::compare(
-                          arangodb::velocypack::Slice(*expectedDoc), resolved, true)));
-  }
-  EXPECT_TRUE(expectedDoc == expectedDocs.end());
-}
-
-// a > x && a == y, x == y
+    std::string const query =
+        "FOR d IN testView SEARCH d.values > 'A' AND d.values == 'B' RETURN d";
+
+  EXPECT_TRUE(arangodb::tests::assertRules(vocbase(), query,
+                                           {arangodb::aql::OptimizerRule::handleArangoSearchViewsRule}));
+
+  EXPECT_TRUE(!findEmptyNodes(vocbase(), query));
+
+    // check structure
+    {
+      irs::Or expected;
+      auto& root = expected.add<irs::And>();
+      root.add<irs::by_term>().field(mangleStringIdentity("values")).term("B");
+    assertFilterOptimized(vocbase(), query, expected);
+    }
+
+    std::vector<arangodb::velocypack::Slice> expectedDocs{
+        arangodb::velocypack::Slice(insertedDocs[0].vpack()),
+    };
+
+  auto queryResult = arangodb::tests::executeQuery(vocbase(), query);
+    ASSERT_TRUE(queryResult.result.ok());
+
+    auto result = queryResult.data->slice();
+    EXPECT_TRUE(result.isArray());
+
+    arangodb::velocypack::ArrayIterator resultIt(result);
+    ASSERT_TRUE(expectedDocs.size() == resultIt.size());
+
+    // Check documents
+    auto expectedDoc = expectedDocs.begin();
+    for (; resultIt.valid(); resultIt.next(), ++expectedDoc) {
+      auto const actualDoc = resultIt.value();
+      auto const resolved = actualDoc.resolveExternals();
+
+      EXPECT_TRUE((0 == arangodb::basics::VelocyPackHelper::compare(
+                            arangodb::velocypack::Slice(*expectedDoc), resolved, true)));
+    }
+    EXPECT_TRUE(expectedDoc == expectedDocs.end());
+  }
+
+  // a > x && a == y, x == y
 TEST_F(IResearchQueryOptimizationTest, test_157) {
-  std::string const query =
-      "FOR d IN testView SEARCH d.values > 'B' AND d.values == 'B' RETURN d";
-
-  EXPECT_TRUE(arangodb::tests::assertRules(vocbase(), query,
-                                           {arangodb::aql::OptimizerRule::handleArangoSearchViewsRule}));
-
-  EXPECT_TRUE(!findEmptyNodes(vocbase(), query));
-
-  // check structure
-  {
-    irs::Or expected;
-    auto& root = expected.add<irs::And>();
-    root.add<irs::by_range>()
-        .field(mangleStringIdentity("values"))
-        .include<irs::Bound::MIN>(false)
-        .term<irs::Bound::MIN>("B");
-    root.add<irs::by_term>().field(mangleStringIdentity("values")).term("B");
-    assertFilterOptimized(vocbase(), query, expected);
-  }
-
-  std::vector<arangodb::velocypack::Slice> expectedDocs{
-      arangodb::velocypack::Slice(insertedDocs[0].vpack()),
-  };
-
-  auto queryResult = arangodb::tests::executeQuery(vocbase(), query);
-  ASSERT_TRUE(queryResult.result.ok());
-
-  auto result = queryResult.data->slice();
-  EXPECT_TRUE(result.isArray());
-
-  arangodb::velocypack::ArrayIterator resultIt(result);
-  ASSERT_TRUE(expectedDocs.size() == resultIt.size());
-
-  // Check documents
-  auto expectedDoc = expectedDocs.begin();
-  for (; resultIt.valid(); resultIt.next(), ++expectedDoc) {
-    auto const actualDoc = resultIt.value();
-    auto const resolved = actualDoc.resolveExternals();
-
-    EXPECT_TRUE((0 == arangodb::basics::VelocyPackHelper::compare(
-                          arangodb::velocypack::Slice(*expectedDoc), resolved, true)));
-  }
-  EXPECT_TRUE(expectedDoc == expectedDocs.end());
-}
-
-// a > x && a == y, x > y
+    std::string const query =
+        "FOR d IN testView SEARCH d.values > 'B' AND d.values == 'B' RETURN d";
+
+  EXPECT_TRUE(arangodb::tests::assertRules(vocbase(), query,
+                                           {arangodb::aql::OptimizerRule::handleArangoSearchViewsRule}));
+
+  EXPECT_TRUE(!findEmptyNodes(vocbase(), query));
+
+    // check structure
+    {
+      irs::Or expected;
+      auto& root = expected.add<irs::And>();
+      root.add<irs::by_range>()
+          .field(mangleStringIdentity("values"))
+          .include<irs::Bound::MIN>(false)
+          .term<irs::Bound::MIN>("B");
+      root.add<irs::by_term>().field(mangleStringIdentity("values")).term("B");
+    assertFilterOptimized(vocbase(), query, expected);
+    }
+
+    std::vector<arangodb::velocypack::Slice> expectedDocs{
+        arangodb::velocypack::Slice(insertedDocs[0].vpack()),
+    };
+
+  auto queryResult = arangodb::tests::executeQuery(vocbase(), query);
+    ASSERT_TRUE(queryResult.result.ok());
+
+    auto result = queryResult.data->slice();
+    EXPECT_TRUE(result.isArray());
+
+    arangodb::velocypack::ArrayIterator resultIt(result);
+    ASSERT_TRUE(expectedDocs.size() == resultIt.size());
+
+    // Check documents
+    auto expectedDoc = expectedDocs.begin();
+    for (; resultIt.valid(); resultIt.next(), ++expectedDoc) {
+      auto const actualDoc = resultIt.value();
+      auto const resolved = actualDoc.resolveExternals();
+
+      EXPECT_TRUE((0 == arangodb::basics::VelocyPackHelper::compare(
+                            arangodb::velocypack::Slice(*expectedDoc), resolved, true)));
+    }
+    EXPECT_TRUE(expectedDoc == expectedDocs.end());
+  }
+
+  // a > x && a == y, x > y
 TEST_F(IResearchQueryOptimizationTest, test_158) {
-  std::string const query =
-      "FOR d IN testView SEARCH d.values > 'B' AND d.values == 'A' RETURN d";
-
-  EXPECT_TRUE(arangodb::tests::assertRules(vocbase(), query,
-                                           {arangodb::aql::OptimizerRule::handleArangoSearchViewsRule}));
-
-  EXPECT_TRUE(!findEmptyNodes(vocbase(), query));
-
-  // check structure
-  {
-    irs::Or expected;
-    auto& root = expected.add<irs::And>();
-    root.add<irs::by_range>()
-        .field(mangleStringIdentity("values"))
-        .include<irs::Bound::MIN>(false)
-        .term<irs::Bound::MIN>("B");
-    root.add<irs::by_term>().field(mangleStringIdentity("values")).term("A");
-    assertFilterOptimized(vocbase(), query, expected);
-  }
-
-  std::vector<arangodb::velocypack::Slice> expectedDocs{
-      arangodb::velocypack::Slice(insertedDocs[0].vpack()),
-  };
-
-  auto queryResult = arangodb::tests::executeQuery(vocbase(), query);
-  ASSERT_TRUE(queryResult.result.ok());
-
-  auto result = queryResult.data->slice();
-  EXPECT_TRUE(result.isArray());
-
-  arangodb::velocypack::ArrayIterator resultIt(result);
-  ASSERT_TRUE(expectedDocs.size() == resultIt.size());
-
-  // Check documents
-  auto expectedDoc = expectedDocs.begin();
-  for (; resultIt.valid(); resultIt.next(), ++expectedDoc) {
-    auto const actualDoc = resultIt.value();
-    auto const resolved = actualDoc.resolveExternals();
-
-    EXPECT_TRUE((0 == arangodb::basics::VelocyPackHelper::compare(
-                          arangodb::velocypack::Slice(*expectedDoc), resolved, true)));
-  }
-  EXPECT_TRUE(expectedDoc == expectedDocs.end());
-}
-
-// a > x && a != y, x < y
+    std::string const query =
+        "FOR d IN testView SEARCH d.values > 'B' AND d.values == 'A' RETURN d";
+
+  EXPECT_TRUE(arangodb::tests::assertRules(vocbase(), query,
+                                           {arangodb::aql::OptimizerRule::handleArangoSearchViewsRule}));
+
+  EXPECT_TRUE(!findEmptyNodes(vocbase(), query));
+
+    // check structure
+    {
+      irs::Or expected;
+      auto& root = expected.add<irs::And>();
+      root.add<irs::by_range>()
+          .field(mangleStringIdentity("values"))
+          .include<irs::Bound::MIN>(false)
+          .term<irs::Bound::MIN>("B");
+      root.add<irs::by_term>().field(mangleStringIdentity("values")).term("A");
+    assertFilterOptimized(vocbase(), query, expected);
+    }
+
+    std::vector<arangodb::velocypack::Slice> expectedDocs{
+        arangodb::velocypack::Slice(insertedDocs[0].vpack()),
+    };
+
+  auto queryResult = arangodb::tests::executeQuery(vocbase(), query);
+    ASSERT_TRUE(queryResult.result.ok());
+
+    auto result = queryResult.data->slice();
+    EXPECT_TRUE(result.isArray());
+
+    arangodb::velocypack::ArrayIterator resultIt(result);
+    ASSERT_TRUE(expectedDocs.size() == resultIt.size());
+
+    // Check documents
+    auto expectedDoc = expectedDocs.begin();
+    for (; resultIt.valid(); resultIt.next(), ++expectedDoc) {
+      auto const actualDoc = resultIt.value();
+      auto const resolved = actualDoc.resolveExternals();
+
+      EXPECT_TRUE((0 == arangodb::basics::VelocyPackHelper::compare(
+                            arangodb::velocypack::Slice(*expectedDoc), resolved, true)));
+    }
+    EXPECT_TRUE(expectedDoc == expectedDocs.end());
+  }
+
+  // a > x && a != y, x < y
 TEST_F(IResearchQueryOptimizationTest, test_159) {
-  std::string const query =
-      "FOR d IN testView SEARCH d.values > 'A' AND d.values != 'D' RETURN d";
-
-  EXPECT_TRUE(arangodb::tests::assertRules(vocbase(), query,
-                                           {arangodb::aql::OptimizerRule::handleArangoSearchViewsRule}));
-
-  EXPECT_TRUE(!findEmptyNodes(vocbase(), query));
-
-  // check structure
-  {
-    irs::Or expected;
-    auto& root = expected.add<irs::And>();
-    root.add<irs::Not>()
-        .filter<irs::by_term>()
-        .field(mangleStringIdentity("values"))
-        .term("D");
-    root.add<irs::by_range>()
-        .field(mangleStringIdentity("values"))
-        .include<irs::Bound::MIN>(false)
-        .term<irs::Bound::MIN>("A");
-    assertFilterOptimized(vocbase(), query, expected);
-  }
-
-  std::vector<arangodb::velocypack::Slice> expectedDocs{
-      arangodb::velocypack::Slice(insertedDocs[0].vpack()),
-  };
-
-  auto queryResult = arangodb::tests::executeQuery(vocbase(), query);
-  ASSERT_TRUE(queryResult.result.ok());
-
-  auto result = queryResult.data->slice();
-  EXPECT_TRUE(result.isArray());
-
-  arangodb::velocypack::ArrayIterator resultIt(result);
-  ASSERT_TRUE(expectedDocs.size() == resultIt.size());
-
-  // Check documents
-  auto expectedDoc = expectedDocs.begin();
-  for (; resultIt.valid(); resultIt.next(), ++expectedDoc) {
-    auto const actualDoc = resultIt.value();
-    auto const resolved = actualDoc.resolveExternals();
-
-    EXPECT_TRUE((0 == arangodb::basics::VelocyPackHelper::compare(
-                          arangodb::velocypack::Slice(*expectedDoc), resolved, true)));
-  }
-  EXPECT_TRUE(expectedDoc == expectedDocs.end());
-}
-
-// a > x && a != y, x < y
+    std::string const query =
+        "FOR d IN testView SEARCH d.values > 'A' AND d.values != 'D' RETURN d";
+
+  EXPECT_TRUE(arangodb::tests::assertRules(vocbase(), query,
+                                           {arangodb::aql::OptimizerRule::handleArangoSearchViewsRule}));
+
+  EXPECT_TRUE(!findEmptyNodes(vocbase(), query));
+
+    // check structure
+    {
+      irs::Or expected;
+      auto& root = expected.add<irs::And>();
+      root.add<irs::Not>()
+          .filter<irs::by_term>()
+          .field(mangleStringIdentity("values"))
+          .term("D");
+      root.add<irs::by_range>()
+          .field(mangleStringIdentity("values"))
+          .include<irs::Bound::MIN>(false)
+          .term<irs::Bound::MIN>("A");
+    assertFilterOptimized(vocbase(), query, expected);
+    }
+
+    std::vector<arangodb::velocypack::Slice> expectedDocs{
+        arangodb::velocypack::Slice(insertedDocs[0].vpack()),
+    };
+
+  auto queryResult = arangodb::tests::executeQuery(vocbase(), query);
+    ASSERT_TRUE(queryResult.result.ok());
+
+    auto result = queryResult.data->slice();
+    EXPECT_TRUE(result.isArray());
+
+    arangodb::velocypack::ArrayIterator resultIt(result);
+    ASSERT_TRUE(expectedDocs.size() == resultIt.size());
+
+    // Check documents
+    auto expectedDoc = expectedDocs.begin();
+    for (; resultIt.valid(); resultIt.next(), ++expectedDoc) {
+      auto const actualDoc = resultIt.value();
+      auto const resolved = actualDoc.resolveExternals();
+
+      EXPECT_TRUE((0 == arangodb::basics::VelocyPackHelper::compare(
+                            arangodb::velocypack::Slice(*expectedDoc), resolved, true)));
+    }
+    EXPECT_TRUE(expectedDoc == expectedDocs.end());
+  }
+
+  // a > x && a != y, x < y
 TEST_F(IResearchQueryOptimizationTest, test_160) {
-  std::string const query =
-      "FOR d IN testView SEARCH d.values > 'A' AND d.values != 'B' RETURN d";
-
-  EXPECT_TRUE(arangodb::tests::assertRules(vocbase(), query,
-                                           {arangodb::aql::OptimizerRule::handleArangoSearchViewsRule}));
-
-  EXPECT_TRUE(!findEmptyNodes(vocbase(), query));
-
-  // check structure
-  {
-    irs::Or expected;
-    auto& root = expected.add<irs::And>();
-    root.add<irs::Not>()
-        .filter<irs::by_term>()
-        .field(mangleStringIdentity("values"))
-        .term("B");
-    root.add<irs::by_range>()
-        .field(mangleStringIdentity("values"))
-        .include<irs::Bound::MIN>(false)
-        .term<irs::Bound::MIN>("A");
-    assertFilterOptimized(vocbase(), query, expected);
-  }
-
-  std::vector<arangodb::velocypack::Slice> expectedDocs{};
-
-  auto queryResult = arangodb::tests::executeQuery(vocbase(), query);
-  ASSERT_TRUE(queryResult.result.ok());
-
-  auto result = queryResult.data->slice();
-  EXPECT_TRUE(result.isArray());
-
-  arangodb::velocypack::ArrayIterator resultIt(result);
-  ASSERT_TRUE(expectedDocs.size() == resultIt.size());
-
-  // Check documents
-  auto expectedDoc = expectedDocs.begin();
-  for (; resultIt.valid(); resultIt.next(), ++expectedDoc) {
-    auto const actualDoc = resultIt.value();
-    auto const resolved = actualDoc.resolveExternals();
-
-    EXPECT_TRUE((0 == arangodb::basics::VelocyPackHelper::compare(
-                          arangodb::velocypack::Slice(*expectedDoc), resolved, true)));
-  }
-  EXPECT_TRUE(expectedDoc == expectedDocs.end());
-}
-
-// a > x && a != y, x == y
+    std::string const query =
+        "FOR d IN testView SEARCH d.values > 'A' AND d.values != 'B' RETURN d";
+
+  EXPECT_TRUE(arangodb::tests::assertRules(vocbase(), query,
+                                           {arangodb::aql::OptimizerRule::handleArangoSearchViewsRule}));
+
+  EXPECT_TRUE(!findEmptyNodes(vocbase(), query));
+
+    // check structure
+    {
+      irs::Or expected;
+      auto& root = expected.add<irs::And>();
+      root.add<irs::Not>()
+          .filter<irs::by_term>()
+          .field(mangleStringIdentity("values"))
+          .term("B");
+      root.add<irs::by_range>()
+          .field(mangleStringIdentity("values"))
+          .include<irs::Bound::MIN>(false)
+          .term<irs::Bound::MIN>("A");
+    assertFilterOptimized(vocbase(), query, expected);
+    }
+
+    std::vector<arangodb::velocypack::Slice> expectedDocs{};
+
+  auto queryResult = arangodb::tests::executeQuery(vocbase(), query);
+    ASSERT_TRUE(queryResult.result.ok());
+
+    auto result = queryResult.data->slice();
+    EXPECT_TRUE(result.isArray());
+
+    arangodb::velocypack::ArrayIterator resultIt(result);
+    ASSERT_TRUE(expectedDocs.size() == resultIt.size());
+
+    // Check documents
+    auto expectedDoc = expectedDocs.begin();
+    for (; resultIt.valid(); resultIt.next(), ++expectedDoc) {
+      auto const actualDoc = resultIt.value();
+      auto const resolved = actualDoc.resolveExternals();
+
+      EXPECT_TRUE((0 == arangodb::basics::VelocyPackHelper::compare(
+                            arangodb::velocypack::Slice(*expectedDoc), resolved, true)));
+    }
+    EXPECT_TRUE(expectedDoc == expectedDocs.end());
+  }
+
+  // a > x && a != y, x == y
 TEST_F(IResearchQueryOptimizationTest, test_161) {
-  std::string const query =
-      "FOR d IN testView SEARCH d.values > '@' AND d.values != '@' RETURN d";
-
-  EXPECT_TRUE(arangodb::tests::assertRules(vocbase(), query,
-                                           {arangodb::aql::OptimizerRule::handleArangoSearchViewsRule}));
-
-  EXPECT_TRUE(!findEmptyNodes(vocbase(), query));
-
-  // check structure
-  {
-    irs::Or expected;
-    auto& root = expected.add<irs::And>();
-    root.add<irs::Not>()
-        .filter<irs::by_term>()
-        .field(mangleStringIdentity("values"))
-        .term("@");
-    root.add<irs::by_range>()
-        .field(mangleStringIdentity("values"))
-        .include<irs::Bound::MIN>(false)
-        .term<irs::Bound::MIN>("@");
-    assertFilterOptimized(vocbase(), query, expected);
-  }
-
-  std::vector<arangodb::velocypack::Slice> expectedDocs{
-      arangodb::velocypack::Slice(insertedDocs[0].vpack()),
-  };
-
-  auto queryResult = arangodb::tests::executeQuery(vocbase(), query);
-  ASSERT_TRUE(queryResult.result.ok());
-
-  auto result = queryResult.data->slice();
-  EXPECT_TRUE(result.isArray());
-
-  arangodb::velocypack::ArrayIterator resultIt(result);
-  ASSERT_TRUE(expectedDocs.size() == resultIt.size());
-
-  // Check documents
-  auto expectedDoc = expectedDocs.begin();
-  for (; resultIt.valid(); resultIt.next(), ++expectedDoc) {
-    auto const actualDoc = resultIt.value();
-    auto const resolved = actualDoc.resolveExternals();
-
-    EXPECT_TRUE((0 == arangodb::basics::VelocyPackHelper::compare(
-                          arangodb::velocypack::Slice(*expectedDoc), resolved, true)));
-  }
-  EXPECT_TRUE(expectedDoc == expectedDocs.end());
-}
-
-// a > x && a != y, x == y
+    std::string const query =
+        "FOR d IN testView SEARCH d.values > '@' AND d.values != '@' RETURN d";
+
+  EXPECT_TRUE(arangodb::tests::assertRules(vocbase(), query,
+                                           {arangodb::aql::OptimizerRule::handleArangoSearchViewsRule}));
+
+  EXPECT_TRUE(!findEmptyNodes(vocbase(), query));
+
+    // check structure
+    {
+      irs::Or expected;
+      auto& root = expected.add<irs::And>();
+      root.add<irs::Not>()
+          .filter<irs::by_term>()
+          .field(mangleStringIdentity("values"))
+          .term("@");
+      root.add<irs::by_range>()
+          .field(mangleStringIdentity("values"))
+          .include<irs::Bound::MIN>(false)
+          .term<irs::Bound::MIN>("@");
+    assertFilterOptimized(vocbase(), query, expected);
+    }
+
+    std::vector<arangodb::velocypack::Slice> expectedDocs{
+        arangodb::velocypack::Slice(insertedDocs[0].vpack()),
+    };
+
+  auto queryResult = arangodb::tests::executeQuery(vocbase(), query);
+    ASSERT_TRUE(queryResult.result.ok());
+
+    auto result = queryResult.data->slice();
+    EXPECT_TRUE(result.isArray());
+
+    arangodb::velocypack::ArrayIterator resultIt(result);
+    ASSERT_TRUE(expectedDocs.size() == resultIt.size());
+
+    // Check documents
+    auto expectedDoc = expectedDocs.begin();
+    for (; resultIt.valid(); resultIt.next(), ++expectedDoc) {
+      auto const actualDoc = resultIt.value();
+      auto const resolved = actualDoc.resolveExternals();
+
+      EXPECT_TRUE((0 == arangodb::basics::VelocyPackHelper::compare(
+                            arangodb::velocypack::Slice(*expectedDoc), resolved, true)));
+    }
+    EXPECT_TRUE(expectedDoc == expectedDocs.end());
+  }
+
+  // a > x && a != y, x == y
 TEST_F(IResearchQueryOptimizationTest, test_162) {
-  std::string const query =
-      "FOR d IN testView SEARCH d.values > 'A' AND d.values != 'A' RETURN d";
-
-  EXPECT_TRUE(arangodb::tests::assertRules(vocbase(), query,
-                                           {arangodb::aql::OptimizerRule::handleArangoSearchViewsRule}));
-
-  EXPECT_TRUE(!findEmptyNodes(vocbase(), query));
-
-  // check structure
-  {
-    irs::Or expected;
-    auto& root = expected.add<irs::And>();
-    root.add<irs::Not>()
-        .filter<irs::by_term>()
-        .field(mangleStringIdentity("values"))
-        .term("A");
-    root.add<irs::by_range>()
-        .field(mangleStringIdentity("values"))
-        .include<irs::Bound::MIN>(false)
-        .term<irs::Bound::MIN>("A");
-    assertFilterOptimized(vocbase(), query, expected);
-  }
-
-  std::vector<arangodb::velocypack::Slice> expectedDocs{};
-
-  auto queryResult = arangodb::tests::executeQuery(vocbase(), query);
-  ASSERT_TRUE(queryResult.result.ok());
-
-  auto result = queryResult.data->slice();
-  EXPECT_TRUE(result.isArray());
-
-  arangodb::velocypack::ArrayIterator resultIt(result);
-  ASSERT_TRUE(expectedDocs.size() == resultIt.size());
-
-  // Check documents
-  auto expectedDoc = expectedDocs.begin();
-  for (; resultIt.valid(); resultIt.next(), ++expectedDoc) {
-    auto const actualDoc = resultIt.value();
-    auto const resolved = actualDoc.resolveExternals();
-
-    EXPECT_TRUE((0 == arangodb::basics::VelocyPackHelper::compare(
-                          arangodb::velocypack::Slice(*expectedDoc), resolved, true)));
-  }
-  EXPECT_TRUE(expectedDoc == expectedDocs.end());
-}
-
-// a > x && a != y, x > y
+    std::string const query =
+        "FOR d IN testView SEARCH d.values > 'A' AND d.values != 'A' RETURN d";
+
+  EXPECT_TRUE(arangodb::tests::assertRules(vocbase(), query,
+                                           {arangodb::aql::OptimizerRule::handleArangoSearchViewsRule}));
+
+  EXPECT_TRUE(!findEmptyNodes(vocbase(), query));
+
+    // check structure
+    {
+      irs::Or expected;
+      auto& root = expected.add<irs::And>();
+      root.add<irs::Not>()
+          .filter<irs::by_term>()
+          .field(mangleStringIdentity("values"))
+          .term("A");
+      root.add<irs::by_range>()
+          .field(mangleStringIdentity("values"))
+          .include<irs::Bound::MIN>(false)
+          .term<irs::Bound::MIN>("A");
+    assertFilterOptimized(vocbase(), query, expected);
+    }
+
+    std::vector<arangodb::velocypack::Slice> expectedDocs{};
+
+  auto queryResult = arangodb::tests::executeQuery(vocbase(), query);
+    ASSERT_TRUE(queryResult.result.ok());
+
+    auto result = queryResult.data->slice();
+    EXPECT_TRUE(result.isArray());
+
+    arangodb::velocypack::ArrayIterator resultIt(result);
+    ASSERT_TRUE(expectedDocs.size() == resultIt.size());
+
+    // Check documents
+    auto expectedDoc = expectedDocs.begin();
+    for (; resultIt.valid(); resultIt.next(), ++expectedDoc) {
+      auto const actualDoc = resultIt.value();
+      auto const resolved = actualDoc.resolveExternals();
+
+      EXPECT_TRUE((0 == arangodb::basics::VelocyPackHelper::compare(
+                            arangodb::velocypack::Slice(*expectedDoc), resolved, true)));
+    }
+    EXPECT_TRUE(expectedDoc == expectedDocs.end());
+  }
+
+  // a > x && a != y, x > y
 TEST_F(IResearchQueryOptimizationTest, test_163) {
-  std::string const query =
-      "FOR d IN testView SEARCH d.values > 'B' AND d.values != '@' RETURN d";
-
-  EXPECT_TRUE(arangodb::tests::assertRules(vocbase(), query,
-                                           {arangodb::aql::OptimizerRule::handleArangoSearchViewsRule}));
-
-  EXPECT_TRUE(!findEmptyNodes(vocbase(), query));
-
-  // check structure
-  {
-    irs::Or expected;
-    auto& root = expected.add<irs::And>();
-    root.add<irs::Not>()
-        .filter<irs::by_term>()
-        .field(mangleStringIdentity("values"))
-        .term("@");
-    root.add<irs::by_range>()
-        .field(mangleStringIdentity("values"))
-        .include<irs::Bound::MIN>(false)
-        .term<irs::Bound::MIN>("B");
-    assertFilterOptimized(vocbase(), query, expected);
-  }
-
-  std::vector<arangodb::velocypack::Slice> expectedDocs{
-      arangodb::velocypack::Slice(insertedDocs[0].vpack()),
-  };
-
-  auto queryResult = arangodb::tests::executeQuery(vocbase(), query);
-  ASSERT_TRUE(queryResult.result.ok());
-
-  auto result = queryResult.data->slice();
-  EXPECT_TRUE(result.isArray());
-
-  arangodb::velocypack::ArrayIterator resultIt(result);
-  ASSERT_TRUE(expectedDocs.size() == resultIt.size());
-
-  // Check documents
-  auto expectedDoc = expectedDocs.begin();
-  for (; resultIt.valid(); resultIt.next(), ++expectedDoc) {
-    auto const actualDoc = resultIt.value();
-    auto const resolved = actualDoc.resolveExternals();
-
-    EXPECT_TRUE((0 == arangodb::basics::VelocyPackHelper::compare(
-                          arangodb::velocypack::Slice(*expectedDoc), resolved, true)));
-  }
-  EXPECT_TRUE(expectedDoc == expectedDocs.end());
-}
-
-// a > x && a != y, x > y
+    std::string const query =
+        "FOR d IN testView SEARCH d.values > 'B' AND d.values != '@' RETURN d";
+
+  EXPECT_TRUE(arangodb::tests::assertRules(vocbase(), query,
+                                           {arangodb::aql::OptimizerRule::handleArangoSearchViewsRule}));
+
+  EXPECT_TRUE(!findEmptyNodes(vocbase(), query));
+
+    // check structure
+    {
+      irs::Or expected;
+      auto& root = expected.add<irs::And>();
+      root.add<irs::Not>()
+          .filter<irs::by_term>()
+          .field(mangleStringIdentity("values"))
+          .term("@");
+      root.add<irs::by_range>()
+          .field(mangleStringIdentity("values"))
+          .include<irs::Bound::MIN>(false)
+          .term<irs::Bound::MIN>("B");
+    assertFilterOptimized(vocbase(), query, expected);
+    }
+
+    std::vector<arangodb::velocypack::Slice> expectedDocs{
+        arangodb::velocypack::Slice(insertedDocs[0].vpack()),
+    };
+
+  auto queryResult = arangodb::tests::executeQuery(vocbase(), query);
+    ASSERT_TRUE(queryResult.result.ok());
+
+    auto result = queryResult.data->slice();
+    EXPECT_TRUE(result.isArray());
+
+    arangodb::velocypack::ArrayIterator resultIt(result);
+    ASSERT_TRUE(expectedDocs.size() == resultIt.size());
+
+    // Check documents
+    auto expectedDoc = expectedDocs.begin();
+    for (; resultIt.valid(); resultIt.next(), ++expectedDoc) {
+      auto const actualDoc = resultIt.value();
+      auto const resolved = actualDoc.resolveExternals();
+
+      EXPECT_TRUE((0 == arangodb::basics::VelocyPackHelper::compare(
+                            arangodb::velocypack::Slice(*expectedDoc), resolved, true)));
+    }
+    EXPECT_TRUE(expectedDoc == expectedDocs.end());
+  }
+
+  // a > x && a != y, x > y
 TEST_F(IResearchQueryOptimizationTest, test_164) {
-  std::string const query =
-      "FOR d IN testView SEARCH d.values > 'B' AND d.values != 'A' RETURN d";
-
-  EXPECT_TRUE(arangodb::tests::assertRules(vocbase(), query,
-                                           {arangodb::aql::OptimizerRule::handleArangoSearchViewsRule}));
-
-  EXPECT_TRUE(!findEmptyNodes(vocbase(), query));
-
-  // check structure
-  {
-    irs::Or expected;
-    auto& root = expected.add<irs::And>();
-    root.add<irs::Not>()
-        .filter<irs::by_term>()
-        .field(mangleStringIdentity("values"))
-        .term("A");
-    root.add<irs::by_range>()
-        .field(mangleStringIdentity("values"))
-        .include<irs::Bound::MIN>(false)
-        .term<irs::Bound::MIN>("B");
-    assertFilterOptimized(vocbase(), query, expected);
-  }
-
-  std::vector<arangodb::velocypack::Slice> expectedDocs{};
-
-  auto queryResult = arangodb::tests::executeQuery(vocbase(), query);
-  ASSERT_TRUE(queryResult.result.ok());
-
-  auto result = queryResult.data->slice();
-  EXPECT_TRUE(result.isArray());
-
-  arangodb::velocypack::ArrayIterator resultIt(result);
-  ASSERT_TRUE(expectedDocs.size() == resultIt.size());
-
-  // Check documents
-  auto expectedDoc = expectedDocs.begin();
-  for (; resultIt.valid(); resultIt.next(), ++expectedDoc) {
-    auto const actualDoc = resultIt.value();
-    auto const resolved = actualDoc.resolveExternals();
-
-    EXPECT_TRUE((0 == arangodb::basics::VelocyPackHelper::compare(
-                          arangodb::velocypack::Slice(*expectedDoc), resolved, true)));
-  }
-  EXPECT_TRUE(expectedDoc == expectedDocs.end());
-}
-
-// a > x && a < y, x < y
+    std::string const query =
+        "FOR d IN testView SEARCH d.values > 'B' AND d.values != 'A' RETURN d";
+
+  EXPECT_TRUE(arangodb::tests::assertRules(vocbase(), query,
+                                           {arangodb::aql::OptimizerRule::handleArangoSearchViewsRule}));
+
+  EXPECT_TRUE(!findEmptyNodes(vocbase(), query));
+
+    // check structure
+    {
+      irs::Or expected;
+      auto& root = expected.add<irs::And>();
+      root.add<irs::Not>()
+          .filter<irs::by_term>()
+          .field(mangleStringIdentity("values"))
+          .term("A");
+      root.add<irs::by_range>()
+          .field(mangleStringIdentity("values"))
+          .include<irs::Bound::MIN>(false)
+          .term<irs::Bound::MIN>("B");
+    assertFilterOptimized(vocbase(), query, expected);
+    }
+
+    std::vector<arangodb::velocypack::Slice> expectedDocs{};
+
+  auto queryResult = arangodb::tests::executeQuery(vocbase(), query);
+    ASSERT_TRUE(queryResult.result.ok());
+
+    auto result = queryResult.data->slice();
+    EXPECT_TRUE(result.isArray());
+
+    arangodb::velocypack::ArrayIterator resultIt(result);
+    ASSERT_TRUE(expectedDocs.size() == resultIt.size());
+
+    // Check documents
+    auto expectedDoc = expectedDocs.begin();
+    for (; resultIt.valid(); resultIt.next(), ++expectedDoc) {
+      auto const actualDoc = resultIt.value();
+      auto const resolved = actualDoc.resolveExternals();
+
+      EXPECT_TRUE((0 == arangodb::basics::VelocyPackHelper::compare(
+                            arangodb::velocypack::Slice(*expectedDoc), resolved, true)));
+    }
+    EXPECT_TRUE(expectedDoc == expectedDocs.end());
+  }
+
+  // a > x && a < y, x < y
 TEST_F(IResearchQueryOptimizationTest, test_165) {
-  std::string const query =
-      "FOR d IN testView SEARCH d.values > 'A' AND d.values < 'C' RETURN d";
-
-  EXPECT_TRUE(arangodb::tests::assertRules(vocbase(), query,
-                                           {arangodb::aql::OptimizerRule::handleArangoSearchViewsRule}));
-
-  EXPECT_TRUE(!findEmptyNodes(vocbase(), query));
-
-  // check structure
-  {
-    irs::Or expected;
-    auto& root = expected.add<irs::And>();
-    root.add<irs::by_range>()
-        .field(mangleStringIdentity("values"))
-        .include<irs::Bound::MIN>(false)
-        .term<irs::Bound::MIN>("A");
-    root.add<irs::by_range>()
-        .field(mangleStringIdentity("values"))
-        .include<irs::Bound::MAX>(false)
-        .term<irs::Bound::MAX>("C");
-    assertFilterOptimized(vocbase(), query, expected);
-  }
-
-  std::vector<arangodb::velocypack::Slice> expectedDocs{
-      arangodb::velocypack::Slice(insertedDocs[0].vpack()),
-  };
-
-  auto queryResult = arangodb::tests::executeQuery(vocbase(), query);
-  ASSERT_TRUE(queryResult.result.ok());
-
-  auto result = queryResult.data->slice();
-  EXPECT_TRUE(result.isArray());
-
-  arangodb::velocypack::ArrayIterator resultIt(result);
-  ASSERT_TRUE(expectedDocs.size() == resultIt.size());
-
-  // Check documents
-  auto expectedDoc = expectedDocs.begin();
-  for (; resultIt.valid(); resultIt.next(), ++expectedDoc) {
-    auto const actualDoc = resultIt.value();
-    auto const resolved = actualDoc.resolveExternals();
-
-    EXPECT_TRUE((0 == arangodb::basics::VelocyPackHelper::compare(
-                          arangodb::velocypack::Slice(*expectedDoc), resolved, true)));
-  }
-  EXPECT_TRUE(expectedDoc == expectedDocs.end());
-}
-
-// a > x && a < y, x == y
+    std::string const query =
+        "FOR d IN testView SEARCH d.values > 'A' AND d.values < 'C' RETURN d";
+
+  EXPECT_TRUE(arangodb::tests::assertRules(vocbase(), query,
+                                           {arangodb::aql::OptimizerRule::handleArangoSearchViewsRule}));
+
+  EXPECT_TRUE(!findEmptyNodes(vocbase(), query));
+
+    // check structure
+    {
+      irs::Or expected;
+      auto& root = expected.add<irs::And>();
+      root.add<irs::by_range>()
+          .field(mangleStringIdentity("values"))
+          .include<irs::Bound::MIN>(false)
+          .term<irs::Bound::MIN>("A");
+      root.add<irs::by_range>()
+          .field(mangleStringIdentity("values"))
+          .include<irs::Bound::MAX>(false)
+          .term<irs::Bound::MAX>("C");
+    assertFilterOptimized(vocbase(), query, expected);
+    }
+
+    std::vector<arangodb::velocypack::Slice> expectedDocs{
+        arangodb::velocypack::Slice(insertedDocs[0].vpack()),
+    };
+
+  auto queryResult = arangodb::tests::executeQuery(vocbase(), query);
+    ASSERT_TRUE(queryResult.result.ok());
+
+    auto result = queryResult.data->slice();
+    EXPECT_TRUE(result.isArray());
+
+    arangodb::velocypack::ArrayIterator resultIt(result);
+    ASSERT_TRUE(expectedDocs.size() == resultIt.size());
+
+    // Check documents
+    auto expectedDoc = expectedDocs.begin();
+    for (; resultIt.valid(); resultIt.next(), ++expectedDoc) {
+      auto const actualDoc = resultIt.value();
+      auto const resolved = actualDoc.resolveExternals();
+
+      EXPECT_TRUE((0 == arangodb::basics::VelocyPackHelper::compare(
+                            arangodb::velocypack::Slice(*expectedDoc), resolved, true)));
+    }
+    EXPECT_TRUE(expectedDoc == expectedDocs.end());
+  }
+
+  // a > x && a < y, x == y
 TEST_F(IResearchQueryOptimizationTest, test_166) {
-  std::string const query =
-      "FOR d IN testView SEARCH d.values > 'B' AND d.values < 'B' RETURN d";
-
-  EXPECT_TRUE(arangodb::tests::assertRules(vocbase(), query,
-                                           {arangodb::aql::OptimizerRule::handleArangoSearchViewsRule}));
-
-  // check structure
-  {
-    irs::Or expected;
-    auto& root = expected.add<irs::And>();
-    root.add<irs::by_range>()
-        .field(mangleStringIdentity("values"))
-        .include<irs::Bound::MIN>(false)
-        .term<irs::Bound::MIN>("B");
-    root.add<irs::by_range>()
-        .field(mangleStringIdentity("values"))
-        .include<irs::Bound::MAX>(false)
-        .term<irs::Bound::MAX>("B");
-    assertFilterOptimized(vocbase(), query, expected);
-  }
-
-  EXPECT_TRUE(!findEmptyNodes(vocbase(), query));
-
-  std::vector<arangodb::velocypack::Slice> expectedDocs{
-      arangodb::velocypack::Slice(insertedDocs[0].vpack()),
-  };
-
-  auto queryResult = arangodb::tests::executeQuery(vocbase(), query);
-  ASSERT_TRUE(queryResult.result.ok());
-
-  auto result = queryResult.data->slice();
-  EXPECT_TRUE(result.isArray());
-
-  arangodb::velocypack::ArrayIterator resultIt(result);
-  ASSERT_TRUE(expectedDocs.size() == resultIt.size());
-
-  // Check documents
-  auto expectedDoc = expectedDocs.begin();
-  for (; resultIt.valid(); resultIt.next(), ++expectedDoc) {
-    auto const actualDoc = resultIt.value();
-    auto const resolved = actualDoc.resolveExternals();
-
-    EXPECT_TRUE((0 == arangodb::basics::VelocyPackHelper::compare(
-                          arangodb::velocypack::Slice(*expectedDoc), resolved, true)));
-  }
-  EXPECT_TRUE(expectedDoc == expectedDocs.end());
-}
-
-// a > x && a < y, x > y
+    std::string const query =
+        "FOR d IN testView SEARCH d.values > 'B' AND d.values < 'B' RETURN d";
+
+  EXPECT_TRUE(arangodb::tests::assertRules(vocbase(), query,
+                                           {arangodb::aql::OptimizerRule::handleArangoSearchViewsRule}));
+
+    // check structure
+    {
+      irs::Or expected;
+      auto& root = expected.add<irs::And>();
+      root.add<irs::by_range>()
+          .field(mangleStringIdentity("values"))
+          .include<irs::Bound::MIN>(false)
+          .term<irs::Bound::MIN>("B");
+      root.add<irs::by_range>()
+          .field(mangleStringIdentity("values"))
+          .include<irs::Bound::MAX>(false)
+          .term<irs::Bound::MAX>("B");
+    assertFilterOptimized(vocbase(), query, expected);
+    }
+
+  EXPECT_TRUE(!findEmptyNodes(vocbase(), query));
+
+    std::vector<arangodb::velocypack::Slice> expectedDocs{
+        arangodb::velocypack::Slice(insertedDocs[0].vpack()),
+    };
+
+  auto queryResult = arangodb::tests::executeQuery(vocbase(), query);
+    ASSERT_TRUE(queryResult.result.ok());
+
+    auto result = queryResult.data->slice();
+    EXPECT_TRUE(result.isArray());
+
+    arangodb::velocypack::ArrayIterator resultIt(result);
+    ASSERT_TRUE(expectedDocs.size() == resultIt.size());
+
+    // Check documents
+    auto expectedDoc = expectedDocs.begin();
+    for (; resultIt.valid(); resultIt.next(), ++expectedDoc) {
+      auto const actualDoc = resultIt.value();
+      auto const resolved = actualDoc.resolveExternals();
+
+      EXPECT_TRUE((0 == arangodb::basics::VelocyPackHelper::compare(
+                            arangodb::velocypack::Slice(*expectedDoc), resolved, true)));
+    }
+    EXPECT_TRUE(expectedDoc == expectedDocs.end());
+  }
+
+  // a > x && a < y, x > y
 TEST_F(IResearchQueryOptimizationTest, test_167) {
-  std::string const query =
-      "FOR d IN testView SEARCH d.values > 'C' AND d.values < 'A' RETURN d";
-
-  EXPECT_TRUE(arangodb::tests::assertRules(vocbase(), query,
-                                           {arangodb::aql::OptimizerRule::handleArangoSearchViewsRule}));
-
-  EXPECT_TRUE(!findEmptyNodes(vocbase(), query));
-
-  // check structure
-  {
-    irs::Or expected;
-    auto& root = expected.add<irs::And>();
-    root.add<irs::by_range>()
-        .field(mangleStringIdentity("values"))
-        .include<irs::Bound::MIN>(false)
-        .term<irs::Bound::MIN>("C");
-    root.add<irs::by_range>()
-        .field(mangleStringIdentity("values"))
-        .include<irs::Bound::MAX>(false)
-        .term<irs::Bound::MAX>("A");
-    assertFilterOptimized(vocbase(), query, expected);
-  }
-
-  std::vector<arangodb::velocypack::Slice> expectedDocs{};
-
-  auto queryResult = arangodb::tests::executeQuery(vocbase(), query);
-  ASSERT_TRUE(queryResult.result.ok());
-
-  auto result = queryResult.data->slice();
-  EXPECT_TRUE(result.isArray());
-
-  arangodb::velocypack::ArrayIterator resultIt(result);
-  ASSERT_TRUE(expectedDocs.size() == resultIt.size());
-
-  // Check documents
-  auto expectedDoc = expectedDocs.begin();
-  for (; resultIt.valid(); resultIt.next(), ++expectedDoc) {
-    auto const actualDoc = resultIt.value();
-    auto const resolved = actualDoc.resolveExternals();
-
-    EXPECT_TRUE((0 == arangodb::basics::VelocyPackHelper::compare(
-                          arangodb::velocypack::Slice(*expectedDoc), resolved, true)));
-  }
-  EXPECT_TRUE(expectedDoc == expectedDocs.end());
-}
-
-// a > x && a <= y, x < y
+    std::string const query =
+        "FOR d IN testView SEARCH d.values > 'C' AND d.values < 'A' RETURN d";
+
+  EXPECT_TRUE(arangodb::tests::assertRules(vocbase(), query,
+                                           {arangodb::aql::OptimizerRule::handleArangoSearchViewsRule}));
+
+  EXPECT_TRUE(!findEmptyNodes(vocbase(), query));
+
+    // check structure
+    {
+      irs::Or expected;
+      auto& root = expected.add<irs::And>();
+      root.add<irs::by_range>()
+          .field(mangleStringIdentity("values"))
+          .include<irs::Bound::MIN>(false)
+          .term<irs::Bound::MIN>("C");
+      root.add<irs::by_range>()
+          .field(mangleStringIdentity("values"))
+          .include<irs::Bound::MAX>(false)
+          .term<irs::Bound::MAX>("A");
+    assertFilterOptimized(vocbase(), query, expected);
+    }
+
+    std::vector<arangodb::velocypack::Slice> expectedDocs{};
+
+  auto queryResult = arangodb::tests::executeQuery(vocbase(), query);
+    ASSERT_TRUE(queryResult.result.ok());
+
+    auto result = queryResult.data->slice();
+    EXPECT_TRUE(result.isArray());
+
+    arangodb::velocypack::ArrayIterator resultIt(result);
+    ASSERT_TRUE(expectedDocs.size() == resultIt.size());
+
+    // Check documents
+    auto expectedDoc = expectedDocs.begin();
+    for (; resultIt.valid(); resultIt.next(), ++expectedDoc) {
+      auto const actualDoc = resultIt.value();
+      auto const resolved = actualDoc.resolveExternals();
+
+      EXPECT_TRUE((0 == arangodb::basics::VelocyPackHelper::compare(
+                            arangodb::velocypack::Slice(*expectedDoc), resolved, true)));
+    }
+    EXPECT_TRUE(expectedDoc == expectedDocs.end());
+  }
+
+  // a > x && a <= y, x < y
 TEST_F(IResearchQueryOptimizationTest, test_168) {
-  std::string const query =
-      "FOR d IN testView SEARCH d.values > 'A' AND d.values <= 'B' RETURN d";
-
-  EXPECT_TRUE(arangodb::tests::assertRules(vocbase(), query,
-                                           {arangodb::aql::OptimizerRule::handleArangoSearchViewsRule}));
-
-  EXPECT_TRUE(!findEmptyNodes(vocbase(), query));
-
-  // check structure
-  {
-    irs::Or expected;
-    auto& root = expected.add<irs::And>();
-    root.add<irs::by_range>()
-        .field(mangleStringIdentity("values"))
-        .include<irs::Bound::MIN>(false)
-        .term<irs::Bound::MIN>("A");
-    root.add<irs::by_range>()
-        .field(mangleStringIdentity("values"))
-        .include<irs::Bound::MAX>(true)
-        .term<irs::Bound::MAX>("B");
-    assertFilterOptimized(vocbase(), query, expected);
-  }
-
-  std::vector<arangodb::velocypack::Slice> expectedDocs{
-      arangodb::velocypack::Slice(insertedDocs[0].vpack()),
-  };
-
-  auto queryResult = arangodb::tests::executeQuery(vocbase(), query);
-  ASSERT_TRUE(queryResult.result.ok());
-
-  auto result = queryResult.data->slice();
-  EXPECT_TRUE(result.isArray());
-
-  arangodb::velocypack::ArrayIterator resultIt(result);
-  ASSERT_TRUE(expectedDocs.size() == resultIt.size());
-
-  // Check documents
-  auto expectedDoc = expectedDocs.begin();
-  for (; resultIt.valid(); resultIt.next(), ++expectedDoc) {
-    auto const actualDoc = resultIt.value();
-    auto const resolved = actualDoc.resolveExternals();
-
-    EXPECT_TRUE((0 == arangodb::basics::VelocyPackHelper::compare(
-                          arangodb::velocypack::Slice(*expectedDoc), resolved, true)));
-  }
-  EXPECT_TRUE(expectedDoc == expectedDocs.end());
-}
-
-// a > x && a <= y, x == y
+    std::string const query =
+        "FOR d IN testView SEARCH d.values > 'A' AND d.values <= 'B' RETURN d";
+
+  EXPECT_TRUE(arangodb::tests::assertRules(vocbase(), query,
+                                           {arangodb::aql::OptimizerRule::handleArangoSearchViewsRule}));
+
+  EXPECT_TRUE(!findEmptyNodes(vocbase(), query));
+
+    // check structure
+    {
+      irs::Or expected;
+      auto& root = expected.add<irs::And>();
+      root.add<irs::by_range>()
+          .field(mangleStringIdentity("values"))
+          .include<irs::Bound::MIN>(false)
+          .term<irs::Bound::MIN>("A");
+      root.add<irs::by_range>()
+          .field(mangleStringIdentity("values"))
+          .include<irs::Bound::MAX>(true)
+          .term<irs::Bound::MAX>("B");
+    assertFilterOptimized(vocbase(), query, expected);
+    }
+
+    std::vector<arangodb::velocypack::Slice> expectedDocs{
+        arangodb::velocypack::Slice(insertedDocs[0].vpack()),
+    };
+
+  auto queryResult = arangodb::tests::executeQuery(vocbase(), query);
+    ASSERT_TRUE(queryResult.result.ok());
+
+    auto result = queryResult.data->slice();
+    EXPECT_TRUE(result.isArray());
+
+    arangodb::velocypack::ArrayIterator resultIt(result);
+    ASSERT_TRUE(expectedDocs.size() == resultIt.size());
+
+    // Check documents
+    auto expectedDoc = expectedDocs.begin();
+    for (; resultIt.valid(); resultIt.next(), ++expectedDoc) {
+      auto const actualDoc = resultIt.value();
+      auto const resolved = actualDoc.resolveExternals();
+
+      EXPECT_TRUE((0 == arangodb::basics::VelocyPackHelper::compare(
+                            arangodb::velocypack::Slice(*expectedDoc), resolved, true)));
+    }
+    EXPECT_TRUE(expectedDoc == expectedDocs.end());
+  }
+
+  // a > x && a <= y, x == y
 TEST_F(IResearchQueryOptimizationTest, test_169) {
-  std::string const query =
-      "FOR d IN testView SEARCH d.values > 'B' AND d.values <= 'B' RETURN d";
-
-  EXPECT_TRUE(arangodb::tests::assertRules(vocbase(), query,
-                                           {arangodb::aql::OptimizerRule::handleArangoSearchViewsRule}));
-
-  EXPECT_TRUE(!findEmptyNodes(vocbase(), query));
-
-  // check structure
-  {
-    irs::Or expected;
-    auto& root = expected.add<irs::And>();
-    root.add<irs::by_range>()
-        .field(mangleStringIdentity("values"))
-        .include<irs::Bound::MIN>(false)
-        .term<irs::Bound::MIN>("B");
-    root.add<irs::by_range>()
-        .field(mangleStringIdentity("values"))
-        .include<irs::Bound::MAX>(true)
-        .term<irs::Bound::MAX>("B");
-    assertFilterOptimized(vocbase(), query, expected);
-  }
-
-  std::vector<arangodb::velocypack::Slice> expectedDocs{
-      arangodb::velocypack::Slice(insertedDocs[0].vpack()),
-  };
-
-  auto queryResult = arangodb::tests::executeQuery(vocbase(), query);
-  ASSERT_TRUE(queryResult.result.ok());
-
-  auto result = queryResult.data->slice();
-  EXPECT_TRUE(result.isArray());
-
-  arangodb::velocypack::ArrayIterator resultIt(result);
-  ASSERT_TRUE(expectedDocs.size() == resultIt.size());
-
-  // Check documents
-  auto expectedDoc = expectedDocs.begin();
-  for (; resultIt.valid(); resultIt.next(), ++expectedDoc) {
-    auto const actualDoc = resultIt.value();
-    auto const resolved = actualDoc.resolveExternals();
-
-    EXPECT_TRUE((0 == arangodb::basics::VelocyPackHelper::compare(
-                          arangodb::velocypack::Slice(*expectedDoc), resolved, true)));
-  }
-  EXPECT_TRUE(expectedDoc == expectedDocs.end());
-}
-
-// a > x && a <= y, x > y
+    std::string const query =
+        "FOR d IN testView SEARCH d.values > 'B' AND d.values <= 'B' RETURN d";
+
+  EXPECT_TRUE(arangodb::tests::assertRules(vocbase(), query,
+                                           {arangodb::aql::OptimizerRule::handleArangoSearchViewsRule}));
+
+  EXPECT_TRUE(!findEmptyNodes(vocbase(), query));
+
+    // check structure
+    {
+      irs::Or expected;
+      auto& root = expected.add<irs::And>();
+      root.add<irs::by_range>()
+          .field(mangleStringIdentity("values"))
+          .include<irs::Bound::MIN>(false)
+          .term<irs::Bound::MIN>("B");
+      root.add<irs::by_range>()
+          .field(mangleStringIdentity("values"))
+          .include<irs::Bound::MAX>(true)
+          .term<irs::Bound::MAX>("B");
+    assertFilterOptimized(vocbase(), query, expected);
+    }
+
+    std::vector<arangodb::velocypack::Slice> expectedDocs{
+        arangodb::velocypack::Slice(insertedDocs[0].vpack()),
+    };
+
+  auto queryResult = arangodb::tests::executeQuery(vocbase(), query);
+    ASSERT_TRUE(queryResult.result.ok());
+
+    auto result = queryResult.data->slice();
+    EXPECT_TRUE(result.isArray());
+
+    arangodb::velocypack::ArrayIterator resultIt(result);
+    ASSERT_TRUE(expectedDocs.size() == resultIt.size());
+
+    // Check documents
+    auto expectedDoc = expectedDocs.begin();
+    for (; resultIt.valid(); resultIt.next(), ++expectedDoc) {
+      auto const actualDoc = resultIt.value();
+      auto const resolved = actualDoc.resolveExternals();
+
+      EXPECT_TRUE((0 == arangodb::basics::VelocyPackHelper::compare(
+                            arangodb::velocypack::Slice(*expectedDoc), resolved, true)));
+    }
+    EXPECT_TRUE(expectedDoc == expectedDocs.end());
+  }
+
+  // a > x && a <= y, x > y
 TEST_F(IResearchQueryOptimizationTest, test_170) {
-  std::string const query =
-      "FOR d IN testView SEARCH d.values > 'B' AND d.values <= 'A' RETURN d";
-
-  EXPECT_TRUE(arangodb::tests::assertRules(vocbase(), query,
-                                           {arangodb::aql::OptimizerRule::handleArangoSearchViewsRule}));
-
-  EXPECT_TRUE(!findEmptyNodes(vocbase(), query));
-
-  // check structure
-  {
-    irs::Or expected;
-    auto& root = expected.add<irs::And>();
-    root.add<irs::by_range>()
-        .field(mangleStringIdentity("values"))
-        .include<irs::Bound::MIN>(false)
-        .term<irs::Bound::MIN>("B");
-    root.add<irs::by_range>()
-        .field(mangleStringIdentity("values"))
-        .include<irs::Bound::MAX>(true)
-        .term<irs::Bound::MAX>("A");
-    assertFilterOptimized(vocbase(), query, expected);
-  }
-
-  std::vector<arangodb::velocypack::Slice> expectedDocs{
-      arangodb::velocypack::Slice(insertedDocs[0].vpack()),
-  };
-
-  auto queryResult = arangodb::tests::executeQuery(vocbase(), query);
-  ASSERT_TRUE(queryResult.result.ok());
-
-  auto result = queryResult.data->slice();
-  EXPECT_TRUE(result.isArray());
-
-  arangodb::velocypack::ArrayIterator resultIt(result);
-  ASSERT_TRUE(expectedDocs.size() == resultIt.size());
-
-  // Check documents
-  auto expectedDoc = expectedDocs.begin();
-  for (; resultIt.valid(); resultIt.next(), ++expectedDoc) {
-    auto const actualDoc = resultIt.value();
-    auto const resolved = actualDoc.resolveExternals();
-
-    EXPECT_TRUE((0 == arangodb::basics::VelocyPackHelper::compare(
-                          arangodb::velocypack::Slice(*expectedDoc), resolved, true)));
-  }
-  EXPECT_TRUE(expectedDoc == expectedDocs.end());
-}
-
-// a > x && a >= y, x < y
+    std::string const query =
+        "FOR d IN testView SEARCH d.values > 'B' AND d.values <= 'A' RETURN d";
+
+  EXPECT_TRUE(arangodb::tests::assertRules(vocbase(), query,
+                                           {arangodb::aql::OptimizerRule::handleArangoSearchViewsRule}));
+
+  EXPECT_TRUE(!findEmptyNodes(vocbase(), query));
+
+    // check structure
+    {
+      irs::Or expected;
+      auto& root = expected.add<irs::And>();
+      root.add<irs::by_range>()
+          .field(mangleStringIdentity("values"))
+          .include<irs::Bound::MIN>(false)
+          .term<irs::Bound::MIN>("B");
+      root.add<irs::by_range>()
+          .field(mangleStringIdentity("values"))
+          .include<irs::Bound::MAX>(true)
+          .term<irs::Bound::MAX>("A");
+    assertFilterOptimized(vocbase(), query, expected);
+    }
+
+    std::vector<arangodb::velocypack::Slice> expectedDocs{
+        arangodb::velocypack::Slice(insertedDocs[0].vpack()),
+    };
+
+  auto queryResult = arangodb::tests::executeQuery(vocbase(), query);
+    ASSERT_TRUE(queryResult.result.ok());
+
+    auto result = queryResult.data->slice();
+    EXPECT_TRUE(result.isArray());
+
+    arangodb::velocypack::ArrayIterator resultIt(result);
+    ASSERT_TRUE(expectedDocs.size() == resultIt.size());
+
+    // Check documents
+    auto expectedDoc = expectedDocs.begin();
+    for (; resultIt.valid(); resultIt.next(), ++expectedDoc) {
+      auto const actualDoc = resultIt.value();
+      auto const resolved = actualDoc.resolveExternals();
+
+      EXPECT_TRUE((0 == arangodb::basics::VelocyPackHelper::compare(
+                            arangodb::velocypack::Slice(*expectedDoc), resolved, true)));
+    }
+    EXPECT_TRUE(expectedDoc == expectedDocs.end());
+  }
+
+  // a > x && a >= y, x < y
 TEST_F(IResearchQueryOptimizationTest, test_171) {
-  std::string const query =
-      "FOR d IN testView SEARCH d.values > 'A' AND d.values >= 'B' RETURN d";
-
-  EXPECT_TRUE(arangodb::tests::assertRules(vocbase(), query,
-                                           {arangodb::aql::OptimizerRule::handleArangoSearchViewsRule}));
-
-  EXPECT_TRUE(!findEmptyNodes(vocbase(), query));
-
-  // check structure
-  {
-    irs::Or expected;
-    auto& root = expected.add<irs::And>();
-    root.add<irs::by_range>()
-        .field(mangleStringIdentity("values"))
-        .include<irs::Bound::MIN>(true)
-        .term<irs::Bound::MIN>("B");
-    assertFilterOptimized(vocbase(), query, expected);
-  }
-
-  std::vector<arangodb::velocypack::Slice> expectedDocs{
-      arangodb::velocypack::Slice(insertedDocs[0].vpack()),
-  };
-
-  auto queryResult = arangodb::tests::executeQuery(vocbase(), query);
-  ASSERT_TRUE(queryResult.result.ok());
-
-  auto result = queryResult.data->slice();
-  EXPECT_TRUE(result.isArray());
-
-  arangodb::velocypack::ArrayIterator resultIt(result);
-  ASSERT_TRUE(expectedDocs.size() == resultIt.size());
-
-  // Check documents
-  auto expectedDoc = expectedDocs.begin();
-  for (; resultIt.valid(); resultIt.next(), ++expectedDoc) {
-    auto const actualDoc = resultIt.value();
-    auto const resolved = actualDoc.resolveExternals();
-
-    EXPECT_TRUE((0 == arangodb::basics::VelocyPackHelper::compare(
-                          arangodb::velocypack::Slice(*expectedDoc), resolved, true)));
-  }
-  EXPECT_TRUE(expectedDoc == expectedDocs.end());
-}
-
-// a > x && a >= y, x == y
+    std::string const query =
+        "FOR d IN testView SEARCH d.values > 'A' AND d.values >= 'B' RETURN d";
+
+  EXPECT_TRUE(arangodb::tests::assertRules(vocbase(), query,
+                                           {arangodb::aql::OptimizerRule::handleArangoSearchViewsRule}));
+
+  EXPECT_TRUE(!findEmptyNodes(vocbase(), query));
+
+    // check structure
+    {
+      irs::Or expected;
+      auto& root = expected.add<irs::And>();
+      root.add<irs::by_range>()
+          .field(mangleStringIdentity("values"))
+          .include<irs::Bound::MIN>(true)
+          .term<irs::Bound::MIN>("B");
+    assertFilterOptimized(vocbase(), query, expected);
+    }
+
+    std::vector<arangodb::velocypack::Slice> expectedDocs{
+        arangodb::velocypack::Slice(insertedDocs[0].vpack()),
+    };
+
+  auto queryResult = arangodb::tests::executeQuery(vocbase(), query);
+    ASSERT_TRUE(queryResult.result.ok());
+
+    auto result = queryResult.data->slice();
+    EXPECT_TRUE(result.isArray());
+
+    arangodb::velocypack::ArrayIterator resultIt(result);
+    ASSERT_TRUE(expectedDocs.size() == resultIt.size());
+
+    // Check documents
+    auto expectedDoc = expectedDocs.begin();
+    for (; resultIt.valid(); resultIt.next(), ++expectedDoc) {
+      auto const actualDoc = resultIt.value();
+      auto const resolved = actualDoc.resolveExternals();
+
+      EXPECT_TRUE((0 == arangodb::basics::VelocyPackHelper::compare(
+                            arangodb::velocypack::Slice(*expectedDoc), resolved, true)));
+    }
+    EXPECT_TRUE(expectedDoc == expectedDocs.end());
+  }
+
+  // a > x && a >= y, x == y
 TEST_F(IResearchQueryOptimizationTest, test_172) {
-  std::string const query =
-      "FOR d IN testView SEARCH d.values > 'B' AND d.values >= 'B' RETURN d";
-
-  EXPECT_TRUE(arangodb::tests::assertRules(vocbase(), query,
-                                           {arangodb::aql::OptimizerRule::handleArangoSearchViewsRule}));
-
-  EXPECT_TRUE(!findEmptyNodes(vocbase(), query));
-
-  // check structure
-  {
-    irs::Or expected;
-    auto& root = expected.add<irs::And>();
-    root.add<irs::by_range>()
-        .field(mangleStringIdentity("values"))
-        .include<irs::Bound::MIN>(false)
-        .term<irs::Bound::MIN>("B");
-    assertFilterOptimized(vocbase(), query, expected);
-  }
-
-  std::vector<arangodb::velocypack::Slice> expectedDocs{
-      arangodb::velocypack::Slice(insertedDocs[0].vpack()),
-  };
-
-  auto queryResult = arangodb::tests::executeQuery(vocbase(), query);
-  ASSERT_TRUE(queryResult.result.ok());
-
-  auto result = queryResult.data->slice();
-  EXPECT_TRUE(result.isArray());
-
-  arangodb::velocypack::ArrayIterator resultIt(result);
-  ASSERT_TRUE(expectedDocs.size() == resultIt.size());
-
-  // Check documents
-  auto expectedDoc = expectedDocs.begin();
-  for (; resultIt.valid(); resultIt.next(), ++expectedDoc) {
-    auto const actualDoc = resultIt.value();
-    auto const resolved = actualDoc.resolveExternals();
-
-    EXPECT_TRUE((0 == arangodb::basics::VelocyPackHelper::compare(
-                          arangodb::velocypack::Slice(*expectedDoc), resolved, true)));
-  }
-  EXPECT_TRUE(expectedDoc == expectedDocs.end());
-}
-
-// a > x && a >= y, x > y
+    std::string const query =
+        "FOR d IN testView SEARCH d.values > 'B' AND d.values >= 'B' RETURN d";
+
+  EXPECT_TRUE(arangodb::tests::assertRules(vocbase(), query,
+                                           {arangodb::aql::OptimizerRule::handleArangoSearchViewsRule}));
+
+  EXPECT_TRUE(!findEmptyNodes(vocbase(), query));
+
+    // check structure
+    {
+      irs::Or expected;
+      auto& root = expected.add<irs::And>();
+      root.add<irs::by_range>()
+          .field(mangleStringIdentity("values"))
+          .include<irs::Bound::MIN>(false)
+          .term<irs::Bound::MIN>("B");
+    assertFilterOptimized(vocbase(), query, expected);
+    }
+
+    std::vector<arangodb::velocypack::Slice> expectedDocs{
+        arangodb::velocypack::Slice(insertedDocs[0].vpack()),
+    };
+
+  auto queryResult = arangodb::tests::executeQuery(vocbase(), query);
+    ASSERT_TRUE(queryResult.result.ok());
+
+    auto result = queryResult.data->slice();
+    EXPECT_TRUE(result.isArray());
+
+    arangodb::velocypack::ArrayIterator resultIt(result);
+    ASSERT_TRUE(expectedDocs.size() == resultIt.size());
+
+    // Check documents
+    auto expectedDoc = expectedDocs.begin();
+    for (; resultIt.valid(); resultIt.next(), ++expectedDoc) {
+      auto const actualDoc = resultIt.value();
+      auto const resolved = actualDoc.resolveExternals();
+
+      EXPECT_TRUE((0 == arangodb::basics::VelocyPackHelper::compare(
+                            arangodb::velocypack::Slice(*expectedDoc), resolved, true)));
+    }
+    EXPECT_TRUE(expectedDoc == expectedDocs.end());
+  }
+
+  // a > x && a >= y, x > y
 TEST_F(IResearchQueryOptimizationTest, test_173) {
-  std::string const query =
-      "FOR d IN testView SEARCH d.values > 'B' AND d.values >= 'A' RETURN d";
-
-  EXPECT_TRUE(arangodb::tests::assertRules(vocbase(), query,
-                                           {arangodb::aql::OptimizerRule::handleArangoSearchViewsRule}));
-
-  EXPECT_TRUE(!findEmptyNodes(vocbase(), query));
-
-  // check structure
-  {
-    irs::Or expected;
-    auto& root = expected.add<irs::And>();
-    root.add<irs::by_range>()
-        .field(mangleStringIdentity("values"))
-        .include<irs::Bound::MIN>(false)
-        .term<irs::Bound::MIN>("B");
-    assertFilterOptimized(vocbase(), query, expected);
-  }
-
-  std::vector<arangodb::velocypack::Slice> expectedDocs{
-      arangodb::velocypack::Slice(insertedDocs[0].vpack()),
-  };
-
-  auto queryResult = arangodb::tests::executeQuery(vocbase(), query);
-  ASSERT_TRUE(queryResult.result.ok());
-
-  auto result = queryResult.data->slice();
-  EXPECT_TRUE(result.isArray());
-
-  arangodb::velocypack::ArrayIterator resultIt(result);
-  ASSERT_TRUE(expectedDocs.size() == resultIt.size());
-
-  // Check documents
-  auto expectedDoc = expectedDocs.begin();
-  for (; resultIt.valid(); resultIt.next(), ++expectedDoc) {
-    auto const actualDoc = resultIt.value();
-    auto const resolved = actualDoc.resolveExternals();
-
-    EXPECT_TRUE((0 == arangodb::basics::VelocyPackHelper::compare(
-                          arangodb::velocypack::Slice(*expectedDoc), resolved, true)));
-  }
-  EXPECT_TRUE(expectedDoc == expectedDocs.end());
-}
-
-// a > x && a > y, x < y
+    std::string const query =
+        "FOR d IN testView SEARCH d.values > 'B' AND d.values >= 'A' RETURN d";
+
+  EXPECT_TRUE(arangodb::tests::assertRules(vocbase(), query,
+                                           {arangodb::aql::OptimizerRule::handleArangoSearchViewsRule}));
+
+  EXPECT_TRUE(!findEmptyNodes(vocbase(), query));
+
+    // check structure
+    {
+      irs::Or expected;
+      auto& root = expected.add<irs::And>();
+      root.add<irs::by_range>()
+          .field(mangleStringIdentity("values"))
+          .include<irs::Bound::MIN>(false)
+          .term<irs::Bound::MIN>("B");
+    assertFilterOptimized(vocbase(), query, expected);
+    }
+
+    std::vector<arangodb::velocypack::Slice> expectedDocs{
+        arangodb::velocypack::Slice(insertedDocs[0].vpack()),
+    };
+
+  auto queryResult = arangodb::tests::executeQuery(vocbase(), query);
+    ASSERT_TRUE(queryResult.result.ok());
+
+    auto result = queryResult.data->slice();
+    EXPECT_TRUE(result.isArray());
+
+    arangodb::velocypack::ArrayIterator resultIt(result);
+    ASSERT_TRUE(expectedDocs.size() == resultIt.size());
+
+    // Check documents
+    auto expectedDoc = expectedDocs.begin();
+    for (; resultIt.valid(); resultIt.next(), ++expectedDoc) {
+      auto const actualDoc = resultIt.value();
+      auto const resolved = actualDoc.resolveExternals();
+
+      EXPECT_TRUE((0 == arangodb::basics::VelocyPackHelper::compare(
+                            arangodb::velocypack::Slice(*expectedDoc), resolved, true)));
+    }
+    EXPECT_TRUE(expectedDoc == expectedDocs.end());
+  }
+
+  // a > x && a > y, x < y
 TEST_F(IResearchQueryOptimizationTest, test_174) {
-  std::string const query =
-      "FOR d IN testView SEARCH d.values > 'A' AND d.values > 'B' RETURN d";
-
-  EXPECT_TRUE(arangodb::tests::assertRules(vocbase(), query,
-                                           {arangodb::aql::OptimizerRule::handleArangoSearchViewsRule}));
-
-  EXPECT_TRUE(!findEmptyNodes(vocbase(), query));
-
-  // check structure
-  {
-    irs::Or expected;
-    auto& root = expected.add<irs::And>();
-    root.add<irs::by_range>()
-        .field(mangleStringIdentity("values"))
-        .include<irs::Bound::MIN>(false)
-        .term<irs::Bound::MIN>("B");
-    assertFilterOptimized(vocbase(), query, expected);
-  }
-
-  std::vector<arangodb::velocypack::Slice> expectedDocs{
-      arangodb::velocypack::Slice(insertedDocs[0].vpack()),
-  };
-
-  auto queryResult = arangodb::tests::executeQuery(vocbase(), query);
-  ASSERT_TRUE(queryResult.result.ok());
-
-  auto result = queryResult.data->slice();
-  EXPECT_TRUE(result.isArray());
-
-  arangodb::velocypack::ArrayIterator resultIt(result);
-  ASSERT_TRUE(expectedDocs.size() == resultIt.size());
-
-  // Check documents
-  auto expectedDoc = expectedDocs.begin();
-  for (; resultIt.valid(); resultIt.next(), ++expectedDoc) {
-    auto const actualDoc = resultIt.value();
-    auto const resolved = actualDoc.resolveExternals();
-
-    EXPECT_TRUE((0 == arangodb::basics::VelocyPackHelper::compare(
-                          arangodb::velocypack::Slice(*expectedDoc), resolved, true)));
-  }
-  EXPECT_TRUE(expectedDoc == expectedDocs.end());
-}
-
-// a > x && a > y, x == y
+    std::string const query =
+        "FOR d IN testView SEARCH d.values > 'A' AND d.values > 'B' RETURN d";
+
+  EXPECT_TRUE(arangodb::tests::assertRules(vocbase(), query,
+                                           {arangodb::aql::OptimizerRule::handleArangoSearchViewsRule}));
+
+  EXPECT_TRUE(!findEmptyNodes(vocbase(), query));
+
+    // check structure
+    {
+      irs::Or expected;
+      auto& root = expected.add<irs::And>();
+      root.add<irs::by_range>()
+          .field(mangleStringIdentity("values"))
+          .include<irs::Bound::MIN>(false)
+          .term<irs::Bound::MIN>("B");
+    assertFilterOptimized(vocbase(), query, expected);
+    }
+
+    std::vector<arangodb::velocypack::Slice> expectedDocs{
+        arangodb::velocypack::Slice(insertedDocs[0].vpack()),
+    };
+
+  auto queryResult = arangodb::tests::executeQuery(vocbase(), query);
+    ASSERT_TRUE(queryResult.result.ok());
+
+    auto result = queryResult.data->slice();
+    EXPECT_TRUE(result.isArray());
+
+    arangodb::velocypack::ArrayIterator resultIt(result);
+    ASSERT_TRUE(expectedDocs.size() == resultIt.size());
+
+    // Check documents
+    auto expectedDoc = expectedDocs.begin();
+    for (; resultIt.valid(); resultIt.next(), ++expectedDoc) {
+      auto const actualDoc = resultIt.value();
+      auto const resolved = actualDoc.resolveExternals();
+
+      EXPECT_TRUE((0 == arangodb::basics::VelocyPackHelper::compare(
+                            arangodb::velocypack::Slice(*expectedDoc), resolved, true)));
+    }
+    EXPECT_TRUE(expectedDoc == expectedDocs.end());
+  }
+
+  // a > x && a > y, x == y
 TEST_F(IResearchQueryOptimizationTest, test_175) {
-  std::string const query =
-      "FOR d IN testView SEARCH d.values > 'B' AND d.values > 'B' RETURN d";
-
-  EXPECT_TRUE(arangodb::tests::assertRules(vocbase(), query,
-                                           {arangodb::aql::OptimizerRule::handleArangoSearchViewsRule}));
-
-  EXPECT_TRUE(!findEmptyNodes(vocbase(), query));
-
-  // check structure
-  {
-    irs::Or expected;
-    auto& root = expected.add<irs::And>();
-    root.add<irs::by_range>()
-        .field(mangleStringIdentity("values"))
-        .include<irs::Bound::MIN>(false)
-        .term<irs::Bound::MIN>("B");
-    assertFilterOptimized(vocbase(), query, expected);
-  }
-
-  std::vector<arangodb::velocypack::Slice> expectedDocs{
-      arangodb::velocypack::Slice(insertedDocs[0].vpack()),
-  };
-
-  auto queryResult = arangodb::tests::executeQuery(vocbase(), query);
-  ASSERT_TRUE(queryResult.result.ok());
-
-  auto result = queryResult.data->slice();
-  EXPECT_TRUE(result.isArray());
-
-  arangodb::velocypack::ArrayIterator resultIt(result);
-  ASSERT_TRUE(expectedDocs.size() == resultIt.size());
-
-  // Check documents
-  auto expectedDoc = expectedDocs.begin();
-  for (; resultIt.valid(); resultIt.next(), ++expectedDoc) {
-    auto const actualDoc = resultIt.value();
-    auto const resolved = actualDoc.resolveExternals();
-
-    EXPECT_TRUE((0 == arangodb::basics::VelocyPackHelper::compare(
-                          arangodb::velocypack::Slice(*expectedDoc), resolved, true)));
-  }
-  EXPECT_TRUE(expectedDoc == expectedDocs.end());
-}
-
-// a > x && a > y, x > y
+    std::string const query =
+        "FOR d IN testView SEARCH d.values > 'B' AND d.values > 'B' RETURN d";
+
+  EXPECT_TRUE(arangodb::tests::assertRules(vocbase(), query,
+                                           {arangodb::aql::OptimizerRule::handleArangoSearchViewsRule}));
+
+  EXPECT_TRUE(!findEmptyNodes(vocbase(), query));
+
+    // check structure
+    {
+      irs::Or expected;
+      auto& root = expected.add<irs::And>();
+      root.add<irs::by_range>()
+          .field(mangleStringIdentity("values"))
+          .include<irs::Bound::MIN>(false)
+          .term<irs::Bound::MIN>("B");
+    assertFilterOptimized(vocbase(), query, expected);
+    }
+
+    std::vector<arangodb::velocypack::Slice> expectedDocs{
+        arangodb::velocypack::Slice(insertedDocs[0].vpack()),
+    };
+
+  auto queryResult = arangodb::tests::executeQuery(vocbase(), query);
+    ASSERT_TRUE(queryResult.result.ok());
+
+    auto result = queryResult.data->slice();
+    EXPECT_TRUE(result.isArray());
+
+    arangodb::velocypack::ArrayIterator resultIt(result);
+    ASSERT_TRUE(expectedDocs.size() == resultIt.size());
+
+    // Check documents
+    auto expectedDoc = expectedDocs.begin();
+    for (; resultIt.valid(); resultIt.next(), ++expectedDoc) {
+      auto const actualDoc = resultIt.value();
+      auto const resolved = actualDoc.resolveExternals();
+
+      EXPECT_TRUE((0 == arangodb::basics::VelocyPackHelper::compare(
+                            arangodb::velocypack::Slice(*expectedDoc), resolved, true)));
+    }
+    EXPECT_TRUE(expectedDoc == expectedDocs.end());
+  }
+
+  // a > x && a > y, x > y
 TEST_F(IResearchQueryOptimizationTest, test_176) {
-  std::string const query =
-      "FOR d IN testView SEARCH d.values > 'B' AND d.values > 'A' RETURN d";
-
-  EXPECT_TRUE(arangodb::tests::assertRules(vocbase(), query,
-                                           {arangodb::aql::OptimizerRule::handleArangoSearchViewsRule}));
-
-  EXPECT_TRUE(!findEmptyNodes(vocbase(), query));
-
-  // check structure
-  {
-    irs::Or expected;
-    auto& root = expected.add<irs::And>();
-    root.add<irs::by_range>()
-        .field(mangleStringIdentity("values"))
-        .include<irs::Bound::MIN>(false)
-        .term<irs::Bound::MIN>("B");
-    assertFilterOptimized(vocbase(), query, expected);
-  }
-
-  std::vector<arangodb::velocypack::Slice> expectedDocs{
-      arangodb::velocypack::Slice(insertedDocs[0].vpack()),
-  };
-
-  auto queryResult = arangodb::tests::executeQuery(vocbase(), query);
-  ASSERT_TRUE(queryResult.result.ok());
-
-  auto result = queryResult.data->slice();
-  EXPECT_TRUE(result.isArray());
-
-  arangodb::velocypack::ArrayIterator resultIt(result);
-  ASSERT_TRUE(expectedDocs.size() == resultIt.size());
-
-  // Check documents
-  auto expectedDoc = expectedDocs.begin();
-  for (; resultIt.valid(); resultIt.next(), ++expectedDoc) {
-    auto const actualDoc = resultIt.value();
-    auto const resolved = actualDoc.resolveExternals();
-
-    EXPECT_TRUE((0 == arangodb::basics::VelocyPackHelper::compare(
-                          arangodb::velocypack::Slice(*expectedDoc), resolved, true)));
-  }
-  EXPECT_TRUE(expectedDoc == expectedDocs.end());
-}+    std::string const query =
+        "FOR d IN testView SEARCH d.values > 'B' AND d.values > 'A' RETURN d";
+
+  EXPECT_TRUE(arangodb::tests::assertRules(vocbase(), query,
+                                           {arangodb::aql::OptimizerRule::handleArangoSearchViewsRule}));
+
+  EXPECT_TRUE(!findEmptyNodes(vocbase(), query));
+
+    // check structure
+    {
+      irs::Or expected;
+      auto& root = expected.add<irs::And>();
+      root.add<irs::by_range>()
+          .field(mangleStringIdentity("values"))
+          .include<irs::Bound::MIN>(false)
+          .term<irs::Bound::MIN>("B");
+    assertFilterOptimized(vocbase(), query, expected);
+    }
+
+    std::vector<arangodb::velocypack::Slice> expectedDocs{
+        arangodb::velocypack::Slice(insertedDocs[0].vpack()),
+    };
+
+  auto queryResult = arangodb::tests::executeQuery(vocbase(), query);
+    ASSERT_TRUE(queryResult.result.ok());
+
+    auto result = queryResult.data->slice();
+    EXPECT_TRUE(result.isArray());
+
+    arangodb::velocypack::ArrayIterator resultIt(result);
+    ASSERT_TRUE(expectedDocs.size() == resultIt.size());
+
+    // Check documents
+    auto expectedDoc = expectedDocs.begin();
+    for (; resultIt.valid(); resultIt.next(), ++expectedDoc) {
+      auto const actualDoc = resultIt.value();
+      auto const resolved = actualDoc.resolveExternals();
+
+      EXPECT_TRUE((0 == arangodb::basics::VelocyPackHelper::compare(
+                            arangodb::velocypack::Slice(*expectedDoc), resolved, true)));
+    }
+    EXPECT_TRUE(expectedDoc == expectedDocs.end());
+  }