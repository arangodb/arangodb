////////////////////////////////////////////////////////////////////////////////
/// DISCLAIMER
///
/// Copyright 2017 ArangoDB GmbH, Cologne, Germany
///
/// Licensed under the Apache License, Version 2.0 (the "License");
/// you may not use this file except in compliance with the License.
/// You may obtain a copy of the License at
///
///     http://www.apache.org/licenses/LICENSE-2.0
///
/// Unless required by applicable law or agreed to in writing, software
/// distributed under the License is distributed on an "AS IS" BASIS,
/// WITHOUT WARRANTIES OR CONDITIONS OF ANY KIND, either express or implied.
/// See the License for the specific language governing permissions and
/// limitations under the License.
///
/// Copyright holder is ArangoDB GmbH, Cologne, Germany
///
/// @author Andrey Abramov
/// @author Vasiliy Nabatchikov
////////////////////////////////////////////////////////////////////////////////

#include "common.h"
#include "gtest/gtest.h"

#include "../Mocks/StorageEngineMock.h"

#if USE_ENTERPRISE
#include "Enterprise/Ldap/LdapFeature.h"
#endif

#include "3rdParty/iresearch/tests/tests_config.hpp"
#include "Aql/AqlFunctionFeature.h"
#include "Aql/Ast.h"
#include "Aql/ExecutionNode.h"
#include "Aql/ExecutionPlan.h"
#include "Aql/ExpressionContext.h"
#include "Aql/OptimizerRulesFeature.h"
#include "Aql/Query.h"
#include "Aql/QueryRegistry.h"
#include "Basics/SmallVector.h"
#include "Basics/VelocyPackHelper.h"
#include "Cluster/ClusterFeature.h"
#include "GeneralServer/AuthenticationFeature.h"
#include "IResearch/IResearchAnalyzerFeature.h"
#include "IResearch/IResearchCommon.h"
#include "IResearch/IResearchFeature.h"
#include "IResearch/IResearchFilterFactory.h"
#include "IResearch/IResearchLink.h"
#include "IResearch/IResearchLinkHelper.h"
#include "IResearch/IResearchView.h"
#include "Logger/LogTopic.h"
#include "Logger/Logger.h"
#include "RestServer/AqlFeature.h"
#include "RestServer/DatabaseFeature.h"
#include "RestServer/DatabasePathFeature.h"
#include "RestServer/QueryRegistryFeature.h"
#include "RestServer/SystemDatabaseFeature.h"
#include "RestServer/TraverserEngineRegistryFeature.h"
#include "RestServer/ViewTypesFeature.h"
#include "Sharding/ShardingFeature.h"
#include "StorageEngine/EngineSelectorFeature.h"
#include "Transaction/Methods.h"
#include "Transaction/StandaloneContext.h"
#include "Utils/OperationOptions.h"
#include "V8/v8-globals.h"
#include "V8Server/V8DealerFeature.h"
#include "VocBase/LogicalCollection.h"
#include "VocBase/LogicalView.h"
#include "VocBase/ManagedDocumentResult.h"

#include "IResearch/VelocyPackHelper.h"
#include "analysis/analyzers.hpp"
#include "analysis/token_attributes.hpp"
#include "search/boolean_filter.hpp"
#include "search/range_filter.hpp"
#include "search/term_filter.hpp"
#include "utils/utf8_path.hpp"

#include <velocypack/Iterator.h>

extern const char* ARGV0;  // defined in main.cpp

NS_LOCAL

bool findEmptyNodes(TRI_vocbase_t& vocbase, std::string const& queryString,
                    std::shared_ptr<arangodb::velocypack::Builder> bindVars = nullptr) {
  auto options = VPackParser::fromJson(
      //    "{ \"tracing\" : 1 }"
      "{ }");

  arangodb::aql::Query query(false, vocbase, arangodb::aql::QueryString(queryString),
                             bindVars, options, arangodb::aql::PART_MAIN);

  query.prepare(arangodb::QueryRegistryFeature::registry());

  arangodb::SmallVector<arangodb::aql::ExecutionNode*>::allocator_type::arena_type a;
  arangodb::SmallVector<arangodb::aql::ExecutionNode*> nodes{a};

  // try to find `EnumerateViewNode`s and process corresponding filters and sorts
  query.plan()->findNodesOfType(nodes, arangodb::aql::ExecutionNode::NORESULTS, true);
  return !nodes.empty();
}

// -----------------------------------------------------------------------------
// --SECTION--                                                 setup / tear-down
// -----------------------------------------------------------------------------

class IResearchQueryOptimizationTest : public ::testing::Test {
 protected:
  StorageEngineMock engine;
  arangodb::application_features::ApplicationServer server;
  std::vector<std::pair<arangodb::application_features::ApplicationFeature*, bool>> features;

  IResearchQueryOptimizationTest() : engine(server), server(nullptr, nullptr) {
    arangodb::EngineSelectorFeature::ENGINE = &engine;
    arangodb::aql::AqlFunctionFeature* functions = nullptr;

    arangodb::tests::init(true);

    // suppress INFO {authentication} Authentication is turned on (system only), authentication for unix sockets is turned on
    arangodb::LogTopic::setLogLevel(arangodb::Logger::AUTHENTICATION.name(),
                                    arangodb::LogLevel::WARN);

    // suppress log messages since tests check error conditions
    arangodb::LogTopic::setLogLevel(arangodb::Logger::FIXME.name(), arangodb::LogLevel::ERR);  // suppress WARNING DefaultCustomTypeHandler called
    arangodb::LogTopic::setLogLevel(arangodb::iresearch::TOPIC.name(),
                                    arangodb::LogLevel::FATAL);
    irs::logger::output_le(iresearch::logger::IRL_FATAL, stderr);

    // setup required application features
    features.emplace_back(new arangodb::V8DealerFeature(server),
                          false);  // required for DatabaseFeature::createDatabase(...)
    features.emplace_back(new arangodb::ViewTypesFeature(server), true);
    features.emplace_back(new arangodb::AuthenticationFeature(server), true);
    features.emplace_back(new arangodb::DatabasePathFeature(server), false);
    features.emplace_back(new arangodb::DatabaseFeature(server), false);
    features.emplace_back(new arangodb::ShardingFeature(server), false);
    features.emplace_back(new arangodb::QueryRegistryFeature(server), false);  // must be first
    arangodb::application_features::ApplicationServer::server->addFeature(
        features.back().first);  // need QueryRegistryFeature feature to be added now in order to create the system database
    features.emplace_back(new arangodb::SystemDatabaseFeature(server), true);  // required for IResearchAnalyzerFeature
    features.emplace_back(new arangodb::TraverserEngineRegistryFeature(server), false);  // must be before AqlFeature
    features.emplace_back(new arangodb::AqlFeature(server), true);
    features.emplace_back(new arangodb::aql::OptimizerRulesFeature(server), true);
    features.emplace_back(functions = new arangodb::aql::AqlFunctionFeature(server),
                          true);  // required for IResearchAnalyzerFeature
    features.emplace_back(new arangodb::iresearch::IResearchAnalyzerFeature(server), true);
    features.emplace_back(new arangodb::iresearch::IResearchFeature(server), true);

#if USE_ENTERPRISE
    features.emplace_back(new arangodb::LdapFeature(server),
                          false);  // required for AuthenticationFeature with USE_ENTERPRISE
#endif

    // required for V8DealerFeature::prepare(), ClusterFeature::prepare() not required
    arangodb::application_features::ApplicationServer::server->addFeature(
        new arangodb::ClusterFeature(server));

    for (auto& f : features) {
      arangodb::application_features::ApplicationServer::server->addFeature(f.first);
    }

    for (auto& f : features) {
      f.first->prepare();
    }

    auto const databases = VPackParser::fromJson(
        std::string("[ { \"name\": \"") +
        arangodb::StaticStrings::SystemDatabase + "\" } ]");
    auto* dbFeature =
        arangodb::application_features::ApplicationServer::lookupFeature<arangodb::DatabaseFeature>(
            "Database");
    dbFeature->loadDatabases(databases->slice());

    for (auto& f : features) {
      if (f.second) {
        f.first->start();
      }
    }

    // register fake non-deterministic function in order to suppress optimizations
    functions->add(arangodb::aql::Function{
        "_NONDETERM_", ".",
        arangodb::aql::Function::makeFlags(
            // fake non-deterministic
            arangodb::aql::Function::Flags::CanRunOnDBServer),
        [](arangodb::aql::ExpressionContext*, arangodb::transaction::Methods*,
           arangodb::aql::VPackFunctionParameters const& params) {
          TRI_ASSERT(!params.empty());
          return params[0];
        }});

    // register fake non-deterministic function in order to suppress optimizations
    functions->add(arangodb::aql::Function{
        "_FORWARD_", ".",
        arangodb::aql::Function::makeFlags(
            // fake deterministic
            arangodb::aql::Function::Flags::Deterministic, arangodb::aql::Function::Flags::Cacheable,
            arangodb::aql::Function::Flags::CanRunOnDBServer),
        [](arangodb::aql::ExpressionContext*, arangodb::transaction::Methods*,
           arangodb::aql::VPackFunctionParameters const& params) {
          TRI_ASSERT(!params.empty());
          return params[0];
        }});

    auto* analyzers =
        arangodb::application_features::ApplicationServer::lookupFeature<arangodb::iresearch::IResearchAnalyzerFeature>();
    arangodb::iresearch::IResearchAnalyzerFeature::EmplaceResult result;
    TRI_vocbase_t* vocbase;

    dbFeature->createDatabase(1, "testVocbase", vocbase);  // required for IResearchAnalyzerFeature::emplace(...)
    analyzers->emplace(result, "testVocbase::test_analyzer", "TestAnalyzer",
                       VPackParser::fromJson("\"abc\"")->slice());  // cache analyzer
    analyzers->emplace(result, "testVocbase::test_csv_analyzer",
                       "TestDelimAnalyzer", 
                       VPackParser::fromJson("\",\"")->slice());  // cache analyzer

    auto* dbPathFeature =
        arangodb::application_features::ApplicationServer::getFeature<arangodb::DatabasePathFeature>(
            "DatabasePath");
    arangodb::tests::setDatabasePath(*dbPathFeature);  // ensure test data is stored in a unique directory
  }

  ~IResearchQueryOptimizationTest() {
    arangodb::AqlFeature(server).stop();  // unset singleton instance
    arangodb::LogTopic::setLogLevel(arangodb::iresearch::TOPIC.name(),
                                    arangodb::LogLevel::DEFAULT);
    arangodb::LogTopic::setLogLevel(arangodb::Logger::FIXME.name(),
                                    arangodb::LogLevel::DEFAULT);
    arangodb::application_features::ApplicationServer::server = nullptr;

    // destroy application features
    for (auto& f : features) {
      if (f.second) {
        f.first->stop();
      }
    }

    for (auto& f : features) {
      f.first->unprepare();
    }

    arangodb::LogTopic::setLogLevel(arangodb::Logger::AUTHENTICATION.name(),
                                    arangodb::LogLevel::DEFAULT);
    arangodb::EngineSelectorFeature::ENGINE = nullptr;
  }
};  // IResearchQuerySetup

NS_END

static std::vector<std::string> const EMPTY;

// -----------------------------------------------------------------------------
// --SECTION--                                                        test suite
// -----------------------------------------------------------------------------

void addLinkToCollection(std::shared_ptr<arangodb::iresearch::IResearchView>& view) {
  auto updateJson = arangodb::velocypack::Parser::fromJson(
    "{ \"links\" : {"
    "\"collection_1\" : { \"includeAllFields\" : true }"
    "}}");
  EXPECT_TRUE((view->properties(updateJson->slice(), true).ok()));

  arangodb::velocypack::Builder builder;

  builder.openObject();
  view->properties(builder, arangodb::LogicalDataSource::makeFlags(
    arangodb::LogicalDataSource::Serialize::Detailed));
  builder.close();

  auto slice = builder.slice();
  EXPECT_TRUE(slice.isObject());
  EXPECT_TRUE(slice.get("name").copyString() == "testView");
  EXPECT_TRUE(slice.get("type").copyString() ==
              arangodb::iresearch::DATA_SOURCE_TYPE.name());
  EXPECT_TRUE(slice.get("deleted").isNone());  // no system properties
  auto tmpSlice = slice.get("links");
  EXPECT_TRUE((true == tmpSlice.isObject() && 1 == tmpSlice.length()));
}


// dedicated to https://github.com/arangodb/arangodb/issues/8294
TEST_F(IResearchQueryOptimizationTest, test) {

  auto createJson = VPackParser::fromJson(
      "{ \
    \"name\": \"testView\", \
    \"type\": \"arangosearch\" \
  }");

  TRI_vocbase_t vocbase(TRI_vocbase_type_e::TRI_VOCBASE_TYPE_NORMAL, 1,
                        "testVocbase");
  std::shared_ptr<arangodb::LogicalCollection> logicalCollection1;
  std::shared_ptr<arangodb::LogicalCollection> logicalCollection2;

  // add collection_1
  {
    auto collectionJson = VPackParser::fromJson(
        "{ \"name\": \"collection_1\" }");
    logicalCollection1 = vocbase.createCollection(collectionJson->slice());
    ASSERT_TRUE((nullptr != logicalCollection1));
  }

  // add view
  auto view = std::dynamic_pointer_cast<arangodb::iresearch::IResearchView>(
      vocbase.createView(createJson->slice()));
  ASSERT_TRUE((false == !view));

  // add link to collection
<<<<<<< HEAD
  addLinkToCollection(view);
=======
  {
    auto updateJson = VPackParser::fromJson(
        "{ \"links\" : {"
        "\"collection_1\" : { \"includeAllFields\" : true }"
        "}}");
    EXPECT_TRUE((view->properties(updateJson->slice(), true).ok()));

    arangodb::velocypack::Builder builder;

    builder.openObject();
    view->properties(builder, arangodb::LogicalDataSource::makeFlags(
                                  arangodb::LogicalDataSource::Serialize::Detailed));
    builder.close();

    auto slice = builder.slice();
    EXPECT_TRUE(slice.isObject());
    EXPECT_TRUE(slice.get("name").copyString() == "testView");
    EXPECT_TRUE(slice.get("type").copyString() ==
                arangodb::iresearch::DATA_SOURCE_TYPE.name());
    EXPECT_TRUE(slice.get("deleted").isNone());  // no system properties
    auto tmpSlice = slice.get("links");
    EXPECT_TRUE((true == tmpSlice.isObject() && 1 == tmpSlice.length()));
  }
>>>>>>> 782cb491

  std::deque<arangodb::ManagedDocumentResult> insertedDocs;

  // populate view with the data
  {
    arangodb::OperationOptions opt;

    arangodb::transaction::Methods trx(arangodb::transaction::StandaloneContext::Create(vocbase),
                                       EMPTY, EMPTY, EMPTY,
                                       arangodb::transaction::Options());
    EXPECT_TRUE((trx.begin().ok()));

    // insert into collection
    auto builder = VPackParser::fromJson(
        "[{ \"values\" : [ \"A\", \"C\", \"B\" ] }]");

    auto root = builder->slice();
    ASSERT_TRUE(root.isArray());

    for (auto doc : arangodb::velocypack::ArrayIterator(root)) {
      insertedDocs.emplace_back();
      auto const res =
          logicalCollection1->insert(&trx, doc, insertedDocs.back(), opt, false);
      EXPECT_TRUE(res.ok());
    }

    EXPECT_TRUE((trx.commit().ok()));
    EXPECT_TRUE((arangodb::iresearch::IResearchLinkHelper::find(*logicalCollection1, *view)
                     ->commit()
                     .ok()));
  }

  // a IN [ x ] && a == y, x < y
  {
    std::string const query =
        "FOR d IN testView SEARCH d.values IN [ '@', 'A' ] AND d.values == 'C' "
        "RETURN d";

    EXPECT_TRUE(arangodb::tests::assertRules(
        vocbase, query, {arangodb::aql::OptimizerRule::handleArangoSearchViewsRule}));

    EXPECT_TRUE(!findEmptyNodes(vocbase, query));

    // check structure
    {
      irs::Or expected;
      auto& root = expected.add<irs::And>();
      {
        auto& sub = root.add<irs::Or>();
        sub.add<irs::by_term>().field(mangleStringIdentity("values")).term("C");
        sub.add<irs::by_term>().field(mangleStringIdentity("values")).term("A");
      }
      root.add<irs::by_term>().field(mangleStringIdentity("values")).term("C");
    }

    std::vector<arangodb::velocypack::Slice> expectedDocs{
        arangodb::velocypack::Slice(insertedDocs[0].vpack()),
    };

    auto queryResult = arangodb::tests::executeQuery(vocbase, query);
    ASSERT_TRUE(queryResult.result.ok());

    auto result = queryResult.data->slice();
    EXPECT_TRUE(result.isArray());

    arangodb::velocypack::ArrayIterator resultIt(result);
    ASSERT_TRUE(expectedDocs.size() == resultIt.size());

    // Check documents
    auto expectedDoc = expectedDocs.begin();
    for (; resultIt.valid(); resultIt.next(), ++expectedDoc) {
      auto const actualDoc = resultIt.value();
      auto const resolved = actualDoc.resolveExternals();

      EXPECT_TRUE((0 == arangodb::basics::VelocyPackHelper::compare(
                            arangodb::velocypack::Slice(*expectedDoc), resolved, true)));
    }
    EXPECT_TRUE(expectedDoc == expectedDocs.end());
  }

  // a IN [ x ] && a == y, x == y
  {
    std::string const query =
        "FOR d IN testView SEARCH d.values IN [ 'C', 'B', 'A' ] AND d.values "
        "== 'A' RETURN d";

    EXPECT_TRUE(arangodb::tests::assertRules(
        vocbase, query, {arangodb::aql::OptimizerRule::handleArangoSearchViewsRule}));

    EXPECT_TRUE(!findEmptyNodes(vocbase, query));

    // FIXME
    // check structure
    {
      irs::Or expected;
      auto& root = expected.add<irs::And>();
      {
        auto& sub = root.add<irs::Or>();
        sub.add<irs::by_term>().field(mangleStringIdentity("values")).term("C");
        sub.add<irs::by_term>().field(mangleStringIdentity("values")).term("B");
        sub.add<irs::by_term>().field(mangleStringIdentity("values")).term("A");
      }
      root.add<irs::by_term>().field(mangleStringIdentity("values")).term("A");
    }
    //{
    //  irs::Or expected;
    //  auto& root = expected.add<irs::And>();
    //  {
    //    auto& sub = root.add<irs::Or>();
    //    sub.add<irs::by_term>().field(mangleStringIdentity("values")).term("C");
    //    sub.add<irs::by_term>().field(mangleStringIdentity("values")).term("B");
    //  }
    //  root.add<irs::by_term>().field(mangleStringIdentity("values")).term("A");
    //}

    std::vector<arangodb::velocypack::Slice> expectedDocs{
        arangodb::velocypack::Slice(insertedDocs[0].vpack()),
    };

    auto queryResult = arangodb::tests::executeQuery(vocbase, query);
    ASSERT_TRUE(queryResult.result.ok());

    auto result = queryResult.data->slice();
    EXPECT_TRUE(result.isArray());

    arangodb::velocypack::ArrayIterator resultIt(result);
    ASSERT_TRUE(expectedDocs.size() == resultIt.size());

    // Check documents
    auto expectedDoc = expectedDocs.begin();
    for (; resultIt.valid(); resultIt.next(), ++expectedDoc) {
      auto const actualDoc = resultIt.value();
      auto const resolved = actualDoc.resolveExternals();

      EXPECT_TRUE((0 == arangodb::basics::VelocyPackHelper::compare(
                            arangodb::velocypack::Slice(*expectedDoc), resolved, true)));
    }
    EXPECT_TRUE(expectedDoc == expectedDocs.end());
  }

  // a IN [ x ] && a == y, x > y
  {
    std::string const query =
        "FOR d IN testView SEARCH d.values IN [ 'C', 'B' ] AND d.values == 'A' "
        "RETURN d";

    EXPECT_TRUE(arangodb::tests::assertRules(
        vocbase, query, {arangodb::aql::OptimizerRule::handleArangoSearchViewsRule}));

    EXPECT_TRUE(!findEmptyNodes(vocbase, query));

    // check structure
    {
      irs::Or expected;
      auto& root = expected.add<irs::And>();
      {
        auto& sub = root.add<irs::Or>();
        sub.add<irs::by_term>().field(mangleStringIdentity("values")).term("C");
        sub.add<irs::by_term>().field(mangleStringIdentity("values")).term("B");
      }
      root.add<irs::by_term>().field(mangleStringIdentity("values")).term("A");
    }

    std::vector<arangodb::velocypack::Slice> expectedDocs{
        arangodb::velocypack::Slice(insertedDocs[0].vpack()),
    };

    auto queryResult = arangodb::tests::executeQuery(vocbase, query);
    ASSERT_TRUE(queryResult.result.ok());

    auto result = queryResult.data->slice();
    EXPECT_TRUE(result.isArray());

    arangodb::velocypack::ArrayIterator resultIt(result);
    ASSERT_TRUE(expectedDocs.size() == resultIt.size());

    // Check documents
    auto expectedDoc = expectedDocs.begin();
    for (; resultIt.valid(); resultIt.next(), ++expectedDoc) {
      auto const actualDoc = resultIt.value();
      auto const resolved = actualDoc.resolveExternals();

      EXPECT_TRUE((0 == arangodb::basics::VelocyPackHelper::compare(
                            arangodb::velocypack::Slice(*expectedDoc), resolved, true)));
    }
    EXPECT_TRUE(expectedDoc == expectedDocs.end());
  }

  // a IN [ x ] && a == y, x < y
  {
    std::string const query =
        "FOR d IN testView SEARCH d.values IN [ '@', 'A' ] AND d.values != 'D' "
        "RETURN d";

    EXPECT_TRUE(arangodb::tests::assertRules(
        vocbase, query, {arangodb::aql::OptimizerRule::handleArangoSearchViewsRule}));

    EXPECT_TRUE(!findEmptyNodes(vocbase, query));

    // check structure
    {
      irs::Or expected;
      auto& root = expected.add<irs::And>();
      {
        auto& sub = root.add<irs::Or>();
        sub.add<irs::by_term>().field(mangleStringIdentity("values")).term("@");
        sub.add<irs::by_term>().field(mangleStringIdentity("values")).term("A");
      }
      root.add<irs::Not>()
          .filter<irs::by_term>()
          .field(mangleStringIdentity("values"))
          .term("B");
    }

    std::vector<arangodb::velocypack::Slice> expectedDocs{
        arangodb::velocypack::Slice(insertedDocs[0].vpack()),
    };

    auto queryResult = arangodb::tests::executeQuery(vocbase, query);
    ASSERT_TRUE(queryResult.result.ok());

    auto result = queryResult.data->slice();
    EXPECT_TRUE(result.isArray());

    arangodb::velocypack::ArrayIterator resultIt(result);
    ASSERT_TRUE(expectedDocs.size() == resultIt.size());

    // Check documents
    auto expectedDoc = expectedDocs.begin();
    for (; resultIt.valid(); resultIt.next(), ++expectedDoc) {
      auto const actualDoc = resultIt.value();
      auto const resolved = actualDoc.resolveExternals();

      EXPECT_TRUE((0 == arangodb::basics::VelocyPackHelper::compare(
                            arangodb::velocypack::Slice(*expectedDoc), resolved, true)));
    }
    EXPECT_TRUE(expectedDoc == expectedDocs.end());
  }

  // a IN [ x ] && a == y, x < y
  {
    std::string const query =
        "FOR d IN testView SEARCH d.values IN [ '@', 'A' ] AND d.values != 'B' "
        "RETURN d";

    EXPECT_TRUE(arangodb::tests::assertRules(
        vocbase, query, {arangodb::aql::OptimizerRule::handleArangoSearchViewsRule}));

    EXPECT_TRUE(!findEmptyNodes(vocbase, query));

    // check structure
    {
      irs::Or expected;
      auto& root = expected.add<irs::And>();
      {
        auto& sub = root.add<irs::Or>();
        sub.add<irs::by_term>().field(mangleStringIdentity("values")).term("@");
        sub.add<irs::by_term>().field(mangleStringIdentity("values")).term("A");
      }
      root.add<irs::Not>()
          .filter<irs::by_term>()
          .field(mangleStringIdentity("values"))
          .term("B");
    }

    std::vector<arangodb::velocypack::Slice> expectedDocs{};

    auto queryResult = arangodb::tests::executeQuery(vocbase, query);
    ASSERT_TRUE(queryResult.result.ok());

    auto result = queryResult.data->slice();
    EXPECT_TRUE(result.isArray());

    arangodb::velocypack::ArrayIterator resultIt(result);
    ASSERT_TRUE(expectedDocs.size() == resultIt.size());

    // Check documents
    auto expectedDoc = expectedDocs.begin();
    for (; resultIt.valid(); resultIt.next(), ++expectedDoc) {
      auto const actualDoc = resultIt.value();
      auto const resolved = actualDoc.resolveExternals();

      EXPECT_TRUE((0 == arangodb::basics::VelocyPackHelper::compare(
                            arangodb::velocypack::Slice(*expectedDoc), resolved, true)));
    }
    EXPECT_TRUE(expectedDoc == expectedDocs.end());
  }

  // a IN [ x ] && a == y, x > y
  {
    std::string const query =
        "FOR d IN testView SEARCH d.values IN [ 'C', 'D' ] AND d.values != 'D' "
        "RETURN d";

    EXPECT_TRUE(arangodb::tests::assertRules(
        vocbase, query, {arangodb::aql::OptimizerRule::handleArangoSearchViewsRule}));

    EXPECT_TRUE(!findEmptyNodes(vocbase, query));

    // FIXME
    // check structure
    {
      irs::Or expected;
      auto& root = expected.add<irs::And>();
      {
        auto& sub = root.add<irs::Or>();
        sub.add<irs::by_term>().field(mangleStringIdentity("values")).term("C");
        sub.add<irs::by_term>().field(mangleStringIdentity("values")).term("A");
      }
      root.add<irs::Not>()
          .filter<irs::by_term>()
          .field(mangleStringIdentity("values"))
          .term("A");
    }
    //{
    //  irs::Or expected;
    //  auto& root = expected.add<irs::And>();
    //  {
    //    auto& sub = root.add<irs::Or>();
    //    sub.add<irs::by_term>().field(mangleStringIdentity("values")).term("C");
    //  }
    //  root.add<irs::Not>().filter<irs::by_term>().field(mangleStringIdentity("values")).term("A");
    //}

    std::vector<arangodb::velocypack::Slice> expectedDocs{
        arangodb::velocypack::Slice(insertedDocs[0].vpack()),
    };

    auto queryResult = arangodb::tests::executeQuery(vocbase, query);
    ASSERT_TRUE(queryResult.result.ok());

    auto result = queryResult.data->slice();
    EXPECT_TRUE(result.isArray());

    arangodb::velocypack::ArrayIterator resultIt(result);
    ASSERT_TRUE(expectedDocs.size() == resultIt.size());

    // Check documents
    auto expectedDoc = expectedDocs.begin();
    for (; resultIt.valid(); resultIt.next(), ++expectedDoc) {
      auto const actualDoc = resultIt.value();
      auto const resolved = actualDoc.resolveExternals();

      EXPECT_TRUE((0 == arangodb::basics::VelocyPackHelper::compare(
                            arangodb::velocypack::Slice(*expectedDoc), resolved, true)));
    }
    EXPECT_TRUE(expectedDoc == expectedDocs.end());
  }

  /*
  //FIXME
  // a IN [ x ] && a == y, x == y
  {
    std::string const query =
      "FOR d IN testView SEARCH d.values IN [ 'A', 'A' ] AND d.values != 'A' RETURN d";

    EXPECT_TRUE(arangodb::tests::assertRules(
      vocbase, query, {
        arangodb::aql::OptimizerRule::handleArangoSearchViewsRule
      }
    ));

    EXPECT_TRUE(findEmptyNodes(vocbase, query));

    std::vector<arangodb::velocypack::Slice> expectedDocs {
    };

    auto queryResult = arangodb::tests::executeQuery(vocbase, query);
    ASSERT_TRUE(queryResult.result.ok());

    auto result = queryResult.data->slice();
    EXPECT_TRUE(result.isArray());

    arangodb::velocypack::ArrayIterator resultIt(result);
    ASSERT_TRUE(expectedDocs.size() == resultIt.size());

    // Check documents
    auto expectedDoc = expectedDocs.begin();
    for (;resultIt.valid(); resultIt.next(), ++expectedDoc) {
      auto const actualDoc = resultIt.value();
      auto const resolved = actualDoc.resolveExternals();

      EXPECT_TRUE((0 == arangodb::basics::VelocyPackHelper::compare(arangodb::velocypack::Slice(*expectedDoc), resolved, true)));
    }
    EXPECT_TRUE(expectedDoc == expectedDocs.end());
  }
  */

  // a IN [ x ] && a != y, x > y
  {
    std::string const query =
        "FOR d IN testView SEARCH d.values IN [ 'C', 'B' ] AND d.values != 'A' "
        "RETURN d";

    EXPECT_TRUE(arangodb::tests::assertRules(
        vocbase, query, {arangodb::aql::OptimizerRule::handleArangoSearchViewsRule}));

    EXPECT_TRUE(!findEmptyNodes(vocbase, query));

    // check structure
    {
      irs::Or expected;
      auto& root = expected.add<irs::And>();
      {
        auto& sub = root.add<irs::Or>();
        sub.add<irs::by_term>().field(mangleStringIdentity("values")).term("C");
        sub.add<irs::by_term>().field(mangleStringIdentity("values")).term("B");
      }
      root.add<irs::Not>()
          .filter<irs::by_term>()
          .field(mangleStringIdentity("values"))
          .term("A");
    }

    std::vector<arangodb::velocypack::Slice> expectedDocs{};

    auto queryResult = arangodb::tests::executeQuery(vocbase, query);
    ASSERT_TRUE(queryResult.result.ok());

    auto result = queryResult.data->slice();
    EXPECT_TRUE(result.isArray());

    arangodb::velocypack::ArrayIterator resultIt(result);
    ASSERT_TRUE(expectedDocs.size() == resultIt.size());

    // Check documents
    auto expectedDoc = expectedDocs.begin();
    for (; resultIt.valid(); resultIt.next(), ++expectedDoc) {
      auto const actualDoc = resultIt.value();
      auto const resolved = actualDoc.resolveExternals();

      EXPECT_TRUE((0 == arangodb::basics::VelocyPackHelper::compare(
                            arangodb::velocypack::Slice(*expectedDoc), resolved, true)));
    }
    EXPECT_TRUE(expectedDoc == expectedDocs.end());
  }

  // a IN [ x ] && a != y, x > y
  {
    std::string const query =
        "FOR d IN testView SEARCH d.values IN [ 'C', 'B' ] AND d.values != '@' "
        "RETURN d";

    EXPECT_TRUE(arangodb::tests::assertRules(
        vocbase, query, {arangodb::aql::OptimizerRule::handleArangoSearchViewsRule}));

    EXPECT_TRUE(!findEmptyNodes(vocbase, query));

    // check structure
    {
      irs::Or expected;
      auto& root = expected.add<irs::And>();
      {
        auto& sub = root.add<irs::Or>();
        sub.add<irs::by_term>().field(mangleStringIdentity("values")).term("C");
        sub.add<irs::by_term>().field(mangleStringIdentity("values")).term("B");
      }
      root.add<irs::Not>()
          .filter<irs::by_term>()
          .field(mangleStringIdentity("values"))
          .term("@");
    }

    std::vector<arangodb::velocypack::Slice> expectedDocs{
        arangodb::velocypack::Slice(insertedDocs[0].vpack()),
    };

    auto queryResult = arangodb::tests::executeQuery(vocbase, query);
    ASSERT_TRUE(queryResult.result.ok());

    auto result = queryResult.data->slice();
    EXPECT_TRUE(result.isArray());

    arangodb::velocypack::ArrayIterator resultIt(result);
    ASSERT_TRUE(expectedDocs.size() == resultIt.size());

    // Check documents
    auto expectedDoc = expectedDocs.begin();
    for (; resultIt.valid(); resultIt.next(), ++expectedDoc) {
      auto const actualDoc = resultIt.value();
      auto const resolved = actualDoc.resolveExternals();

      EXPECT_TRUE((0 == arangodb::basics::VelocyPackHelper::compare(
                            arangodb::velocypack::Slice(*expectedDoc), resolved, true)));
    }
    EXPECT_TRUE(expectedDoc == expectedDocs.end());
  }

  // a IN [ x ] && a < y, x < y
  {
    std::string const query =
        "FOR d IN testView SEARCH d.values IN [ 'A', 'B' ] AND d.values < 'C' "
        "RETURN d";

    EXPECT_TRUE(arangodb::tests::assertRules(
        vocbase, query, {arangodb::aql::OptimizerRule::handleArangoSearchViewsRule}));

    EXPECT_TRUE(!findEmptyNodes(vocbase, query));

    // FIXME
    // check structure
    {
      irs::Or expected;
      auto& root = expected.add<irs::And>();
      {
        auto& sub = root.add<irs::Or>();
        sub.add<irs::by_term>().field(mangleStringIdentity("values")).term("A");
        sub.add<irs::by_term>().field(mangleStringIdentity("values")).term("B");
      }
      root.add<irs::by_range>()
          .field(mangleStringIdentity("values"))
          .include<irs::Bound::MAX>(false)
          .term<irs::Bound::MAX>("C");
    }
    //{
    //  irs::Or expected;
    //  {
    //    auto& sub = root.add<irs::Or>();
    //    sub.add<irs::by_term>().field(mangleStringIdentity("values")).term("A");
    //    sub.add<irs::by_term>().field(mangleStringIdentity("values")).term("B");
    //  }
    //}

    std::vector<arangodb::velocypack::Slice> expectedDocs{
        arangodb::velocypack::Slice(insertedDocs[0].vpack()),
    };

    auto queryResult = arangodb::tests::executeQuery(vocbase, query);
    ASSERT_TRUE(queryResult.result.ok());

    auto result = queryResult.data->slice();
    EXPECT_TRUE(result.isArray());

    arangodb::velocypack::ArrayIterator resultIt(result);
    ASSERT_TRUE(expectedDocs.size() == resultIt.size());

    // Check documents
    auto expectedDoc = expectedDocs.begin();
    for (; resultIt.valid(); resultIt.next(), ++expectedDoc) {
      auto const actualDoc = resultIt.value();
      auto const resolved = actualDoc.resolveExternals();

      EXPECT_TRUE((0 == arangodb::basics::VelocyPackHelper::compare(
                            arangodb::velocypack::Slice(*expectedDoc), resolved, true)));
    }
    EXPECT_TRUE(expectedDoc == expectedDocs.end());
  }

  // a IN [ x ] && a < y, x == y
  {
    std::string const query =
        "FOR d IN testView SEARCH d.values IN [ 'A', 'C' ] AND d.values < 'C' "
        "RETURN d";

    EXPECT_TRUE(arangodb::tests::assertRules(
        vocbase, query, {arangodb::aql::OptimizerRule::handleArangoSearchViewsRule}));

    EXPECT_TRUE(!findEmptyNodes(vocbase, query));

    // check structure
    {
      irs::Or expected;
      auto& root = expected.add<irs::And>();
      {
        auto& sub = root.add<irs::Or>();
        sub.add<irs::by_term>().field(mangleStringIdentity("values")).term("A");
        sub.add<irs::by_term>().field(mangleStringIdentity("values")).term("C");
      }
      root.add<irs::by_range>()
          .field(mangleStringIdentity("values"))
          .include<irs::Bound::MAX>(false)
          .term<irs::Bound::MAX>("C");
    }

    std::vector<arangodb::velocypack::Slice> expectedDocs{
        arangodb::velocypack::Slice(insertedDocs[0].vpack()),
    };

    auto queryResult = arangodb::tests::executeQuery(vocbase, query);
    ASSERT_TRUE(queryResult.result.ok());

    auto result = queryResult.data->slice();
    EXPECT_TRUE(result.isArray());

    arangodb::velocypack::ArrayIterator resultIt(result);
    ASSERT_TRUE(expectedDocs.size() == resultIt.size());

    // Check documents
    auto expectedDoc = expectedDocs.begin();
    for (; resultIt.valid(); resultIt.next(), ++expectedDoc) {
      auto const actualDoc = resultIt.value();
      auto const resolved = actualDoc.resolveExternals();

      EXPECT_TRUE((0 == arangodb::basics::VelocyPackHelper::compare(
                            arangodb::velocypack::Slice(*expectedDoc), resolved, true)));
    }
    EXPECT_TRUE(expectedDoc == expectedDocs.end());
  }

  // a IN [ x ] && a < y, x > y
  {
    std::string const query =
        "FOR d IN testView SEARCH d.values IN [ 'D', 'C' ] AND d.values < 'B' "
        "RETURN d";

    EXPECT_TRUE(arangodb::tests::assertRules(
        vocbase, query, {arangodb::aql::OptimizerRule::handleArangoSearchViewsRule}));

    EXPECT_TRUE(!findEmptyNodes(vocbase, query));

    // check structure
    {
      irs::Or expected;
      auto& root = expected.add<irs::And>();
      {
        auto& sub = root.add<irs::Or>();
        sub.add<irs::by_term>().field(mangleStringIdentity("values")).term("D");
        sub.add<irs::by_term>().field(mangleStringIdentity("values")).term("C");
      }
      root.add<irs::by_range>()
          .field(mangleStringIdentity("values"))
          .include<irs::Bound::MAX>(false)
          .term<irs::Bound::MAX>("B");
    }

    std::vector<arangodb::velocypack::Slice> expectedDocs{
        arangodb::velocypack::Slice(insertedDocs[0].vpack()),
    };

    auto queryResult = arangodb::tests::executeQuery(vocbase, query);
    ASSERT_TRUE(queryResult.result.ok());

    auto result = queryResult.data->slice();
    EXPECT_TRUE(result.isArray());

    arangodb::velocypack::ArrayIterator resultIt(result);
    ASSERT_TRUE(expectedDocs.size() == resultIt.size());

    // Check documents
    auto expectedDoc = expectedDocs.begin();
    for (; resultIt.valid(); resultIt.next(), ++expectedDoc) {
      auto const actualDoc = resultIt.value();
      auto const resolved = actualDoc.resolveExternals();

      EXPECT_TRUE((0 == arangodb::basics::VelocyPackHelper::compare(
                            arangodb::velocypack::Slice(*expectedDoc), resolved, true)));
    }
    EXPECT_TRUE(expectedDoc == expectedDocs.end());
  }

  // a IN [ x ] && a <= y, x < y
  {
    std::string const query =
        "FOR d IN testView SEARCH d.values IN [ 'B', 'C' ] AND d.values <= 'D' "
        "RETURN d";

    EXPECT_TRUE(arangodb::tests::assertRules(
        vocbase, query, {arangodb::aql::OptimizerRule::handleArangoSearchViewsRule}));

    EXPECT_TRUE(!findEmptyNodes(vocbase, query));

    // FIXME
    // check structure
    {
      irs::Or expected;
      auto& root = expected.add<irs::And>();
      {
        auto& sub = root.add<irs::Or>();
        sub.add<irs::by_term>().field(mangleStringIdentity("values")).term("B");
        sub.add<irs::by_term>().field(mangleStringIdentity("values")).term("C");
      }
      root.add<irs::by_range>()
          .field(mangleStringIdentity("values"))
          .include<irs::Bound::MAX>(true)
          .term<irs::Bound::MAX>("D");
    }
    //{
    //  irs::Or expected;
    //  auto& root = expected.add<irs::And>();
    //  {
    //    auto& sub = root.add<irs::Or>();
    //    sub.add<irs::by_term>().field(mangleStringIdentity("values")).term("B");
    //    sub.add<irs::by_term>().field(mangleStringIdentity("values")).term("D");
    //  }
    //}

    std::vector<arangodb::velocypack::Slice> expectedDocs{
        arangodb::velocypack::Slice(insertedDocs[0].vpack()),
    };

    auto queryResult = arangodb::tests::executeQuery(vocbase, query);
    ASSERT_TRUE(queryResult.result.ok());

    auto result = queryResult.data->slice();
    EXPECT_TRUE(result.isArray());

    arangodb::velocypack::ArrayIterator resultIt(result);
    ASSERT_TRUE(expectedDocs.size() == resultIt.size());

    // Check documents
    auto expectedDoc = expectedDocs.begin();
    for (; resultIt.valid(); resultIt.next(), ++expectedDoc) {
      auto const actualDoc = resultIt.value();
      auto const resolved = actualDoc.resolveExternals();

      EXPECT_TRUE((0 == arangodb::basics::VelocyPackHelper::compare(
                            arangodb::velocypack::Slice(*expectedDoc), resolved, true)));
    }
    EXPECT_TRUE(expectedDoc == expectedDocs.end());
  }

  // a IN [ x ] && a <= y, x == y
  {
    std::string const query =
        "FOR d IN testView SEARCH d.values IN [ 'B', 'C' ] AND d.values <= 'C' "
        "RETURN d";

    EXPECT_TRUE(arangodb::tests::assertRules(
        vocbase, query, {arangodb::aql::OptimizerRule::handleArangoSearchViewsRule}));

    EXPECT_TRUE(!findEmptyNodes(vocbase, query));

    // FIXME
    // check structure
    {
      irs::Or expected;
      auto& root = expected.add<irs::And>();
      {
        auto& sub = root.add<irs::Or>();
        sub.add<irs::by_term>().field(mangleStringIdentity("values")).term("B");
        sub.add<irs::by_term>().field(mangleStringIdentity("values")).term("C");
      }
      root.add<irs::by_range>()
          .field(mangleStringIdentity("values"))
          .include<irs::Bound::MAX>(true)
          .term<irs::Bound::MAX>("C");
    }
    //{
    //  irs::Or expected;
    //  auto& root = expected.add<irs::And>();
    //  {
    //    auto& sub = root.add<irs::Or>();
    //    sub.add<irs::by_term>().field(mangleStringIdentity("values")).term("B");
    //    sub.add<irs::by_term>().field(mangleStringIdentity("values")).term("C");
    //  }
    //}

    std::vector<arangodb::velocypack::Slice> expectedDocs{
        arangodb::velocypack::Slice(insertedDocs[0].vpack()),
    };

    auto queryResult = arangodb::tests::executeQuery(vocbase, query);
    ASSERT_TRUE(queryResult.result.ok());

    auto result = queryResult.data->slice();
    EXPECT_TRUE(result.isArray());

    arangodb::velocypack::ArrayIterator resultIt(result);
    ASSERT_TRUE(expectedDocs.size() == resultIt.size());

    // Check documents
    auto expectedDoc = expectedDocs.begin();
    for (; resultIt.valid(); resultIt.next(), ++expectedDoc) {
      auto const actualDoc = resultIt.value();
      auto const resolved = actualDoc.resolveExternals();

      EXPECT_TRUE((0 == arangodb::basics::VelocyPackHelper::compare(
                            arangodb::velocypack::Slice(*expectedDoc), resolved, true)));
    }
    EXPECT_TRUE(expectedDoc == expectedDocs.end());
  }

  // a IN [ x ] && a <= y, x > y
  {
    std::string const query =
        "FOR d IN testView SEARCH d.values IN [ 'B', 'C' ] AND d.values <= 'A' "
        "RETURN d";

    EXPECT_TRUE(arangodb::tests::assertRules(
        vocbase, query, {arangodb::aql::OptimizerRule::handleArangoSearchViewsRule}));

    EXPECT_TRUE(!findEmptyNodes(vocbase, query));

    // check structure
    {
      irs::Or expected;
      auto& root = expected.add<irs::And>();
      {
        auto& sub = root.add<irs::Or>();
        sub.add<irs::by_term>().field(mangleStringIdentity("values")).term("B");
        sub.add<irs::by_term>().field(mangleStringIdentity("values")).term("C");
      }
      root.add<irs::by_range>()
          .field(mangleStringIdentity("values"))
          .include<irs::Bound::MAX>(true)
          .term<irs::Bound::MAX>("A");
    }

    std::vector<arangodb::velocypack::Slice> expectedDocs{
        arangodb::velocypack::Slice(insertedDocs[0].vpack()),
    };

    auto queryResult = arangodb::tests::executeQuery(vocbase, query);
    ASSERT_TRUE(queryResult.result.ok());

    auto result = queryResult.data->slice();
    EXPECT_TRUE(result.isArray());

    arangodb::velocypack::ArrayIterator resultIt(result);
    ASSERT_TRUE(expectedDocs.size() == resultIt.size());

    // Check documents
    auto expectedDoc = expectedDocs.begin();
    for (; resultIt.valid(); resultIt.next(), ++expectedDoc) {
      auto const actualDoc = resultIt.value();
      auto const resolved = actualDoc.resolveExternals();

      EXPECT_TRUE((0 == arangodb::basics::VelocyPackHelper::compare(
                            arangodb::velocypack::Slice(*expectedDoc), resolved, true)));
    }
    EXPECT_TRUE(expectedDoc == expectedDocs.end());
  }

  // a IN [ x ] && a >= y, x < y
  {
    std::string const query =
        "FOR d IN testView SEARCH d.values IN [ '@', 'A' ] AND d.values >= 'B' "
        "RETURN d";

    EXPECT_TRUE(arangodb::tests::assertRules(
        vocbase, query, {arangodb::aql::OptimizerRule::handleArangoSearchViewsRule}));

    EXPECT_TRUE(!findEmptyNodes(vocbase, query));

    // check structure
    {
      irs::Or expected;
      auto& root = expected.add<irs::And>();
      {
        auto& sub = root.add<irs::Or>();
        sub.add<irs::by_term>().field(mangleStringIdentity("values")).term("@");
        sub.add<irs::by_term>().field(mangleStringIdentity("values")).term("A");
      }
      root.add<irs::by_range>()
          .field(mangleStringIdentity("values"))
          .include<irs::Bound::MIN>(true)
          .term<irs::Bound::MIN>("B");
    }

    std::vector<arangodb::velocypack::Slice> expectedDocs{
        arangodb::velocypack::Slice(insertedDocs[0].vpack()),
    };

    auto queryResult = arangodb::tests::executeQuery(vocbase, query);
    ASSERT_TRUE(queryResult.result.ok());

    auto result = queryResult.data->slice();
    EXPECT_TRUE(result.isArray());

    arangodb::velocypack::ArrayIterator resultIt(result);
    ASSERT_TRUE(expectedDocs.size() == resultIt.size());

    // Check documents
    auto expectedDoc = expectedDocs.begin();
    for (; resultIt.valid(); resultIt.next(), ++expectedDoc) {
      auto const actualDoc = resultIt.value();
      auto const resolved = actualDoc.resolveExternals();

      EXPECT_TRUE((0 == arangodb::basics::VelocyPackHelper::compare(
                            arangodb::velocypack::Slice(*expectedDoc), resolved, true)));
    }
    EXPECT_TRUE(expectedDoc == expectedDocs.end());
  }

  // a IN [ x ] && a >= y, x == y
  {
    std::string const query =
        "FOR d IN testView SEARCH d.values IN [ '@', 'A' ] AND d.values >= 'A' "
        "RETURN d";

    EXPECT_TRUE(arangodb::tests::assertRules(
        vocbase, query, {arangodb::aql::OptimizerRule::handleArangoSearchViewsRule}));

    EXPECT_TRUE(!findEmptyNodes(vocbase, query));

    // FIXME
    // check structure
    {
      irs::Or expected;
      auto& root = expected.add<irs::And>();
      {
        auto& sub = root.add<irs::Or>();
        sub.add<irs::by_term>().field(mangleStringIdentity("values")).term("@");
        sub.add<irs::by_term>().field(mangleStringIdentity("values")).term("A");
      }
      root.add<irs::by_range>()
          .field(mangleStringIdentity("values"))
          .include<irs::Bound::MIN>(true)
          .term<irs::Bound::MIN>("A");
    }
    //{
    //  irs::Or expected;
    //  auto& root = expected.add<irs::And>();
    //  root.add<irs::by_term>().field(mangleStringIdentity("values")).term("A");
    //}

    std::vector<arangodb::velocypack::Slice> expectedDocs{
        arangodb::velocypack::Slice(insertedDocs[0].vpack()),
    };

    auto queryResult = arangodb::tests::executeQuery(vocbase, query);
    ASSERT_TRUE(queryResult.result.ok());

    auto result = queryResult.data->slice();
    EXPECT_TRUE(result.isArray());

    arangodb::velocypack::ArrayIterator resultIt(result);
    ASSERT_TRUE(expectedDocs.size() == resultIt.size());

    // Check documents
    auto expectedDoc = expectedDocs.begin();
    for (; resultIt.valid(); resultIt.next(), ++expectedDoc) {
      auto const actualDoc = resultIt.value();
      auto const resolved = actualDoc.resolveExternals();

      EXPECT_TRUE((0 == arangodb::basics::VelocyPackHelper::compare(
                            arangodb::velocypack::Slice(*expectedDoc), resolved, true)));
    }
    EXPECT_TRUE(expectedDoc == expectedDocs.end());
  }

  // a IN [ x ] && a >= y, x > y
  {
    std::string const query =
        "FOR d IN testView SEARCH d.values IN [ 'C', 'D' ] AND d.values >= 'B' "
        "RETURN d";

    EXPECT_TRUE(arangodb::tests::assertRules(
        vocbase, query, {arangodb::aql::OptimizerRule::handleArangoSearchViewsRule}));

    EXPECT_TRUE(!findEmptyNodes(vocbase, query));

    // FIXME
    // check structure
    {
      irs::Or expected;
      auto& root = expected.add<irs::And>();
      {
        auto& sub = root.add<irs::Or>();
        sub.add<irs::by_term>().field(mangleStringIdentity("values")).term("C");
        sub.add<irs::by_term>().field(mangleStringIdentity("values")).term("D");
      }
      root.add<irs::by_range>()
          .field(mangleStringIdentity("values"))
          .include<irs::Bound::MIN>(true)
          .term<irs::Bound::MIN>("B");
    }
    //{
    //  irs::Or expected;
    //  auto& root = expected.add<irs::And>();
    //  {
    //    auto& sub = root.add<irs::Or>();
    //    sub.add<irs::by_term>().field(mangleStringIdentity("values")).term("C");
    //    sub.add<irs::by_term>().field(mangleStringIdentity("values")).term("D");
    //  }
    //}

    std::vector<arangodb::velocypack::Slice> expectedDocs{
        arangodb::velocypack::Slice(insertedDocs[0].vpack()),
    };

    auto queryResult = arangodb::tests::executeQuery(vocbase, query);
    ASSERT_TRUE(queryResult.result.ok());

    auto result = queryResult.data->slice();
    EXPECT_TRUE(result.isArray());

    arangodb::velocypack::ArrayIterator resultIt(result);
    ASSERT_TRUE(expectedDocs.size() == resultIt.size());

    // Check documents
    auto expectedDoc = expectedDocs.begin();
    for (; resultIt.valid(); resultIt.next(), ++expectedDoc) {
      auto const actualDoc = resultIt.value();
      auto const resolved = actualDoc.resolveExternals();

      EXPECT_TRUE((0 == arangodb::basics::VelocyPackHelper::compare(
                            arangodb::velocypack::Slice(*expectedDoc), resolved, true)));
    }
    EXPECT_TRUE(expectedDoc == expectedDocs.end());
  }

  // a IN [ x ] && a > y, x < y
  {
    std::string const query =
        "FOR d IN testView SEARCH d.values IN [ '@', 'A' ] AND d.values > 'B' "
        "RETURN d";

    EXPECT_TRUE(arangodb::tests::assertRules(
        vocbase, query, {arangodb::aql::OptimizerRule::handleArangoSearchViewsRule}));

    EXPECT_TRUE(!findEmptyNodes(vocbase, query));

    // check structure
    {
      irs::Or expected;
      auto& root = expected.add<irs::And>();
      {
        auto& sub = root.add<irs::Or>();
        sub.add<irs::by_term>().field(mangleStringIdentity("values")).term("@");
        sub.add<irs::by_term>().field(mangleStringIdentity("values")).term("A");
      }
      root.add<irs::by_range>()
          .field(mangleStringIdentity("values"))
          .include<irs::Bound::MIN>(false)
          .term<irs::Bound::MIN>("B");
    }

    std::vector<arangodb::velocypack::Slice> expectedDocs{
        arangodb::velocypack::Slice(insertedDocs[0].vpack()),
    };

    auto queryResult = arangodb::tests::executeQuery(vocbase, query);
    ASSERT_TRUE(queryResult.result.ok());

    auto result = queryResult.data->slice();
    EXPECT_TRUE(result.isArray());

    arangodb::velocypack::ArrayIterator resultIt(result);
    ASSERT_TRUE(expectedDocs.size() == resultIt.size());

    // Check documents
    auto expectedDoc = expectedDocs.begin();
    for (; resultIt.valid(); resultIt.next(), ++expectedDoc) {
      auto const actualDoc = resultIt.value();
      auto const resolved = actualDoc.resolveExternals();

      EXPECT_TRUE((0 == arangodb::basics::VelocyPackHelper::compare(
                            arangodb::velocypack::Slice(*expectedDoc), resolved, true)));
    }
    EXPECT_TRUE(expectedDoc == expectedDocs.end());
  }

  // a IN [ x ] && a > y, x == y
  {
    std::string const query =
        "FOR d IN testView SEARCH d.values IN [ 'C', 'B' ] AND d.values > 'B' "
        "RETURN d";

    EXPECT_TRUE(arangodb::tests::assertRules(
        vocbase, query, {arangodb::aql::OptimizerRule::handleArangoSearchViewsRule}));

    EXPECT_TRUE(!findEmptyNodes(vocbase, query));

    // FIXME
    // check structure
    {
      irs::Or expected;
      auto& root = expected.add<irs::And>();
      {
        auto& sub = root.add<irs::Or>();
        sub.add<irs::by_term>().field(mangleStringIdentity("values")).term("C");
        sub.add<irs::by_term>().field(mangleStringIdentity("values")).term("B");
      }
      root.add<irs::by_range>()
          .field(mangleStringIdentity("values"))
          .include<irs::Bound::MIN>(false)
          .term<irs::Bound::MIN>("B");
    }
    //{
    //  irs::Or expected;
    //  auto& root = expected.add<irs::And>();
    //  root.add<irs::by_term>().field(mangleStringIdentity("values")).term("C");
    //}

    std::vector<arangodb::velocypack::Slice> expectedDocs{
        arangodb::velocypack::Slice(insertedDocs[0].vpack()),
    };

    auto queryResult = arangodb::tests::executeQuery(vocbase, query);
    ASSERT_TRUE(queryResult.result.ok());

    auto result = queryResult.data->slice();
    EXPECT_TRUE(result.isArray());

    arangodb::velocypack::ArrayIterator resultIt(result);
    ASSERT_TRUE(expectedDocs.size() == resultIt.size());

    // Check documents
    auto expectedDoc = expectedDocs.begin();
    for (; resultIt.valid(); resultIt.next(), ++expectedDoc) {
      auto const actualDoc = resultIt.value();
      auto const resolved = actualDoc.resolveExternals();

      EXPECT_TRUE((0 == arangodb::basics::VelocyPackHelper::compare(
                            arangodb::velocypack::Slice(*expectedDoc), resolved, true)));
    }
    EXPECT_TRUE(expectedDoc == expectedDocs.end());
  }

  // a IN [ x ] && a > y, x > y
  {
    std::string const query =
        "FOR d IN testView SEARCH d.values IN [ 'C', 'D' ] AND d.values > 'B' "
        "RETURN d";

    EXPECT_TRUE(arangodb::tests::assertRules(
        vocbase, query, {arangodb::aql::OptimizerRule::handleArangoSearchViewsRule}));

    EXPECT_TRUE(!findEmptyNodes(vocbase, query));

    // FIXME
    // check structure
    {
      irs::Or expected;
      auto& root = expected.add<irs::And>();
      {
        auto& sub = root.add<irs::Or>();
        sub.add<irs::by_term>().field(mangleStringIdentity("values")).term("C");
        sub.add<irs::by_term>().field(mangleStringIdentity("values")).term("D");
      }
      root.add<irs::by_range>()
          .field(mangleStringIdentity("values"))
          .include<irs::Bound::MIN>(false)
          .term<irs::Bound::MIN>("B");
    }
    //{
    //  irs::Or expected;
    //  auto& root = expected.add<irs::And>();
    //  {
    //    auto& sub = root.add<irs::Or>();
    //    sub.add<irs::by_term>().field(mangleStringIdentity("values")).term("C");
    //    sub.add<irs::by_term>().field(mangleStringIdentity("values")).term("D");
    //  }
    //}

    std::vector<arangodb::velocypack::Slice> expectedDocs{
        arangodb::velocypack::Slice(insertedDocs[0].vpack()),
    };

    auto queryResult = arangodb::tests::executeQuery(vocbase, query);
    ASSERT_TRUE(queryResult.result.ok());

    auto result = queryResult.data->slice();
    EXPECT_TRUE(result.isArray());

    arangodb::velocypack::ArrayIterator resultIt(result);
    ASSERT_TRUE(expectedDocs.size() == resultIt.size());

    // Check documents
    auto expectedDoc = expectedDocs.begin();
    for (; resultIt.valid(); resultIt.next(), ++expectedDoc) {
      auto const actualDoc = resultIt.value();
      auto const resolved = actualDoc.resolveExternals();

      EXPECT_TRUE((0 == arangodb::basics::VelocyPackHelper::compare(
                            arangodb::velocypack::Slice(*expectedDoc), resolved, true)));
    }
    EXPECT_TRUE(expectedDoc == expectedDocs.end());
  }

  // a IN [ x ] && a IN [ y ]
  {
    std::string const query =
        "FOR d IN testView SEARCH d.values IN [ 'A', 'B' ] AND d.values IN [ "
        "'A', 'B', 'C' ] RETURN d";

    EXPECT_TRUE(arangodb::tests::assertRules(
        vocbase, query, {arangodb::aql::OptimizerRule::handleArangoSearchViewsRule}));

    EXPECT_TRUE(!findEmptyNodes(vocbase, query));

    // FIXME optimize
    // check structure
    {
      irs::Or expected;
      auto& root = expected.add<irs::And>();
      {
        auto& sub = root.add<irs::Or>();
        sub.add<irs::by_term>().field(mangleStringIdentity("values")).term("A");
        sub.add<irs::by_term>().field(mangleStringIdentity("values")).term("B");
      }
      {
        auto& sub = root.add<irs::Or>();
        sub.add<irs::by_term>().field(mangleStringIdentity("values")).term("A");
        sub.add<irs::by_term>().field(mangleStringIdentity("values")).term("B");
        sub.add<irs::by_term>().field(mangleStringIdentity("values")).term("C");
      }
      assertFilterOptimized(vocbase, query, expected);
    }

    std::vector<arangodb::velocypack::Slice> expectedDocs{
        arangodb::velocypack::Slice(insertedDocs[0].vpack()),
    };

    auto queryResult = arangodb::tests::executeQuery(vocbase, query);
    ASSERT_TRUE(queryResult.result.ok());

    auto result = queryResult.data->slice();
    EXPECT_TRUE(result.isArray());

    arangodb::velocypack::ArrayIterator resultIt(result);
    ASSERT_TRUE(expectedDocs.size() == resultIt.size());

    // Check documents
    auto expectedDoc = expectedDocs.begin();
    for (; resultIt.valid(); resultIt.next(), ++expectedDoc) {
      auto const actualDoc = resultIt.value();
      auto const resolved = actualDoc.resolveExternals();

      EXPECT_TRUE((0 == arangodb::basics::VelocyPackHelper::compare(
                            arangodb::velocypack::Slice(*expectedDoc), resolved, true)));
    }
    EXPECT_TRUE(expectedDoc == expectedDocs.end());
  }

  // a IN [ x ] && a == y, x < y
  {
    std::string const query =
        "FOR d IN testView SEARCH d.values IN [ 'B' ] AND d.values == 'C' "
        "RETURN d";

    EXPECT_TRUE(arangodb::tests::assertRules(
        vocbase, query, {arangodb::aql::OptimizerRule::handleArangoSearchViewsRule}));

    EXPECT_TRUE(!findEmptyNodes(vocbase, query));

    // check structure
    {
      irs::Or expected;
      auto& root = expected.add<irs::And>();
      root.add<irs::by_term>().field(mangleStringIdentity("values")).term("B");
      root.add<irs::by_term>().field(mangleStringIdentity("values")).term("C");
      assertFilterOptimized(vocbase, query, expected);
    }

    std::vector<arangodb::velocypack::Slice> expectedDocs{
        arangodb::velocypack::Slice(insertedDocs[0].vpack()),
    };

    auto queryResult = arangodb::tests::executeQuery(vocbase, query);
    ASSERT_TRUE(queryResult.result.ok());

    auto result = queryResult.data->slice();
    EXPECT_TRUE(result.isArray());

    arangodb::velocypack::ArrayIterator resultIt(result);
    ASSERT_TRUE(expectedDocs.size() == resultIt.size());

    // Check documents
    auto expectedDoc = expectedDocs.begin();
    for (; resultIt.valid(); resultIt.next(), ++expectedDoc) {
      auto const actualDoc = resultIt.value();
      auto const resolved = actualDoc.resolveExternals();

      EXPECT_TRUE((0 == arangodb::basics::VelocyPackHelper::compare(
                            arangodb::velocypack::Slice(*expectedDoc), resolved, true)));
    }
    EXPECT_TRUE(expectedDoc == expectedDocs.end());
  }

  // a IN [ x ] && a == y, x == y
  {
    std::string const query =
        "FOR d IN testView SEARCH d.values IN [ 'C' ] AND d.values == 'C' "
        "RETURN d";

    EXPECT_TRUE(arangodb::tests::assertRules(
        vocbase, query, {arangodb::aql::OptimizerRule::handleArangoSearchViewsRule}));

    EXPECT_TRUE(!findEmptyNodes(vocbase, query));

    // check structure
    {
      irs::Or expected;
      auto& root = expected.add<irs::And>();
      root.add<irs::by_term>().field(mangleStringIdentity("values")).term("C");
      assertFilterOptimized(vocbase, query, expected);
    }

    std::vector<arangodb::velocypack::Slice> expectedDocs{
        arangodb::velocypack::Slice(insertedDocs[0].vpack()),
    };

    auto queryResult = arangodb::tests::executeQuery(vocbase, query);
    ASSERT_TRUE(queryResult.result.ok());

    auto result = queryResult.data->slice();
    EXPECT_TRUE(result.isArray());

    arangodb::velocypack::ArrayIterator resultIt(result);
    ASSERT_TRUE(expectedDocs.size() == resultIt.size());

    // Check documents
    auto expectedDoc = expectedDocs.begin();
    for (; resultIt.valid(); resultIt.next(), ++expectedDoc) {
      auto const actualDoc = resultIt.value();
      auto const resolved = actualDoc.resolveExternals();

      EXPECT_TRUE((0 == arangodb::basics::VelocyPackHelper::compare(
                            arangodb::velocypack::Slice(*expectedDoc), resolved, true)));
    }
    EXPECT_TRUE(expectedDoc == expectedDocs.end());
  }

  // a IN [ x ] && a == y, x > y
  {
    std::string const query =
        "FOR d IN testView SEARCH d.values IN [ 'C' ] AND d.values == 'B' "
        "RETURN d";

    EXPECT_TRUE(arangodb::tests::assertRules(
        vocbase, query, {arangodb::aql::OptimizerRule::handleArangoSearchViewsRule}));

    EXPECT_TRUE(!findEmptyNodes(vocbase, query));

    // check structure
    {
      irs::Or expected;
      auto& root = expected.add<irs::And>();
      root.add<irs::by_term>().field(mangleStringIdentity("values")).term("C");
      root.add<irs::by_term>().field(mangleStringIdentity("values")).term("B");
      assertFilterOptimized(vocbase, query, expected);
    }

    std::vector<arangodb::velocypack::Slice> expectedDocs{
        arangodb::velocypack::Slice(insertedDocs[0].vpack()),
    };

    auto queryResult = arangodb::tests::executeQuery(vocbase, query);
    ASSERT_TRUE(queryResult.result.ok());

    auto result = queryResult.data->slice();
    EXPECT_TRUE(result.isArray());

    arangodb::velocypack::ArrayIterator resultIt(result);
    ASSERT_TRUE(expectedDocs.size() == resultIt.size());

    // Check documents
    auto expectedDoc = expectedDocs.begin();
    for (; resultIt.valid(); resultIt.next(), ++expectedDoc) {
      auto const actualDoc = resultIt.value();
      auto const resolved = actualDoc.resolveExternals();

      EXPECT_TRUE((0 == arangodb::basics::VelocyPackHelper::compare(
                            arangodb::velocypack::Slice(*expectedDoc), resolved, true)));
    }
    EXPECT_TRUE(expectedDoc == expectedDocs.end());
  }

  // a IN [ x ] && a != y, x < y
  {
    std::string const query =
        "FOR d IN testView SEARCH d.values IN [ 'A' ] AND d.values != 'B' "
        "RETURN d";

    EXPECT_TRUE(arangodb::tests::assertRules(
        vocbase, query, {arangodb::aql::OptimizerRule::handleArangoSearchViewsRule}));

    EXPECT_TRUE(!findEmptyNodes(vocbase, query));

    // check structure
    {
      irs::Or expected;
      auto& root = expected.add<irs::And>();
      root.add<irs::Not>()
          .filter<irs::by_term>()
          .field(mangleStringIdentity("values"))
          .term("B");
      root.add<irs::by_term>().field(mangleStringIdentity("values")).term("A");
      assertFilterOptimized(vocbase, query, expected);
    }

    std::vector<arangodb::velocypack::Slice> expectedDocs{};

    auto queryResult = arangodb::tests::executeQuery(vocbase, query);
    ASSERT_TRUE(queryResult.result.ok());

    auto result = queryResult.data->slice();
    EXPECT_TRUE(result.isArray());

    arangodb::velocypack::ArrayIterator resultIt(result);
    ASSERT_TRUE(expectedDocs.size() == resultIt.size());

    // Check documents
    auto expectedDoc = expectedDocs.begin();
    for (; resultIt.valid(); resultIt.next(), ++expectedDoc) {
      auto const actualDoc = resultIt.value();
      auto const resolved = actualDoc.resolveExternals();

      EXPECT_TRUE((0 == arangodb::basics::VelocyPackHelper::compare(
                            arangodb::velocypack::Slice(*expectedDoc), resolved, true)));
    }
    EXPECT_TRUE(expectedDoc == expectedDocs.end());
  }

  // a IN [ x ] && a != y, x == y
  {
    std::string const query =
        "FOR d IN testView SEARCH d.values IN [ 'C' ] AND d.values != 'C' "
        "RETURN d";

    // FIXME
    // EXPECT_TRUE(arangodb::tests::assertRules(
    //  vocbase, query, {
    //    arangodb::aql::OptimizerRule::handleArangoSearchViewsRule
    //  }
    //));

    EXPECT_TRUE(findEmptyNodes(vocbase, query));

    std::vector<arangodb::velocypack::Slice> expectedDocs{};

    auto queryResult = arangodb::tests::executeQuery(vocbase, query);
    ASSERT_TRUE(queryResult.result.ok());

    auto result = queryResult.data->slice();
    EXPECT_TRUE(result.isArray());

    arangodb::velocypack::ArrayIterator resultIt(result);
    ASSERT_TRUE(expectedDocs.size() == resultIt.size());

    // Check documents
    auto expectedDoc = expectedDocs.begin();
    for (; resultIt.valid(); resultIt.next(), ++expectedDoc) {
      auto const actualDoc = resultIt.value();
      auto const resolved = actualDoc.resolveExternals();

      EXPECT_TRUE((0 == arangodb::basics::VelocyPackHelper::compare(
                            arangodb::velocypack::Slice(*expectedDoc), resolved, true)));
    }
    EXPECT_TRUE(expectedDoc == expectedDocs.end());
  }

  // a IN [ x ] && a != y, x > y
  {
    std::string const query =
        "FOR d IN testView SEARCH d.values IN ['B'] AND d.values != 'C' RETURN "
        "d";

    EXPECT_TRUE(arangodb::tests::assertRules(
        vocbase, query, {arangodb::aql::OptimizerRule::handleArangoSearchViewsRule}));

    EXPECT_TRUE(!findEmptyNodes(vocbase, query));

    // check structure
    {
      irs::Or expected;
      auto& root = expected.add<irs::And>();
      root.add<irs::Not>()
          .filter<irs::by_term>()
          .field(mangleStringIdentity("values"))
          .term("C");
      root.add<irs::by_term>().field(mangleStringIdentity("values")).term("B");
      assertFilterOptimized(vocbase, query, expected);
    }

    std::vector<arangodb::velocypack::Slice> expectedDocs{};

    auto queryResult = arangodb::tests::executeQuery(vocbase, query);
    ASSERT_TRUE(queryResult.result.ok());

    auto result = queryResult.data->slice();
    EXPECT_TRUE(result.isArray());

    arangodb::velocypack::ArrayIterator resultIt(result);
    ASSERT_TRUE(expectedDocs.size() == resultIt.size());

    // Check documents
    auto expectedDoc = expectedDocs.begin();
    for (; resultIt.valid(); resultIt.next(), ++expectedDoc) {
      auto const actualDoc = resultIt.value();
      auto const resolved = actualDoc.resolveExternals();

      EXPECT_TRUE((0 == arangodb::basics::VelocyPackHelper::compare(
                            arangodb::velocypack::Slice(*expectedDoc), resolved, true)));
    }
    EXPECT_TRUE(expectedDoc == expectedDocs.end());
  }

  // a IN [ x ] && a < y, x < y
  {
    std::string const query =
        "FOR d IN testView SEARCH d.values IN [ 'B' ] AND d.values < 'C' "
        "RETURN d";

    EXPECT_TRUE(arangodb::tests::assertRules(
        vocbase, query, {arangodb::aql::OptimizerRule::handleArangoSearchViewsRule}));

    EXPECT_TRUE(!findEmptyNodes(vocbase, query));

    // check structure
    {
      irs::Or expected;
      auto& root = expected.add<irs::And>();
      root.add<irs::by_term>().field(mangleStringIdentity("values")).term("B");
      assertFilterOptimized(vocbase, query, expected);
    }

    std::vector<arangodb::velocypack::Slice> expectedDocs{
        arangodb::velocypack::Slice(insertedDocs[0].vpack()),
    };

    auto queryResult = arangodb::tests::executeQuery(vocbase, query);
    ASSERT_TRUE(queryResult.result.ok());

    auto result = queryResult.data->slice();
    EXPECT_TRUE(result.isArray());

    arangodb::velocypack::ArrayIterator resultIt(result);
    ASSERT_TRUE(expectedDocs.size() == resultIt.size());

    // Check documents
    auto expectedDoc = expectedDocs.begin();
    for (; resultIt.valid(); resultIt.next(), ++expectedDoc) {
      auto const actualDoc = resultIt.value();
      auto const resolved = actualDoc.resolveExternals();

      EXPECT_TRUE((0 == arangodb::basics::VelocyPackHelper::compare(
                            arangodb::velocypack::Slice(*expectedDoc), resolved, true)));
    }
    EXPECT_TRUE(expectedDoc == expectedDocs.end());
  }

  // a IN [ x ] && a < y, x == y
  {
    std::string const query =
        "FOR d IN testView SEARCH d.values IN [ 'C' ] AND d.values < 'C' "
        "RETURN d";

    EXPECT_TRUE(arangodb::tests::assertRules(
        vocbase, query, {arangodb::aql::OptimizerRule::handleArangoSearchViewsRule}));

    EXPECT_TRUE(!findEmptyNodes(vocbase, query));

    // check structure
    {
      irs::Or expected;
      auto& root = expected.add<irs::And>();
      root.add<irs::by_term>().field(mangleStringIdentity("values")).term("C");
      root.add<irs::by_range>()
          .field(mangleStringIdentity("values"))
          .include<irs::Bound::MAX>(false)
          .term<irs::Bound::MAX>("C");
      assertFilterOptimized(vocbase, query, expected);
    }

    std::vector<arangodb::velocypack::Slice> expectedDocs{
        arangodb::velocypack::Slice(insertedDocs[0].vpack()),
    };

    auto queryResult = arangodb::tests::executeQuery(vocbase, query);
    ASSERT_TRUE(queryResult.result.ok());

    auto result = queryResult.data->slice();
    EXPECT_TRUE(result.isArray());

    arangodb::velocypack::ArrayIterator resultIt(result);
    ASSERT_TRUE(expectedDocs.size() == resultIt.size());

    // Check documents
    auto expectedDoc = expectedDocs.begin();
    for (; resultIt.valid(); resultIt.next(), ++expectedDoc) {
      auto const actualDoc = resultIt.value();
      auto const resolved = actualDoc.resolveExternals();

      EXPECT_TRUE((0 == arangodb::basics::VelocyPackHelper::compare(
                            arangodb::velocypack::Slice(*expectedDoc), resolved, true)));
    }
    EXPECT_TRUE(expectedDoc == expectedDocs.end());
  }

  // a IN [ x ] && a < y, x > y
  {
    std::string const query =
        "FOR d IN testView SEARCH d.values IN [ 'C' ] AND d.values < 'B' "
        "RETURN d";

    EXPECT_TRUE(arangodb::tests::assertRules(
        vocbase, query, {arangodb::aql::OptimizerRule::handleArangoSearchViewsRule}));

    EXPECT_TRUE(!findEmptyNodes(vocbase, query));

    // check structure
    {
      irs::Or expected;
      auto& root = expected.add<irs::And>();
      root.add<irs::by_term>().field(mangleStringIdentity("values")).term("C");
      root.add<irs::by_range>()
          .field(mangleStringIdentity("values"))
          .include<irs::Bound::MAX>(false)
          .term<irs::Bound::MAX>("B");
      assertFilterOptimized(vocbase, query, expected);
    }

    std::vector<arangodb::velocypack::Slice> expectedDocs{
        arangodb::velocypack::Slice(insertedDocs[0].vpack()),
    };

    auto queryResult = arangodb::tests::executeQuery(vocbase, query);
    ASSERT_TRUE(queryResult.result.ok());

    auto result = queryResult.data->slice();
    EXPECT_TRUE(result.isArray());

    arangodb::velocypack::ArrayIterator resultIt(result);
    ASSERT_TRUE(expectedDocs.size() == resultIt.size());

    // Check documents
    auto expectedDoc = expectedDocs.begin();
    for (; resultIt.valid(); resultIt.next(), ++expectedDoc) {
      auto const actualDoc = resultIt.value();
      auto const resolved = actualDoc.resolveExternals();

      EXPECT_TRUE((0 == arangodb::basics::VelocyPackHelper::compare(
                            arangodb::velocypack::Slice(*expectedDoc), resolved, true)));
    }
    EXPECT_TRUE(expectedDoc == expectedDocs.end());
  }

  // a IN [ x ] && a <= y, x < y
  {
    std::string const query =
        "FOR d IN testView SEARCH d.values IN [ 'B' ] AND d.values <= 'C' "
        "RETURN d";

    EXPECT_TRUE(arangodb::tests::assertRules(
        vocbase, query, {arangodb::aql::OptimizerRule::handleArangoSearchViewsRule}));

    EXPECT_TRUE(!findEmptyNodes(vocbase, query));

    // check structure
    {
      irs::Or expected;
      auto& root = expected.add<irs::And>();
      root.add<irs::by_term>().field(mangleStringIdentity("values")).term("B");
      assertFilterOptimized(vocbase, query, expected);
    }

    std::vector<arangodb::velocypack::Slice> expectedDocs{
        arangodb::velocypack::Slice(insertedDocs[0].vpack()),
    };

    auto queryResult = arangodb::tests::executeQuery(vocbase, query);
    ASSERT_TRUE(queryResult.result.ok());

    auto result = queryResult.data->slice();
    EXPECT_TRUE(result.isArray());

    arangodb::velocypack::ArrayIterator resultIt(result);
    ASSERT_TRUE(expectedDocs.size() == resultIt.size());

    // Check documents
    auto expectedDoc = expectedDocs.begin();
    for (; resultIt.valid(); resultIt.next(), ++expectedDoc) {
      auto const actualDoc = resultIt.value();
      auto const resolved = actualDoc.resolveExternals();

      EXPECT_TRUE((0 == arangodb::basics::VelocyPackHelper::compare(
                            arangodb::velocypack::Slice(*expectedDoc), resolved, true)));
    }
    EXPECT_TRUE(expectedDoc == expectedDocs.end());
  }

  // a IN [x] && a <= y, x == y
  {
    std::string const query =
        "FOR d IN testView SEARCH d.values IN [ 'B' ] AND d.values <= 'B' "
        "RETURN d";

    EXPECT_TRUE(arangodb::tests::assertRules(
        vocbase, query, {arangodb::aql::OptimizerRule::handleArangoSearchViewsRule}));

    EXPECT_TRUE(!findEmptyNodes(vocbase, query));

    // check structure
    {
      irs::Or expected;
      auto& root = expected.add<irs::And>();
      root.add<irs::by_term>().field(mangleStringIdentity("values")).term("B");
      assertFilterOptimized(vocbase, query, expected);
    }

    std::vector<arangodb::velocypack::Slice> expectedDocs{
        arangodb::velocypack::Slice(insertedDocs[0].vpack()),
    };

    auto queryResult = arangodb::tests::executeQuery(vocbase, query);
    ASSERT_TRUE(queryResult.result.ok());

    auto result = queryResult.data->slice();
    EXPECT_TRUE(result.isArray());

    arangodb::velocypack::ArrayIterator resultIt(result);
    ASSERT_TRUE(expectedDocs.size() == resultIt.size());

    // Check documents
    auto expectedDoc = expectedDocs.begin();
    for (; resultIt.valid(); resultIt.next(), ++expectedDoc) {
      auto const actualDoc = resultIt.value();
      auto const resolved = actualDoc.resolveExternals();

      EXPECT_TRUE((0 == arangodb::basics::VelocyPackHelper::compare(
                            arangodb::velocypack::Slice(*expectedDoc), resolved, true)));
    }
    EXPECT_TRUE(expectedDoc == expectedDocs.end());
  }

  // a IN [ x ] && a <= y, x > y
  {
    std::string const query =
        "FOR d IN testView SEARCH d.values IN [ 'C' ] AND d.values <= 'B' "
        "RETURN d";

    EXPECT_TRUE(arangodb::tests::assertRules(
        vocbase, query, {arangodb::aql::OptimizerRule::handleArangoSearchViewsRule}));

    EXPECT_TRUE(!findEmptyNodes(vocbase, query));

    // check structure
    {
      irs::Or expected;
      auto& root = expected.add<irs::And>();
      root.add<irs::by_term>().field(mangleStringIdentity("values")).term("C");
      root.add<irs::by_range>()
          .field(mangleStringIdentity("values"))
          .include<irs::Bound::MAX>(true)
          .term<irs::Bound::MAX>("B");
      assertFilterOptimized(vocbase, query, expected);
    }

    std::vector<arangodb::velocypack::Slice> expectedDocs{
        arangodb::velocypack::Slice(insertedDocs[0].vpack()),
    };

    auto queryResult = arangodb::tests::executeQuery(vocbase, query);
    ASSERT_TRUE(queryResult.result.ok());

    auto result = queryResult.data->slice();
    EXPECT_TRUE(result.isArray());

    arangodb::velocypack::ArrayIterator resultIt(result);
    ASSERT_TRUE(expectedDocs.size() == resultIt.size());

    // Check documents
    auto expectedDoc = expectedDocs.begin();
    for (; resultIt.valid(); resultIt.next(), ++expectedDoc) {
      auto const actualDoc = resultIt.value();
      auto const resolved = actualDoc.resolveExternals();

      EXPECT_TRUE((0 == arangodb::basics::VelocyPackHelper::compare(
                            arangodb::velocypack::Slice(*expectedDoc), resolved, true)));
    }
    EXPECT_TRUE(expectedDoc == expectedDocs.end());
  }

  // a IN [ x ] && a >= y, x < y
  {
    std::string const query =
        "FOR d IN testView SEARCH d.values IN [ 'A' ] AND d.values >= 'B' "
        "RETURN d";

    EXPECT_TRUE(arangodb::tests::assertRules(
        vocbase, query, {arangodb::aql::OptimizerRule::handleArangoSearchViewsRule}));

    EXPECT_TRUE(!findEmptyNodes(vocbase, query));

    // check structure
    {
      irs::Or expected;
      auto& root = expected.add<irs::And>();
      root.add<irs::by_range>()
          .field(mangleStringIdentity("values"))
          .include<irs::Bound::MIN>(true)
          .term<irs::Bound::MIN>("B");
      root.add<irs::by_term>().field(mangleStringIdentity("values")).term("A");
      assertFilterOptimized(vocbase, query, expected);
    }

    std::vector<arangodb::velocypack::Slice> expectedDocs{
        arangodb::velocypack::Slice(insertedDocs[0].vpack()),
    };

    auto queryResult = arangodb::tests::executeQuery(vocbase, query);
    ASSERT_TRUE(queryResult.result.ok());

    auto result = queryResult.data->slice();
    EXPECT_TRUE(result.isArray());

    arangodb::velocypack::ArrayIterator resultIt(result);
    ASSERT_TRUE(expectedDocs.size() == resultIt.size());

    // Check documents
    auto expectedDoc = expectedDocs.begin();
    for (; resultIt.valid(); resultIt.next(), ++expectedDoc) {
      auto const actualDoc = resultIt.value();
      auto const resolved = actualDoc.resolveExternals();

      EXPECT_TRUE((0 == arangodb::basics::VelocyPackHelper::compare(
                            arangodb::velocypack::Slice(*expectedDoc), resolved, true)));
    }
    EXPECT_TRUE(expectedDoc == expectedDocs.end());
  }

  // a IN [ x ] && a >= y, x == y
  {
    std::string const query =
        "FOR d IN testView SEARCH d.values IN [ 'B' ] AND d.values >= 'B' "
        "RETURN d";

    EXPECT_TRUE(arangodb::tests::assertRules(
        vocbase, query, {arangodb::aql::OptimizerRule::handleArangoSearchViewsRule}));

    EXPECT_TRUE(!findEmptyNodes(vocbase, query));

    // check structure
    {
      irs::Or expected;
      auto& root = expected.add<irs::And>();
      root.add<irs::by_term>().field(mangleStringIdentity("values")).term("B");
      assertFilterOptimized(vocbase, query, expected);
    }

    std::vector<arangodb::velocypack::Slice> expectedDocs{
        arangodb::velocypack::Slice(insertedDocs[0].vpack()),
    };

    auto queryResult = arangodb::tests::executeQuery(vocbase, query);
    ASSERT_TRUE(queryResult.result.ok());

    auto result = queryResult.data->slice();
    EXPECT_TRUE(result.isArray());

    arangodb::velocypack::ArrayIterator resultIt(result);
    ASSERT_TRUE(expectedDocs.size() == resultIt.size());

    // Check documents
    auto expectedDoc = expectedDocs.begin();
    for (; resultIt.valid(); resultIt.next(), ++expectedDoc) {
      auto const actualDoc = resultIt.value();
      auto const resolved = actualDoc.resolveExternals();

      EXPECT_TRUE((0 == arangodb::basics::VelocyPackHelper::compare(
                            arangodb::velocypack::Slice(*expectedDoc), resolved, true)));
    }
    EXPECT_TRUE(expectedDoc == expectedDocs.end());
  }

  // a IN [x] && a >= y, x > y
  {
    std::string const query =
        "FOR d IN testView SEARCH d.values IN ['C'] AND d.values >= 'B' RETURN "
        "d";

    EXPECT_TRUE(arangodb::tests::assertRules(
        vocbase, query, {arangodb::aql::OptimizerRule::handleArangoSearchViewsRule}));

    EXPECT_TRUE(!findEmptyNodes(vocbase, query));

    // check structure
    {
      irs::Or expected;
      auto& root = expected.add<irs::And>();
      root.add<irs::by_term>().field(mangleStringIdentity("values")).term("C");
      assertFilterOptimized(vocbase, query, expected);
    }

    std::vector<arangodb::velocypack::Slice> expectedDocs{
        arangodb::velocypack::Slice(insertedDocs[0].vpack()),
    };

    auto queryResult = arangodb::tests::executeQuery(vocbase, query);
    ASSERT_TRUE(queryResult.result.ok());

    auto result = queryResult.data->slice();
    EXPECT_TRUE(result.isArray());

    arangodb::velocypack::ArrayIterator resultIt(result);
    ASSERT_TRUE(expectedDocs.size() == resultIt.size());

    // Check documents
    auto expectedDoc = expectedDocs.begin();
    for (; resultIt.valid(); resultIt.next(), ++expectedDoc) {
      auto const actualDoc = resultIt.value();
      auto const resolved = actualDoc.resolveExternals();

      EXPECT_TRUE((0 == arangodb::basics::VelocyPackHelper::compare(
                            arangodb::velocypack::Slice(*expectedDoc), resolved, true)));
    }
    EXPECT_TRUE(expectedDoc == expectedDocs.end());
  }

  // a IN [x] && a > y, x < y
  {
    std::string const query =
        "FOR d IN testView SEARCH d.values IN ['A'] AND d.values > 'B' RETURN "
        "d";

    EXPECT_TRUE(arangodb::tests::assertRules(
        vocbase, query, {arangodb::aql::OptimizerRule::handleArangoSearchViewsRule}));

    EXPECT_TRUE(!findEmptyNodes(vocbase, query));

    // check structure
    {
      irs::Or expected;
      auto& root = expected.add<irs::And>();
      root.add<irs::by_range>()
          .field(mangleStringIdentity("values"))
          .include<irs::Bound::MIN>(false)
          .term<irs::Bound::MIN>("B");
      root.add<irs::by_term>().field(mangleStringIdentity("values")).term("A");
      assertFilterOptimized(vocbase, query, expected);
    }

    std::vector<arangodb::velocypack::Slice> expectedDocs{
        arangodb::velocypack::Slice(insertedDocs[0].vpack()),
    };

    auto queryResult = arangodb::tests::executeQuery(vocbase, query);
    ASSERT_TRUE(queryResult.result.ok());

    auto result = queryResult.data->slice();
    EXPECT_TRUE(result.isArray());

    arangodb::velocypack::ArrayIterator resultIt(result);
    ASSERT_TRUE(expectedDocs.size() == resultIt.size());

    // Check documents
    auto expectedDoc = expectedDocs.begin();
    for (; resultIt.valid(); resultIt.next(), ++expectedDoc) {
      auto const actualDoc = resultIt.value();
      auto const resolved = actualDoc.resolveExternals();

      EXPECT_TRUE((0 == arangodb::basics::VelocyPackHelper::compare(
                            arangodb::velocypack::Slice(*expectedDoc), resolved, true)));
    }
    EXPECT_TRUE(expectedDoc == expectedDocs.end());
  }

  // a IN [x] && a > y, x == y
  {
    std::string const query =
        "FOR d IN testView SEARCH d.values IN ['B'] AND d.values > 'B' RETURN "
        "d";

    EXPECT_TRUE(arangodb::tests::assertRules(
        vocbase, query, {arangodb::aql::OptimizerRule::handleArangoSearchViewsRule}));

    EXPECT_TRUE(!findEmptyNodes(vocbase, query));

    // check structure
    {
      irs::Or expected;
      auto& root = expected.add<irs::And>();
      root.add<irs::by_range>()
          .field(mangleStringIdentity("values"))
          .include<irs::Bound::MIN>(false)
          .term<irs::Bound::MIN>("B");
      root.add<irs::by_term>().field(mangleStringIdentity("values")).term("B");
      assertFilterOptimized(vocbase, query, expected);
    }

    std::vector<arangodb::velocypack::Slice> expectedDocs{
        arangodb::velocypack::Slice(insertedDocs[0].vpack()),
    };

    auto queryResult = arangodb::tests::executeQuery(vocbase, query);
    ASSERT_TRUE(queryResult.result.ok());

    auto result = queryResult.data->slice();
    EXPECT_TRUE(result.isArray());

    arangodb::velocypack::ArrayIterator resultIt(result);
    ASSERT_TRUE(expectedDocs.size() == resultIt.size());

    // Check documents
    auto expectedDoc = expectedDocs.begin();
    for (; resultIt.valid(); resultIt.next(), ++expectedDoc) {
      auto const actualDoc = resultIt.value();
      auto const resolved = actualDoc.resolveExternals();

      EXPECT_TRUE((0 == arangodb::basics::VelocyPackHelper::compare(
                            arangodb::velocypack::Slice(*expectedDoc), resolved, true)));
    }
    EXPECT_TRUE(expectedDoc == expectedDocs.end());
  }

  // a IN [x] && a > y, x > y
  {
    std::string const query =
        "FOR d IN testView SEARCH d.values IN ['C'] AND d.values > 'B' RETURN "
        "d";

    EXPECT_TRUE(arangodb::tests::assertRules(
        vocbase, query, {arangodb::aql::OptimizerRule::handleArangoSearchViewsRule}));

    EXPECT_TRUE(!findEmptyNodes(vocbase, query));

    // check structure
    {
      irs::Or expected;
      auto& root = expected.add<irs::And>();
      root.add<irs::by_term>().field(mangleStringIdentity("values")).term("C");
      assertFilterOptimized(vocbase, query, expected);
    }

    std::vector<arangodb::velocypack::Slice> expectedDocs{
        arangodb::velocypack::Slice(insertedDocs[0].vpack()),
    };

    auto queryResult = arangodb::tests::executeQuery(vocbase, query);
    ASSERT_TRUE(queryResult.result.ok());

    auto result = queryResult.data->slice();
    EXPECT_TRUE(result.isArray());

    arangodb::velocypack::ArrayIterator resultIt(result);
    ASSERT_TRUE(expectedDocs.size() == resultIt.size());

    // Check documents
    auto expectedDoc = expectedDocs.begin();
    for (; resultIt.valid(); resultIt.next(), ++expectedDoc) {
      auto const actualDoc = resultIt.value();
      auto const resolved = actualDoc.resolveExternals();

      EXPECT_TRUE((0 == arangodb::basics::VelocyPackHelper::compare(
                            arangodb::velocypack::Slice(*expectedDoc), resolved, true)));
    }
    EXPECT_TRUE(expectedDoc == expectedDocs.end());
  }

  // a == x && a == y, x < y
  {
    std::string const query =
        "FOR d IN testView SEARCH d.values == 'B' AND d.values == 'C' RETURN d";

    EXPECT_TRUE(arangodb::tests::assertRules(
        vocbase, query, {arangodb::aql::OptimizerRule::handleArangoSearchViewsRule}));

    EXPECT_TRUE(!findEmptyNodes(vocbase, query));

    // check structure
    {
      irs::Or expected;
      auto& root = expected.add<irs::And>();
      root.add<irs::by_term>().field(mangleStringIdentity("values")).term("B");
      root.add<irs::by_term>().field(mangleStringIdentity("values")).term("C");
      assertFilterOptimized(vocbase, query, expected);
    }

    std::vector<arangodb::velocypack::Slice> expectedDocs{
        arangodb::velocypack::Slice(insertedDocs[0].vpack()),
    };

    auto queryResult = arangodb::tests::executeQuery(vocbase, query);
    ASSERT_TRUE(queryResult.result.ok());

    auto result = queryResult.data->slice();
    EXPECT_TRUE(result.isArray());

    arangodb::velocypack::ArrayIterator resultIt(result);
    ASSERT_TRUE(expectedDocs.size() == resultIt.size());

    // Check documents
    auto expectedDoc = expectedDocs.begin();
    for (; resultIt.valid(); resultIt.next(), ++expectedDoc) {
      auto const actualDoc = resultIt.value();
      auto const resolved = actualDoc.resolveExternals();

      EXPECT_TRUE((0 == arangodb::basics::VelocyPackHelper::compare(
                            arangodb::velocypack::Slice(*expectedDoc), resolved, true)));
    }
    EXPECT_TRUE(expectedDoc == expectedDocs.end());
  }

  // a == x && a == y, x == y
  {
    std::string const query =
        "FOR d IN testView SEARCH d.values == 'C' AND d.values == 'C' RETURN d";

    EXPECT_TRUE(arangodb::tests::assertRules(
        vocbase, query, {arangodb::aql::OptimizerRule::handleArangoSearchViewsRule}));

    EXPECT_TRUE(!findEmptyNodes(vocbase, query));

    // check structure
    {
      irs::Or expected;
      auto& root = expected.add<irs::And>();
      root.add<irs::by_term>().field(mangleStringIdentity("values")).term("C");
      assertFilterOptimized(vocbase, query, expected);
    }

    std::vector<arangodb::velocypack::Slice> expectedDocs{
        arangodb::velocypack::Slice(insertedDocs[0].vpack()),
    };

    auto queryResult = arangodb::tests::executeQuery(vocbase, query);
    ASSERT_TRUE(queryResult.result.ok());

    auto result = queryResult.data->slice();
    EXPECT_TRUE(result.isArray());

    arangodb::velocypack::ArrayIterator resultIt(result);
    ASSERT_TRUE(expectedDocs.size() == resultIt.size());

    // Check documents
    auto expectedDoc = expectedDocs.begin();
    for (; resultIt.valid(); resultIt.next(), ++expectedDoc) {
      auto const actualDoc = resultIt.value();
      auto const resolved = actualDoc.resolveExternals();

      EXPECT_TRUE((0 == arangodb::basics::VelocyPackHelper::compare(
                            arangodb::velocypack::Slice(*expectedDoc), resolved, true)));
    }
    EXPECT_TRUE(expectedDoc == expectedDocs.end());
  }

  // a == x && a == y, x > y
  {
    std::string const query =
        "FOR d IN testView SEARCH d.values == 'C' AND d.values == 'B' RETURN d";

    EXPECT_TRUE(arangodb::tests::assertRules(
        vocbase, query, {arangodb::aql::OptimizerRule::handleArangoSearchViewsRule}));

    EXPECT_TRUE(!findEmptyNodes(vocbase, query));

    // check structure
    {
      irs::Or expected;
      auto& root = expected.add<irs::And>();
      root.add<irs::by_term>().field(mangleStringIdentity("values")).term("C");
      root.add<irs::by_term>().field(mangleStringIdentity("values")).term("B");
      assertFilterOptimized(vocbase, query, expected);
    }

    std::vector<arangodb::velocypack::Slice> expectedDocs{
        arangodb::velocypack::Slice(insertedDocs[0].vpack()),
    };

    auto queryResult = arangodb::tests::executeQuery(vocbase, query);
    ASSERT_TRUE(queryResult.result.ok());

    auto result = queryResult.data->slice();
    EXPECT_TRUE(result.isArray());

    arangodb::velocypack::ArrayIterator resultIt(result);
    ASSERT_TRUE(expectedDocs.size() == resultIt.size());

    // Check documents
    auto expectedDoc = expectedDocs.begin();
    for (; resultIt.valid(); resultIt.next(), ++expectedDoc) {
      auto const actualDoc = resultIt.value();
      auto const resolved = actualDoc.resolveExternals();

      EXPECT_TRUE((0 == arangodb::basics::VelocyPackHelper::compare(
                            arangodb::velocypack::Slice(*expectedDoc), resolved, true)));
    }
    EXPECT_TRUE(expectedDoc == expectedDocs.end());
  }

  // a == x && a != y, x < y
  {
    std::string const query =
        "FOR d IN testView SEARCH d.values == 'A' AND d.values != 'B' RETURN d";

    EXPECT_TRUE(arangodb::tests::assertRules(
        vocbase, query, {arangodb::aql::OptimizerRule::handleArangoSearchViewsRule}));

    EXPECT_TRUE(!findEmptyNodes(vocbase, query));

    // check structure
    {
      irs::Or expected;
      auto& root = expected.add<irs::And>();
      root.add<irs::Not>()
          .filter<irs::by_term>()
          .field(mangleStringIdentity("values"))
          .term("B");
      root.add<irs::by_term>().field(mangleStringIdentity("values")).term("A");
      assertFilterOptimized(vocbase, query, expected);
    }

    std::vector<arangodb::velocypack::Slice> expectedDocs{};

    auto queryResult = arangodb::tests::executeQuery(vocbase, query);
    ASSERT_TRUE(queryResult.result.ok());

    auto result = queryResult.data->slice();
    EXPECT_TRUE(result.isArray());

    arangodb::velocypack::ArrayIterator resultIt(result);
    ASSERT_TRUE(expectedDocs.size() == resultIt.size());

    // Check documents
    auto expectedDoc = expectedDocs.begin();
    for (; resultIt.valid(); resultIt.next(), ++expectedDoc) {
      auto const actualDoc = resultIt.value();
      auto const resolved = actualDoc.resolveExternals();

      EXPECT_TRUE((0 == arangodb::basics::VelocyPackHelper::compare(
                            arangodb::velocypack::Slice(*expectedDoc), resolved, true)));
    }
    EXPECT_TRUE(expectedDoc == expectedDocs.end());
  }

  // a == x && a != y, x == y
  {
    std::string const query =
        "FOR d IN testView SEARCH d.values == 'C' AND d.values != 'C' RETURN d";

    // FIXME
    // EXPECT_TRUE(arangodb::tests::assertRules(
    //  vocbase, query, {
    //    arangodb::aql::OptimizerRule::handleArangoSearchViewsRule
    //  }
    //));

    EXPECT_TRUE(findEmptyNodes(vocbase, query));

    std::vector<arangodb::velocypack::Slice> expectedDocs{};

    auto queryResult = arangodb::tests::executeQuery(vocbase, query);
    ASSERT_TRUE(queryResult.result.ok());

    auto result = queryResult.data->slice();
    EXPECT_TRUE(result.isArray());

    arangodb::velocypack::ArrayIterator resultIt(result);
    ASSERT_TRUE(expectedDocs.size() == resultIt.size());

    // Check documents
    auto expectedDoc = expectedDocs.begin();
    for (; resultIt.valid(); resultIt.next(), ++expectedDoc) {
      auto const actualDoc = resultIt.value();
      auto const resolved = actualDoc.resolveExternals();

      EXPECT_TRUE((0 == arangodb::basics::VelocyPackHelper::compare(
                            arangodb::velocypack::Slice(*expectedDoc), resolved, true)));
    }
    EXPECT_TRUE(expectedDoc == expectedDocs.end());
  }

  // a == x && a != y, x > y
  {
    std::string const query =
        "FOR d IN testView SEARCH d.values == 'B' AND d.values != 'C' RETURN d";

    EXPECT_TRUE(arangodb::tests::assertRules(
        vocbase, query, {arangodb::aql::OptimizerRule::handleArangoSearchViewsRule}));

    EXPECT_TRUE(!findEmptyNodes(vocbase, query));

    // check structure
    {
      irs::Or expected;
      auto& root = expected.add<irs::And>();
      root.add<irs::Not>()
          .filter<irs::by_term>()
          .field(mangleStringIdentity("values"))
          .term("C");
      root.add<irs::by_term>().field(mangleStringIdentity("values")).term("B");
      assertFilterOptimized(vocbase, query, expected);
    }

    std::vector<arangodb::velocypack::Slice> expectedDocs{};

    auto queryResult = arangodb::tests::executeQuery(vocbase, query);
    ASSERT_TRUE(queryResult.result.ok());

    auto result = queryResult.data->slice();
    EXPECT_TRUE(result.isArray());

    arangodb::velocypack::ArrayIterator resultIt(result);
    ASSERT_TRUE(expectedDocs.size() == resultIt.size());

    // Check documents
    auto expectedDoc = expectedDocs.begin();
    for (; resultIt.valid(); resultIt.next(), ++expectedDoc) {
      auto const actualDoc = resultIt.value();
      auto const resolved = actualDoc.resolveExternals();

      EXPECT_TRUE((0 == arangodb::basics::VelocyPackHelper::compare(
                            arangodb::velocypack::Slice(*expectedDoc), resolved, true)));
    }
    EXPECT_TRUE(expectedDoc == expectedDocs.end());
  }

  // a == x && a < y, x < y
  {
    std::string const query =
        "FOR d IN testView SEARCH d.values == 'B' AND d.values < 'C' RETURN d";

    EXPECT_TRUE(arangodb::tests::assertRules(
        vocbase, query, {arangodb::aql::OptimizerRule::handleArangoSearchViewsRule}));

    EXPECT_TRUE(!findEmptyNodes(vocbase, query));

    // check structure
    {
      irs::Or expected;
      auto& root = expected.add<irs::And>();
      root.add<irs::by_term>().field(mangleStringIdentity("values")).term("B");
      assertFilterOptimized(vocbase, query, expected);
    }

    std::vector<arangodb::velocypack::Slice> expectedDocs{
        arangodb::velocypack::Slice(insertedDocs[0].vpack()),
    };

    auto queryResult = arangodb::tests::executeQuery(vocbase, query);
    ASSERT_TRUE(queryResult.result.ok());

    auto result = queryResult.data->slice();
    EXPECT_TRUE(result.isArray());

    arangodb::velocypack::ArrayIterator resultIt(result);
    ASSERT_TRUE(expectedDocs.size() == resultIt.size());

    // Check documents
    auto expectedDoc = expectedDocs.begin();
    for (; resultIt.valid(); resultIt.next(), ++expectedDoc) {
      auto const actualDoc = resultIt.value();
      auto const resolved = actualDoc.resolveExternals();

      EXPECT_TRUE((0 == arangodb::basics::VelocyPackHelper::compare(
                            arangodb::velocypack::Slice(*expectedDoc), resolved, true)));
    }
    EXPECT_TRUE(expectedDoc == expectedDocs.end());
  }

  // a == x && a < y, x == y
  {
    std::string const query =
        "FOR d IN testView SEARCH d.values == 'C' AND d.values < 'C' RETURN d";

    EXPECT_TRUE(arangodb::tests::assertRules(
        vocbase, query, {arangodb::aql::OptimizerRule::handleArangoSearchViewsRule}));

    EXPECT_TRUE(!findEmptyNodes(vocbase, query));

    // check structure
    {
      irs::Or expected;
      auto& root = expected.add<irs::And>();
      root.add<irs::by_term>().field(mangleStringIdentity("values")).term("C");
      root.add<irs::by_range>()
          .field(mangleStringIdentity("values"))
          .include<irs::Bound::MAX>(false)
          .term<irs::Bound::MAX>("C");
      assertFilterOptimized(vocbase, query, expected);
    }

    std::vector<arangodb::velocypack::Slice> expectedDocs{
        arangodb::velocypack::Slice(insertedDocs[0].vpack()),
    };

    auto queryResult = arangodb::tests::executeQuery(vocbase, query);
    ASSERT_TRUE(queryResult.result.ok());

    auto result = queryResult.data->slice();
    EXPECT_TRUE(result.isArray());

    arangodb::velocypack::ArrayIterator resultIt(result);
    ASSERT_TRUE(expectedDocs.size() == resultIt.size());

    // Check documents
    auto expectedDoc = expectedDocs.begin();
    for (; resultIt.valid(); resultIt.next(), ++expectedDoc) {
      auto const actualDoc = resultIt.value();
      auto const resolved = actualDoc.resolveExternals();

      EXPECT_TRUE((0 == arangodb::basics::VelocyPackHelper::compare(
                            arangodb::velocypack::Slice(*expectedDoc), resolved, true)));
    }
    EXPECT_TRUE(expectedDoc == expectedDocs.end());
  }

  // a == x && a < y, x > y
  {
    std::string const query =
        "FOR d IN testView SEARCH d.values == 'C' AND d.values < 'B' RETURN d";

    EXPECT_TRUE(arangodb::tests::assertRules(
        vocbase, query, {arangodb::aql::OptimizerRule::handleArangoSearchViewsRule}));

    EXPECT_TRUE(!findEmptyNodes(vocbase, query));

    // check structure
    {
      irs::Or expected;
      auto& root = expected.add<irs::And>();
      root.add<irs::by_term>().field(mangleStringIdentity("values")).term("C");
      root.add<irs::by_range>()
          .field(mangleStringIdentity("values"))
          .include<irs::Bound::MAX>(false)
          .term<irs::Bound::MAX>("B");
      assertFilterOptimized(vocbase, query, expected);
    }

    std::vector<arangodb::velocypack::Slice> expectedDocs{
        arangodb::velocypack::Slice(insertedDocs[0].vpack()),
    };

    auto queryResult = arangodb::tests::executeQuery(vocbase, query);
    ASSERT_TRUE(queryResult.result.ok());

    auto result = queryResult.data->slice();
    EXPECT_TRUE(result.isArray());

    arangodb::velocypack::ArrayIterator resultIt(result);
    ASSERT_TRUE(expectedDocs.size() == resultIt.size());

    // Check documents
    auto expectedDoc = expectedDocs.begin();
    for (; resultIt.valid(); resultIt.next(), ++expectedDoc) {
      auto const actualDoc = resultIt.value();
      auto const resolved = actualDoc.resolveExternals();

      EXPECT_TRUE((0 == arangodb::basics::VelocyPackHelper::compare(
                            arangodb::velocypack::Slice(*expectedDoc), resolved, true)));
    }
    EXPECT_TRUE(expectedDoc == expectedDocs.end());
  }

  // a == x && a <= y, x < y
  {
    std::string const query =
        "FOR d IN testView SEARCH d.values == 'B' AND d.values <= 'C' RETURN d";

    EXPECT_TRUE(arangodb::tests::assertRules(
        vocbase, query, {arangodb::aql::OptimizerRule::handleArangoSearchViewsRule}));

    EXPECT_TRUE(!findEmptyNodes(vocbase, query));

    // check structure
    {
      irs::Or expected;
      auto& root = expected.add<irs::And>();
      root.add<irs::by_term>().field(mangleStringIdentity("values")).term("B");
      assertFilterOptimized(vocbase, query, expected);
    }

    std::vector<arangodb::velocypack::Slice> expectedDocs{
        arangodb::velocypack::Slice(insertedDocs[0].vpack()),
    };

    auto queryResult = arangodb::tests::executeQuery(vocbase, query);
    ASSERT_TRUE(queryResult.result.ok());

    auto result = queryResult.data->slice();
    EXPECT_TRUE(result.isArray());

    arangodb::velocypack::ArrayIterator resultIt(result);
    ASSERT_TRUE(expectedDocs.size() == resultIt.size());

    // Check documents
    auto expectedDoc = expectedDocs.begin();
    for (; resultIt.valid(); resultIt.next(), ++expectedDoc) {
      auto const actualDoc = resultIt.value();
      auto const resolved = actualDoc.resolveExternals();

      EXPECT_TRUE((0 == arangodb::basics::VelocyPackHelper::compare(
                            arangodb::velocypack::Slice(*expectedDoc), resolved, true)));
    }
    EXPECT_TRUE(expectedDoc == expectedDocs.end());
  }

  // a == x && a <= y, x == y
  {
    std::string const query =
        "FOR d IN testView SEARCH d.values == 'B' AND d.values <= 'B' RETURN d";

    EXPECT_TRUE(arangodb::tests::assertRules(
        vocbase, query, {arangodb::aql::OptimizerRule::handleArangoSearchViewsRule}));

    EXPECT_TRUE(!findEmptyNodes(vocbase, query));

    // check structure
    {
      irs::Or expected;
      auto& root = expected.add<irs::And>();
      root.add<irs::by_term>().field(mangleStringIdentity("values")).term("B");
      assertFilterOptimized(vocbase, query, expected);
    }

    std::vector<arangodb::velocypack::Slice> expectedDocs{
        arangodb::velocypack::Slice(insertedDocs[0].vpack()),
    };

    auto queryResult = arangodb::tests::executeQuery(vocbase, query);
    ASSERT_TRUE(queryResult.result.ok());

    auto result = queryResult.data->slice();
    EXPECT_TRUE(result.isArray());

    arangodb::velocypack::ArrayIterator resultIt(result);
    ASSERT_TRUE(expectedDocs.size() == resultIt.size());

    // Check documents
    auto expectedDoc = expectedDocs.begin();
    for (; resultIt.valid(); resultIt.next(), ++expectedDoc) {
      auto const actualDoc = resultIt.value();
      auto const resolved = actualDoc.resolveExternals();

      EXPECT_TRUE((0 == arangodb::basics::VelocyPackHelper::compare(
                            arangodb::velocypack::Slice(*expectedDoc), resolved, true)));
    }
    EXPECT_TRUE(expectedDoc == expectedDocs.end());
  }

  // a == x && a <= y, x > y
  {
    std::string const query =
        "FOR d IN testView SEARCH d.values == 'C' AND d.values <= 'B' RETURN d";

    EXPECT_TRUE(arangodb::tests::assertRules(
        vocbase, query, {arangodb::aql::OptimizerRule::handleArangoSearchViewsRule}));

    EXPECT_TRUE(!findEmptyNodes(vocbase, query));

    // check structure
    {
      irs::Or expected;
      auto& root = expected.add<irs::And>();
      root.add<irs::by_term>().field(mangleStringIdentity("values")).term("C");
      root.add<irs::by_range>()
          .field(mangleStringIdentity("values"))
          .include<irs::Bound::MAX>(true)
          .term<irs::Bound::MAX>("B");
      assertFilterOptimized(vocbase, query, expected);
    }

    std::vector<arangodb::velocypack::Slice> expectedDocs{
        arangodb::velocypack::Slice(insertedDocs[0].vpack()),
    };

    auto queryResult = arangodb::tests::executeQuery(vocbase, query);
    ASSERT_TRUE(queryResult.result.ok());

    auto result = queryResult.data->slice();
    EXPECT_TRUE(result.isArray());

    arangodb::velocypack::ArrayIterator resultIt(result);
    ASSERT_TRUE(expectedDocs.size() == resultIt.size());

    // Check documents
    auto expectedDoc = expectedDocs.begin();
    for (; resultIt.valid(); resultIt.next(), ++expectedDoc) {
      auto const actualDoc = resultIt.value();
      auto const resolved = actualDoc.resolveExternals();

      EXPECT_TRUE((0 == arangodb::basics::VelocyPackHelper::compare(
                            arangodb::velocypack::Slice(*expectedDoc), resolved, true)));
    }
    EXPECT_TRUE(expectedDoc == expectedDocs.end());
  }

  // a == x && a >= y, x < y
  {
    std::string const query =
        "FOR d IN testView SEARCH d.values == 'A' AND d.values >= 'B' RETURN d";

    EXPECT_TRUE(arangodb::tests::assertRules(
        vocbase, query, {arangodb::aql::OptimizerRule::handleArangoSearchViewsRule}));

    EXPECT_TRUE(!findEmptyNodes(vocbase, query));

    // check structure
    {
      irs::Or expected;
      auto& root = expected.add<irs::And>();
      root.add<irs::by_range>()
          .field(mangleStringIdentity("values"))
          .include<irs::Bound::MIN>(true)
          .term<irs::Bound::MIN>("B");
      root.add<irs::by_term>().field(mangleStringIdentity("values")).term("A");
      assertFilterOptimized(vocbase, query, expected);
    }

    std::vector<arangodb::velocypack::Slice> expectedDocs{
        arangodb::velocypack::Slice(insertedDocs[0].vpack()),
    };

    auto queryResult = arangodb::tests::executeQuery(vocbase, query);
    ASSERT_TRUE(queryResult.result.ok());

    auto result = queryResult.data->slice();
    EXPECT_TRUE(result.isArray());

    arangodb::velocypack::ArrayIterator resultIt(result);
    ASSERT_TRUE(expectedDocs.size() == resultIt.size());

    // Check documents
    auto expectedDoc = expectedDocs.begin();
    for (; resultIt.valid(); resultIt.next(), ++expectedDoc) {
      auto const actualDoc = resultIt.value();
      auto const resolved = actualDoc.resolveExternals();

      EXPECT_TRUE((0 == arangodb::basics::VelocyPackHelper::compare(
                            arangodb::velocypack::Slice(*expectedDoc), resolved, true)));
    }
    EXPECT_TRUE(expectedDoc == expectedDocs.end());
  }

  // a == x && a >= y, x == y
  {
    std::string const query =
        "FOR d IN testView SEARCH d.values == 'B' AND d.values >= 'B' RETURN d";

    EXPECT_TRUE(arangodb::tests::assertRules(
        vocbase, query, {arangodb::aql::OptimizerRule::handleArangoSearchViewsRule}));

    EXPECT_TRUE(!findEmptyNodes(vocbase, query));

    // check structure
    {
      irs::Or expected;
      auto& root = expected.add<irs::And>();
      root.add<irs::by_term>().field(mangleStringIdentity("values")).term("B");
      assertFilterOptimized(vocbase, query, expected);
    }

    std::vector<arangodb::velocypack::Slice> expectedDocs{
        arangodb::velocypack::Slice(insertedDocs[0].vpack()),
    };

    auto queryResult = arangodb::tests::executeQuery(vocbase, query);
    ASSERT_TRUE(queryResult.result.ok());

    auto result = queryResult.data->slice();
    EXPECT_TRUE(result.isArray());

    arangodb::velocypack::ArrayIterator resultIt(result);
    ASSERT_TRUE(expectedDocs.size() == resultIt.size());

    // Check documents
    auto expectedDoc = expectedDocs.begin();
    for (; resultIt.valid(); resultIt.next(), ++expectedDoc) {
      auto const actualDoc = resultIt.value();
      auto const resolved = actualDoc.resolveExternals();

      EXPECT_TRUE((0 == arangodb::basics::VelocyPackHelper::compare(
                            arangodb::velocypack::Slice(*expectedDoc), resolved, true)));
    }
    EXPECT_TRUE(expectedDoc == expectedDocs.end());
  }

  // a == x && a >= y, x > y
  {
    std::string const query =
        "FOR d IN testView SEARCH d.values == 'C' AND d.values >= 'B' RETURN d";

    EXPECT_TRUE(arangodb::tests::assertRules(
        vocbase, query, {arangodb::aql::OptimizerRule::handleArangoSearchViewsRule}));

    EXPECT_TRUE(!findEmptyNodes(vocbase, query));

    // check structure
    {
      irs::Or expected;
      auto& root = expected.add<irs::And>();
      root.add<irs::by_term>().field(mangleStringIdentity("values")).term("C");
      assertFilterOptimized(vocbase, query, expected);
    }

    std::vector<arangodb::velocypack::Slice> expectedDocs{
        arangodb::velocypack::Slice(insertedDocs[0].vpack()),
    };

    auto queryResult = arangodb::tests::executeQuery(vocbase, query);
    ASSERT_TRUE(queryResult.result.ok());

    auto result = queryResult.data->slice();
    EXPECT_TRUE(result.isArray());

    arangodb::velocypack::ArrayIterator resultIt(result);
    ASSERT_TRUE(expectedDocs.size() == resultIt.size());

    // Check documents
    auto expectedDoc = expectedDocs.begin();
    for (; resultIt.valid(); resultIt.next(), ++expectedDoc) {
      auto const actualDoc = resultIt.value();
      auto const resolved = actualDoc.resolveExternals();

      EXPECT_TRUE((0 == arangodb::basics::VelocyPackHelper::compare(
                            arangodb::velocypack::Slice(*expectedDoc), resolved, true)));
    }
    EXPECT_TRUE(expectedDoc == expectedDocs.end());
  }

  // a == x && a > y, x < y
  {
    std::string const query =
        "FOR d IN testView SEARCH d.values == 'A' AND d.values > 'B' RETURN d";

    EXPECT_TRUE(arangodb::tests::assertRules(
        vocbase, query, {arangodb::aql::OptimizerRule::handleArangoSearchViewsRule}));

    EXPECT_TRUE(!findEmptyNodes(vocbase, query));

    // check structure
    {
      irs::Or expected;
      auto& root = expected.add<irs::And>();
      root.add<irs::by_range>()
          .field(mangleStringIdentity("values"))
          .include<irs::Bound::MIN>(false)
          .term<irs::Bound::MIN>("B");
      root.add<irs::by_term>().field(mangleStringIdentity("values")).term("A");
      assertFilterOptimized(vocbase, query, expected);
    }

    std::vector<arangodb::velocypack::Slice> expectedDocs{
        arangodb::velocypack::Slice(insertedDocs[0].vpack()),
    };

    auto queryResult = arangodb::tests::executeQuery(vocbase, query);
    ASSERT_TRUE(queryResult.result.ok());

    auto result = queryResult.data->slice();
    EXPECT_TRUE(result.isArray());

    arangodb::velocypack::ArrayIterator resultIt(result);
    ASSERT_TRUE(expectedDocs.size() == resultIt.size());

    // Check documents
    auto expectedDoc = expectedDocs.begin();
    for (; resultIt.valid(); resultIt.next(), ++expectedDoc) {
      auto const actualDoc = resultIt.value();
      auto const resolved = actualDoc.resolveExternals();

      EXPECT_TRUE((0 == arangodb::basics::VelocyPackHelper::compare(
                            arangodb::velocypack::Slice(*expectedDoc), resolved, true)));
    }
    EXPECT_TRUE(expectedDoc == expectedDocs.end());
  }

  // a == x && a > y, x == y
  {
    std::string const query =
        "FOR d IN testView SEARCH d.values == 'B' AND d.values > 'B' RETURN d";

    EXPECT_TRUE(arangodb::tests::assertRules(
        vocbase, query, {arangodb::aql::OptimizerRule::handleArangoSearchViewsRule}));

    EXPECT_TRUE(!findEmptyNodes(vocbase, query));

    // check structure
    {
      irs::Or expected;
      auto& root = expected.add<irs::And>();
      root.add<irs::by_range>()
          .field(mangleStringIdentity("values"))
          .include<irs::Bound::MIN>(false)
          .term<irs::Bound::MIN>("B");
      root.add<irs::by_term>().field(mangleStringIdentity("values")).term("B");
      assertFilterOptimized(vocbase, query, expected);
    }

    std::vector<arangodb::velocypack::Slice> expectedDocs{
        arangodb::velocypack::Slice(insertedDocs[0].vpack()),
    };

    auto queryResult = arangodb::tests::executeQuery(vocbase, query);
    ASSERT_TRUE(queryResult.result.ok());

    auto result = queryResult.data->slice();
    EXPECT_TRUE(result.isArray());

    arangodb::velocypack::ArrayIterator resultIt(result);
    ASSERT_TRUE(expectedDocs.size() == resultIt.size());

    // Check documents
    auto expectedDoc = expectedDocs.begin();
    for (; resultIt.valid(); resultIt.next(), ++expectedDoc) {
      auto const actualDoc = resultIt.value();
      auto const resolved = actualDoc.resolveExternals();

      EXPECT_TRUE((0 == arangodb::basics::VelocyPackHelper::compare(
                            arangodb::velocypack::Slice(*expectedDoc), resolved, true)));
    }
    EXPECT_TRUE(expectedDoc == expectedDocs.end());
  }

  // a == x && a > y, x > y
  {
    std::string const query =
        "FOR d IN testView SEARCH d.values == 'C' AND d.values > 'A' RETURN d";

    EXPECT_TRUE(arangodb::tests::assertRules(
        vocbase, query, {arangodb::aql::OptimizerRule::handleArangoSearchViewsRule}));

    EXPECT_TRUE(!findEmptyNodes(vocbase, query));

    // check structure
    {
      irs::Or expected;
      auto& root = expected.add<irs::And>();
      root.add<irs::by_term>().field(mangleStringIdentity("values")).term("C");
      assertFilterOptimized(vocbase, query, expected);
    }

    std::vector<arangodb::velocypack::Slice> expectedDocs{
        arangodb::velocypack::Slice(insertedDocs[0].vpack()),
    };

    auto queryResult = arangodb::tests::executeQuery(vocbase, query);
    ASSERT_TRUE(queryResult.result.ok());

    auto result = queryResult.data->slice();
    EXPECT_TRUE(result.isArray());

    arangodb::velocypack::ArrayIterator resultIt(result);
    ASSERT_TRUE(expectedDocs.size() == resultIt.size());

    // Check documents
    auto expectedDoc = expectedDocs.begin();
    for (; resultIt.valid(); resultIt.next(), ++expectedDoc) {
      auto const actualDoc = resultIt.value();
      auto const resolved = actualDoc.resolveExternals();

      EXPECT_TRUE((0 == arangodb::basics::VelocyPackHelper::compare(
                            arangodb::velocypack::Slice(*expectedDoc), resolved, true)));
    }
    EXPECT_TRUE(expectedDoc == expectedDocs.end());
  }

  // a != x && a == y, x < y
  {
    std::string const query =
        "FOR d IN testView SEARCH d.values != '@' AND d.values == 'B' RETURN d";

    EXPECT_TRUE(arangodb::tests::assertRules(
        vocbase, query, {arangodb::aql::OptimizerRule::handleArangoSearchViewsRule}));

    EXPECT_TRUE(!findEmptyNodes(vocbase, query));

    // check structure
    {
      irs::Or expected;
      auto& root = expected.add<irs::And>();
      root.add<irs::Not>()
          .filter<irs::by_term>()
          .field(mangleStringIdentity("values"))
          .term("@");
      root.add<irs::by_term>().field(mangleStringIdentity("values")).term("B");
      assertFilterOptimized(vocbase, query, expected);
    }

    std::vector<arangodb::velocypack::Slice> expectedDocs{
        arangodb::velocypack::Slice(insertedDocs[0].vpack()),
    };

    auto queryResult = arangodb::tests::executeQuery(vocbase, query);
    ASSERT_TRUE(queryResult.result.ok());

    auto result = queryResult.data->slice();
    EXPECT_TRUE(result.isArray());

    arangodb::velocypack::ArrayIterator resultIt(result);
    ASSERT_TRUE(expectedDocs.size() == resultIt.size());

    // Check documents
    auto expectedDoc = expectedDocs.begin();
    for (; resultIt.valid(); resultIt.next(), ++expectedDoc) {
      auto const actualDoc = resultIt.value();
      auto const resolved = actualDoc.resolveExternals();

      EXPECT_TRUE((0 == arangodb::basics::VelocyPackHelper::compare(
                            arangodb::velocypack::Slice(*expectedDoc), resolved, true)));
    }
    EXPECT_TRUE(expectedDoc == expectedDocs.end());
  }

  // a != x && a == y, x < y
  {
    std::string const query =
        "FOR d IN testView SEARCH d.values != 'A' AND d.values == 'B' RETURN d";

    EXPECT_TRUE(arangodb::tests::assertRules(
        vocbase, query, {arangodb::aql::OptimizerRule::handleArangoSearchViewsRule}));

    EXPECT_TRUE(!findEmptyNodes(vocbase, query));

    // check structure
    {
      irs::Or expected;
      auto& root = expected.add<irs::And>();
      root.add<irs::Not>()
          .filter<irs::by_term>()
          .field(mangleStringIdentity("values"))
          .term("A");
      root.add<irs::by_term>().field(mangleStringIdentity("values")).term("B");
      assertFilterOptimized(vocbase, query, expected);
    }

    std::vector<arangodb::velocypack::Slice> expectedDocs{};

    auto queryResult = arangodb::tests::executeQuery(vocbase, query);
    ASSERT_TRUE(queryResult.result.ok());

    auto result = queryResult.data->slice();
    EXPECT_TRUE(result.isArray());

    arangodb::velocypack::ArrayIterator resultIt(result);
    ASSERT_TRUE(expectedDocs.size() == resultIt.size());

    // Check documents
    auto expectedDoc = expectedDocs.begin();
    for (; resultIt.valid(); resultIt.next(), ++expectedDoc) {
      auto const actualDoc = resultIt.value();
      auto const resolved = actualDoc.resolveExternals();

      EXPECT_TRUE((0 == arangodb::basics::VelocyPackHelper::compare(
                            arangodb::velocypack::Slice(*expectedDoc), resolved, true)));
    }
    EXPECT_TRUE(expectedDoc == expectedDocs.end());
  }

  // a != x && a == y, x == y
  {
    std::string const query =
        "FOR d IN testView SEARCH d.values != 'A' AND d.values == 'A' RETURN d";

    // FIXME
    // EXPECT_TRUE(arangodb::tests::assertRules(
    //  vocbase, query, {
    //    arangodb::aql::OptimizerRule::handleArangoSearchViewsRule
    //  }
    //));

    EXPECT_TRUE(findEmptyNodes(vocbase, query));

    std::vector<arangodb::velocypack::Slice> expectedDocs{};

    auto queryResult = arangodb::tests::executeQuery(vocbase, query);
    ASSERT_TRUE(queryResult.result.ok());

    auto result = queryResult.data->slice();
    EXPECT_TRUE(result.isArray());

    arangodb::velocypack::ArrayIterator resultIt(result);
    ASSERT_TRUE(expectedDocs.size() == resultIt.size());

    // Check documents
    auto expectedDoc = expectedDocs.begin();
    for (; resultIt.valid(); resultIt.next(), ++expectedDoc) {
      auto const actualDoc = resultIt.value();
      auto const resolved = actualDoc.resolveExternals();

      EXPECT_TRUE((0 == arangodb::basics::VelocyPackHelper::compare(
                            arangodb::velocypack::Slice(*expectedDoc), resolved, true)));
    }
    EXPECT_TRUE(expectedDoc == expectedDocs.end());
  }

  // a != x && a == y, x > y
  {
    std::string const query =
        "FOR d IN testView SEARCH d.values != 'D' AND d.values == 'A' RETURN d";

    EXPECT_TRUE(arangodb::tests::assertRules(
        vocbase, query, {arangodb::aql::OptimizerRule::handleArangoSearchViewsRule}));

    EXPECT_TRUE(!findEmptyNodes(vocbase, query));

    // check structure
    {
      irs::Or expected;
      auto& root = expected.add<irs::And>();
      root.add<irs::Not>()
          .filter<irs::by_term>()
          .field(mangleStringIdentity("values"))
          .term("D");
      root.add<irs::by_term>().field(mangleStringIdentity("values")).term("A");
      assertFilterOptimized(vocbase, query, expected);
    }

    std::vector<arangodb::velocypack::Slice> expectedDocs{
        arangodb::velocypack::Slice(insertedDocs[0].vpack()),
    };

    auto queryResult = arangodb::tests::executeQuery(vocbase, query);
    ASSERT_TRUE(queryResult.result.ok());

    auto result = queryResult.data->slice();
    EXPECT_TRUE(result.isArray());

    arangodb::velocypack::ArrayIterator resultIt(result);
    ASSERT_TRUE(expectedDocs.size() == resultIt.size());

    // Check documents
    auto expectedDoc = expectedDocs.begin();
    for (; resultIt.valid(); resultIt.next(), ++expectedDoc) {
      auto const actualDoc = resultIt.value();
      auto const resolved = actualDoc.resolveExternals();

      EXPECT_TRUE((0 == arangodb::basics::VelocyPackHelper::compare(
                            arangodb::velocypack::Slice(*expectedDoc), resolved, true)));
    }
    EXPECT_TRUE(expectedDoc == expectedDocs.end());
  }

  // a != x && a == y, x > y
  {
    std::string const query =
        "FOR d IN testView SEARCH d.values != 'B' AND d.values == 'A' RETURN d";

    EXPECT_TRUE(arangodb::tests::assertRules(
        vocbase, query, {arangodb::aql::OptimizerRule::handleArangoSearchViewsRule}));

    EXPECT_TRUE(!findEmptyNodes(vocbase, query));

    // check structure
    {
      irs::Or expected;
      auto& root = expected.add<irs::And>();
      root.add<irs::Not>()
          .filter<irs::by_term>()
          .field(mangleStringIdentity("values"))
          .term("B");
      root.add<irs::by_term>().field(mangleStringIdentity("values")).term("A");
      assertFilterOptimized(vocbase, query, expected);
    }

    std::vector<arangodb::velocypack::Slice> expectedDocs{};

    auto queryResult = arangodb::tests::executeQuery(vocbase, query);
    ASSERT_TRUE(queryResult.result.ok());

    auto result = queryResult.data->slice();
    EXPECT_TRUE(result.isArray());

    arangodb::velocypack::ArrayIterator resultIt(result);
    ASSERT_TRUE(expectedDocs.size() == resultIt.size());

    // Check documents
    auto expectedDoc = expectedDocs.begin();
    for (; resultIt.valid(); resultIt.next(), ++expectedDoc) {
      auto const actualDoc = resultIt.value();
      auto const resolved = actualDoc.resolveExternals();

      EXPECT_TRUE((0 == arangodb::basics::VelocyPackHelper::compare(
                            arangodb::velocypack::Slice(*expectedDoc), resolved, true)));
    }
    EXPECT_TRUE(expectedDoc == expectedDocs.end());
  }

  // a != x && a != y, x < y
  {
    std::string const query =
        "FOR d IN testView SEARCH d.values != '@' AND d.values != 'D' RETURN d";

    EXPECT_TRUE(arangodb::tests::assertRules(
        vocbase, query, {arangodb::aql::OptimizerRule::handleArangoSearchViewsRule}));

    EXPECT_TRUE(!findEmptyNodes(vocbase, query));

    // check structure
    {
      irs::Or expected;
      auto& root = expected.add<irs::And>();
      root.add<irs::Not>()
          .filter<irs::by_term>()
          .field(mangleStringIdentity("values"))
          .term("@");
      root.add<irs::Not>()
          .filter<irs::by_term>()
          .field(mangleStringIdentity("values"))
          .term("D");
      assertFilterOptimized(vocbase, query, expected);
    }

    std::vector<arangodb::velocypack::Slice> expectedDocs{
        arangodb::velocypack::Slice(insertedDocs[0].vpack()),
    };

    auto queryResult = arangodb::tests::executeQuery(vocbase, query);
    ASSERT_TRUE(queryResult.result.ok());

    auto result = queryResult.data->slice();
    EXPECT_TRUE(result.isArray());

    arangodb::velocypack::ArrayIterator resultIt(result);
    ASSERT_TRUE(expectedDocs.size() == resultIt.size());

    // Check documents
    auto expectedDoc = expectedDocs.begin();
    for (; resultIt.valid(); resultIt.next(), ++expectedDoc) {
      auto const actualDoc = resultIt.value();
      auto const resolved = actualDoc.resolveExternals();

      EXPECT_TRUE((0 == arangodb::basics::VelocyPackHelper::compare(
                            arangodb::velocypack::Slice(*expectedDoc), resolved, true)));
    }
    EXPECT_TRUE(expectedDoc == expectedDocs.end());
  }

  // a != x && a != y, x < y
  {
    std::string const query =
        "FOR d IN testView SEARCH d.values != 'A' AND d.values != 'B' RETURN d";

    EXPECT_TRUE(arangodb::tests::assertRules(
        vocbase, query, {arangodb::aql::OptimizerRule::handleArangoSearchViewsRule}));

    EXPECT_TRUE(!findEmptyNodes(vocbase, query));

    // check structure
    {
      irs::Or expected;
      auto& root = expected.add<irs::And>();
      root.add<irs::Not>()
          .filter<irs::by_term>()
          .field(mangleStringIdentity("values"))
          .term("A");
      root.add<irs::Not>()
          .filter<irs::by_term>()
          .field(mangleStringIdentity("values"))
          .term("B");
      assertFilterOptimized(vocbase, query, expected);
    }

    std::vector<arangodb::velocypack::Slice> expectedDocs{};

    auto queryResult = arangodb::tests::executeQuery(vocbase, query);
    ASSERT_TRUE(queryResult.result.ok());

    auto result = queryResult.data->slice();
    EXPECT_TRUE(result.isArray());

    arangodb::velocypack::ArrayIterator resultIt(result);
    ASSERT_TRUE(expectedDocs.size() == resultIt.size());

    // Check documents
    auto expectedDoc = expectedDocs.begin();
    for (; resultIt.valid(); resultIt.next(), ++expectedDoc) {
      auto const actualDoc = resultIt.value();
      auto const resolved = actualDoc.resolveExternals();

      EXPECT_TRUE((0 == arangodb::basics::VelocyPackHelper::compare(
                            arangodb::velocypack::Slice(*expectedDoc), resolved, true)));
    }
    EXPECT_TRUE(expectedDoc == expectedDocs.end());
  }

  // a != x && a != y, x == y
  {
    std::string const query =
        "FOR d IN testView SEARCH d.values != 'D' AND d.values != 'D' RETURN d";

    EXPECT_TRUE(arangodb::tests::assertRules(
        vocbase, query, {arangodb::aql::OptimizerRule::handleArangoSearchViewsRule}));

    EXPECT_TRUE(!findEmptyNodes(vocbase, query));

    // check structure
    {
      irs::Or expected;
      auto& root = expected.add<irs::And>();
      root.add<irs::Not>()
          .filter<irs::by_term>()
          .field(mangleStringIdentity("values"))
          .term("D");
      assertFilterOptimized(vocbase, query, expected);
    }

    std::vector<arangodb::velocypack::Slice> expectedDocs{
        arangodb::velocypack::Slice(insertedDocs[0].vpack()),
    };

    auto queryResult = arangodb::tests::executeQuery(vocbase, query);
    ASSERT_TRUE(queryResult.result.ok());

    auto result = queryResult.data->slice();
    EXPECT_TRUE(result.isArray());

    arangodb::velocypack::ArrayIterator resultIt(result);
    ASSERT_TRUE(expectedDocs.size() == resultIt.size());

    // Check documents
    auto expectedDoc = expectedDocs.begin();
    for (; resultIt.valid(); resultIt.next(), ++expectedDoc) {
      auto const actualDoc = resultIt.value();
      auto const resolved = actualDoc.resolveExternals();

      EXPECT_TRUE((0 == arangodb::basics::VelocyPackHelper::compare(
                            arangodb::velocypack::Slice(*expectedDoc), resolved, true)));
    }
    EXPECT_TRUE(expectedDoc == expectedDocs.end());
  }

  // a != x && a != y, x == y
  {
    std::string const query =
        "FOR d IN testView SEARCH d.values != 'A' AND d.values != 'A' RETURN d";

    EXPECT_TRUE(arangodb::tests::assertRules(
        vocbase, query, {arangodb::aql::OptimizerRule::handleArangoSearchViewsRule}));

    EXPECT_TRUE(!findEmptyNodes(vocbase, query));

    // check structure
    {
      irs::Or expected;
      auto& root = expected.add<irs::And>();
      root.add<irs::Not>()
          .filter<irs::by_term>()
          .field(mangleStringIdentity("values"))
          .term("A");
      assertFilterOptimized(vocbase, query, expected);
    }

    std::vector<arangodb::velocypack::Slice> expectedDocs{};

    auto queryResult = arangodb::tests::executeQuery(vocbase, query);
    ASSERT_TRUE(queryResult.result.ok());

    auto result = queryResult.data->slice();
    EXPECT_TRUE(result.isArray());

    arangodb::velocypack::ArrayIterator resultIt(result);
    ASSERT_TRUE(expectedDocs.size() == resultIt.size());

    // Check documents
    auto expectedDoc = expectedDocs.begin();
    for (; resultIt.valid(); resultIt.next(), ++expectedDoc) {
      auto const actualDoc = resultIt.value();
      auto const resolved = actualDoc.resolveExternals();

      EXPECT_TRUE((0 == arangodb::basics::VelocyPackHelper::compare(
                            arangodb::velocypack::Slice(*expectedDoc), resolved, true)));
    }
    EXPECT_TRUE(expectedDoc == expectedDocs.end());
  }

  // a != x && a != y, x > y
  {
    std::string const query =
        "FOR d IN testView SEARCH d.values != 'B' AND d.values != 'A' RETURN d";

    EXPECT_TRUE(arangodb::tests::assertRules(
        vocbase, query, {arangodb::aql::OptimizerRule::handleArangoSearchViewsRule}));

    EXPECT_TRUE(!findEmptyNodes(vocbase, query));

    // check structure
    {
      irs::Or expected;
      auto& root = expected.add<irs::And>();
      root.add<irs::Not>()
          .filter<irs::by_term>()
          .field(mangleStringIdentity("values"))
          .term("B");
      root.add<irs::Not>()
          .filter<irs::by_term>()
          .field(mangleStringIdentity("values"))
          .term("A");
      assertFilterOptimized(vocbase, query, expected);
    }

    std::vector<arangodb::velocypack::Slice> expectedDocs{};

    auto queryResult = arangodb::tests::executeQuery(vocbase, query);
    ASSERT_TRUE(queryResult.result.ok());

    auto result = queryResult.data->slice();
    EXPECT_TRUE(result.isArray());

    arangodb::velocypack::ArrayIterator resultIt(result);
    ASSERT_TRUE(expectedDocs.size() == resultIt.size());

    // Check documents
    auto expectedDoc = expectedDocs.begin();
    for (; resultIt.valid(); resultIt.next(), ++expectedDoc) {
      auto const actualDoc = resultIt.value();
      auto const resolved = actualDoc.resolveExternals();

      EXPECT_TRUE((0 == arangodb::basics::VelocyPackHelper::compare(
                            arangodb::velocypack::Slice(*expectedDoc), resolved, true)));
    }
    EXPECT_TRUE(expectedDoc == expectedDocs.end());
  }

  // a != x && a < y, x < y
  {
    std::string const query =
        "FOR d IN testView SEARCH d.values != '0' AND d.values < 'C' RETURN d";

    EXPECT_TRUE(arangodb::tests::assertRules(
        vocbase, query, {arangodb::aql::OptimizerRule::handleArangoSearchViewsRule}));

    EXPECT_TRUE(!findEmptyNodes(vocbase, query));

    // check structure
    {
      irs::Or expected;
      auto& root = expected.add<irs::And>();
      root.add<irs::Not>()
          .filter<irs::by_term>()
          .field(mangleStringIdentity("values"))
          .term("0");
      root.add<irs::by_range>()
          .field(mangleStringIdentity("values"))
          .include<irs::Bound::MAX>(false)
          .term<irs::Bound::MAX>("C");
      assertFilterOptimized(vocbase, query, expected);
    }

    std::vector<arangodb::velocypack::Slice> expectedDocs{
        arangodb::velocypack::Slice(insertedDocs[0].vpack()),
    };

    auto queryResult = arangodb::tests::executeQuery(vocbase, query);
    ASSERT_TRUE(queryResult.result.ok());

    auto result = queryResult.data->slice();
    EXPECT_TRUE(result.isArray());

    arangodb::velocypack::ArrayIterator resultIt(result);
    ASSERT_TRUE(expectedDocs.size() == resultIt.size());

    // Check documents
    auto expectedDoc = expectedDocs.begin();
    for (; resultIt.valid(); resultIt.next(), ++expectedDoc) {
      auto const actualDoc = resultIt.value();
      auto const resolved = actualDoc.resolveExternals();

      EXPECT_TRUE((0 == arangodb::basics::VelocyPackHelper::compare(
                            arangodb::velocypack::Slice(*expectedDoc), resolved, true)));
    }
    EXPECT_TRUE(expectedDoc == expectedDocs.end());
  }

  // a != x && a < y, x == y
  {
    std::string const query =
        "FOR d IN testView SEARCH d.values != 'A' AND d.values < 'B' RETURN d";

    EXPECT_TRUE(arangodb::tests::assertRules(
        vocbase, query, {arangodb::aql::OptimizerRule::handleArangoSearchViewsRule}));

    EXPECT_TRUE(!findEmptyNodes(vocbase, query));

    // check structure
    {
      irs::Or expected;
      auto& root = expected.add<irs::And>();
      root.add<irs::Not>()
          .filter<irs::by_term>()
          .field(mangleStringIdentity("values"))
          .term("A");
      root.add<irs::by_range>()
          .field(mangleStringIdentity("values"))
          .include<irs::Bound::MAX>(false)
          .term<irs::Bound::MAX>("B");
      assertFilterOptimized(vocbase, query, expected);
    }

    std::vector<arangodb::velocypack::Slice> expectedDocs{};

    auto queryResult = arangodb::tests::executeQuery(vocbase, query);
    ASSERT_TRUE(queryResult.result.ok());

    auto result = queryResult.data->slice();
    EXPECT_TRUE(result.isArray());

    arangodb::velocypack::ArrayIterator resultIt(result);
    ASSERT_TRUE(expectedDocs.size() == resultIt.size());

    // Check documents
    auto expectedDoc = expectedDocs.begin();
    for (; resultIt.valid(); resultIt.next(), ++expectedDoc) {
      auto const actualDoc = resultIt.value();
      auto const resolved = actualDoc.resolveExternals();

      EXPECT_TRUE((0 == arangodb::basics::VelocyPackHelper::compare(
                            arangodb::velocypack::Slice(*expectedDoc), resolved, true)));
    }
    EXPECT_TRUE(expectedDoc == expectedDocs.end());
  }

  // a != x && a < y, x == y
  {
    std::string const query =
        "FOR d IN testView SEARCH d.values != '@' AND d.values < 'B' RETURN d";

    EXPECT_TRUE(arangodb::tests::assertRules(
        vocbase, query, {arangodb::aql::OptimizerRule::handleArangoSearchViewsRule}));

    EXPECT_TRUE(!findEmptyNodes(vocbase, query));

    // check structure
    {
      irs::Or expected;
      auto& root = expected.add<irs::And>();
      root.add<irs::Not>()
          .filter<irs::by_term>()
          .field(mangleStringIdentity("values"))
          .term("@");
      root.add<irs::by_range>()
          .field(mangleStringIdentity("values"))
          .include<irs::Bound::MAX>(false)
          .term<irs::Bound::MAX>("B");
      assertFilterOptimized(vocbase, query, expected);
    }

    std::vector<arangodb::velocypack::Slice> expectedDocs{
        arangodb::velocypack::Slice(insertedDocs[0].vpack()),
    };

    auto queryResult = arangodb::tests::executeQuery(vocbase, query);
    ASSERT_TRUE(queryResult.result.ok());

    auto result = queryResult.data->slice();
    EXPECT_TRUE(result.isArray());

    arangodb::velocypack::ArrayIterator resultIt(result);
    ASSERT_TRUE(expectedDocs.size() == resultIt.size());

    // Check documents
    auto expectedDoc = expectedDocs.begin();
    for (; resultIt.valid(); resultIt.next(), ++expectedDoc) {
      auto const actualDoc = resultIt.value();
      auto const resolved = actualDoc.resolveExternals();

      EXPECT_TRUE((0 == arangodb::basics::VelocyPackHelper::compare(
                            arangodb::velocypack::Slice(*expectedDoc), resolved, true)));
    }
    EXPECT_TRUE(expectedDoc == expectedDocs.end());
  }

  // a != x && a < y, x == y
  {
    std::string const query =
        "FOR d IN testView SEARCH d.values != 'D' AND d.values < 'D' RETURN d";

    EXPECT_TRUE(arangodb::tests::assertRules(
        vocbase, query, {arangodb::aql::OptimizerRule::handleArangoSearchViewsRule}));

    EXPECT_TRUE(!findEmptyNodes(vocbase, query));

    // check structure
    {
      irs::Or expected;
      auto& root = expected.add<irs::And>();
      root.add<irs::Not>()
          .filter<irs::by_term>()
          .field(mangleStringIdentity("values"))
          .term("D");
      root.add<irs::by_range>()
          .field(mangleStringIdentity("values"))
          .include<irs::Bound::MAX>(false)
          .term<irs::Bound::MAX>("D");
      assertFilterOptimized(vocbase, query, expected);
    }

    std::vector<arangodb::velocypack::Slice> expectedDocs{
        arangodb::velocypack::Slice(insertedDocs[0].vpack()),
    };

    auto queryResult = arangodb::tests::executeQuery(vocbase, query);
    ASSERT_TRUE(queryResult.result.ok());

    auto result = queryResult.data->slice();
    EXPECT_TRUE(result.isArray());

    arangodb::velocypack::ArrayIterator resultIt(result);
    ASSERT_TRUE(expectedDocs.size() == resultIt.size());

    // Check documents
    auto expectedDoc = expectedDocs.begin();
    for (; resultIt.valid(); resultIt.next(), ++expectedDoc) {
      auto const actualDoc = resultIt.value();
      auto const resolved = actualDoc.resolveExternals();

      EXPECT_TRUE((0 == arangodb::basics::VelocyPackHelper::compare(
                            arangodb::velocypack::Slice(*expectedDoc), resolved, true)));
    }
    EXPECT_TRUE(expectedDoc == expectedDocs.end());
  }

  // a != x && a < y, x > y
  {
    std::string const query =
        "FOR d IN testView SEARCH d.values != 'D' AND d.values < 'B' RETURN d";

    EXPECT_TRUE(arangodb::tests::assertRules(
        vocbase, query, {arangodb::aql::OptimizerRule::handleArangoSearchViewsRule}));

    EXPECT_TRUE(!findEmptyNodes(vocbase, query));

    // check structure
    {
      irs::Or expected;
      auto& root = expected.add<irs::And>();
      root.add<irs::Not>()
          .filter<irs::by_term>()
          .field(mangleStringIdentity("values"))
          .term("D");
      root.add<irs::by_range>()
          .field(mangleStringIdentity("values"))
          .include<irs::Bound::MAX>(false)
          .term<irs::Bound::MAX>("B");
      assertFilterOptimized(vocbase, query, expected);
    }

    std::vector<arangodb::velocypack::Slice> expectedDocs{
        arangodb::velocypack::Slice(insertedDocs[0].vpack()),
    };

    auto queryResult = arangodb::tests::executeQuery(vocbase, query);
    ASSERT_TRUE(queryResult.result.ok());

    auto result = queryResult.data->slice();
    EXPECT_TRUE(result.isArray());

    arangodb::velocypack::ArrayIterator resultIt(result);
    ASSERT_TRUE(expectedDocs.size() == resultIt.size());

    // Check documents
    auto expectedDoc = expectedDocs.begin();
    for (; resultIt.valid(); resultIt.next(), ++expectedDoc) {
      auto const actualDoc = resultIt.value();
      auto const resolved = actualDoc.resolveExternals();

      EXPECT_TRUE((0 == arangodb::basics::VelocyPackHelper::compare(
                            arangodb::velocypack::Slice(*expectedDoc), resolved, true)));
    }
    EXPECT_TRUE(expectedDoc == expectedDocs.end());
  }

  // a != x && a < y, x > y
  {
    std::string const query =
        "FOR d IN testView SEARCH d.values != 'C' AND d.values < 'B' RETURN d";

    EXPECT_TRUE(arangodb::tests::assertRules(
        vocbase, query, {arangodb::aql::OptimizerRule::handleArangoSearchViewsRule}));

    EXPECT_TRUE(!findEmptyNodes(vocbase, query));

    // check structure
    {
      irs::Or expected;
      auto& root = expected.add<irs::And>();
      root.add<irs::Not>()
          .filter<irs::by_term>()
          .field(mangleStringIdentity("values"))
          .term("C");
      root.add<irs::by_range>()
          .field(mangleStringIdentity("values"))
          .include<irs::Bound::MAX>(false)
          .term<irs::Bound::MAX>("B");
      assertFilterOptimized(vocbase, query, expected);
    }

    std::vector<arangodb::velocypack::Slice> expectedDocs{};

    auto queryResult = arangodb::tests::executeQuery(vocbase, query);
    ASSERT_TRUE(queryResult.result.ok());

    auto result = queryResult.data->slice();
    EXPECT_TRUE(result.isArray());

    arangodb::velocypack::ArrayIterator resultIt(result);
    ASSERT_TRUE(expectedDocs.size() == resultIt.size());

    // Check documents
    auto expectedDoc = expectedDocs.begin();
    for (; resultIt.valid(); resultIt.next(), ++expectedDoc) {
      auto const actualDoc = resultIt.value();
      auto const resolved = actualDoc.resolveExternals();

      EXPECT_TRUE((0 == arangodb::basics::VelocyPackHelper::compare(
                            arangodb::velocypack::Slice(*expectedDoc), resolved, true)));
    }
    EXPECT_TRUE(expectedDoc == expectedDocs.end());
  }

  // a != x && a <= y, x < y
  {
    std::string const query =
        "FOR d IN testView SEARCH d.values != '0' AND d.values <= 'B' RETURN d";

    EXPECT_TRUE(arangodb::tests::assertRules(
        vocbase, query, {arangodb::aql::OptimizerRule::handleArangoSearchViewsRule}));

    EXPECT_TRUE(!findEmptyNodes(vocbase, query));

    // check structure
    {
      irs::Or expected;
      auto& root = expected.add<irs::And>();
      root.add<irs::Not>()
          .filter<irs::by_term>()
          .field(mangleStringIdentity("values"))
          .term("0");
      root.add<irs::by_range>()
          .field(mangleStringIdentity("values"))
          .include<irs::Bound::MAX>(true)
          .term<irs::Bound::MAX>("B");
      assertFilterOptimized(vocbase, query, expected);
    }

    std::vector<arangodb::velocypack::Slice> expectedDocs{
        arangodb::velocypack::Slice(insertedDocs[0].vpack()),
    };

    auto queryResult = arangodb::tests::executeQuery(vocbase, query);
    ASSERT_TRUE(queryResult.result.ok());

    auto result = queryResult.data->slice();
    EXPECT_TRUE(result.isArray());

    arangodb::velocypack::ArrayIterator resultIt(result);
    ASSERT_TRUE(expectedDocs.size() == resultIt.size());

    // Check documents
    auto expectedDoc = expectedDocs.begin();
    for (; resultIt.valid(); resultIt.next(), ++expectedDoc) {
      auto const actualDoc = resultIt.value();
      auto const resolved = actualDoc.resolveExternals();

      EXPECT_TRUE((0 == arangodb::basics::VelocyPackHelper::compare(
                            arangodb::velocypack::Slice(*expectedDoc), resolved, true)));
    }
    EXPECT_TRUE(expectedDoc == expectedDocs.end());
  }

  // a != x && a <= y, x < y
  {
    std::string const query =
        "FOR d IN testView SEARCH d.values != 'A' AND d.values <= 'B' RETURN d";

    EXPECT_TRUE(arangodb::tests::assertRules(
        vocbase, query, {arangodb::aql::OptimizerRule::handleArangoSearchViewsRule}));

    EXPECT_TRUE(!findEmptyNodes(vocbase, query));

    // check structure
    {
      irs::Or expected;
      auto& root = expected.add<irs::And>();
      root.add<irs::Not>()
          .filter<irs::by_term>()
          .field(mangleStringIdentity("values"))
          .term("A");
      root.add<irs::by_range>()
          .field(mangleStringIdentity("values"))
          .include<irs::Bound::MAX>(true)
          .term<irs::Bound::MAX>("B");
      assertFilterOptimized(vocbase, query, expected);
    }

    std::vector<arangodb::velocypack::Slice> expectedDocs{};

    auto queryResult = arangodb::tests::executeQuery(vocbase, query);
    ASSERT_TRUE(queryResult.result.ok());

    auto result = queryResult.data->slice();
    EXPECT_TRUE(result.isArray());

    arangodb::velocypack::ArrayIterator resultIt(result);
    ASSERT_TRUE(expectedDocs.size() == resultIt.size());

    // Check documents
    auto expectedDoc = expectedDocs.begin();
    for (; resultIt.valid(); resultIt.next(), ++expectedDoc) {
      auto const actualDoc = resultIt.value();
      auto const resolved = actualDoc.resolveExternals();

      EXPECT_TRUE((0 == arangodb::basics::VelocyPackHelper::compare(
                            arangodb::velocypack::Slice(*expectedDoc), resolved, true)));
    }
    EXPECT_TRUE(expectedDoc == expectedDocs.end());
  }

  // a != x && a <= y, x == y
  {
    std::string const query =
        "FOR d IN testView SEARCH d.values != 'D' AND d.values <= 'D' RETURN d";

    EXPECT_TRUE(arangodb::tests::assertRules(
        vocbase, query, {arangodb::aql::OptimizerRule::handleArangoSearchViewsRule}));

    EXPECT_TRUE(!findEmptyNodes(vocbase, query));

    // check structure
    {
      irs::Or expected;
      auto& root = expected.add<irs::And>();
      root.add<irs::Not>()
          .filter<irs::by_term>()
          .field(mangleStringIdentity("values"))
          .term("D");
      root.add<irs::by_range>()
          .field(mangleStringIdentity("values"))
          .include<irs::Bound::MAX>(true)
          .term<irs::Bound::MAX>("D");
      assertFilterOptimized(vocbase, query, expected);
    }

    std::vector<arangodb::velocypack::Slice> expectedDocs{
        arangodb::velocypack::Slice(insertedDocs[0].vpack()),
    };

    auto queryResult = arangodb::tests::executeQuery(vocbase, query);
    ASSERT_TRUE(queryResult.result.ok());

    auto result = queryResult.data->slice();
    EXPECT_TRUE(result.isArray());

    arangodb::velocypack::ArrayIterator resultIt(result);
    ASSERT_TRUE(expectedDocs.size() == resultIt.size());

    // Check documents
    auto expectedDoc = expectedDocs.begin();
    for (; resultIt.valid(); resultIt.next(), ++expectedDoc) {
      auto const actualDoc = resultIt.value();
      auto const resolved = actualDoc.resolveExternals();

      EXPECT_TRUE((0 == arangodb::basics::VelocyPackHelper::compare(
                            arangodb::velocypack::Slice(*expectedDoc), resolved, true)));
    }
    EXPECT_TRUE(expectedDoc == expectedDocs.end());
  }

  // a != x && a <= y, x == y
  {
    std::string const query =
        "FOR d IN testView SEARCH d.values != 'B' AND d.values <= 'B' RETURN d";

    EXPECT_TRUE(arangodb::tests::assertRules(
        vocbase, query, {arangodb::aql::OptimizerRule::handleArangoSearchViewsRule}));

    EXPECT_TRUE(!findEmptyNodes(vocbase, query));

    // check structure
    {
      irs::Or expected;
      auto& root = expected.add<irs::And>();
      root.add<irs::Not>()
          .filter<irs::by_term>()
          .field(mangleStringIdentity("values"))
          .term("B");
      root.add<irs::by_range>()
          .field(mangleStringIdentity("values"))
          .include<irs::Bound::MAX>(true)
          .term<irs::Bound::MAX>("B");
      assertFilterOptimized(vocbase, query, expected);
    }

    std::vector<arangodb::velocypack::Slice> expectedDocs{};

    auto queryResult = arangodb::tests::executeQuery(vocbase, query);
    ASSERT_TRUE(queryResult.result.ok());

    auto result = queryResult.data->slice();
    EXPECT_TRUE(result.isArray());

    arangodb::velocypack::ArrayIterator resultIt(result);
    ASSERT_TRUE(expectedDocs.size() == resultIt.size());

    // Check documents
    auto expectedDoc = expectedDocs.begin();
    for (; resultIt.valid(); resultIt.next(), ++expectedDoc) {
      auto const actualDoc = resultIt.value();
      auto const resolved = actualDoc.resolveExternals();

      EXPECT_TRUE((0 == arangodb::basics::VelocyPackHelper::compare(
                            arangodb::velocypack::Slice(*expectedDoc), resolved, true)));
    }
    EXPECT_TRUE(expectedDoc == expectedDocs.end());
  }

  // a != x && a <= y, x > y
  {
    std::string const query =
        "FOR d IN testView SEARCH d.values != 'D' AND d.values <= 'B' RETURN d";

    EXPECT_TRUE(arangodb::tests::assertRules(
        vocbase, query, {arangodb::aql::OptimizerRule::handleArangoSearchViewsRule}));

    EXPECT_TRUE(!findEmptyNodes(vocbase, query));

    // check structure
    {
      irs::Or expected;
      auto& root = expected.add<irs::And>();
      root.add<irs::Not>()
          .filter<irs::by_term>()
          .field(mangleStringIdentity("values"))
          .term("D");
      root.add<irs::by_range>()
          .field(mangleStringIdentity("values"))
          .include<irs::Bound::MAX>(true)
          .term<irs::Bound::MAX>("B");
      assertFilterOptimized(vocbase, query, expected);
    }

    std::vector<arangodb::velocypack::Slice> expectedDocs{
        arangodb::velocypack::Slice(insertedDocs[0].vpack()),
    };

    auto queryResult = arangodb::tests::executeQuery(vocbase, query);
    ASSERT_TRUE(queryResult.result.ok());

    auto result = queryResult.data->slice();
    EXPECT_TRUE(result.isArray());

    arangodb::velocypack::ArrayIterator resultIt(result);
    ASSERT_TRUE(expectedDocs.size() == resultIt.size());

    // Check documents
    auto expectedDoc = expectedDocs.begin();
    for (; resultIt.valid(); resultIt.next(), ++expectedDoc) {
      auto const actualDoc = resultIt.value();
      auto const resolved = actualDoc.resolveExternals();

      EXPECT_TRUE((0 == arangodb::basics::VelocyPackHelper::compare(
                            arangodb::velocypack::Slice(*expectedDoc), resolved, true)));
    }
    EXPECT_TRUE(expectedDoc == expectedDocs.end());
  }

  // a != x && a <= y, x > y
  {
    std::string const query =
        "FOR d IN testView SEARCH d.values != 'C' AND d.values <= 'B' RETURN d";

    EXPECT_TRUE(arangodb::tests::assertRules(
        vocbase, query, {arangodb::aql::OptimizerRule::handleArangoSearchViewsRule}));

    EXPECT_TRUE(!findEmptyNodes(vocbase, query));

    // check structure
    {
      irs::Or expected;
      auto& root = expected.add<irs::And>();
      root.add<irs::Not>()
          .filter<irs::by_term>()
          .field(mangleStringIdentity("values"))
          .term("C");
      root.add<irs::by_range>()
          .field(mangleStringIdentity("values"))
          .include<irs::Bound::MAX>(true)
          .term<irs::Bound::MAX>("B");
      assertFilterOptimized(vocbase, query, expected);
    }

    std::vector<arangodb::velocypack::Slice> expectedDocs{};

    auto queryResult = arangodb::tests::executeQuery(vocbase, query);
    ASSERT_TRUE(queryResult.result.ok());

    auto result = queryResult.data->slice();
    EXPECT_TRUE(result.isArray());

    arangodb::velocypack::ArrayIterator resultIt(result);
    ASSERT_TRUE(expectedDocs.size() == resultIt.size());

    // Check documents
    auto expectedDoc = expectedDocs.begin();
    for (; resultIt.valid(); resultIt.next(), ++expectedDoc) {
      auto const actualDoc = resultIt.value();
      auto const resolved = actualDoc.resolveExternals();

      EXPECT_TRUE((0 == arangodb::basics::VelocyPackHelper::compare(
                            arangodb::velocypack::Slice(*expectedDoc), resolved, true)));
    }
    EXPECT_TRUE(expectedDoc == expectedDocs.end());
  }

  // a != x && a >= y, x < y
  {
    std::string const query =
        "FOR d IN testView SEARCH d.values != '0' AND d.values >= 'B' RETURN d";

    EXPECT_TRUE(arangodb::tests::assertRules(
        vocbase, query, {arangodb::aql::OptimizerRule::handleArangoSearchViewsRule}));

    EXPECT_TRUE(!findEmptyNodes(vocbase, query));

    // check structure
    {
      irs::Or expected;
      auto& root = expected.add<irs::And>();
      root.add<irs::Not>()
          .filter<irs::by_term>()
          .field(mangleStringIdentity("values"))
          .term("0");
      root.add<irs::by_range>()
          .field(mangleStringIdentity("values"))
          .include<irs::Bound::MIN>(true)
          .term<irs::Bound::MIN>("B");
      assertFilterOptimized(vocbase, query, expected);
    }

    std::vector<arangodb::velocypack::Slice> expectedDocs{
        arangodb::velocypack::Slice(insertedDocs[0].vpack()),
    };

    auto queryResult = arangodb::tests::executeQuery(vocbase, query);
    ASSERT_TRUE(queryResult.result.ok());

    auto result = queryResult.data->slice();
    EXPECT_TRUE(result.isArray());

    arangodb::velocypack::ArrayIterator resultIt(result);
    ASSERT_TRUE(expectedDocs.size() == resultIt.size());

    // Check documents
    auto expectedDoc = expectedDocs.begin();
    for (; resultIt.valid(); resultIt.next(), ++expectedDoc) {
      auto const actualDoc = resultIt.value();
      auto const resolved = actualDoc.resolveExternals();

      EXPECT_TRUE((0 == arangodb::basics::VelocyPackHelper::compare(
                            arangodb::velocypack::Slice(*expectedDoc), resolved, true)));
    }
    EXPECT_TRUE(expectedDoc == expectedDocs.end());
  }

  // a != x && a >= y, x < y
  {
    std::string const query =
        "FOR d IN testView SEARCH d.values != 'A' AND d.values >= 'B' RETURN d";

    EXPECT_TRUE(arangodb::tests::assertRules(
        vocbase, query, {arangodb::aql::OptimizerRule::handleArangoSearchViewsRule}));

    EXPECT_TRUE(!findEmptyNodes(vocbase, query));

    // check structure
    {
      irs::Or expected;
      auto& root = expected.add<irs::And>();
      root.add<irs::Not>()
          .filter<irs::by_term>()
          .field(mangleStringIdentity("values"))
          .term("A");
      root.add<irs::by_range>()
          .field(mangleStringIdentity("values"))
          .include<irs::Bound::MIN>(true)
          .term<irs::Bound::MIN>("B");
      assertFilterOptimized(vocbase, query, expected);
    }

    std::vector<arangodb::velocypack::Slice> expectedDocs{};

    auto queryResult = arangodb::tests::executeQuery(vocbase, query);
    ASSERT_TRUE(queryResult.result.ok());

    auto result = queryResult.data->slice();
    EXPECT_TRUE(result.isArray());

    arangodb::velocypack::ArrayIterator resultIt(result);
    ASSERT_TRUE(expectedDocs.size() == resultIt.size());

    // Check documents
    auto expectedDoc = expectedDocs.begin();
    for (; resultIt.valid(); resultIt.next(), ++expectedDoc) {
      auto const actualDoc = resultIt.value();
      auto const resolved = actualDoc.resolveExternals();

      EXPECT_TRUE((0 == arangodb::basics::VelocyPackHelper::compare(
                            arangodb::velocypack::Slice(*expectedDoc), resolved, true)));
    }
    EXPECT_TRUE(expectedDoc == expectedDocs.end());
  }

  // a != x && a >= y, x == y
  {
    std::string const query =
        "FOR d IN testView SEARCH d.values != '0' AND d.values >= '0' RETURN d";

    EXPECT_TRUE(arangodb::tests::assertRules(
        vocbase, query, {arangodb::aql::OptimizerRule::handleArangoSearchViewsRule}));

    EXPECT_TRUE(!findEmptyNodes(vocbase, query));

    // check structure
    {
      irs::Or expected;
      auto& root = expected.add<irs::And>();
      root.add<irs::Not>()
          .filter<irs::by_term>()
          .field(mangleStringIdentity("values"))
          .term("0");
      root.add<irs::by_range>()
          .field(mangleStringIdentity("values"))
          .include<irs::Bound::MIN>(true)
          .term<irs::Bound::MIN>("0");
      assertFilterOptimized(vocbase, query, expected);
    }

    std::vector<arangodb::velocypack::Slice> expectedDocs{
        arangodb::velocypack::Slice(insertedDocs[0].vpack()),
    };

    auto queryResult = arangodb::tests::executeQuery(vocbase, query);
    ASSERT_TRUE(queryResult.result.ok());

    auto result = queryResult.data->slice();
    EXPECT_TRUE(result.isArray());

    arangodb::velocypack::ArrayIterator resultIt(result);
    ASSERT_TRUE(expectedDocs.size() == resultIt.size());

    // Check documents
    auto expectedDoc = expectedDocs.begin();
    for (; resultIt.valid(); resultIt.next(), ++expectedDoc) {
      auto const actualDoc = resultIt.value();
      auto const resolved = actualDoc.resolveExternals();

      EXPECT_TRUE((0 == arangodb::basics::VelocyPackHelper::compare(
                            arangodb::velocypack::Slice(*expectedDoc), resolved, true)));
    }
    EXPECT_TRUE(expectedDoc == expectedDocs.end());
  }

  // a != x && a >= y, x == y
  {
    std::string const query =
        "FOR d IN testView SEARCH d.values != 'A' AND d.values >= 'A' RETURN d";

    EXPECT_TRUE(arangodb::tests::assertRules(
        vocbase, query, {arangodb::aql::OptimizerRule::handleArangoSearchViewsRule}));

    EXPECT_TRUE(!findEmptyNodes(vocbase, query));

    // check structure
    {
      irs::Or expected;
      auto& root = expected.add<irs::And>();
      root.add<irs::Not>()
          .filter<irs::by_term>()
          .field(mangleStringIdentity("values"))
          .term("A");
      root.add<irs::by_range>()
          .field(mangleStringIdentity("values"))
          .include<irs::Bound::MIN>(true)
          .term<irs::Bound::MIN>("A");
      assertFilterOptimized(vocbase, query, expected);
    }

    std::vector<arangodb::velocypack::Slice> expectedDocs{};

    auto queryResult = arangodb::tests::executeQuery(vocbase, query);
    ASSERT_TRUE(queryResult.result.ok());

    auto result = queryResult.data->slice();
    EXPECT_TRUE(result.isArray());

    arangodb::velocypack::ArrayIterator resultIt(result);
    ASSERT_TRUE(expectedDocs.size() == resultIt.size());

    // Check documents
    auto expectedDoc = expectedDocs.begin();
    for (; resultIt.valid(); resultIt.next(), ++expectedDoc) {
      auto const actualDoc = resultIt.value();
      auto const resolved = actualDoc.resolveExternals();

      EXPECT_TRUE((0 == arangodb::basics::VelocyPackHelper::compare(
                            arangodb::velocypack::Slice(*expectedDoc), resolved, true)));
    }
    EXPECT_TRUE(expectedDoc == expectedDocs.end());
  }

  // a != x && a >= y, x > y
  {
    std::string const query =
        "FOR d IN testView SEARCH d.values != 'D' AND d.values >= 'A' RETURN d";

    EXPECT_TRUE(arangodb::tests::assertRules(
        vocbase, query, {arangodb::aql::OptimizerRule::handleArangoSearchViewsRule}));

    EXPECT_TRUE(!findEmptyNodes(vocbase, query));

    // check structure
    {
      irs::Or expected;
      auto& root = expected.add<irs::And>();
      root.add<irs::Not>()
          .filter<irs::by_term>()
          .field(mangleStringIdentity("values"))
          .term("D");
      root.add<irs::by_range>()
          .field(mangleStringIdentity("values"))
          .include<irs::Bound::MIN>(true)
          .term<irs::Bound::MIN>("A");
      assertFilterOptimized(vocbase, query, expected);
    }

    std::vector<arangodb::velocypack::Slice> expectedDocs{
        arangodb::velocypack::Slice(insertedDocs[0].vpack()),
    };

    auto queryResult = arangodb::tests::executeQuery(vocbase, query);
    ASSERT_TRUE(queryResult.result.ok());

    auto result = queryResult.data->slice();
    EXPECT_TRUE(result.isArray());

    arangodb::velocypack::ArrayIterator resultIt(result);
    ASSERT_TRUE(expectedDocs.size() == resultIt.size());

    // Check documents
    auto expectedDoc = expectedDocs.begin();
    for (; resultIt.valid(); resultIt.next(), ++expectedDoc) {
      auto const actualDoc = resultIt.value();
      auto const resolved = actualDoc.resolveExternals();

      EXPECT_TRUE((0 == arangodb::basics::VelocyPackHelper::compare(
                            arangodb::velocypack::Slice(*expectedDoc), resolved, true)));
    }
    EXPECT_TRUE(expectedDoc == expectedDocs.end());
  }

  // a != x && a >= y, x > y
  {
    std::string const query =
        "FOR d IN testView SEARCH d.values != 'C' AND d.values >= 'A' RETURN d";

    EXPECT_TRUE(arangodb::tests::assertRules(
        vocbase, query, {arangodb::aql::OptimizerRule::handleArangoSearchViewsRule}));

    EXPECT_TRUE(!findEmptyNodes(vocbase, query));

    // check structure
    {
      irs::Or expected;
      auto& root = expected.add<irs::And>();
      root.add<irs::Not>()
          .filter<irs::by_term>()
          .field(mangleStringIdentity("values"))
          .term("C");
      root.add<irs::by_range>()
          .field(mangleStringIdentity("values"))
          .include<irs::Bound::MIN>(true)
          .term<irs::Bound::MIN>("A");
      assertFilterOptimized(vocbase, query, expected);
    }

    std::vector<arangodb::velocypack::Slice> expectedDocs{};

    auto queryResult = arangodb::tests::executeQuery(vocbase, query);
    ASSERT_TRUE(queryResult.result.ok());

    auto result = queryResult.data->slice();
    EXPECT_TRUE(result.isArray());

    arangodb::velocypack::ArrayIterator resultIt(result);
    ASSERT_TRUE(expectedDocs.size() == resultIt.size());

    // Check documents
    auto expectedDoc = expectedDocs.begin();
    for (; resultIt.valid(); resultIt.next(), ++expectedDoc) {
      auto const actualDoc = resultIt.value();
      auto const resolved = actualDoc.resolveExternals();

      EXPECT_TRUE((0 == arangodb::basics::VelocyPackHelper::compare(
                            arangodb::velocypack::Slice(*expectedDoc), resolved, true)));
    }
    EXPECT_TRUE(expectedDoc == expectedDocs.end());
  }

  // a != x && a > y, x < y
  {
    std::string const query =
        "FOR d IN testView SEARCH d.values != '0' AND d.values > 'B' RETURN d";

    EXPECT_TRUE(arangodb::tests::assertRules(
        vocbase, query, {arangodb::aql::OptimizerRule::handleArangoSearchViewsRule}));

    EXPECT_TRUE(!findEmptyNodes(vocbase, query));

    // check structure
    {
      irs::Or expected;
      auto& root = expected.add<irs::And>();
      root.add<irs::Not>()
          .filter<irs::by_term>()
          .field(mangleStringIdentity("values"))
          .term("0");
      root.add<irs::by_range>()
          .field(mangleStringIdentity("values"))
          .include<irs::Bound::MIN>(false)
          .term<irs::Bound::MIN>("B");
      assertFilterOptimized(vocbase, query, expected);
    }

    std::vector<arangodb::velocypack::Slice> expectedDocs{
        arangodb::velocypack::Slice(insertedDocs[0].vpack()),
    };

    auto queryResult = arangodb::tests::executeQuery(vocbase, query);
    ASSERT_TRUE(queryResult.result.ok());

    auto result = queryResult.data->slice();
    EXPECT_TRUE(result.isArray());

    arangodb::velocypack::ArrayIterator resultIt(result);
    ASSERT_TRUE(expectedDocs.size() == resultIt.size());

    // Check documents
    auto expectedDoc = expectedDocs.begin();
    for (; resultIt.valid(); resultIt.next(), ++expectedDoc) {
      auto const actualDoc = resultIt.value();
      auto const resolved = actualDoc.resolveExternals();

      EXPECT_TRUE((0 == arangodb::basics::VelocyPackHelper::compare(
                            arangodb::velocypack::Slice(*expectedDoc), resolved, true)));
    }
    EXPECT_TRUE(expectedDoc == expectedDocs.end());
  }

  // a != x && a > y, x < y
  {
    std::string const query =
        "FOR d IN testView SEARCH d.values != 'A' AND d.values > 'B' RETURN d";

    EXPECT_TRUE(arangodb::tests::assertRules(
        vocbase, query, {arangodb::aql::OptimizerRule::handleArangoSearchViewsRule}));

    EXPECT_TRUE(!findEmptyNodes(vocbase, query));

    // check structure
    {
      irs::Or expected;
      auto& root = expected.add<irs::And>();
      root.add<irs::Not>()
          .filter<irs::by_term>()
          .field(mangleStringIdentity("values"))
          .term("A");
      root.add<irs::by_range>()
          .field(mangleStringIdentity("values"))
          .include<irs::Bound::MIN>(false)
          .term<irs::Bound::MIN>("B");
      assertFilterOptimized(vocbase, query, expected);
    }

    std::vector<arangodb::velocypack::Slice> expectedDocs{};

    auto queryResult = arangodb::tests::executeQuery(vocbase, query);
    ASSERT_TRUE(queryResult.result.ok());

    auto result = queryResult.data->slice();
    EXPECT_TRUE(result.isArray());

    arangodb::velocypack::ArrayIterator resultIt(result);
    ASSERT_TRUE(expectedDocs.size() == resultIt.size());

    // Check documents
    auto expectedDoc = expectedDocs.begin();
    for (; resultIt.valid(); resultIt.next(), ++expectedDoc) {
      auto const actualDoc = resultIt.value();
      auto const resolved = actualDoc.resolveExternals();

      EXPECT_TRUE((0 == arangodb::basics::VelocyPackHelper::compare(
                            arangodb::velocypack::Slice(*expectedDoc), resolved, true)));
    }
    EXPECT_TRUE(expectedDoc == expectedDocs.end());
  }

  // a != x && a > y, x == y
  {
    std::string const query =
        "FOR d IN testView SEARCH d.values != '0' AND d.values > '0' RETURN d";

    EXPECT_TRUE(arangodb::tests::assertRules(
        vocbase, query, {arangodb::aql::OptimizerRule::handleArangoSearchViewsRule}));

    EXPECT_TRUE(!findEmptyNodes(vocbase, query));

    // check structure
    {
      irs::Or expected;
      auto& root = expected.add<irs::And>();
      root.add<irs::Not>()
          .filter<irs::by_term>()
          .field(mangleStringIdentity("values"))
          .term("0");
      root.add<irs::by_range>()
          .field(mangleStringIdentity("values"))
          .include<irs::Bound::MIN>(false)
          .term<irs::Bound::MIN>("0");
      assertFilterOptimized(vocbase, query, expected);
    }

    std::vector<arangodb::velocypack::Slice> expectedDocs{
        arangodb::velocypack::Slice(insertedDocs[0].vpack()),
    };

    auto queryResult = arangodb::tests::executeQuery(vocbase, query);
    ASSERT_TRUE(queryResult.result.ok());

    auto result = queryResult.data->slice();
    EXPECT_TRUE(result.isArray());

    arangodb::velocypack::ArrayIterator resultIt(result);
    ASSERT_TRUE(expectedDocs.size() == resultIt.size());

    // Check documents
    auto expectedDoc = expectedDocs.begin();
    for (; resultIt.valid(); resultIt.next(), ++expectedDoc) {
      auto const actualDoc = resultIt.value();
      auto const resolved = actualDoc.resolveExternals();

      EXPECT_TRUE((0 == arangodb::basics::VelocyPackHelper::compare(
                            arangodb::velocypack::Slice(*expectedDoc), resolved, true)));
    }
    EXPECT_TRUE(expectedDoc == expectedDocs.end());
  }

  // a != x && a > y, x == y
  {
    std::string const query =
        "FOR d IN testView SEARCH d.values != 'A' AND d.values > 'A' RETURN d";

    EXPECT_TRUE(arangodb::tests::assertRules(
        vocbase, query, {arangodb::aql::OptimizerRule::handleArangoSearchViewsRule}));

    EXPECT_TRUE(!findEmptyNodes(vocbase, query));

    // check structure
    {
      irs::Or expected;
      auto& root = expected.add<irs::And>();
      root.add<irs::Not>()
          .filter<irs::by_term>()
          .field(mangleStringIdentity("values"))
          .term("A");
      root.add<irs::by_range>()
          .field(mangleStringIdentity("values"))
          .include<irs::Bound::MIN>(false)
          .term<irs::Bound::MIN>("A");
      assertFilterOptimized(vocbase, query, expected);
    }

    std::vector<arangodb::velocypack::Slice> expectedDocs{};

    auto queryResult = arangodb::tests::executeQuery(vocbase, query);
    ASSERT_TRUE(queryResult.result.ok());

    auto result = queryResult.data->slice();
    EXPECT_TRUE(result.isArray());

    arangodb::velocypack::ArrayIterator resultIt(result);
    ASSERT_TRUE(expectedDocs.size() == resultIt.size());

    // Check documents
    auto expectedDoc = expectedDocs.begin();
    for (; resultIt.valid(); resultIt.next(), ++expectedDoc) {
      auto const actualDoc = resultIt.value();
      auto const resolved = actualDoc.resolveExternals();

      EXPECT_TRUE((0 == arangodb::basics::VelocyPackHelper::compare(
                            arangodb::velocypack::Slice(*expectedDoc), resolved, true)));
    }
    EXPECT_TRUE(expectedDoc == expectedDocs.end());
  }

  // a != x && a > y, x > y
  {
    std::string const query =
        "FOR d IN testView SEARCH d.values != 'D' AND d.values > 'A' RETURN d";

    EXPECT_TRUE(arangodb::tests::assertRules(
        vocbase, query, {arangodb::aql::OptimizerRule::handleArangoSearchViewsRule}));

    EXPECT_TRUE(!findEmptyNodes(vocbase, query));

    // check structure
    {
      irs::Or expected;
      auto& root = expected.add<irs::And>();
      root.add<irs::Not>()
          .filter<irs::by_term>()
          .field(mangleStringIdentity("values"))
          .term("D");
      root.add<irs::by_range>()
          .field(mangleStringIdentity("values"))
          .include<irs::Bound::MIN>(false)
          .term<irs::Bound::MIN>("A");
      assertFilterOptimized(vocbase, query, expected);
    }

    std::vector<arangodb::velocypack::Slice> expectedDocs{
        arangodb::velocypack::Slice(insertedDocs[0].vpack()),
    };

    auto queryResult = arangodb::tests::executeQuery(vocbase, query);
    ASSERT_TRUE(queryResult.result.ok());

    auto result = queryResult.data->slice();
    EXPECT_TRUE(result.isArray());

    arangodb::velocypack::ArrayIterator resultIt(result);
    ASSERT_TRUE(expectedDocs.size() == resultIt.size());

    // Check documents
    auto expectedDoc = expectedDocs.begin();
    for (; resultIt.valid(); resultIt.next(), ++expectedDoc) {
      auto const actualDoc = resultIt.value();
      auto const resolved = actualDoc.resolveExternals();

      EXPECT_TRUE((0 == arangodb::basics::VelocyPackHelper::compare(
                            arangodb::velocypack::Slice(*expectedDoc), resolved, true)));
    }
    EXPECT_TRUE(expectedDoc == expectedDocs.end());
  }

  // a != x && a > y, x > y
  {
    std::string const query =
        "FOR d IN testView SEARCH d.values != 'C' AND d.values > 'A' RETURN d";

    EXPECT_TRUE(arangodb::tests::assertRules(
        vocbase, query, {arangodb::aql::OptimizerRule::handleArangoSearchViewsRule}));

    EXPECT_TRUE(!findEmptyNodes(vocbase, query));

    // check structure
    {
      irs::Or expected;
      auto& root = expected.add<irs::And>();
      root.add<irs::Not>()
          .filter<irs::by_term>()
          .field(mangleStringIdentity("values"))
          .term("C");
      root.add<irs::by_range>()
          .field(mangleStringIdentity("values"))
          .include<irs::Bound::MIN>(false)
          .term<irs::Bound::MIN>("A");
      assertFilterOptimized(vocbase, query, expected);
    }

    std::vector<arangodb::velocypack::Slice> expectedDocs{};

    auto queryResult = arangodb::tests::executeQuery(vocbase, query);
    ASSERT_TRUE(queryResult.result.ok());

    auto result = queryResult.data->slice();
    EXPECT_TRUE(result.isArray());

    arangodb::velocypack::ArrayIterator resultIt(result);
    ASSERT_TRUE(expectedDocs.size() == resultIt.size());

    // Check documents
    auto expectedDoc = expectedDocs.begin();
    for (; resultIt.valid(); resultIt.next(), ++expectedDoc) {
      auto const actualDoc = resultIt.value();
      auto const resolved = actualDoc.resolveExternals();

      EXPECT_TRUE((0 == arangodb::basics::VelocyPackHelper::compare(
                            arangodb::velocypack::Slice(*expectedDoc), resolved, true)));
    }
    EXPECT_TRUE(expectedDoc == expectedDocs.end());
  }

  // a < x && a == y, x < y
  {
    std::string const query =
        "FOR d IN testView SEARCH d.values < 'B' AND d.values == 'C' RETURN d";

    EXPECT_TRUE(arangodb::tests::assertRules(
        vocbase, query, {arangodb::aql::OptimizerRule::handleArangoSearchViewsRule}));

    EXPECT_TRUE(!findEmptyNodes(vocbase, query));

    // check structure
    {
      irs::Or expected;
      auto& root = expected.add<irs::And>();
      root.add<irs::by_term>().field(mangleStringIdentity("values")).term("C");
      root.add<irs::by_range>()
          .field(mangleStringIdentity("values"))
          .include<irs::Bound::MAX>(false)
          .term<irs::Bound::MAX>("B");
      assertFilterOptimized(vocbase, query, expected);
    }

    std::vector<arangodb::velocypack::Slice> expectedDocs{
        arangodb::velocypack::Slice(insertedDocs[0].vpack()),
    };

    auto queryResult = arangodb::tests::executeQuery(vocbase, query);
    ASSERT_TRUE(queryResult.result.ok());

    auto result = queryResult.data->slice();
    EXPECT_TRUE(result.isArray());

    arangodb::velocypack::ArrayIterator resultIt(result);
    ASSERT_TRUE(expectedDocs.size() == resultIt.size());

    // Check documents
    auto expectedDoc = expectedDocs.begin();
    for (; resultIt.valid(); resultIt.next(), ++expectedDoc) {
      auto const actualDoc = resultIt.value();
      auto const resolved = actualDoc.resolveExternals();

      EXPECT_TRUE((0 == arangodb::basics::VelocyPackHelper::compare(
                            arangodb::velocypack::Slice(*expectedDoc), resolved, true)));
    }
    EXPECT_TRUE(expectedDoc == expectedDocs.end());
  }

  // a < x && a == y, x == y
  {
    std::string const query =
        "FOR d IN testView SEARCH d.values < 'B' AND d.values == 'B' RETURN d";

    EXPECT_TRUE(arangodb::tests::assertRules(
        vocbase, query, {arangodb::aql::OptimizerRule::handleArangoSearchViewsRule}));

    EXPECT_TRUE(!findEmptyNodes(vocbase, query));

    // check structure
    {
      irs::Or expected;
      auto& root = expected.add<irs::And>();
      root.add<irs::by_term>().field(mangleStringIdentity("values")).term("B");
      root.add<irs::by_range>()
          .field(mangleStringIdentity("values"))
          .include<irs::Bound::MAX>(false)
          .term<irs::Bound::MAX>("B");
      assertFilterOptimized(vocbase, query, expected);
    }

    std::vector<arangodb::velocypack::Slice> expectedDocs{
        arangodb::velocypack::Slice(insertedDocs[0].vpack()),
    };

    auto queryResult = arangodb::tests::executeQuery(vocbase, query);
    ASSERT_TRUE(queryResult.result.ok());

    auto result = queryResult.data->slice();
    EXPECT_TRUE(result.isArray());

    arangodb::velocypack::ArrayIterator resultIt(result);
    ASSERT_TRUE(expectedDocs.size() == resultIt.size());

    // Check documents
    auto expectedDoc = expectedDocs.begin();
    for (; resultIt.valid(); resultIt.next(), ++expectedDoc) {
      auto const actualDoc = resultIt.value();
      auto const resolved = actualDoc.resolveExternals();

      EXPECT_TRUE((0 == arangodb::basics::VelocyPackHelper::compare(
                            arangodb::velocypack::Slice(*expectedDoc), resolved, true)));
    }
    EXPECT_TRUE(expectedDoc == expectedDocs.end());
  }

  // a < x && a == y, x > y
  {
    std::string const query =
        "FOR d IN testView SEARCH d.values < 'C' AND d.values == 'B' RETURN d";

    EXPECT_TRUE(arangodb::tests::assertRules(
        vocbase, query, {arangodb::aql::OptimizerRule::handleArangoSearchViewsRule}));

    EXPECT_TRUE(!findEmptyNodes(vocbase, query));

    // check structure
    {
      irs::Or expected;
      auto& root = expected.add<irs::And>();
      root.add<irs::by_term>().field(mangleStringIdentity("values")).term("B");
      assertFilterOptimized(vocbase, query, expected);
    }

    std::vector<arangodb::velocypack::Slice> expectedDocs{
        arangodb::velocypack::Slice(insertedDocs[0].vpack()),
    };

    auto queryResult = arangodb::tests::executeQuery(vocbase, query);
    ASSERT_TRUE(queryResult.result.ok());

    auto result = queryResult.data->slice();
    EXPECT_TRUE(result.isArray());

    arangodb::velocypack::ArrayIterator resultIt(result);
    ASSERT_TRUE(expectedDocs.size() == resultIt.size());

    // Check documents
    auto expectedDoc = expectedDocs.begin();
    for (; resultIt.valid(); resultIt.next(), ++expectedDoc) {
      auto const actualDoc = resultIt.value();
      auto const resolved = actualDoc.resolveExternals();

      EXPECT_TRUE((0 == arangodb::basics::VelocyPackHelper::compare(
                            arangodb::velocypack::Slice(*expectedDoc), resolved, true)));
    }
    EXPECT_TRUE(expectedDoc == expectedDocs.end());
  }

  // a < x && a != y, x < y
  {
    std::string const query =
        "FOR d IN testView SEARCH d.values < 'B' AND d.values != 'D' RETURN d";

    EXPECT_TRUE(arangodb::tests::assertRules(
        vocbase, query, {arangodb::aql::OptimizerRule::handleArangoSearchViewsRule}));

    EXPECT_TRUE(!findEmptyNodes(vocbase, query));

    // check structure
    {
      irs::Or expected;
      auto& root = expected.add<irs::And>();
      root.add<irs::Not>()
          .filter<irs::by_term>()
          .field(mangleStringIdentity("values"))
          .term("D");
      root.add<irs::by_range>()
          .field(mangleStringIdentity("values"))
          .include<irs::Bound::MAX>(false)
          .term<irs::Bound::MAX>("B");
      assertFilterOptimized(vocbase, query, expected);
    }

    std::vector<arangodb::velocypack::Slice> expectedDocs{
        arangodb::velocypack::Slice(insertedDocs[0].vpack()),
    };

    auto queryResult = arangodb::tests::executeQuery(vocbase, query);
    ASSERT_TRUE(queryResult.result.ok());

    auto result = queryResult.data->slice();
    EXPECT_TRUE(result.isArray());

    arangodb::velocypack::ArrayIterator resultIt(result);
    ASSERT_TRUE(expectedDocs.size() == resultIt.size());

    // Check documents
    auto expectedDoc = expectedDocs.begin();
    for (; resultIt.valid(); resultIt.next(), ++expectedDoc) {
      auto const actualDoc = resultIt.value();
      auto const resolved = actualDoc.resolveExternals();

      EXPECT_TRUE((0 == arangodb::basics::VelocyPackHelper::compare(
                            arangodb::velocypack::Slice(*expectedDoc), resolved, true)));
    }
    EXPECT_TRUE(expectedDoc == expectedDocs.end());
  }

  // a < x && a != y, x < y
  {
    std::string const query =
        "FOR d IN testView SEARCH d.values < 'B' AND d.values != 'C' RETURN d";

    EXPECT_TRUE(arangodb::tests::assertRules(
        vocbase, query, {arangodb::aql::OptimizerRule::handleArangoSearchViewsRule}));

    EXPECT_TRUE(!findEmptyNodes(vocbase, query));

    // check structure
    {
      irs::Or expected;
      auto& root = expected.add<irs::And>();
      root.add<irs::Not>()
          .filter<irs::by_term>()
          .field(mangleStringIdentity("values"))
          .term("C");
      root.add<irs::by_range>()
          .field(mangleStringIdentity("values"))
          .include<irs::Bound::MAX>(false)
          .term<irs::Bound::MAX>("B");
      assertFilterOptimized(vocbase, query, expected);
    }

    std::vector<arangodb::velocypack::Slice> expectedDocs{};

    auto queryResult = arangodb::tests::executeQuery(vocbase, query);
    ASSERT_TRUE(queryResult.result.ok());

    auto result = queryResult.data->slice();
    EXPECT_TRUE(result.isArray());

    arangodb::velocypack::ArrayIterator resultIt(result);
    ASSERT_TRUE(expectedDocs.size() == resultIt.size());

    // Check documents
    auto expectedDoc = expectedDocs.begin();
    for (; resultIt.valid(); resultIt.next(), ++expectedDoc) {
      auto const actualDoc = resultIt.value();
      auto const resolved = actualDoc.resolveExternals();

      EXPECT_TRUE((0 == arangodb::basics::VelocyPackHelper::compare(
                            arangodb::velocypack::Slice(*expectedDoc), resolved, true)));
    }
    EXPECT_TRUE(expectedDoc == expectedDocs.end());
  }

  // a < x && a != y, x == y
  {
    std::string const query =
        "FOR d IN testView SEARCH d.values < 'D' AND d.values != 'D' RETURN d";

    EXPECT_TRUE(arangodb::tests::assertRules(
        vocbase, query, {arangodb::aql::OptimizerRule::handleArangoSearchViewsRule}));

    EXPECT_TRUE(!findEmptyNodes(vocbase, query));

    // check structure
    {
      irs::Or expected;
      auto& root = expected.add<irs::And>();
      root.add<irs::Not>()
          .filter<irs::by_term>()
          .field(mangleStringIdentity("values"))
          .term("D");
      root.add<irs::by_range>()
          .field(mangleStringIdentity("values"))
          .include<irs::Bound::MAX>(false)
          .term<irs::Bound::MAX>("D");
      assertFilterOptimized(vocbase, query, expected);
    }

    std::vector<arangodb::velocypack::Slice> expectedDocs{
        arangodb::velocypack::Slice(insertedDocs[0].vpack()),
    };

    auto queryResult = arangodb::tests::executeQuery(vocbase, query);
    ASSERT_TRUE(queryResult.result.ok());

    auto result = queryResult.data->slice();
    EXPECT_TRUE(result.isArray());

    arangodb::velocypack::ArrayIterator resultIt(result);
    ASSERT_TRUE(expectedDocs.size() == resultIt.size());

    // Check documents
    auto expectedDoc = expectedDocs.begin();
    for (; resultIt.valid(); resultIt.next(), ++expectedDoc) {
      auto const actualDoc = resultIt.value();
      auto const resolved = actualDoc.resolveExternals();

      EXPECT_TRUE((0 == arangodb::basics::VelocyPackHelper::compare(
                            arangodb::velocypack::Slice(*expectedDoc), resolved, true)));
    }
    EXPECT_TRUE(expectedDoc == expectedDocs.end());
  }

  // a < x && a != y, x == y
  {
    std::string const query =
        "FOR d IN testView SEARCH d.values < 'B' AND d.values != 'B' RETURN d";

    EXPECT_TRUE(arangodb::tests::assertRules(
        vocbase, query, {arangodb::aql::OptimizerRule::handleArangoSearchViewsRule}));

    EXPECT_TRUE(!findEmptyNodes(vocbase, query));

    // check structure
    {
      irs::Or expected;
      auto& root = expected.add<irs::And>();
      root.add<irs::Not>()
          .filter<irs::by_term>()
          .field(mangleStringIdentity("values"))
          .term("B");
      root.add<irs::by_range>()
          .field(mangleStringIdentity("values"))
          .include<irs::Bound::MAX>(false)
          .term<irs::Bound::MAX>("B");
      assertFilterOptimized(vocbase, query, expected);
    }

    std::vector<arangodb::velocypack::Slice> expectedDocs{};

    auto queryResult = arangodb::tests::executeQuery(vocbase, query);
    ASSERT_TRUE(queryResult.result.ok());

    auto result = queryResult.data->slice();
    EXPECT_TRUE(result.isArray());

    arangodb::velocypack::ArrayIterator resultIt(result);
    ASSERT_TRUE(expectedDocs.size() == resultIt.size());

    // Check documents
    auto expectedDoc = expectedDocs.begin();
    for (; resultIt.valid(); resultIt.next(), ++expectedDoc) {
      auto const actualDoc = resultIt.value();
      auto const resolved = actualDoc.resolveExternals();

      EXPECT_TRUE((0 == arangodb::basics::VelocyPackHelper::compare(
                            arangodb::velocypack::Slice(*expectedDoc), resolved, true)));
    }
    EXPECT_TRUE(expectedDoc == expectedDocs.end());
  }

  // a < x && a != y, x > y
  {
    std::string const query =
        "FOR d IN testView SEARCH d.values < 'C' AND d.values != '0' RETURN d";

    EXPECT_TRUE(arangodb::tests::assertRules(
        vocbase, query, {arangodb::aql::OptimizerRule::handleArangoSearchViewsRule}));

    EXPECT_TRUE(!findEmptyNodes(vocbase, query));

    // check structure
    {
      irs::Or expected;
      auto& root = expected.add<irs::And>();
      root.add<irs::Not>()
          .filter<irs::by_term>()
          .field(mangleStringIdentity("values"))
          .term("0");
      root.add<irs::by_range>()
          .field(mangleStringIdentity("values"))
          .include<irs::Bound::MAX>(false)
          .term<irs::Bound::MAX>("C");
      assertFilterOptimized(vocbase, query, expected);
    }

    std::vector<arangodb::velocypack::Slice> expectedDocs{
        arangodb::velocypack::Slice(insertedDocs[0].vpack()),
    };

    auto queryResult = arangodb::tests::executeQuery(vocbase, query);
    ASSERT_TRUE(queryResult.result.ok());

    auto result = queryResult.data->slice();
    EXPECT_TRUE(result.isArray());

    arangodb::velocypack::ArrayIterator resultIt(result);
    ASSERT_TRUE(expectedDocs.size() == resultIt.size());

    // Check documents
    auto expectedDoc = expectedDocs.begin();
    for (; resultIt.valid(); resultIt.next(), ++expectedDoc) {
      auto const actualDoc = resultIt.value();
      auto const resolved = actualDoc.resolveExternals();

      EXPECT_TRUE((0 == arangodb::basics::VelocyPackHelper::compare(
                            arangodb::velocypack::Slice(*expectedDoc), resolved, true)));
    }
    EXPECT_TRUE(expectedDoc == expectedDocs.end());
  }

  // a < x && a != y, x > y
  {
    std::string const query =
        "FOR d IN testView SEARCH d.values < 'C' AND d.values != 'B' RETURN d";

    EXPECT_TRUE(arangodb::tests::assertRules(
        vocbase, query, {arangodb::aql::OptimizerRule::handleArangoSearchViewsRule}));

    EXPECT_TRUE(!findEmptyNodes(vocbase, query));

    // check structure
    {
      irs::Or expected;
      auto& root = expected.add<irs::And>();
      root.add<irs::Not>()
          .filter<irs::by_term>()
          .field(mangleStringIdentity("values"))
          .term("B");
      root.add<irs::by_range>()
          .field(mangleStringIdentity("values"))
          .include<irs::Bound::MAX>(false)
          .term<irs::Bound::MAX>("C");
      assertFilterOptimized(vocbase, query, expected);
    }

    std::vector<arangodb::velocypack::Slice> expectedDocs{};

    auto queryResult = arangodb::tests::executeQuery(vocbase, query);
    ASSERT_TRUE(queryResult.result.ok());

    auto result = queryResult.data->slice();
    EXPECT_TRUE(result.isArray());

    arangodb::velocypack::ArrayIterator resultIt(result);
    ASSERT_TRUE(expectedDocs.size() == resultIt.size());

    // Check documents
    auto expectedDoc = expectedDocs.begin();
    for (; resultIt.valid(); resultIt.next(), ++expectedDoc) {
      auto const actualDoc = resultIt.value();
      auto const resolved = actualDoc.resolveExternals();

      EXPECT_TRUE((0 == arangodb::basics::VelocyPackHelper::compare(
                            arangodb::velocypack::Slice(*expectedDoc), resolved, true)));
    }
    EXPECT_TRUE(expectedDoc == expectedDocs.end());
  }

  // a < x && a < y, x < y
  {
    std::string const query =
        "FOR d IN testView SEARCH d.values < 'B' AND d.values < 'C' RETURN d";

    EXPECT_TRUE(arangodb::tests::assertRules(
        vocbase, query, {arangodb::aql::OptimizerRule::handleArangoSearchViewsRule}));

    EXPECT_TRUE(!findEmptyNodes(vocbase, query));

    // check structure
    {
      irs::Or expected;
      auto& root = expected.add<irs::And>();
      root.add<irs::by_range>()
          .field(mangleStringIdentity("values"))
          .include<irs::Bound::MAX>(false)
          .term<irs::Bound::MAX>("B");
      assertFilterOptimized(vocbase, query, expected);
    }

    std::vector<arangodb::velocypack::Slice> expectedDocs{
        arangodb::velocypack::Slice(insertedDocs[0].vpack()),
    };

    auto queryResult = arangodb::tests::executeQuery(vocbase, query);
    ASSERT_TRUE(queryResult.result.ok());

    auto result = queryResult.data->slice();
    EXPECT_TRUE(result.isArray());

    arangodb::velocypack::ArrayIterator resultIt(result);
    ASSERT_TRUE(expectedDocs.size() == resultIt.size());

    // Check documents
    auto expectedDoc = expectedDocs.begin();
    for (; resultIt.valid(); resultIt.next(), ++expectedDoc) {
      auto const actualDoc = resultIt.value();
      auto const resolved = actualDoc.resolveExternals();

      EXPECT_TRUE((0 == arangodb::basics::VelocyPackHelper::compare(
                            arangodb::velocypack::Slice(*expectedDoc), resolved, true)));
    }
    EXPECT_TRUE(expectedDoc == expectedDocs.end());
  }

  // a < x && a < y, x == y
  {
    std::string const query =
        "FOR d IN testView SEARCH d.values < 'B' AND d.values < 'B' RETURN d";

    EXPECT_TRUE(arangodb::tests::assertRules(
        vocbase, query, {arangodb::aql::OptimizerRule::handleArangoSearchViewsRule}));

    EXPECT_TRUE(!findEmptyNodes(vocbase, query));

    // check structure
    {
      irs::Or expected;
      auto& root = expected.add<irs::And>();
      root.add<irs::by_range>()
          .field(mangleStringIdentity("values"))
          .include<irs::Bound::MAX>(false)
          .term<irs::Bound::MAX>("B");
      assertFilterOptimized(vocbase, query, expected);
    }

    std::vector<arangodb::velocypack::Slice> expectedDocs{
        arangodb::velocypack::Slice(insertedDocs[0].vpack()),
    };

    auto queryResult = arangodb::tests::executeQuery(vocbase, query);
    ASSERT_TRUE(queryResult.result.ok());

    auto result = queryResult.data->slice();
    EXPECT_TRUE(result.isArray());

    arangodb::velocypack::ArrayIterator resultIt(result);
    ASSERT_TRUE(expectedDocs.size() == resultIt.size());

    // Check documents
    auto expectedDoc = expectedDocs.begin();
    for (; resultIt.valid(); resultIt.next(), ++expectedDoc) {
      auto const actualDoc = resultIt.value();
      auto const resolved = actualDoc.resolveExternals();

      EXPECT_TRUE((0 == arangodb::basics::VelocyPackHelper::compare(
                            arangodb::velocypack::Slice(*expectedDoc), resolved, true)));
    }
    EXPECT_TRUE(expectedDoc == expectedDocs.end());
  }

  // a < x && a < y, x > y
  {
    std::string const query =
        "FOR d IN testView SEARCH d.values < 'C' AND d.values < 'B' RETURN d";

    EXPECT_TRUE(arangodb::tests::assertRules(
        vocbase, query, {arangodb::aql::OptimizerRule::handleArangoSearchViewsRule}));

    EXPECT_TRUE(!findEmptyNodes(vocbase, query));

    std::vector<arangodb::velocypack::Slice> expectedDocs{
        arangodb::velocypack::Slice(insertedDocs[0].vpack()),
    };

    // check structure
    {
      irs::Or expected;
      auto& root = expected.add<irs::And>();
      root.add<irs::by_range>()
          .field(mangleStringIdentity("values"))
          .include<irs::Bound::MAX>(false)
          .term<irs::Bound::MAX>("B");
      assertFilterOptimized(vocbase, query, expected);
    }

    auto queryResult = arangodb::tests::executeQuery(vocbase, query);
    ASSERT_TRUE(queryResult.result.ok());

    auto result = queryResult.data->slice();
    EXPECT_TRUE(result.isArray());

    arangodb::velocypack::ArrayIterator resultIt(result);
    ASSERT_TRUE(expectedDocs.size() == resultIt.size());

    // Check documents
    auto expectedDoc = expectedDocs.begin();
    for (; resultIt.valid(); resultIt.next(), ++expectedDoc) {
      auto const actualDoc = resultIt.value();
      auto const resolved = actualDoc.resolveExternals();

      EXPECT_TRUE((0 == arangodb::basics::VelocyPackHelper::compare(
                            arangodb::velocypack::Slice(*expectedDoc), resolved, true)));
    }
    EXPECT_TRUE(expectedDoc == expectedDocs.end());
  }

  // a < x && a <= y, x < y
  {
    std::string const query =
        "FOR d IN testView SEARCH d.values < 'B' AND d.values <= 'C' RETURN d";

    EXPECT_TRUE(arangodb::tests::assertRules(
        vocbase, query, {arangodb::aql::OptimizerRule::handleArangoSearchViewsRule}));

    EXPECT_TRUE(!findEmptyNodes(vocbase, query));

    // check structure
    {
      irs::Or expected;
      auto& root = expected.add<irs::And>();
      root.add<irs::by_range>()
          .field(mangleStringIdentity("values"))
          .include<irs::Bound::MAX>(false)
          .term<irs::Bound::MAX>("B");
      assertFilterOptimized(vocbase, query, expected);
    }

    std::vector<arangodb::velocypack::Slice> expectedDocs{
        arangodb::velocypack::Slice(insertedDocs[0].vpack()),
    };

    auto queryResult = arangodb::tests::executeQuery(vocbase, query);
    ASSERT_TRUE(queryResult.result.ok());

    auto result = queryResult.data->slice();
    EXPECT_TRUE(result.isArray());

    arangodb::velocypack::ArrayIterator resultIt(result);
    ASSERT_TRUE(expectedDocs.size() == resultIt.size());

    // Check documents
    auto expectedDoc = expectedDocs.begin();
    for (; resultIt.valid(); resultIt.next(), ++expectedDoc) {
      auto const actualDoc = resultIt.value();
      auto const resolved = actualDoc.resolveExternals();

      EXPECT_TRUE((0 == arangodb::basics::VelocyPackHelper::compare(
                            arangodb::velocypack::Slice(*expectedDoc), resolved, true)));
    }
    EXPECT_TRUE(expectedDoc == expectedDocs.end());
  }

  // a < x && a <= y, x == y
  {
    std::string const query =
        "FOR d IN testView SEARCH d.values < 'C' AND d.values <= 'C' RETURN d";

    EXPECT_TRUE(arangodb::tests::assertRules(
        vocbase, query, {arangodb::aql::OptimizerRule::handleArangoSearchViewsRule}));

    EXPECT_TRUE(!findEmptyNodes(vocbase, query));

    // check structure
    {
      irs::Or expected;
      auto& root = expected.add<irs::And>();
      root.add<irs::by_range>()
          .field(mangleStringIdentity("values"))
          .include<irs::Bound::MAX>(false)
          .term<irs::Bound::MAX>("C");
      assertFilterOptimized(vocbase, query, expected);
    }

    std::vector<arangodb::velocypack::Slice> expectedDocs{
        arangodb::velocypack::Slice(insertedDocs[0].vpack()),
    };

    auto queryResult = arangodb::tests::executeQuery(vocbase, query);
    ASSERT_TRUE(queryResult.result.ok());

    auto result = queryResult.data->slice();
    EXPECT_TRUE(result.isArray());

    arangodb::velocypack::ArrayIterator resultIt(result);
    ASSERT_TRUE(expectedDocs.size() == resultIt.size());

    // Check documents
    auto expectedDoc = expectedDocs.begin();
    for (; resultIt.valid(); resultIt.next(), ++expectedDoc) {
      auto const actualDoc = resultIt.value();
      auto const resolved = actualDoc.resolveExternals();

      EXPECT_TRUE((0 == arangodb::basics::VelocyPackHelper::compare(
                            arangodb::velocypack::Slice(*expectedDoc), resolved, true)));
    }
    EXPECT_TRUE(expectedDoc == expectedDocs.end());
  }

  // a < x && a <= y, x > y
  {
    std::string const query =
        "FOR d IN testView SEARCH d.values < 'C' AND d.values <= 'B' RETURN d";

    EXPECT_TRUE(arangodb::tests::assertRules(
        vocbase, query, {arangodb::aql::OptimizerRule::handleArangoSearchViewsRule}));

    EXPECT_TRUE(!findEmptyNodes(vocbase, query));

    // check structure
    {
      irs::Or expected;
      auto& root = expected.add<irs::And>();
      root.add<irs::by_range>()
          .field(mangleStringIdentity("values"))
          .include<irs::Bound::MAX>(true)
          .term<irs::Bound::MAX>("B");
      assertFilterOptimized(vocbase, query, expected);
    }

    std::vector<arangodb::velocypack::Slice> expectedDocs{
        arangodb::velocypack::Slice(insertedDocs[0].vpack()),
    };

    auto queryResult = arangodb::tests::executeQuery(vocbase, query);
    ASSERT_TRUE(queryResult.result.ok());

    auto result = queryResult.data->slice();
    EXPECT_TRUE(result.isArray());

    arangodb::velocypack::ArrayIterator resultIt(result);
    ASSERT_TRUE(expectedDocs.size() == resultIt.size());

    // Check documents
    auto expectedDoc = expectedDocs.begin();
    for (; resultIt.valid(); resultIt.next(), ++expectedDoc) {
      auto const actualDoc = resultIt.value();
      auto const resolved = actualDoc.resolveExternals();

      EXPECT_TRUE((0 == arangodb::basics::VelocyPackHelper::compare(
                            arangodb::velocypack::Slice(*expectedDoc), resolved, true)));
    }
    EXPECT_TRUE(expectedDoc == expectedDocs.end());
  }

  // a < x && a >= y, x < y
  {
    std::string const query =
        "FOR d IN testView SEARCH d.values < 'B' AND d.values >= 'C' RETURN d";

    EXPECT_TRUE(arangodb::tests::assertRules(
        vocbase, query, {arangodb::aql::OptimizerRule::handleArangoSearchViewsRule}));

    EXPECT_TRUE(!findEmptyNodes(vocbase, query));

    // check structure
    {
      irs::Or expected;
      auto& root = expected.add<irs::And>();
      root.add<irs::by_range>()
          .field(mangleStringIdentity("values"))
          .include<irs::Bound::MIN>(true)
          .term<irs::Bound::MIN>("C");
      root.add<irs::by_range>()
          .field(mangleStringIdentity("values"))
          .include<irs::Bound::MAX>(false)
          .term<irs::Bound::MAX>("B");
      assertFilterOptimized(vocbase, query, expected);
    }

    std::vector<arangodb::velocypack::Slice> expectedDocs{
        arangodb::velocypack::Slice(insertedDocs[0].vpack()),
    };

    auto queryResult = arangodb::tests::executeQuery(vocbase, query);
    ASSERT_TRUE(queryResult.result.ok());

    auto result = queryResult.data->slice();
    EXPECT_TRUE(result.isArray());

    arangodb::velocypack::ArrayIterator resultIt(result);
    ASSERT_TRUE(expectedDocs.size() == resultIt.size());

    // Check documents
    auto expectedDoc = expectedDocs.begin();
    for (; resultIt.valid(); resultIt.next(), ++expectedDoc) {
      auto const actualDoc = resultIt.value();
      auto const resolved = actualDoc.resolveExternals();

      EXPECT_TRUE((0 == arangodb::basics::VelocyPackHelper::compare(
                            arangodb::velocypack::Slice(*expectedDoc), resolved, true)));
    }
    EXPECT_TRUE(expectedDoc == expectedDocs.end());
  }

  // a < x && a >= y, x == y
  {
    std::string const query =
        "FOR d IN testView SEARCH d.values < 'B' AND d.values >= 'B' RETURN d";

    EXPECT_TRUE(arangodb::tests::assertRules(
        vocbase, query, {arangodb::aql::OptimizerRule::handleArangoSearchViewsRule}));

    EXPECT_TRUE(!findEmptyNodes(vocbase, query));

    // check structure
    {
      irs::Or expected;
      auto& root = expected.add<irs::And>();
      root.add<irs::by_range>()
          .field(mangleStringIdentity("values"))
          .include<irs::Bound::MIN>(true)
          .term<irs::Bound::MIN>("B");
      root.add<irs::by_range>()
          .field(mangleStringIdentity("values"))
          .include<irs::Bound::MAX>(false)
          .term<irs::Bound::MAX>("B");
      assertFilterOptimized(vocbase, query, expected);
    }

    std::vector<arangodb::velocypack::Slice> expectedDocs{
        arangodb::velocypack::Slice(insertedDocs[0].vpack()),
    };

    auto queryResult = arangodb::tests::executeQuery(vocbase, query);
    ASSERT_TRUE(queryResult.result.ok());

    auto result = queryResult.data->slice();
    EXPECT_TRUE(result.isArray());

    arangodb::velocypack::ArrayIterator resultIt(result);
    ASSERT_TRUE(expectedDocs.size() == resultIt.size());

    // Check documents
    auto expectedDoc = expectedDocs.begin();
    for (; resultIt.valid(); resultIt.next(), ++expectedDoc) {
      auto const actualDoc = resultIt.value();
      auto const resolved = actualDoc.resolveExternals();

      EXPECT_TRUE((0 == arangodb::basics::VelocyPackHelper::compare(
                            arangodb::velocypack::Slice(*expectedDoc), resolved, true)));
    }
    EXPECT_TRUE(expectedDoc == expectedDocs.end());
  }

  // a < x && a >= y, x > y
  {
    std::string const query =
        "FOR d IN testView SEARCH d.values < 'C' AND d.values >= 'B' RETURN d";

    EXPECT_TRUE(arangodb::tests::assertRules(
        vocbase, query, {arangodb::aql::OptimizerRule::handleArangoSearchViewsRule}));

    EXPECT_TRUE(!findEmptyNodes(vocbase, query));

    // check structure
    {
      irs::Or expected;
      auto& root = expected.add<irs::And>();
      root.add<irs::by_range>()
          .field(mangleStringIdentity("values"))
          .include<irs::Bound::MIN>(true)
          .term<irs::Bound::MIN>("B");
      root.add<irs::by_range>()
          .field(mangleStringIdentity("values"))
          .include<irs::Bound::MAX>(false)
          .term<irs::Bound::MAX>("C");
      assertFilterOptimized(vocbase, query, expected);
    }

    std::vector<arangodb::velocypack::Slice> expectedDocs{
        arangodb::velocypack::Slice(insertedDocs[0].vpack()),
    };

    auto queryResult = arangodb::tests::executeQuery(vocbase, query);
    ASSERT_TRUE(queryResult.result.ok());

    auto result = queryResult.data->slice();
    EXPECT_TRUE(result.isArray());

    arangodb::velocypack::ArrayIterator resultIt(result);
    ASSERT_TRUE(expectedDocs.size() == resultIt.size());

    // Check documents
    auto expectedDoc = expectedDocs.begin();
    for (; resultIt.valid(); resultIt.next(), ++expectedDoc) {
      auto const actualDoc = resultIt.value();
      auto const resolved = actualDoc.resolveExternals();

      EXPECT_TRUE((0 == arangodb::basics::VelocyPackHelper::compare(
                            arangodb::velocypack::Slice(*expectedDoc), resolved, true)));
    }
    EXPECT_TRUE(expectedDoc == expectedDocs.end());
  }

  // a < x && a > y, x < y
  {
    std::string const query =
        "FOR d IN testView SEARCH d.values < 'B' AND d.values > 'C' RETURN d";

    EXPECT_TRUE(arangodb::tests::assertRules(
        vocbase, query, {arangodb::aql::OptimizerRule::handleArangoSearchViewsRule}));

    EXPECT_TRUE(!findEmptyNodes(vocbase, query));

    // check structure
    {
      irs::Or expected;
      auto& root = expected.add<irs::And>();
      root.add<irs::by_range>()
          .field(mangleStringIdentity("values"))
          .include<irs::Bound::MIN>(false)
          .term<irs::Bound::MIN>("C");
      root.add<irs::by_range>()
          .field(mangleStringIdentity("values"))
          .include<irs::Bound::MAX>(false)
          .term<irs::Bound::MAX>("B");
      assertFilterOptimized(vocbase, query, expected);
    }

    std::vector<arangodb::velocypack::Slice> expectedDocs{};

    auto queryResult = arangodb::tests::executeQuery(vocbase, query);
    ASSERT_TRUE(queryResult.result.ok());

    auto result = queryResult.data->slice();
    EXPECT_TRUE(result.isArray());

    arangodb::velocypack::ArrayIterator resultIt(result);
    ASSERT_TRUE(expectedDocs.size() == resultIt.size());

    // Check documents
    auto expectedDoc = expectedDocs.begin();
    for (; resultIt.valid(); resultIt.next(), ++expectedDoc) {
      auto const actualDoc = resultIt.value();
      auto const resolved = actualDoc.resolveExternals();

      EXPECT_TRUE((0 == arangodb::basics::VelocyPackHelper::compare(
                            arangodb::velocypack::Slice(*expectedDoc), resolved, true)));
    }
    EXPECT_TRUE(expectedDoc == expectedDocs.end());
  }

  // a < x && a > y, x == y
  {
    std::string const query =
        "FOR d IN testView SEARCH d.values < 'B' AND d.values > 'B' RETURN d";

    EXPECT_TRUE(arangodb::tests::assertRules(
        vocbase, query, {arangodb::aql::OptimizerRule::handleArangoSearchViewsRule}));

    EXPECT_TRUE(!findEmptyNodes(vocbase, query));

    // check structure
    {
      irs::Or expected;
      auto& root = expected.add<irs::And>();
      root.add<irs::by_range>()
          .field(mangleStringIdentity("values"))
          .include<irs::Bound::MIN>(false)
          .term<irs::Bound::MIN>("B");
      root.add<irs::by_range>()
          .field(mangleStringIdentity("values"))
          .include<irs::Bound::MAX>(false)
          .term<irs::Bound::MAX>("B");
      assertFilterOptimized(vocbase, query, expected);
    }

    std::vector<arangodb::velocypack::Slice> expectedDocs{
        arangodb::velocypack::Slice(insertedDocs[0].vpack()),
    };

    auto queryResult = arangodb::tests::executeQuery(vocbase, query);
    ASSERT_TRUE(queryResult.result.ok());

    auto result = queryResult.data->slice();
    EXPECT_TRUE(result.isArray());

    arangodb::velocypack::ArrayIterator resultIt(result);
    ASSERT_TRUE(expectedDocs.size() == resultIt.size());

    // Check documents
    auto expectedDoc = expectedDocs.begin();
    for (; resultIt.valid(); resultIt.next(), ++expectedDoc) {
      auto const actualDoc = resultIt.value();
      auto const resolved = actualDoc.resolveExternals();

      EXPECT_TRUE((0 == arangodb::basics::VelocyPackHelper::compare(
                            arangodb::velocypack::Slice(*expectedDoc), resolved, true)));
    }
    EXPECT_TRUE(expectedDoc == expectedDocs.end());
  }

  // a < x && a > y, x > y
  {
    std::string const query =
        "FOR d IN testView SEARCH d.values < 'C' AND d.values > 'A' RETURN d";

    EXPECT_TRUE(arangodb::tests::assertRules(
        vocbase, query, {arangodb::aql::OptimizerRule::handleArangoSearchViewsRule}));

    EXPECT_TRUE(!findEmptyNodes(vocbase, query));

    // check structure
    {
      irs::Or expected;
      auto& root = expected.add<irs::And>();
      root.add<irs::by_range>()
          .field(mangleStringIdentity("values"))
          .include<irs::Bound::MIN>(false)
          .term<irs::Bound::MIN>("A");
      root.add<irs::by_range>()
          .field(mangleStringIdentity("values"))
          .include<irs::Bound::MAX>(false)
          .term<irs::Bound::MAX>("C");
      assertFilterOptimized(vocbase, query, expected);
    }

    std::vector<arangodb::velocypack::Slice> expectedDocs{
        arangodb::velocypack::Slice(insertedDocs[0].vpack()),
    };

    auto queryResult = arangodb::tests::executeQuery(vocbase, query);
    ASSERT_TRUE(queryResult.result.ok());

    auto result = queryResult.data->slice();
    EXPECT_TRUE(result.isArray());

    arangodb::velocypack::ArrayIterator resultIt(result);
    ASSERT_TRUE(expectedDocs.size() == resultIt.size());

    // Check documents
    auto expectedDoc = expectedDocs.begin();
    for (; resultIt.valid(); resultIt.next(), ++expectedDoc) {
      auto const actualDoc = resultIt.value();
      auto const resolved = actualDoc.resolveExternals();

      EXPECT_TRUE((0 == arangodb::basics::VelocyPackHelper::compare(
                            arangodb::velocypack::Slice(*expectedDoc), resolved, true)));
    }
    EXPECT_TRUE(expectedDoc == expectedDocs.end());
  }

  // a <= x && a == y, x < y
  {
    std::string const query =
        "FOR d IN testView SEARCH d.values <= 'A' AND d.values == 'B' RETURN d";

    EXPECT_TRUE(arangodb::tests::assertRules(
        vocbase, query, {arangodb::aql::OptimizerRule::handleArangoSearchViewsRule}));

    EXPECT_TRUE(!findEmptyNodes(vocbase, query));

    // check structure
    {
      irs::Or expected;
      auto& root = expected.add<irs::And>();
      root.add<irs::by_term>().field(mangleStringIdentity("values")).term("B");
      root.add<irs::by_range>()
          .field(mangleStringIdentity("values"))
          .include<irs::Bound::MAX>(true)
          .term<irs::Bound::MAX>("A");
      assertFilterOptimized(vocbase, query, expected);
    }

    std::vector<arangodb::velocypack::Slice> expectedDocs{
        arangodb::velocypack::Slice(insertedDocs[0].vpack()),
    };

    auto queryResult = arangodb::tests::executeQuery(vocbase, query);
    ASSERT_TRUE(queryResult.result.ok());

    auto result = queryResult.data->slice();
    EXPECT_TRUE(result.isArray());

    arangodb::velocypack::ArrayIterator resultIt(result);
    ASSERT_TRUE(expectedDocs.size() == resultIt.size());

    // Check documents
    auto expectedDoc = expectedDocs.begin();
    for (; resultIt.valid(); resultIt.next(), ++expectedDoc) {
      auto const actualDoc = resultIt.value();
      auto const resolved = actualDoc.resolveExternals();

      EXPECT_TRUE((0 == arangodb::basics::VelocyPackHelper::compare(
                            arangodb::velocypack::Slice(*expectedDoc), resolved, true)));
    }
    EXPECT_TRUE(expectedDoc == expectedDocs.end());
  }

  // a <= x && a == y, x == y
  {
    std::string const query =
        "FOR d IN testView SEARCH d.values <= 'A' AND d.values == 'A' RETURN d";

    EXPECT_TRUE(arangodb::tests::assertRules(
        vocbase, query, {arangodb::aql::OptimizerRule::handleArangoSearchViewsRule}));

    EXPECT_TRUE(!findEmptyNodes(vocbase, query));

    // check structure
    {
      irs::Or expected;
      auto& root = expected.add<irs::And>();
      root.add<irs::by_term>().field(mangleStringIdentity("values")).term("A");
      assertFilterOptimized(vocbase, query, expected);
    }

    std::vector<arangodb::velocypack::Slice> expectedDocs{
        arangodb::velocypack::Slice(insertedDocs[0].vpack()),
    };

    auto queryResult = arangodb::tests::executeQuery(vocbase, query);
    ASSERT_TRUE(queryResult.result.ok());

    auto result = queryResult.data->slice();
    EXPECT_TRUE(result.isArray());

    arangodb::velocypack::ArrayIterator resultIt(result);
    ASSERT_TRUE(expectedDocs.size() == resultIt.size());

    // Check documents
    auto expectedDoc = expectedDocs.begin();
    for (; resultIt.valid(); resultIt.next(), ++expectedDoc) {
      auto const actualDoc = resultIt.value();
      auto const resolved = actualDoc.resolveExternals();

      EXPECT_TRUE((0 == arangodb::basics::VelocyPackHelper::compare(
                            arangodb::velocypack::Slice(*expectedDoc), resolved, true)));
    }
    EXPECT_TRUE(expectedDoc == expectedDocs.end());
  }

  // a <= x && a == y, x > y
  {
    std::string const query =
        "FOR d IN testView SEARCH d.values <= 'B' AND d.values == 'A' RETURN d";

    EXPECT_TRUE(arangodb::tests::assertRules(
        vocbase, query, {arangodb::aql::OptimizerRule::handleArangoSearchViewsRule}));

    EXPECT_TRUE(!findEmptyNodes(vocbase, query));

    // check structure
    {
      irs::Or expected;
      auto& root = expected.add<irs::And>();
      root.add<irs::by_term>().field(mangleStringIdentity("values")).term("A");
      assertFilterOptimized(vocbase, query, expected);
    }

    std::vector<arangodb::velocypack::Slice> expectedDocs{
        arangodb::velocypack::Slice(insertedDocs[0].vpack()),
    };

    auto queryResult = arangodb::tests::executeQuery(vocbase, query);
    ASSERT_TRUE(queryResult.result.ok());

    auto result = queryResult.data->slice();
    EXPECT_TRUE(result.isArray());

    arangodb::velocypack::ArrayIterator resultIt(result);
    ASSERT_TRUE(expectedDocs.size() == resultIt.size());

    // Check documents
    auto expectedDoc = expectedDocs.begin();
    for (; resultIt.valid(); resultIt.next(), ++expectedDoc) {
      auto const actualDoc = resultIt.value();
      auto const resolved = actualDoc.resolveExternals();

      EXPECT_TRUE((0 == arangodb::basics::VelocyPackHelper::compare(
                            arangodb::velocypack::Slice(*expectedDoc), resolved, true)));
    }
    EXPECT_TRUE(expectedDoc == expectedDocs.end());
  }

  // a <= x && a != y, x < y
  {
    std::string const query =
        "FOR d IN testView SEARCH d.values <= 'A' AND d.values != 'D' RETURN d";

    EXPECT_TRUE(arangodb::tests::assertRules(
        vocbase, query, {arangodb::aql::OptimizerRule::handleArangoSearchViewsRule}));

    EXPECT_TRUE(!findEmptyNodes(vocbase, query));

    // check structure
    {
      irs::Or expected;
      auto& root = expected.add<irs::And>();
      root.add<irs::Not>()
          .filter<irs::by_term>()
          .field(mangleStringIdentity("values"))
          .term("D");
      root.add<irs::by_range>()
          .field(mangleStringIdentity("values"))
          .include<irs::Bound::MAX>(true)
          .term<irs::Bound::MAX>("A");
      assertFilterOptimized(vocbase, query, expected);
    }

    std::vector<arangodb::velocypack::Slice> expectedDocs{
        arangodb::velocypack::Slice(insertedDocs[0].vpack()),
    };

    auto queryResult = arangodb::tests::executeQuery(vocbase, query);
    ASSERT_TRUE(queryResult.result.ok());

    auto result = queryResult.data->slice();
    EXPECT_TRUE(result.isArray());

    arangodb::velocypack::ArrayIterator resultIt(result);
    ASSERT_TRUE(expectedDocs.size() == resultIt.size());

    // Check documents
    auto expectedDoc = expectedDocs.begin();
    for (; resultIt.valid(); resultIt.next(), ++expectedDoc) {
      auto const actualDoc = resultIt.value();
      auto const resolved = actualDoc.resolveExternals();

      EXPECT_TRUE((0 == arangodb::basics::VelocyPackHelper::compare(
                            arangodb::velocypack::Slice(*expectedDoc), resolved, true)));
    }
    EXPECT_TRUE(expectedDoc == expectedDocs.end());
  }

  // a <= x && a != y, x < y
  {
    std::string const query =
        "FOR d IN testView SEARCH d.values <= 'A' AND d.values != 'B' RETURN d";

    EXPECT_TRUE(arangodb::tests::assertRules(
        vocbase, query, {arangodb::aql::OptimizerRule::handleArangoSearchViewsRule}));

    EXPECT_TRUE(!findEmptyNodes(vocbase, query));

    // check structure
    {
      irs::Or expected;
      auto& root = expected.add<irs::And>();
      root.add<irs::Not>()
          .filter<irs::by_term>()
          .field(mangleStringIdentity("values"))
          .term("B");
      root.add<irs::by_range>()
          .field(mangleStringIdentity("values"))
          .include<irs::Bound::MAX>(true)
          .term<irs::Bound::MAX>("A");
      assertFilterOptimized(vocbase, query, expected);
    }

    std::vector<arangodb::velocypack::Slice> expectedDocs{};

    auto queryResult = arangodb::tests::executeQuery(vocbase, query);
    ASSERT_TRUE(queryResult.result.ok());

    auto result = queryResult.data->slice();
    EXPECT_TRUE(result.isArray());

    arangodb::velocypack::ArrayIterator resultIt(result);
    ASSERT_TRUE(expectedDocs.size() == resultIt.size());

    // Check documents
    auto expectedDoc = expectedDocs.begin();
    for (; resultIt.valid(); resultIt.next(), ++expectedDoc) {
      auto const actualDoc = resultIt.value();
      auto const resolved = actualDoc.resolveExternals();

      EXPECT_TRUE((0 == arangodb::basics::VelocyPackHelper::compare(
                            arangodb::velocypack::Slice(*expectedDoc), resolved, true)));
    }
    EXPECT_TRUE(expectedDoc == expectedDocs.end());
  }

  // a <= x && a != y, x == y
  {
    std::string const query =
        "FOR d IN testView SEARCH d.values <= 'B' AND d.values != 'B' RETURN d";

    EXPECT_TRUE(arangodb::tests::assertRules(
        vocbase, query, {arangodb::aql::OptimizerRule::handleArangoSearchViewsRule}));

    EXPECT_TRUE(!findEmptyNodes(vocbase, query));

    // check structure
    {
      irs::Or expected;
      auto& root = expected.add<irs::And>();
      root.add<irs::Not>()
          .filter<irs::by_term>()
          .field(mangleStringIdentity("values"))
          .term("B");
      root.add<irs::by_range>()
          .field(mangleStringIdentity("values"))
          .include<irs::Bound::MAX>(true)
          .term<irs::Bound::MAX>("B");
      assertFilterOptimized(vocbase, query, expected);
    }

    std::vector<arangodb::velocypack::Slice> expectedDocs{};

    auto queryResult = arangodb::tests::executeQuery(vocbase, query);
    ASSERT_TRUE(queryResult.result.ok());

    auto result = queryResult.data->slice();
    EXPECT_TRUE(result.isArray());

    arangodb::velocypack::ArrayIterator resultIt(result);
    ASSERT_TRUE(expectedDocs.size() == resultIt.size());

    // Check documents
    auto expectedDoc = expectedDocs.begin();
    for (; resultIt.valid(); resultIt.next(), ++expectedDoc) {
      auto const actualDoc = resultIt.value();
      auto const resolved = actualDoc.resolveExternals();

      EXPECT_TRUE((0 == arangodb::basics::VelocyPackHelper::compare(
                            arangodb::velocypack::Slice(*expectedDoc), resolved, true)));
    }
    EXPECT_TRUE(expectedDoc == expectedDocs.end());
  }

  // a <= x && a != y, x == y
  {
    std::string const query =
        "FOR d IN testView SEARCH d.values <= 'D' AND d.values != 'D' RETURN d";

    EXPECT_TRUE(arangodb::tests::assertRules(
        vocbase, query, {arangodb::aql::OptimizerRule::handleArangoSearchViewsRule}));

    EXPECT_TRUE(!findEmptyNodes(vocbase, query));

    // check structure
    {
      irs::Or expected;
      auto& root = expected.add<irs::And>();
      root.add<irs::Not>()
          .filter<irs::by_term>()
          .field(mangleStringIdentity("values"))
          .term("D");
      root.add<irs::by_range>()
          .field(mangleStringIdentity("values"))
          .include<irs::Bound::MAX>(true)
          .term<irs::Bound::MAX>("D");
      assertFilterOptimized(vocbase, query, expected);
    }

    std::vector<arangodb::velocypack::Slice> expectedDocs{
        arangodb::velocypack::Slice(insertedDocs[0].vpack()),
    };

    auto queryResult = arangodb::tests::executeQuery(vocbase, query);
    ASSERT_TRUE(queryResult.result.ok());

    auto result = queryResult.data->slice();
    EXPECT_TRUE(result.isArray());

    arangodb::velocypack::ArrayIterator resultIt(result);
    ASSERT_TRUE(expectedDocs.size() == resultIt.size());

    // Check documents
    auto expectedDoc = expectedDocs.begin();
    for (; resultIt.valid(); resultIt.next(), ++expectedDoc) {
      auto const actualDoc = resultIt.value();
      auto const resolved = actualDoc.resolveExternals();

      EXPECT_TRUE((0 == arangodb::basics::VelocyPackHelper::compare(
                            arangodb::velocypack::Slice(*expectedDoc), resolved, true)));
    }
    EXPECT_TRUE(expectedDoc == expectedDocs.end());
  }

  // a <= x && a != y, x > y
  {
    std::string const query =
        "FOR d IN testView SEARCH d.values <= 'C' AND d.values != '@' RETURN d";

    EXPECT_TRUE(arangodb::tests::assertRules(
        vocbase, query, {arangodb::aql::OptimizerRule::handleArangoSearchViewsRule}));

    EXPECT_TRUE(!findEmptyNodes(vocbase, query));

    // check structure
    {
      irs::Or expected;
      auto& root = expected.add<irs::And>();
      root.add<irs::Not>()
          .filter<irs::by_term>()
          .field(mangleStringIdentity("values"))
          .term("@");
      root.add<irs::by_range>()
          .field(mangleStringIdentity("values"))
          .include<irs::Bound::MAX>(true)
          .term<irs::Bound::MAX>("C");
      assertFilterOptimized(vocbase, query, expected);
    }

    std::vector<arangodb::velocypack::Slice> expectedDocs{
        arangodb::velocypack::Slice(insertedDocs[0].vpack()),
    };

    auto queryResult = arangodb::tests::executeQuery(vocbase, query);
    ASSERT_TRUE(queryResult.result.ok());

    auto result = queryResult.data->slice();
    EXPECT_TRUE(result.isArray());

    arangodb::velocypack::ArrayIterator resultIt(result);
    ASSERT_TRUE(expectedDocs.size() == resultIt.size());

    // Check documents
    auto expectedDoc = expectedDocs.begin();
    for (; resultIt.valid(); resultIt.next(), ++expectedDoc) {
      auto const actualDoc = resultIt.value();
      auto const resolved = actualDoc.resolveExternals();

      EXPECT_TRUE((0 == arangodb::basics::VelocyPackHelper::compare(
                            arangodb::velocypack::Slice(*expectedDoc), resolved, true)));
    }
    EXPECT_TRUE(expectedDoc == expectedDocs.end());
  }

  // a <= x && a != y, x > y
  {
    std::string const query =
        "FOR d IN testView SEARCH d.values <= 'C' AND d.values != 'B' RETURN d";

    EXPECT_TRUE(arangodb::tests::assertRules(
        vocbase, query, {arangodb::aql::OptimizerRule::handleArangoSearchViewsRule}));

    EXPECT_TRUE(!findEmptyNodes(vocbase, query));

    // check structure
    {
      irs::Or expected;
      auto& root = expected.add<irs::And>();
      root.add<irs::Not>()
          .filter<irs::by_term>()
          .field(mangleStringIdentity("values"))
          .term("B");
      root.add<irs::by_range>()
          .field(mangleStringIdentity("values"))
          .include<irs::Bound::MAX>(true)
          .term<irs::Bound::MAX>("C");
      assertFilterOptimized(vocbase, query, expected);
    }

    std::vector<arangodb::velocypack::Slice> expectedDocs{};

    auto queryResult = arangodb::tests::executeQuery(vocbase, query);
    ASSERT_TRUE(queryResult.result.ok());

    auto result = queryResult.data->slice();
    EXPECT_TRUE(result.isArray());

    arangodb::velocypack::ArrayIterator resultIt(result);
    ASSERT_TRUE(expectedDocs.size() == resultIt.size());

    // Check documents
    auto expectedDoc = expectedDocs.begin();
    for (; resultIt.valid(); resultIt.next(), ++expectedDoc) {
      auto const actualDoc = resultIt.value();
      auto const resolved = actualDoc.resolveExternals();

      EXPECT_TRUE((0 == arangodb::basics::VelocyPackHelper::compare(
                            arangodb::velocypack::Slice(*expectedDoc), resolved, true)));
    }
    EXPECT_TRUE(expectedDoc == expectedDocs.end());
  }

  // a <= x && a < y, x < y
  {
    std::string const query =
        "FOR d IN testView SEARCH d.values <= 'A' AND d.values < 'B' RETURN d";

    EXPECT_TRUE(arangodb::tests::assertRules(
        vocbase, query, {arangodb::aql::OptimizerRule::handleArangoSearchViewsRule}));

    EXPECT_TRUE(!findEmptyNodes(vocbase, query));

    // check structure
    {
      irs::Or expected;
      auto& root = expected.add<irs::And>();
      root.add<irs::by_range>()
          .field(mangleStringIdentity("values"))
          .include<irs::Bound::MAX>(true)
          .term<irs::Bound::MAX>("A");
      assertFilterOptimized(vocbase, query, expected);
    }

    std::vector<arangodb::velocypack::Slice> expectedDocs{
        arangodb::velocypack::Slice(insertedDocs[0].vpack()),
    };

    auto queryResult = arangodb::tests::executeQuery(vocbase, query);
    ASSERT_TRUE(queryResult.result.ok());

    auto result = queryResult.data->slice();
    EXPECT_TRUE(result.isArray());

    arangodb::velocypack::ArrayIterator resultIt(result);
    ASSERT_TRUE(expectedDocs.size() == resultIt.size());

    // Check documents
    auto expectedDoc = expectedDocs.begin();
    for (; resultIt.valid(); resultIt.next(), ++expectedDoc) {
      auto const actualDoc = resultIt.value();
      auto const resolved = actualDoc.resolveExternals();

      EXPECT_TRUE((0 == arangodb::basics::VelocyPackHelper::compare(
                            arangodb::velocypack::Slice(*expectedDoc), resolved, true)));
    }
    EXPECT_TRUE(expectedDoc == expectedDocs.end());
  }

  // a <= x && a < y, x == y
  {
    std::string const query =
        "FOR d IN testView SEARCH d.values <= 'B' AND d.values < 'B' RETURN d";

    EXPECT_TRUE(arangodb::tests::assertRules(
        vocbase, query, {arangodb::aql::OptimizerRule::handleArangoSearchViewsRule}));

    EXPECT_TRUE(!findEmptyNodes(vocbase, query));

    // check structure
    {
      irs::Or expected;
      auto& root = expected.add<irs::And>();
      root.add<irs::by_range>()
          .field(mangleStringIdentity("values"))
          .include<irs::Bound::MAX>(false)
          .term<irs::Bound::MAX>("B");
      assertFilterOptimized(vocbase, query, expected);
    }

    std::vector<arangodb::velocypack::Slice> expectedDocs{
        arangodb::velocypack::Slice(insertedDocs[0].vpack()),
    };

    auto queryResult = arangodb::tests::executeQuery(vocbase, query);
    ASSERT_TRUE(queryResult.result.ok());

    auto result = queryResult.data->slice();
    EXPECT_TRUE(result.isArray());

    arangodb::velocypack::ArrayIterator resultIt(result);
    ASSERT_TRUE(expectedDocs.size() == resultIt.size());

    // Check documents
    auto expectedDoc = expectedDocs.begin();
    for (; resultIt.valid(); resultIt.next(), ++expectedDoc) {
      auto const actualDoc = resultIt.value();
      auto const resolved = actualDoc.resolveExternals();

      EXPECT_TRUE((0 == arangodb::basics::VelocyPackHelper::compare(
                            arangodb::velocypack::Slice(*expectedDoc), resolved, true)));
    }
    EXPECT_TRUE(expectedDoc == expectedDocs.end());
  }

  // a <= x && a < y, x > y
  {
    std::string const query =
        "FOR d IN testView SEARCH d.values <= 'C' AND d.values < 'B' RETURN d";

    EXPECT_TRUE(arangodb::tests::assertRules(
        vocbase, query, {arangodb::aql::OptimizerRule::handleArangoSearchViewsRule}));

    EXPECT_TRUE(!findEmptyNodes(vocbase, query));

    // check structure
    {
      irs::Or expected;
      auto& root = expected.add<irs::And>();
      root.add<irs::by_range>()
          .field(mangleStringIdentity("values"))
          .include<irs::Bound::MAX>(false)
          .term<irs::Bound::MAX>("B");
      assertFilterOptimized(vocbase, query, expected);
    }

    std::vector<arangodb::velocypack::Slice> expectedDocs{
        arangodb::velocypack::Slice(insertedDocs[0].vpack()),
    };

    auto queryResult = arangodb::tests::executeQuery(vocbase, query);
    ASSERT_TRUE(queryResult.result.ok());

    auto result = queryResult.data->slice();
    EXPECT_TRUE(result.isArray());

    arangodb::velocypack::ArrayIterator resultIt(result);
    ASSERT_TRUE(expectedDocs.size() == resultIt.size());

    // Check documents
    auto expectedDoc = expectedDocs.begin();
    for (; resultIt.valid(); resultIt.next(), ++expectedDoc) {
      auto const actualDoc = resultIt.value();
      auto const resolved = actualDoc.resolveExternals();

      EXPECT_TRUE((0 == arangodb::basics::VelocyPackHelper::compare(
                            arangodb::velocypack::Slice(*expectedDoc), resolved, true)));
    }
    EXPECT_TRUE(expectedDoc == expectedDocs.end());
  }

  // a <= x && a <= y, x < y
  {
    std::string const query =
        "FOR d IN testView SEARCH d.values <= 'A' AND d.values <= 'B' RETURN d";

    EXPECT_TRUE(arangodb::tests::assertRules(
        vocbase, query, {arangodb::aql::OptimizerRule::handleArangoSearchViewsRule}));

    EXPECT_TRUE(!findEmptyNodes(vocbase, query));

    // check structure
    {
      irs::Or expected;
      auto& root = expected.add<irs::And>();
      root.add<irs::by_range>()
          .field(mangleStringIdentity("values"))
          .include<irs::Bound::MAX>(true)
          .term<irs::Bound::MAX>("A");
      assertFilterOptimized(vocbase, query, expected);
    }

    std::vector<arangodb::velocypack::Slice> expectedDocs{
        arangodb::velocypack::Slice(insertedDocs[0].vpack()),
    };

    auto queryResult = arangodb::tests::executeQuery(vocbase, query);
    ASSERT_TRUE(queryResult.result.ok());

    auto result = queryResult.data->slice();
    EXPECT_TRUE(result.isArray());

    arangodb::velocypack::ArrayIterator resultIt(result);
    ASSERT_TRUE(expectedDocs.size() == resultIt.size());

    // Check documents
    auto expectedDoc = expectedDocs.begin();
    for (; resultIt.valid(); resultIt.next(), ++expectedDoc) {
      auto const actualDoc = resultIt.value();
      auto const resolved = actualDoc.resolveExternals();

      EXPECT_TRUE((0 == arangodb::basics::VelocyPackHelper::compare(
                            arangodb::velocypack::Slice(*expectedDoc), resolved, true)));
    }
    EXPECT_TRUE(expectedDoc == expectedDocs.end());
  }

  // a <= x && a <= y, x == y
  {
    std::string const query =
        "FOR d IN testView SEARCH d.values <= 'B' AND d.values <= 'B' RETURN d";

    EXPECT_TRUE(arangodb::tests::assertRules(
        vocbase, query, {arangodb::aql::OptimizerRule::handleArangoSearchViewsRule}));

    EXPECT_TRUE(!findEmptyNodes(vocbase, query));

    // check structure
    {
      irs::Or expected;
      auto& root = expected.add<irs::And>();
      root.add<irs::by_range>()
          .field(mangleStringIdentity("values"))
          .include<irs::Bound::MAX>(true)
          .term<irs::Bound::MAX>("B");
      assertFilterOptimized(vocbase, query, expected);
    }

    std::vector<arangodb::velocypack::Slice> expectedDocs{
        arangodb::velocypack::Slice(insertedDocs[0].vpack()),
    };

    auto queryResult = arangodb::tests::executeQuery(vocbase, query);
    ASSERT_TRUE(queryResult.result.ok());

    auto result = queryResult.data->slice();
    EXPECT_TRUE(result.isArray());

    arangodb::velocypack::ArrayIterator resultIt(result);
    ASSERT_TRUE(expectedDocs.size() == resultIt.size());

    // Check documents
    auto expectedDoc = expectedDocs.begin();
    for (; resultIt.valid(); resultIt.next(), ++expectedDoc) {
      auto const actualDoc = resultIt.value();
      auto const resolved = actualDoc.resolveExternals();

      EXPECT_TRUE((0 == arangodb::basics::VelocyPackHelper::compare(
                            arangodb::velocypack::Slice(*expectedDoc), resolved, true)));
    }
    EXPECT_TRUE(expectedDoc == expectedDocs.end());
  }

  // a <= x && a <= y, x > y
  {
    std::string const query =
        "FOR d IN testView SEARCH d.values <= 'C' AND d.values <= 'B' RETURN d";

    EXPECT_TRUE(arangodb::tests::assertRules(
        vocbase, query, {arangodb::aql::OptimizerRule::handleArangoSearchViewsRule}));

    EXPECT_TRUE(!findEmptyNodes(vocbase, query));

    // check structure
    {
      irs::Or expected;
      auto& root = expected.add<irs::And>();
      root.add<irs::by_range>()
          .field(mangleStringIdentity("values"))
          .include<irs::Bound::MAX>(true)
          .term<irs::Bound::MAX>("B");
      assertFilterOptimized(vocbase, query, expected);
    }

    std::vector<arangodb::velocypack::Slice> expectedDocs{
        arangodb::velocypack::Slice(insertedDocs[0].vpack()),
    };

    auto queryResult = arangodb::tests::executeQuery(vocbase, query);
    ASSERT_TRUE(queryResult.result.ok());

    auto result = queryResult.data->slice();
    EXPECT_TRUE(result.isArray());

    arangodb::velocypack::ArrayIterator resultIt(result);
    ASSERT_TRUE(expectedDocs.size() == resultIt.size());

    // Check documents
    auto expectedDoc = expectedDocs.begin();
    for (; resultIt.valid(); resultIt.next(), ++expectedDoc) {
      auto const actualDoc = resultIt.value();
      auto const resolved = actualDoc.resolveExternals();

      EXPECT_TRUE((0 == arangodb::basics::VelocyPackHelper::compare(
                            arangodb::velocypack::Slice(*expectedDoc), resolved, true)));
    }
    EXPECT_TRUE(expectedDoc == expectedDocs.end());
  }

  // a <= x && a >= y, x < y
  {
    std::string const query =
        "FOR d IN testView SEARCH d.values <= 'A' AND d.values >= 'B' RETURN d";

    EXPECT_TRUE(arangodb::tests::assertRules(
        vocbase, query, {arangodb::aql::OptimizerRule::handleArangoSearchViewsRule}));

    EXPECT_TRUE(!findEmptyNodes(vocbase, query));

    // check structure
    {
      irs::Or expected;
      auto& root = expected.add<irs::And>();
      root.add<irs::by_range>()
          .field(mangleStringIdentity("values"))
          .include<irs::Bound::MIN>(true)
          .term<irs::Bound::MIN>("B");
      root.add<irs::by_range>()
          .field(mangleStringIdentity("values"))
          .include<irs::Bound::MAX>(true)
          .term<irs::Bound::MAX>("A");
      assertFilterOptimized(vocbase, query, expected);
    }

    std::vector<arangodb::velocypack::Slice> expectedDocs{
        arangodb::velocypack::Slice(insertedDocs[0].vpack()),
    };

    auto queryResult = arangodb::tests::executeQuery(vocbase, query);
    ASSERT_TRUE(queryResult.result.ok());

    auto result = queryResult.data->slice();
    EXPECT_TRUE(result.isArray());

    arangodb::velocypack::ArrayIterator resultIt(result);
    ASSERT_TRUE(expectedDocs.size() == resultIt.size());

    // Check documents
    auto expectedDoc = expectedDocs.begin();
    for (; resultIt.valid(); resultIt.next(), ++expectedDoc) {
      auto const actualDoc = resultIt.value();
      auto const resolved = actualDoc.resolveExternals();

      EXPECT_TRUE((0 == arangodb::basics::VelocyPackHelper::compare(
                            arangodb::velocypack::Slice(*expectedDoc), resolved, true)));
    }
    EXPECT_TRUE(expectedDoc == expectedDocs.end());
  }

  // a <= x && a >= y, x == y
  {
    std::string const query =
        "FOR d IN testView SEARCH d.values <= 'A' AND d.values >= 'A' RETURN d";

    EXPECT_TRUE(arangodb::tests::assertRules(
        vocbase, query, {arangodb::aql::OptimizerRule::handleArangoSearchViewsRule}));

    EXPECT_TRUE(!findEmptyNodes(vocbase, query));

    // check structure
    {
      irs::Or expected;
      auto& root = expected.add<irs::And>();
      root.add<irs::by_range>()
          .field(mangleStringIdentity("values"))
          .include<irs::Bound::MIN>(true)
          .term<irs::Bound::MIN>("A");
      root.add<irs::by_range>()
          .field(mangleStringIdentity("values"))
          .include<irs::Bound::MAX>(true)
          .term<irs::Bound::MAX>("A");
      assertFilterOptimized(vocbase, query, expected);
    }

    std::vector<arangodb::velocypack::Slice> expectedDocs{
        arangodb::velocypack::Slice(insertedDocs[0].vpack()),
    };

    auto queryResult = arangodb::tests::executeQuery(vocbase, query);
    ASSERT_TRUE(queryResult.result.ok());

    auto result = queryResult.data->slice();
    EXPECT_TRUE(result.isArray());

    arangodb::velocypack::ArrayIterator resultIt(result);
    ASSERT_TRUE(expectedDocs.size() == resultIt.size());

    // Check documents
    auto expectedDoc = expectedDocs.begin();
    for (; resultIt.valid(); resultIt.next(), ++expectedDoc) {
      auto const actualDoc = resultIt.value();
      auto const resolved = actualDoc.resolveExternals();

      EXPECT_TRUE((0 == arangodb::basics::VelocyPackHelper::compare(
                            arangodb::velocypack::Slice(*expectedDoc), resolved, true)));
    }
    EXPECT_TRUE(expectedDoc == expectedDocs.end());
  }

  // a <= x && a >= y, x > y
  {
    std::string const query =
        "FOR d IN testView SEARCH d.values <= 'C' AND d.values >= 'A' RETURN d";

    EXPECT_TRUE(arangodb::tests::assertRules(
        vocbase, query, {arangodb::aql::OptimizerRule::handleArangoSearchViewsRule}));

    EXPECT_TRUE(!findEmptyNodes(vocbase, query));

    // check structure
    {
      irs::Or expected;
      auto& root = expected.add<irs::And>();
      root.add<irs::by_range>()
          .field(mangleStringIdentity("values"))
          .include<irs::Bound::MIN>(true)
          .term<irs::Bound::MIN>("A");
      root.add<irs::by_range>()
          .field(mangleStringIdentity("values"))
          .include<irs::Bound::MAX>(true)
          .term<irs::Bound::MAX>("C");
      assertFilterOptimized(vocbase, query, expected);
    }

    std::vector<arangodb::velocypack::Slice> expectedDocs{
        arangodb::velocypack::Slice(insertedDocs[0].vpack()),
    };

    auto queryResult = arangodb::tests::executeQuery(vocbase, query);
    ASSERT_TRUE(queryResult.result.ok());

    auto result = queryResult.data->slice();
    EXPECT_TRUE(result.isArray());

    arangodb::velocypack::ArrayIterator resultIt(result);
    ASSERT_TRUE(expectedDocs.size() == resultIt.size());

    // Check documents
    auto expectedDoc = expectedDocs.begin();
    for (; resultIt.valid(); resultIt.next(), ++expectedDoc) {
      auto const actualDoc = resultIt.value();
      auto const resolved = actualDoc.resolveExternals();

      EXPECT_TRUE((0 == arangodb::basics::VelocyPackHelper::compare(
                            arangodb::velocypack::Slice(*expectedDoc), resolved, true)));
    }
    EXPECT_TRUE(expectedDoc == expectedDocs.end());
  }

  // a <= x && a > y, x < y
  {
    std::string const query =
        "FOR d IN testView SEARCH d.values <= 'A' AND d.values > 'B' RETURN d";

    EXPECT_TRUE(arangodb::tests::assertRules(
        vocbase, query, {arangodb::aql::OptimizerRule::handleArangoSearchViewsRule}));

    EXPECT_TRUE(!findEmptyNodes(vocbase, query));

    // check structure
    {
      irs::Or expected;
      auto& root = expected.add<irs::And>();
      root.add<irs::by_range>()
          .field(mangleStringIdentity("values"))
          .include<irs::Bound::MIN>(false)
          .term<irs::Bound::MIN>("B");
      root.add<irs::by_range>()
          .field(mangleStringIdentity("values"))
          .include<irs::Bound::MAX>(true)
          .term<irs::Bound::MAX>("A");
      assertFilterOptimized(vocbase, query, expected);
    }

    std::vector<arangodb::velocypack::Slice> expectedDocs{
        arangodb::velocypack::Slice(insertedDocs[0].vpack()),
    };

    auto queryResult = arangodb::tests::executeQuery(vocbase, query);
    ASSERT_TRUE(queryResult.result.ok());

    auto result = queryResult.data->slice();
    EXPECT_TRUE(result.isArray());

    arangodb::velocypack::ArrayIterator resultIt(result);
    ASSERT_TRUE(expectedDocs.size() == resultIt.size());

    // Check documents
    auto expectedDoc = expectedDocs.begin();
    for (; resultIt.valid(); resultIt.next(), ++expectedDoc) {
      auto const actualDoc = resultIt.value();
      auto const resolved = actualDoc.resolveExternals();

      EXPECT_TRUE((0 == arangodb::basics::VelocyPackHelper::compare(
                            arangodb::velocypack::Slice(*expectedDoc), resolved, true)));
    }
    EXPECT_TRUE(expectedDoc == expectedDocs.end());
  }

  // a <= x && a > y, x == y
  {
    std::string const query =
        "FOR d IN testView SEARCH d.values <= 'A' AND d.values > 'A' RETURN d";

    EXPECT_TRUE(arangodb::tests::assertRules(
        vocbase, query, {arangodb::aql::OptimizerRule::handleArangoSearchViewsRule}));

    EXPECT_TRUE(!findEmptyNodes(vocbase, query));

    // check structure
    {
      irs::Or expected;
      auto& root = expected.add<irs::And>();
      root.add<irs::by_range>()
          .field(mangleStringIdentity("values"))
          .include<irs::Bound::MIN>(false)
          .term<irs::Bound::MIN>("A");
      root.add<irs::by_range>()
          .field(mangleStringIdentity("values"))
          .include<irs::Bound::MAX>(true)
          .term<irs::Bound::MAX>("A");
      assertFilterOptimized(vocbase, query, expected);
    }

    std::vector<arangodb::velocypack::Slice> expectedDocs{
        arangodb::velocypack::Slice(insertedDocs[0].vpack()),
    };

    auto queryResult = arangodb::tests::executeQuery(vocbase, query);
    ASSERT_TRUE(queryResult.result.ok());

    auto result = queryResult.data->slice();
    EXPECT_TRUE(result.isArray());

    arangodb::velocypack::ArrayIterator resultIt(result);
    ASSERT_TRUE(expectedDocs.size() == resultIt.size());

    // Check documents
    auto expectedDoc = expectedDocs.begin();
    for (; resultIt.valid(); resultIt.next(), ++expectedDoc) {
      auto const actualDoc = resultIt.value();
      auto const resolved = actualDoc.resolveExternals();

      EXPECT_TRUE((0 == arangodb::basics::VelocyPackHelper::compare(
                            arangodb::velocypack::Slice(*expectedDoc), resolved, true)));
    }
    EXPECT_TRUE(expectedDoc == expectedDocs.end());
  }

  // a <= x && a > y, x > y
  {
    std::string const query =
        "FOR d IN testView SEARCH d.values <= 'C' AND d.values > 'A' RETURN d";

    EXPECT_TRUE(arangodb::tests::assertRules(
        vocbase, query, {arangodb::aql::OptimizerRule::handleArangoSearchViewsRule}));

    EXPECT_TRUE(!findEmptyNodes(vocbase, query));

    // check structure
    {
      irs::Or expected;
      auto& root = expected.add<irs::And>();
      root.add<irs::by_range>()
          .field(mangleStringIdentity("values"))
          .include<irs::Bound::MIN>(false)
          .term<irs::Bound::MIN>("A");
      root.add<irs::by_range>()
          .field(mangleStringIdentity("values"))
          .include<irs::Bound::MAX>(true)
          .term<irs::Bound::MAX>("C");
      assertFilterOptimized(vocbase, query, expected);
    }

    std::vector<arangodb::velocypack::Slice> expectedDocs{
        arangodb::velocypack::Slice(insertedDocs[0].vpack()),
    };

    auto queryResult = arangodb::tests::executeQuery(vocbase, query);
    ASSERT_TRUE(queryResult.result.ok());

    auto result = queryResult.data->slice();
    EXPECT_TRUE(result.isArray());

    arangodb::velocypack::ArrayIterator resultIt(result);
    ASSERT_TRUE(expectedDocs.size() == resultIt.size());

    // Check documents
    auto expectedDoc = expectedDocs.begin();
    for (; resultIt.valid(); resultIt.next(), ++expectedDoc) {
      auto const actualDoc = resultIt.value();
      auto const resolved = actualDoc.resolveExternals();

      EXPECT_TRUE((0 == arangodb::basics::VelocyPackHelper::compare(
                            arangodb::velocypack::Slice(*expectedDoc), resolved, true)));
    }
    EXPECT_TRUE(expectedDoc == expectedDocs.end());
  }

  // a >= x && a == y, x < y
  {
    std::string const query =
        "FOR d IN testView SEARCH d.values >= 'A' AND d.values == 'B' RETURN d";

    EXPECT_TRUE(arangodb::tests::assertRules(
        vocbase, query, {arangodb::aql::OptimizerRule::handleArangoSearchViewsRule}));

    EXPECT_TRUE(!findEmptyNodes(vocbase, query));

    // check structure
    {
      irs::Or expected;
      auto& root = expected.add<irs::And>();
      root.add<irs::by_term>().field(mangleStringIdentity("values")).term("B");
      assertFilterOptimized(vocbase, query, expected);
    }

    std::vector<arangodb::velocypack::Slice> expectedDocs{
        arangodb::velocypack::Slice(insertedDocs[0].vpack()),
    };

    auto queryResult = arangodb::tests::executeQuery(vocbase, query);
    ASSERT_TRUE(queryResult.result.ok());

    auto result = queryResult.data->slice();
    EXPECT_TRUE(result.isArray());

    arangodb::velocypack::ArrayIterator resultIt(result);
    ASSERT_TRUE(expectedDocs.size() == resultIt.size());

    // Check documents
    auto expectedDoc = expectedDocs.begin();
    for (; resultIt.valid(); resultIt.next(), ++expectedDoc) {
      auto const actualDoc = resultIt.value();
      auto const resolved = actualDoc.resolveExternals();

      EXPECT_TRUE((0 == arangodb::basics::VelocyPackHelper::compare(
                            arangodb::velocypack::Slice(*expectedDoc), resolved, true)));
    }
    EXPECT_TRUE(expectedDoc == expectedDocs.end());
  }

  // a >= x && a == y, x == y
  {
    std::string const query =
        "FOR d IN testView SEARCH d.values >= 'A' AND d.values == 'A' RETURN d";

    EXPECT_TRUE(arangodb::tests::assertRules(
        vocbase, query, {arangodb::aql::OptimizerRule::handleArangoSearchViewsRule}));

    EXPECT_TRUE(!findEmptyNodes(vocbase, query));

    // check structure
    {
      irs::Or expected;
      auto& root = expected.add<irs::And>();
      root.add<irs::by_term>().field(mangleStringIdentity("values")).term("A");
      assertFilterOptimized(vocbase, query, expected);
    }

    std::vector<arangodb::velocypack::Slice> expectedDocs{
        arangodb::velocypack::Slice(insertedDocs[0].vpack()),
    };

    auto queryResult = arangodb::tests::executeQuery(vocbase, query);
    ASSERT_TRUE(queryResult.result.ok());

    auto result = queryResult.data->slice();
    EXPECT_TRUE(result.isArray());

    arangodb::velocypack::ArrayIterator resultIt(result);
    ASSERT_TRUE(expectedDocs.size() == resultIt.size());

    // Check documents
    auto expectedDoc = expectedDocs.begin();
    for (; resultIt.valid(); resultIt.next(), ++expectedDoc) {
      auto const actualDoc = resultIt.value();
      auto const resolved = actualDoc.resolveExternals();

      EXPECT_TRUE((0 == arangodb::basics::VelocyPackHelper::compare(
                            arangodb::velocypack::Slice(*expectedDoc), resolved, true)));
    }
    EXPECT_TRUE(expectedDoc == expectedDocs.end());
  }

  // a >= x && a == y, x > y
  {
    std::string const query =
        "FOR d IN testView SEARCH d.values >= 'B' AND d.values == 'A' RETURN d";

    EXPECT_TRUE(arangodb::tests::assertRules(
        vocbase, query, {arangodb::aql::OptimizerRule::handleArangoSearchViewsRule}));

    EXPECT_TRUE(!findEmptyNodes(vocbase, query));

    // check structure
    {
      irs::Or expected;
      auto& root = expected.add<irs::And>();
      root.add<irs::by_range>()
          .field(mangleStringIdentity("values"))
          .include<irs::Bound::MIN>(true)
          .term<irs::Bound::MIN>("B");
      root.add<irs::by_term>().field(mangleStringIdentity("values")).term("A");
      assertFilterOptimized(vocbase, query, expected);
    }

    std::vector<arangodb::velocypack::Slice> expectedDocs{
        arangodb::velocypack::Slice(insertedDocs[0].vpack()),
    };

    auto queryResult = arangodb::tests::executeQuery(vocbase, query);
    ASSERT_TRUE(queryResult.result.ok());

    auto result = queryResult.data->slice();
    EXPECT_TRUE(result.isArray());

    arangodb::velocypack::ArrayIterator resultIt(result);
    ASSERT_TRUE(expectedDocs.size() == resultIt.size());

    // Check documents
    auto expectedDoc = expectedDocs.begin();
    for (; resultIt.valid(); resultIt.next(), ++expectedDoc) {
      auto const actualDoc = resultIt.value();
      auto const resolved = actualDoc.resolveExternals();

      EXPECT_TRUE((0 == arangodb::basics::VelocyPackHelper::compare(
                            arangodb::velocypack::Slice(*expectedDoc), resolved, true)));
    }
    EXPECT_TRUE(expectedDoc == expectedDocs.end());
  }

  // a >= x && a != y, x < y
  {
    std::string const query =
        "FOR d IN testView SEARCH d.values >= 'A' AND d.values != 'D' RETURN d";

    EXPECT_TRUE(arangodb::tests::assertRules(
        vocbase, query, {arangodb::aql::OptimizerRule::handleArangoSearchViewsRule}));

    EXPECT_TRUE(!findEmptyNodes(vocbase, query));

    // check structure
    {
      irs::Or expected;
      auto& root = expected.add<irs::And>();
      root.add<irs::Not>()
          .filter<irs::by_term>()
          .field(mangleStringIdentity("values"))
          .term("D");
      root.add<irs::by_range>()
          .field(mangleStringIdentity("values"))
          .include<irs::Bound::MIN>(true)
          .term<irs::Bound::MIN>("A");
      assertFilterOptimized(vocbase, query, expected);
    }

    std::vector<arangodb::velocypack::Slice> expectedDocs{
        arangodb::velocypack::Slice(insertedDocs[0].vpack()),
    };

    auto queryResult = arangodb::tests::executeQuery(vocbase, query);
    ASSERT_TRUE(queryResult.result.ok());

    auto result = queryResult.data->slice();
    EXPECT_TRUE(result.isArray());

    arangodb::velocypack::ArrayIterator resultIt(result);
    ASSERT_TRUE(expectedDocs.size() == resultIt.size());

    // Check documents
    auto expectedDoc = expectedDocs.begin();
    for (; resultIt.valid(); resultIt.next(), ++expectedDoc) {
      auto const actualDoc = resultIt.value();
      auto const resolved = actualDoc.resolveExternals();

      EXPECT_TRUE((0 == arangodb::basics::VelocyPackHelper::compare(
                            arangodb::velocypack::Slice(*expectedDoc), resolved, true)));
    }
    EXPECT_TRUE(expectedDoc == expectedDocs.end());
  }

  // a >= x && a != y, x < y
  {
    std::string const query =
        "FOR d IN testView SEARCH d.values >= 'A' AND d.values != 'B' RETURN d";

    EXPECT_TRUE(arangodb::tests::assertRules(
        vocbase, query, {arangodb::aql::OptimizerRule::handleArangoSearchViewsRule}));

    EXPECT_TRUE(!findEmptyNodes(vocbase, query));

    // check structure
    {
      irs::Or expected;
      auto& root = expected.add<irs::And>();
      root.add<irs::Not>()
          .filter<irs::by_term>()
          .field(mangleStringIdentity("values"))
          .term("B");
      root.add<irs::by_range>()
          .field(mangleStringIdentity("values"))
          .include<irs::Bound::MIN>(true)
          .term<irs::Bound::MIN>("A");
      assertFilterOptimized(vocbase, query, expected);
    }

    std::vector<arangodb::velocypack::Slice> expectedDocs{};

    auto queryResult = arangodb::tests::executeQuery(vocbase, query);
    ASSERT_TRUE(queryResult.result.ok());

    auto result = queryResult.data->slice();
    EXPECT_TRUE(result.isArray());

    arangodb::velocypack::ArrayIterator resultIt(result);
    ASSERT_TRUE(expectedDocs.size() == resultIt.size());

    // Check documents
    auto expectedDoc = expectedDocs.begin();
    for (; resultIt.valid(); resultIt.next(), ++expectedDoc) {
      auto const actualDoc = resultIt.value();
      auto const resolved = actualDoc.resolveExternals();

      EXPECT_TRUE((0 == arangodb::basics::VelocyPackHelper::compare(
                            arangodb::velocypack::Slice(*expectedDoc), resolved, true)));
    }
    EXPECT_TRUE(expectedDoc == expectedDocs.end());
  }

  // a >= x && a != y, x == y
  {
    std::string const query =
        "FOR d IN testView SEARCH d.values >= '@' AND d.values != '@' RETURN d";

    EXPECT_TRUE(arangodb::tests::assertRules(
        vocbase, query, {arangodb::aql::OptimizerRule::handleArangoSearchViewsRule}));

    EXPECT_TRUE(!findEmptyNodes(vocbase, query));

    // check structure
    {
      irs::Or expected;
      auto& root = expected.add<irs::And>();
      root.add<irs::Not>()
          .filter<irs::by_term>()
          .field(mangleStringIdentity("values"))
          .term("@");
      root.add<irs::by_range>()
          .field(mangleStringIdentity("values"))
          .include<irs::Bound::MIN>(true)
          .term<irs::Bound::MIN>("@");
      assertFilterOptimized(vocbase, query, expected);
    }

    std::vector<arangodb::velocypack::Slice> expectedDocs{
        arangodb::velocypack::Slice(insertedDocs[0].vpack()),
    };

    auto queryResult = arangodb::tests::executeQuery(vocbase, query);
    ASSERT_TRUE(queryResult.result.ok());

    auto result = queryResult.data->slice();
    EXPECT_TRUE(result.isArray());

    arangodb::velocypack::ArrayIterator resultIt(result);
    ASSERT_TRUE(expectedDocs.size() == resultIt.size());

    // Check documents
    auto expectedDoc = expectedDocs.begin();
    for (; resultIt.valid(); resultIt.next(), ++expectedDoc) {
      auto const actualDoc = resultIt.value();
      auto const resolved = actualDoc.resolveExternals();

      EXPECT_TRUE((0 == arangodb::basics::VelocyPackHelper::compare(
                            arangodb::velocypack::Slice(*expectedDoc), resolved, true)));
    }
    EXPECT_TRUE(expectedDoc == expectedDocs.end());
  }

  // a >= x && a != y, x == y
  {
    std::string const query =
        "FOR d IN testView SEARCH d.values >= 'A' AND d.values != 'A' RETURN d";

    EXPECT_TRUE(arangodb::tests::assertRules(
        vocbase, query, {arangodb::aql::OptimizerRule::handleArangoSearchViewsRule}));

    EXPECT_TRUE(!findEmptyNodes(vocbase, query));

    // check structure
    {
      irs::Or expected;
      auto& root = expected.add<irs::And>();
      root.add<irs::Not>()
          .filter<irs::by_term>()
          .field(mangleStringIdentity("values"))
          .term("A");
      root.add<irs::by_range>()
          .field(mangleStringIdentity("values"))
          .include<irs::Bound::MIN>(true)
          .term<irs::Bound::MIN>("A");
      assertFilterOptimized(vocbase, query, expected);
    }

    std::vector<arangodb::velocypack::Slice> expectedDocs{};

    auto queryResult = arangodb::tests::executeQuery(vocbase, query);
    ASSERT_TRUE(queryResult.result.ok());

    auto result = queryResult.data->slice();
    EXPECT_TRUE(result.isArray());

    arangodb::velocypack::ArrayIterator resultIt(result);
    ASSERT_TRUE(expectedDocs.size() == resultIt.size());

    // Check documents
    auto expectedDoc = expectedDocs.begin();
    for (; resultIt.valid(); resultIt.next(), ++expectedDoc) {
      auto const actualDoc = resultIt.value();
      auto const resolved = actualDoc.resolveExternals();

      EXPECT_TRUE((0 == arangodb::basics::VelocyPackHelper::compare(
                            arangodb::velocypack::Slice(*expectedDoc), resolved, true)));
    }
    EXPECT_TRUE(expectedDoc == expectedDocs.end());
  }

  // a >= x && a != y, x > y
  {
    std::string const query =
        "FOR d IN testView SEARCH d.values >= 'B' AND d.values != 'D' RETURN d";

    EXPECT_TRUE(arangodb::tests::assertRules(
        vocbase, query, {arangodb::aql::OptimizerRule::handleArangoSearchViewsRule}));

    EXPECT_TRUE(!findEmptyNodes(vocbase, query));

    // check structure
    {
      irs::Or expected;
      auto& root = expected.add<irs::And>();
      root.add<irs::Not>()
          .filter<irs::by_term>()
          .field(mangleStringIdentity("values"))
          .term("D");
      root.add<irs::by_range>()
          .field(mangleStringIdentity("values"))
          .include<irs::Bound::MIN>(true)
          .term<irs::Bound::MIN>("B");
      assertFilterOptimized(vocbase, query, expected);
    }

    std::vector<arangodb::velocypack::Slice> expectedDocs{
        arangodb::velocypack::Slice(insertedDocs[0].vpack()),
    };

    auto queryResult = arangodb::tests::executeQuery(vocbase, query);
    ASSERT_TRUE(queryResult.result.ok());

    auto result = queryResult.data->slice();
    EXPECT_TRUE(result.isArray());

    arangodb::velocypack::ArrayIterator resultIt(result);
    ASSERT_TRUE(expectedDocs.size() == resultIt.size());

    // Check documents
    auto expectedDoc = expectedDocs.begin();
    for (; resultIt.valid(); resultIt.next(), ++expectedDoc) {
      auto const actualDoc = resultIt.value();
      auto const resolved = actualDoc.resolveExternals();

      EXPECT_TRUE((0 == arangodb::basics::VelocyPackHelper::compare(
                            arangodb::velocypack::Slice(*expectedDoc), resolved, true)));
    }
    EXPECT_TRUE(expectedDoc == expectedDocs.end());
  }

  // a >= x && a != y, x > y
  {
    std::string const query =
        "FOR d IN testView SEARCH d.values >= 'B' AND d.values != 'A' RETURN d";

    EXPECT_TRUE(arangodb::tests::assertRules(
        vocbase, query, {arangodb::aql::OptimizerRule::handleArangoSearchViewsRule}));

    EXPECT_TRUE(!findEmptyNodes(vocbase, query));

    // check structure
    {
      irs::Or expected;
      auto& root = expected.add<irs::And>();
      root.add<irs::Not>()
          .filter<irs::by_term>()
          .field(mangleStringIdentity("values"))
          .term("A");
      root.add<irs::by_range>()
          .field(mangleStringIdentity("values"))
          .include<irs::Bound::MIN>(true)
          .term<irs::Bound::MIN>("B");
      assertFilterOptimized(vocbase, query, expected);
    }

    std::vector<arangodb::velocypack::Slice> expectedDocs{};

    auto queryResult = arangodb::tests::executeQuery(vocbase, query);
    ASSERT_TRUE(queryResult.result.ok());

    auto result = queryResult.data->slice();
    EXPECT_TRUE(result.isArray());

    arangodb::velocypack::ArrayIterator resultIt(result);
    ASSERT_TRUE(expectedDocs.size() == resultIt.size());

    // Check documents
    auto expectedDoc = expectedDocs.begin();
    for (; resultIt.valid(); resultIt.next(), ++expectedDoc) {
      auto const actualDoc = resultIt.value();
      auto const resolved = actualDoc.resolveExternals();

      EXPECT_TRUE((0 == arangodb::basics::VelocyPackHelper::compare(
                            arangodb::velocypack::Slice(*expectedDoc), resolved, true)));
    }
    EXPECT_TRUE(expectedDoc == expectedDocs.end());
  }

  // a >= x && a < y, x < y
  {
    std::string const query =
        "FOR d IN testView SEARCH d.values >= 'A' AND d.values < 'B' RETURN d";

    EXPECT_TRUE(arangodb::tests::assertRules(
        vocbase, query, {arangodb::aql::OptimizerRule::handleArangoSearchViewsRule}));

    EXPECT_TRUE(!findEmptyNodes(vocbase, query));

    // check structure
    {
      irs::Or expected;
      auto& root = expected.add<irs::And>();
      root.add<irs::by_range>()
          .field(mangleStringIdentity("values"))
          .include<irs::Bound::MIN>(true)
          .term<irs::Bound::MIN>("A");
      root.add<irs::by_range>()
          .field(mangleStringIdentity("values"))
          .include<irs::Bound::MAX>(false)
          .term<irs::Bound::MAX>("B");
      assertFilterOptimized(vocbase, query, expected);
    }

    std::vector<arangodb::velocypack::Slice> expectedDocs{
        arangodb::velocypack::Slice(insertedDocs[0].vpack()),
    };

    auto queryResult = arangodb::tests::executeQuery(vocbase, query);
    ASSERT_TRUE(queryResult.result.ok());

    auto result = queryResult.data->slice();
    EXPECT_TRUE(result.isArray());

    arangodb::velocypack::ArrayIterator resultIt(result);
    ASSERT_TRUE(expectedDocs.size() == resultIt.size());

    // Check documents
    auto expectedDoc = expectedDocs.begin();
    for (; resultIt.valid(); resultIt.next(), ++expectedDoc) {
      auto const actualDoc = resultIt.value();
      auto const resolved = actualDoc.resolveExternals();

      EXPECT_TRUE((0 == arangodb::basics::VelocyPackHelper::compare(
                            arangodb::velocypack::Slice(*expectedDoc), resolved, true)));
    }
    EXPECT_TRUE(expectedDoc == expectedDocs.end());
  }

  // a >= x && a < y, x == y
  {
    std::string const query =
        "FOR d IN testView SEARCH d.values >= 'B' AND d.values < 'B' RETURN d";

    EXPECT_TRUE(arangodb::tests::assertRules(
        vocbase, query, {arangodb::aql::OptimizerRule::handleArangoSearchViewsRule}));

    EXPECT_TRUE(!findEmptyNodes(vocbase, query));

    // check structure
    {
      irs::Or expected;
      auto& root = expected.add<irs::And>();
      root.add<irs::by_range>()
          .field(mangleStringIdentity("values"))
          .include<irs::Bound::MIN>(true)
          .term<irs::Bound::MIN>("B");
      root.add<irs::by_range>()
          .field(mangleStringIdentity("values"))
          .include<irs::Bound::MAX>(false)
          .term<irs::Bound::MAX>("B");
      assertFilterOptimized(vocbase, query, expected);
    }

    std::vector<arangodb::velocypack::Slice> expectedDocs{
        arangodb::velocypack::Slice(insertedDocs[0].vpack()),
    };

    auto queryResult = arangodb::tests::executeQuery(vocbase, query);
    ASSERT_TRUE(queryResult.result.ok());

    auto result = queryResult.data->slice();
    EXPECT_TRUE(result.isArray());

    arangodb::velocypack::ArrayIterator resultIt(result);
    ASSERT_TRUE(expectedDocs.size() == resultIt.size());

    // Check documents
    auto expectedDoc = expectedDocs.begin();
    for (; resultIt.valid(); resultIt.next(), ++expectedDoc) {
      auto const actualDoc = resultIt.value();
      auto const resolved = actualDoc.resolveExternals();

      EXPECT_TRUE((0 == arangodb::basics::VelocyPackHelper::compare(
                            arangodb::velocypack::Slice(*expectedDoc), resolved, true)));
    }
    EXPECT_TRUE(expectedDoc == expectedDocs.end());
  }

  // a >= x && a < y, x > y
  {
    std::string const query =
        "FOR d IN testView SEARCH d.values >= 'C' AND d.values < 'B' RETURN d";

    EXPECT_TRUE(arangodb::tests::assertRules(
        vocbase, query, {arangodb::aql::OptimizerRule::handleArangoSearchViewsRule}));

    EXPECT_TRUE(!findEmptyNodes(vocbase, query));

    // check structure
    {
      irs::Or expected;
      auto& root = expected.add<irs::And>();
      root.add<irs::by_range>()
          .field(mangleStringIdentity("values"))
          .include<irs::Bound::MIN>(true)
          .term<irs::Bound::MIN>("C");
      root.add<irs::by_range>()
          .field(mangleStringIdentity("values"))
          .include<irs::Bound::MAX>(false)
          .term<irs::Bound::MAX>("B");
      assertFilterOptimized(vocbase, query, expected);
    }

    std::vector<arangodb::velocypack::Slice> expectedDocs{
        arangodb::velocypack::Slice(insertedDocs[0].vpack()),
    };

    auto queryResult = arangodb::tests::executeQuery(vocbase, query);
    ASSERT_TRUE(queryResult.result.ok());

    auto result = queryResult.data->slice();
    EXPECT_TRUE(result.isArray());

    arangodb::velocypack::ArrayIterator resultIt(result);
    ASSERT_TRUE(expectedDocs.size() == resultIt.size());

    // Check documents
    auto expectedDoc = expectedDocs.begin();
    for (; resultIt.valid(); resultIt.next(), ++expectedDoc) {
      auto const actualDoc = resultIt.value();
      auto const resolved = actualDoc.resolveExternals();

      EXPECT_TRUE((0 == arangodb::basics::VelocyPackHelper::compare(
                            arangodb::velocypack::Slice(*expectedDoc), resolved, true)));
    }
    EXPECT_TRUE(expectedDoc == expectedDocs.end());
  }

  // a >= x && a <= y, x < y
  {
    std::string const query =
        "FOR d IN testView SEARCH d.values >= 'A' AND d.values <= 'B' RETURN d";

    EXPECT_TRUE(arangodb::tests::assertRules(
        vocbase, query, {arangodb::aql::OptimizerRule::handleArangoSearchViewsRule}));

    EXPECT_TRUE(!findEmptyNodes(vocbase, query));

    // check structure
    {
      irs::Or expected;
      auto& root = expected.add<irs::And>();
      root.add<irs::by_range>()
          .field(mangleStringIdentity("values"))
          .include<irs::Bound::MIN>(true)
          .term<irs::Bound::MIN>("A");
      root.add<irs::by_range>()
          .field(mangleStringIdentity("values"))
          .include<irs::Bound::MAX>(true)
          .term<irs::Bound::MAX>("B");
      assertFilterOptimized(vocbase, query, expected);
    }

    std::vector<arangodb::velocypack::Slice> expectedDocs{
        arangodb::velocypack::Slice(insertedDocs[0].vpack()),
    };

    auto queryResult = arangodb::tests::executeQuery(vocbase, query);
    ASSERT_TRUE(queryResult.result.ok());

    auto result = queryResult.data->slice();
    EXPECT_TRUE(result.isArray());

    arangodb::velocypack::ArrayIterator resultIt(result);
    ASSERT_TRUE(expectedDocs.size() == resultIt.size());

    // Check documents
    auto expectedDoc = expectedDocs.begin();
    for (; resultIt.valid(); resultIt.next(), ++expectedDoc) {
      auto const actualDoc = resultIt.value();
      auto const resolved = actualDoc.resolveExternals();

      EXPECT_TRUE((0 == arangodb::basics::VelocyPackHelper::compare(
                            arangodb::velocypack::Slice(*expectedDoc), resolved, true)));
    }
    EXPECT_TRUE(expectedDoc == expectedDocs.end());
  }

  // a >= x && a <= y, x == y
  {
    std::string const query =
        "FOR d IN testView SEARCH d.values >= 'B' AND d.values <= 'B' RETURN d";

    EXPECT_TRUE(arangodb::tests::assertRules(
        vocbase, query, {arangodb::aql::OptimizerRule::handleArangoSearchViewsRule}));

    EXPECT_TRUE(!findEmptyNodes(vocbase, query));

    // check structure
    {
      irs::Or expected;
      auto& root = expected.add<irs::And>();
      root.add<irs::by_range>()
          .field(mangleStringIdentity("values"))
          .include<irs::Bound::MIN>(true)
          .term<irs::Bound::MIN>("B");
      root.add<irs::by_range>()
          .field(mangleStringIdentity("values"))
          .include<irs::Bound::MAX>(true)
          .term<irs::Bound::MAX>("B");
      assertFilterOptimized(vocbase, query, expected);
    }

    std::vector<arangodb::velocypack::Slice> expectedDocs{
        arangodb::velocypack::Slice(insertedDocs[0].vpack()),
    };

    auto queryResult = arangodb::tests::executeQuery(vocbase, query);
    ASSERT_TRUE(queryResult.result.ok());

    auto result = queryResult.data->slice();
    EXPECT_TRUE(result.isArray());

    arangodb::velocypack::ArrayIterator resultIt(result);
    ASSERT_TRUE(expectedDocs.size() == resultIt.size());

    // Check documents
    auto expectedDoc = expectedDocs.begin();
    for (; resultIt.valid(); resultIt.next(), ++expectedDoc) {
      auto const actualDoc = resultIt.value();
      auto const resolved = actualDoc.resolveExternals();

      EXPECT_TRUE((0 == arangodb::basics::VelocyPackHelper::compare(
                            arangodb::velocypack::Slice(*expectedDoc), resolved, true)));
    }
    EXPECT_TRUE(expectedDoc == expectedDocs.end());
  }

  // a >= x && a <= y, x > y
  {
    std::string const query =
        "FOR d IN testView SEARCH d.values >= 'C' AND d.values <= 'A' RETURN d";

    EXPECT_TRUE(arangodb::tests::assertRules(
        vocbase, query, {arangodb::aql::OptimizerRule::handleArangoSearchViewsRule}));

    EXPECT_TRUE(!findEmptyNodes(vocbase, query));

    // check structure
    {
      irs::Or expected;
      auto& root = expected.add<irs::And>();
      root.add<irs::by_range>()
          .field(mangleStringIdentity("values"))
          .include<irs::Bound::MIN>(true)
          .term<irs::Bound::MIN>("C");
      root.add<irs::by_range>()
          .field(mangleStringIdentity("values"))
          .include<irs::Bound::MAX>(true)
          .term<irs::Bound::MAX>("A");
      assertFilterOptimized(vocbase, query, expected);
    }

    std::vector<arangodb::velocypack::Slice> expectedDocs{
        arangodb::velocypack::Slice(insertedDocs[0].vpack()),
    };

    auto queryResult = arangodb::tests::executeQuery(vocbase, query);
    ASSERT_TRUE(queryResult.result.ok());

    auto result = queryResult.data->slice();
    EXPECT_TRUE(result.isArray());

    arangodb::velocypack::ArrayIterator resultIt(result);
    ASSERT_TRUE(expectedDocs.size() == resultIt.size());

    // Check documents
    auto expectedDoc = expectedDocs.begin();
    for (; resultIt.valid(); resultIt.next(), ++expectedDoc) {
      auto const actualDoc = resultIt.value();
      auto const resolved = actualDoc.resolveExternals();

      EXPECT_TRUE((0 == arangodb::basics::VelocyPackHelper::compare(
                            arangodb::velocypack::Slice(*expectedDoc), resolved, true)));
    }
    EXPECT_TRUE(expectedDoc == expectedDocs.end());
  }

  // a >= x && a >= y, x < y
  {
    std::string const query =
        "FOR d IN testView SEARCH d.values >= 'A' AND d.values >= 'B' RETURN d";

    EXPECT_TRUE(arangodb::tests::assertRules(
        vocbase, query, {arangodb::aql::OptimizerRule::handleArangoSearchViewsRule}));

    EXPECT_TRUE(!findEmptyNodes(vocbase, query));

    // check structure
    {
      irs::Or expected;
      auto& root = expected.add<irs::And>();
      root.add<irs::by_range>()
          .field(mangleStringIdentity("values"))
          .include<irs::Bound::MIN>(true)
          .term<irs::Bound::MIN>("B");
      assertFilterOptimized(vocbase, query, expected);
    }

    std::vector<arangodb::velocypack::Slice> expectedDocs{
        arangodb::velocypack::Slice(insertedDocs[0].vpack()),
    };

    auto queryResult = arangodb::tests::executeQuery(vocbase, query);
    ASSERT_TRUE(queryResult.result.ok());

    auto result = queryResult.data->slice();
    EXPECT_TRUE(result.isArray());

    arangodb::velocypack::ArrayIterator resultIt(result);
    ASSERT_TRUE(expectedDocs.size() == resultIt.size());

    // Check documents
    auto expectedDoc = expectedDocs.begin();
    for (; resultIt.valid(); resultIt.next(), ++expectedDoc) {
      auto const actualDoc = resultIt.value();
      auto const resolved = actualDoc.resolveExternals();

      EXPECT_TRUE((0 == arangodb::basics::VelocyPackHelper::compare(
                            arangodb::velocypack::Slice(*expectedDoc), resolved, true)));
    }
    EXPECT_TRUE(expectedDoc == expectedDocs.end());
  }

  // a >= x && a >= y, x == y
  {
    std::string const query =
        "FOR d IN testView SEARCH d.values >= 'B' AND d.values >= 'B' RETURN d";

    EXPECT_TRUE(arangodb::tests::assertRules(
        vocbase, query, {arangodb::aql::OptimizerRule::handleArangoSearchViewsRule}));

    EXPECT_TRUE(!findEmptyNodes(vocbase, query));

    // check structure
    {
      irs::Or expected;
      auto& root = expected.add<irs::And>();
      root.add<irs::by_range>()
          .field(mangleStringIdentity("values"))
          .include<irs::Bound::MIN>(true)
          .term<irs::Bound::MIN>("B");
      assertFilterOptimized(vocbase, query, expected);
    }

    std::vector<arangodb::velocypack::Slice> expectedDocs{
        arangodb::velocypack::Slice(insertedDocs[0].vpack()),
    };

    auto queryResult = arangodb::tests::executeQuery(vocbase, query);
    ASSERT_TRUE(queryResult.result.ok());

    auto result = queryResult.data->slice();
    EXPECT_TRUE(result.isArray());

    arangodb::velocypack::ArrayIterator resultIt(result);
    ASSERT_TRUE(expectedDocs.size() == resultIt.size());

    // Check documents
    auto expectedDoc = expectedDocs.begin();
    for (; resultIt.valid(); resultIt.next(), ++expectedDoc) {
      auto const actualDoc = resultIt.value();
      auto const resolved = actualDoc.resolveExternals();

      EXPECT_TRUE((0 == arangodb::basics::VelocyPackHelper::compare(
                            arangodb::velocypack::Slice(*expectedDoc), resolved, true)));
    }
    EXPECT_TRUE(expectedDoc == expectedDocs.end());
  }

  // a >= x && a >= y, x > y
  {
    std::string const query =
        "FOR d IN testView SEARCH d.values >= 'C' AND d.values >= 'B' RETURN d";

    EXPECT_TRUE(arangodb::tests::assertRules(
        vocbase, query, {arangodb::aql::OptimizerRule::handleArangoSearchViewsRule}));

    EXPECT_TRUE(!findEmptyNodes(vocbase, query));

    // check structure
    {
      irs::Or expected;
      auto& root = expected.add<irs::And>();
      root.add<irs::by_range>()
          .field(mangleStringIdentity("values"))
          .include<irs::Bound::MIN>(true)
          .term<irs::Bound::MIN>("C");
      assertFilterOptimized(vocbase, query, expected);
    }

    std::vector<arangodb::velocypack::Slice> expectedDocs{
        arangodb::velocypack::Slice(insertedDocs[0].vpack()),
    };

    auto queryResult = arangodb::tests::executeQuery(vocbase, query);
    ASSERT_TRUE(queryResult.result.ok());

    auto result = queryResult.data->slice();
    EXPECT_TRUE(result.isArray());

    arangodb::velocypack::ArrayIterator resultIt(result);
    ASSERT_TRUE(expectedDocs.size() == resultIt.size());

    // Check documents
    auto expectedDoc = expectedDocs.begin();
    for (; resultIt.valid(); resultIt.next(), ++expectedDoc) {
      auto const actualDoc = resultIt.value();
      auto const resolved = actualDoc.resolveExternals();

      EXPECT_TRUE((0 == arangodb::basics::VelocyPackHelper::compare(
                            arangodb::velocypack::Slice(*expectedDoc), resolved, true)));
    }
    EXPECT_TRUE(expectedDoc == expectedDocs.end());
  }

  // a >= x && a > y, x < y
  {
    std::string const query =
        "FOR d IN testView SEARCH d.values >= 'A' AND d.values > 'B' RETURN d";

    EXPECT_TRUE(arangodb::tests::assertRules(
        vocbase, query, {arangodb::aql::OptimizerRule::handleArangoSearchViewsRule}));

    EXPECT_TRUE(!findEmptyNodes(vocbase, query));

    // check structure
    {
      irs::Or expected;
      auto& root = expected.add<irs::And>();
      root.add<irs::by_range>()
          .field(mangleStringIdentity("values"))
          .include<irs::Bound::MIN>(false)
          .term<irs::Bound::MIN>("B");
      assertFilterOptimized(vocbase, query, expected);
    }

    std::vector<arangodb::velocypack::Slice> expectedDocs{
        arangodb::velocypack::Slice(insertedDocs[0].vpack()),
    };

    auto queryResult = arangodb::tests::executeQuery(vocbase, query);
    ASSERT_TRUE(queryResult.result.ok());

    auto result = queryResult.data->slice();
    EXPECT_TRUE(result.isArray());

    arangodb::velocypack::ArrayIterator resultIt(result);
    ASSERT_TRUE(expectedDocs.size() == resultIt.size());

    // Check documents
    auto expectedDoc = expectedDocs.begin();
    for (; resultIt.valid(); resultIt.next(), ++expectedDoc) {
      auto const actualDoc = resultIt.value();
      auto const resolved = actualDoc.resolveExternals();

      EXPECT_TRUE((0 == arangodb::basics::VelocyPackHelper::compare(
                            arangodb::velocypack::Slice(*expectedDoc), resolved, true)));
    }
    EXPECT_TRUE(expectedDoc == expectedDocs.end());
  }

  // a >= x && a > y, x == y
  {
    std::string const query =
        "FOR d IN testView SEARCH d.values >= 'B' AND d.values > 'B' RETURN d";

    EXPECT_TRUE(arangodb::tests::assertRules(
        vocbase, query, {arangodb::aql::OptimizerRule::handleArangoSearchViewsRule}));

    EXPECT_TRUE(!findEmptyNodes(vocbase, query));

    // check structure
    {
      irs::Or expected;
      auto& root = expected.add<irs::And>();
      root.add<irs::by_range>()
          .field(mangleStringIdentity("values"))
          .include<irs::Bound::MIN>(false)
          .term<irs::Bound::MIN>("B");
      assertFilterOptimized(vocbase, query, expected);
    }

    std::vector<arangodb::velocypack::Slice> expectedDocs{
        arangodb::velocypack::Slice(insertedDocs[0].vpack()),
    };

    auto queryResult = arangodb::tests::executeQuery(vocbase, query);
    ASSERT_TRUE(queryResult.result.ok());

    auto result = queryResult.data->slice();
    EXPECT_TRUE(result.isArray());

    arangodb::velocypack::ArrayIterator resultIt(result);
    ASSERT_TRUE(expectedDocs.size() == resultIt.size());

    // Check documents
    auto expectedDoc = expectedDocs.begin();
    for (; resultIt.valid(); resultIt.next(), ++expectedDoc) {
      auto const actualDoc = resultIt.value();
      auto const resolved = actualDoc.resolveExternals();

      EXPECT_TRUE((0 == arangodb::basics::VelocyPackHelper::compare(
                            arangodb::velocypack::Slice(*expectedDoc), resolved, true)));
    }
    EXPECT_TRUE(expectedDoc == expectedDocs.end());
  }

  // a >= x && a > y, x > y
  {
    std::string const query =
        "FOR d IN testView SEARCH d.values >= 'B' AND d.values > 'A' RETURN d";

    EXPECT_TRUE(arangodb::tests::assertRules(
        vocbase, query, {arangodb::aql::OptimizerRule::handleArangoSearchViewsRule}));

    EXPECT_TRUE(!findEmptyNodes(vocbase, query));

    // check structure
    {
      irs::Or expected;
      auto& root = expected.add<irs::And>();
      root.add<irs::by_range>()
          .field(mangleStringIdentity("values"))
          .include<irs::Bound::MIN>(true)
          .term<irs::Bound::MIN>("B");
      assertFilterOptimized(vocbase, query, expected);
    }

    std::vector<arangodb::velocypack::Slice> expectedDocs{
        arangodb::velocypack::Slice(insertedDocs[0].vpack()),
    };

    auto queryResult = arangodb::tests::executeQuery(vocbase, query);
    ASSERT_TRUE(queryResult.result.ok());

    auto result = queryResult.data->slice();
    EXPECT_TRUE(result.isArray());

    arangodb::velocypack::ArrayIterator resultIt(result);
    ASSERT_TRUE(expectedDocs.size() == resultIt.size());

    // Check documents
    auto expectedDoc = expectedDocs.begin();
    for (; resultIt.valid(); resultIt.next(), ++expectedDoc) {
      auto const actualDoc = resultIt.value();
      auto const resolved = actualDoc.resolveExternals();

      EXPECT_TRUE((0 == arangodb::basics::VelocyPackHelper::compare(
                            arangodb::velocypack::Slice(*expectedDoc), resolved, true)));
    }
    EXPECT_TRUE(expectedDoc == expectedDocs.end());
  }

  // a > x && a == y, x < y
  {
    std::string const query =
        "FOR d IN testView SEARCH d.values > 'A' AND d.values == 'B' RETURN d";

    EXPECT_TRUE(arangodb::tests::assertRules(
        vocbase, query, {arangodb::aql::OptimizerRule::handleArangoSearchViewsRule}));

    EXPECT_TRUE(!findEmptyNodes(vocbase, query));

    // check structure
    {
      irs::Or expected;
      auto& root = expected.add<irs::And>();
      root.add<irs::by_term>().field(mangleStringIdentity("values")).term("B");
      assertFilterOptimized(vocbase, query, expected);
    }

    std::vector<arangodb::velocypack::Slice> expectedDocs{
        arangodb::velocypack::Slice(insertedDocs[0].vpack()),
    };

    auto queryResult = arangodb::tests::executeQuery(vocbase, query);
    ASSERT_TRUE(queryResult.result.ok());

    auto result = queryResult.data->slice();
    EXPECT_TRUE(result.isArray());

    arangodb::velocypack::ArrayIterator resultIt(result);
    ASSERT_TRUE(expectedDocs.size() == resultIt.size());

    // Check documents
    auto expectedDoc = expectedDocs.begin();
    for (; resultIt.valid(); resultIt.next(), ++expectedDoc) {
      auto const actualDoc = resultIt.value();
      auto const resolved = actualDoc.resolveExternals();

      EXPECT_TRUE((0 == arangodb::basics::VelocyPackHelper::compare(
                            arangodb::velocypack::Slice(*expectedDoc), resolved, true)));
    }
    EXPECT_TRUE(expectedDoc == expectedDocs.end());
  }

  // a > x && a == y, x == y
  {
    std::string const query =
        "FOR d IN testView SEARCH d.values > 'B' AND d.values == 'B' RETURN d";

    EXPECT_TRUE(arangodb::tests::assertRules(
        vocbase, query, {arangodb::aql::OptimizerRule::handleArangoSearchViewsRule}));

    EXPECT_TRUE(!findEmptyNodes(vocbase, query));

    // check structure
    {
      irs::Or expected;
      auto& root = expected.add<irs::And>();
      root.add<irs::by_range>()
          .field(mangleStringIdentity("values"))
          .include<irs::Bound::MIN>(false)
          .term<irs::Bound::MIN>("B");
      root.add<irs::by_term>().field(mangleStringIdentity("values")).term("B");
      assertFilterOptimized(vocbase, query, expected);
    }

    std::vector<arangodb::velocypack::Slice> expectedDocs{
        arangodb::velocypack::Slice(insertedDocs[0].vpack()),
    };

    auto queryResult = arangodb::tests::executeQuery(vocbase, query);
    ASSERT_TRUE(queryResult.result.ok());

    auto result = queryResult.data->slice();
    EXPECT_TRUE(result.isArray());

    arangodb::velocypack::ArrayIterator resultIt(result);
    ASSERT_TRUE(expectedDocs.size() == resultIt.size());

    // Check documents
    auto expectedDoc = expectedDocs.begin();
    for (; resultIt.valid(); resultIt.next(), ++expectedDoc) {
      auto const actualDoc = resultIt.value();
      auto const resolved = actualDoc.resolveExternals();

      EXPECT_TRUE((0 == arangodb::basics::VelocyPackHelper::compare(
                            arangodb::velocypack::Slice(*expectedDoc), resolved, true)));
    }
    EXPECT_TRUE(expectedDoc == expectedDocs.end());
  }

  // a > x && a == y, x > y
  {
    std::string const query =
        "FOR d IN testView SEARCH d.values > 'B' AND d.values == 'A' RETURN d";

    EXPECT_TRUE(arangodb::tests::assertRules(
        vocbase, query, {arangodb::aql::OptimizerRule::handleArangoSearchViewsRule}));

    EXPECT_TRUE(!findEmptyNodes(vocbase, query));

    // check structure
    {
      irs::Or expected;
      auto& root = expected.add<irs::And>();
      root.add<irs::by_range>()
          .field(mangleStringIdentity("values"))
          .include<irs::Bound::MIN>(false)
          .term<irs::Bound::MIN>("B");
      root.add<irs::by_term>().field(mangleStringIdentity("values")).term("A");
      assertFilterOptimized(vocbase, query, expected);
    }

    std::vector<arangodb::velocypack::Slice> expectedDocs{
        arangodb::velocypack::Slice(insertedDocs[0].vpack()),
    };

    auto queryResult = arangodb::tests::executeQuery(vocbase, query);
    ASSERT_TRUE(queryResult.result.ok());

    auto result = queryResult.data->slice();
    EXPECT_TRUE(result.isArray());

    arangodb::velocypack::ArrayIterator resultIt(result);
    ASSERT_TRUE(expectedDocs.size() == resultIt.size());

    // Check documents
    auto expectedDoc = expectedDocs.begin();
    for (; resultIt.valid(); resultIt.next(), ++expectedDoc) {
      auto const actualDoc = resultIt.value();
      auto const resolved = actualDoc.resolveExternals();

      EXPECT_TRUE((0 == arangodb::basics::VelocyPackHelper::compare(
                            arangodb::velocypack::Slice(*expectedDoc), resolved, true)));
    }
    EXPECT_TRUE(expectedDoc == expectedDocs.end());
  }

  // a > x && a != y, x < y
  {
    std::string const query =
        "FOR d IN testView SEARCH d.values > 'A' AND d.values != 'D' RETURN d";

    EXPECT_TRUE(arangodb::tests::assertRules(
        vocbase, query, {arangodb::aql::OptimizerRule::handleArangoSearchViewsRule}));

    EXPECT_TRUE(!findEmptyNodes(vocbase, query));

    // check structure
    {
      irs::Or expected;
      auto& root = expected.add<irs::And>();
      root.add<irs::Not>()
          .filter<irs::by_term>()
          .field(mangleStringIdentity("values"))
          .term("D");
      root.add<irs::by_range>()
          .field(mangleStringIdentity("values"))
          .include<irs::Bound::MIN>(false)
          .term<irs::Bound::MIN>("A");
      assertFilterOptimized(vocbase, query, expected);
    }

    std::vector<arangodb::velocypack::Slice> expectedDocs{
        arangodb::velocypack::Slice(insertedDocs[0].vpack()),
    };

    auto queryResult = arangodb::tests::executeQuery(vocbase, query);
    ASSERT_TRUE(queryResult.result.ok());

    auto result = queryResult.data->slice();
    EXPECT_TRUE(result.isArray());

    arangodb::velocypack::ArrayIterator resultIt(result);
    ASSERT_TRUE(expectedDocs.size() == resultIt.size());

    // Check documents
    auto expectedDoc = expectedDocs.begin();
    for (; resultIt.valid(); resultIt.next(), ++expectedDoc) {
      auto const actualDoc = resultIt.value();
      auto const resolved = actualDoc.resolveExternals();

      EXPECT_TRUE((0 == arangodb::basics::VelocyPackHelper::compare(
                            arangodb::velocypack::Slice(*expectedDoc), resolved, true)));
    }
    EXPECT_TRUE(expectedDoc == expectedDocs.end());
  }

  // a > x && a != y, x < y
  {
    std::string const query =
        "FOR d IN testView SEARCH d.values > 'A' AND d.values != 'B' RETURN d";

    EXPECT_TRUE(arangodb::tests::assertRules(
        vocbase, query, {arangodb::aql::OptimizerRule::handleArangoSearchViewsRule}));

    EXPECT_TRUE(!findEmptyNodes(vocbase, query));

    // check structure
    {
      irs::Or expected;
      auto& root = expected.add<irs::And>();
      root.add<irs::Not>()
          .filter<irs::by_term>()
          .field(mangleStringIdentity("values"))
          .term("B");
      root.add<irs::by_range>()
          .field(mangleStringIdentity("values"))
          .include<irs::Bound::MIN>(false)
          .term<irs::Bound::MIN>("A");
      assertFilterOptimized(vocbase, query, expected);
    }

    std::vector<arangodb::velocypack::Slice> expectedDocs{};

    auto queryResult = arangodb::tests::executeQuery(vocbase, query);
    ASSERT_TRUE(queryResult.result.ok());

    auto result = queryResult.data->slice();
    EXPECT_TRUE(result.isArray());

    arangodb::velocypack::ArrayIterator resultIt(result);
    ASSERT_TRUE(expectedDocs.size() == resultIt.size());

    // Check documents
    auto expectedDoc = expectedDocs.begin();
    for (; resultIt.valid(); resultIt.next(), ++expectedDoc) {
      auto const actualDoc = resultIt.value();
      auto const resolved = actualDoc.resolveExternals();

      EXPECT_TRUE((0 == arangodb::basics::VelocyPackHelper::compare(
                            arangodb::velocypack::Slice(*expectedDoc), resolved, true)));
    }
    EXPECT_TRUE(expectedDoc == expectedDocs.end());
  }

  // a > x && a != y, x == y
  {
    std::string const query =
        "FOR d IN testView SEARCH d.values > '@' AND d.values != '@' RETURN d";

    EXPECT_TRUE(arangodb::tests::assertRules(
        vocbase, query, {arangodb::aql::OptimizerRule::handleArangoSearchViewsRule}));

    EXPECT_TRUE(!findEmptyNodes(vocbase, query));

    // check structure
    {
      irs::Or expected;
      auto& root = expected.add<irs::And>();
      root.add<irs::Not>()
          .filter<irs::by_term>()
          .field(mangleStringIdentity("values"))
          .term("@");
      root.add<irs::by_range>()
          .field(mangleStringIdentity("values"))
          .include<irs::Bound::MIN>(false)
          .term<irs::Bound::MIN>("@");
      assertFilterOptimized(vocbase, query, expected);
    }

    std::vector<arangodb::velocypack::Slice> expectedDocs{
        arangodb::velocypack::Slice(insertedDocs[0].vpack()),
    };

    auto queryResult = arangodb::tests::executeQuery(vocbase, query);
    ASSERT_TRUE(queryResult.result.ok());

    auto result = queryResult.data->slice();
    EXPECT_TRUE(result.isArray());

    arangodb::velocypack::ArrayIterator resultIt(result);
    ASSERT_TRUE(expectedDocs.size() == resultIt.size());

    // Check documents
    auto expectedDoc = expectedDocs.begin();
    for (; resultIt.valid(); resultIt.next(), ++expectedDoc) {
      auto const actualDoc = resultIt.value();
      auto const resolved = actualDoc.resolveExternals();

      EXPECT_TRUE((0 == arangodb::basics::VelocyPackHelper::compare(
                            arangodb::velocypack::Slice(*expectedDoc), resolved, true)));
    }
    EXPECT_TRUE(expectedDoc == expectedDocs.end());
  }

  // a > x && a != y, x == y
  {
    std::string const query =
        "FOR d IN testView SEARCH d.values > 'A' AND d.values != 'A' RETURN d";

    EXPECT_TRUE(arangodb::tests::assertRules(
        vocbase, query, {arangodb::aql::OptimizerRule::handleArangoSearchViewsRule}));

    EXPECT_TRUE(!findEmptyNodes(vocbase, query));

    // check structure
    {
      irs::Or expected;
      auto& root = expected.add<irs::And>();
      root.add<irs::Not>()
          .filter<irs::by_term>()
          .field(mangleStringIdentity("values"))
          .term("A");
      root.add<irs::by_range>()
          .field(mangleStringIdentity("values"))
          .include<irs::Bound::MIN>(false)
          .term<irs::Bound::MIN>("A");
      assertFilterOptimized(vocbase, query, expected);
    }

    std::vector<arangodb::velocypack::Slice> expectedDocs{};

    auto queryResult = arangodb::tests::executeQuery(vocbase, query);
    ASSERT_TRUE(queryResult.result.ok());

    auto result = queryResult.data->slice();
    EXPECT_TRUE(result.isArray());

    arangodb::velocypack::ArrayIterator resultIt(result);
    ASSERT_TRUE(expectedDocs.size() == resultIt.size());

    // Check documents
    auto expectedDoc = expectedDocs.begin();
    for (; resultIt.valid(); resultIt.next(), ++expectedDoc) {
      auto const actualDoc = resultIt.value();
      auto const resolved = actualDoc.resolveExternals();

      EXPECT_TRUE((0 == arangodb::basics::VelocyPackHelper::compare(
                            arangodb::velocypack::Slice(*expectedDoc), resolved, true)));
    }
    EXPECT_TRUE(expectedDoc == expectedDocs.end());
  }

  // a > x && a != y, x > y
  {
    std::string const query =
        "FOR d IN testView SEARCH d.values > 'B' AND d.values != '@' RETURN d";

    EXPECT_TRUE(arangodb::tests::assertRules(
        vocbase, query, {arangodb::aql::OptimizerRule::handleArangoSearchViewsRule}));

    EXPECT_TRUE(!findEmptyNodes(vocbase, query));

    // check structure
    {
      irs::Or expected;
      auto& root = expected.add<irs::And>();
      root.add<irs::Not>()
          .filter<irs::by_term>()
          .field(mangleStringIdentity("values"))
          .term("@");
      root.add<irs::by_range>()
          .field(mangleStringIdentity("values"))
          .include<irs::Bound::MIN>(false)
          .term<irs::Bound::MIN>("B");
      assertFilterOptimized(vocbase, query, expected);
    }

    std::vector<arangodb::velocypack::Slice> expectedDocs{
        arangodb::velocypack::Slice(insertedDocs[0].vpack()),
    };

    auto queryResult = arangodb::tests::executeQuery(vocbase, query);
    ASSERT_TRUE(queryResult.result.ok());

    auto result = queryResult.data->slice();
    EXPECT_TRUE(result.isArray());

    arangodb::velocypack::ArrayIterator resultIt(result);
    ASSERT_TRUE(expectedDocs.size() == resultIt.size());

    // Check documents
    auto expectedDoc = expectedDocs.begin();
    for (; resultIt.valid(); resultIt.next(), ++expectedDoc) {
      auto const actualDoc = resultIt.value();
      auto const resolved = actualDoc.resolveExternals();

      EXPECT_TRUE((0 == arangodb::basics::VelocyPackHelper::compare(
                            arangodb::velocypack::Slice(*expectedDoc), resolved, true)));
    }
    EXPECT_TRUE(expectedDoc == expectedDocs.end());
  }

  // a > x && a != y, x > y
  {
    std::string const query =
        "FOR d IN testView SEARCH d.values > 'B' AND d.values != 'A' RETURN d";

    EXPECT_TRUE(arangodb::tests::assertRules(
        vocbase, query, {arangodb::aql::OptimizerRule::handleArangoSearchViewsRule}));

    EXPECT_TRUE(!findEmptyNodes(vocbase, query));

    // check structure
    {
      irs::Or expected;
      auto& root = expected.add<irs::And>();
      root.add<irs::Not>()
          .filter<irs::by_term>()
          .field(mangleStringIdentity("values"))
          .term("A");
      root.add<irs::by_range>()
          .field(mangleStringIdentity("values"))
          .include<irs::Bound::MIN>(false)
          .term<irs::Bound::MIN>("B");
      assertFilterOptimized(vocbase, query, expected);
    }

    std::vector<arangodb::velocypack::Slice> expectedDocs{};

    auto queryResult = arangodb::tests::executeQuery(vocbase, query);
    ASSERT_TRUE(queryResult.result.ok());

    auto result = queryResult.data->slice();
    EXPECT_TRUE(result.isArray());

    arangodb::velocypack::ArrayIterator resultIt(result);
    ASSERT_TRUE(expectedDocs.size() == resultIt.size());

    // Check documents
    auto expectedDoc = expectedDocs.begin();
    for (; resultIt.valid(); resultIt.next(), ++expectedDoc) {
      auto const actualDoc = resultIt.value();
      auto const resolved = actualDoc.resolveExternals();

      EXPECT_TRUE((0 == arangodb::basics::VelocyPackHelper::compare(
                            arangodb::velocypack::Slice(*expectedDoc), resolved, true)));
    }
    EXPECT_TRUE(expectedDoc == expectedDocs.end());
  }

  // a > x && a < y, x < y
  {
    std::string const query =
        "FOR d IN testView SEARCH d.values > 'A' AND d.values < 'C' RETURN d";

    EXPECT_TRUE(arangodb::tests::assertRules(
        vocbase, query, {arangodb::aql::OptimizerRule::handleArangoSearchViewsRule}));

    EXPECT_TRUE(!findEmptyNodes(vocbase, query));

    // check structure
    {
      irs::Or expected;
      auto& root = expected.add<irs::And>();
      root.add<irs::by_range>()
          .field(mangleStringIdentity("values"))
          .include<irs::Bound::MIN>(false)
          .term<irs::Bound::MIN>("A");
      root.add<irs::by_range>()
          .field(mangleStringIdentity("values"))
          .include<irs::Bound::MAX>(false)
          .term<irs::Bound::MAX>("C");
      assertFilterOptimized(vocbase, query, expected);
    }

    std::vector<arangodb::velocypack::Slice> expectedDocs{
        arangodb::velocypack::Slice(insertedDocs[0].vpack()),
    };

    auto queryResult = arangodb::tests::executeQuery(vocbase, query);
    ASSERT_TRUE(queryResult.result.ok());

    auto result = queryResult.data->slice();
    EXPECT_TRUE(result.isArray());

    arangodb::velocypack::ArrayIterator resultIt(result);
    ASSERT_TRUE(expectedDocs.size() == resultIt.size());

    // Check documents
    auto expectedDoc = expectedDocs.begin();
    for (; resultIt.valid(); resultIt.next(), ++expectedDoc) {
      auto const actualDoc = resultIt.value();
      auto const resolved = actualDoc.resolveExternals();

      EXPECT_TRUE((0 == arangodb::basics::VelocyPackHelper::compare(
                            arangodb::velocypack::Slice(*expectedDoc), resolved, true)));
    }
    EXPECT_TRUE(expectedDoc == expectedDocs.end());
  }

  // a > x && a < y, x == y
  {
    std::string const query =
        "FOR d IN testView SEARCH d.values > 'B' AND d.values < 'B' RETURN d";

    EXPECT_TRUE(arangodb::tests::assertRules(
        vocbase, query, {arangodb::aql::OptimizerRule::handleArangoSearchViewsRule}));

    // check structure
    {
      irs::Or expected;
      auto& root = expected.add<irs::And>();
      root.add<irs::by_range>()
          .field(mangleStringIdentity("values"))
          .include<irs::Bound::MIN>(false)
          .term<irs::Bound::MIN>("B");
      root.add<irs::by_range>()
          .field(mangleStringIdentity("values"))
          .include<irs::Bound::MAX>(false)
          .term<irs::Bound::MAX>("B");
      assertFilterOptimized(vocbase, query, expected);
    }

    EXPECT_TRUE(!findEmptyNodes(vocbase, query));

    std::vector<arangodb::velocypack::Slice> expectedDocs{
        arangodb::velocypack::Slice(insertedDocs[0].vpack()),
    };

    auto queryResult = arangodb::tests::executeQuery(vocbase, query);
    ASSERT_TRUE(queryResult.result.ok());

    auto result = queryResult.data->slice();
    EXPECT_TRUE(result.isArray());

    arangodb::velocypack::ArrayIterator resultIt(result);
    ASSERT_TRUE(expectedDocs.size() == resultIt.size());

    // Check documents
    auto expectedDoc = expectedDocs.begin();
    for (; resultIt.valid(); resultIt.next(), ++expectedDoc) {
      auto const actualDoc = resultIt.value();
      auto const resolved = actualDoc.resolveExternals();

      EXPECT_TRUE((0 == arangodb::basics::VelocyPackHelper::compare(
                            arangodb::velocypack::Slice(*expectedDoc), resolved, true)));
    }
    EXPECT_TRUE(expectedDoc == expectedDocs.end());
  }

  // a > x && a < y, x > y
  {
    std::string const query =
        "FOR d IN testView SEARCH d.values > 'C' AND d.values < 'A' RETURN d";

    EXPECT_TRUE(arangodb::tests::assertRules(
        vocbase, query, {arangodb::aql::OptimizerRule::handleArangoSearchViewsRule}));

    EXPECT_TRUE(!findEmptyNodes(vocbase, query));

    // check structure
    {
      irs::Or expected;
      auto& root = expected.add<irs::And>();
      root.add<irs::by_range>()
          .field(mangleStringIdentity("values"))
          .include<irs::Bound::MIN>(false)
          .term<irs::Bound::MIN>("C");
      root.add<irs::by_range>()
          .field(mangleStringIdentity("values"))
          .include<irs::Bound::MAX>(false)
          .term<irs::Bound::MAX>("A");
      assertFilterOptimized(vocbase, query, expected);
    }

    std::vector<arangodb::velocypack::Slice> expectedDocs{};

    auto queryResult = arangodb::tests::executeQuery(vocbase, query);
    ASSERT_TRUE(queryResult.result.ok());

    auto result = queryResult.data->slice();
    EXPECT_TRUE(result.isArray());

    arangodb::velocypack::ArrayIterator resultIt(result);
    ASSERT_TRUE(expectedDocs.size() == resultIt.size());

    // Check documents
    auto expectedDoc = expectedDocs.begin();
    for (; resultIt.valid(); resultIt.next(), ++expectedDoc) {
      auto const actualDoc = resultIt.value();
      auto const resolved = actualDoc.resolveExternals();

      EXPECT_TRUE((0 == arangodb::basics::VelocyPackHelper::compare(
                            arangodb::velocypack::Slice(*expectedDoc), resolved, true)));
    }
    EXPECT_TRUE(expectedDoc == expectedDocs.end());
  }

  // a > x && a <= y, x < y
  {
    std::string const query =
        "FOR d IN testView SEARCH d.values > 'A' AND d.values <= 'B' RETURN d";

    EXPECT_TRUE(arangodb::tests::assertRules(
        vocbase, query, {arangodb::aql::OptimizerRule::handleArangoSearchViewsRule}));

    EXPECT_TRUE(!findEmptyNodes(vocbase, query));

    // check structure
    {
      irs::Or expected;
      auto& root = expected.add<irs::And>();
      root.add<irs::by_range>()
          .field(mangleStringIdentity("values"))
          .include<irs::Bound::MIN>(false)
          .term<irs::Bound::MIN>("A");
      root.add<irs::by_range>()
          .field(mangleStringIdentity("values"))
          .include<irs::Bound::MAX>(true)
          .term<irs::Bound::MAX>("B");
      assertFilterOptimized(vocbase, query, expected);
    }

    std::vector<arangodb::velocypack::Slice> expectedDocs{
        arangodb::velocypack::Slice(insertedDocs[0].vpack()),
    };

    auto queryResult = arangodb::tests::executeQuery(vocbase, query);
    ASSERT_TRUE(queryResult.result.ok());

    auto result = queryResult.data->slice();
    EXPECT_TRUE(result.isArray());

    arangodb::velocypack::ArrayIterator resultIt(result);
    ASSERT_TRUE(expectedDocs.size() == resultIt.size());

    // Check documents
    auto expectedDoc = expectedDocs.begin();
    for (; resultIt.valid(); resultIt.next(), ++expectedDoc) {
      auto const actualDoc = resultIt.value();
      auto const resolved = actualDoc.resolveExternals();

      EXPECT_TRUE((0 == arangodb::basics::VelocyPackHelper::compare(
                            arangodb::velocypack::Slice(*expectedDoc), resolved, true)));
    }
    EXPECT_TRUE(expectedDoc == expectedDocs.end());
  }

  // a > x && a <= y, x == y
  {
    std::string const query =
        "FOR d IN testView SEARCH d.values > 'B' AND d.values <= 'B' RETURN d";

    EXPECT_TRUE(arangodb::tests::assertRules(
        vocbase, query, {arangodb::aql::OptimizerRule::handleArangoSearchViewsRule}));

    EXPECT_TRUE(!findEmptyNodes(vocbase, query));

    // check structure
    {
      irs::Or expected;
      auto& root = expected.add<irs::And>();
      root.add<irs::by_range>()
          .field(mangleStringIdentity("values"))
          .include<irs::Bound::MIN>(false)
          .term<irs::Bound::MIN>("B");
      root.add<irs::by_range>()
          .field(mangleStringIdentity("values"))
          .include<irs::Bound::MAX>(true)
          .term<irs::Bound::MAX>("B");
      assertFilterOptimized(vocbase, query, expected);
    }

    std::vector<arangodb::velocypack::Slice> expectedDocs{
        arangodb::velocypack::Slice(insertedDocs[0].vpack()),
    };

    auto queryResult = arangodb::tests::executeQuery(vocbase, query);
    ASSERT_TRUE(queryResult.result.ok());

    auto result = queryResult.data->slice();
    EXPECT_TRUE(result.isArray());

    arangodb::velocypack::ArrayIterator resultIt(result);
    ASSERT_TRUE(expectedDocs.size() == resultIt.size());

    // Check documents
    auto expectedDoc = expectedDocs.begin();
    for (; resultIt.valid(); resultIt.next(), ++expectedDoc) {
      auto const actualDoc = resultIt.value();
      auto const resolved = actualDoc.resolveExternals();

      EXPECT_TRUE((0 == arangodb::basics::VelocyPackHelper::compare(
                            arangodb::velocypack::Slice(*expectedDoc), resolved, true)));
    }
    EXPECT_TRUE(expectedDoc == expectedDocs.end());
  }

  // a > x && a <= y, x > y
  {
    std::string const query =
        "FOR d IN testView SEARCH d.values > 'B' AND d.values <= 'A' RETURN d";

    EXPECT_TRUE(arangodb::tests::assertRules(
        vocbase, query, {arangodb::aql::OptimizerRule::handleArangoSearchViewsRule}));

    EXPECT_TRUE(!findEmptyNodes(vocbase, query));

    // check structure
    {
      irs::Or expected;
      auto& root = expected.add<irs::And>();
      root.add<irs::by_range>()
          .field(mangleStringIdentity("values"))
          .include<irs::Bound::MIN>(false)
          .term<irs::Bound::MIN>("B");
      root.add<irs::by_range>()
          .field(mangleStringIdentity("values"))
          .include<irs::Bound::MAX>(true)
          .term<irs::Bound::MAX>("A");
      assertFilterOptimized(vocbase, query, expected);
    }

    std::vector<arangodb::velocypack::Slice> expectedDocs{
        arangodb::velocypack::Slice(insertedDocs[0].vpack()),
    };

    auto queryResult = arangodb::tests::executeQuery(vocbase, query);
    ASSERT_TRUE(queryResult.result.ok());

    auto result = queryResult.data->slice();
    EXPECT_TRUE(result.isArray());

    arangodb::velocypack::ArrayIterator resultIt(result);
    ASSERT_TRUE(expectedDocs.size() == resultIt.size());

    // Check documents
    auto expectedDoc = expectedDocs.begin();
    for (; resultIt.valid(); resultIt.next(), ++expectedDoc) {
      auto const actualDoc = resultIt.value();
      auto const resolved = actualDoc.resolveExternals();

      EXPECT_TRUE((0 == arangodb::basics::VelocyPackHelper::compare(
                            arangodb::velocypack::Slice(*expectedDoc), resolved, true)));
    }
    EXPECT_TRUE(expectedDoc == expectedDocs.end());
  }

  // a > x && a >= y, x < y
  {
    std::string const query =
        "FOR d IN testView SEARCH d.values > 'A' AND d.values >= 'B' RETURN d";

    EXPECT_TRUE(arangodb::tests::assertRules(
        vocbase, query, {arangodb::aql::OptimizerRule::handleArangoSearchViewsRule}));

    EXPECT_TRUE(!findEmptyNodes(vocbase, query));

    // check structure
    {
      irs::Or expected;
      auto& root = expected.add<irs::And>();
      root.add<irs::by_range>()
          .field(mangleStringIdentity("values"))
          .include<irs::Bound::MIN>(true)
          .term<irs::Bound::MIN>("B");
      assertFilterOptimized(vocbase, query, expected);
    }

    std::vector<arangodb::velocypack::Slice> expectedDocs{
        arangodb::velocypack::Slice(insertedDocs[0].vpack()),
    };

    auto queryResult = arangodb::tests::executeQuery(vocbase, query);
    ASSERT_TRUE(queryResult.result.ok());

    auto result = queryResult.data->slice();
    EXPECT_TRUE(result.isArray());

    arangodb::velocypack::ArrayIterator resultIt(result);
    ASSERT_TRUE(expectedDocs.size() == resultIt.size());

    // Check documents
    auto expectedDoc = expectedDocs.begin();
    for (; resultIt.valid(); resultIt.next(), ++expectedDoc) {
      auto const actualDoc = resultIt.value();
      auto const resolved = actualDoc.resolveExternals();

      EXPECT_TRUE((0 == arangodb::basics::VelocyPackHelper::compare(
                            arangodb::velocypack::Slice(*expectedDoc), resolved, true)));
    }
    EXPECT_TRUE(expectedDoc == expectedDocs.end());
  }

  // a > x && a >= y, x == y
  {
    std::string const query =
        "FOR d IN testView SEARCH d.values > 'B' AND d.values >= 'B' RETURN d";

    EXPECT_TRUE(arangodb::tests::assertRules(
        vocbase, query, {arangodb::aql::OptimizerRule::handleArangoSearchViewsRule}));

    EXPECT_TRUE(!findEmptyNodes(vocbase, query));

    // check structure
    {
      irs::Or expected;
      auto& root = expected.add<irs::And>();
      root.add<irs::by_range>()
          .field(mangleStringIdentity("values"))
          .include<irs::Bound::MIN>(false)
          .term<irs::Bound::MIN>("B");
      assertFilterOptimized(vocbase, query, expected);
    }

    std::vector<arangodb::velocypack::Slice> expectedDocs{
        arangodb::velocypack::Slice(insertedDocs[0].vpack()),
    };

    auto queryResult = arangodb::tests::executeQuery(vocbase, query);
    ASSERT_TRUE(queryResult.result.ok());

    auto result = queryResult.data->slice();
    EXPECT_TRUE(result.isArray());

    arangodb::velocypack::ArrayIterator resultIt(result);
    ASSERT_TRUE(expectedDocs.size() == resultIt.size());

    // Check documents
    auto expectedDoc = expectedDocs.begin();
    for (; resultIt.valid(); resultIt.next(), ++expectedDoc) {
      auto const actualDoc = resultIt.value();
      auto const resolved = actualDoc.resolveExternals();

      EXPECT_TRUE((0 == arangodb::basics::VelocyPackHelper::compare(
                            arangodb::velocypack::Slice(*expectedDoc), resolved, true)));
    }
    EXPECT_TRUE(expectedDoc == expectedDocs.end());
  }

  // a > x && a >= y, x > y
  {
    std::string const query =
        "FOR d IN testView SEARCH d.values > 'B' AND d.values >= 'A' RETURN d";

    EXPECT_TRUE(arangodb::tests::assertRules(
        vocbase, query, {arangodb::aql::OptimizerRule::handleArangoSearchViewsRule}));

    EXPECT_TRUE(!findEmptyNodes(vocbase, query));

    // check structure
    {
      irs::Or expected;
      auto& root = expected.add<irs::And>();
      root.add<irs::by_range>()
          .field(mangleStringIdentity("values"))
          .include<irs::Bound::MIN>(false)
          .term<irs::Bound::MIN>("B");
      assertFilterOptimized(vocbase, query, expected);
    }

    std::vector<arangodb::velocypack::Slice> expectedDocs{
        arangodb::velocypack::Slice(insertedDocs[0].vpack()),
    };

    auto queryResult = arangodb::tests::executeQuery(vocbase, query);
    ASSERT_TRUE(queryResult.result.ok());

    auto result = queryResult.data->slice();
    EXPECT_TRUE(result.isArray());

    arangodb::velocypack::ArrayIterator resultIt(result);
    ASSERT_TRUE(expectedDocs.size() == resultIt.size());

    // Check documents
    auto expectedDoc = expectedDocs.begin();
    for (; resultIt.valid(); resultIt.next(), ++expectedDoc) {
      auto const actualDoc = resultIt.value();
      auto const resolved = actualDoc.resolveExternals();

      EXPECT_TRUE((0 == arangodb::basics::VelocyPackHelper::compare(
                            arangodb::velocypack::Slice(*expectedDoc), resolved, true)));
    }
    EXPECT_TRUE(expectedDoc == expectedDocs.end());
  }

  // a > x && a > y, x < y
  {
    std::string const query =
        "FOR d IN testView SEARCH d.values > 'A' AND d.values > 'B' RETURN d";

    EXPECT_TRUE(arangodb::tests::assertRules(
        vocbase, query, {arangodb::aql::OptimizerRule::handleArangoSearchViewsRule}));

    EXPECT_TRUE(!findEmptyNodes(vocbase, query));

    // check structure
    {
      irs::Or expected;
      auto& root = expected.add<irs::And>();
      root.add<irs::by_range>()
          .field(mangleStringIdentity("values"))
          .include<irs::Bound::MIN>(false)
          .term<irs::Bound::MIN>("B");
      assertFilterOptimized(vocbase, query, expected);
    }

    std::vector<arangodb::velocypack::Slice> expectedDocs{
        arangodb::velocypack::Slice(insertedDocs[0].vpack()),
    };

    auto queryResult = arangodb::tests::executeQuery(vocbase, query);
    ASSERT_TRUE(queryResult.result.ok());

    auto result = queryResult.data->slice();
    EXPECT_TRUE(result.isArray());

    arangodb::velocypack::ArrayIterator resultIt(result);
    ASSERT_TRUE(expectedDocs.size() == resultIt.size());

    // Check documents
    auto expectedDoc = expectedDocs.begin();
    for (; resultIt.valid(); resultIt.next(), ++expectedDoc) {
      auto const actualDoc = resultIt.value();
      auto const resolved = actualDoc.resolveExternals();

      EXPECT_TRUE((0 == arangodb::basics::VelocyPackHelper::compare(
                            arangodb::velocypack::Slice(*expectedDoc), resolved, true)));
    }
    EXPECT_TRUE(expectedDoc == expectedDocs.end());
  }

  // a > x && a > y, x == y
  {
    std::string const query =
        "FOR d IN testView SEARCH d.values > 'B' AND d.values > 'B' RETURN d";

    EXPECT_TRUE(arangodb::tests::assertRules(
        vocbase, query, {arangodb::aql::OptimizerRule::handleArangoSearchViewsRule}));

    EXPECT_TRUE(!findEmptyNodes(vocbase, query));

    // check structure
    {
      irs::Or expected;
      auto& root = expected.add<irs::And>();
      root.add<irs::by_range>()
          .field(mangleStringIdentity("values"))
          .include<irs::Bound::MIN>(false)
          .term<irs::Bound::MIN>("B");
      assertFilterOptimized(vocbase, query, expected);
    }

    std::vector<arangodb::velocypack::Slice> expectedDocs{
        arangodb::velocypack::Slice(insertedDocs[0].vpack()),
    };

    auto queryResult = arangodb::tests::executeQuery(vocbase, query);
    ASSERT_TRUE(queryResult.result.ok());

    auto result = queryResult.data->slice();
    EXPECT_TRUE(result.isArray());

    arangodb::velocypack::ArrayIterator resultIt(result);
    ASSERT_TRUE(expectedDocs.size() == resultIt.size());

    // Check documents
    auto expectedDoc = expectedDocs.begin();
    for (; resultIt.valid(); resultIt.next(), ++expectedDoc) {
      auto const actualDoc = resultIt.value();
      auto const resolved = actualDoc.resolveExternals();

      EXPECT_TRUE((0 == arangodb::basics::VelocyPackHelper::compare(
                            arangodb::velocypack::Slice(*expectedDoc), resolved, true)));
    }
    EXPECT_TRUE(expectedDoc == expectedDocs.end());
  }

  // a > x && a > y, x > y
  {
    std::string const query =
        "FOR d IN testView SEARCH d.values > 'B' AND d.values > 'A' RETURN d";

    EXPECT_TRUE(arangodb::tests::assertRules(
        vocbase, query, {arangodb::aql::OptimizerRule::handleArangoSearchViewsRule}));

    EXPECT_TRUE(!findEmptyNodes(vocbase, query));

    // check structure
    {
      irs::Or expected;
      auto& root = expected.add<irs::And>();
      root.add<irs::by_range>()
          .field(mangleStringIdentity("values"))
          .include<irs::Bound::MIN>(false)
          .term<irs::Bound::MIN>("B");
      assertFilterOptimized(vocbase, query, expected);
    }

    std::vector<arangodb::velocypack::Slice> expectedDocs{
        arangodb::velocypack::Slice(insertedDocs[0].vpack()),
    };

    auto queryResult = arangodb::tests::executeQuery(vocbase, query);
    ASSERT_TRUE(queryResult.result.ok());

    auto result = queryResult.data->slice();
    EXPECT_TRUE(result.isArray());

    arangodb::velocypack::ArrayIterator resultIt(result);
    ASSERT_TRUE(expectedDocs.size() == resultIt.size());

    // Check documents
    auto expectedDoc = expectedDocs.begin();
    for (; resultIt.valid(); resultIt.next(), ++expectedDoc) {
      auto const actualDoc = resultIt.value();
      auto const resolved = actualDoc.resolveExternals();

      EXPECT_TRUE((0 == arangodb::basics::VelocyPackHelper::compare(
                            arangodb::velocypack::Slice(*expectedDoc), resolved, true)));
    }
    EXPECT_TRUE(expectedDoc == expectedDocs.end());
  }
}<|MERGE_RESOLUTION|>--- conflicted
+++ resolved
@@ -257,7 +257,7 @@
 // -----------------------------------------------------------------------------
 
 void addLinkToCollection(std::shared_ptr<arangodb::iresearch::IResearchView>& view) {
-  auto updateJson = arangodb::velocypack::Parser::fromJson(
+  auto updateJson = VPackParser::fromJson(
     "{ \"links\" : {"
     "\"collection_1\" : { \"includeAllFields\" : true }"
     "}}");
@@ -309,33 +309,7 @@
   ASSERT_TRUE((false == !view));
 
   // add link to collection
-<<<<<<< HEAD
   addLinkToCollection(view);
-=======
-  {
-    auto updateJson = VPackParser::fromJson(
-        "{ \"links\" : {"
-        "\"collection_1\" : { \"includeAllFields\" : true }"
-        "}}");
-    EXPECT_TRUE((view->properties(updateJson->slice(), true).ok()));
-
-    arangodb::velocypack::Builder builder;
-
-    builder.openObject();
-    view->properties(builder, arangodb::LogicalDataSource::makeFlags(
-                                  arangodb::LogicalDataSource::Serialize::Detailed));
-    builder.close();
-
-    auto slice = builder.slice();
-    EXPECT_TRUE(slice.isObject());
-    EXPECT_TRUE(slice.get("name").copyString() == "testView");
-    EXPECT_TRUE(slice.get("type").copyString() ==
-                arangodb::iresearch::DATA_SOURCE_TYPE.name());
-    EXPECT_TRUE(slice.get("deleted").isNone());  // no system properties
-    auto tmpSlice = slice.get("links");
-    EXPECT_TRUE((true == tmpSlice.isObject() && 1 == tmpSlice.length()));
-  }
->>>>>>> 782cb491
 
   std::deque<arangodb::ManagedDocumentResult> insertedDocs;
 
