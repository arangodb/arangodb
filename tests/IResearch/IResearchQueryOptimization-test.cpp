////////////////////////////////////////////////////////////////////////////////
/// DISCLAIMER
///
/// Copyright 2017 ArangoDB GmbH, Cologne, Germany
///
/// Licensed under the Apache License, Version 2.0 (the "License");
/// you may not use this file except in compliance with the License.
/// You may obtain a copy of the License at
///
///     http://www.apache.org/licenses/LICENSE-2.0
///
/// Unless required by applicable law or agreed to in writing, software
/// distributed under the License is distributed on an "AS IS" BASIS,
/// WITHOUT WARRANTIES OR CONDITIONS OF ANY KIND, either express or implied.
/// See the License for the specific language governing permissions and
/// limitations under the License.
///
/// Copyright holder is ArangoDB GmbH, Cologne, Germany
///
/// @author Andrey Abramov
/// @author Vasiliy Nabatchikov
////////////////////////////////////////////////////////////////////////////////

#include "IResearchQueryCommon.h"

#include "Aql/ExecutionNode.h"
#include "Aql/ExecutionPlan.h"
#include "Aql/OptimizerRulesFeature.h"
#include "Aql/QueryRegistry.h"
#include "IResearch/IResearchLink.h"
#include "IResearch/IResearchLinkHelper.h"
#include "IResearch/IResearchView.h"
#include "RestServer/QueryRegistryFeature.h"
#include "Transaction/StandaloneContext.h"
#include "Utils/OperationOptions.h"
#include "Utils/SingleCollectionTransaction.h"
#include "VocBase/LogicalCollection.h"
#include "VocBase/ManagedDocumentResult.h"

#include "search/boolean_filter.hpp"
#include "search/range_filter.hpp"
#include "search/term_filter.hpp"

#include <velocypack/Iterator.h>

extern const char* ARGV0;  // defined in main.cpp

NS_LOCAL
static const VPackBuilder systemDatabaseBuilder = dbArgsBuilder();
static const VPackSlice   systemDatabaseArgs = systemDatabaseBuilder.slice();
static const VPackBuilder testDatabaseBuilder = dbArgsBuilder("testVocbase");
static const VPackSlice   testDatabaseArgs = testDatabaseBuilder.slice();

bool findEmptyNodes(TRI_vocbase_t& vocbase, std::string const& queryString,
                    std::shared_ptr<arangodb::velocypack::Builder> bindVars = nullptr) {
  auto options = VPackParser::fromJson(
      //    "{ \"tracing\" : 1 }"
      "{ }");

  arangodb::aql::Query query(false, vocbase, arangodb::aql::QueryString(queryString),
                             bindVars, options, arangodb::aql::PART_MAIN);

  query.prepare(arangodb::QueryRegistryFeature::registry());

  arangodb::SmallVector<arangodb::aql::ExecutionNode*>::allocator_type::arena_type a;
  arangodb::SmallVector<arangodb::aql::ExecutionNode*> nodes{a};

  // try to find `EnumerateViewNode`s and process corresponding filters and sorts
  query.plan()->findNodesOfType(nodes, arangodb::aql::ExecutionNode::NORESULTS, true);
  return !nodes.empty();
}

// -----------------------------------------------------------------------------
// --SECTION--                                                 setup / tear-down
// -----------------------------------------------------------------------------

class IResearchQueryOptimizationTest : public IResearchQueryTest {
 protected:
  std::deque<arangodb::ManagedDocumentResult> insertedDocs;

<<<<<<< HEAD
  void addLinkToCollection(std::shared_ptr<arangodb::iresearch::IResearchView>& view) {
    auto updateJson = VPackParser::fromJson(
        "{ \"links\" : {"
        "\"collection_1\" : { \"includeAllFields\" : true }"
        "}}");
    EXPECT_TRUE((view->properties(updateJson->slice(), true).ok()));
=======
  IResearchQueryOptimizationTest()
      : engine(server), server(nullptr, nullptr), _vocbase(nullptr) {
    arangodb::EngineSelectorFeature::ENGINE = &engine;
    arangodb::aql::AqlFunctionFeature* functions = nullptr;

    arangodb::tests::init(true);

    // suppress INFO {authentication} Authentication is turned on (system only), authentication for unix sockets is turned on
    arangodb::LogTopic::setLogLevel(arangodb::Logger::AUTHENTICATION.name(),
                                    arangodb::LogLevel::WARN);

    // suppress log messages since tests check error conditions
    arangodb::LogTopic::setLogLevel(arangodb::Logger::FIXME.name(), arangodb::LogLevel::ERR);  // suppress WARNING DefaultCustomTypeHandler called
    arangodb::LogTopic::setLogLevel(arangodb::iresearch::TOPIC.name(),
                                    arangodb::LogLevel::FATAL);
    irs::logger::output_le(iresearch::logger::IRL_FATAL, stderr);

    // setup required application features
    features.emplace_back(new arangodb::FlushFeature(server), false);
    features.emplace_back(new arangodb::V8DealerFeature(server),
                          false);  // required for DatabaseFeature::createDatabase(...)
    features.emplace_back(new arangodb::ViewTypesFeature(server), true);
    features.emplace_back(new arangodb::AuthenticationFeature(server), true);
    features.emplace_back(new arangodb::DatabasePathFeature(server), false);
    features.emplace_back(new arangodb::DatabaseFeature(server), false);
    features.emplace_back(new arangodb::ShardingFeature(server), false);
    features.emplace_back(new arangodb::QueryRegistryFeature(server), false);  // must be first
    arangodb::application_features::ApplicationServer::server->addFeature(
        features.back().first);  // need QueryRegistryFeature feature to be added now in order to create the system database
    features.emplace_back(new arangodb::SystemDatabaseFeature(server), true);  // required for IResearchAnalyzerFeature
    features.emplace_back(new arangodb::TraverserEngineRegistryFeature(server), false);  // must be before AqlFeature
    features.emplace_back(new arangodb::AqlFeature(server), true);
    features.emplace_back(new arangodb::aql::OptimizerRulesFeature(server), true);
    features.emplace_back(functions = new arangodb::aql::AqlFunctionFeature(server),
                          true);  // required for IResearchAnalyzerFeature
    features.emplace_back(new arangodb::iresearch::IResearchAnalyzerFeature(server), true);
    features.emplace_back(new arangodb::iresearch::IResearchFeature(server), true);

#if USE_ENTERPRISE
    features.emplace_back(new arangodb::LdapFeature(server),
                          false);  // required for AuthenticationFeature with USE_ENTERPRISE
#endif

    // required for V8DealerFeature::prepare(), ClusterFeature::prepare() not required
    arangodb::application_features::ApplicationServer::server->addFeature(
        new arangodb::ClusterFeature(server));

    for (auto& f : features) {
      arangodb::application_features::ApplicationServer::server->addFeature(f.first);
    }

    for (auto& f : features) {
      f.first->prepare();
    }

    auto databases = VPackBuilder();
    databases.openArray();
    databases.add(systemDatabaseArgs);
    databases.close();

    auto* dbFeature =
        arangodb::application_features::ApplicationServer::lookupFeature<arangodb::DatabaseFeature>(
            "Database");
    dbFeature->loadDatabases(databases.slice());

    for (auto& f : features) {
      if (f.second) {
        f.first->start();
      }
    }

    // register fake non-deterministic function in order to suppress optimizations
    functions->add(arangodb::aql::Function{
        "_NONDETERM_", ".",
        arangodb::aql::Function::makeFlags(
            // fake non-deterministic
            arangodb::aql::Function::Flags::CanRunOnDBServer),
        [](arangodb::aql::ExpressionContext*, arangodb::transaction::Methods*,
           arangodb::aql::VPackFunctionParameters const& params) {
          TRI_ASSERT(!params.empty());
          return params[0];
        }});

    // register fake non-deterministic function in order to suppress optimizations
    functions->add(arangodb::aql::Function{
        "_FORWARD_", ".",
        arangodb::aql::Function::makeFlags(
            // fake deterministic
            arangodb::aql::Function::Flags::Deterministic, arangodb::aql::Function::Flags::Cacheable,
            arangodb::aql::Function::Flags::CanRunOnDBServer),
        [](arangodb::aql::ExpressionContext*, arangodb::transaction::Methods*,
           arangodb::aql::VPackFunctionParameters const& params) {
          TRI_ASSERT(!params.empty());
          return params[0];
        }});

    auto* analyzers =
        arangodb::application_features::ApplicationServer::lookupFeature<arangodb::iresearch::IResearchAnalyzerFeature>();
    arangodb::iresearch::IResearchAnalyzerFeature::EmplaceResult result;
    dbFeature->createDatabase(testDBInfo(), _vocbase);  // required for IResearchAnalyzerFeature::emplace(...)
    analyzers->emplace(result, "testVocbase::test_analyzer", "TestAnalyzer",
                       VPackParser::fromJson("\"abc\"")->slice());  // cache analyzer
    analyzers->emplace(result, "testVocbase::test_csv_analyzer",
                       "TestDelimAnalyzer",
                       VPackParser::fromJson("\",\"")->slice());  // cache analyzer

    auto* dbPathFeature =
        arangodb::application_features::ApplicationServer::getFeature<arangodb::DatabasePathFeature>(
            "DatabasePath");
    arangodb::tests::setDatabasePath(*dbPathFeature);  // ensure test data is stored in a unique directory
  }

  ~IResearchQueryOptimizationTest() {
    arangodb::AqlFeature(server).stop();  // unset singleton instance
    arangodb::LogTopic::setLogLevel(arangodb::iresearch::TOPIC.name(),
                                    arangodb::LogLevel::DEFAULT);
    arangodb::LogTopic::setLogLevel(arangodb::Logger::FIXME.name(),
                                    arangodb::LogLevel::DEFAULT);
    arangodb::application_features::ApplicationServer::server = nullptr;

    // destroy application features
    for (auto& f : features) {
      if (f.second) {
        f.first->stop();
      }
    }

    for (auto& f : features) {
      f.first->unprepare();
    }

    arangodb::LogTopic::setLogLevel(arangodb::Logger::AUTHENTICATION.name(),
                                    arangodb::LogLevel::DEFAULT);
    arangodb::EngineSelectorFeature::ENGINE = nullptr;
  }

void addLinkToCollection(std::shared_ptr<arangodb::iresearch::IResearchView>& view) {
  auto updateJson = VPackParser::fromJson(
    "{ \"links\" : {"
    "\"collection_1\" : { \"includeAllFields\" : true }"
    "}}");
  EXPECT_TRUE((view->properties(updateJson->slice(), true).ok()));
>>>>>>> 1b9cc85c

  arangodb::velocypack::Builder builder;

  builder.openObject();
  view->properties(builder, arangodb::LogicalDataSource::makeFlags(
    arangodb::LogicalDataSource::Serialize::Detailed));
  builder.close();

<<<<<<< HEAD
    auto slice = builder.slice();
    EXPECT_TRUE(slice.isObject());
    EXPECT_TRUE(slice.get("name").copyString() == "testView");
    EXPECT_TRUE(slice.get("type").copyString() ==
                arangodb::iresearch::DATA_SOURCE_TYPE.name());
    EXPECT_TRUE(slice.get("deleted").isNone());  // no system properties
    auto tmpSlice = slice.get("links");
    EXPECT_TRUE((true == tmpSlice.isObject() && 1 == tmpSlice.length()));
      }

      void SetUp() override {
        auto createJson = VPackParser::fromJson(
            "{ \
            \"name\": \"testView\", \
            \"type\": \"arangosearch\" \
          }");

        std::shared_ptr<arangodb::LogicalCollection> logicalCollection1;
        std::shared_ptr<arangodb::LogicalCollection> logicalCollection2;

        // add collection_1
        {
          auto collectionJson =
              VPackParser::fromJson("{ \"name\": \"collection_1\" }");
          logicalCollection1 = vocbase().createCollection(collectionJson->slice());
          ASSERT_TRUE((nullptr != logicalCollection1));
        }

        // add view
        auto view = std::dynamic_pointer_cast<arangodb::iresearch::IResearchView>(
            vocbase().createView(createJson->slice()));
        ASSERT_TRUE((false == !view));

        // add link to collection
        addLinkToCollection(view);

        // populate view with the data
        {
          arangodb::OperationOptions opt;
          static std::vector<std::string> const EMPTY;
          arangodb::transaction::Methods trx(
              arangodb::transaction::StandaloneContext::Create(vocbase()),
              EMPTY, EMPTY, EMPTY, arangodb::transaction::Options());
          EXPECT_TRUE((trx.begin().ok()));

          // insert into collection
          auto builder = VPackParser::fromJson(
              "[{ \"values\" : [ \"A\", \"C\", \"B\" ] }]");

          auto root = builder->slice();
          ASSERT_TRUE(root.isArray());

          for (auto doc : arangodb::velocypack::ArrayIterator(root)) {
            insertedDocs.emplace_back();
            auto const res =
                logicalCollection1->insert(&trx, doc, insertedDocs.back(), opt, false);
            EXPECT_TRUE(res.ok());
          }

          EXPECT_TRUE((trx.commit().ok()));
          EXPECT_TRUE((arangodb::iresearch::IResearchLinkHelper::find(*logicalCollection1, *view)
                           ->commit()
                           .ok()));
        }
      }
};
=======
  auto slice = builder.slice();
  EXPECT_TRUE(slice.isObject());
  EXPECT_TRUE(slice.get("name").copyString() == "testView");
  EXPECT_TRUE(slice.get("type").copyString() ==
              arangodb::iresearch::DATA_SOURCE_TYPE.name());
  EXPECT_TRUE(slice.get("deleted").isNone());  // no system properties
  auto tmpSlice = slice.get("links");
  EXPECT_TRUE((true == tmpSlice.isObject() && 1 == tmpSlice.length()));
}

  TRI_vocbase_t& vocbase() {
    TRI_ASSERT(_vocbase != nullptr);
    return *_vocbase;
  }

  void SetUp() override {
  auto createJson = VPackParser::fromJson(
      "{ \
    \"name\": \"testView\", \
    \"type\": \"arangosearch\" \
  }");

  std::shared_ptr<arangodb::LogicalCollection> logicalCollection1;
  std::shared_ptr<arangodb::LogicalCollection> logicalCollection2;

  // add collection_1
  {
      auto collectionJson =
          VPackParser::fromJson("{ \"name\": \"collection_1\" }");
      logicalCollection1 = vocbase().createCollection(collectionJson->slice());
    ASSERT_TRUE((nullptr != logicalCollection1));
  }

  // add view
  auto view = std::dynamic_pointer_cast<arangodb::iresearch::IResearchView>(
        vocbase().createView(createJson->slice()));
  ASSERT_TRUE((false == !view));

  // add link to collection
  addLinkToCollection(view);

  // populate view with the data
  {
    arangodb::OperationOptions opt;
      static std::vector<std::string> const EMPTY;
      arangodb::transaction::Methods trx(
          arangodb::transaction::StandaloneContext::Create(vocbase()), EMPTY,
          EMPTY, EMPTY, arangodb::transaction::Options());
    EXPECT_TRUE((trx.begin().ok()));

    // insert into collection
      auto builder =
          VPackParser::fromJson("[{ \"values\" : [ \"A\", \"C\", \"B\" ] }]");

    auto root = builder->slice();
    ASSERT_TRUE(root.isArray());

    for (auto doc : arangodb::velocypack::ArrayIterator(root)) {
      insertedDocs.emplace_back();
      auto const res =
          logicalCollection1->insert(&trx, doc, insertedDocs.back(), opt, false);
      EXPECT_TRUE(res.ok());
    }

    EXPECT_TRUE((trx.commit().ok()));
    EXPECT_TRUE((arangodb::iresearch::IResearchLinkHelper::find(*logicalCollection1, *view)
                     ->commit()
                     .ok()));
  }
  }
};  // IResearchQuerySetup
>>>>>>> 1b9cc85c

NS_END

// -----------------------------------------------------------------------------
// --SECTION--                                                        test suite
// -----------------------------------------------------------------------------

// dedicated to https://github.com/arangodb/arangodb/issues/8294
  // a IN [ x ] && a == y, x < y
TEST_F(IResearchQueryOptimizationTest, test_1) {
    std::string const query =
        "FOR d IN testView SEARCH d.values IN [ '@', 'A' ] AND d.values == 'C' "
        "RETURN d";

  EXPECT_TRUE(arangodb::tests::assertRules(vocbase(), query,
                                           {arangodb::aql::OptimizerRule::handleArangoSearchViewsRule}));

  EXPECT_TRUE(!findEmptyNodes(vocbase(), query));

    // check structure
    {
      irs::Or expected;
      auto& root = expected.add<irs::And>();
      {
        auto& sub = root.add<irs::Or>();
        sub.add<irs::by_term>().field(mangleStringIdentity("values")).term("C");
        sub.add<irs::by_term>().field(mangleStringIdentity("values")).term("A");
      }
      root.add<irs::by_term>().field(mangleStringIdentity("values")).term("C");
    }

    std::vector<arangodb::velocypack::Slice> expectedDocs{
        arangodb::velocypack::Slice(insertedDocs[0].vpack()),
    };

  auto queryResult = arangodb::tests::executeQuery(vocbase(), query);
    ASSERT_TRUE(queryResult.result.ok());

    auto result = queryResult.data->slice();
    EXPECT_TRUE(result.isArray());

    arangodb::velocypack::ArrayIterator resultIt(result);
    ASSERT_TRUE(expectedDocs.size() == resultIt.size());

    // Check documents
    auto expectedDoc = expectedDocs.begin();
    for (; resultIt.valid(); resultIt.next(), ++expectedDoc) {
      auto const actualDoc = resultIt.value();
      auto const resolved = actualDoc.resolveExternals();

      EXPECT_TRUE((0 == arangodb::basics::VelocyPackHelper::compare(
                            arangodb::velocypack::Slice(*expectedDoc), resolved, true)));
    }
    EXPECT_TRUE(expectedDoc == expectedDocs.end());
  }

  // a IN [ x ] && a == y, x == y
TEST_F(IResearchQueryOptimizationTest, test_2) {
    std::string const query =
        "FOR d IN testView SEARCH d.values IN [ 'C', 'B', 'A' ] AND d.values "
        "== 'A' RETURN d";

  EXPECT_TRUE(arangodb::tests::assertRules(vocbase(), query,
                                           {arangodb::aql::OptimizerRule::handleArangoSearchViewsRule}));

  EXPECT_TRUE(!findEmptyNodes(vocbase(), query));

    // FIXME
    // check structure
    {
      irs::Or expected;
      auto& root = expected.add<irs::And>();
      {
        auto& sub = root.add<irs::Or>();
        sub.add<irs::by_term>().field(mangleStringIdentity("values")).term("C");
        sub.add<irs::by_term>().field(mangleStringIdentity("values")).term("B");
        sub.add<irs::by_term>().field(mangleStringIdentity("values")).term("A");
      }
      root.add<irs::by_term>().field(mangleStringIdentity("values")).term("A");
    }
    //{
    //  irs::Or expected;
    //  auto& root = expected.add<irs::And>();
    //  {
    //    auto& sub = root.add<irs::Or>();
    //    sub.add<irs::by_term>().field(mangleStringIdentity("values")).term("C");
    //    sub.add<irs::by_term>().field(mangleStringIdentity("values")).term("B");
    //  }
    //  root.add<irs::by_term>().field(mangleStringIdentity("values")).term("A");
    //}

    std::vector<arangodb::velocypack::Slice> expectedDocs{
        arangodb::velocypack::Slice(insertedDocs[0].vpack()),
    };

  auto queryResult = arangodb::tests::executeQuery(vocbase(), query);
    ASSERT_TRUE(queryResult.result.ok());

    auto result = queryResult.data->slice();
    EXPECT_TRUE(result.isArray());

    arangodb::velocypack::ArrayIterator resultIt(result);
    ASSERT_TRUE(expectedDocs.size() == resultIt.size());

    // Check documents
    auto expectedDoc = expectedDocs.begin();
    for (; resultIt.valid(); resultIt.next(), ++expectedDoc) {
      auto const actualDoc = resultIt.value();
      auto const resolved = actualDoc.resolveExternals();

      EXPECT_TRUE((0 == arangodb::basics::VelocyPackHelper::compare(
                            arangodb::velocypack::Slice(*expectedDoc), resolved, true)));
    }
    EXPECT_TRUE(expectedDoc == expectedDocs.end());
  }

  // a IN [ x ] && a == y, x > y
TEST_F(IResearchQueryOptimizationTest, test_3) {
    std::string const query =
        "FOR d IN testView SEARCH d.values IN [ 'C', 'B' ] AND d.values == 'A' "
        "RETURN d";

  EXPECT_TRUE(arangodb::tests::assertRules(vocbase(), query,
                                           {arangodb::aql::OptimizerRule::handleArangoSearchViewsRule}));

  EXPECT_TRUE(!findEmptyNodes(vocbase(), query));

    // check structure
    {
      irs::Or expected;
      auto& root = expected.add<irs::And>();
      {
        auto& sub = root.add<irs::Or>();
        sub.add<irs::by_term>().field(mangleStringIdentity("values")).term("C");
        sub.add<irs::by_term>().field(mangleStringIdentity("values")).term("B");
      }
      root.add<irs::by_term>().field(mangleStringIdentity("values")).term("A");
    }

    std::vector<arangodb::velocypack::Slice> expectedDocs{
        arangodb::velocypack::Slice(insertedDocs[0].vpack()),
    };

  auto queryResult = arangodb::tests::executeQuery(vocbase(), query);
    ASSERT_TRUE(queryResult.result.ok());

    auto result = queryResult.data->slice();
    EXPECT_TRUE(result.isArray());

    arangodb::velocypack::ArrayIterator resultIt(result);
    ASSERT_TRUE(expectedDocs.size() == resultIt.size());

    // Check documents
    auto expectedDoc = expectedDocs.begin();
    for (; resultIt.valid(); resultIt.next(), ++expectedDoc) {
      auto const actualDoc = resultIt.value();
      auto const resolved = actualDoc.resolveExternals();

      EXPECT_TRUE((0 == arangodb::basics::VelocyPackHelper::compare(
                            arangodb::velocypack::Slice(*expectedDoc), resolved, true)));
    }
    EXPECT_TRUE(expectedDoc == expectedDocs.end());
  }

  // a IN [ x ] && a == y, x < y
TEST_F(IResearchQueryOptimizationTest, test_4) {
    std::string const query =
        "FOR d IN testView SEARCH d.values IN [ '@', 'A' ] AND d.values != 'D' "
        "RETURN d";

  EXPECT_TRUE(arangodb::tests::assertRules(vocbase(), query,
                                           {arangodb::aql::OptimizerRule::handleArangoSearchViewsRule}));

  EXPECT_TRUE(!findEmptyNodes(vocbase(), query));

    // check structure
    {
      irs::Or expected;
      auto& root = expected.add<irs::And>();
      {
        auto& sub = root.add<irs::Or>();
        sub.add<irs::by_term>().field(mangleStringIdentity("values")).term("@");
        sub.add<irs::by_term>().field(mangleStringIdentity("values")).term("A");
      }
      root.add<irs::Not>()
          .filter<irs::by_term>()
          .field(mangleStringIdentity("values"))
          .term("B");
    }

    std::vector<arangodb::velocypack::Slice> expectedDocs{
        arangodb::velocypack::Slice(insertedDocs[0].vpack()),
    };

  auto queryResult = arangodb::tests::executeQuery(vocbase(), query);
    ASSERT_TRUE(queryResult.result.ok());

    auto result = queryResult.data->slice();
    EXPECT_TRUE(result.isArray());

    arangodb::velocypack::ArrayIterator resultIt(result);
    ASSERT_TRUE(expectedDocs.size() == resultIt.size());

    // Check documents
    auto expectedDoc = expectedDocs.begin();
    for (; resultIt.valid(); resultIt.next(), ++expectedDoc) {
      auto const actualDoc = resultIt.value();
      auto const resolved = actualDoc.resolveExternals();

      EXPECT_TRUE((0 == arangodb::basics::VelocyPackHelper::compare(
                            arangodb::velocypack::Slice(*expectedDoc), resolved, true)));
    }
    EXPECT_TRUE(expectedDoc == expectedDocs.end());
  }

  // a IN [ x ] && a == y, x < y
TEST_F(IResearchQueryOptimizationTest, test_5) {
    std::string const query =
        "FOR d IN testView SEARCH d.values IN [ '@', 'A' ] AND d.values != 'B' "
        "RETURN d";

  EXPECT_TRUE(arangodb::tests::assertRules(vocbase(), query,
                                           {arangodb::aql::OptimizerRule::handleArangoSearchViewsRule}));

  EXPECT_TRUE(!findEmptyNodes(vocbase(), query));

    // check structure
    {
      irs::Or expected;
      auto& root = expected.add<irs::And>();
      {
        auto& sub = root.add<irs::Or>();
        sub.add<irs::by_term>().field(mangleStringIdentity("values")).term("@");
        sub.add<irs::by_term>().field(mangleStringIdentity("values")).term("A");
      }
      root.add<irs::Not>()
          .filter<irs::by_term>()
          .field(mangleStringIdentity("values"))
          .term("B");
    }

    std::vector<arangodb::velocypack::Slice> expectedDocs{};

  auto queryResult = arangodb::tests::executeQuery(vocbase(), query);
    ASSERT_TRUE(queryResult.result.ok());

    auto result = queryResult.data->slice();
    EXPECT_TRUE(result.isArray());

    arangodb::velocypack::ArrayIterator resultIt(result);
    ASSERT_TRUE(expectedDocs.size() == resultIt.size());

    // Check documents
    auto expectedDoc = expectedDocs.begin();
    for (; resultIt.valid(); resultIt.next(), ++expectedDoc) {
      auto const actualDoc = resultIt.value();
      auto const resolved = actualDoc.resolveExternals();

      EXPECT_TRUE((0 == arangodb::basics::VelocyPackHelper::compare(
                            arangodb::velocypack::Slice(*expectedDoc), resolved, true)));
    }
    EXPECT_TRUE(expectedDoc == expectedDocs.end());
  }

  // a IN [ x ] && a == y, x > y
TEST_F(IResearchQueryOptimizationTest, test_6) {
    std::string const query =
        "FOR d IN testView SEARCH d.values IN [ 'C', 'D' ] AND d.values != 'D' "
        "RETURN d";

  EXPECT_TRUE(arangodb::tests::assertRules(vocbase(), query,
                                           {arangodb::aql::OptimizerRule::handleArangoSearchViewsRule}));

  EXPECT_TRUE(!findEmptyNodes(vocbase(), query));

    // FIXME
    // check structure
    {
      irs::Or expected;
      auto& root = expected.add<irs::And>();
      {
        auto& sub = root.add<irs::Or>();
        sub.add<irs::by_term>().field(mangleStringIdentity("values")).term("C");
        sub.add<irs::by_term>().field(mangleStringIdentity("values")).term("A");
      }
      root.add<irs::Not>()
          .filter<irs::by_term>()
          .field(mangleStringIdentity("values"))
          .term("A");
    }
    //{
    //  irs::Or expected;
    //  auto& root = expected.add<irs::And>();
    //  {
    //    auto& sub = root.add<irs::Or>();
    //    sub.add<irs::by_term>().field(mangleStringIdentity("values")).term("C");
    //  }
    //  root.add<irs::Not>().filter<irs::by_term>().field(mangleStringIdentity("values")).term("A");
    //}

    std::vector<arangodb::velocypack::Slice> expectedDocs{
        arangodb::velocypack::Slice(insertedDocs[0].vpack()),
    };

  auto queryResult = arangodb::tests::executeQuery(vocbase(), query);
    ASSERT_TRUE(queryResult.result.ok());

    auto result = queryResult.data->slice();
    EXPECT_TRUE(result.isArray());

    arangodb::velocypack::ArrayIterator resultIt(result);
    ASSERT_TRUE(expectedDocs.size() == resultIt.size());

    // Check documents
    auto expectedDoc = expectedDocs.begin();
    for (; resultIt.valid(); resultIt.next(), ++expectedDoc) {
      auto const actualDoc = resultIt.value();
      auto const resolved = actualDoc.resolveExternals();

      EXPECT_TRUE((0 == arangodb::basics::VelocyPackHelper::compare(
                            arangodb::velocypack::Slice(*expectedDoc), resolved, true)));
    }
    EXPECT_TRUE(expectedDoc == expectedDocs.end());
  }

  /*
  //FIXME
  // a IN [ x ] && a == y, x == y
TEST_F(IResearchQueryOptimizationTest, test_7) {
    std::string const query =
      "FOR d IN testView SEARCH d.values IN [ 'A', 'A' ] AND d.values != 'A' RETURN d";

    EXPECT_TRUE(arangodb::tests::assertRules(
    vocbase(), query, {
        arangodb::aql::OptimizerRule::handleArangoSearchViewsRule
      }
    ));

  EXPECT_TRUE(findEmptyNodes(vocbase(), query));

    std::vector<arangodb::velocypack::Slice> expectedDocs {
    };

  auto queryResult = arangodb::tests::executeQuery(vocbase(), query);
    ASSERT_TRUE(queryResult.result.ok());

    auto result = queryResult.data->slice();
    EXPECT_TRUE(result.isArray());

    arangodb::velocypack::ArrayIterator resultIt(result);
    ASSERT_TRUE(expectedDocs.size() == resultIt.size());

    // Check documents
    auto expectedDoc = expectedDocs.begin();
    for (;resultIt.valid(); resultIt.next(), ++expectedDoc) {
      auto const actualDoc = resultIt.value();
      auto const resolved = actualDoc.resolveExternals();

      EXPECT_TRUE((0 == arangodb::basics::VelocyPackHelper::compare(arangodb::velocypack::Slice(*expectedDoc), resolved, true)));
    }
    EXPECT_TRUE(expectedDoc == expectedDocs.end());
  }
  */

  // a IN [ x ] && a != y, x > y
TEST_F(IResearchQueryOptimizationTest, test_8) {
    std::string const query =
        "FOR d IN testView SEARCH d.values IN [ 'C', 'B' ] AND d.values != 'A' "
        "RETURN d";

  EXPECT_TRUE(arangodb::tests::assertRules(vocbase(), query,
                                           {arangodb::aql::OptimizerRule::handleArangoSearchViewsRule}));

  EXPECT_TRUE(!findEmptyNodes(vocbase(), query));

    // check structure
    {
      irs::Or expected;
      auto& root = expected.add<irs::And>();
      {
        auto& sub = root.add<irs::Or>();
        sub.add<irs::by_term>().field(mangleStringIdentity("values")).term("C");
        sub.add<irs::by_term>().field(mangleStringIdentity("values")).term("B");
      }
      root.add<irs::Not>()
          .filter<irs::by_term>()
          .field(mangleStringIdentity("values"))
          .term("A");
    }

    std::vector<arangodb::velocypack::Slice> expectedDocs{};

  auto queryResult = arangodb::tests::executeQuery(vocbase(), query);
    ASSERT_TRUE(queryResult.result.ok());

    auto result = queryResult.data->slice();
    EXPECT_TRUE(result.isArray());

    arangodb::velocypack::ArrayIterator resultIt(result);
    ASSERT_TRUE(expectedDocs.size() == resultIt.size());

    // Check documents
    auto expectedDoc = expectedDocs.begin();
    for (; resultIt.valid(); resultIt.next(), ++expectedDoc) {
      auto const actualDoc = resultIt.value();
      auto const resolved = actualDoc.resolveExternals();

      EXPECT_TRUE((0 == arangodb::basics::VelocyPackHelper::compare(
                            arangodb::velocypack::Slice(*expectedDoc), resolved, true)));
    }
    EXPECT_TRUE(expectedDoc == expectedDocs.end());
  }

  // a IN [ x ] && a != y, x > y
TEST_F(IResearchQueryOptimizationTest, test_9) {
    std::string const query =
        "FOR d IN testView SEARCH d.values IN [ 'C', 'B' ] AND d.values != '@' "
        "RETURN d";

  EXPECT_TRUE(arangodb::tests::assertRules(vocbase(), query,
                                           {arangodb::aql::OptimizerRule::handleArangoSearchViewsRule}));

  EXPECT_TRUE(!findEmptyNodes(vocbase(), query));

    // check structure
    {
      irs::Or expected;
      auto& root = expected.add<irs::And>();
      {
        auto& sub = root.add<irs::Or>();
        sub.add<irs::by_term>().field(mangleStringIdentity("values")).term("C");
        sub.add<irs::by_term>().field(mangleStringIdentity("values")).term("B");
      }
      root.add<irs::Not>()
          .filter<irs::by_term>()
          .field(mangleStringIdentity("values"))
          .term("@");
    }

    std::vector<arangodb::velocypack::Slice> expectedDocs{
        arangodb::velocypack::Slice(insertedDocs[0].vpack()),
    };

  auto queryResult = arangodb::tests::executeQuery(vocbase(), query);
    ASSERT_TRUE(queryResult.result.ok());

    auto result = queryResult.data->slice();
    EXPECT_TRUE(result.isArray());

    arangodb::velocypack::ArrayIterator resultIt(result);
    ASSERT_TRUE(expectedDocs.size() == resultIt.size());

    // Check documents
    auto expectedDoc = expectedDocs.begin();
    for (; resultIt.valid(); resultIt.next(), ++expectedDoc) {
      auto const actualDoc = resultIt.value();
      auto const resolved = actualDoc.resolveExternals();

      EXPECT_TRUE((0 == arangodb::basics::VelocyPackHelper::compare(
                            arangodb::velocypack::Slice(*expectedDoc), resolved, true)));
    }
    EXPECT_TRUE(expectedDoc == expectedDocs.end());
  }

  // a IN [ x ] && a < y, x < y
TEST_F(IResearchQueryOptimizationTest, test_10) {
    std::string const query =
        "FOR d IN testView SEARCH d.values IN [ 'A', 'B' ] AND d.values < 'C' "
        "RETURN d";

  EXPECT_TRUE(arangodb::tests::assertRules(vocbase(), query,
                                           {arangodb::aql::OptimizerRule::handleArangoSearchViewsRule}));

  EXPECT_TRUE(!findEmptyNodes(vocbase(), query));

    // FIXME
    // check structure
    {
      irs::Or expected;
      auto& root = expected.add<irs::And>();
      {
        auto& sub = root.add<irs::Or>();
        sub.add<irs::by_term>().field(mangleStringIdentity("values")).term("A");
        sub.add<irs::by_term>().field(mangleStringIdentity("values")).term("B");
      }
      root.add<irs::by_range>()
          .field(mangleStringIdentity("values"))
          .include<irs::Bound::MAX>(false)
          .term<irs::Bound::MAX>("C");
    }
    //{
    //  irs::Or expected;
    //  {
    //    auto& sub = root.add<irs::Or>();
    //    sub.add<irs::by_term>().field(mangleStringIdentity("values")).term("A");
    //    sub.add<irs::by_term>().field(mangleStringIdentity("values")).term("B");
    //  }
    //}

    std::vector<arangodb::velocypack::Slice> expectedDocs{
        arangodb::velocypack::Slice(insertedDocs[0].vpack()),
    };

  auto queryResult = arangodb::tests::executeQuery(vocbase(), query);
    ASSERT_TRUE(queryResult.result.ok());

    auto result = queryResult.data->slice();
    EXPECT_TRUE(result.isArray());

    arangodb::velocypack::ArrayIterator resultIt(result);
    ASSERT_TRUE(expectedDocs.size() == resultIt.size());

    // Check documents
    auto expectedDoc = expectedDocs.begin();
    for (; resultIt.valid(); resultIt.next(), ++expectedDoc) {
      auto const actualDoc = resultIt.value();
      auto const resolved = actualDoc.resolveExternals();

      EXPECT_TRUE((0 == arangodb::basics::VelocyPackHelper::compare(
                            arangodb::velocypack::Slice(*expectedDoc), resolved, true)));
    }
    EXPECT_TRUE(expectedDoc == expectedDocs.end());
  }

  // a IN [ x ] && a < y, x == y
TEST_F(IResearchQueryOptimizationTest, test_11) {
    std::string const query =
        "FOR d IN testView SEARCH d.values IN [ 'A', 'C' ] AND d.values < 'C' "
        "RETURN d";

  EXPECT_TRUE(arangodb::tests::assertRules(vocbase(), query,
                                           {arangodb::aql::OptimizerRule::handleArangoSearchViewsRule}));

  EXPECT_TRUE(!findEmptyNodes(vocbase(), query));

    // check structure
    {
      irs::Or expected;
      auto& root = expected.add<irs::And>();
      {
        auto& sub = root.add<irs::Or>();
        sub.add<irs::by_term>().field(mangleStringIdentity("values")).term("A");
        sub.add<irs::by_term>().field(mangleStringIdentity("values")).term("C");
      }
      root.add<irs::by_range>()
          .field(mangleStringIdentity("values"))
          .include<irs::Bound::MAX>(false)
          .term<irs::Bound::MAX>("C");
    }

    std::vector<arangodb::velocypack::Slice> expectedDocs{
        arangodb::velocypack::Slice(insertedDocs[0].vpack()),
    };

  auto queryResult = arangodb::tests::executeQuery(vocbase(), query);
    ASSERT_TRUE(queryResult.result.ok());

    auto result = queryResult.data->slice();
    EXPECT_TRUE(result.isArray());

    arangodb::velocypack::ArrayIterator resultIt(result);
    ASSERT_TRUE(expectedDocs.size() == resultIt.size());

    // Check documents
    auto expectedDoc = expectedDocs.begin();
    for (; resultIt.valid(); resultIt.next(), ++expectedDoc) {
      auto const actualDoc = resultIt.value();
      auto const resolved = actualDoc.resolveExternals();

      EXPECT_TRUE((0 == arangodb::basics::VelocyPackHelper::compare(
                            arangodb::velocypack::Slice(*expectedDoc), resolved, true)));
    }
    EXPECT_TRUE(expectedDoc == expectedDocs.end());
  }

  // a IN [ x ] && a < y, x > y
TEST_F(IResearchQueryOptimizationTest, test_12) {
    std::string const query =
        "FOR d IN testView SEARCH d.values IN [ 'D', 'C' ] AND d.values < 'B' "
        "RETURN d";

  EXPECT_TRUE(arangodb::tests::assertRules(vocbase(), query,
                                           {arangodb::aql::OptimizerRule::handleArangoSearchViewsRule}));

  EXPECT_TRUE(!findEmptyNodes(vocbase(), query));

    // check structure
    {
      irs::Or expected;
      auto& root = expected.add<irs::And>();
      {
        auto& sub = root.add<irs::Or>();
        sub.add<irs::by_term>().field(mangleStringIdentity("values")).term("D");
        sub.add<irs::by_term>().field(mangleStringIdentity("values")).term("C");
      }
      root.add<irs::by_range>()
          .field(mangleStringIdentity("values"))
          .include<irs::Bound::MAX>(false)
          .term<irs::Bound::MAX>("B");
    }

    std::vector<arangodb::velocypack::Slice> expectedDocs{
        arangodb::velocypack::Slice(insertedDocs[0].vpack()),
    };

  auto queryResult = arangodb::tests::executeQuery(vocbase(), query);
    ASSERT_TRUE(queryResult.result.ok());

    auto result = queryResult.data->slice();
    EXPECT_TRUE(result.isArray());

    arangodb::velocypack::ArrayIterator resultIt(result);
    ASSERT_TRUE(expectedDocs.size() == resultIt.size());

    // Check documents
    auto expectedDoc = expectedDocs.begin();
    for (; resultIt.valid(); resultIt.next(), ++expectedDoc) {
      auto const actualDoc = resultIt.value();
      auto const resolved = actualDoc.resolveExternals();

      EXPECT_TRUE((0 == arangodb::basics::VelocyPackHelper::compare(
                            arangodb::velocypack::Slice(*expectedDoc), resolved, true)));
    }
    EXPECT_TRUE(expectedDoc == expectedDocs.end());
  }

  // a IN [ x ] && a <= y, x < y
TEST_F(IResearchQueryOptimizationTest, test_13) {
    std::string const query =
        "FOR d IN testView SEARCH d.values IN [ 'B', 'C' ] AND d.values <= 'D' "
        "RETURN d";

  EXPECT_TRUE(arangodb::tests::assertRules(vocbase(), query,
                                           {arangodb::aql::OptimizerRule::handleArangoSearchViewsRule}));

  EXPECT_TRUE(!findEmptyNodes(vocbase(), query));

    // FIXME
    // check structure
    {
      irs::Or expected;
      auto& root = expected.add<irs::And>();
      {
        auto& sub = root.add<irs::Or>();
        sub.add<irs::by_term>().field(mangleStringIdentity("values")).term("B");
        sub.add<irs::by_term>().field(mangleStringIdentity("values")).term("C");
      }
      root.add<irs::by_range>()
          .field(mangleStringIdentity("values"))
          .include<irs::Bound::MAX>(true)
          .term<irs::Bound::MAX>("D");
    }
    //{
    //  irs::Or expected;
    //  auto& root = expected.add<irs::And>();
    //  {
    //    auto& sub = root.add<irs::Or>();
    //    sub.add<irs::by_term>().field(mangleStringIdentity("values")).term("B");
    //    sub.add<irs::by_term>().field(mangleStringIdentity("values")).term("D");
    //  }
    //}

    std::vector<arangodb::velocypack::Slice> expectedDocs{
        arangodb::velocypack::Slice(insertedDocs[0].vpack()),
    };

  auto queryResult = arangodb::tests::executeQuery(vocbase(), query);
    ASSERT_TRUE(queryResult.result.ok());

    auto result = queryResult.data->slice();
    EXPECT_TRUE(result.isArray());

    arangodb::velocypack::ArrayIterator resultIt(result);
    ASSERT_TRUE(expectedDocs.size() == resultIt.size());

    // Check documents
    auto expectedDoc = expectedDocs.begin();
    for (; resultIt.valid(); resultIt.next(), ++expectedDoc) {
      auto const actualDoc = resultIt.value();
      auto const resolved = actualDoc.resolveExternals();

      EXPECT_TRUE((0 == arangodb::basics::VelocyPackHelper::compare(
                            arangodb::velocypack::Slice(*expectedDoc), resolved, true)));
    }
    EXPECT_TRUE(expectedDoc == expectedDocs.end());
  }

  // a IN [ x ] && a <= y, x == y
TEST_F(IResearchQueryOptimizationTest, test_14) {
    std::string const query =
        "FOR d IN testView SEARCH d.values IN [ 'B', 'C' ] AND d.values <= 'C' "
        "RETURN d";

  EXPECT_TRUE(arangodb::tests::assertRules(vocbase(), query,
                                           {arangodb::aql::OptimizerRule::handleArangoSearchViewsRule}));

  EXPECT_TRUE(!findEmptyNodes(vocbase(), query));

    // FIXME
    // check structure
    {
      irs::Or expected;
      auto& root = expected.add<irs::And>();
      {
        auto& sub = root.add<irs::Or>();
        sub.add<irs::by_term>().field(mangleStringIdentity("values")).term("B");
        sub.add<irs::by_term>().field(mangleStringIdentity("values")).term("C");
      }
      root.add<irs::by_range>()
          .field(mangleStringIdentity("values"))
          .include<irs::Bound::MAX>(true)
          .term<irs::Bound::MAX>("C");
    }
    //{
    //  irs::Or expected;
    //  auto& root = expected.add<irs::And>();
    //  {
    //    auto& sub = root.add<irs::Or>();
    //    sub.add<irs::by_term>().field(mangleStringIdentity("values")).term("B");
    //    sub.add<irs::by_term>().field(mangleStringIdentity("values")).term("C");
    //  }
    //}

    std::vector<arangodb::velocypack::Slice> expectedDocs{
        arangodb::velocypack::Slice(insertedDocs[0].vpack()),
    };

  auto queryResult = arangodb::tests::executeQuery(vocbase(), query);
    ASSERT_TRUE(queryResult.result.ok());

    auto result = queryResult.data->slice();
    EXPECT_TRUE(result.isArray());

    arangodb::velocypack::ArrayIterator resultIt(result);
    ASSERT_TRUE(expectedDocs.size() == resultIt.size());

    // Check documents
    auto expectedDoc = expectedDocs.begin();
    for (; resultIt.valid(); resultIt.next(), ++expectedDoc) {
      auto const actualDoc = resultIt.value();
      auto const resolved = actualDoc.resolveExternals();

      EXPECT_TRUE((0 == arangodb::basics::VelocyPackHelper::compare(
                            arangodb::velocypack::Slice(*expectedDoc), resolved, true)));
    }
    EXPECT_TRUE(expectedDoc == expectedDocs.end());
  }

  // a IN [ x ] && a <= y, x > y
TEST_F(IResearchQueryOptimizationTest, test_15) {
    std::string const query =
        "FOR d IN testView SEARCH d.values IN [ 'B', 'C' ] AND d.values <= 'A' "
        "RETURN d";

  EXPECT_TRUE(arangodb::tests::assertRules(vocbase(), query,
                                           {arangodb::aql::OptimizerRule::handleArangoSearchViewsRule}));

  EXPECT_TRUE(!findEmptyNodes(vocbase(), query));

    // check structure
    {
      irs::Or expected;
      auto& root = expected.add<irs::And>();
      {
        auto& sub = root.add<irs::Or>();
        sub.add<irs::by_term>().field(mangleStringIdentity("values")).term("B");
        sub.add<irs::by_term>().field(mangleStringIdentity("values")).term("C");
      }
      root.add<irs::by_range>()
          .field(mangleStringIdentity("values"))
          .include<irs::Bound::MAX>(true)
          .term<irs::Bound::MAX>("A");
    }

    std::vector<arangodb::velocypack::Slice> expectedDocs{
        arangodb::velocypack::Slice(insertedDocs[0].vpack()),
    };

  auto queryResult = arangodb::tests::executeQuery(vocbase(), query);
    ASSERT_TRUE(queryResult.result.ok());

    auto result = queryResult.data->slice();
    EXPECT_TRUE(result.isArray());

    arangodb::velocypack::ArrayIterator resultIt(result);
    ASSERT_TRUE(expectedDocs.size() == resultIt.size());

    // Check documents
    auto expectedDoc = expectedDocs.begin();
    for (; resultIt.valid(); resultIt.next(), ++expectedDoc) {
      auto const actualDoc = resultIt.value();
      auto const resolved = actualDoc.resolveExternals();

      EXPECT_TRUE((0 == arangodb::basics::VelocyPackHelper::compare(
                            arangodb::velocypack::Slice(*expectedDoc), resolved, true)));
    }
    EXPECT_TRUE(expectedDoc == expectedDocs.end());
  }

  // a IN [ x ] && a >= y, x < y
TEST_F(IResearchQueryOptimizationTest, test_16) {
    std::string const query =
        "FOR d IN testView SEARCH d.values IN [ '@', 'A' ] AND d.values >= 'B' "
        "RETURN d";

  EXPECT_TRUE(arangodb::tests::assertRules(vocbase(), query,
                                           {arangodb::aql::OptimizerRule::handleArangoSearchViewsRule}));

  EXPECT_TRUE(!findEmptyNodes(vocbase(), query));

    // check structure
    {
      irs::Or expected;
      auto& root = expected.add<irs::And>();
      {
        auto& sub = root.add<irs::Or>();
        sub.add<irs::by_term>().field(mangleStringIdentity("values")).term("@");
        sub.add<irs::by_term>().field(mangleStringIdentity("values")).term("A");
      }
      root.add<irs::by_range>()
          .field(mangleStringIdentity("values"))
          .include<irs::Bound::MIN>(true)
          .term<irs::Bound::MIN>("B");
    }

    std::vector<arangodb::velocypack::Slice> expectedDocs{
        arangodb::velocypack::Slice(insertedDocs[0].vpack()),
    };

  auto queryResult = arangodb::tests::executeQuery(vocbase(), query);
    ASSERT_TRUE(queryResult.result.ok());

    auto result = queryResult.data->slice();
    EXPECT_TRUE(result.isArray());

    arangodb::velocypack::ArrayIterator resultIt(result);
    ASSERT_TRUE(expectedDocs.size() == resultIt.size());

    // Check documents
    auto expectedDoc = expectedDocs.begin();
    for (; resultIt.valid(); resultIt.next(), ++expectedDoc) {
      auto const actualDoc = resultIt.value();
      auto const resolved = actualDoc.resolveExternals();

      EXPECT_TRUE((0 == arangodb::basics::VelocyPackHelper::compare(
                            arangodb::velocypack::Slice(*expectedDoc), resolved, true)));
    }
    EXPECT_TRUE(expectedDoc == expectedDocs.end());
  }

  // a IN [ x ] && a >= y, x == y
TEST_F(IResearchQueryOptimizationTest, test_17) {
    std::string const query =
        "FOR d IN testView SEARCH d.values IN [ '@', 'A' ] AND d.values >= 'A' "
        "RETURN d";

  EXPECT_TRUE(arangodb::tests::assertRules(vocbase(), query,
                                           {arangodb::aql::OptimizerRule::handleArangoSearchViewsRule}));

  EXPECT_TRUE(!findEmptyNodes(vocbase(), query));

    // FIXME
    // check structure
    {
      irs::Or expected;
      auto& root = expected.add<irs::And>();
      {
        auto& sub = root.add<irs::Or>();
        sub.add<irs::by_term>().field(mangleStringIdentity("values")).term("@");
        sub.add<irs::by_term>().field(mangleStringIdentity("values")).term("A");
      }
      root.add<irs::by_range>()
          .field(mangleStringIdentity("values"))
          .include<irs::Bound::MIN>(true)
          .term<irs::Bound::MIN>("A");
    }
    //{
    //  irs::Or expected;
    //  auto& root = expected.add<irs::And>();
    //  root.add<irs::by_term>().field(mangleStringIdentity("values")).term("A");
    //}

    std::vector<arangodb::velocypack::Slice> expectedDocs{
        arangodb::velocypack::Slice(insertedDocs[0].vpack()),
    };

  auto queryResult = arangodb::tests::executeQuery(vocbase(), query);
    ASSERT_TRUE(queryResult.result.ok());

    auto result = queryResult.data->slice();
    EXPECT_TRUE(result.isArray());

    arangodb::velocypack::ArrayIterator resultIt(result);
    ASSERT_TRUE(expectedDocs.size() == resultIt.size());

    // Check documents
    auto expectedDoc = expectedDocs.begin();
    for (; resultIt.valid(); resultIt.next(), ++expectedDoc) {
      auto const actualDoc = resultIt.value();
      auto const resolved = actualDoc.resolveExternals();

      EXPECT_TRUE((0 == arangodb::basics::VelocyPackHelper::compare(
                            arangodb::velocypack::Slice(*expectedDoc), resolved, true)));
    }
    EXPECT_TRUE(expectedDoc == expectedDocs.end());
  }

  // a IN [ x ] && a >= y, x > y
TEST_F(IResearchQueryOptimizationTest, test_18) {
    std::string const query =
        "FOR d IN testView SEARCH d.values IN [ 'C', 'D' ] AND d.values >= 'B' "
        "RETURN d";

  EXPECT_TRUE(arangodb::tests::assertRules(vocbase(), query,
                                           {arangodb::aql::OptimizerRule::handleArangoSearchViewsRule}));

  EXPECT_TRUE(!findEmptyNodes(vocbase(), query));

    // FIXME
    // check structure
    {
      irs::Or expected;
      auto& root = expected.add<irs::And>();
      {
        auto& sub = root.add<irs::Or>();
        sub.add<irs::by_term>().field(mangleStringIdentity("values")).term("C");
        sub.add<irs::by_term>().field(mangleStringIdentity("values")).term("D");
      }
      root.add<irs::by_range>()
          .field(mangleStringIdentity("values"))
          .include<irs::Bound::MIN>(true)
          .term<irs::Bound::MIN>("B");
    }
    //{
    //  irs::Or expected;
    //  auto& root = expected.add<irs::And>();
    //  {
    //    auto& sub = root.add<irs::Or>();
    //    sub.add<irs::by_term>().field(mangleStringIdentity("values")).term("C");
    //    sub.add<irs::by_term>().field(mangleStringIdentity("values")).term("D");
    //  }
    //}

    std::vector<arangodb::velocypack::Slice> expectedDocs{
        arangodb::velocypack::Slice(insertedDocs[0].vpack()),
    };

  auto queryResult = arangodb::tests::executeQuery(vocbase(), query);
    ASSERT_TRUE(queryResult.result.ok());

    auto result = queryResult.data->slice();
    EXPECT_TRUE(result.isArray());

    arangodb::velocypack::ArrayIterator resultIt(result);
    ASSERT_TRUE(expectedDocs.size() == resultIt.size());

    // Check documents
    auto expectedDoc = expectedDocs.begin();
    for (; resultIt.valid(); resultIt.next(), ++expectedDoc) {
      auto const actualDoc = resultIt.value();
      auto const resolved = actualDoc.resolveExternals();

      EXPECT_TRUE((0 == arangodb::basics::VelocyPackHelper::compare(
                            arangodb::velocypack::Slice(*expectedDoc), resolved, true)));
    }
    EXPECT_TRUE(expectedDoc == expectedDocs.end());
  }

  // a IN [ x ] && a > y, x < y
TEST_F(IResearchQueryOptimizationTest, test_19) {
    std::string const query =
        "FOR d IN testView SEARCH d.values IN [ '@', 'A' ] AND d.values > 'B' "
        "RETURN d";

  EXPECT_TRUE(arangodb::tests::assertRules(vocbase(), query,
                                           {arangodb::aql::OptimizerRule::handleArangoSearchViewsRule}));

  EXPECT_TRUE(!findEmptyNodes(vocbase(), query));

    // check structure
    {
      irs::Or expected;
      auto& root = expected.add<irs::And>();
      {
        auto& sub = root.add<irs::Or>();
        sub.add<irs::by_term>().field(mangleStringIdentity("values")).term("@");
        sub.add<irs::by_term>().field(mangleStringIdentity("values")).term("A");
      }
      root.add<irs::by_range>()
          .field(mangleStringIdentity("values"))
          .include<irs::Bound::MIN>(false)
          .term<irs::Bound::MIN>("B");
    }

    std::vector<arangodb::velocypack::Slice> expectedDocs{
        arangodb::velocypack::Slice(insertedDocs[0].vpack()),
    };

  auto queryResult = arangodb::tests::executeQuery(vocbase(), query);
    ASSERT_TRUE(queryResult.result.ok());

    auto result = queryResult.data->slice();
    EXPECT_TRUE(result.isArray());

    arangodb::velocypack::ArrayIterator resultIt(result);
    ASSERT_TRUE(expectedDocs.size() == resultIt.size());

    // Check documents
    auto expectedDoc = expectedDocs.begin();
    for (; resultIt.valid(); resultIt.next(), ++expectedDoc) {
      auto const actualDoc = resultIt.value();
      auto const resolved = actualDoc.resolveExternals();

      EXPECT_TRUE((0 == arangodb::basics::VelocyPackHelper::compare(
                            arangodb::velocypack::Slice(*expectedDoc), resolved, true)));
    }
    EXPECT_TRUE(expectedDoc == expectedDocs.end());
  }

  // a IN [ x ] && a > y, x == y
TEST_F(IResearchQueryOptimizationTest, test_20) {
    std::string const query =
        "FOR d IN testView SEARCH d.values IN [ 'C', 'B' ] AND d.values > 'B' "
        "RETURN d";

  EXPECT_TRUE(arangodb::tests::assertRules(vocbase(), query,
                                           {arangodb::aql::OptimizerRule::handleArangoSearchViewsRule}));

  EXPECT_TRUE(!findEmptyNodes(vocbase(), query));

    // FIXME
    // check structure
    {
      irs::Or expected;
      auto& root = expected.add<irs::And>();
      {
        auto& sub = root.add<irs::Or>();
        sub.add<irs::by_term>().field(mangleStringIdentity("values")).term("C");
        sub.add<irs::by_term>().field(mangleStringIdentity("values")).term("B");
      }
      root.add<irs::by_range>()
          .field(mangleStringIdentity("values"))
          .include<irs::Bound::MIN>(false)
          .term<irs::Bound::MIN>("B");
    }
    //{
    //  irs::Or expected;
    //  auto& root = expected.add<irs::And>();
    //  root.add<irs::by_term>().field(mangleStringIdentity("values")).term("C");
    //}

    std::vector<arangodb::velocypack::Slice> expectedDocs{
        arangodb::velocypack::Slice(insertedDocs[0].vpack()),
    };

  auto queryResult = arangodb::tests::executeQuery(vocbase(), query);
    ASSERT_TRUE(queryResult.result.ok());

    auto result = queryResult.data->slice();
    EXPECT_TRUE(result.isArray());

    arangodb::velocypack::ArrayIterator resultIt(result);
    ASSERT_TRUE(expectedDocs.size() == resultIt.size());

    // Check documents
    auto expectedDoc = expectedDocs.begin();
    for (; resultIt.valid(); resultIt.next(), ++expectedDoc) {
      auto const actualDoc = resultIt.value();
      auto const resolved = actualDoc.resolveExternals();

      EXPECT_TRUE((0 == arangodb::basics::VelocyPackHelper::compare(
                            arangodb::velocypack::Slice(*expectedDoc), resolved, true)));
    }
    EXPECT_TRUE(expectedDoc == expectedDocs.end());
  }

  // a IN [ x ] && a > y, x > y
TEST_F(IResearchQueryOptimizationTest, test_21) {
    std::string const query =
        "FOR d IN testView SEARCH d.values IN [ 'C', 'D' ] AND d.values > 'B' "
        "RETURN d";

  EXPECT_TRUE(arangodb::tests::assertRules(vocbase(), query,
                                           {arangodb::aql::OptimizerRule::handleArangoSearchViewsRule}));

  EXPECT_TRUE(!findEmptyNodes(vocbase(), query));

    // FIXME
    // check structure
    {
      irs::Or expected;
      auto& root = expected.add<irs::And>();
      {
        auto& sub = root.add<irs::Or>();
        sub.add<irs::by_term>().field(mangleStringIdentity("values")).term("C");
        sub.add<irs::by_term>().field(mangleStringIdentity("values")).term("D");
      }
      root.add<irs::by_range>()
          .field(mangleStringIdentity("values"))
          .include<irs::Bound::MIN>(false)
          .term<irs::Bound::MIN>("B");
    }
    //{
    //  irs::Or expected;
    //  auto& root = expected.add<irs::And>();
    //  {
    //    auto& sub = root.add<irs::Or>();
    //    sub.add<irs::by_term>().field(mangleStringIdentity("values")).term("C");
    //    sub.add<irs::by_term>().field(mangleStringIdentity("values")).term("D");
    //  }
    //}

    std::vector<arangodb::velocypack::Slice> expectedDocs{
        arangodb::velocypack::Slice(insertedDocs[0].vpack()),
    };

  auto queryResult = arangodb::tests::executeQuery(vocbase(), query);
    ASSERT_TRUE(queryResult.result.ok());

    auto result = queryResult.data->slice();
    EXPECT_TRUE(result.isArray());

    arangodb::velocypack::ArrayIterator resultIt(result);
    ASSERT_TRUE(expectedDocs.size() == resultIt.size());

    // Check documents
    auto expectedDoc = expectedDocs.begin();
    for (; resultIt.valid(); resultIt.next(), ++expectedDoc) {
      auto const actualDoc = resultIt.value();
      auto const resolved = actualDoc.resolveExternals();

      EXPECT_TRUE((0 == arangodb::basics::VelocyPackHelper::compare(
                            arangodb::velocypack::Slice(*expectedDoc), resolved, true)));
    }
    EXPECT_TRUE(expectedDoc == expectedDocs.end());
  }

  // a IN [ x ] && a IN [ y ]
TEST_F(IResearchQueryOptimizationTest, test_22) {
    std::string const query =
        "FOR d IN testView SEARCH d.values IN [ 'A', 'B' ] AND d.values IN [ "
        "'A', 'B', 'C' ] RETURN d";

  EXPECT_TRUE(arangodb::tests::assertRules(vocbase(), query,
                                           {arangodb::aql::OptimizerRule::handleArangoSearchViewsRule}));

  EXPECT_TRUE(!findEmptyNodes(vocbase(), query));

    // FIXME optimize
    // check structure
    {
      irs::Or expected;
      auto& root = expected.add<irs::And>();
      {
        auto& sub = root.add<irs::Or>();
        sub.add<irs::by_term>().field(mangleStringIdentity("values")).term("A");
        sub.add<irs::by_term>().field(mangleStringIdentity("values")).term("B");
      }
      {
        auto& sub = root.add<irs::Or>();
        sub.add<irs::by_term>().field(mangleStringIdentity("values")).term("A");
        sub.add<irs::by_term>().field(mangleStringIdentity("values")).term("B");
        sub.add<irs::by_term>().field(mangleStringIdentity("values")).term("C");
      }
    assertFilterOptimized(vocbase(), query, expected);
    }

    std::vector<arangodb::velocypack::Slice> expectedDocs{
        arangodb::velocypack::Slice(insertedDocs[0].vpack()),
    };

  auto queryResult = arangodb::tests::executeQuery(vocbase(), query);
    ASSERT_TRUE(queryResult.result.ok());

    auto result = queryResult.data->slice();
    EXPECT_TRUE(result.isArray());

    arangodb::velocypack::ArrayIterator resultIt(result);
    ASSERT_TRUE(expectedDocs.size() == resultIt.size());

    // Check documents
    auto expectedDoc = expectedDocs.begin();
    for (; resultIt.valid(); resultIt.next(), ++expectedDoc) {
      auto const actualDoc = resultIt.value();
      auto const resolved = actualDoc.resolveExternals();

      EXPECT_TRUE((0 == arangodb::basics::VelocyPackHelper::compare(
                            arangodb::velocypack::Slice(*expectedDoc), resolved, true)));
    }
    EXPECT_TRUE(expectedDoc == expectedDocs.end());
  }

  // a IN [ x ] && a == y, x < y
TEST_F(IResearchQueryOptimizationTest, test_23) {
    std::string const query =
        "FOR d IN testView SEARCH d.values IN [ 'B' ] AND d.values == 'C' "
        "RETURN d";

  EXPECT_TRUE(arangodb::tests::assertRules(vocbase(), query,
                                           {arangodb::aql::OptimizerRule::handleArangoSearchViewsRule}));

  EXPECT_TRUE(!findEmptyNodes(vocbase(), query));

    // check structure
    {
      irs::Or expected;
      auto& root = expected.add<irs::And>();
      root.add<irs::by_term>().field(mangleStringIdentity("values")).term("B");
      root.add<irs::by_term>().field(mangleStringIdentity("values")).term("C");
    assertFilterOptimized(vocbase(), query, expected);
    }

    std::vector<arangodb::velocypack::Slice> expectedDocs{
        arangodb::velocypack::Slice(insertedDocs[0].vpack()),
    };

  auto queryResult = arangodb::tests::executeQuery(vocbase(), query);
    ASSERT_TRUE(queryResult.result.ok());

    auto result = queryResult.data->slice();
    EXPECT_TRUE(result.isArray());

    arangodb::velocypack::ArrayIterator resultIt(result);
    ASSERT_TRUE(expectedDocs.size() == resultIt.size());

    // Check documents
    auto expectedDoc = expectedDocs.begin();
    for (; resultIt.valid(); resultIt.next(), ++expectedDoc) {
      auto const actualDoc = resultIt.value();
      auto const resolved = actualDoc.resolveExternals();

      EXPECT_TRUE((0 == arangodb::basics::VelocyPackHelper::compare(
                            arangodb::velocypack::Slice(*expectedDoc), resolved, true)));
    }
    EXPECT_TRUE(expectedDoc == expectedDocs.end());
  }

  // a IN [ x ] && a == y, x == y
TEST_F(IResearchQueryOptimizationTest, test_24) {
    std::string const query =
        "FOR d IN testView SEARCH d.values IN [ 'C' ] AND d.values == 'C' "
        "RETURN d";

  EXPECT_TRUE(arangodb::tests::assertRules(vocbase(), query,
                                           {arangodb::aql::OptimizerRule::handleArangoSearchViewsRule}));

  EXPECT_TRUE(!findEmptyNodes(vocbase(), query));

    // check structure
    {
      irs::Or expected;
      auto& root = expected.add<irs::And>();
      root.add<irs::by_term>().field(mangleStringIdentity("values")).term("C");
    assertFilterOptimized(vocbase(), query, expected);
    }

    std::vector<arangodb::velocypack::Slice> expectedDocs{
        arangodb::velocypack::Slice(insertedDocs[0].vpack()),
    };

  auto queryResult = arangodb::tests::executeQuery(vocbase(), query);
    ASSERT_TRUE(queryResult.result.ok());

    auto result = queryResult.data->slice();
    EXPECT_TRUE(result.isArray());

    arangodb::velocypack::ArrayIterator resultIt(result);
    ASSERT_TRUE(expectedDocs.size() == resultIt.size());

    // Check documents
    auto expectedDoc = expectedDocs.begin();
    for (; resultIt.valid(); resultIt.next(), ++expectedDoc) {
      auto const actualDoc = resultIt.value();
      auto const resolved = actualDoc.resolveExternals();

      EXPECT_TRUE((0 == arangodb::basics::VelocyPackHelper::compare(
                            arangodb::velocypack::Slice(*expectedDoc), resolved, true)));
    }
    EXPECT_TRUE(expectedDoc == expectedDocs.end());
  }

  // a IN [ x ] && a == y, x > y
TEST_F(IResearchQueryOptimizationTest, test_25) {
    std::string const query =
        "FOR d IN testView SEARCH d.values IN [ 'C' ] AND d.values == 'B' "
        "RETURN d";

  EXPECT_TRUE(arangodb::tests::assertRules(vocbase(), query,
                                           {arangodb::aql::OptimizerRule::handleArangoSearchViewsRule}));

  EXPECT_TRUE(!findEmptyNodes(vocbase(), query));

    // check structure
    {
      irs::Or expected;
      auto& root = expected.add<irs::And>();
      root.add<irs::by_term>().field(mangleStringIdentity("values")).term("C");
      root.add<irs::by_term>().field(mangleStringIdentity("values")).term("B");
    assertFilterOptimized(vocbase(), query, expected);
    }

    std::vector<arangodb::velocypack::Slice> expectedDocs{
        arangodb::velocypack::Slice(insertedDocs[0].vpack()),
    };

  auto queryResult = arangodb::tests::executeQuery(vocbase(), query);
    ASSERT_TRUE(queryResult.result.ok());

    auto result = queryResult.data->slice();
    EXPECT_TRUE(result.isArray());

    arangodb::velocypack::ArrayIterator resultIt(result);
    ASSERT_TRUE(expectedDocs.size() == resultIt.size());

    // Check documents
    auto expectedDoc = expectedDocs.begin();
    for (; resultIt.valid(); resultIt.next(), ++expectedDoc) {
      auto const actualDoc = resultIt.value();
      auto const resolved = actualDoc.resolveExternals();

      EXPECT_TRUE((0 == arangodb::basics::VelocyPackHelper::compare(
                            arangodb::velocypack::Slice(*expectedDoc), resolved, true)));
    }
    EXPECT_TRUE(expectedDoc == expectedDocs.end());
  }

  // a IN [ x ] && a != y, x < y
TEST_F(IResearchQueryOptimizationTest, test_26) {
    std::string const query =
        "FOR d IN testView SEARCH d.values IN [ 'A' ] AND d.values != 'B' "
        "RETURN d";

  EXPECT_TRUE(arangodb::tests::assertRules(vocbase(), query,
                                           {arangodb::aql::OptimizerRule::handleArangoSearchViewsRule}));

  EXPECT_TRUE(!findEmptyNodes(vocbase(), query));

    // check structure
    {
      irs::Or expected;
      auto& root = expected.add<irs::And>();
      root.add<irs::Not>()
          .filter<irs::by_term>()
          .field(mangleStringIdentity("values"))
          .term("B");
      root.add<irs::by_term>().field(mangleStringIdentity("values")).term("A");
    assertFilterOptimized(vocbase(), query, expected);
    }

    std::vector<arangodb::velocypack::Slice> expectedDocs{};

  auto queryResult = arangodb::tests::executeQuery(vocbase(), query);
    ASSERT_TRUE(queryResult.result.ok());

    auto result = queryResult.data->slice();
    EXPECT_TRUE(result.isArray());

    arangodb::velocypack::ArrayIterator resultIt(result);
    ASSERT_TRUE(expectedDocs.size() == resultIt.size());

    // Check documents
    auto expectedDoc = expectedDocs.begin();
    for (; resultIt.valid(); resultIt.next(), ++expectedDoc) {
      auto const actualDoc = resultIt.value();
      auto const resolved = actualDoc.resolveExternals();

      EXPECT_TRUE((0 == arangodb::basics::VelocyPackHelper::compare(
                            arangodb::velocypack::Slice(*expectedDoc), resolved, true)));
    }
    EXPECT_TRUE(expectedDoc == expectedDocs.end());
  }

  // a IN [ x ] && a != y, x == y
TEST_F(IResearchQueryOptimizationTest, test_27) {
    std::string const query =
        "FOR d IN testView SEARCH d.values IN [ 'C' ] AND d.values != 'C' "
        "RETURN d";

    // FIXME
    // EXPECT_TRUE(arangodb::tests::assertRules(
  //  vocbase(), query, {
    //    arangodb::aql::OptimizerRule::handleArangoSearchViewsRule
    //  }
    //));

  EXPECT_TRUE(findEmptyNodes(vocbase(), query));

    std::vector<arangodb::velocypack::Slice> expectedDocs{};

  auto queryResult = arangodb::tests::executeQuery(vocbase(), query);
    ASSERT_TRUE(queryResult.result.ok());

    auto result = queryResult.data->slice();
    EXPECT_TRUE(result.isArray());

    arangodb::velocypack::ArrayIterator resultIt(result);
    ASSERT_TRUE(expectedDocs.size() == resultIt.size());

    // Check documents
    auto expectedDoc = expectedDocs.begin();
    for (; resultIt.valid(); resultIt.next(), ++expectedDoc) {
      auto const actualDoc = resultIt.value();
      auto const resolved = actualDoc.resolveExternals();

      EXPECT_TRUE((0 == arangodb::basics::VelocyPackHelper::compare(
                            arangodb::velocypack::Slice(*expectedDoc), resolved, true)));
    }
    EXPECT_TRUE(expectedDoc == expectedDocs.end());
  }

  // a IN [ x ] && a != y, x > y
TEST_F(IResearchQueryOptimizationTest, test_28) {
    std::string const query =
        "FOR d IN testView SEARCH d.values IN ['B'] AND d.values != 'C' RETURN "
        "d";

  EXPECT_TRUE(arangodb::tests::assertRules(vocbase(), query,
                                           {arangodb::aql::OptimizerRule::handleArangoSearchViewsRule}));

  EXPECT_TRUE(!findEmptyNodes(vocbase(), query));

    // check structure
    {
      irs::Or expected;
      auto& root = expected.add<irs::And>();
      root.add<irs::Not>()
          .filter<irs::by_term>()
          .field(mangleStringIdentity("values"))
          .term("C");
      root.add<irs::by_term>().field(mangleStringIdentity("values")).term("B");
    assertFilterOptimized(vocbase(), query, expected);
    }

    std::vector<arangodb::velocypack::Slice> expectedDocs{};

  auto queryResult = arangodb::tests::executeQuery(vocbase(), query);
    ASSERT_TRUE(queryResult.result.ok());

    auto result = queryResult.data->slice();
    EXPECT_TRUE(result.isArray());

    arangodb::velocypack::ArrayIterator resultIt(result);
    ASSERT_TRUE(expectedDocs.size() == resultIt.size());

    // Check documents
    auto expectedDoc = expectedDocs.begin();
    for (; resultIt.valid(); resultIt.next(), ++expectedDoc) {
      auto const actualDoc = resultIt.value();
      auto const resolved = actualDoc.resolveExternals();

      EXPECT_TRUE((0 == arangodb::basics::VelocyPackHelper::compare(
                            arangodb::velocypack::Slice(*expectedDoc), resolved, true)));
    }
    EXPECT_TRUE(expectedDoc == expectedDocs.end());
  }

  // a IN [ x ] && a < y, x < y
TEST_F(IResearchQueryOptimizationTest, test_29) {
    std::string const query =
        "FOR d IN testView SEARCH d.values IN [ 'B' ] AND d.values < 'C' "
        "RETURN d";

  EXPECT_TRUE(arangodb::tests::assertRules(vocbase(), query,
                                           {arangodb::aql::OptimizerRule::handleArangoSearchViewsRule}));

  EXPECT_TRUE(!findEmptyNodes(vocbase(), query));

    // check structure
    {
      irs::Or expected;
      auto& root = expected.add<irs::And>();
      root.add<irs::by_term>().field(mangleStringIdentity("values")).term("B");
    assertFilterOptimized(vocbase(), query, expected);
    }

    std::vector<arangodb::velocypack::Slice> expectedDocs{
        arangodb::velocypack::Slice(insertedDocs[0].vpack()),
    };

  auto queryResult = arangodb::tests::executeQuery(vocbase(), query);
    ASSERT_TRUE(queryResult.result.ok());

    auto result = queryResult.data->slice();
    EXPECT_TRUE(result.isArray());

    arangodb::velocypack::ArrayIterator resultIt(result);
    ASSERT_TRUE(expectedDocs.size() == resultIt.size());

    // Check documents
    auto expectedDoc = expectedDocs.begin();
    for (; resultIt.valid(); resultIt.next(), ++expectedDoc) {
      auto const actualDoc = resultIt.value();
      auto const resolved = actualDoc.resolveExternals();

      EXPECT_TRUE((0 == arangodb::basics::VelocyPackHelper::compare(
                            arangodb::velocypack::Slice(*expectedDoc), resolved, true)));
    }
    EXPECT_TRUE(expectedDoc == expectedDocs.end());
  }

  // a IN [ x ] && a < y, x == y
TEST_F(IResearchQueryOptimizationTest, test_30) {
    std::string const query =
        "FOR d IN testView SEARCH d.values IN [ 'C' ] AND d.values < 'C' "
        "RETURN d";

  EXPECT_TRUE(arangodb::tests::assertRules(vocbase(), query,
                                           {arangodb::aql::OptimizerRule::handleArangoSearchViewsRule}));

  EXPECT_TRUE(!findEmptyNodes(vocbase(), query));

    // check structure
    {
      irs::Or expected;
      auto& root = expected.add<irs::And>();
      root.add<irs::by_term>().field(mangleStringIdentity("values")).term("C");
      root.add<irs::by_range>()
          .field(mangleStringIdentity("values"))
          .include<irs::Bound::MAX>(false)
          .term<irs::Bound::MAX>("C");
    assertFilterOptimized(vocbase(), query, expected);
    }

    std::vector<arangodb::velocypack::Slice> expectedDocs{
        arangodb::velocypack::Slice(insertedDocs[0].vpack()),
    };

  auto queryResult = arangodb::tests::executeQuery(vocbase(), query);
    ASSERT_TRUE(queryResult.result.ok());

    auto result = queryResult.data->slice();
    EXPECT_TRUE(result.isArray());

    arangodb::velocypack::ArrayIterator resultIt(result);
    ASSERT_TRUE(expectedDocs.size() == resultIt.size());

    // Check documents
    auto expectedDoc = expectedDocs.begin();
    for (; resultIt.valid(); resultIt.next(), ++expectedDoc) {
      auto const actualDoc = resultIt.value();
      auto const resolved = actualDoc.resolveExternals();

      EXPECT_TRUE((0 == arangodb::basics::VelocyPackHelper::compare(
                            arangodb::velocypack::Slice(*expectedDoc), resolved, true)));
    }
    EXPECT_TRUE(expectedDoc == expectedDocs.end());
  }

  // a IN [ x ] && a < y, x > y
TEST_F(IResearchQueryOptimizationTest, test_31) {
    std::string const query =
        "FOR d IN testView SEARCH d.values IN [ 'C' ] AND d.values < 'B' "
        "RETURN d";

  EXPECT_TRUE(arangodb::tests::assertRules(vocbase(), query,
                                           {arangodb::aql::OptimizerRule::handleArangoSearchViewsRule}));

  EXPECT_TRUE(!findEmptyNodes(vocbase(), query));

    // check structure
    {
      irs::Or expected;
      auto& root = expected.add<irs::And>();
      root.add<irs::by_term>().field(mangleStringIdentity("values")).term("C");
      root.add<irs::by_range>()
          .field(mangleStringIdentity("values"))
          .include<irs::Bound::MAX>(false)
          .term<irs::Bound::MAX>("B");
    assertFilterOptimized(vocbase(), query, expected);
    }

    std::vector<arangodb::velocypack::Slice> expectedDocs{
        arangodb::velocypack::Slice(insertedDocs[0].vpack()),
    };

  auto queryResult = arangodb::tests::executeQuery(vocbase(), query);
    ASSERT_TRUE(queryResult.result.ok());

    auto result = queryResult.data->slice();
    EXPECT_TRUE(result.isArray());

    arangodb::velocypack::ArrayIterator resultIt(result);
    ASSERT_TRUE(expectedDocs.size() == resultIt.size());

    // Check documents
    auto expectedDoc = expectedDocs.begin();
    for (; resultIt.valid(); resultIt.next(), ++expectedDoc) {
      auto const actualDoc = resultIt.value();
      auto const resolved = actualDoc.resolveExternals();

      EXPECT_TRUE((0 == arangodb::basics::VelocyPackHelper::compare(
                            arangodb::velocypack::Slice(*expectedDoc), resolved, true)));
    }
    EXPECT_TRUE(expectedDoc == expectedDocs.end());
  }

  // a IN [ x ] && a <= y, x < y
TEST_F(IResearchQueryOptimizationTest, test_32) {
    std::string const query =
        "FOR d IN testView SEARCH d.values IN [ 'B' ] AND d.values <= 'C' "
        "RETURN d";

  EXPECT_TRUE(arangodb::tests::assertRules(vocbase(), query,
                                           {arangodb::aql::OptimizerRule::handleArangoSearchViewsRule}));

  EXPECT_TRUE(!findEmptyNodes(vocbase(), query));

    // check structure
    {
      irs::Or expected;
      auto& root = expected.add<irs::And>();
      root.add<irs::by_term>().field(mangleStringIdentity("values")).term("B");
    assertFilterOptimized(vocbase(), query, expected);
    }

    std::vector<arangodb::velocypack::Slice> expectedDocs{
        arangodb::velocypack::Slice(insertedDocs[0].vpack()),
    };

  auto queryResult = arangodb::tests::executeQuery(vocbase(), query);
    ASSERT_TRUE(queryResult.result.ok());

    auto result = queryResult.data->slice();
    EXPECT_TRUE(result.isArray());

    arangodb::velocypack::ArrayIterator resultIt(result);
    ASSERT_TRUE(expectedDocs.size() == resultIt.size());

    // Check documents
    auto expectedDoc = expectedDocs.begin();
    for (; resultIt.valid(); resultIt.next(), ++expectedDoc) {
      auto const actualDoc = resultIt.value();
      auto const resolved = actualDoc.resolveExternals();

      EXPECT_TRUE((0 == arangodb::basics::VelocyPackHelper::compare(
                            arangodb::velocypack::Slice(*expectedDoc), resolved, true)));
    }
    EXPECT_TRUE(expectedDoc == expectedDocs.end());
  }

  // a IN [x] && a <= y, x == y
TEST_F(IResearchQueryOptimizationTest, test_33) {
    std::string const query =
        "FOR d IN testView SEARCH d.values IN [ 'B' ] AND d.values <= 'B' "
        "RETURN d";

  EXPECT_TRUE(arangodb::tests::assertRules(vocbase(), query,
                                           {arangodb::aql::OptimizerRule::handleArangoSearchViewsRule}));

  EXPECT_TRUE(!findEmptyNodes(vocbase(), query));

    // check structure
    {
      irs::Or expected;
      auto& root = expected.add<irs::And>();
      root.add<irs::by_term>().field(mangleStringIdentity("values")).term("B");
    assertFilterOptimized(vocbase(), query, expected);
    }

    std::vector<arangodb::velocypack::Slice> expectedDocs{
        arangodb::velocypack::Slice(insertedDocs[0].vpack()),
    };

  auto queryResult = arangodb::tests::executeQuery(vocbase(), query);
    ASSERT_TRUE(queryResult.result.ok());

    auto result = queryResult.data->slice();
    EXPECT_TRUE(result.isArray());

    arangodb::velocypack::ArrayIterator resultIt(result);
    ASSERT_TRUE(expectedDocs.size() == resultIt.size());

    // Check documents
    auto expectedDoc = expectedDocs.begin();
    for (; resultIt.valid(); resultIt.next(), ++expectedDoc) {
      auto const actualDoc = resultIt.value();
      auto const resolved = actualDoc.resolveExternals();

      EXPECT_TRUE((0 == arangodb::basics::VelocyPackHelper::compare(
                            arangodb::velocypack::Slice(*expectedDoc), resolved, true)));
    }
    EXPECT_TRUE(expectedDoc == expectedDocs.end());
  }

  // a IN [ x ] && a <= y, x > y
TEST_F(IResearchQueryOptimizationTest, test_34) {
    std::string const query =
        "FOR d IN testView SEARCH d.values IN [ 'C' ] AND d.values <= 'B' "
        "RETURN d";

  EXPECT_TRUE(arangodb::tests::assertRules(vocbase(), query,
                                           {arangodb::aql::OptimizerRule::handleArangoSearchViewsRule}));

  EXPECT_TRUE(!findEmptyNodes(vocbase(), query));

    // check structure
    {
      irs::Or expected;
      auto& root = expected.add<irs::And>();
      root.add<irs::by_term>().field(mangleStringIdentity("values")).term("C");
      root.add<irs::by_range>()
          .field(mangleStringIdentity("values"))
          .include<irs::Bound::MAX>(true)
          .term<irs::Bound::MAX>("B");
    assertFilterOptimized(vocbase(), query, expected);
    }

    std::vector<arangodb::velocypack::Slice> expectedDocs{
        arangodb::velocypack::Slice(insertedDocs[0].vpack()),
    };

  auto queryResult = arangodb::tests::executeQuery(vocbase(), query);
    ASSERT_TRUE(queryResult.result.ok());

    auto result = queryResult.data->slice();
    EXPECT_TRUE(result.isArray());

    arangodb::velocypack::ArrayIterator resultIt(result);
    ASSERT_TRUE(expectedDocs.size() == resultIt.size());

    // Check documents
    auto expectedDoc = expectedDocs.begin();
    for (; resultIt.valid(); resultIt.next(), ++expectedDoc) {
      auto const actualDoc = resultIt.value();
      auto const resolved = actualDoc.resolveExternals();

      EXPECT_TRUE((0 == arangodb::basics::VelocyPackHelper::compare(
                            arangodb::velocypack::Slice(*expectedDoc), resolved, true)));
    }
    EXPECT_TRUE(expectedDoc == expectedDocs.end());
  }

  // a IN [ x ] && a >= y, x < y
TEST_F(IResearchQueryOptimizationTest, test_35) {
    std::string const query =
        "FOR d IN testView SEARCH d.values IN [ 'A' ] AND d.values >= 'B' "
        "RETURN d";

  EXPECT_TRUE(arangodb::tests::assertRules(vocbase(), query,
                                           {arangodb::aql::OptimizerRule::handleArangoSearchViewsRule}));

  EXPECT_TRUE(!findEmptyNodes(vocbase(), query));

    // check structure
    {
      irs::Or expected;
      auto& root = expected.add<irs::And>();
      root.add<irs::by_range>()
          .field(mangleStringIdentity("values"))
          .include<irs::Bound::MIN>(true)
          .term<irs::Bound::MIN>("B");
      root.add<irs::by_term>().field(mangleStringIdentity("values")).term("A");
    assertFilterOptimized(vocbase(), query, expected);
    }

    std::vector<arangodb::velocypack::Slice> expectedDocs{
        arangodb::velocypack::Slice(insertedDocs[0].vpack()),
    };

  auto queryResult = arangodb::tests::executeQuery(vocbase(), query);
    ASSERT_TRUE(queryResult.result.ok());

    auto result = queryResult.data->slice();
    EXPECT_TRUE(result.isArray());

    arangodb::velocypack::ArrayIterator resultIt(result);
    ASSERT_TRUE(expectedDocs.size() == resultIt.size());

    // Check documents
    auto expectedDoc = expectedDocs.begin();
    for (; resultIt.valid(); resultIt.next(), ++expectedDoc) {
      auto const actualDoc = resultIt.value();
      auto const resolved = actualDoc.resolveExternals();

      EXPECT_TRUE((0 == arangodb::basics::VelocyPackHelper::compare(
                            arangodb::velocypack::Slice(*expectedDoc), resolved, true)));
    }
    EXPECT_TRUE(expectedDoc == expectedDocs.end());
  }

  // a IN [ x ] && a >= y, x == y
TEST_F(IResearchQueryOptimizationTest, test_36) {
    std::string const query =
        "FOR d IN testView SEARCH d.values IN [ 'B' ] AND d.values >= 'B' "
        "RETURN d";

  EXPECT_TRUE(arangodb::tests::assertRules(vocbase(), query,
                                           {arangodb::aql::OptimizerRule::handleArangoSearchViewsRule}));

  EXPECT_TRUE(!findEmptyNodes(vocbase(), query));

    // check structure
    {
      irs::Or expected;
      auto& root = expected.add<irs::And>();
      root.add<irs::by_term>().field(mangleStringIdentity("values")).term("B");
    assertFilterOptimized(vocbase(), query, expected);
    }

    std::vector<arangodb::velocypack::Slice> expectedDocs{
        arangodb::velocypack::Slice(insertedDocs[0].vpack()),
    };

  auto queryResult = arangodb::tests::executeQuery(vocbase(), query);
    ASSERT_TRUE(queryResult.result.ok());

    auto result = queryResult.data->slice();
    EXPECT_TRUE(result.isArray());

    arangodb::velocypack::ArrayIterator resultIt(result);
    ASSERT_TRUE(expectedDocs.size() == resultIt.size());

    // Check documents
    auto expectedDoc = expectedDocs.begin();
    for (; resultIt.valid(); resultIt.next(), ++expectedDoc) {
      auto const actualDoc = resultIt.value();
      auto const resolved = actualDoc.resolveExternals();

      EXPECT_TRUE((0 == arangodb::basics::VelocyPackHelper::compare(
                            arangodb::velocypack::Slice(*expectedDoc), resolved, true)));
    }
    EXPECT_TRUE(expectedDoc == expectedDocs.end());
  }

  // a IN [x] && a >= y, x > y
TEST_F(IResearchQueryOptimizationTest, test_37) {
    std::string const query =
        "FOR d IN testView SEARCH d.values IN ['C'] AND d.values >= 'B' RETURN "
        "d";

  EXPECT_TRUE(arangodb::tests::assertRules(vocbase(), query,
                                           {arangodb::aql::OptimizerRule::handleArangoSearchViewsRule}));

  EXPECT_TRUE(!findEmptyNodes(vocbase(), query));

    // check structure
    {
      irs::Or expected;
      auto& root = expected.add<irs::And>();
      root.add<irs::by_term>().field(mangleStringIdentity("values")).term("C");
    assertFilterOptimized(vocbase(), query, expected);
    }

    std::vector<arangodb::velocypack::Slice> expectedDocs{
        arangodb::velocypack::Slice(insertedDocs[0].vpack()),
    };

  auto queryResult = arangodb::tests::executeQuery(vocbase(), query);
    ASSERT_TRUE(queryResult.result.ok());

    auto result = queryResult.data->slice();
    EXPECT_TRUE(result.isArray());

    arangodb::velocypack::ArrayIterator resultIt(result);
    ASSERT_TRUE(expectedDocs.size() == resultIt.size());

    // Check documents
    auto expectedDoc = expectedDocs.begin();
    for (; resultIt.valid(); resultIt.next(), ++expectedDoc) {
      auto const actualDoc = resultIt.value();
      auto const resolved = actualDoc.resolveExternals();

      EXPECT_TRUE((0 == arangodb::basics::VelocyPackHelper::compare(
                            arangodb::velocypack::Slice(*expectedDoc), resolved, true)));
    }
    EXPECT_TRUE(expectedDoc == expectedDocs.end());
  }

  // a IN [x] && a > y, x < y
TEST_F(IResearchQueryOptimizationTest, test_38) {
    std::string const query =
        "FOR d IN testView SEARCH d.values IN ['A'] AND d.values > 'B' RETURN "
        "d";

  EXPECT_TRUE(arangodb::tests::assertRules(vocbase(), query,
                                           {arangodb::aql::OptimizerRule::handleArangoSearchViewsRule}));

  EXPECT_TRUE(!findEmptyNodes(vocbase(), query));

    // check structure
    {
      irs::Or expected;
      auto& root = expected.add<irs::And>();
      root.add<irs::by_range>()
          .field(mangleStringIdentity("values"))
          .include<irs::Bound::MIN>(false)
          .term<irs::Bound::MIN>("B");
      root.add<irs::by_term>().field(mangleStringIdentity("values")).term("A");
    assertFilterOptimized(vocbase(), query, expected);
    }

    std::vector<arangodb::velocypack::Slice> expectedDocs{
        arangodb::velocypack::Slice(insertedDocs[0].vpack()),
    };

  auto queryResult = arangodb::tests::executeQuery(vocbase(), query);
    ASSERT_TRUE(queryResult.result.ok());

    auto result = queryResult.data->slice();
    EXPECT_TRUE(result.isArray());

    arangodb::velocypack::ArrayIterator resultIt(result);
    ASSERT_TRUE(expectedDocs.size() == resultIt.size());

    // Check documents
    auto expectedDoc = expectedDocs.begin();
    for (; resultIt.valid(); resultIt.next(), ++expectedDoc) {
      auto const actualDoc = resultIt.value();
      auto const resolved = actualDoc.resolveExternals();

      EXPECT_TRUE((0 == arangodb::basics::VelocyPackHelper::compare(
                            arangodb::velocypack::Slice(*expectedDoc), resolved, true)));
    }
    EXPECT_TRUE(expectedDoc == expectedDocs.end());
  }

  // a IN [x] && a > y, x == y
TEST_F(IResearchQueryOptimizationTest, test_39) {
    std::string const query =
        "FOR d IN testView SEARCH d.values IN ['B'] AND d.values > 'B' RETURN "
        "d";

  EXPECT_TRUE(arangodb::tests::assertRules(vocbase(), query,
                                           {arangodb::aql::OptimizerRule::handleArangoSearchViewsRule}));

  EXPECT_TRUE(!findEmptyNodes(vocbase(), query));

    // check structure
    {
      irs::Or expected;
      auto& root = expected.add<irs::And>();
      root.add<irs::by_range>()
          .field(mangleStringIdentity("values"))
          .include<irs::Bound::MIN>(false)
          .term<irs::Bound::MIN>("B");
      root.add<irs::by_term>().field(mangleStringIdentity("values")).term("B");
    assertFilterOptimized(vocbase(), query, expected);
    }

    std::vector<arangodb::velocypack::Slice> expectedDocs{
        arangodb::velocypack::Slice(insertedDocs[0].vpack()),
    };

  auto queryResult = arangodb::tests::executeQuery(vocbase(), query);
    ASSERT_TRUE(queryResult.result.ok());

    auto result = queryResult.data->slice();
    EXPECT_TRUE(result.isArray());

    arangodb::velocypack::ArrayIterator resultIt(result);
    ASSERT_TRUE(expectedDocs.size() == resultIt.size());

    // Check documents
    auto expectedDoc = expectedDocs.begin();
    for (; resultIt.valid(); resultIt.next(), ++expectedDoc) {
      auto const actualDoc = resultIt.value();
      auto const resolved = actualDoc.resolveExternals();

      EXPECT_TRUE((0 == arangodb::basics::VelocyPackHelper::compare(
                            arangodb::velocypack::Slice(*expectedDoc), resolved, true)));
    }
    EXPECT_TRUE(expectedDoc == expectedDocs.end());
  }

  // a IN [x] && a > y, x > y
TEST_F(IResearchQueryOptimizationTest, test_40) {
    std::string const query =
        "FOR d IN testView SEARCH d.values IN ['C'] AND d.values > 'B' RETURN "
        "d";

  EXPECT_TRUE(arangodb::tests::assertRules(vocbase(), query,
                                           {arangodb::aql::OptimizerRule::handleArangoSearchViewsRule}));

  EXPECT_TRUE(!findEmptyNodes(vocbase(), query));

    // check structure
    {
      irs::Or expected;
      auto& root = expected.add<irs::And>();
      root.add<irs::by_term>().field(mangleStringIdentity("values")).term("C");
    assertFilterOptimized(vocbase(), query, expected);
    }

    std::vector<arangodb::velocypack::Slice> expectedDocs{
        arangodb::velocypack::Slice(insertedDocs[0].vpack()),
    };

  auto queryResult = arangodb::tests::executeQuery(vocbase(), query);
    ASSERT_TRUE(queryResult.result.ok());

    auto result = queryResult.data->slice();
    EXPECT_TRUE(result.isArray());

    arangodb::velocypack::ArrayIterator resultIt(result);
    ASSERT_TRUE(expectedDocs.size() == resultIt.size());

    // Check documents
    auto expectedDoc = expectedDocs.begin();
    for (; resultIt.valid(); resultIt.next(), ++expectedDoc) {
      auto const actualDoc = resultIt.value();
      auto const resolved = actualDoc.resolveExternals();

      EXPECT_TRUE((0 == arangodb::basics::VelocyPackHelper::compare(
                            arangodb::velocypack::Slice(*expectedDoc), resolved, true)));
    }
    EXPECT_TRUE(expectedDoc == expectedDocs.end());
  }

  // a == x && a == y, x < y
TEST_F(IResearchQueryOptimizationTest, test_41) {
    std::string const query =
        "FOR d IN testView SEARCH d.values == 'B' AND d.values == 'C' RETURN d";

  EXPECT_TRUE(arangodb::tests::assertRules(vocbase(), query,
                                           {arangodb::aql::OptimizerRule::handleArangoSearchViewsRule}));

  EXPECT_TRUE(!findEmptyNodes(vocbase(), query));

    // check structure
    {
      irs::Or expected;
      auto& root = expected.add<irs::And>();
      root.add<irs::by_term>().field(mangleStringIdentity("values")).term("B");
      root.add<irs::by_term>().field(mangleStringIdentity("values")).term("C");
    assertFilterOptimized(vocbase(), query, expected);
    }

    std::vector<arangodb::velocypack::Slice> expectedDocs{
        arangodb::velocypack::Slice(insertedDocs[0].vpack()),
    };

  auto queryResult = arangodb::tests::executeQuery(vocbase(), query);
    ASSERT_TRUE(queryResult.result.ok());

    auto result = queryResult.data->slice();
    EXPECT_TRUE(result.isArray());

    arangodb::velocypack::ArrayIterator resultIt(result);
    ASSERT_TRUE(expectedDocs.size() == resultIt.size());

    // Check documents
    auto expectedDoc = expectedDocs.begin();
    for (; resultIt.valid(); resultIt.next(), ++expectedDoc) {
      auto const actualDoc = resultIt.value();
      auto const resolved = actualDoc.resolveExternals();

      EXPECT_TRUE((0 == arangodb::basics::VelocyPackHelper::compare(
                            arangodb::velocypack::Slice(*expectedDoc), resolved, true)));
    }
    EXPECT_TRUE(expectedDoc == expectedDocs.end());
  }

  // a == x && a == y, x == y
TEST_F(IResearchQueryOptimizationTest, test_42) {
    std::string const query =
        "FOR d IN testView SEARCH d.values == 'C' AND d.values == 'C' RETURN d";

  EXPECT_TRUE(arangodb::tests::assertRules(vocbase(), query,
                                           {arangodb::aql::OptimizerRule::handleArangoSearchViewsRule}));

  EXPECT_TRUE(!findEmptyNodes(vocbase(), query));

    // check structure
    {
      irs::Or expected;
      auto& root = expected.add<irs::And>();
      root.add<irs::by_term>().field(mangleStringIdentity("values")).term("C");
    assertFilterOptimized(vocbase(), query, expected);
    }

    std::vector<arangodb::velocypack::Slice> expectedDocs{
        arangodb::velocypack::Slice(insertedDocs[0].vpack()),
    };

  auto queryResult = arangodb::tests::executeQuery(vocbase(), query);
    ASSERT_TRUE(queryResult.result.ok());

    auto result = queryResult.data->slice();
    EXPECT_TRUE(result.isArray());

    arangodb::velocypack::ArrayIterator resultIt(result);
    ASSERT_TRUE(expectedDocs.size() == resultIt.size());

    // Check documents
    auto expectedDoc = expectedDocs.begin();
    for (; resultIt.valid(); resultIt.next(), ++expectedDoc) {
      auto const actualDoc = resultIt.value();
      auto const resolved = actualDoc.resolveExternals();

      EXPECT_TRUE((0 == arangodb::basics::VelocyPackHelper::compare(
                            arangodb::velocypack::Slice(*expectedDoc), resolved, true)));
    }
    EXPECT_TRUE(expectedDoc == expectedDocs.end());
  }

  // a == x && a == y, x > y
TEST_F(IResearchQueryOptimizationTest, test_43) {
    std::string const query =
        "FOR d IN testView SEARCH d.values == 'C' AND d.values == 'B' RETURN d";

  EXPECT_TRUE(arangodb::tests::assertRules(vocbase(), query,
                                           {arangodb::aql::OptimizerRule::handleArangoSearchViewsRule}));

  EXPECT_TRUE(!findEmptyNodes(vocbase(), query));

    // check structure
    {
      irs::Or expected;
      auto& root = expected.add<irs::And>();
      root.add<irs::by_term>().field(mangleStringIdentity("values")).term("C");
      root.add<irs::by_term>().field(mangleStringIdentity("values")).term("B");
    assertFilterOptimized(vocbase(), query, expected);
    }

    std::vector<arangodb::velocypack::Slice> expectedDocs{
        arangodb::velocypack::Slice(insertedDocs[0].vpack()),
    };

  auto queryResult = arangodb::tests::executeQuery(vocbase(), query);
    ASSERT_TRUE(queryResult.result.ok());

    auto result = queryResult.data->slice();
    EXPECT_TRUE(result.isArray());

    arangodb::velocypack::ArrayIterator resultIt(result);
    ASSERT_TRUE(expectedDocs.size() == resultIt.size());

    // Check documents
    auto expectedDoc = expectedDocs.begin();
    for (; resultIt.valid(); resultIt.next(), ++expectedDoc) {
      auto const actualDoc = resultIt.value();
      auto const resolved = actualDoc.resolveExternals();

      EXPECT_TRUE((0 == arangodb::basics::VelocyPackHelper::compare(
                            arangodb::velocypack::Slice(*expectedDoc), resolved, true)));
    }
    EXPECT_TRUE(expectedDoc == expectedDocs.end());
  }

  // a == x && a != y, x < y
TEST_F(IResearchQueryOptimizationTest, test_44) {
    std::string const query =
        "FOR d IN testView SEARCH d.values == 'A' AND d.values != 'B' RETURN d";

  EXPECT_TRUE(arangodb::tests::assertRules(vocbase(), query,
                                           {arangodb::aql::OptimizerRule::handleArangoSearchViewsRule}));

  EXPECT_TRUE(!findEmptyNodes(vocbase(), query));

    // check structure
    {
      irs::Or expected;
      auto& root = expected.add<irs::And>();
      root.add<irs::Not>()
          .filter<irs::by_term>()
          .field(mangleStringIdentity("values"))
          .term("B");
      root.add<irs::by_term>().field(mangleStringIdentity("values")).term("A");
    assertFilterOptimized(vocbase(), query, expected);
    }

    std::vector<arangodb::velocypack::Slice> expectedDocs{};

  auto queryResult = arangodb::tests::executeQuery(vocbase(), query);
    ASSERT_TRUE(queryResult.result.ok());

    auto result = queryResult.data->slice();
    EXPECT_TRUE(result.isArray());

    arangodb::velocypack::ArrayIterator resultIt(result);
    ASSERT_TRUE(expectedDocs.size() == resultIt.size());

    // Check documents
    auto expectedDoc = expectedDocs.begin();
    for (; resultIt.valid(); resultIt.next(), ++expectedDoc) {
      auto const actualDoc = resultIt.value();
      auto const resolved = actualDoc.resolveExternals();

      EXPECT_TRUE((0 == arangodb::basics::VelocyPackHelper::compare(
                            arangodb::velocypack::Slice(*expectedDoc), resolved, true)));
    }
    EXPECT_TRUE(expectedDoc == expectedDocs.end());
  }

  // a == x && a != y, x == y
TEST_F(IResearchQueryOptimizationTest, test_45) {
    std::string const query =
        "FOR d IN testView SEARCH d.values == 'C' AND d.values != 'C' RETURN d";

    // FIXME
    // EXPECT_TRUE(arangodb::tests::assertRules(
  //  vocbase(), query, {
    //    arangodb::aql::OptimizerRule::handleArangoSearchViewsRule
    //  }
    //));

  EXPECT_TRUE(findEmptyNodes(vocbase(), query));

    std::vector<arangodb::velocypack::Slice> expectedDocs{};

  auto queryResult = arangodb::tests::executeQuery(vocbase(), query);
    ASSERT_TRUE(queryResult.result.ok());

    auto result = queryResult.data->slice();
    EXPECT_TRUE(result.isArray());

    arangodb::velocypack::ArrayIterator resultIt(result);
    ASSERT_TRUE(expectedDocs.size() == resultIt.size());

    // Check documents
    auto expectedDoc = expectedDocs.begin();
    for (; resultIt.valid(); resultIt.next(), ++expectedDoc) {
      auto const actualDoc = resultIt.value();
      auto const resolved = actualDoc.resolveExternals();

      EXPECT_TRUE((0 == arangodb::basics::VelocyPackHelper::compare(
                            arangodb::velocypack::Slice(*expectedDoc), resolved, true)));
    }
    EXPECT_TRUE(expectedDoc == expectedDocs.end());
  }

  // a == x && a != y, x > y
TEST_F(IResearchQueryOptimizationTest, test_46) {
    std::string const query =
        "FOR d IN testView SEARCH d.values == 'B' AND d.values != 'C' RETURN d";

  EXPECT_TRUE(arangodb::tests::assertRules(vocbase(), query,
                                           {arangodb::aql::OptimizerRule::handleArangoSearchViewsRule}));

  EXPECT_TRUE(!findEmptyNodes(vocbase(), query));

    // check structure
    {
      irs::Or expected;
      auto& root = expected.add<irs::And>();
      root.add<irs::Not>()
          .filter<irs::by_term>()
          .field(mangleStringIdentity("values"))
          .term("C");
      root.add<irs::by_term>().field(mangleStringIdentity("values")).term("B");
    assertFilterOptimized(vocbase(), query, expected);
    }

    std::vector<arangodb::velocypack::Slice> expectedDocs{};

  auto queryResult = arangodb::tests::executeQuery(vocbase(), query);
    ASSERT_TRUE(queryResult.result.ok());

    auto result = queryResult.data->slice();
    EXPECT_TRUE(result.isArray());

    arangodb::velocypack::ArrayIterator resultIt(result);
    ASSERT_TRUE(expectedDocs.size() == resultIt.size());

    // Check documents
    auto expectedDoc = expectedDocs.begin();
    for (; resultIt.valid(); resultIt.next(), ++expectedDoc) {
      auto const actualDoc = resultIt.value();
      auto const resolved = actualDoc.resolveExternals();

      EXPECT_TRUE((0 == arangodb::basics::VelocyPackHelper::compare(
                            arangodb::velocypack::Slice(*expectedDoc), resolved, true)));
    }
    EXPECT_TRUE(expectedDoc == expectedDocs.end());
  }

  // a == x && a < y, x < y
TEST_F(IResearchQueryOptimizationTest, test_47) {
    std::string const query =
        "FOR d IN testView SEARCH d.values == 'B' AND d.values < 'C' RETURN d";

  EXPECT_TRUE(arangodb::tests::assertRules(vocbase(), query,
                                           {arangodb::aql::OptimizerRule::handleArangoSearchViewsRule}));

  EXPECT_TRUE(!findEmptyNodes(vocbase(), query));

    // check structure
    {
      irs::Or expected;
      auto& root = expected.add<irs::And>();
      root.add<irs::by_term>().field(mangleStringIdentity("values")).term("B");
    assertFilterOptimized(vocbase(), query, expected);
    }

    std::vector<arangodb::velocypack::Slice> expectedDocs{
        arangodb::velocypack::Slice(insertedDocs[0].vpack()),
    };

  auto queryResult = arangodb::tests::executeQuery(vocbase(), query);
    ASSERT_TRUE(queryResult.result.ok());

    auto result = queryResult.data->slice();
    EXPECT_TRUE(result.isArray());

    arangodb::velocypack::ArrayIterator resultIt(result);
    ASSERT_TRUE(expectedDocs.size() == resultIt.size());

    // Check documents
    auto expectedDoc = expectedDocs.begin();
    for (; resultIt.valid(); resultIt.next(), ++expectedDoc) {
      auto const actualDoc = resultIt.value();
      auto const resolved = actualDoc.resolveExternals();

      EXPECT_TRUE((0 == arangodb::basics::VelocyPackHelper::compare(
                            arangodb::velocypack::Slice(*expectedDoc), resolved, true)));
    }
    EXPECT_TRUE(expectedDoc == expectedDocs.end());
  }

  // a == x && a < y, x == y
TEST_F(IResearchQueryOptimizationTest, test_48) {
    std::string const query =
        "FOR d IN testView SEARCH d.values == 'C' AND d.values < 'C' RETURN d";

  EXPECT_TRUE(arangodb::tests::assertRules(vocbase(), query,
                                           {arangodb::aql::OptimizerRule::handleArangoSearchViewsRule}));

  EXPECT_TRUE(!findEmptyNodes(vocbase(), query));

    // check structure
    {
      irs::Or expected;
      auto& root = expected.add<irs::And>();
      root.add<irs::by_term>().field(mangleStringIdentity("values")).term("C");
      root.add<irs::by_range>()
          .field(mangleStringIdentity("values"))
          .include<irs::Bound::MAX>(false)
          .term<irs::Bound::MAX>("C");
    assertFilterOptimized(vocbase(), query, expected);
    }

    std::vector<arangodb::velocypack::Slice> expectedDocs{
        arangodb::velocypack::Slice(insertedDocs[0].vpack()),
    };

  auto queryResult = arangodb::tests::executeQuery(vocbase(), query);
    ASSERT_TRUE(queryResult.result.ok());

    auto result = queryResult.data->slice();
    EXPECT_TRUE(result.isArray());

    arangodb::velocypack::ArrayIterator resultIt(result);
    ASSERT_TRUE(expectedDocs.size() == resultIt.size());

    // Check documents
    auto expectedDoc = expectedDocs.begin();
    for (; resultIt.valid(); resultIt.next(), ++expectedDoc) {
      auto const actualDoc = resultIt.value();
      auto const resolved = actualDoc.resolveExternals();

      EXPECT_TRUE((0 == arangodb::basics::VelocyPackHelper::compare(
                            arangodb::velocypack::Slice(*expectedDoc), resolved, true)));
    }
    EXPECT_TRUE(expectedDoc == expectedDocs.end());
  }

  // a == x && a < y, x > y
TEST_F(IResearchQueryOptimizationTest, test_49) {
    std::string const query =
        "FOR d IN testView SEARCH d.values == 'C' AND d.values < 'B' RETURN d";

  EXPECT_TRUE(arangodb::tests::assertRules(vocbase(), query,
                                           {arangodb::aql::OptimizerRule::handleArangoSearchViewsRule}));

  EXPECT_TRUE(!findEmptyNodes(vocbase(), query));

    // check structure
    {
      irs::Or expected;
      auto& root = expected.add<irs::And>();
      root.add<irs::by_term>().field(mangleStringIdentity("values")).term("C");
      root.add<irs::by_range>()
          .field(mangleStringIdentity("values"))
          .include<irs::Bound::MAX>(false)
          .term<irs::Bound::MAX>("B");
    assertFilterOptimized(vocbase(), query, expected);
    }

    std::vector<arangodb::velocypack::Slice> expectedDocs{
        arangodb::velocypack::Slice(insertedDocs[0].vpack()),
    };

  auto queryResult = arangodb::tests::executeQuery(vocbase(), query);
    ASSERT_TRUE(queryResult.result.ok());

    auto result = queryResult.data->slice();
    EXPECT_TRUE(result.isArray());

    arangodb::velocypack::ArrayIterator resultIt(result);
    ASSERT_TRUE(expectedDocs.size() == resultIt.size());

    // Check documents
    auto expectedDoc = expectedDocs.begin();
    for (; resultIt.valid(); resultIt.next(), ++expectedDoc) {
      auto const actualDoc = resultIt.value();
      auto const resolved = actualDoc.resolveExternals();

      EXPECT_TRUE((0 == arangodb::basics::VelocyPackHelper::compare(
                            arangodb::velocypack::Slice(*expectedDoc), resolved, true)));
    }
    EXPECT_TRUE(expectedDoc == expectedDocs.end());
  }

  // a == x && a <= y, x < y
TEST_F(IResearchQueryOptimizationTest, test_50) {
    std::string const query =
        "FOR d IN testView SEARCH d.values == 'B' AND d.values <= 'C' RETURN d";

  EXPECT_TRUE(arangodb::tests::assertRules(vocbase(), query,
                                           {arangodb::aql::OptimizerRule::handleArangoSearchViewsRule}));

  EXPECT_TRUE(!findEmptyNodes(vocbase(), query));

    // check structure
    {
      irs::Or expected;
      auto& root = expected.add<irs::And>();
      root.add<irs::by_term>().field(mangleStringIdentity("values")).term("B");
    assertFilterOptimized(vocbase(), query, expected);
    }

    std::vector<arangodb::velocypack::Slice> expectedDocs{
        arangodb::velocypack::Slice(insertedDocs[0].vpack()),
    };

  auto queryResult = arangodb::tests::executeQuery(vocbase(), query);
    ASSERT_TRUE(queryResult.result.ok());

    auto result = queryResult.data->slice();
    EXPECT_TRUE(result.isArray());

    arangodb::velocypack::ArrayIterator resultIt(result);
    ASSERT_TRUE(expectedDocs.size() == resultIt.size());

    // Check documents
    auto expectedDoc = expectedDocs.begin();
    for (; resultIt.valid(); resultIt.next(), ++expectedDoc) {
      auto const actualDoc = resultIt.value();
      auto const resolved = actualDoc.resolveExternals();

      EXPECT_TRUE((0 == arangodb::basics::VelocyPackHelper::compare(
                            arangodb::velocypack::Slice(*expectedDoc), resolved, true)));
    }
    EXPECT_TRUE(expectedDoc == expectedDocs.end());
  }

  // a == x && a <= y, x == y
TEST_F(IResearchQueryOptimizationTest, test_51) {
    std::string const query =
        "FOR d IN testView SEARCH d.values == 'B' AND d.values <= 'B' RETURN d";

  EXPECT_TRUE(arangodb::tests::assertRules(vocbase(), query,
                                           {arangodb::aql::OptimizerRule::handleArangoSearchViewsRule}));

  EXPECT_TRUE(!findEmptyNodes(vocbase(), query));

    // check structure
    {
      irs::Or expected;
      auto& root = expected.add<irs::And>();
      root.add<irs::by_term>().field(mangleStringIdentity("values")).term("B");
    assertFilterOptimized(vocbase(), query, expected);
    }

    std::vector<arangodb::velocypack::Slice> expectedDocs{
        arangodb::velocypack::Slice(insertedDocs[0].vpack()),
    };

  auto queryResult = arangodb::tests::executeQuery(vocbase(), query);
    ASSERT_TRUE(queryResult.result.ok());

    auto result = queryResult.data->slice();
    EXPECT_TRUE(result.isArray());

    arangodb::velocypack::ArrayIterator resultIt(result);
    ASSERT_TRUE(expectedDocs.size() == resultIt.size());

    // Check documents
    auto expectedDoc = expectedDocs.begin();
    for (; resultIt.valid(); resultIt.next(), ++expectedDoc) {
      auto const actualDoc = resultIt.value();
      auto const resolved = actualDoc.resolveExternals();

      EXPECT_TRUE((0 == arangodb::basics::VelocyPackHelper::compare(
                            arangodb::velocypack::Slice(*expectedDoc), resolved, true)));
    }
    EXPECT_TRUE(expectedDoc == expectedDocs.end());
  }

  // a == x && a <= y, x > y
TEST_F(IResearchQueryOptimizationTest, test_52) {
    std::string const query =
        "FOR d IN testView SEARCH d.values == 'C' AND d.values <= 'B' RETURN d";

  EXPECT_TRUE(arangodb::tests::assertRules(vocbase(), query,
                                           {arangodb::aql::OptimizerRule::handleArangoSearchViewsRule}));

  EXPECT_TRUE(!findEmptyNodes(vocbase(), query));

    // check structure
    {
      irs::Or expected;
      auto& root = expected.add<irs::And>();
      root.add<irs::by_term>().field(mangleStringIdentity("values")).term("C");
      root.add<irs::by_range>()
          .field(mangleStringIdentity("values"))
          .include<irs::Bound::MAX>(true)
          .term<irs::Bound::MAX>("B");
    assertFilterOptimized(vocbase(), query, expected);
    }

    std::vector<arangodb::velocypack::Slice> expectedDocs{
        arangodb::velocypack::Slice(insertedDocs[0].vpack()),
    };

  auto queryResult = arangodb::tests::executeQuery(vocbase(), query);
    ASSERT_TRUE(queryResult.result.ok());

    auto result = queryResult.data->slice();
    EXPECT_TRUE(result.isArray());

    arangodb::velocypack::ArrayIterator resultIt(result);
    ASSERT_TRUE(expectedDocs.size() == resultIt.size());

    // Check documents
    auto expectedDoc = expectedDocs.begin();
    for (; resultIt.valid(); resultIt.next(), ++expectedDoc) {
      auto const actualDoc = resultIt.value();
      auto const resolved = actualDoc.resolveExternals();

      EXPECT_TRUE((0 == arangodb::basics::VelocyPackHelper::compare(
                            arangodb::velocypack::Slice(*expectedDoc), resolved, true)));
    }
    EXPECT_TRUE(expectedDoc == expectedDocs.end());
  }

  // a == x && a >= y, x < y
TEST_F(IResearchQueryOptimizationTest, test_53) {
    std::string const query =
        "FOR d IN testView SEARCH d.values == 'A' AND d.values >= 'B' RETURN d";

  EXPECT_TRUE(arangodb::tests::assertRules(vocbase(), query,
                                           {arangodb::aql::OptimizerRule::handleArangoSearchViewsRule}));

  EXPECT_TRUE(!findEmptyNodes(vocbase(), query));

    // check structure
    {
      irs::Or expected;
      auto& root = expected.add<irs::And>();
      root.add<irs::by_range>()
          .field(mangleStringIdentity("values"))
          .include<irs::Bound::MIN>(true)
          .term<irs::Bound::MIN>("B");
      root.add<irs::by_term>().field(mangleStringIdentity("values")).term("A");
    assertFilterOptimized(vocbase(), query, expected);
    }

    std::vector<arangodb::velocypack::Slice> expectedDocs{
        arangodb::velocypack::Slice(insertedDocs[0].vpack()),
    };

  auto queryResult = arangodb::tests::executeQuery(vocbase(), query);
    ASSERT_TRUE(queryResult.result.ok());

    auto result = queryResult.data->slice();
    EXPECT_TRUE(result.isArray());

    arangodb::velocypack::ArrayIterator resultIt(result);
    ASSERT_TRUE(expectedDocs.size() == resultIt.size());

    // Check documents
    auto expectedDoc = expectedDocs.begin();
    for (; resultIt.valid(); resultIt.next(), ++expectedDoc) {
      auto const actualDoc = resultIt.value();
      auto const resolved = actualDoc.resolveExternals();

      EXPECT_TRUE((0 == arangodb::basics::VelocyPackHelper::compare(
                            arangodb::velocypack::Slice(*expectedDoc), resolved, true)));
    }
    EXPECT_TRUE(expectedDoc == expectedDocs.end());
  }

  // a == x && a >= y, x == y
TEST_F(IResearchQueryOptimizationTest, test_54) {
    std::string const query =
        "FOR d IN testView SEARCH d.values == 'B' AND d.values >= 'B' RETURN d";

  EXPECT_TRUE(arangodb::tests::assertRules(vocbase(), query,
                                           {arangodb::aql::OptimizerRule::handleArangoSearchViewsRule}));

  EXPECT_TRUE(!findEmptyNodes(vocbase(), query));

    // check structure
    {
      irs::Or expected;
      auto& root = expected.add<irs::And>();
      root.add<irs::by_term>().field(mangleStringIdentity("values")).term("B");
    assertFilterOptimized(vocbase(), query, expected);
    }

    std::vector<arangodb::velocypack::Slice> expectedDocs{
        arangodb::velocypack::Slice(insertedDocs[0].vpack()),
    };

  auto queryResult = arangodb::tests::executeQuery(vocbase(), query);
    ASSERT_TRUE(queryResult.result.ok());

    auto result = queryResult.data->slice();
    EXPECT_TRUE(result.isArray());

    arangodb::velocypack::ArrayIterator resultIt(result);
    ASSERT_TRUE(expectedDocs.size() == resultIt.size());

    // Check documents
    auto expectedDoc = expectedDocs.begin();
    for (; resultIt.valid(); resultIt.next(), ++expectedDoc) {
      auto const actualDoc = resultIt.value();
      auto const resolved = actualDoc.resolveExternals();

      EXPECT_TRUE((0 == arangodb::basics::VelocyPackHelper::compare(
                            arangodb::velocypack::Slice(*expectedDoc), resolved, true)));
    }
    EXPECT_TRUE(expectedDoc == expectedDocs.end());
  }

  // a == x && a >= y, x > y
TEST_F(IResearchQueryOptimizationTest, test_55) {
    std::string const query =
        "FOR d IN testView SEARCH d.values == 'C' AND d.values >= 'B' RETURN d";

  EXPECT_TRUE(arangodb::tests::assertRules(vocbase(), query,
                                           {arangodb::aql::OptimizerRule::handleArangoSearchViewsRule}));

  EXPECT_TRUE(!findEmptyNodes(vocbase(), query));

    // check structure
    {
      irs::Or expected;
      auto& root = expected.add<irs::And>();
      root.add<irs::by_term>().field(mangleStringIdentity("values")).term("C");
    assertFilterOptimized(vocbase(), query, expected);
    }

    std::vector<arangodb::velocypack::Slice> expectedDocs{
        arangodb::velocypack::Slice(insertedDocs[0].vpack()),
    };

  auto queryResult = arangodb::tests::executeQuery(vocbase(), query);
    ASSERT_TRUE(queryResult.result.ok());

    auto result = queryResult.data->slice();
    EXPECT_TRUE(result.isArray());

    arangodb::velocypack::ArrayIterator resultIt(result);
    ASSERT_TRUE(expectedDocs.size() == resultIt.size());

    // Check documents
    auto expectedDoc = expectedDocs.begin();
    for (; resultIt.valid(); resultIt.next(), ++expectedDoc) {
      auto const actualDoc = resultIt.value();
      auto const resolved = actualDoc.resolveExternals();

      EXPECT_TRUE((0 == arangodb::basics::VelocyPackHelper::compare(
                            arangodb::velocypack::Slice(*expectedDoc), resolved, true)));
    }
    EXPECT_TRUE(expectedDoc == expectedDocs.end());
  }

  // a == x && a > y, x < y
TEST_F(IResearchQueryOptimizationTest, test_56) {
    std::string const query =
        "FOR d IN testView SEARCH d.values == 'A' AND d.values > 'B' RETURN d";

  EXPECT_TRUE(arangodb::tests::assertRules(vocbase(), query,
                                           {arangodb::aql::OptimizerRule::handleArangoSearchViewsRule}));

  EXPECT_TRUE(!findEmptyNodes(vocbase(), query));

    // check structure
    {
      irs::Or expected;
      auto& root = expected.add<irs::And>();
      root.add<irs::by_range>()
          .field(mangleStringIdentity("values"))
          .include<irs::Bound::MIN>(false)
          .term<irs::Bound::MIN>("B");
      root.add<irs::by_term>().field(mangleStringIdentity("values")).term("A");
    assertFilterOptimized(vocbase(), query, expected);
    }

    std::vector<arangodb::velocypack::Slice> expectedDocs{
        arangodb::velocypack::Slice(insertedDocs[0].vpack()),
    };

  auto queryResult = arangodb::tests::executeQuery(vocbase(), query);
    ASSERT_TRUE(queryResult.result.ok());

    auto result = queryResult.data->slice();
    EXPECT_TRUE(result.isArray());

    arangodb::velocypack::ArrayIterator resultIt(result);
    ASSERT_TRUE(expectedDocs.size() == resultIt.size());

    // Check documents
    auto expectedDoc = expectedDocs.begin();
    for (; resultIt.valid(); resultIt.next(), ++expectedDoc) {
      auto const actualDoc = resultIt.value();
      auto const resolved = actualDoc.resolveExternals();

      EXPECT_TRUE((0 == arangodb::basics::VelocyPackHelper::compare(
                            arangodb::velocypack::Slice(*expectedDoc), resolved, true)));
    }
    EXPECT_TRUE(expectedDoc == expectedDocs.end());
  }

  // a == x && a > y, x == y
TEST_F(IResearchQueryOptimizationTest, test_57) {
    std::string const query =
        "FOR d IN testView SEARCH d.values == 'B' AND d.values > 'B' RETURN d";

  EXPECT_TRUE(arangodb::tests::assertRules(vocbase(), query,
                                           {arangodb::aql::OptimizerRule::handleArangoSearchViewsRule}));

  EXPECT_TRUE(!findEmptyNodes(vocbase(), query));

    // check structure
    {
      irs::Or expected;
      auto& root = expected.add<irs::And>();
      root.add<irs::by_range>()
          .field(mangleStringIdentity("values"))
          .include<irs::Bound::MIN>(false)
          .term<irs::Bound::MIN>("B");
      root.add<irs::by_term>().field(mangleStringIdentity("values")).term("B");
    assertFilterOptimized(vocbase(), query, expected);
    }

    std::vector<arangodb::velocypack::Slice> expectedDocs{
        arangodb::velocypack::Slice(insertedDocs[0].vpack()),
    };

  auto queryResult = arangodb::tests::executeQuery(vocbase(), query);
    ASSERT_TRUE(queryResult.result.ok());

    auto result = queryResult.data->slice();
    EXPECT_TRUE(result.isArray());

    arangodb::velocypack::ArrayIterator resultIt(result);
    ASSERT_TRUE(expectedDocs.size() == resultIt.size());

    // Check documents
    auto expectedDoc = expectedDocs.begin();
    for (; resultIt.valid(); resultIt.next(), ++expectedDoc) {
      auto const actualDoc = resultIt.value();
      auto const resolved = actualDoc.resolveExternals();

      EXPECT_TRUE((0 == arangodb::basics::VelocyPackHelper::compare(
                            arangodb::velocypack::Slice(*expectedDoc), resolved, true)));
    }
    EXPECT_TRUE(expectedDoc == expectedDocs.end());
  }

  // a == x && a > y, x > y
TEST_F(IResearchQueryOptimizationTest, test_58) {
    std::string const query =
        "FOR d IN testView SEARCH d.values == 'C' AND d.values > 'A' RETURN d";

  EXPECT_TRUE(arangodb::tests::assertRules(vocbase(), query,
                                           {arangodb::aql::OptimizerRule::handleArangoSearchViewsRule}));

  EXPECT_TRUE(!findEmptyNodes(vocbase(), query));

    // check structure
    {
      irs::Or expected;
      auto& root = expected.add<irs::And>();
      root.add<irs::by_term>().field(mangleStringIdentity("values")).term("C");
    assertFilterOptimized(vocbase(), query, expected);
    }

    std::vector<arangodb::velocypack::Slice> expectedDocs{
        arangodb::velocypack::Slice(insertedDocs[0].vpack()),
    };

  auto queryResult = arangodb::tests::executeQuery(vocbase(), query);
    ASSERT_TRUE(queryResult.result.ok());

    auto result = queryResult.data->slice();
    EXPECT_TRUE(result.isArray());

    arangodb::velocypack::ArrayIterator resultIt(result);
    ASSERT_TRUE(expectedDocs.size() == resultIt.size());

    // Check documents
    auto expectedDoc = expectedDocs.begin();
    for (; resultIt.valid(); resultIt.next(), ++expectedDoc) {
      auto const actualDoc = resultIt.value();
      auto const resolved = actualDoc.resolveExternals();

      EXPECT_TRUE((0 == arangodb::basics::VelocyPackHelper::compare(
                            arangodb::velocypack::Slice(*expectedDoc), resolved, true)));
    }
    EXPECT_TRUE(expectedDoc == expectedDocs.end());
  }

  // a != x && a == y, x < y
TEST_F(IResearchQueryOptimizationTest, test_59) {
    std::string const query =
        "FOR d IN testView SEARCH d.values != '@' AND d.values == 'B' RETURN d";

  EXPECT_TRUE(arangodb::tests::assertRules(vocbase(), query,
                                           {arangodb::aql::OptimizerRule::handleArangoSearchViewsRule}));

  EXPECT_TRUE(!findEmptyNodes(vocbase(), query));

    // check structure
    {
      irs::Or expected;
      auto& root = expected.add<irs::And>();
      root.add<irs::Not>()
          .filter<irs::by_term>()
          .field(mangleStringIdentity("values"))
          .term("@");
      root.add<irs::by_term>().field(mangleStringIdentity("values")).term("B");
    assertFilterOptimized(vocbase(), query, expected);
    }

    std::vector<arangodb::velocypack::Slice> expectedDocs{
        arangodb::velocypack::Slice(insertedDocs[0].vpack()),
    };

  auto queryResult = arangodb::tests::executeQuery(vocbase(), query);
    ASSERT_TRUE(queryResult.result.ok());

    auto result = queryResult.data->slice();
    EXPECT_TRUE(result.isArray());

    arangodb::velocypack::ArrayIterator resultIt(result);
    ASSERT_TRUE(expectedDocs.size() == resultIt.size());

    // Check documents
    auto expectedDoc = expectedDocs.begin();
    for (; resultIt.valid(); resultIt.next(), ++expectedDoc) {
      auto const actualDoc = resultIt.value();
      auto const resolved = actualDoc.resolveExternals();

      EXPECT_TRUE((0 == arangodb::basics::VelocyPackHelper::compare(
                            arangodb::velocypack::Slice(*expectedDoc), resolved, true)));
    }
    EXPECT_TRUE(expectedDoc == expectedDocs.end());
  }

  // a != x && a == y, x < y
TEST_F(IResearchQueryOptimizationTest, test_60) {
    std::string const query =
        "FOR d IN testView SEARCH d.values != 'A' AND d.values == 'B' RETURN d";

  EXPECT_TRUE(arangodb::tests::assertRules(vocbase(), query,
                                           {arangodb::aql::OptimizerRule::handleArangoSearchViewsRule}));

  EXPECT_TRUE(!findEmptyNodes(vocbase(), query));

    // check structure
    {
      irs::Or expected;
      auto& root = expected.add<irs::And>();
      root.add<irs::Not>()
          .filter<irs::by_term>()
          .field(mangleStringIdentity("values"))
          .term("A");
      root.add<irs::by_term>().field(mangleStringIdentity("values")).term("B");
    assertFilterOptimized(vocbase(), query, expected);
    }

    std::vector<arangodb::velocypack::Slice> expectedDocs{};

  auto queryResult = arangodb::tests::executeQuery(vocbase(), query);
    ASSERT_TRUE(queryResult.result.ok());

    auto result = queryResult.data->slice();
    EXPECT_TRUE(result.isArray());

    arangodb::velocypack::ArrayIterator resultIt(result);
    ASSERT_TRUE(expectedDocs.size() == resultIt.size());

    // Check documents
    auto expectedDoc = expectedDocs.begin();
    for (; resultIt.valid(); resultIt.next(), ++expectedDoc) {
      auto const actualDoc = resultIt.value();
      auto const resolved = actualDoc.resolveExternals();

      EXPECT_TRUE((0 == arangodb::basics::VelocyPackHelper::compare(
                            arangodb::velocypack::Slice(*expectedDoc), resolved, true)));
    }
    EXPECT_TRUE(expectedDoc == expectedDocs.end());
  }

  // a != x && a == y, x == y
TEST_F(IResearchQueryOptimizationTest, test_61) {
    std::string const query =
        "FOR d IN testView SEARCH d.values != 'A' AND d.values == 'A' RETURN d";

    // FIXME
    // EXPECT_TRUE(arangodb::tests::assertRules(
  //  vocbase(), query, {
    //    arangodb::aql::OptimizerRule::handleArangoSearchViewsRule
    //  }
    //));

  EXPECT_TRUE(findEmptyNodes(vocbase(), query));

    std::vector<arangodb::velocypack::Slice> expectedDocs{};

  auto queryResult = arangodb::tests::executeQuery(vocbase(), query);
    ASSERT_TRUE(queryResult.result.ok());

    auto result = queryResult.data->slice();
    EXPECT_TRUE(result.isArray());

    arangodb::velocypack::ArrayIterator resultIt(result);
    ASSERT_TRUE(expectedDocs.size() == resultIt.size());

    // Check documents
    auto expectedDoc = expectedDocs.begin();
    for (; resultIt.valid(); resultIt.next(), ++expectedDoc) {
      auto const actualDoc = resultIt.value();
      auto const resolved = actualDoc.resolveExternals();

      EXPECT_TRUE((0 == arangodb::basics::VelocyPackHelper::compare(
                            arangodb::velocypack::Slice(*expectedDoc), resolved, true)));
    }
    EXPECT_TRUE(expectedDoc == expectedDocs.end());
  }

  // a != x && a == y, x > y
TEST_F(IResearchQueryOptimizationTest, test_62) {
    std::string const query =
        "FOR d IN testView SEARCH d.values != 'D' AND d.values == 'A' RETURN d";

  EXPECT_TRUE(arangodb::tests::assertRules(vocbase(), query,
                                           {arangodb::aql::OptimizerRule::handleArangoSearchViewsRule}));

  EXPECT_TRUE(!findEmptyNodes(vocbase(), query));

    // check structure
    {
      irs::Or expected;
      auto& root = expected.add<irs::And>();
      root.add<irs::Not>()
          .filter<irs::by_term>()
          .field(mangleStringIdentity("values"))
          .term("D");
      root.add<irs::by_term>().field(mangleStringIdentity("values")).term("A");
    assertFilterOptimized(vocbase(), query, expected);
    }

    std::vector<arangodb::velocypack::Slice> expectedDocs{
        arangodb::velocypack::Slice(insertedDocs[0].vpack()),
    };

  auto queryResult = arangodb::tests::executeQuery(vocbase(), query);
    ASSERT_TRUE(queryResult.result.ok());

    auto result = queryResult.data->slice();
    EXPECT_TRUE(result.isArray());

    arangodb::velocypack::ArrayIterator resultIt(result);
    ASSERT_TRUE(expectedDocs.size() == resultIt.size());

    // Check documents
    auto expectedDoc = expectedDocs.begin();
    for (; resultIt.valid(); resultIt.next(), ++expectedDoc) {
      auto const actualDoc = resultIt.value();
      auto const resolved = actualDoc.resolveExternals();

      EXPECT_TRUE((0 == arangodb::basics::VelocyPackHelper::compare(
                            arangodb::velocypack::Slice(*expectedDoc), resolved, true)));
    }
    EXPECT_TRUE(expectedDoc == expectedDocs.end());
  }

  // a != x && a == y, x > y
TEST_F(IResearchQueryOptimizationTest, test_63) {
    std::string const query =
        "FOR d IN testView SEARCH d.values != 'B' AND d.values == 'A' RETURN d";

  EXPECT_TRUE(arangodb::tests::assertRules(vocbase(), query,
                                           {arangodb::aql::OptimizerRule::handleArangoSearchViewsRule}));

  EXPECT_TRUE(!findEmptyNodes(vocbase(), query));

    // check structure
    {
      irs::Or expected;
      auto& root = expected.add<irs::And>();
      root.add<irs::Not>()
          .filter<irs::by_term>()
          .field(mangleStringIdentity("values"))
          .term("B");
      root.add<irs::by_term>().field(mangleStringIdentity("values")).term("A");
    assertFilterOptimized(vocbase(), query, expected);
    }

    std::vector<arangodb::velocypack::Slice> expectedDocs{};

  auto queryResult = arangodb::tests::executeQuery(vocbase(), query);
    ASSERT_TRUE(queryResult.result.ok());

    auto result = queryResult.data->slice();
    EXPECT_TRUE(result.isArray());

    arangodb::velocypack::ArrayIterator resultIt(result);
    ASSERT_TRUE(expectedDocs.size() == resultIt.size());

    // Check documents
    auto expectedDoc = expectedDocs.begin();
    for (; resultIt.valid(); resultIt.next(), ++expectedDoc) {
      auto const actualDoc = resultIt.value();
      auto const resolved = actualDoc.resolveExternals();

      EXPECT_TRUE((0 == arangodb::basics::VelocyPackHelper::compare(
                            arangodb::velocypack::Slice(*expectedDoc), resolved, true)));
    }
    EXPECT_TRUE(expectedDoc == expectedDocs.end());
  }

  // a != x && a != y, x < y
TEST_F(IResearchQueryOptimizationTest, test_64) {
    std::string const query =
        "FOR d IN testView SEARCH d.values != '@' AND d.values != 'D' RETURN d";

  EXPECT_TRUE(arangodb::tests::assertRules(vocbase(), query,
                                           {arangodb::aql::OptimizerRule::handleArangoSearchViewsRule}));

  EXPECT_TRUE(!findEmptyNodes(vocbase(), query));

    // check structure
    {
      irs::Or expected;
      auto& root = expected.add<irs::And>();
      root.add<irs::Not>()
          .filter<irs::by_term>()
          .field(mangleStringIdentity("values"))
          .term("@");
      root.add<irs::Not>()
          .filter<irs::by_term>()
          .field(mangleStringIdentity("values"))
          .term("D");
    assertFilterOptimized(vocbase(), query, expected);
    }

    std::vector<arangodb::velocypack::Slice> expectedDocs{
        arangodb::velocypack::Slice(insertedDocs[0].vpack()),
    };

  auto queryResult = arangodb::tests::executeQuery(vocbase(), query);
    ASSERT_TRUE(queryResult.result.ok());

    auto result = queryResult.data->slice();
    EXPECT_TRUE(result.isArray());

    arangodb::velocypack::ArrayIterator resultIt(result);
    ASSERT_TRUE(expectedDocs.size() == resultIt.size());

    // Check documents
    auto expectedDoc = expectedDocs.begin();
    for (; resultIt.valid(); resultIt.next(), ++expectedDoc) {
      auto const actualDoc = resultIt.value();
      auto const resolved = actualDoc.resolveExternals();

      EXPECT_TRUE((0 == arangodb::basics::VelocyPackHelper::compare(
                            arangodb::velocypack::Slice(*expectedDoc), resolved, true)));
    }
    EXPECT_TRUE(expectedDoc == expectedDocs.end());
  }

  // a != x && a != y, x < y
TEST_F(IResearchQueryOptimizationTest, test_65) {
    std::string const query =
        "FOR d IN testView SEARCH d.values != 'A' AND d.values != 'B' RETURN d";

  EXPECT_TRUE(arangodb::tests::assertRules(vocbase(), query,
                                           {arangodb::aql::OptimizerRule::handleArangoSearchViewsRule}));

  EXPECT_TRUE(!findEmptyNodes(vocbase(), query));

    // check structure
    {
      irs::Or expected;
      auto& root = expected.add<irs::And>();
      root.add<irs::Not>()
          .filter<irs::by_term>()
          .field(mangleStringIdentity("values"))
          .term("A");
      root.add<irs::Not>()
          .filter<irs::by_term>()
          .field(mangleStringIdentity("values"))
          .term("B");
    assertFilterOptimized(vocbase(), query, expected);
    }

    std::vector<arangodb::velocypack::Slice> expectedDocs{};

  auto queryResult = arangodb::tests::executeQuery(vocbase(), query);
    ASSERT_TRUE(queryResult.result.ok());

    auto result = queryResult.data->slice();
    EXPECT_TRUE(result.isArray());

    arangodb::velocypack::ArrayIterator resultIt(result);
    ASSERT_TRUE(expectedDocs.size() == resultIt.size());

    // Check documents
    auto expectedDoc = expectedDocs.begin();
    for (; resultIt.valid(); resultIt.next(), ++expectedDoc) {
      auto const actualDoc = resultIt.value();
      auto const resolved = actualDoc.resolveExternals();

      EXPECT_TRUE((0 == arangodb::basics::VelocyPackHelper::compare(
                            arangodb::velocypack::Slice(*expectedDoc), resolved, true)));
    }
    EXPECT_TRUE(expectedDoc == expectedDocs.end());
  }

  // a != x && a != y, x == y
TEST_F(IResearchQueryOptimizationTest, test_66) {
    std::string const query =
        "FOR d IN testView SEARCH d.values != 'D' AND d.values != 'D' RETURN d";

  EXPECT_TRUE(arangodb::tests::assertRules(vocbase(), query,
                                           {arangodb::aql::OptimizerRule::handleArangoSearchViewsRule}));

  EXPECT_TRUE(!findEmptyNodes(vocbase(), query));

    // check structure
    {
      irs::Or expected;
      auto& root = expected.add<irs::And>();
      root.add<irs::Not>()
          .filter<irs::by_term>()
          .field(mangleStringIdentity("values"))
          .term("D");
    assertFilterOptimized(vocbase(), query, expected);
    }

    std::vector<arangodb::velocypack::Slice> expectedDocs{
        arangodb::velocypack::Slice(insertedDocs[0].vpack()),
    };

  auto queryResult = arangodb::tests::executeQuery(vocbase(), query);
    ASSERT_TRUE(queryResult.result.ok());

    auto result = queryResult.data->slice();
    EXPECT_TRUE(result.isArray());

    arangodb::velocypack::ArrayIterator resultIt(result);
    ASSERT_TRUE(expectedDocs.size() == resultIt.size());

    // Check documents
    auto expectedDoc = expectedDocs.begin();
    for (; resultIt.valid(); resultIt.next(), ++expectedDoc) {
      auto const actualDoc = resultIt.value();
      auto const resolved = actualDoc.resolveExternals();

      EXPECT_TRUE((0 == arangodb::basics::VelocyPackHelper::compare(
                            arangodb::velocypack::Slice(*expectedDoc), resolved, true)));
    }
    EXPECT_TRUE(expectedDoc == expectedDocs.end());
  }

  // a != x && a != y, x == y
TEST_F(IResearchQueryOptimizationTest, test_67) {
    std::string const query =
        "FOR d IN testView SEARCH d.values != 'A' AND d.values != 'A' RETURN d";

  EXPECT_TRUE(arangodb::tests::assertRules(vocbase(), query,
                                           {arangodb::aql::OptimizerRule::handleArangoSearchViewsRule}));

  EXPECT_TRUE(!findEmptyNodes(vocbase(), query));

    // check structure
    {
      irs::Or expected;
      auto& root = expected.add<irs::And>();
      root.add<irs::Not>()
          .filter<irs::by_term>()
          .field(mangleStringIdentity("values"))
          .term("A");
    assertFilterOptimized(vocbase(), query, expected);
    }

    std::vector<arangodb::velocypack::Slice> expectedDocs{};

  auto queryResult = arangodb::tests::executeQuery(vocbase(), query);
    ASSERT_TRUE(queryResult.result.ok());

    auto result = queryResult.data->slice();
    EXPECT_TRUE(result.isArray());

    arangodb::velocypack::ArrayIterator resultIt(result);
    ASSERT_TRUE(expectedDocs.size() == resultIt.size());

    // Check documents
    auto expectedDoc = expectedDocs.begin();
    for (; resultIt.valid(); resultIt.next(), ++expectedDoc) {
      auto const actualDoc = resultIt.value();
      auto const resolved = actualDoc.resolveExternals();

      EXPECT_TRUE((0 == arangodb::basics::VelocyPackHelper::compare(
                            arangodb::velocypack::Slice(*expectedDoc), resolved, true)));
    }
    EXPECT_TRUE(expectedDoc == expectedDocs.end());
  }

  // a != x && a != y, x > y
TEST_F(IResearchQueryOptimizationTest, test_68) {
    std::string const query =
        "FOR d IN testView SEARCH d.values != 'B' AND d.values != 'A' RETURN d";

  EXPECT_TRUE(arangodb::tests::assertRules(vocbase(), query,
                                           {arangodb::aql::OptimizerRule::handleArangoSearchViewsRule}));

  EXPECT_TRUE(!findEmptyNodes(vocbase(), query));

    // check structure
    {
      irs::Or expected;
      auto& root = expected.add<irs::And>();
      root.add<irs::Not>()
          .filter<irs::by_term>()
          .field(mangleStringIdentity("values"))
          .term("B");
      root.add<irs::Not>()
          .filter<irs::by_term>()
          .field(mangleStringIdentity("values"))
          .term("A");
    assertFilterOptimized(vocbase(), query, expected);
    }

    std::vector<arangodb::velocypack::Slice> expectedDocs{};

  auto queryResult = arangodb::tests::executeQuery(vocbase(), query);
    ASSERT_TRUE(queryResult.result.ok());

    auto result = queryResult.data->slice();
    EXPECT_TRUE(result.isArray());

    arangodb::velocypack::ArrayIterator resultIt(result);
    ASSERT_TRUE(expectedDocs.size() == resultIt.size());

    // Check documents
    auto expectedDoc = expectedDocs.begin();
    for (; resultIt.valid(); resultIt.next(), ++expectedDoc) {
      auto const actualDoc = resultIt.value();
      auto const resolved = actualDoc.resolveExternals();

      EXPECT_TRUE((0 == arangodb::basics::VelocyPackHelper::compare(
                            arangodb::velocypack::Slice(*expectedDoc), resolved, true)));
    }
    EXPECT_TRUE(expectedDoc == expectedDocs.end());
  }

  // a != x && a < y, x < y
TEST_F(IResearchQueryOptimizationTest, test_69) {
    std::string const query =
        "FOR d IN testView SEARCH d.values != '0' AND d.values < 'C' RETURN d";

  EXPECT_TRUE(arangodb::tests::assertRules(vocbase(), query,
                                           {arangodb::aql::OptimizerRule::handleArangoSearchViewsRule}));

  EXPECT_TRUE(!findEmptyNodes(vocbase(), query));

    // check structure
    {
      irs::Or expected;
      auto& root = expected.add<irs::And>();
      root.add<irs::Not>()
          .filter<irs::by_term>()
          .field(mangleStringIdentity("values"))
          .term("0");
      root.add<irs::by_range>()
          .field(mangleStringIdentity("values"))
          .include<irs::Bound::MAX>(false)
          .term<irs::Bound::MAX>("C");
    assertFilterOptimized(vocbase(), query, expected);
    }

    std::vector<arangodb::velocypack::Slice> expectedDocs{
        arangodb::velocypack::Slice(insertedDocs[0].vpack()),
    };

  auto queryResult = arangodb::tests::executeQuery(vocbase(), query);
    ASSERT_TRUE(queryResult.result.ok());

    auto result = queryResult.data->slice();
    EXPECT_TRUE(result.isArray());

    arangodb::velocypack::ArrayIterator resultIt(result);
    ASSERT_TRUE(expectedDocs.size() == resultIt.size());

    // Check documents
    auto expectedDoc = expectedDocs.begin();
    for (; resultIt.valid(); resultIt.next(), ++expectedDoc) {
      auto const actualDoc = resultIt.value();
      auto const resolved = actualDoc.resolveExternals();

      EXPECT_TRUE((0 == arangodb::basics::VelocyPackHelper::compare(
                            arangodb::velocypack::Slice(*expectedDoc), resolved, true)));
    }
    EXPECT_TRUE(expectedDoc == expectedDocs.end());
  }

  // a != x && a < y, x == y
TEST_F(IResearchQueryOptimizationTest, test_70) {
    std::string const query =
        "FOR d IN testView SEARCH d.values != 'A' AND d.values < 'B' RETURN d";

  EXPECT_TRUE(arangodb::tests::assertRules(vocbase(), query,
                                           {arangodb::aql::OptimizerRule::handleArangoSearchViewsRule}));

  EXPECT_TRUE(!findEmptyNodes(vocbase(), query));

    // check structure
    {
      irs::Or expected;
      auto& root = expected.add<irs::And>();
      root.add<irs::Not>()
          .filter<irs::by_term>()
          .field(mangleStringIdentity("values"))
          .term("A");
      root.add<irs::by_range>()
          .field(mangleStringIdentity("values"))
          .include<irs::Bound::MAX>(false)
          .term<irs::Bound::MAX>("B");
    assertFilterOptimized(vocbase(), query, expected);
    }

    std::vector<arangodb::velocypack::Slice> expectedDocs{};

  auto queryResult = arangodb::tests::executeQuery(vocbase(), query);
    ASSERT_TRUE(queryResult.result.ok());

    auto result = queryResult.data->slice();
    EXPECT_TRUE(result.isArray());

    arangodb::velocypack::ArrayIterator resultIt(result);
    ASSERT_TRUE(expectedDocs.size() == resultIt.size());

    // Check documents
    auto expectedDoc = expectedDocs.begin();
    for (; resultIt.valid(); resultIt.next(), ++expectedDoc) {
      auto const actualDoc = resultIt.value();
      auto const resolved = actualDoc.resolveExternals();

      EXPECT_TRUE((0 == arangodb::basics::VelocyPackHelper::compare(
                            arangodb::velocypack::Slice(*expectedDoc), resolved, true)));
    }
    EXPECT_TRUE(expectedDoc == expectedDocs.end());
  }

  // a != x && a < y, x == y
TEST_F(IResearchQueryOptimizationTest, test_71) {
    std::string const query =
        "FOR d IN testView SEARCH d.values != '@' AND d.values < 'B' RETURN d";

  EXPECT_TRUE(arangodb::tests::assertRules(vocbase(), query,
                                           {arangodb::aql::OptimizerRule::handleArangoSearchViewsRule}));

  EXPECT_TRUE(!findEmptyNodes(vocbase(), query));

    // check structure
    {
      irs::Or expected;
      auto& root = expected.add<irs::And>();
      root.add<irs::Not>()
          .filter<irs::by_term>()
          .field(mangleStringIdentity("values"))
          .term("@");
      root.add<irs::by_range>()
          .field(mangleStringIdentity("values"))
          .include<irs::Bound::MAX>(false)
          .term<irs::Bound::MAX>("B");
    assertFilterOptimized(vocbase(), query, expected);
    }

    std::vector<arangodb::velocypack::Slice> expectedDocs{
        arangodb::velocypack::Slice(insertedDocs[0].vpack()),
    };

  auto queryResult = arangodb::tests::executeQuery(vocbase(), query);
    ASSERT_TRUE(queryResult.result.ok());

    auto result = queryResult.data->slice();
    EXPECT_TRUE(result.isArray());

    arangodb::velocypack::ArrayIterator resultIt(result);
    ASSERT_TRUE(expectedDocs.size() == resultIt.size());

    // Check documents
    auto expectedDoc = expectedDocs.begin();
    for (; resultIt.valid(); resultIt.next(), ++expectedDoc) {
      auto const actualDoc = resultIt.value();
      auto const resolved = actualDoc.resolveExternals();

      EXPECT_TRUE((0 == arangodb::basics::VelocyPackHelper::compare(
                            arangodb::velocypack::Slice(*expectedDoc), resolved, true)));
    }
    EXPECT_TRUE(expectedDoc == expectedDocs.end());
  }

  // a != x && a < y, x == y
TEST_F(IResearchQueryOptimizationTest, test_72) {
    std::string const query =
        "FOR d IN testView SEARCH d.values != 'D' AND d.values < 'D' RETURN d";

  EXPECT_TRUE(arangodb::tests::assertRules(vocbase(), query,
                                           {arangodb::aql::OptimizerRule::handleArangoSearchViewsRule}));

  EXPECT_TRUE(!findEmptyNodes(vocbase(), query));

    // check structure
    {
      irs::Or expected;
      auto& root = expected.add<irs::And>();
      root.add<irs::Not>()
          .filter<irs::by_term>()
          .field(mangleStringIdentity("values"))
          .term("D");
      root.add<irs::by_range>()
          .field(mangleStringIdentity("values"))
          .include<irs::Bound::MAX>(false)
          .term<irs::Bound::MAX>("D");
    assertFilterOptimized(vocbase(), query, expected);
    }

    std::vector<arangodb::velocypack::Slice> expectedDocs{
        arangodb::velocypack::Slice(insertedDocs[0].vpack()),
    };

  auto queryResult = arangodb::tests::executeQuery(vocbase(), query);
    ASSERT_TRUE(queryResult.result.ok());

    auto result = queryResult.data->slice();
    EXPECT_TRUE(result.isArray());

    arangodb::velocypack::ArrayIterator resultIt(result);
    ASSERT_TRUE(expectedDocs.size() == resultIt.size());

    // Check documents
    auto expectedDoc = expectedDocs.begin();
    for (; resultIt.valid(); resultIt.next(), ++expectedDoc) {
      auto const actualDoc = resultIt.value();
      auto const resolved = actualDoc.resolveExternals();

      EXPECT_TRUE((0 == arangodb::basics::VelocyPackHelper::compare(
                            arangodb::velocypack::Slice(*expectedDoc), resolved, true)));
    }
    EXPECT_TRUE(expectedDoc == expectedDocs.end());
  }

  // a != x && a < y, x > y
TEST_F(IResearchQueryOptimizationTest, test_73) {
    std::string const query =
        "FOR d IN testView SEARCH d.values != 'D' AND d.values < 'B' RETURN d";

  EXPECT_TRUE(arangodb::tests::assertRules(vocbase(), query,
                                           {arangodb::aql::OptimizerRule::handleArangoSearchViewsRule}));

  EXPECT_TRUE(!findEmptyNodes(vocbase(), query));

    // check structure
    {
      irs::Or expected;
      auto& root = expected.add<irs::And>();
      root.add<irs::Not>()
          .filter<irs::by_term>()
          .field(mangleStringIdentity("values"))
          .term("D");
      root.add<irs::by_range>()
          .field(mangleStringIdentity("values"))
          .include<irs::Bound::MAX>(false)
          .term<irs::Bound::MAX>("B");
    assertFilterOptimized(vocbase(), query, expected);
    }

    std::vector<arangodb::velocypack::Slice> expectedDocs{
        arangodb::velocypack::Slice(insertedDocs[0].vpack()),
    };

  auto queryResult = arangodb::tests::executeQuery(vocbase(), query);
    ASSERT_TRUE(queryResult.result.ok());

    auto result = queryResult.data->slice();
    EXPECT_TRUE(result.isArray());

    arangodb::velocypack::ArrayIterator resultIt(result);
    ASSERT_TRUE(expectedDocs.size() == resultIt.size());

    // Check documents
    auto expectedDoc = expectedDocs.begin();
    for (; resultIt.valid(); resultIt.next(), ++expectedDoc) {
      auto const actualDoc = resultIt.value();
      auto const resolved = actualDoc.resolveExternals();

      EXPECT_TRUE((0 == arangodb::basics::VelocyPackHelper::compare(
                            arangodb::velocypack::Slice(*expectedDoc), resolved, true)));
    }
    EXPECT_TRUE(expectedDoc == expectedDocs.end());
  }

  // a != x && a < y, x > y
TEST_F(IResearchQueryOptimizationTest, test_74) {
    std::string const query =
        "FOR d IN testView SEARCH d.values != 'C' AND d.values < 'B' RETURN d";

  EXPECT_TRUE(arangodb::tests::assertRules(vocbase(), query,
                                           {arangodb::aql::OptimizerRule::handleArangoSearchViewsRule}));

  EXPECT_TRUE(!findEmptyNodes(vocbase(), query));

    // check structure
    {
      irs::Or expected;
      auto& root = expected.add<irs::And>();
      root.add<irs::Not>()
          .filter<irs::by_term>()
          .field(mangleStringIdentity("values"))
          .term("C");
      root.add<irs::by_range>()
          .field(mangleStringIdentity("values"))
          .include<irs::Bound::MAX>(false)
          .term<irs::Bound::MAX>("B");
    assertFilterOptimized(vocbase(), query, expected);
    }

    std::vector<arangodb::velocypack::Slice> expectedDocs{};

  auto queryResult = arangodb::tests::executeQuery(vocbase(), query);
    ASSERT_TRUE(queryResult.result.ok());

    auto result = queryResult.data->slice();
    EXPECT_TRUE(result.isArray());

    arangodb::velocypack::ArrayIterator resultIt(result);
    ASSERT_TRUE(expectedDocs.size() == resultIt.size());

    // Check documents
    auto expectedDoc = expectedDocs.begin();
    for (; resultIt.valid(); resultIt.next(), ++expectedDoc) {
      auto const actualDoc = resultIt.value();
      auto const resolved = actualDoc.resolveExternals();

      EXPECT_TRUE((0 == arangodb::basics::VelocyPackHelper::compare(
                            arangodb::velocypack::Slice(*expectedDoc), resolved, true)));
    }
    EXPECT_TRUE(expectedDoc == expectedDocs.end());
  }

  // a != x && a <= y, x < y
TEST_F(IResearchQueryOptimizationTest, test_75) {
    std::string const query =
        "FOR d IN testView SEARCH d.values != '0' AND d.values <= 'B' RETURN d";

  EXPECT_TRUE(arangodb::tests::assertRules(vocbase(), query,
                                           {arangodb::aql::OptimizerRule::handleArangoSearchViewsRule}));

  EXPECT_TRUE(!findEmptyNodes(vocbase(), query));

    // check structure
    {
      irs::Or expected;
      auto& root = expected.add<irs::And>();
      root.add<irs::Not>()
          .filter<irs::by_term>()
          .field(mangleStringIdentity("values"))
          .term("0");
      root.add<irs::by_range>()
          .field(mangleStringIdentity("values"))
          .include<irs::Bound::MAX>(true)
          .term<irs::Bound::MAX>("B");
    assertFilterOptimized(vocbase(), query, expected);
    }

    std::vector<arangodb::velocypack::Slice> expectedDocs{
        arangodb::velocypack::Slice(insertedDocs[0].vpack()),
    };

  auto queryResult = arangodb::tests::executeQuery(vocbase(), query);
    ASSERT_TRUE(queryResult.result.ok());

    auto result = queryResult.data->slice();
    EXPECT_TRUE(result.isArray());

    arangodb::velocypack::ArrayIterator resultIt(result);
    ASSERT_TRUE(expectedDocs.size() == resultIt.size());

    // Check documents
    auto expectedDoc = expectedDocs.begin();
    for (; resultIt.valid(); resultIt.next(), ++expectedDoc) {
      auto const actualDoc = resultIt.value();
      auto const resolved = actualDoc.resolveExternals();

      EXPECT_TRUE((0 == arangodb::basics::VelocyPackHelper::compare(
                            arangodb::velocypack::Slice(*expectedDoc), resolved, true)));
    }
    EXPECT_TRUE(expectedDoc == expectedDocs.end());
  }

  // a != x && a <= y, x < y
TEST_F(IResearchQueryOptimizationTest, test_76) {
    std::string const query =
        "FOR d IN testView SEARCH d.values != 'A' AND d.values <= 'B' RETURN d";

  EXPECT_TRUE(arangodb::tests::assertRules(vocbase(), query,
                                           {arangodb::aql::OptimizerRule::handleArangoSearchViewsRule}));

  EXPECT_TRUE(!findEmptyNodes(vocbase(), query));

    // check structure
    {
      irs::Or expected;
      auto& root = expected.add<irs::And>();
      root.add<irs::Not>()
          .filter<irs::by_term>()
          .field(mangleStringIdentity("values"))
          .term("A");
      root.add<irs::by_range>()
          .field(mangleStringIdentity("values"))
          .include<irs::Bound::MAX>(true)
          .term<irs::Bound::MAX>("B");
    assertFilterOptimized(vocbase(), query, expected);
    }

    std::vector<arangodb::velocypack::Slice> expectedDocs{};

  auto queryResult = arangodb::tests::executeQuery(vocbase(), query);
    ASSERT_TRUE(queryResult.result.ok());

    auto result = queryResult.data->slice();
    EXPECT_TRUE(result.isArray());

    arangodb::velocypack::ArrayIterator resultIt(result);
    ASSERT_TRUE(expectedDocs.size() == resultIt.size());

    // Check documents
    auto expectedDoc = expectedDocs.begin();
    for (; resultIt.valid(); resultIt.next(), ++expectedDoc) {
      auto const actualDoc = resultIt.value();
      auto const resolved = actualDoc.resolveExternals();

      EXPECT_TRUE((0 == arangodb::basics::VelocyPackHelper::compare(
                            arangodb::velocypack::Slice(*expectedDoc), resolved, true)));
    }
    EXPECT_TRUE(expectedDoc == expectedDocs.end());
  }

  // a != x && a <= y, x == y
TEST_F(IResearchQueryOptimizationTest, test_77) {
    std::string const query =
        "FOR d IN testView SEARCH d.values != 'D' AND d.values <= 'D' RETURN d";

  EXPECT_TRUE(arangodb::tests::assertRules(vocbase(), query,
                                           {arangodb::aql::OptimizerRule::handleArangoSearchViewsRule}));

  EXPECT_TRUE(!findEmptyNodes(vocbase(), query));

    // check structure
    {
      irs::Or expected;
      auto& root = expected.add<irs::And>();
      root.add<irs::Not>()
          .filter<irs::by_term>()
          .field(mangleStringIdentity("values"))
          .term("D");
      root.add<irs::by_range>()
          .field(mangleStringIdentity("values"))
          .include<irs::Bound::MAX>(true)
          .term<irs::Bound::MAX>("D");
    assertFilterOptimized(vocbase(), query, expected);
    }

    std::vector<arangodb::velocypack::Slice> expectedDocs{
        arangodb::velocypack::Slice(insertedDocs[0].vpack()),
    };

  auto queryResult = arangodb::tests::executeQuery(vocbase(), query);
    ASSERT_TRUE(queryResult.result.ok());

    auto result = queryResult.data->slice();
    EXPECT_TRUE(result.isArray());

    arangodb::velocypack::ArrayIterator resultIt(result);
    ASSERT_TRUE(expectedDocs.size() == resultIt.size());

    // Check documents
    auto expectedDoc = expectedDocs.begin();
    for (; resultIt.valid(); resultIt.next(), ++expectedDoc) {
      auto const actualDoc = resultIt.value();
      auto const resolved = actualDoc.resolveExternals();

      EXPECT_TRUE((0 == arangodb::basics::VelocyPackHelper::compare(
                            arangodb::velocypack::Slice(*expectedDoc), resolved, true)));
    }
    EXPECT_TRUE(expectedDoc == expectedDocs.end());
  }

  // a != x && a <= y, x == y
TEST_F(IResearchQueryOptimizationTest, test_78) {
    std::string const query =
        "FOR d IN testView SEARCH d.values != 'B' AND d.values <= 'B' RETURN d";

  EXPECT_TRUE(arangodb::tests::assertRules(vocbase(), query,
                                           {arangodb::aql::OptimizerRule::handleArangoSearchViewsRule}));

  EXPECT_TRUE(!findEmptyNodes(vocbase(), query));

    // check structure
    {
      irs::Or expected;
      auto& root = expected.add<irs::And>();
      root.add<irs::Not>()
          .filter<irs::by_term>()
          .field(mangleStringIdentity("values"))
          .term("B");
      root.add<irs::by_range>()
          .field(mangleStringIdentity("values"))
          .include<irs::Bound::MAX>(true)
          .term<irs::Bound::MAX>("B");
    assertFilterOptimized(vocbase(), query, expected);
    }

    std::vector<arangodb::velocypack::Slice> expectedDocs{};

  auto queryResult = arangodb::tests::executeQuery(vocbase(), query);
    ASSERT_TRUE(queryResult.result.ok());

    auto result = queryResult.data->slice();
    EXPECT_TRUE(result.isArray());

    arangodb::velocypack::ArrayIterator resultIt(result);
    ASSERT_TRUE(expectedDocs.size() == resultIt.size());

    // Check documents
    auto expectedDoc = expectedDocs.begin();
    for (; resultIt.valid(); resultIt.next(), ++expectedDoc) {
      auto const actualDoc = resultIt.value();
      auto const resolved = actualDoc.resolveExternals();

      EXPECT_TRUE((0 == arangodb::basics::VelocyPackHelper::compare(
                            arangodb::velocypack::Slice(*expectedDoc), resolved, true)));
    }
    EXPECT_TRUE(expectedDoc == expectedDocs.end());
  }

  // a != x && a <= y, x > y
TEST_F(IResearchQueryOptimizationTest, test_79) {
    std::string const query =
        "FOR d IN testView SEARCH d.values != 'D' AND d.values <= 'B' RETURN d";

  EXPECT_TRUE(arangodb::tests::assertRules(vocbase(), query,
                                           {arangodb::aql::OptimizerRule::handleArangoSearchViewsRule}));

  EXPECT_TRUE(!findEmptyNodes(vocbase(), query));

    // check structure
    {
      irs::Or expected;
      auto& root = expected.add<irs::And>();
      root.add<irs::Not>()
          .filter<irs::by_term>()
          .field(mangleStringIdentity("values"))
          .term("D");
      root.add<irs::by_range>()
          .field(mangleStringIdentity("values"))
          .include<irs::Bound::MAX>(true)
          .term<irs::Bound::MAX>("B");
    assertFilterOptimized(vocbase(), query, expected);
    }

    std::vector<arangodb::velocypack::Slice> expectedDocs{
        arangodb::velocypack::Slice(insertedDocs[0].vpack()),
    };

  auto queryResult = arangodb::tests::executeQuery(vocbase(), query);
    ASSERT_TRUE(queryResult.result.ok());

    auto result = queryResult.data->slice();
    EXPECT_TRUE(result.isArray());

    arangodb::velocypack::ArrayIterator resultIt(result);
    ASSERT_TRUE(expectedDocs.size() == resultIt.size());

    // Check documents
    auto expectedDoc = expectedDocs.begin();
    for (; resultIt.valid(); resultIt.next(), ++expectedDoc) {
      auto const actualDoc = resultIt.value();
      auto const resolved = actualDoc.resolveExternals();

      EXPECT_TRUE((0 == arangodb::basics::VelocyPackHelper::compare(
                            arangodb::velocypack::Slice(*expectedDoc), resolved, true)));
    }
    EXPECT_TRUE(expectedDoc == expectedDocs.end());
  }

  // a != x && a <= y, x > y
TEST_F(IResearchQueryOptimizationTest, test_80) {
    std::string const query =
        "FOR d IN testView SEARCH d.values != 'C' AND d.values <= 'B' RETURN d";

  EXPECT_TRUE(arangodb::tests::assertRules(vocbase(), query,
                                           {arangodb::aql::OptimizerRule::handleArangoSearchViewsRule}));

  EXPECT_TRUE(!findEmptyNodes(vocbase(), query));

    // check structure
    {
      irs::Or expected;
      auto& root = expected.add<irs::And>();
      root.add<irs::Not>()
          .filter<irs::by_term>()
          .field(mangleStringIdentity("values"))
          .term("C");
      root.add<irs::by_range>()
          .field(mangleStringIdentity("values"))
          .include<irs::Bound::MAX>(true)
          .term<irs::Bound::MAX>("B");
    assertFilterOptimized(vocbase(), query, expected);
    }

    std::vector<arangodb::velocypack::Slice> expectedDocs{};

  auto queryResult = arangodb::tests::executeQuery(vocbase(), query);
    ASSERT_TRUE(queryResult.result.ok());

    auto result = queryResult.data->slice();
    EXPECT_TRUE(result.isArray());

    arangodb::velocypack::ArrayIterator resultIt(result);
    ASSERT_TRUE(expectedDocs.size() == resultIt.size());

    // Check documents
    auto expectedDoc = expectedDocs.begin();
    for (; resultIt.valid(); resultIt.next(), ++expectedDoc) {
      auto const actualDoc = resultIt.value();
      auto const resolved = actualDoc.resolveExternals();

      EXPECT_TRUE((0 == arangodb::basics::VelocyPackHelper::compare(
                            arangodb::velocypack::Slice(*expectedDoc), resolved, true)));
    }
    EXPECT_TRUE(expectedDoc == expectedDocs.end());
  }

  // a != x && a >= y, x < y
TEST_F(IResearchQueryOptimizationTest, test_81) {
    std::string const query =
        "FOR d IN testView SEARCH d.values != '0' AND d.values >= 'B' RETURN d";

  EXPECT_TRUE(arangodb::tests::assertRules(vocbase(), query,
                                           {arangodb::aql::OptimizerRule::handleArangoSearchViewsRule}));

  EXPECT_TRUE(!findEmptyNodes(vocbase(), query));

    // check structure
    {
      irs::Or expected;
      auto& root = expected.add<irs::And>();
      root.add<irs::Not>()
          .filter<irs::by_term>()
          .field(mangleStringIdentity("values"))
          .term("0");
      root.add<irs::by_range>()
          .field(mangleStringIdentity("values"))
          .include<irs::Bound::MIN>(true)
          .term<irs::Bound::MIN>("B");
    assertFilterOptimized(vocbase(), query, expected);
    }

    std::vector<arangodb::velocypack::Slice> expectedDocs{
        arangodb::velocypack::Slice(insertedDocs[0].vpack()),
    };

  auto queryResult = arangodb::tests::executeQuery(vocbase(), query);
    ASSERT_TRUE(queryResult.result.ok());

    auto result = queryResult.data->slice();
    EXPECT_TRUE(result.isArray());

    arangodb::velocypack::ArrayIterator resultIt(result);
    ASSERT_TRUE(expectedDocs.size() == resultIt.size());

    // Check documents
    auto expectedDoc = expectedDocs.begin();
    for (; resultIt.valid(); resultIt.next(), ++expectedDoc) {
      auto const actualDoc = resultIt.value();
      auto const resolved = actualDoc.resolveExternals();

      EXPECT_TRUE((0 == arangodb::basics::VelocyPackHelper::compare(
                            arangodb::velocypack::Slice(*expectedDoc), resolved, true)));
    }
    EXPECT_TRUE(expectedDoc == expectedDocs.end());
  }

  // a != x && a >= y, x < y
TEST_F(IResearchQueryOptimizationTest, test_82) {
    std::string const query =
        "FOR d IN testView SEARCH d.values != 'A' AND d.values >= 'B' RETURN d";

  EXPECT_TRUE(arangodb::tests::assertRules(vocbase(), query,
                                           {arangodb::aql::OptimizerRule::handleArangoSearchViewsRule}));

  EXPECT_TRUE(!findEmptyNodes(vocbase(), query));

    // check structure
    {
      irs::Or expected;
      auto& root = expected.add<irs::And>();
      root.add<irs::Not>()
          .filter<irs::by_term>()
          .field(mangleStringIdentity("values"))
          .term("A");
      root.add<irs::by_range>()
          .field(mangleStringIdentity("values"))
          .include<irs::Bound::MIN>(true)
          .term<irs::Bound::MIN>("B");
    assertFilterOptimized(vocbase(), query, expected);
    }

    std::vector<arangodb::velocypack::Slice> expectedDocs{};

  auto queryResult = arangodb::tests::executeQuery(vocbase(), query);
    ASSERT_TRUE(queryResult.result.ok());

    auto result = queryResult.data->slice();
    EXPECT_TRUE(result.isArray());

    arangodb::velocypack::ArrayIterator resultIt(result);
    ASSERT_TRUE(expectedDocs.size() == resultIt.size());

    // Check documents
    auto expectedDoc = expectedDocs.begin();
    for (; resultIt.valid(); resultIt.next(), ++expectedDoc) {
      auto const actualDoc = resultIt.value();
      auto const resolved = actualDoc.resolveExternals();

      EXPECT_TRUE((0 == arangodb::basics::VelocyPackHelper::compare(
                            arangodb::velocypack::Slice(*expectedDoc), resolved, true)));
    }
    EXPECT_TRUE(expectedDoc == expectedDocs.end());
  }

  // a != x && a >= y, x == y
TEST_F(IResearchQueryOptimizationTest, test_83) {
    std::string const query =
        "FOR d IN testView SEARCH d.values != '0' AND d.values >= '0' RETURN d";

  EXPECT_TRUE(arangodb::tests::assertRules(vocbase(), query,
                                           {arangodb::aql::OptimizerRule::handleArangoSearchViewsRule}));

  EXPECT_TRUE(!findEmptyNodes(vocbase(), query));

    // check structure
    {
      irs::Or expected;
      auto& root = expected.add<irs::And>();
      root.add<irs::Not>()
          .filter<irs::by_term>()
          .field(mangleStringIdentity("values"))
          .term("0");
      root.add<irs::by_range>()
          .field(mangleStringIdentity("values"))
          .include<irs::Bound::MIN>(true)
          .term<irs::Bound::MIN>("0");
    assertFilterOptimized(vocbase(), query, expected);
    }

    std::vector<arangodb::velocypack::Slice> expectedDocs{
        arangodb::velocypack::Slice(insertedDocs[0].vpack()),
    };

  auto queryResult = arangodb::tests::executeQuery(vocbase(), query);
    ASSERT_TRUE(queryResult.result.ok());

    auto result = queryResult.data->slice();
    EXPECT_TRUE(result.isArray());

    arangodb::velocypack::ArrayIterator resultIt(result);
    ASSERT_TRUE(expectedDocs.size() == resultIt.size());

    // Check documents
    auto expectedDoc = expectedDocs.begin();
    for (; resultIt.valid(); resultIt.next(), ++expectedDoc) {
      auto const actualDoc = resultIt.value();
      auto const resolved = actualDoc.resolveExternals();

      EXPECT_TRUE((0 == arangodb::basics::VelocyPackHelper::compare(
                            arangodb::velocypack::Slice(*expectedDoc), resolved, true)));
    }
    EXPECT_TRUE(expectedDoc == expectedDocs.end());
  }

  // a != x && a >= y, x == y
TEST_F(IResearchQueryOptimizationTest, test_84) {
    std::string const query =
        "FOR d IN testView SEARCH d.values != 'A' AND d.values >= 'A' RETURN d";

  EXPECT_TRUE(arangodb::tests::assertRules(vocbase(), query,
                                           {arangodb::aql::OptimizerRule::handleArangoSearchViewsRule}));

  EXPECT_TRUE(!findEmptyNodes(vocbase(), query));

    // check structure
    {
      irs::Or expected;
      auto& root = expected.add<irs::And>();
      root.add<irs::Not>()
          .filter<irs::by_term>()
          .field(mangleStringIdentity("values"))
          .term("A");
      root.add<irs::by_range>()
          .field(mangleStringIdentity("values"))
          .include<irs::Bound::MIN>(true)
          .term<irs::Bound::MIN>("A");
    assertFilterOptimized(vocbase(), query, expected);
    }

    std::vector<arangodb::velocypack::Slice> expectedDocs{};

  auto queryResult = arangodb::tests::executeQuery(vocbase(), query);
    ASSERT_TRUE(queryResult.result.ok());

    auto result = queryResult.data->slice();
    EXPECT_TRUE(result.isArray());

    arangodb::velocypack::ArrayIterator resultIt(result);
    ASSERT_TRUE(expectedDocs.size() == resultIt.size());

    // Check documents
    auto expectedDoc = expectedDocs.begin();
    for (; resultIt.valid(); resultIt.next(), ++expectedDoc) {
      auto const actualDoc = resultIt.value();
      auto const resolved = actualDoc.resolveExternals();

      EXPECT_TRUE((0 == arangodb::basics::VelocyPackHelper::compare(
                            arangodb::velocypack::Slice(*expectedDoc), resolved, true)));
    }
    EXPECT_TRUE(expectedDoc == expectedDocs.end());
  }

  // a != x && a >= y, x > y
TEST_F(IResearchQueryOptimizationTest, test_85) {
    std::string const query =
        "FOR d IN testView SEARCH d.values != 'D' AND d.values >= 'A' RETURN d";

  EXPECT_TRUE(arangodb::tests::assertRules(vocbase(), query,
                                           {arangodb::aql::OptimizerRule::handleArangoSearchViewsRule}));

  EXPECT_TRUE(!findEmptyNodes(vocbase(), query));

    // check structure
    {
      irs::Or expected;
      auto& root = expected.add<irs::And>();
      root.add<irs::Not>()
          .filter<irs::by_term>()
          .field(mangleStringIdentity("values"))
          .term("D");
      root.add<irs::by_range>()
          .field(mangleStringIdentity("values"))
          .include<irs::Bound::MIN>(true)
          .term<irs::Bound::MIN>("A");
    assertFilterOptimized(vocbase(), query, expected);
    }

    std::vector<arangodb::velocypack::Slice> expectedDocs{
        arangodb::velocypack::Slice(insertedDocs[0].vpack()),
    };

  auto queryResult = arangodb::tests::executeQuery(vocbase(), query);
    ASSERT_TRUE(queryResult.result.ok());

    auto result = queryResult.data->slice();
    EXPECT_TRUE(result.isArray());

    arangodb::velocypack::ArrayIterator resultIt(result);
    ASSERT_TRUE(expectedDocs.size() == resultIt.size());

    // Check documents
    auto expectedDoc = expectedDocs.begin();
    for (; resultIt.valid(); resultIt.next(), ++expectedDoc) {
      auto const actualDoc = resultIt.value();
      auto const resolved = actualDoc.resolveExternals();

      EXPECT_TRUE((0 == arangodb::basics::VelocyPackHelper::compare(
                            arangodb::velocypack::Slice(*expectedDoc), resolved, true)));
    }
    EXPECT_TRUE(expectedDoc == expectedDocs.end());
  }

  // a != x && a >= y, x > y
TEST_F(IResearchQueryOptimizationTest, test_86) {
    std::string const query =
        "FOR d IN testView SEARCH d.values != 'C' AND d.values >= 'A' RETURN d";

  EXPECT_TRUE(arangodb::tests::assertRules(vocbase(), query,
                                           {arangodb::aql::OptimizerRule::handleArangoSearchViewsRule}));

  EXPECT_TRUE(!findEmptyNodes(vocbase(), query));

    // check structure
    {
      irs::Or expected;
      auto& root = expected.add<irs::And>();
      root.add<irs::Not>()
          .filter<irs::by_term>()
          .field(mangleStringIdentity("values"))
          .term("C");
      root.add<irs::by_range>()
          .field(mangleStringIdentity("values"))
          .include<irs::Bound::MIN>(true)
          .term<irs::Bound::MIN>("A");
    assertFilterOptimized(vocbase(), query, expected);
    }

    std::vector<arangodb::velocypack::Slice> expectedDocs{};

  auto queryResult = arangodb::tests::executeQuery(vocbase(), query);
    ASSERT_TRUE(queryResult.result.ok());

    auto result = queryResult.data->slice();
    EXPECT_TRUE(result.isArray());

    arangodb::velocypack::ArrayIterator resultIt(result);
    ASSERT_TRUE(expectedDocs.size() == resultIt.size());

    // Check documents
    auto expectedDoc = expectedDocs.begin();
    for (; resultIt.valid(); resultIt.next(), ++expectedDoc) {
      auto const actualDoc = resultIt.value();
      auto const resolved = actualDoc.resolveExternals();

      EXPECT_TRUE((0 == arangodb::basics::VelocyPackHelper::compare(
                            arangodb::velocypack::Slice(*expectedDoc), resolved, true)));
    }
    EXPECT_TRUE(expectedDoc == expectedDocs.end());
  }

  // a != x && a > y, x < y
TEST_F(IResearchQueryOptimizationTest, test_87) {
    std::string const query =
        "FOR d IN testView SEARCH d.values != '0' AND d.values > 'B' RETURN d";

  EXPECT_TRUE(arangodb::tests::assertRules(vocbase(), query,
                                           {arangodb::aql::OptimizerRule::handleArangoSearchViewsRule}));

  EXPECT_TRUE(!findEmptyNodes(vocbase(), query));

    // check structure
    {
      irs::Or expected;
      auto& root = expected.add<irs::And>();
      root.add<irs::Not>()
          .filter<irs::by_term>()
          .field(mangleStringIdentity("values"))
          .term("0");
      root.add<irs::by_range>()
          .field(mangleStringIdentity("values"))
          .include<irs::Bound::MIN>(false)
          .term<irs::Bound::MIN>("B");
    assertFilterOptimized(vocbase(), query, expected);
    }

    std::vector<arangodb::velocypack::Slice> expectedDocs{
        arangodb::velocypack::Slice(insertedDocs[0].vpack()),
    };

  auto queryResult = arangodb::tests::executeQuery(vocbase(), query);
    ASSERT_TRUE(queryResult.result.ok());

    auto result = queryResult.data->slice();
    EXPECT_TRUE(result.isArray());

    arangodb::velocypack::ArrayIterator resultIt(result);
    ASSERT_TRUE(expectedDocs.size() == resultIt.size());

    // Check documents
    auto expectedDoc = expectedDocs.begin();
    for (; resultIt.valid(); resultIt.next(), ++expectedDoc) {
      auto const actualDoc = resultIt.value();
      auto const resolved = actualDoc.resolveExternals();

      EXPECT_TRUE((0 == arangodb::basics::VelocyPackHelper::compare(
                            arangodb::velocypack::Slice(*expectedDoc), resolved, true)));
    }
    EXPECT_TRUE(expectedDoc == expectedDocs.end());
  }

  // a != x && a > y, x < y
TEST_F(IResearchQueryOptimizationTest, test_88) {
    std::string const query =
        "FOR d IN testView SEARCH d.values != 'A' AND d.values > 'B' RETURN d";

  EXPECT_TRUE(arangodb::tests::assertRules(vocbase(), query,
                                           {arangodb::aql::OptimizerRule::handleArangoSearchViewsRule}));

  EXPECT_TRUE(!findEmptyNodes(vocbase(), query));

    // check structure
    {
      irs::Or expected;
      auto& root = expected.add<irs::And>();
      root.add<irs::Not>()
          .filter<irs::by_term>()
          .field(mangleStringIdentity("values"))
          .term("A");
      root.add<irs::by_range>()
          .field(mangleStringIdentity("values"))
          .include<irs::Bound::MIN>(false)
          .term<irs::Bound::MIN>("B");
    assertFilterOptimized(vocbase(), query, expected);
    }

    std::vector<arangodb::velocypack::Slice> expectedDocs{};

  auto queryResult = arangodb::tests::executeQuery(vocbase(), query);
    ASSERT_TRUE(queryResult.result.ok());

    auto result = queryResult.data->slice();
    EXPECT_TRUE(result.isArray());

    arangodb::velocypack::ArrayIterator resultIt(result);
    ASSERT_TRUE(expectedDocs.size() == resultIt.size());

    // Check documents
    auto expectedDoc = expectedDocs.begin();
    for (; resultIt.valid(); resultIt.next(), ++expectedDoc) {
      auto const actualDoc = resultIt.value();
      auto const resolved = actualDoc.resolveExternals();

      EXPECT_TRUE((0 == arangodb::basics::VelocyPackHelper::compare(
                            arangodb::velocypack::Slice(*expectedDoc), resolved, true)));
    }
    EXPECT_TRUE(expectedDoc == expectedDocs.end());
  }

  // a != x && a > y, x == y
TEST_F(IResearchQueryOptimizationTest, test_89) {
    std::string const query =
        "FOR d IN testView SEARCH d.values != '0' AND d.values > '0' RETURN d";

  EXPECT_TRUE(arangodb::tests::assertRules(vocbase(), query,
                                           {arangodb::aql::OptimizerRule::handleArangoSearchViewsRule}));

  EXPECT_TRUE(!findEmptyNodes(vocbase(), query));

    // check structure
    {
      irs::Or expected;
      auto& root = expected.add<irs::And>();
      root.add<irs::Not>()
          .filter<irs::by_term>()
          .field(mangleStringIdentity("values"))
          .term("0");
      root.add<irs::by_range>()
          .field(mangleStringIdentity("values"))
          .include<irs::Bound::MIN>(false)
          .term<irs::Bound::MIN>("0");
    assertFilterOptimized(vocbase(), query, expected);
    }

    std::vector<arangodb::velocypack::Slice> expectedDocs{
        arangodb::velocypack::Slice(insertedDocs[0].vpack()),
    };

  auto queryResult = arangodb::tests::executeQuery(vocbase(), query);
    ASSERT_TRUE(queryResult.result.ok());

    auto result = queryResult.data->slice();
    EXPECT_TRUE(result.isArray());

    arangodb::velocypack::ArrayIterator resultIt(result);
    ASSERT_TRUE(expectedDocs.size() == resultIt.size());

    // Check documents
    auto expectedDoc = expectedDocs.begin();
    for (; resultIt.valid(); resultIt.next(), ++expectedDoc) {
      auto const actualDoc = resultIt.value();
      auto const resolved = actualDoc.resolveExternals();

      EXPECT_TRUE((0 == arangodb::basics::VelocyPackHelper::compare(
                            arangodb::velocypack::Slice(*expectedDoc), resolved, true)));
    }
    EXPECT_TRUE(expectedDoc == expectedDocs.end());
  }

  // a != x && a > y, x == y
TEST_F(IResearchQueryOptimizationTest, test_90) {
    std::string const query =
        "FOR d IN testView SEARCH d.values != 'A' AND d.values > 'A' RETURN d";

  EXPECT_TRUE(arangodb::tests::assertRules(vocbase(), query,
                                           {arangodb::aql::OptimizerRule::handleArangoSearchViewsRule}));

  EXPECT_TRUE(!findEmptyNodes(vocbase(), query));

    // check structure
    {
      irs::Or expected;
      auto& root = expected.add<irs::And>();
      root.add<irs::Not>()
          .filter<irs::by_term>()
          .field(mangleStringIdentity("values"))
          .term("A");
      root.add<irs::by_range>()
          .field(mangleStringIdentity("values"))
          .include<irs::Bound::MIN>(false)
          .term<irs::Bound::MIN>("A");
    assertFilterOptimized(vocbase(), query, expected);
    }

    std::vector<arangodb::velocypack::Slice> expectedDocs{};

  auto queryResult = arangodb::tests::executeQuery(vocbase(), query);
    ASSERT_TRUE(queryResult.result.ok());

    auto result = queryResult.data->slice();
    EXPECT_TRUE(result.isArray());

    arangodb::velocypack::ArrayIterator resultIt(result);
    ASSERT_TRUE(expectedDocs.size() == resultIt.size());

    // Check documents
    auto expectedDoc = expectedDocs.begin();
    for (; resultIt.valid(); resultIt.next(), ++expectedDoc) {
      auto const actualDoc = resultIt.value();
      auto const resolved = actualDoc.resolveExternals();

      EXPECT_TRUE((0 == arangodb::basics::VelocyPackHelper::compare(
                            arangodb::velocypack::Slice(*expectedDoc), resolved, true)));
    }
    EXPECT_TRUE(expectedDoc == expectedDocs.end());
  }

  // a != x && a > y, x > y
TEST_F(IResearchQueryOptimizationTest, test_91) {
    std::string const query =
        "FOR d IN testView SEARCH d.values != 'D' AND d.values > 'A' RETURN d";

  EXPECT_TRUE(arangodb::tests::assertRules(vocbase(), query,
                                           {arangodb::aql::OptimizerRule::handleArangoSearchViewsRule}));

  EXPECT_TRUE(!findEmptyNodes(vocbase(), query));

    // check structure
    {
      irs::Or expected;
      auto& root = expected.add<irs::And>();
      root.add<irs::Not>()
          .filter<irs::by_term>()
          .field(mangleStringIdentity("values"))
          .term("D");
      root.add<irs::by_range>()
          .field(mangleStringIdentity("values"))
          .include<irs::Bound::MIN>(false)
          .term<irs::Bound::MIN>("A");
    assertFilterOptimized(vocbase(), query, expected);
    }

    std::vector<arangodb::velocypack::Slice> expectedDocs{
        arangodb::velocypack::Slice(insertedDocs[0].vpack()),
    };

  auto queryResult = arangodb::tests::executeQuery(vocbase(), query);
    ASSERT_TRUE(queryResult.result.ok());

    auto result = queryResult.data->slice();
    EXPECT_TRUE(result.isArray());

    arangodb::velocypack::ArrayIterator resultIt(result);
    ASSERT_TRUE(expectedDocs.size() == resultIt.size());

    // Check documents
    auto expectedDoc = expectedDocs.begin();
    for (; resultIt.valid(); resultIt.next(), ++expectedDoc) {
      auto const actualDoc = resultIt.value();
      auto const resolved = actualDoc.resolveExternals();

      EXPECT_TRUE((0 == arangodb::basics::VelocyPackHelper::compare(
                            arangodb::velocypack::Slice(*expectedDoc), resolved, true)));
    }
    EXPECT_TRUE(expectedDoc == expectedDocs.end());
  }

  // a != x && a > y, x > y
TEST_F(IResearchQueryOptimizationTest, test_92) {
    std::string const query =
        "FOR d IN testView SEARCH d.values != 'C' AND d.values > 'A' RETURN d";

  EXPECT_TRUE(arangodb::tests::assertRules(vocbase(), query,
                                           {arangodb::aql::OptimizerRule::handleArangoSearchViewsRule}));

  EXPECT_TRUE(!findEmptyNodes(vocbase(), query));

    // check structure
    {
      irs::Or expected;
      auto& root = expected.add<irs::And>();
      root.add<irs::Not>()
          .filter<irs::by_term>()
          .field(mangleStringIdentity("values"))
          .term("C");
      root.add<irs::by_range>()
          .field(mangleStringIdentity("values"))
          .include<irs::Bound::MIN>(false)
          .term<irs::Bound::MIN>("A");
    assertFilterOptimized(vocbase(), query, expected);
    }

    std::vector<arangodb::velocypack::Slice> expectedDocs{};

  auto queryResult = arangodb::tests::executeQuery(vocbase(), query);
    ASSERT_TRUE(queryResult.result.ok());

    auto result = queryResult.data->slice();
    EXPECT_TRUE(result.isArray());

    arangodb::velocypack::ArrayIterator resultIt(result);
    ASSERT_TRUE(expectedDocs.size() == resultIt.size());

    // Check documents
    auto expectedDoc = expectedDocs.begin();
    for (; resultIt.valid(); resultIt.next(), ++expectedDoc) {
      auto const actualDoc = resultIt.value();
      auto const resolved = actualDoc.resolveExternals();

      EXPECT_TRUE((0 == arangodb::basics::VelocyPackHelper::compare(
                            arangodb::velocypack::Slice(*expectedDoc), resolved, true)));
    }
    EXPECT_TRUE(expectedDoc == expectedDocs.end());
  }

  // a < x && a == y, x < y
TEST_F(IResearchQueryOptimizationTest, test_93) {
    std::string const query =
        "FOR d IN testView SEARCH d.values < 'B' AND d.values == 'C' RETURN d";

  EXPECT_TRUE(arangodb::tests::assertRules(vocbase(), query,
                                           {arangodb::aql::OptimizerRule::handleArangoSearchViewsRule}));

  EXPECT_TRUE(!findEmptyNodes(vocbase(), query));

    // check structure
    {
      irs::Or expected;
      auto& root = expected.add<irs::And>();
      root.add<irs::by_term>().field(mangleStringIdentity("values")).term("C");
      root.add<irs::by_range>()
          .field(mangleStringIdentity("values"))
          .include<irs::Bound::MAX>(false)
          .term<irs::Bound::MAX>("B");
    assertFilterOptimized(vocbase(), query, expected);
    }

    std::vector<arangodb::velocypack::Slice> expectedDocs{
        arangodb::velocypack::Slice(insertedDocs[0].vpack()),
    };

  auto queryResult = arangodb::tests::executeQuery(vocbase(), query);
    ASSERT_TRUE(queryResult.result.ok());

    auto result = queryResult.data->slice();
    EXPECT_TRUE(result.isArray());

    arangodb::velocypack::ArrayIterator resultIt(result);
    ASSERT_TRUE(expectedDocs.size() == resultIt.size());

    // Check documents
    auto expectedDoc = expectedDocs.begin();
    for (; resultIt.valid(); resultIt.next(), ++expectedDoc) {
      auto const actualDoc = resultIt.value();
      auto const resolved = actualDoc.resolveExternals();

      EXPECT_TRUE((0 == arangodb::basics::VelocyPackHelper::compare(
                            arangodb::velocypack::Slice(*expectedDoc), resolved, true)));
    }
    EXPECT_TRUE(expectedDoc == expectedDocs.end());
  }

  // a < x && a == y, x == y
TEST_F(IResearchQueryOptimizationTest, test_94) {
    std::string const query =
        "FOR d IN testView SEARCH d.values < 'B' AND d.values == 'B' RETURN d";

  EXPECT_TRUE(arangodb::tests::assertRules(vocbase(), query,
                                           {arangodb::aql::OptimizerRule::handleArangoSearchViewsRule}));

  EXPECT_TRUE(!findEmptyNodes(vocbase(), query));

    // check structure
    {
      irs::Or expected;
      auto& root = expected.add<irs::And>();
      root.add<irs::by_term>().field(mangleStringIdentity("values")).term("B");
      root.add<irs::by_range>()
          .field(mangleStringIdentity("values"))
          .include<irs::Bound::MAX>(false)
          .term<irs::Bound::MAX>("B");
    assertFilterOptimized(vocbase(), query, expected);
    }

    std::vector<arangodb::velocypack::Slice> expectedDocs{
        arangodb::velocypack::Slice(insertedDocs[0].vpack()),
    };

  auto queryResult = arangodb::tests::executeQuery(vocbase(), query);
    ASSERT_TRUE(queryResult.result.ok());

    auto result = queryResult.data->slice();
    EXPECT_TRUE(result.isArray());

    arangodb::velocypack::ArrayIterator resultIt(result);
    ASSERT_TRUE(expectedDocs.size() == resultIt.size());

    // Check documents
    auto expectedDoc = expectedDocs.begin();
    for (; resultIt.valid(); resultIt.next(), ++expectedDoc) {
      auto const actualDoc = resultIt.value();
      auto const resolved = actualDoc.resolveExternals();

      EXPECT_TRUE((0 == arangodb::basics::VelocyPackHelper::compare(
                            arangodb::velocypack::Slice(*expectedDoc), resolved, true)));
    }
    EXPECT_TRUE(expectedDoc == expectedDocs.end());
  }

  // a < x && a == y, x > y
TEST_F(IResearchQueryOptimizationTest, test_95) {
    std::string const query =
        "FOR d IN testView SEARCH d.values < 'C' AND d.values == 'B' RETURN d";

  EXPECT_TRUE(arangodb::tests::assertRules(vocbase(), query,
                                           {arangodb::aql::OptimizerRule::handleArangoSearchViewsRule}));

  EXPECT_TRUE(!findEmptyNodes(vocbase(), query));

    // check structure
    {
      irs::Or expected;
      auto& root = expected.add<irs::And>();
      root.add<irs::by_term>().field(mangleStringIdentity("values")).term("B");
    assertFilterOptimized(vocbase(), query, expected);
    }

    std::vector<arangodb::velocypack::Slice> expectedDocs{
        arangodb::velocypack::Slice(insertedDocs[0].vpack()),
    };

  auto queryResult = arangodb::tests::executeQuery(vocbase(), query);
    ASSERT_TRUE(queryResult.result.ok());

    auto result = queryResult.data->slice();
    EXPECT_TRUE(result.isArray());

    arangodb::velocypack::ArrayIterator resultIt(result);
    ASSERT_TRUE(expectedDocs.size() == resultIt.size());

    // Check documents
    auto expectedDoc = expectedDocs.begin();
    for (; resultIt.valid(); resultIt.next(), ++expectedDoc) {
      auto const actualDoc = resultIt.value();
      auto const resolved = actualDoc.resolveExternals();

      EXPECT_TRUE((0 == arangodb::basics::VelocyPackHelper::compare(
                            arangodb::velocypack::Slice(*expectedDoc), resolved, true)));
    }
    EXPECT_TRUE(expectedDoc == expectedDocs.end());
  }

  // a < x && a != y, x < y
TEST_F(IResearchQueryOptimizationTest, test_96) {
    std::string const query =
        "FOR d IN testView SEARCH d.values < 'B' AND d.values != 'D' RETURN d";

  EXPECT_TRUE(arangodb::tests::assertRules(vocbase(), query,
                                           {arangodb::aql::OptimizerRule::handleArangoSearchViewsRule}));

  EXPECT_TRUE(!findEmptyNodes(vocbase(), query));

    // check structure
    {
      irs::Or expected;
      auto& root = expected.add<irs::And>();
      root.add<irs::Not>()
          .filter<irs::by_term>()
          .field(mangleStringIdentity("values"))
          .term("D");
      root.add<irs::by_range>()
          .field(mangleStringIdentity("values"))
          .include<irs::Bound::MAX>(false)
          .term<irs::Bound::MAX>("B");
    assertFilterOptimized(vocbase(), query, expected);
    }

    std::vector<arangodb::velocypack::Slice> expectedDocs{
        arangodb::velocypack::Slice(insertedDocs[0].vpack()),
    };

  auto queryResult = arangodb::tests::executeQuery(vocbase(), query);
    ASSERT_TRUE(queryResult.result.ok());

    auto result = queryResult.data->slice();
    EXPECT_TRUE(result.isArray());

    arangodb::velocypack::ArrayIterator resultIt(result);
    ASSERT_TRUE(expectedDocs.size() == resultIt.size());

    // Check documents
    auto expectedDoc = expectedDocs.begin();
    for (; resultIt.valid(); resultIt.next(), ++expectedDoc) {
      auto const actualDoc = resultIt.value();
      auto const resolved = actualDoc.resolveExternals();

      EXPECT_TRUE((0 == arangodb::basics::VelocyPackHelper::compare(
                            arangodb::velocypack::Slice(*expectedDoc), resolved, true)));
    }
    EXPECT_TRUE(expectedDoc == expectedDocs.end());
  }

  // a < x && a != y, x < y
TEST_F(IResearchQueryOptimizationTest, test_97) {
    std::string const query =
        "FOR d IN testView SEARCH d.values < 'B' AND d.values != 'C' RETURN d";

  EXPECT_TRUE(arangodb::tests::assertRules(vocbase(), query,
                                           {arangodb::aql::OptimizerRule::handleArangoSearchViewsRule}));

  EXPECT_TRUE(!findEmptyNodes(vocbase(), query));

    // check structure
    {
      irs::Or expected;
      auto& root = expected.add<irs::And>();
      root.add<irs::Not>()
          .filter<irs::by_term>()
          .field(mangleStringIdentity("values"))
          .term("C");
      root.add<irs::by_range>()
          .field(mangleStringIdentity("values"))
          .include<irs::Bound::MAX>(false)
          .term<irs::Bound::MAX>("B");
    assertFilterOptimized(vocbase(), query, expected);
    }

    std::vector<arangodb::velocypack::Slice> expectedDocs{};

  auto queryResult = arangodb::tests::executeQuery(vocbase(), query);
    ASSERT_TRUE(queryResult.result.ok());

    auto result = queryResult.data->slice();
    EXPECT_TRUE(result.isArray());

    arangodb::velocypack::ArrayIterator resultIt(result);
    ASSERT_TRUE(expectedDocs.size() == resultIt.size());

    // Check documents
    auto expectedDoc = expectedDocs.begin();
    for (; resultIt.valid(); resultIt.next(), ++expectedDoc) {
      auto const actualDoc = resultIt.value();
      auto const resolved = actualDoc.resolveExternals();

      EXPECT_TRUE((0 == arangodb::basics::VelocyPackHelper::compare(
                            arangodb::velocypack::Slice(*expectedDoc), resolved, true)));
    }
    EXPECT_TRUE(expectedDoc == expectedDocs.end());
  }

  // a < x && a != y, x == y
TEST_F(IResearchQueryOptimizationTest, test_98) {
    std::string const query =
        "FOR d IN testView SEARCH d.values < 'D' AND d.values != 'D' RETURN d";

  EXPECT_TRUE(arangodb::tests::assertRules(vocbase(), query,
                                           {arangodb::aql::OptimizerRule::handleArangoSearchViewsRule}));

  EXPECT_TRUE(!findEmptyNodes(vocbase(), query));

    // check structure
    {
      irs::Or expected;
      auto& root = expected.add<irs::And>();
      root.add<irs::Not>()
          .filter<irs::by_term>()
          .field(mangleStringIdentity("values"))
          .term("D");
      root.add<irs::by_range>()
          .field(mangleStringIdentity("values"))
          .include<irs::Bound::MAX>(false)
          .term<irs::Bound::MAX>("D");
    assertFilterOptimized(vocbase(), query, expected);
    }

    std::vector<arangodb::velocypack::Slice> expectedDocs{
        arangodb::velocypack::Slice(insertedDocs[0].vpack()),
    };

  auto queryResult = arangodb::tests::executeQuery(vocbase(), query);
    ASSERT_TRUE(queryResult.result.ok());

    auto result = queryResult.data->slice();
    EXPECT_TRUE(result.isArray());

    arangodb::velocypack::ArrayIterator resultIt(result);
    ASSERT_TRUE(expectedDocs.size() == resultIt.size());

    // Check documents
    auto expectedDoc = expectedDocs.begin();
    for (; resultIt.valid(); resultIt.next(), ++expectedDoc) {
      auto const actualDoc = resultIt.value();
      auto const resolved = actualDoc.resolveExternals();

      EXPECT_TRUE((0 == arangodb::basics::VelocyPackHelper::compare(
                            arangodb::velocypack::Slice(*expectedDoc), resolved, true)));
    }
    EXPECT_TRUE(expectedDoc == expectedDocs.end());
  }

  // a < x && a != y, x == y
TEST_F(IResearchQueryOptimizationTest, test_99) {
    std::string const query =
        "FOR d IN testView SEARCH d.values < 'B' AND d.values != 'B' RETURN d";

  EXPECT_TRUE(arangodb::tests::assertRules(vocbase(), query,
                                           {arangodb::aql::OptimizerRule::handleArangoSearchViewsRule}));

  EXPECT_TRUE(!findEmptyNodes(vocbase(), query));

    // check structure
    {
      irs::Or expected;
      auto& root = expected.add<irs::And>();
      root.add<irs::Not>()
          .filter<irs::by_term>()
          .field(mangleStringIdentity("values"))
          .term("B");
      root.add<irs::by_range>()
          .field(mangleStringIdentity("values"))
          .include<irs::Bound::MAX>(false)
          .term<irs::Bound::MAX>("B");
    assertFilterOptimized(vocbase(), query, expected);
    }

    std::vector<arangodb::velocypack::Slice> expectedDocs{};

  auto queryResult = arangodb::tests::executeQuery(vocbase(), query);
    ASSERT_TRUE(queryResult.result.ok());

    auto result = queryResult.data->slice();
    EXPECT_TRUE(result.isArray());

    arangodb::velocypack::ArrayIterator resultIt(result);
    ASSERT_TRUE(expectedDocs.size() == resultIt.size());

    // Check documents
    auto expectedDoc = expectedDocs.begin();
    for (; resultIt.valid(); resultIt.next(), ++expectedDoc) {
      auto const actualDoc = resultIt.value();
      auto const resolved = actualDoc.resolveExternals();

      EXPECT_TRUE((0 == arangodb::basics::VelocyPackHelper::compare(
                            arangodb::velocypack::Slice(*expectedDoc), resolved, true)));
    }
    EXPECT_TRUE(expectedDoc == expectedDocs.end());
  }

  // a < x && a != y, x > y
TEST_F(IResearchQueryOptimizationTest, test_100) {
    std::string const query =
        "FOR d IN testView SEARCH d.values < 'C' AND d.values != '0' RETURN d";

  EXPECT_TRUE(arangodb::tests::assertRules(vocbase(), query,
                                           {arangodb::aql::OptimizerRule::handleArangoSearchViewsRule}));

  EXPECT_TRUE(!findEmptyNodes(vocbase(), query));

    // check structure
    {
      irs::Or expected;
      auto& root = expected.add<irs::And>();
      root.add<irs::Not>()
          .filter<irs::by_term>()
          .field(mangleStringIdentity("values"))
          .term("0");
      root.add<irs::by_range>()
          .field(mangleStringIdentity("values"))
          .include<irs::Bound::MAX>(false)
          .term<irs::Bound::MAX>("C");
    assertFilterOptimized(vocbase(), query, expected);
    }

    std::vector<arangodb::velocypack::Slice> expectedDocs{
        arangodb::velocypack::Slice(insertedDocs[0].vpack()),
    };

  auto queryResult = arangodb::tests::executeQuery(vocbase(), query);
    ASSERT_TRUE(queryResult.result.ok());

    auto result = queryResult.data->slice();
    EXPECT_TRUE(result.isArray());

    arangodb::velocypack::ArrayIterator resultIt(result);
    ASSERT_TRUE(expectedDocs.size() == resultIt.size());

    // Check documents
    auto expectedDoc = expectedDocs.begin();
    for (; resultIt.valid(); resultIt.next(), ++expectedDoc) {
      auto const actualDoc = resultIt.value();
      auto const resolved = actualDoc.resolveExternals();

      EXPECT_TRUE((0 == arangodb::basics::VelocyPackHelper::compare(
                            arangodb::velocypack::Slice(*expectedDoc), resolved, true)));
    }
    EXPECT_TRUE(expectedDoc == expectedDocs.end());
  }

  // a < x && a != y, x > y
TEST_F(IResearchQueryOptimizationTest, test_101) {
    std::string const query =
        "FOR d IN testView SEARCH d.values < 'C' AND d.values != 'B' RETURN d";

  EXPECT_TRUE(arangodb::tests::assertRules(vocbase(), query,
                                           {arangodb::aql::OptimizerRule::handleArangoSearchViewsRule}));

  EXPECT_TRUE(!findEmptyNodes(vocbase(), query));

    // check structure
    {
      irs::Or expected;
      auto& root = expected.add<irs::And>();
      root.add<irs::Not>()
          .filter<irs::by_term>()
          .field(mangleStringIdentity("values"))
          .term("B");
      root.add<irs::by_range>()
          .field(mangleStringIdentity("values"))
          .include<irs::Bound::MAX>(false)
          .term<irs::Bound::MAX>("C");
    assertFilterOptimized(vocbase(), query, expected);
    }

    std::vector<arangodb::velocypack::Slice> expectedDocs{};

  auto queryResult = arangodb::tests::executeQuery(vocbase(), query);
    ASSERT_TRUE(queryResult.result.ok());

    auto result = queryResult.data->slice();
    EXPECT_TRUE(result.isArray());

    arangodb::velocypack::ArrayIterator resultIt(result);
    ASSERT_TRUE(expectedDocs.size() == resultIt.size());

    // Check documents
    auto expectedDoc = expectedDocs.begin();
    for (; resultIt.valid(); resultIt.next(), ++expectedDoc) {
      auto const actualDoc = resultIt.value();
      auto const resolved = actualDoc.resolveExternals();

      EXPECT_TRUE((0 == arangodb::basics::VelocyPackHelper::compare(
                            arangodb::velocypack::Slice(*expectedDoc), resolved, true)));
    }
    EXPECT_TRUE(expectedDoc == expectedDocs.end());
  }

  // a < x && a < y, x < y
TEST_F(IResearchQueryOptimizationTest, test_102) {
    std::string const query =
        "FOR d IN testView SEARCH d.values < 'B' AND d.values < 'C' RETURN d";

  EXPECT_TRUE(arangodb::tests::assertRules(vocbase(), query,
                                           {arangodb::aql::OptimizerRule::handleArangoSearchViewsRule}));

  EXPECT_TRUE(!findEmptyNodes(vocbase(), query));

    // check structure
    {
      irs::Or expected;
      auto& root = expected.add<irs::And>();
      root.add<irs::by_range>()
          .field(mangleStringIdentity("values"))
          .include<irs::Bound::MAX>(false)
          .term<irs::Bound::MAX>("B");
    assertFilterOptimized(vocbase(), query, expected);
    }

    std::vector<arangodb::velocypack::Slice> expectedDocs{
        arangodb::velocypack::Slice(insertedDocs[0].vpack()),
    };

  auto queryResult = arangodb::tests::executeQuery(vocbase(), query);
    ASSERT_TRUE(queryResult.result.ok());

    auto result = queryResult.data->slice();
    EXPECT_TRUE(result.isArray());

    arangodb::velocypack::ArrayIterator resultIt(result);
    ASSERT_TRUE(expectedDocs.size() == resultIt.size());

    // Check documents
    auto expectedDoc = expectedDocs.begin();
    for (; resultIt.valid(); resultIt.next(), ++expectedDoc) {
      auto const actualDoc = resultIt.value();
      auto const resolved = actualDoc.resolveExternals();

      EXPECT_TRUE((0 == arangodb::basics::VelocyPackHelper::compare(
                            arangodb::velocypack::Slice(*expectedDoc), resolved, true)));
    }
    EXPECT_TRUE(expectedDoc == expectedDocs.end());
  }

  // a < x && a < y, x == y
TEST_F(IResearchQueryOptimizationTest, test_103) {
    std::string const query =
        "FOR d IN testView SEARCH d.values < 'B' AND d.values < 'B' RETURN d";

  EXPECT_TRUE(arangodb::tests::assertRules(vocbase(), query,
                                           {arangodb::aql::OptimizerRule::handleArangoSearchViewsRule}));

  EXPECT_TRUE(!findEmptyNodes(vocbase(), query));

    // check structure
    {
      irs::Or expected;
      auto& root = expected.add<irs::And>();
      root.add<irs::by_range>()
          .field(mangleStringIdentity("values"))
          .include<irs::Bound::MAX>(false)
          .term<irs::Bound::MAX>("B");
    assertFilterOptimized(vocbase(), query, expected);
    }

    std::vector<arangodb::velocypack::Slice> expectedDocs{
        arangodb::velocypack::Slice(insertedDocs[0].vpack()),
    };

  auto queryResult = arangodb::tests::executeQuery(vocbase(), query);
    ASSERT_TRUE(queryResult.result.ok());

    auto result = queryResult.data->slice();
    EXPECT_TRUE(result.isArray());

    arangodb::velocypack::ArrayIterator resultIt(result);
    ASSERT_TRUE(expectedDocs.size() == resultIt.size());

    // Check documents
    auto expectedDoc = expectedDocs.begin();
    for (; resultIt.valid(); resultIt.next(), ++expectedDoc) {
      auto const actualDoc = resultIt.value();
      auto const resolved = actualDoc.resolveExternals();

      EXPECT_TRUE((0 == arangodb::basics::VelocyPackHelper::compare(
                            arangodb::velocypack::Slice(*expectedDoc), resolved, true)));
    }
    EXPECT_TRUE(expectedDoc == expectedDocs.end());
  }

  // a < x && a < y, x > y
TEST_F(IResearchQueryOptimizationTest, test_104) {
    std::string const query =
        "FOR d IN testView SEARCH d.values < 'C' AND d.values < 'B' RETURN d";

  EXPECT_TRUE(arangodb::tests::assertRules(vocbase(), query,
                                           {arangodb::aql::OptimizerRule::handleArangoSearchViewsRule}));

  EXPECT_TRUE(!findEmptyNodes(vocbase(), query));

    std::vector<arangodb::velocypack::Slice> expectedDocs{
        arangodb::velocypack::Slice(insertedDocs[0].vpack()),
    };

    // check structure
    {
      irs::Or expected;
      auto& root = expected.add<irs::And>();
      root.add<irs::by_range>()
          .field(mangleStringIdentity("values"))
          .include<irs::Bound::MAX>(false)
          .term<irs::Bound::MAX>("B");
    assertFilterOptimized(vocbase(), query, expected);
    }

  auto queryResult = arangodb::tests::executeQuery(vocbase(), query);
    ASSERT_TRUE(queryResult.result.ok());

    auto result = queryResult.data->slice();
    EXPECT_TRUE(result.isArray());

    arangodb::velocypack::ArrayIterator resultIt(result);
    ASSERT_TRUE(expectedDocs.size() == resultIt.size());

    // Check documents
    auto expectedDoc = expectedDocs.begin();
    for (; resultIt.valid(); resultIt.next(), ++expectedDoc) {
      auto const actualDoc = resultIt.value();
      auto const resolved = actualDoc.resolveExternals();

      EXPECT_TRUE((0 == arangodb::basics::VelocyPackHelper::compare(
                            arangodb::velocypack::Slice(*expectedDoc), resolved, true)));
    }
    EXPECT_TRUE(expectedDoc == expectedDocs.end());
  }

  // a < x && a <= y, x < y
TEST_F(IResearchQueryOptimizationTest, test_105) {
    std::string const query =
        "FOR d IN testView SEARCH d.values < 'B' AND d.values <= 'C' RETURN d";

  EXPECT_TRUE(arangodb::tests::assertRules(vocbase(), query,
                                           {arangodb::aql::OptimizerRule::handleArangoSearchViewsRule}));

  EXPECT_TRUE(!findEmptyNodes(vocbase(), query));

    // check structure
    {
      irs::Or expected;
      auto& root = expected.add<irs::And>();
      root.add<irs::by_range>()
          .field(mangleStringIdentity("values"))
          .include<irs::Bound::MAX>(false)
          .term<irs::Bound::MAX>("B");
    assertFilterOptimized(vocbase(), query, expected);
    }

    std::vector<arangodb::velocypack::Slice> expectedDocs{
        arangodb::velocypack::Slice(insertedDocs[0].vpack()),
    };

  auto queryResult = arangodb::tests::executeQuery(vocbase(), query);
    ASSERT_TRUE(queryResult.result.ok());

    auto result = queryResult.data->slice();
    EXPECT_TRUE(result.isArray());

    arangodb::velocypack::ArrayIterator resultIt(result);
    ASSERT_TRUE(expectedDocs.size() == resultIt.size());

    // Check documents
    auto expectedDoc = expectedDocs.begin();
    for (; resultIt.valid(); resultIt.next(), ++expectedDoc) {
      auto const actualDoc = resultIt.value();
      auto const resolved = actualDoc.resolveExternals();

      EXPECT_TRUE((0 == arangodb::basics::VelocyPackHelper::compare(
                            arangodb::velocypack::Slice(*expectedDoc), resolved, true)));
    }
    EXPECT_TRUE(expectedDoc == expectedDocs.end());
  }

  // a < x && a <= y, x == y
TEST_F(IResearchQueryOptimizationTest, test_106) {
    std::string const query =
        "FOR d IN testView SEARCH d.values < 'C' AND d.values <= 'C' RETURN d";

  EXPECT_TRUE(arangodb::tests::assertRules(vocbase(), query,
                                           {arangodb::aql::OptimizerRule::handleArangoSearchViewsRule}));

  EXPECT_TRUE(!findEmptyNodes(vocbase(), query));

    // check structure
    {
      irs::Or expected;
      auto& root = expected.add<irs::And>();
      root.add<irs::by_range>()
          .field(mangleStringIdentity("values"))
          .include<irs::Bound::MAX>(false)
          .term<irs::Bound::MAX>("C");
    assertFilterOptimized(vocbase(), query, expected);
    }

    std::vector<arangodb::velocypack::Slice> expectedDocs{
        arangodb::velocypack::Slice(insertedDocs[0].vpack()),
    };

  auto queryResult = arangodb::tests::executeQuery(vocbase(), query);
    ASSERT_TRUE(queryResult.result.ok());

    auto result = queryResult.data->slice();
    EXPECT_TRUE(result.isArray());

    arangodb::velocypack::ArrayIterator resultIt(result);
    ASSERT_TRUE(expectedDocs.size() == resultIt.size());

    // Check documents
    auto expectedDoc = expectedDocs.begin();
    for (; resultIt.valid(); resultIt.next(), ++expectedDoc) {
      auto const actualDoc = resultIt.value();
      auto const resolved = actualDoc.resolveExternals();

      EXPECT_TRUE((0 == arangodb::basics::VelocyPackHelper::compare(
                            arangodb::velocypack::Slice(*expectedDoc), resolved, true)));
    }
    EXPECT_TRUE(expectedDoc == expectedDocs.end());
  }

  // a < x && a <= y, x > y
TEST_F(IResearchQueryOptimizationTest, test_107) {
    std::string const query =
        "FOR d IN testView SEARCH d.values < 'C' AND d.values <= 'B' RETURN d";

  EXPECT_TRUE(arangodb::tests::assertRules(vocbase(), query,
                                           {arangodb::aql::OptimizerRule::handleArangoSearchViewsRule}));

  EXPECT_TRUE(!findEmptyNodes(vocbase(), query));

    // check structure
    {
      irs::Or expected;
      auto& root = expected.add<irs::And>();
      root.add<irs::by_range>()
          .field(mangleStringIdentity("values"))
          .include<irs::Bound::MAX>(true)
          .term<irs::Bound::MAX>("B");
    assertFilterOptimized(vocbase(), query, expected);
    }

    std::vector<arangodb::velocypack::Slice> expectedDocs{
        arangodb::velocypack::Slice(insertedDocs[0].vpack()),
    };

  auto queryResult = arangodb::tests::executeQuery(vocbase(), query);
    ASSERT_TRUE(queryResult.result.ok());

    auto result = queryResult.data->slice();
    EXPECT_TRUE(result.isArray());

    arangodb::velocypack::ArrayIterator resultIt(result);
    ASSERT_TRUE(expectedDocs.size() == resultIt.size());

    // Check documents
    auto expectedDoc = expectedDocs.begin();
    for (; resultIt.valid(); resultIt.next(), ++expectedDoc) {
      auto const actualDoc = resultIt.value();
      auto const resolved = actualDoc.resolveExternals();

      EXPECT_TRUE((0 == arangodb::basics::VelocyPackHelper::compare(
                            arangodb::velocypack::Slice(*expectedDoc), resolved, true)));
    }
    EXPECT_TRUE(expectedDoc == expectedDocs.end());
  }

  // a < x && a >= y, x < y
TEST_F(IResearchQueryOptimizationTest, test_108) {
    std::string const query =
        "FOR d IN testView SEARCH d.values < 'B' AND d.values >= 'C' RETURN d";

  EXPECT_TRUE(arangodb::tests::assertRules(vocbase(), query,
                                           {arangodb::aql::OptimizerRule::handleArangoSearchViewsRule}));

  EXPECT_TRUE(!findEmptyNodes(vocbase(), query));

    // check structure
    {
      irs::Or expected;
      auto& root = expected.add<irs::And>();
      root.add<irs::by_range>()
          .field(mangleStringIdentity("values"))
          .include<irs::Bound::MIN>(true)
          .term<irs::Bound::MIN>("C");
      root.add<irs::by_range>()
          .field(mangleStringIdentity("values"))
          .include<irs::Bound::MAX>(false)
          .term<irs::Bound::MAX>("B");
    assertFilterOptimized(vocbase(), query, expected);
    }

    std::vector<arangodb::velocypack::Slice> expectedDocs{
        arangodb::velocypack::Slice(insertedDocs[0].vpack()),
    };

  auto queryResult = arangodb::tests::executeQuery(vocbase(), query);
    ASSERT_TRUE(queryResult.result.ok());

    auto result = queryResult.data->slice();
    EXPECT_TRUE(result.isArray());

    arangodb::velocypack::ArrayIterator resultIt(result);
    ASSERT_TRUE(expectedDocs.size() == resultIt.size());

    // Check documents
    auto expectedDoc = expectedDocs.begin();
    for (; resultIt.valid(); resultIt.next(), ++expectedDoc) {
      auto const actualDoc = resultIt.value();
      auto const resolved = actualDoc.resolveExternals();

      EXPECT_TRUE((0 == arangodb::basics::VelocyPackHelper::compare(
                            arangodb::velocypack::Slice(*expectedDoc), resolved, true)));
    }
    EXPECT_TRUE(expectedDoc == expectedDocs.end());
  }

  // a < x && a >= y, x == y
TEST_F(IResearchQueryOptimizationTest, test_109) {
    std::string const query =
        "FOR d IN testView SEARCH d.values < 'B' AND d.values >= 'B' RETURN d";

  EXPECT_TRUE(arangodb::tests::assertRules(vocbase(), query,
                                           {arangodb::aql::OptimizerRule::handleArangoSearchViewsRule}));

  EXPECT_TRUE(!findEmptyNodes(vocbase(), query));

    // check structure
    {
      irs::Or expected;
      auto& root = expected.add<irs::And>();
      root.add<irs::by_range>()
          .field(mangleStringIdentity("values"))
          .include<irs::Bound::MIN>(true)
          .term<irs::Bound::MIN>("B");
      root.add<irs::by_range>()
          .field(mangleStringIdentity("values"))
          .include<irs::Bound::MAX>(false)
          .term<irs::Bound::MAX>("B");
    assertFilterOptimized(vocbase(), query, expected);
    }

    std::vector<arangodb::velocypack::Slice> expectedDocs{
        arangodb::velocypack::Slice(insertedDocs[0].vpack()),
    };

  auto queryResult = arangodb::tests::executeQuery(vocbase(), query);
    ASSERT_TRUE(queryResult.result.ok());

    auto result = queryResult.data->slice();
    EXPECT_TRUE(result.isArray());

    arangodb::velocypack::ArrayIterator resultIt(result);
    ASSERT_TRUE(expectedDocs.size() == resultIt.size());

    // Check documents
    auto expectedDoc = expectedDocs.begin();
    for (; resultIt.valid(); resultIt.next(), ++expectedDoc) {
      auto const actualDoc = resultIt.value();
      auto const resolved = actualDoc.resolveExternals();

      EXPECT_TRUE((0 == arangodb::basics::VelocyPackHelper::compare(
                            arangodb::velocypack::Slice(*expectedDoc), resolved, true)));
    }
    EXPECT_TRUE(expectedDoc == expectedDocs.end());
  }

  // a < x && a >= y, x > y
TEST_F(IResearchQueryOptimizationTest, test_110) {
    std::string const query =
        "FOR d IN testView SEARCH d.values < 'C' AND d.values >= 'B' RETURN d";

  EXPECT_TRUE(arangodb::tests::assertRules(vocbase(), query,
                                           {arangodb::aql::OptimizerRule::handleArangoSearchViewsRule}));

  EXPECT_TRUE(!findEmptyNodes(vocbase(), query));

    // check structure
    {
      irs::Or expected;
      auto& root = expected.add<irs::And>();
      root.add<irs::by_range>()
          .field(mangleStringIdentity("values"))
          .include<irs::Bound::MIN>(true)
          .term<irs::Bound::MIN>("B");
      root.add<irs::by_range>()
          .field(mangleStringIdentity("values"))
          .include<irs::Bound::MAX>(false)
          .term<irs::Bound::MAX>("C");
    assertFilterOptimized(vocbase(), query, expected);
    }

    std::vector<arangodb::velocypack::Slice> expectedDocs{
        arangodb::velocypack::Slice(insertedDocs[0].vpack()),
    };

  auto queryResult = arangodb::tests::executeQuery(vocbase(), query);
    ASSERT_TRUE(queryResult.result.ok());

    auto result = queryResult.data->slice();
    EXPECT_TRUE(result.isArray());

    arangodb::velocypack::ArrayIterator resultIt(result);
    ASSERT_TRUE(expectedDocs.size() == resultIt.size());

    // Check documents
    auto expectedDoc = expectedDocs.begin();
    for (; resultIt.valid(); resultIt.next(), ++expectedDoc) {
      auto const actualDoc = resultIt.value();
      auto const resolved = actualDoc.resolveExternals();

      EXPECT_TRUE((0 == arangodb::basics::VelocyPackHelper::compare(
                            arangodb::velocypack::Slice(*expectedDoc), resolved, true)));
    }
    EXPECT_TRUE(expectedDoc == expectedDocs.end());
  }

  // a < x && a > y, x < y
TEST_F(IResearchQueryOptimizationTest, test_111) {
    std::string const query =
        "FOR d IN testView SEARCH d.values < 'B' AND d.values > 'C' RETURN d";

  EXPECT_TRUE(arangodb::tests::assertRules(vocbase(), query,
                                           {arangodb::aql::OptimizerRule::handleArangoSearchViewsRule}));

  EXPECT_TRUE(!findEmptyNodes(vocbase(), query));

    // check structure
    {
      irs::Or expected;
      auto& root = expected.add<irs::And>();
      root.add<irs::by_range>()
          .field(mangleStringIdentity("values"))
          .include<irs::Bound::MIN>(false)
          .term<irs::Bound::MIN>("C");
      root.add<irs::by_range>()
          .field(mangleStringIdentity("values"))
          .include<irs::Bound::MAX>(false)
          .term<irs::Bound::MAX>("B");
    assertFilterOptimized(vocbase(), query, expected);
    }

    std::vector<arangodb::velocypack::Slice> expectedDocs{};

  auto queryResult = arangodb::tests::executeQuery(vocbase(), query);
    ASSERT_TRUE(queryResult.result.ok());

    auto result = queryResult.data->slice();
    EXPECT_TRUE(result.isArray());

    arangodb::velocypack::ArrayIterator resultIt(result);
    ASSERT_TRUE(expectedDocs.size() == resultIt.size());

    // Check documents
    auto expectedDoc = expectedDocs.begin();
    for (; resultIt.valid(); resultIt.next(), ++expectedDoc) {
      auto const actualDoc = resultIt.value();
      auto const resolved = actualDoc.resolveExternals();

      EXPECT_TRUE((0 == arangodb::basics::VelocyPackHelper::compare(
                            arangodb::velocypack::Slice(*expectedDoc), resolved, true)));
    }
    EXPECT_TRUE(expectedDoc == expectedDocs.end());
  }

  // a < x && a > y, x == y
TEST_F(IResearchQueryOptimizationTest, test_112) {
    std::string const query =
        "FOR d IN testView SEARCH d.values < 'B' AND d.values > 'B' RETURN d";

  EXPECT_TRUE(arangodb::tests::assertRules(vocbase(), query,
                                           {arangodb::aql::OptimizerRule::handleArangoSearchViewsRule}));

  EXPECT_TRUE(!findEmptyNodes(vocbase(), query));

    // check structure
    {
      irs::Or expected;
      auto& root = expected.add<irs::And>();
      root.add<irs::by_range>()
          .field(mangleStringIdentity("values"))
          .include<irs::Bound::MIN>(false)
          .term<irs::Bound::MIN>("B");
      root.add<irs::by_range>()
          .field(mangleStringIdentity("values"))
          .include<irs::Bound::MAX>(false)
          .term<irs::Bound::MAX>("B");
    assertFilterOptimized(vocbase(), query, expected);
    }

    std::vector<arangodb::velocypack::Slice> expectedDocs{
        arangodb::velocypack::Slice(insertedDocs[0].vpack()),
    };

  auto queryResult = arangodb::tests::executeQuery(vocbase(), query);
    ASSERT_TRUE(queryResult.result.ok());

    auto result = queryResult.data->slice();
    EXPECT_TRUE(result.isArray());

    arangodb::velocypack::ArrayIterator resultIt(result);
    ASSERT_TRUE(expectedDocs.size() == resultIt.size());

    // Check documents
    auto expectedDoc = expectedDocs.begin();
    for (; resultIt.valid(); resultIt.next(), ++expectedDoc) {
      auto const actualDoc = resultIt.value();
      auto const resolved = actualDoc.resolveExternals();

      EXPECT_TRUE((0 == arangodb::basics::VelocyPackHelper::compare(
                            arangodb::velocypack::Slice(*expectedDoc), resolved, true)));
    }
    EXPECT_TRUE(expectedDoc == expectedDocs.end());
  }

  // a < x && a > y, x > y
TEST_F(IResearchQueryOptimizationTest, test_113) {
    std::string const query =
        "FOR d IN testView SEARCH d.values < 'C' AND d.values > 'A' RETURN d";

  EXPECT_TRUE(arangodb::tests::assertRules(vocbase(), query,
                                           {arangodb::aql::OptimizerRule::handleArangoSearchViewsRule}));

  EXPECT_TRUE(!findEmptyNodes(vocbase(), query));

    // check structure
    {
      irs::Or expected;
      auto& root = expected.add<irs::And>();
      root.add<irs::by_range>()
          .field(mangleStringIdentity("values"))
          .include<irs::Bound::MIN>(false)
          .term<irs::Bound::MIN>("A");
      root.add<irs::by_range>()
          .field(mangleStringIdentity("values"))
          .include<irs::Bound::MAX>(false)
          .term<irs::Bound::MAX>("C");
    assertFilterOptimized(vocbase(), query, expected);
    }

    std::vector<arangodb::velocypack::Slice> expectedDocs{
        arangodb::velocypack::Slice(insertedDocs[0].vpack()),
    };

  auto queryResult = arangodb::tests::executeQuery(vocbase(), query);
    ASSERT_TRUE(queryResult.result.ok());

    auto result = queryResult.data->slice();
    EXPECT_TRUE(result.isArray());

    arangodb::velocypack::ArrayIterator resultIt(result);
    ASSERT_TRUE(expectedDocs.size() == resultIt.size());

    // Check documents
    auto expectedDoc = expectedDocs.begin();
    for (; resultIt.valid(); resultIt.next(), ++expectedDoc) {
      auto const actualDoc = resultIt.value();
      auto const resolved = actualDoc.resolveExternals();

      EXPECT_TRUE((0 == arangodb::basics::VelocyPackHelper::compare(
                            arangodb::velocypack::Slice(*expectedDoc), resolved, true)));
    }
    EXPECT_TRUE(expectedDoc == expectedDocs.end());
  }

  // a <= x && a == y, x < y
TEST_F(IResearchQueryOptimizationTest, test_114) {
    std::string const query =
        "FOR d IN testView SEARCH d.values <= 'A' AND d.values == 'B' RETURN d";

  EXPECT_TRUE(arangodb::tests::assertRules(vocbase(), query,
                                           {arangodb::aql::OptimizerRule::handleArangoSearchViewsRule}));

  EXPECT_TRUE(!findEmptyNodes(vocbase(), query));

    // check structure
    {
      irs::Or expected;
      auto& root = expected.add<irs::And>();
      root.add<irs::by_term>().field(mangleStringIdentity("values")).term("B");
      root.add<irs::by_range>()
          .field(mangleStringIdentity("values"))
          .include<irs::Bound::MAX>(true)
          .term<irs::Bound::MAX>("A");
    assertFilterOptimized(vocbase(), query, expected);
    }

    std::vector<arangodb::velocypack::Slice> expectedDocs{
        arangodb::velocypack::Slice(insertedDocs[0].vpack()),
    };

  auto queryResult = arangodb::tests::executeQuery(vocbase(), query);
    ASSERT_TRUE(queryResult.result.ok());

    auto result = queryResult.data->slice();
    EXPECT_TRUE(result.isArray());

    arangodb::velocypack::ArrayIterator resultIt(result);
    ASSERT_TRUE(expectedDocs.size() == resultIt.size());

    // Check documents
    auto expectedDoc = expectedDocs.begin();
    for (; resultIt.valid(); resultIt.next(), ++expectedDoc) {
      auto const actualDoc = resultIt.value();
      auto const resolved = actualDoc.resolveExternals();

      EXPECT_TRUE((0 == arangodb::basics::VelocyPackHelper::compare(
                            arangodb::velocypack::Slice(*expectedDoc), resolved, true)));
    }
    EXPECT_TRUE(expectedDoc == expectedDocs.end());
  }

  // a <= x && a == y, x == y
TEST_F(IResearchQueryOptimizationTest, test_115) {
    std::string const query =
        "FOR d IN testView SEARCH d.values <= 'A' AND d.values == 'A' RETURN d";

  EXPECT_TRUE(arangodb::tests::assertRules(vocbase(), query,
                                           {arangodb::aql::OptimizerRule::handleArangoSearchViewsRule}));

  EXPECT_TRUE(!findEmptyNodes(vocbase(), query));

    // check structure
    {
      irs::Or expected;
      auto& root = expected.add<irs::And>();
      root.add<irs::by_term>().field(mangleStringIdentity("values")).term("A");
    assertFilterOptimized(vocbase(), query, expected);
    }

    std::vector<arangodb::velocypack::Slice> expectedDocs{
        arangodb::velocypack::Slice(insertedDocs[0].vpack()),
    };

  auto queryResult = arangodb::tests::executeQuery(vocbase(), query);
    ASSERT_TRUE(queryResult.result.ok());

    auto result = queryResult.data->slice();
    EXPECT_TRUE(result.isArray());

    arangodb::velocypack::ArrayIterator resultIt(result);
    ASSERT_TRUE(expectedDocs.size() == resultIt.size());

    // Check documents
    auto expectedDoc = expectedDocs.begin();
    for (; resultIt.valid(); resultIt.next(), ++expectedDoc) {
      auto const actualDoc = resultIt.value();
      auto const resolved = actualDoc.resolveExternals();

      EXPECT_TRUE((0 == arangodb::basics::VelocyPackHelper::compare(
                            arangodb::velocypack::Slice(*expectedDoc), resolved, true)));
    }
    EXPECT_TRUE(expectedDoc == expectedDocs.end());
  }

  // a <= x && a == y, x > y
TEST_F(IResearchQueryOptimizationTest, test_116) {
    std::string const query =
        "FOR d IN testView SEARCH d.values <= 'B' AND d.values == 'A' RETURN d";

  EXPECT_TRUE(arangodb::tests::assertRules(vocbase(), query,
                                           {arangodb::aql::OptimizerRule::handleArangoSearchViewsRule}));

  EXPECT_TRUE(!findEmptyNodes(vocbase(), query));

    // check structure
    {
      irs::Or expected;
      auto& root = expected.add<irs::And>();
      root.add<irs::by_term>().field(mangleStringIdentity("values")).term("A");
    assertFilterOptimized(vocbase(), query, expected);
    }

    std::vector<arangodb::velocypack::Slice> expectedDocs{
        arangodb::velocypack::Slice(insertedDocs[0].vpack()),
    };

  auto queryResult = arangodb::tests::executeQuery(vocbase(), query);
    ASSERT_TRUE(queryResult.result.ok());

    auto result = queryResult.data->slice();
    EXPECT_TRUE(result.isArray());

    arangodb::velocypack::ArrayIterator resultIt(result);
    ASSERT_TRUE(expectedDocs.size() == resultIt.size());

    // Check documents
    auto expectedDoc = expectedDocs.begin();
    for (; resultIt.valid(); resultIt.next(), ++expectedDoc) {
      auto const actualDoc = resultIt.value();
      auto const resolved = actualDoc.resolveExternals();

      EXPECT_TRUE((0 == arangodb::basics::VelocyPackHelper::compare(
                            arangodb::velocypack::Slice(*expectedDoc), resolved, true)));
    }
    EXPECT_TRUE(expectedDoc == expectedDocs.end());
  }

  // a <= x && a != y, x < y
TEST_F(IResearchQueryOptimizationTest, test_117) {
    std::string const query =
        "FOR d IN testView SEARCH d.values <= 'A' AND d.values != 'D' RETURN d";

  EXPECT_TRUE(arangodb::tests::assertRules(vocbase(), query,
                                           {arangodb::aql::OptimizerRule::handleArangoSearchViewsRule}));

  EXPECT_TRUE(!findEmptyNodes(vocbase(), query));

    // check structure
    {
      irs::Or expected;
      auto& root = expected.add<irs::And>();
      root.add<irs::Not>()
          .filter<irs::by_term>()
          .field(mangleStringIdentity("values"))
          .term("D");
      root.add<irs::by_range>()
          .field(mangleStringIdentity("values"))
          .include<irs::Bound::MAX>(true)
          .term<irs::Bound::MAX>("A");
    assertFilterOptimized(vocbase(), query, expected);
    }

    std::vector<arangodb::velocypack::Slice> expectedDocs{
        arangodb::velocypack::Slice(insertedDocs[0].vpack()),
    };

  auto queryResult = arangodb::tests::executeQuery(vocbase(), query);
    ASSERT_TRUE(queryResult.result.ok());

    auto result = queryResult.data->slice();
    EXPECT_TRUE(result.isArray());

    arangodb::velocypack::ArrayIterator resultIt(result);
    ASSERT_TRUE(expectedDocs.size() == resultIt.size());

    // Check documents
    auto expectedDoc = expectedDocs.begin();
    for (; resultIt.valid(); resultIt.next(), ++expectedDoc) {
      auto const actualDoc = resultIt.value();
      auto const resolved = actualDoc.resolveExternals();

      EXPECT_TRUE((0 == arangodb::basics::VelocyPackHelper::compare(
                            arangodb::velocypack::Slice(*expectedDoc), resolved, true)));
    }
    EXPECT_TRUE(expectedDoc == expectedDocs.end());
  }

  // a <= x && a != y, x < y
TEST_F(IResearchQueryOptimizationTest, test_118) {
    std::string const query =
        "FOR d IN testView SEARCH d.values <= 'A' AND d.values != 'B' RETURN d";

  EXPECT_TRUE(arangodb::tests::assertRules(vocbase(), query,
                                           {arangodb::aql::OptimizerRule::handleArangoSearchViewsRule}));

  EXPECT_TRUE(!findEmptyNodes(vocbase(), query));

    // check structure
    {
      irs::Or expected;
      auto& root = expected.add<irs::And>();
      root.add<irs::Not>()
          .filter<irs::by_term>()
          .field(mangleStringIdentity("values"))
          .term("B");
      root.add<irs::by_range>()
          .field(mangleStringIdentity("values"))
          .include<irs::Bound::MAX>(true)
          .term<irs::Bound::MAX>("A");
    assertFilterOptimized(vocbase(), query, expected);
    }

    std::vector<arangodb::velocypack::Slice> expectedDocs{};

  auto queryResult = arangodb::tests::executeQuery(vocbase(), query);
    ASSERT_TRUE(queryResult.result.ok());

    auto result = queryResult.data->slice();
    EXPECT_TRUE(result.isArray());

    arangodb::velocypack::ArrayIterator resultIt(result);
    ASSERT_TRUE(expectedDocs.size() == resultIt.size());

    // Check documents
    auto expectedDoc = expectedDocs.begin();
    for (; resultIt.valid(); resultIt.next(), ++expectedDoc) {
      auto const actualDoc = resultIt.value();
      auto const resolved = actualDoc.resolveExternals();

      EXPECT_TRUE((0 == arangodb::basics::VelocyPackHelper::compare(
                            arangodb::velocypack::Slice(*expectedDoc), resolved, true)));
    }
    EXPECT_TRUE(expectedDoc == expectedDocs.end());
  }

  // a <= x && a != y, x == y
TEST_F(IResearchQueryOptimizationTest, test_119) {
    std::string const query =
        "FOR d IN testView SEARCH d.values <= 'B' AND d.values != 'B' RETURN d";

  EXPECT_TRUE(arangodb::tests::assertRules(vocbase(), query,
                                           {arangodb::aql::OptimizerRule::handleArangoSearchViewsRule}));

  EXPECT_TRUE(!findEmptyNodes(vocbase(), query));

    // check structure
    {
      irs::Or expected;
      auto& root = expected.add<irs::And>();
      root.add<irs::Not>()
          .filter<irs::by_term>()
          .field(mangleStringIdentity("values"))
          .term("B");
      root.add<irs::by_range>()
          .field(mangleStringIdentity("values"))
          .include<irs::Bound::MAX>(true)
          .term<irs::Bound::MAX>("B");
    assertFilterOptimized(vocbase(), query, expected);
    }

    std::vector<arangodb::velocypack::Slice> expectedDocs{};

  auto queryResult = arangodb::tests::executeQuery(vocbase(), query);
    ASSERT_TRUE(queryResult.result.ok());

    auto result = queryResult.data->slice();
    EXPECT_TRUE(result.isArray());

    arangodb::velocypack::ArrayIterator resultIt(result);
    ASSERT_TRUE(expectedDocs.size() == resultIt.size());

    // Check documents
    auto expectedDoc = expectedDocs.begin();
    for (; resultIt.valid(); resultIt.next(), ++expectedDoc) {
      auto const actualDoc = resultIt.value();
      auto const resolved = actualDoc.resolveExternals();

      EXPECT_TRUE((0 == arangodb::basics::VelocyPackHelper::compare(
                            arangodb::velocypack::Slice(*expectedDoc), resolved, true)));
    }
    EXPECT_TRUE(expectedDoc == expectedDocs.end());
  }

  // a <= x && a != y, x == y
TEST_F(IResearchQueryOptimizationTest, test_120) {
    std::string const query =
        "FOR d IN testView SEARCH d.values <= 'D' AND d.values != 'D' RETURN d";

  EXPECT_TRUE(arangodb::tests::assertRules(vocbase(), query,
                                           {arangodb::aql::OptimizerRule::handleArangoSearchViewsRule}));

  EXPECT_TRUE(!findEmptyNodes(vocbase(), query));

    // check structure
    {
      irs::Or expected;
      auto& root = expected.add<irs::And>();
      root.add<irs::Not>()
          .filter<irs::by_term>()
          .field(mangleStringIdentity("values"))
          .term("D");
      root.add<irs::by_range>()
          .field(mangleStringIdentity("values"))
          .include<irs::Bound::MAX>(true)
          .term<irs::Bound::MAX>("D");
    assertFilterOptimized(vocbase(), query, expected);
    }

    std::vector<arangodb::velocypack::Slice> expectedDocs{
        arangodb::velocypack::Slice(insertedDocs[0].vpack()),
    };

  auto queryResult = arangodb::tests::executeQuery(vocbase(), query);
    ASSERT_TRUE(queryResult.result.ok());

    auto result = queryResult.data->slice();
    EXPECT_TRUE(result.isArray());

    arangodb::velocypack::ArrayIterator resultIt(result);
    ASSERT_TRUE(expectedDocs.size() == resultIt.size());

    // Check documents
    auto expectedDoc = expectedDocs.begin();
    for (; resultIt.valid(); resultIt.next(), ++expectedDoc) {
      auto const actualDoc = resultIt.value();
      auto const resolved = actualDoc.resolveExternals();

      EXPECT_TRUE((0 == arangodb::basics::VelocyPackHelper::compare(
                            arangodb::velocypack::Slice(*expectedDoc), resolved, true)));
    }
    EXPECT_TRUE(expectedDoc == expectedDocs.end());
  }

  // a <= x && a != y, x > y
TEST_F(IResearchQueryOptimizationTest, test_121) {
    std::string const query =
        "FOR d IN testView SEARCH d.values <= 'C' AND d.values != '@' RETURN d";

  EXPECT_TRUE(arangodb::tests::assertRules(vocbase(), query,
                                           {arangodb::aql::OptimizerRule::handleArangoSearchViewsRule}));

  EXPECT_TRUE(!findEmptyNodes(vocbase(), query));

    // check structure
    {
      irs::Or expected;
      auto& root = expected.add<irs::And>();
      root.add<irs::Not>()
          .filter<irs::by_term>()
          .field(mangleStringIdentity("values"))
          .term("@");
      root.add<irs::by_range>()
          .field(mangleStringIdentity("values"))
          .include<irs::Bound::MAX>(true)
          .term<irs::Bound::MAX>("C");
    assertFilterOptimized(vocbase(), query, expected);
    }

    std::vector<arangodb::velocypack::Slice> expectedDocs{
        arangodb::velocypack::Slice(insertedDocs[0].vpack()),
    };

  auto queryResult = arangodb::tests::executeQuery(vocbase(), query);
    ASSERT_TRUE(queryResult.result.ok());

    auto result = queryResult.data->slice();
    EXPECT_TRUE(result.isArray());

    arangodb::velocypack::ArrayIterator resultIt(result);
    ASSERT_TRUE(expectedDocs.size() == resultIt.size());

    // Check documents
    auto expectedDoc = expectedDocs.begin();
    for (; resultIt.valid(); resultIt.next(), ++expectedDoc) {
      auto const actualDoc = resultIt.value();
      auto const resolved = actualDoc.resolveExternals();

      EXPECT_TRUE((0 == arangodb::basics::VelocyPackHelper::compare(
                            arangodb::velocypack::Slice(*expectedDoc), resolved, true)));
    }
    EXPECT_TRUE(expectedDoc == expectedDocs.end());
  }

  // a <= x && a != y, x > y
TEST_F(IResearchQueryOptimizationTest, test_122) {
    std::string const query =
        "FOR d IN testView SEARCH d.values <= 'C' AND d.values != 'B' RETURN d";

  EXPECT_TRUE(arangodb::tests::assertRules(vocbase(), query,
                                           {arangodb::aql::OptimizerRule::handleArangoSearchViewsRule}));

  EXPECT_TRUE(!findEmptyNodes(vocbase(), query));

    // check structure
    {
      irs::Or expected;
      auto& root = expected.add<irs::And>();
      root.add<irs::Not>()
          .filter<irs::by_term>()
          .field(mangleStringIdentity("values"))
          .term("B");
      root.add<irs::by_range>()
          .field(mangleStringIdentity("values"))
          .include<irs::Bound::MAX>(true)
          .term<irs::Bound::MAX>("C");
    assertFilterOptimized(vocbase(), query, expected);
    }

    std::vector<arangodb::velocypack::Slice> expectedDocs{};

  auto queryResult = arangodb::tests::executeQuery(vocbase(), query);
    ASSERT_TRUE(queryResult.result.ok());

    auto result = queryResult.data->slice();
    EXPECT_TRUE(result.isArray());

    arangodb::velocypack::ArrayIterator resultIt(result);
    ASSERT_TRUE(expectedDocs.size() == resultIt.size());

    // Check documents
    auto expectedDoc = expectedDocs.begin();
    for (; resultIt.valid(); resultIt.next(), ++expectedDoc) {
      auto const actualDoc = resultIt.value();
      auto const resolved = actualDoc.resolveExternals();

      EXPECT_TRUE((0 == arangodb::basics::VelocyPackHelper::compare(
                            arangodb::velocypack::Slice(*expectedDoc), resolved, true)));
    }
    EXPECT_TRUE(expectedDoc == expectedDocs.end());
  }

  // a <= x && a < y, x < y
TEST_F(IResearchQueryOptimizationTest, test_123) {
    std::string const query =
        "FOR d IN testView SEARCH d.values <= 'A' AND d.values < 'B' RETURN d";

  EXPECT_TRUE(arangodb::tests::assertRules(vocbase(), query,
                                           {arangodb::aql::OptimizerRule::handleArangoSearchViewsRule}));

  EXPECT_TRUE(!findEmptyNodes(vocbase(), query));

    // check structure
    {
      irs::Or expected;
      auto& root = expected.add<irs::And>();
      root.add<irs::by_range>()
          .field(mangleStringIdentity("values"))
          .include<irs::Bound::MAX>(true)
          .term<irs::Bound::MAX>("A");
    assertFilterOptimized(vocbase(), query, expected);
    }

    std::vector<arangodb::velocypack::Slice> expectedDocs{
        arangodb::velocypack::Slice(insertedDocs[0].vpack()),
    };

  auto queryResult = arangodb::tests::executeQuery(vocbase(), query);
    ASSERT_TRUE(queryResult.result.ok());

    auto result = queryResult.data->slice();
    EXPECT_TRUE(result.isArray());

    arangodb::velocypack::ArrayIterator resultIt(result);
    ASSERT_TRUE(expectedDocs.size() == resultIt.size());

    // Check documents
    auto expectedDoc = expectedDocs.begin();
    for (; resultIt.valid(); resultIt.next(), ++expectedDoc) {
      auto const actualDoc = resultIt.value();
      auto const resolved = actualDoc.resolveExternals();

      EXPECT_TRUE((0 == arangodb::basics::VelocyPackHelper::compare(
                            arangodb::velocypack::Slice(*expectedDoc), resolved, true)));
    }
    EXPECT_TRUE(expectedDoc == expectedDocs.end());
  }

  // a <= x && a < y, x == y
TEST_F(IResearchQueryOptimizationTest, test_124) {
    std::string const query =
        "FOR d IN testView SEARCH d.values <= 'B' AND d.values < 'B' RETURN d";

  EXPECT_TRUE(arangodb::tests::assertRules(vocbase(), query,
                                           {arangodb::aql::OptimizerRule::handleArangoSearchViewsRule}));

  EXPECT_TRUE(!findEmptyNodes(vocbase(), query));

    // check structure
    {
      irs::Or expected;
      auto& root = expected.add<irs::And>();
      root.add<irs::by_range>()
          .field(mangleStringIdentity("values"))
          .include<irs::Bound::MAX>(false)
          .term<irs::Bound::MAX>("B");
    assertFilterOptimized(vocbase(), query, expected);
    }

    std::vector<arangodb::velocypack::Slice> expectedDocs{
        arangodb::velocypack::Slice(insertedDocs[0].vpack()),
    };

  auto queryResult = arangodb::tests::executeQuery(vocbase(), query);
    ASSERT_TRUE(queryResult.result.ok());

    auto result = queryResult.data->slice();
    EXPECT_TRUE(result.isArray());

    arangodb::velocypack::ArrayIterator resultIt(result);
    ASSERT_TRUE(expectedDocs.size() == resultIt.size());

    // Check documents
    auto expectedDoc = expectedDocs.begin();
    for (; resultIt.valid(); resultIt.next(), ++expectedDoc) {
      auto const actualDoc = resultIt.value();
      auto const resolved = actualDoc.resolveExternals();

      EXPECT_TRUE((0 == arangodb::basics::VelocyPackHelper::compare(
                            arangodb::velocypack::Slice(*expectedDoc), resolved, true)));
    }
    EXPECT_TRUE(expectedDoc == expectedDocs.end());
  }

  // a <= x && a < y, x > y
TEST_F(IResearchQueryOptimizationTest, test_125) {
    std::string const query =
        "FOR d IN testView SEARCH d.values <= 'C' AND d.values < 'B' RETURN d";

  EXPECT_TRUE(arangodb::tests::assertRules(vocbase(), query,
                                           {arangodb::aql::OptimizerRule::handleArangoSearchViewsRule}));

  EXPECT_TRUE(!findEmptyNodes(vocbase(), query));

    // check structure
    {
      irs::Or expected;
      auto& root = expected.add<irs::And>();
      root.add<irs::by_range>()
          .field(mangleStringIdentity("values"))
          .include<irs::Bound::MAX>(false)
          .term<irs::Bound::MAX>("B");
    assertFilterOptimized(vocbase(), query, expected);
    }

    std::vector<arangodb::velocypack::Slice> expectedDocs{
        arangodb::velocypack::Slice(insertedDocs[0].vpack()),
    };

  auto queryResult = arangodb::tests::executeQuery(vocbase(), query);
    ASSERT_TRUE(queryResult.result.ok());

    auto result = queryResult.data->slice();
    EXPECT_TRUE(result.isArray());

    arangodb::velocypack::ArrayIterator resultIt(result);
    ASSERT_TRUE(expectedDocs.size() == resultIt.size());

    // Check documents
    auto expectedDoc = expectedDocs.begin();
    for (; resultIt.valid(); resultIt.next(), ++expectedDoc) {
      auto const actualDoc = resultIt.value();
      auto const resolved = actualDoc.resolveExternals();

      EXPECT_TRUE((0 == arangodb::basics::VelocyPackHelper::compare(
                            arangodb::velocypack::Slice(*expectedDoc), resolved, true)));
    }
    EXPECT_TRUE(expectedDoc == expectedDocs.end());
  }

  // a <= x && a <= y, x < y
TEST_F(IResearchQueryOptimizationTest, test_126) {
    std::string const query =
        "FOR d IN testView SEARCH d.values <= 'A' AND d.values <= 'B' RETURN d";

  EXPECT_TRUE(arangodb::tests::assertRules(vocbase(), query,
                                           {arangodb::aql::OptimizerRule::handleArangoSearchViewsRule}));

  EXPECT_TRUE(!findEmptyNodes(vocbase(), query));

    // check structure
    {
      irs::Or expected;
      auto& root = expected.add<irs::And>();
      root.add<irs::by_range>()
          .field(mangleStringIdentity("values"))
          .include<irs::Bound::MAX>(true)
          .term<irs::Bound::MAX>("A");
    assertFilterOptimized(vocbase(), query, expected);
    }

    std::vector<arangodb::velocypack::Slice> expectedDocs{
        arangodb::velocypack::Slice(insertedDocs[0].vpack()),
    };

  auto queryResult = arangodb::tests::executeQuery(vocbase(), query);
    ASSERT_TRUE(queryResult.result.ok());

    auto result = queryResult.data->slice();
    EXPECT_TRUE(result.isArray());

    arangodb::velocypack::ArrayIterator resultIt(result);
    ASSERT_TRUE(expectedDocs.size() == resultIt.size());

    // Check documents
    auto expectedDoc = expectedDocs.begin();
    for (; resultIt.valid(); resultIt.next(), ++expectedDoc) {
      auto const actualDoc = resultIt.value();
      auto const resolved = actualDoc.resolveExternals();

      EXPECT_TRUE((0 == arangodb::basics::VelocyPackHelper::compare(
                            arangodb::velocypack::Slice(*expectedDoc), resolved, true)));
    }
    EXPECT_TRUE(expectedDoc == expectedDocs.end());
  }

  // a <= x && a <= y, x == y
TEST_F(IResearchQueryOptimizationTest, test_127) {
    std::string const query =
        "FOR d IN testView SEARCH d.values <= 'B' AND d.values <= 'B' RETURN d";

  EXPECT_TRUE(arangodb::tests::assertRules(vocbase(), query,
                                           {arangodb::aql::OptimizerRule::handleArangoSearchViewsRule}));

  EXPECT_TRUE(!findEmptyNodes(vocbase(), query));

    // check structure
    {
      irs::Or expected;
      auto& root = expected.add<irs::And>();
      root.add<irs::by_range>()
          .field(mangleStringIdentity("values"))
          .include<irs::Bound::MAX>(true)
          .term<irs::Bound::MAX>("B");
    assertFilterOptimized(vocbase(), query, expected);
    }

    std::vector<arangodb::velocypack::Slice> expectedDocs{
        arangodb::velocypack::Slice(insertedDocs[0].vpack()),
    };

  auto queryResult = arangodb::tests::executeQuery(vocbase(), query);
    ASSERT_TRUE(queryResult.result.ok());

    auto result = queryResult.data->slice();
    EXPECT_TRUE(result.isArray());

    arangodb::velocypack::ArrayIterator resultIt(result);
    ASSERT_TRUE(expectedDocs.size() == resultIt.size());

    // Check documents
    auto expectedDoc = expectedDocs.begin();
    for (; resultIt.valid(); resultIt.next(), ++expectedDoc) {
      auto const actualDoc = resultIt.value();
      auto const resolved = actualDoc.resolveExternals();

      EXPECT_TRUE((0 == arangodb::basics::VelocyPackHelper::compare(
                            arangodb::velocypack::Slice(*expectedDoc), resolved, true)));
    }
    EXPECT_TRUE(expectedDoc == expectedDocs.end());
  }

  // a <= x && a <= y, x > y
TEST_F(IResearchQueryOptimizationTest, test_128) {
    std::string const query =
        "FOR d IN testView SEARCH d.values <= 'C' AND d.values <= 'B' RETURN d";

  EXPECT_TRUE(arangodb::tests::assertRules(vocbase(), query,
                                           {arangodb::aql::OptimizerRule::handleArangoSearchViewsRule}));

  EXPECT_TRUE(!findEmptyNodes(vocbase(), query));

    // check structure
    {
      irs::Or expected;
      auto& root = expected.add<irs::And>();
      root.add<irs::by_range>()
          .field(mangleStringIdentity("values"))
          .include<irs::Bound::MAX>(true)
          .term<irs::Bound::MAX>("B");
    assertFilterOptimized(vocbase(), query, expected);
    }

    std::vector<arangodb::velocypack::Slice> expectedDocs{
        arangodb::velocypack::Slice(insertedDocs[0].vpack()),
    };

  auto queryResult = arangodb::tests::executeQuery(vocbase(), query);
    ASSERT_TRUE(queryResult.result.ok());

    auto result = queryResult.data->slice();
    EXPECT_TRUE(result.isArray());

    arangodb::velocypack::ArrayIterator resultIt(result);
    ASSERT_TRUE(expectedDocs.size() == resultIt.size());

    // Check documents
    auto expectedDoc = expectedDocs.begin();
    for (; resultIt.valid(); resultIt.next(), ++expectedDoc) {
      auto const actualDoc = resultIt.value();
      auto const resolved = actualDoc.resolveExternals();

      EXPECT_TRUE((0 == arangodb::basics::VelocyPackHelper::compare(
                            arangodb::velocypack::Slice(*expectedDoc), resolved, true)));
    }
    EXPECT_TRUE(expectedDoc == expectedDocs.end());
  }

  // a <= x && a >= y, x < y
TEST_F(IResearchQueryOptimizationTest, test_129) {
    std::string const query =
        "FOR d IN testView SEARCH d.values <= 'A' AND d.values >= 'B' RETURN d";

  EXPECT_TRUE(arangodb::tests::assertRules(vocbase(), query,
                                           {arangodb::aql::OptimizerRule::handleArangoSearchViewsRule}));

  EXPECT_TRUE(!findEmptyNodes(vocbase(), query));

    // check structure
    {
      irs::Or expected;
      auto& root = expected.add<irs::And>();
      root.add<irs::by_range>()
          .field(mangleStringIdentity("values"))
          .include<irs::Bound::MIN>(true)
          .term<irs::Bound::MIN>("B");
      root.add<irs::by_range>()
          .field(mangleStringIdentity("values"))
          .include<irs::Bound::MAX>(true)
          .term<irs::Bound::MAX>("A");
    assertFilterOptimized(vocbase(), query, expected);
    }

    std::vector<arangodb::velocypack::Slice> expectedDocs{
        arangodb::velocypack::Slice(insertedDocs[0].vpack()),
    };

  auto queryResult = arangodb::tests::executeQuery(vocbase(), query);
    ASSERT_TRUE(queryResult.result.ok());

    auto result = queryResult.data->slice();
    EXPECT_TRUE(result.isArray());

    arangodb::velocypack::ArrayIterator resultIt(result);
    ASSERT_TRUE(expectedDocs.size() == resultIt.size());

    // Check documents
    auto expectedDoc = expectedDocs.begin();
    for (; resultIt.valid(); resultIt.next(), ++expectedDoc) {
      auto const actualDoc = resultIt.value();
      auto const resolved = actualDoc.resolveExternals();

      EXPECT_TRUE((0 == arangodb::basics::VelocyPackHelper::compare(
                            arangodb::velocypack::Slice(*expectedDoc), resolved, true)));
    }
    EXPECT_TRUE(expectedDoc == expectedDocs.end());
  }

  // a <= x && a >= y, x == y
TEST_F(IResearchQueryOptimizationTest, test_130) {
    std::string const query =
        "FOR d IN testView SEARCH d.values <= 'A' AND d.values >= 'A' RETURN d";

  EXPECT_TRUE(arangodb::tests::assertRules(vocbase(), query,
                                           {arangodb::aql::OptimizerRule::handleArangoSearchViewsRule}));

  EXPECT_TRUE(!findEmptyNodes(vocbase(), query));

    // check structure
    {
      irs::Or expected;
      auto& root = expected.add<irs::And>();
      root.add<irs::by_range>()
          .field(mangleStringIdentity("values"))
          .include<irs::Bound::MIN>(true)
          .term<irs::Bound::MIN>("A");
      root.add<irs::by_range>()
          .field(mangleStringIdentity("values"))
          .include<irs::Bound::MAX>(true)
          .term<irs::Bound::MAX>("A");
    assertFilterOptimized(vocbase(), query, expected);
    }

    std::vector<arangodb::velocypack::Slice> expectedDocs{
        arangodb::velocypack::Slice(insertedDocs[0].vpack()),
    };

  auto queryResult = arangodb::tests::executeQuery(vocbase(), query);
    ASSERT_TRUE(queryResult.result.ok());

    auto result = queryResult.data->slice();
    EXPECT_TRUE(result.isArray());

    arangodb::velocypack::ArrayIterator resultIt(result);
    ASSERT_TRUE(expectedDocs.size() == resultIt.size());

    // Check documents
    auto expectedDoc = expectedDocs.begin();
    for (; resultIt.valid(); resultIt.next(), ++expectedDoc) {
      auto const actualDoc = resultIt.value();
      auto const resolved = actualDoc.resolveExternals();

      EXPECT_TRUE((0 == arangodb::basics::VelocyPackHelper::compare(
                            arangodb::velocypack::Slice(*expectedDoc), resolved, true)));
    }
    EXPECT_TRUE(expectedDoc == expectedDocs.end());
  }

  // a <= x && a >= y, x > y
TEST_F(IResearchQueryOptimizationTest, test_131) {
    std::string const query =
        "FOR d IN testView SEARCH d.values <= 'C' AND d.values >= 'A' RETURN d";

  EXPECT_TRUE(arangodb::tests::assertRules(vocbase(), query,
                                           {arangodb::aql::OptimizerRule::handleArangoSearchViewsRule}));

  EXPECT_TRUE(!findEmptyNodes(vocbase(), query));

    // check structure
    {
      irs::Or expected;
      auto& root = expected.add<irs::And>();
      root.add<irs::by_range>()
          .field(mangleStringIdentity("values"))
          .include<irs::Bound::MIN>(true)
          .term<irs::Bound::MIN>("A");
      root.add<irs::by_range>()
          .field(mangleStringIdentity("values"))
          .include<irs::Bound::MAX>(true)
          .term<irs::Bound::MAX>("C");
    assertFilterOptimized(vocbase(), query, expected);
    }

    std::vector<arangodb::velocypack::Slice> expectedDocs{
        arangodb::velocypack::Slice(insertedDocs[0].vpack()),
    };

  auto queryResult = arangodb::tests::executeQuery(vocbase(), query);
    ASSERT_TRUE(queryResult.result.ok());

    auto result = queryResult.data->slice();
    EXPECT_TRUE(result.isArray());

    arangodb::velocypack::ArrayIterator resultIt(result);
    ASSERT_TRUE(expectedDocs.size() == resultIt.size());

    // Check documents
    auto expectedDoc = expectedDocs.begin();
    for (; resultIt.valid(); resultIt.next(), ++expectedDoc) {
      auto const actualDoc = resultIt.value();
      auto const resolved = actualDoc.resolveExternals();

      EXPECT_TRUE((0 == arangodb::basics::VelocyPackHelper::compare(
                            arangodb::velocypack::Slice(*expectedDoc), resolved, true)));
    }
    EXPECT_TRUE(expectedDoc == expectedDocs.end());
  }

  // a <= x && a > y, x < y
TEST_F(IResearchQueryOptimizationTest, test_132) {
    std::string const query =
        "FOR d IN testView SEARCH d.values <= 'A' AND d.values > 'B' RETURN d";

  EXPECT_TRUE(arangodb::tests::assertRules(vocbase(), query,
                                           {arangodb::aql::OptimizerRule::handleArangoSearchViewsRule}));

  EXPECT_TRUE(!findEmptyNodes(vocbase(), query));

    // check structure
    {
      irs::Or expected;
      auto& root = expected.add<irs::And>();
      root.add<irs::by_range>()
          .field(mangleStringIdentity("values"))
          .include<irs::Bound::MIN>(false)
          .term<irs::Bound::MIN>("B");
      root.add<irs::by_range>()
          .field(mangleStringIdentity("values"))
          .include<irs::Bound::MAX>(true)
          .term<irs::Bound::MAX>("A");
    assertFilterOptimized(vocbase(), query, expected);
    }

    std::vector<arangodb::velocypack::Slice> expectedDocs{
        arangodb::velocypack::Slice(insertedDocs[0].vpack()),
    };

  auto queryResult = arangodb::tests::executeQuery(vocbase(), query);
    ASSERT_TRUE(queryResult.result.ok());

    auto result = queryResult.data->slice();
    EXPECT_TRUE(result.isArray());

    arangodb::velocypack::ArrayIterator resultIt(result);
    ASSERT_TRUE(expectedDocs.size() == resultIt.size());

    // Check documents
    auto expectedDoc = expectedDocs.begin();
    for (; resultIt.valid(); resultIt.next(), ++expectedDoc) {
      auto const actualDoc = resultIt.value();
      auto const resolved = actualDoc.resolveExternals();

      EXPECT_TRUE((0 == arangodb::basics::VelocyPackHelper::compare(
                            arangodb::velocypack::Slice(*expectedDoc), resolved, true)));
    }
    EXPECT_TRUE(expectedDoc == expectedDocs.end());
  }

  // a <= x && a > y, x == y
TEST_F(IResearchQueryOptimizationTest, test_133) {
    std::string const query =
        "FOR d IN testView SEARCH d.values <= 'A' AND d.values > 'A' RETURN d";

  EXPECT_TRUE(arangodb::tests::assertRules(vocbase(), query,
                                           {arangodb::aql::OptimizerRule::handleArangoSearchViewsRule}));

  EXPECT_TRUE(!findEmptyNodes(vocbase(), query));

    // check structure
    {
      irs::Or expected;
      auto& root = expected.add<irs::And>();
      root.add<irs::by_range>()
          .field(mangleStringIdentity("values"))
          .include<irs::Bound::MIN>(false)
          .term<irs::Bound::MIN>("A");
      root.add<irs::by_range>()
          .field(mangleStringIdentity("values"))
          .include<irs::Bound::MAX>(true)
          .term<irs::Bound::MAX>("A");
    assertFilterOptimized(vocbase(), query, expected);
    }

    std::vector<arangodb::velocypack::Slice> expectedDocs{
        arangodb::velocypack::Slice(insertedDocs[0].vpack()),
    };

  auto queryResult = arangodb::tests::executeQuery(vocbase(), query);
    ASSERT_TRUE(queryResult.result.ok());

    auto result = queryResult.data->slice();
    EXPECT_TRUE(result.isArray());

    arangodb::velocypack::ArrayIterator resultIt(result);
    ASSERT_TRUE(expectedDocs.size() == resultIt.size());

    // Check documents
    auto expectedDoc = expectedDocs.begin();
    for (; resultIt.valid(); resultIt.next(), ++expectedDoc) {
      auto const actualDoc = resultIt.value();
      auto const resolved = actualDoc.resolveExternals();

      EXPECT_TRUE((0 == arangodb::basics::VelocyPackHelper::compare(
                            arangodb::velocypack::Slice(*expectedDoc), resolved, true)));
    }
    EXPECT_TRUE(expectedDoc == expectedDocs.end());
  }

  // a <= x && a > y, x > y
TEST_F(IResearchQueryOptimizationTest, test_134) {
    std::string const query =
        "FOR d IN testView SEARCH d.values <= 'C' AND d.values > 'A' RETURN d";

  EXPECT_TRUE(arangodb::tests::assertRules(vocbase(), query,
                                           {arangodb::aql::OptimizerRule::handleArangoSearchViewsRule}));

  EXPECT_TRUE(!findEmptyNodes(vocbase(), query));

    // check structure
    {
      irs::Or expected;
      auto& root = expected.add<irs::And>();
      root.add<irs::by_range>()
          .field(mangleStringIdentity("values"))
          .include<irs::Bound::MIN>(false)
          .term<irs::Bound::MIN>("A");
      root.add<irs::by_range>()
          .field(mangleStringIdentity("values"))
          .include<irs::Bound::MAX>(true)
          .term<irs::Bound::MAX>("C");
    assertFilterOptimized(vocbase(), query, expected);
    }

    std::vector<arangodb::velocypack::Slice> expectedDocs{
        arangodb::velocypack::Slice(insertedDocs[0].vpack()),
    };

  auto queryResult = arangodb::tests::executeQuery(vocbase(), query);
    ASSERT_TRUE(queryResult.result.ok());

    auto result = queryResult.data->slice();
    EXPECT_TRUE(result.isArray());

    arangodb::velocypack::ArrayIterator resultIt(result);
    ASSERT_TRUE(expectedDocs.size() == resultIt.size());

    // Check documents
    auto expectedDoc = expectedDocs.begin();
    for (; resultIt.valid(); resultIt.next(), ++expectedDoc) {
      auto const actualDoc = resultIt.value();
      auto const resolved = actualDoc.resolveExternals();

      EXPECT_TRUE((0 == arangodb::basics::VelocyPackHelper::compare(
                            arangodb::velocypack::Slice(*expectedDoc), resolved, true)));
    }
    EXPECT_TRUE(expectedDoc == expectedDocs.end());
  }

  // a >= x && a == y, x < y
TEST_F(IResearchQueryOptimizationTest, test_135) {
    std::string const query =
        "FOR d IN testView SEARCH d.values >= 'A' AND d.values == 'B' RETURN d";

  EXPECT_TRUE(arangodb::tests::assertRules(vocbase(), query,
                                           {arangodb::aql::OptimizerRule::handleArangoSearchViewsRule}));

  EXPECT_TRUE(!findEmptyNodes(vocbase(), query));

    // check structure
    {
      irs::Or expected;
      auto& root = expected.add<irs::And>();
      root.add<irs::by_term>().field(mangleStringIdentity("values")).term("B");
    assertFilterOptimized(vocbase(), query, expected);
    }

    std::vector<arangodb::velocypack::Slice> expectedDocs{
        arangodb::velocypack::Slice(insertedDocs[0].vpack()),
    };

  auto queryResult = arangodb::tests::executeQuery(vocbase(), query);
    ASSERT_TRUE(queryResult.result.ok());

    auto result = queryResult.data->slice();
    EXPECT_TRUE(result.isArray());

    arangodb::velocypack::ArrayIterator resultIt(result);
    ASSERT_TRUE(expectedDocs.size() == resultIt.size());

    // Check documents
    auto expectedDoc = expectedDocs.begin();
    for (; resultIt.valid(); resultIt.next(), ++expectedDoc) {
      auto const actualDoc = resultIt.value();
      auto const resolved = actualDoc.resolveExternals();

      EXPECT_TRUE((0 == arangodb::basics::VelocyPackHelper::compare(
                            arangodb::velocypack::Slice(*expectedDoc), resolved, true)));
    }
    EXPECT_TRUE(expectedDoc == expectedDocs.end());
  }

  // a >= x && a == y, x == y
TEST_F(IResearchQueryOptimizationTest, test_136) {
    std::string const query =
        "FOR d IN testView SEARCH d.values >= 'A' AND d.values == 'A' RETURN d";

  EXPECT_TRUE(arangodb::tests::assertRules(vocbase(), query,
                                           {arangodb::aql::OptimizerRule::handleArangoSearchViewsRule}));

  EXPECT_TRUE(!findEmptyNodes(vocbase(), query));

    // check structure
    {
      irs::Or expected;
      auto& root = expected.add<irs::And>();
      root.add<irs::by_term>().field(mangleStringIdentity("values")).term("A");
    assertFilterOptimized(vocbase(), query, expected);
    }

    std::vector<arangodb::velocypack::Slice> expectedDocs{
        arangodb::velocypack::Slice(insertedDocs[0].vpack()),
    };

  auto queryResult = arangodb::tests::executeQuery(vocbase(), query);
    ASSERT_TRUE(queryResult.result.ok());

    auto result = queryResult.data->slice();
    EXPECT_TRUE(result.isArray());

    arangodb::velocypack::ArrayIterator resultIt(result);
    ASSERT_TRUE(expectedDocs.size() == resultIt.size());

    // Check documents
    auto expectedDoc = expectedDocs.begin();
    for (; resultIt.valid(); resultIt.next(), ++expectedDoc) {
      auto const actualDoc = resultIt.value();
      auto const resolved = actualDoc.resolveExternals();

      EXPECT_TRUE((0 == arangodb::basics::VelocyPackHelper::compare(
                            arangodb::velocypack::Slice(*expectedDoc), resolved, true)));
    }
    EXPECT_TRUE(expectedDoc == expectedDocs.end());
  }

  // a >= x && a == y, x > y
TEST_F(IResearchQueryOptimizationTest, test_137) {
    std::string const query =
        "FOR d IN testView SEARCH d.values >= 'B' AND d.values == 'A' RETURN d";

  EXPECT_TRUE(arangodb::tests::assertRules(vocbase(), query,
                                           {arangodb::aql::OptimizerRule::handleArangoSearchViewsRule}));

  EXPECT_TRUE(!findEmptyNodes(vocbase(), query));

    // check structure
    {
      irs::Or expected;
      auto& root = expected.add<irs::And>();
      root.add<irs::by_range>()
          .field(mangleStringIdentity("values"))
          .include<irs::Bound::MIN>(true)
          .term<irs::Bound::MIN>("B");
      root.add<irs::by_term>().field(mangleStringIdentity("values")).term("A");
    assertFilterOptimized(vocbase(), query, expected);
    }

    std::vector<arangodb::velocypack::Slice> expectedDocs{
        arangodb::velocypack::Slice(insertedDocs[0].vpack()),
    };

  auto queryResult = arangodb::tests::executeQuery(vocbase(), query);
    ASSERT_TRUE(queryResult.result.ok());

    auto result = queryResult.data->slice();
    EXPECT_TRUE(result.isArray());

    arangodb::velocypack::ArrayIterator resultIt(result);
    ASSERT_TRUE(expectedDocs.size() == resultIt.size());

    // Check documents
    auto expectedDoc = expectedDocs.begin();
    for (; resultIt.valid(); resultIt.next(), ++expectedDoc) {
      auto const actualDoc = resultIt.value();
      auto const resolved = actualDoc.resolveExternals();

      EXPECT_TRUE((0 == arangodb::basics::VelocyPackHelper::compare(
                            arangodb::velocypack::Slice(*expectedDoc), resolved, true)));
    }
    EXPECT_TRUE(expectedDoc == expectedDocs.end());
  }

  // a >= x && a != y, x < y
TEST_F(IResearchQueryOptimizationTest, test_138) {
    std::string const query =
        "FOR d IN testView SEARCH d.values >= 'A' AND d.values != 'D' RETURN d";

  EXPECT_TRUE(arangodb::tests::assertRules(vocbase(), query,
                                           {arangodb::aql::OptimizerRule::handleArangoSearchViewsRule}));

  EXPECT_TRUE(!findEmptyNodes(vocbase(), query));

    // check structure
    {
      irs::Or expected;
      auto& root = expected.add<irs::And>();
      root.add<irs::Not>()
          .filter<irs::by_term>()
          .field(mangleStringIdentity("values"))
          .term("D");
      root.add<irs::by_range>()
          .field(mangleStringIdentity("values"))
          .include<irs::Bound::MIN>(true)
          .term<irs::Bound::MIN>("A");
    assertFilterOptimized(vocbase(), query, expected);
    }

    std::vector<arangodb::velocypack::Slice> expectedDocs{
        arangodb::velocypack::Slice(insertedDocs[0].vpack()),
    };

  auto queryResult = arangodb::tests::executeQuery(vocbase(), query);
    ASSERT_TRUE(queryResult.result.ok());

    auto result = queryResult.data->slice();
    EXPECT_TRUE(result.isArray());

    arangodb::velocypack::ArrayIterator resultIt(result);
    ASSERT_TRUE(expectedDocs.size() == resultIt.size());

    // Check documents
    auto expectedDoc = expectedDocs.begin();
    for (; resultIt.valid(); resultIt.next(), ++expectedDoc) {
      auto const actualDoc = resultIt.value();
      auto const resolved = actualDoc.resolveExternals();

      EXPECT_TRUE((0 == arangodb::basics::VelocyPackHelper::compare(
                            arangodb::velocypack::Slice(*expectedDoc), resolved, true)));
    }
    EXPECT_TRUE(expectedDoc == expectedDocs.end());
  }

  // a >= x && a != y, x < y
TEST_F(IResearchQueryOptimizationTest, test_139) {
    std::string const query =
        "FOR d IN testView SEARCH d.values >= 'A' AND d.values != 'B' RETURN d";

  EXPECT_TRUE(arangodb::tests::assertRules(vocbase(), query,
                                           {arangodb::aql::OptimizerRule::handleArangoSearchViewsRule}));

  EXPECT_TRUE(!findEmptyNodes(vocbase(), query));

    // check structure
    {
      irs::Or expected;
      auto& root = expected.add<irs::And>();
      root.add<irs::Not>()
          .filter<irs::by_term>()
          .field(mangleStringIdentity("values"))
          .term("B");
      root.add<irs::by_range>()
          .field(mangleStringIdentity("values"))
          .include<irs::Bound::MIN>(true)
          .term<irs::Bound::MIN>("A");
    assertFilterOptimized(vocbase(), query, expected);
    }

    std::vector<arangodb::velocypack::Slice> expectedDocs{};

  auto queryResult = arangodb::tests::executeQuery(vocbase(), query);
    ASSERT_TRUE(queryResult.result.ok());

    auto result = queryResult.data->slice();
    EXPECT_TRUE(result.isArray());

    arangodb::velocypack::ArrayIterator resultIt(result);
    ASSERT_TRUE(expectedDocs.size() == resultIt.size());

    // Check documents
    auto expectedDoc = expectedDocs.begin();
    for (; resultIt.valid(); resultIt.next(), ++expectedDoc) {
      auto const actualDoc = resultIt.value();
      auto const resolved = actualDoc.resolveExternals();

      EXPECT_TRUE((0 == arangodb::basics::VelocyPackHelper::compare(
                            arangodb::velocypack::Slice(*expectedDoc), resolved, true)));
    }
    EXPECT_TRUE(expectedDoc == expectedDocs.end());
  }

  // a >= x && a != y, x == y
TEST_F(IResearchQueryOptimizationTest, test_140) {
    std::string const query =
        "FOR d IN testView SEARCH d.values >= '@' AND d.values != '@' RETURN d";

  EXPECT_TRUE(arangodb::tests::assertRules(vocbase(), query,
                                           {arangodb::aql::OptimizerRule::handleArangoSearchViewsRule}));

  EXPECT_TRUE(!findEmptyNodes(vocbase(), query));

    // check structure
    {
      irs::Or expected;
      auto& root = expected.add<irs::And>();
      root.add<irs::Not>()
          .filter<irs::by_term>()
          .field(mangleStringIdentity("values"))
          .term("@");
      root.add<irs::by_range>()
          .field(mangleStringIdentity("values"))
          .include<irs::Bound::MIN>(true)
          .term<irs::Bound::MIN>("@");
    assertFilterOptimized(vocbase(), query, expected);
    }

    std::vector<arangodb::velocypack::Slice> expectedDocs{
        arangodb::velocypack::Slice(insertedDocs[0].vpack()),
    };

  auto queryResult = arangodb::tests::executeQuery(vocbase(), query);
    ASSERT_TRUE(queryResult.result.ok());

    auto result = queryResult.data->slice();
    EXPECT_TRUE(result.isArray());

    arangodb::velocypack::ArrayIterator resultIt(result);
    ASSERT_TRUE(expectedDocs.size() == resultIt.size());

    // Check documents
    auto expectedDoc = expectedDocs.begin();
    for (; resultIt.valid(); resultIt.next(), ++expectedDoc) {
      auto const actualDoc = resultIt.value();
      auto const resolved = actualDoc.resolveExternals();

      EXPECT_TRUE((0 == arangodb::basics::VelocyPackHelper::compare(
                            arangodb::velocypack::Slice(*expectedDoc), resolved, true)));
    }
    EXPECT_TRUE(expectedDoc == expectedDocs.end());
  }

  // a >= x && a != y, x == y
TEST_F(IResearchQueryOptimizationTest, test_141) {
    std::string const query =
        "FOR d IN testView SEARCH d.values >= 'A' AND d.values != 'A' RETURN d";

  EXPECT_TRUE(arangodb::tests::assertRules(vocbase(), query,
                                           {arangodb::aql::OptimizerRule::handleArangoSearchViewsRule}));

  EXPECT_TRUE(!findEmptyNodes(vocbase(), query));

    // check structure
    {
      irs::Or expected;
      auto& root = expected.add<irs::And>();
      root.add<irs::Not>()
          .filter<irs::by_term>()
          .field(mangleStringIdentity("values"))
          .term("A");
      root.add<irs::by_range>()
          .field(mangleStringIdentity("values"))
          .include<irs::Bound::MIN>(true)
          .term<irs::Bound::MIN>("A");
    assertFilterOptimized(vocbase(), query, expected);
    }

    std::vector<arangodb::velocypack::Slice> expectedDocs{};

  auto queryResult = arangodb::tests::executeQuery(vocbase(), query);
    ASSERT_TRUE(queryResult.result.ok());

    auto result = queryResult.data->slice();
    EXPECT_TRUE(result.isArray());

    arangodb::velocypack::ArrayIterator resultIt(result);
    ASSERT_TRUE(expectedDocs.size() == resultIt.size());

    // Check documents
    auto expectedDoc = expectedDocs.begin();
    for (; resultIt.valid(); resultIt.next(), ++expectedDoc) {
      auto const actualDoc = resultIt.value();
      auto const resolved = actualDoc.resolveExternals();

      EXPECT_TRUE((0 == arangodb::basics::VelocyPackHelper::compare(
                            arangodb::velocypack::Slice(*expectedDoc), resolved, true)));
    }
    EXPECT_TRUE(expectedDoc == expectedDocs.end());
  }

  // a >= x && a != y, x > y
TEST_F(IResearchQueryOptimizationTest, test_142) {
    std::string const query =
        "FOR d IN testView SEARCH d.values >= 'B' AND d.values != 'D' RETURN d";

  EXPECT_TRUE(arangodb::tests::assertRules(vocbase(), query,
                                           {arangodb::aql::OptimizerRule::handleArangoSearchViewsRule}));

  EXPECT_TRUE(!findEmptyNodes(vocbase(), query));

    // check structure
    {
      irs::Or expected;
      auto& root = expected.add<irs::And>();
      root.add<irs::Not>()
          .filter<irs::by_term>()
          .field(mangleStringIdentity("values"))
          .term("D");
      root.add<irs::by_range>()
          .field(mangleStringIdentity("values"))
          .include<irs::Bound::MIN>(true)
          .term<irs::Bound::MIN>("B");
    assertFilterOptimized(vocbase(), query, expected);
    }

    std::vector<arangodb::velocypack::Slice> expectedDocs{
        arangodb::velocypack::Slice(insertedDocs[0].vpack()),
    };

  auto queryResult = arangodb::tests::executeQuery(vocbase(), query);
    ASSERT_TRUE(queryResult.result.ok());

    auto result = queryResult.data->slice();
    EXPECT_TRUE(result.isArray());

    arangodb::velocypack::ArrayIterator resultIt(result);
    ASSERT_TRUE(expectedDocs.size() == resultIt.size());

    // Check documents
    auto expectedDoc = expectedDocs.begin();
    for (; resultIt.valid(); resultIt.next(), ++expectedDoc) {
      auto const actualDoc = resultIt.value();
      auto const resolved = actualDoc.resolveExternals();

      EXPECT_TRUE((0 == arangodb::basics::VelocyPackHelper::compare(
                            arangodb::velocypack::Slice(*expectedDoc), resolved, true)));
    }
    EXPECT_TRUE(expectedDoc == expectedDocs.end());
  }

  // a >= x && a != y, x > y
TEST_F(IResearchQueryOptimizationTest, test_143) {
    std::string const query =
        "FOR d IN testView SEARCH d.values >= 'B' AND d.values != 'A' RETURN d";

  EXPECT_TRUE(arangodb::tests::assertRules(vocbase(), query,
                                           {arangodb::aql::OptimizerRule::handleArangoSearchViewsRule}));

  EXPECT_TRUE(!findEmptyNodes(vocbase(), query));

    // check structure
    {
      irs::Or expected;
      auto& root = expected.add<irs::And>();
      root.add<irs::Not>()
          .filter<irs::by_term>()
          .field(mangleStringIdentity("values"))
          .term("A");
      root.add<irs::by_range>()
          .field(mangleStringIdentity("values"))
          .include<irs::Bound::MIN>(true)
          .term<irs::Bound::MIN>("B");
    assertFilterOptimized(vocbase(), query, expected);
    }

    std::vector<arangodb::velocypack::Slice> expectedDocs{};

  auto queryResult = arangodb::tests::executeQuery(vocbase(), query);
    ASSERT_TRUE(queryResult.result.ok());

    auto result = queryResult.data->slice();
    EXPECT_TRUE(result.isArray());

    arangodb::velocypack::ArrayIterator resultIt(result);
    ASSERT_TRUE(expectedDocs.size() == resultIt.size());

    // Check documents
    auto expectedDoc = expectedDocs.begin();
    for (; resultIt.valid(); resultIt.next(), ++expectedDoc) {
      auto const actualDoc = resultIt.value();
      auto const resolved = actualDoc.resolveExternals();

      EXPECT_TRUE((0 == arangodb::basics::VelocyPackHelper::compare(
                            arangodb::velocypack::Slice(*expectedDoc), resolved, true)));
    }
    EXPECT_TRUE(expectedDoc == expectedDocs.end());
  }

  // a >= x && a < y, x < y
TEST_F(IResearchQueryOptimizationTest, test_144) {
    std::string const query =
        "FOR d IN testView SEARCH d.values >= 'A' AND d.values < 'B' RETURN d";

  EXPECT_TRUE(arangodb::tests::assertRules(vocbase(), query,
                                           {arangodb::aql::OptimizerRule::handleArangoSearchViewsRule}));

  EXPECT_TRUE(!findEmptyNodes(vocbase(), query));

    // check structure
    {
      irs::Or expected;
      auto& root = expected.add<irs::And>();
      root.add<irs::by_range>()
          .field(mangleStringIdentity("values"))
          .include<irs::Bound::MIN>(true)
          .term<irs::Bound::MIN>("A");
      root.add<irs::by_range>()
          .field(mangleStringIdentity("values"))
          .include<irs::Bound::MAX>(false)
          .term<irs::Bound::MAX>("B");
    assertFilterOptimized(vocbase(), query, expected);
    }

    std::vector<arangodb::velocypack::Slice> expectedDocs{
        arangodb::velocypack::Slice(insertedDocs[0].vpack()),
    };

  auto queryResult = arangodb::tests::executeQuery(vocbase(), query);
    ASSERT_TRUE(queryResult.result.ok());

    auto result = queryResult.data->slice();
    EXPECT_TRUE(result.isArray());

    arangodb::velocypack::ArrayIterator resultIt(result);
    ASSERT_TRUE(expectedDocs.size() == resultIt.size());

    // Check documents
    auto expectedDoc = expectedDocs.begin();
    for (; resultIt.valid(); resultIt.next(), ++expectedDoc) {
      auto const actualDoc = resultIt.value();
      auto const resolved = actualDoc.resolveExternals();

      EXPECT_TRUE((0 == arangodb::basics::VelocyPackHelper::compare(
                            arangodb::velocypack::Slice(*expectedDoc), resolved, true)));
    }
    EXPECT_TRUE(expectedDoc == expectedDocs.end());
  }

  // a >= x && a < y, x == y
TEST_F(IResearchQueryOptimizationTest, test_145) {
    std::string const query =
        "FOR d IN testView SEARCH d.values >= 'B' AND d.values < 'B' RETURN d";

  EXPECT_TRUE(arangodb::tests::assertRules(vocbase(), query,
                                           {arangodb::aql::OptimizerRule::handleArangoSearchViewsRule}));

  EXPECT_TRUE(!findEmptyNodes(vocbase(), query));

    // check structure
    {
      irs::Or expected;
      auto& root = expected.add<irs::And>();
      root.add<irs::by_range>()
          .field(mangleStringIdentity("values"))
          .include<irs::Bound::MIN>(true)
          .term<irs::Bound::MIN>("B");
      root.add<irs::by_range>()
          .field(mangleStringIdentity("values"))
          .include<irs::Bound::MAX>(false)
          .term<irs::Bound::MAX>("B");
    assertFilterOptimized(vocbase(), query, expected);
    }

    std::vector<arangodb::velocypack::Slice> expectedDocs{
        arangodb::velocypack::Slice(insertedDocs[0].vpack()),
    };

  auto queryResult = arangodb::tests::executeQuery(vocbase(), query);
    ASSERT_TRUE(queryResult.result.ok());

    auto result = queryResult.data->slice();
    EXPECT_TRUE(result.isArray());

    arangodb::velocypack::ArrayIterator resultIt(result);
    ASSERT_TRUE(expectedDocs.size() == resultIt.size());

    // Check documents
    auto expectedDoc = expectedDocs.begin();
    for (; resultIt.valid(); resultIt.next(), ++expectedDoc) {
      auto const actualDoc = resultIt.value();
      auto const resolved = actualDoc.resolveExternals();

      EXPECT_TRUE((0 == arangodb::basics::VelocyPackHelper::compare(
                            arangodb::velocypack::Slice(*expectedDoc), resolved, true)));
    }
    EXPECT_TRUE(expectedDoc == expectedDocs.end());
  }

  // a >= x && a < y, x > y
TEST_F(IResearchQueryOptimizationTest, test_146) {
    std::string const query =
        "FOR d IN testView SEARCH d.values >= 'C' AND d.values < 'B' RETURN d";

  EXPECT_TRUE(arangodb::tests::assertRules(vocbase(), query,
                                           {arangodb::aql::OptimizerRule::handleArangoSearchViewsRule}));

  EXPECT_TRUE(!findEmptyNodes(vocbase(), query));

    // check structure
    {
      irs::Or expected;
      auto& root = expected.add<irs::And>();
      root.add<irs::by_range>()
          .field(mangleStringIdentity("values"))
          .include<irs::Bound::MIN>(true)
          .term<irs::Bound::MIN>("C");
      root.add<irs::by_range>()
          .field(mangleStringIdentity("values"))
          .include<irs::Bound::MAX>(false)
          .term<irs::Bound::MAX>("B");
    assertFilterOptimized(vocbase(), query, expected);
    }

    std::vector<arangodb::velocypack::Slice> expectedDocs{
        arangodb::velocypack::Slice(insertedDocs[0].vpack()),
    };

  auto queryResult = arangodb::tests::executeQuery(vocbase(), query);
    ASSERT_TRUE(queryResult.result.ok());

    auto result = queryResult.data->slice();
    EXPECT_TRUE(result.isArray());

    arangodb::velocypack::ArrayIterator resultIt(result);
    ASSERT_TRUE(expectedDocs.size() == resultIt.size());

    // Check documents
    auto expectedDoc = expectedDocs.begin();
    for (; resultIt.valid(); resultIt.next(), ++expectedDoc) {
      auto const actualDoc = resultIt.value();
      auto const resolved = actualDoc.resolveExternals();

      EXPECT_TRUE((0 == arangodb::basics::VelocyPackHelper::compare(
                            arangodb::velocypack::Slice(*expectedDoc), resolved, true)));
    }
    EXPECT_TRUE(expectedDoc == expectedDocs.end());
  }

  // a >= x && a <= y, x < y
TEST_F(IResearchQueryOptimizationTest, test_147) {
    std::string const query =
        "FOR d IN testView SEARCH d.values >= 'A' AND d.values <= 'B' RETURN d";

  EXPECT_TRUE(arangodb::tests::assertRules(vocbase(), query,
                                           {arangodb::aql::OptimizerRule::handleArangoSearchViewsRule}));

  EXPECT_TRUE(!findEmptyNodes(vocbase(), query));

    // check structure
    {
      irs::Or expected;
      auto& root = expected.add<irs::And>();
      root.add<irs::by_range>()
          .field(mangleStringIdentity("values"))
          .include<irs::Bound::MIN>(true)
          .term<irs::Bound::MIN>("A");
      root.add<irs::by_range>()
          .field(mangleStringIdentity("values"))
          .include<irs::Bound::MAX>(true)
          .term<irs::Bound::MAX>("B");
    assertFilterOptimized(vocbase(), query, expected);
    }

    std::vector<arangodb::velocypack::Slice> expectedDocs{
        arangodb::velocypack::Slice(insertedDocs[0].vpack()),
    };

  auto queryResult = arangodb::tests::executeQuery(vocbase(), query);
    ASSERT_TRUE(queryResult.result.ok());

    auto result = queryResult.data->slice();
    EXPECT_TRUE(result.isArray());

    arangodb::velocypack::ArrayIterator resultIt(result);
    ASSERT_TRUE(expectedDocs.size() == resultIt.size());

    // Check documents
    auto expectedDoc = expectedDocs.begin();
    for (; resultIt.valid(); resultIt.next(), ++expectedDoc) {
      auto const actualDoc = resultIt.value();
      auto const resolved = actualDoc.resolveExternals();

      EXPECT_TRUE((0 == arangodb::basics::VelocyPackHelper::compare(
                            arangodb::velocypack::Slice(*expectedDoc), resolved, true)));
    }
    EXPECT_TRUE(expectedDoc == expectedDocs.end());
  }

  // a >= x && a <= y, x == y
TEST_F(IResearchQueryOptimizationTest, test_148) {
    std::string const query =
        "FOR d IN testView SEARCH d.values >= 'B' AND d.values <= 'B' RETURN d";

  EXPECT_TRUE(arangodb::tests::assertRules(vocbase(), query,
                                           {arangodb::aql::OptimizerRule::handleArangoSearchViewsRule}));

  EXPECT_TRUE(!findEmptyNodes(vocbase(), query));

    // check structure
    {
      irs::Or expected;
      auto& root = expected.add<irs::And>();
      root.add<irs::by_range>()
          .field(mangleStringIdentity("values"))
          .include<irs::Bound::MIN>(true)
          .term<irs::Bound::MIN>("B");
      root.add<irs::by_range>()
          .field(mangleStringIdentity("values"))
          .include<irs::Bound::MAX>(true)
          .term<irs::Bound::MAX>("B");
    assertFilterOptimized(vocbase(), query, expected);
    }

    std::vector<arangodb::velocypack::Slice> expectedDocs{
        arangodb::velocypack::Slice(insertedDocs[0].vpack()),
    };

  auto queryResult = arangodb::tests::executeQuery(vocbase(), query);
    ASSERT_TRUE(queryResult.result.ok());

    auto result = queryResult.data->slice();
    EXPECT_TRUE(result.isArray());

    arangodb::velocypack::ArrayIterator resultIt(result);
    ASSERT_TRUE(expectedDocs.size() == resultIt.size());

    // Check documents
    auto expectedDoc = expectedDocs.begin();
    for (; resultIt.valid(); resultIt.next(), ++expectedDoc) {
      auto const actualDoc = resultIt.value();
      auto const resolved = actualDoc.resolveExternals();

      EXPECT_TRUE((0 == arangodb::basics::VelocyPackHelper::compare(
                            arangodb::velocypack::Slice(*expectedDoc), resolved, true)));
    }
    EXPECT_TRUE(expectedDoc == expectedDocs.end());
  }

  // a >= x && a <= y, x > y
TEST_F(IResearchQueryOptimizationTest, test_149) {
    std::string const query =
        "FOR d IN testView SEARCH d.values >= 'C' AND d.values <= 'A' RETURN d";

  EXPECT_TRUE(arangodb::tests::assertRules(vocbase(), query,
                                           {arangodb::aql::OptimizerRule::handleArangoSearchViewsRule}));

  EXPECT_TRUE(!findEmptyNodes(vocbase(), query));

    // check structure
    {
      irs::Or expected;
      auto& root = expected.add<irs::And>();
      root.add<irs::by_range>()
          .field(mangleStringIdentity("values"))
          .include<irs::Bound::MIN>(true)
          .term<irs::Bound::MIN>("C");
      root.add<irs::by_range>()
          .field(mangleStringIdentity("values"))
          .include<irs::Bound::MAX>(true)
          .term<irs::Bound::MAX>("A");
    assertFilterOptimized(vocbase(), query, expected);
    }

    std::vector<arangodb::velocypack::Slice> expectedDocs{
        arangodb::velocypack::Slice(insertedDocs[0].vpack()),
    };

  auto queryResult = arangodb::tests::executeQuery(vocbase(), query);
    ASSERT_TRUE(queryResult.result.ok());

    auto result = queryResult.data->slice();
    EXPECT_TRUE(result.isArray());

    arangodb::velocypack::ArrayIterator resultIt(result);
    ASSERT_TRUE(expectedDocs.size() == resultIt.size());

    // Check documents
    auto expectedDoc = expectedDocs.begin();
    for (; resultIt.valid(); resultIt.next(), ++expectedDoc) {
      auto const actualDoc = resultIt.value();
      auto const resolved = actualDoc.resolveExternals();

      EXPECT_TRUE((0 == arangodb::basics::VelocyPackHelper::compare(
                            arangodb::velocypack::Slice(*expectedDoc), resolved, true)));
    }
    EXPECT_TRUE(expectedDoc == expectedDocs.end());
  }

  // a >= x && a >= y, x < y
TEST_F(IResearchQueryOptimizationTest, test_150) {
    std::string const query =
        "FOR d IN testView SEARCH d.values >= 'A' AND d.values >= 'B' RETURN d";

  EXPECT_TRUE(arangodb::tests::assertRules(vocbase(), query,
                                           {arangodb::aql::OptimizerRule::handleArangoSearchViewsRule}));

  EXPECT_TRUE(!findEmptyNodes(vocbase(), query));

    // check structure
    {
      irs::Or expected;
      auto& root = expected.add<irs::And>();
      root.add<irs::by_range>()
          .field(mangleStringIdentity("values"))
          .include<irs::Bound::MIN>(true)
          .term<irs::Bound::MIN>("B");
    assertFilterOptimized(vocbase(), query, expected);
    }

    std::vector<arangodb::velocypack::Slice> expectedDocs{
        arangodb::velocypack::Slice(insertedDocs[0].vpack()),
    };

  auto queryResult = arangodb::tests::executeQuery(vocbase(), query);
    ASSERT_TRUE(queryResult.result.ok());

    auto result = queryResult.data->slice();
    EXPECT_TRUE(result.isArray());

    arangodb::velocypack::ArrayIterator resultIt(result);
    ASSERT_TRUE(expectedDocs.size() == resultIt.size());

    // Check documents
    auto expectedDoc = expectedDocs.begin();
    for (; resultIt.valid(); resultIt.next(), ++expectedDoc) {
      auto const actualDoc = resultIt.value();
      auto const resolved = actualDoc.resolveExternals();

      EXPECT_TRUE((0 == arangodb::basics::VelocyPackHelper::compare(
                            arangodb::velocypack::Slice(*expectedDoc), resolved, true)));
    }
    EXPECT_TRUE(expectedDoc == expectedDocs.end());
  }

  // a >= x && a >= y, x == y
TEST_F(IResearchQueryOptimizationTest, test_151) {
    std::string const query =
        "FOR d IN testView SEARCH d.values >= 'B' AND d.values >= 'B' RETURN d";

  EXPECT_TRUE(arangodb::tests::assertRules(vocbase(), query,
                                           {arangodb::aql::OptimizerRule::handleArangoSearchViewsRule}));

  EXPECT_TRUE(!findEmptyNodes(vocbase(), query));

    // check structure
    {
      irs::Or expected;
      auto& root = expected.add<irs::And>();
      root.add<irs::by_range>()
          .field(mangleStringIdentity("values"))
          .include<irs::Bound::MIN>(true)
          .term<irs::Bound::MIN>("B");
    assertFilterOptimized(vocbase(), query, expected);
    }

    std::vector<arangodb::velocypack::Slice> expectedDocs{
        arangodb::velocypack::Slice(insertedDocs[0].vpack()),
    };

  auto queryResult = arangodb::tests::executeQuery(vocbase(), query);
    ASSERT_TRUE(queryResult.result.ok());

    auto result = queryResult.data->slice();
    EXPECT_TRUE(result.isArray());

    arangodb::velocypack::ArrayIterator resultIt(result);
    ASSERT_TRUE(expectedDocs.size() == resultIt.size());

    // Check documents
    auto expectedDoc = expectedDocs.begin();
    for (; resultIt.valid(); resultIt.next(), ++expectedDoc) {
      auto const actualDoc = resultIt.value();
      auto const resolved = actualDoc.resolveExternals();

      EXPECT_TRUE((0 == arangodb::basics::VelocyPackHelper::compare(
                            arangodb::velocypack::Slice(*expectedDoc), resolved, true)));
    }
    EXPECT_TRUE(expectedDoc == expectedDocs.end());
  }

  // a >= x && a >= y, x > y
TEST_F(IResearchQueryOptimizationTest, test_152) {
    std::string const query =
        "FOR d IN testView SEARCH d.values >= 'C' AND d.values >= 'B' RETURN d";

  EXPECT_TRUE(arangodb::tests::assertRules(vocbase(), query,
                                           {arangodb::aql::OptimizerRule::handleArangoSearchViewsRule}));

  EXPECT_TRUE(!findEmptyNodes(vocbase(), query));

    // check structure
    {
      irs::Or expected;
      auto& root = expected.add<irs::And>();
      root.add<irs::by_range>()
          .field(mangleStringIdentity("values"))
          .include<irs::Bound::MIN>(true)
          .term<irs::Bound::MIN>("C");
    assertFilterOptimized(vocbase(), query, expected);
    }

    std::vector<arangodb::velocypack::Slice> expectedDocs{
        arangodb::velocypack::Slice(insertedDocs[0].vpack()),
    };

  auto queryResult = arangodb::tests::executeQuery(vocbase(), query);
    ASSERT_TRUE(queryResult.result.ok());

    auto result = queryResult.data->slice();
    EXPECT_TRUE(result.isArray());

    arangodb::velocypack::ArrayIterator resultIt(result);
    ASSERT_TRUE(expectedDocs.size() == resultIt.size());

    // Check documents
    auto expectedDoc = expectedDocs.begin();
    for (; resultIt.valid(); resultIt.next(), ++expectedDoc) {
      auto const actualDoc = resultIt.value();
      auto const resolved = actualDoc.resolveExternals();

      EXPECT_TRUE((0 == arangodb::basics::VelocyPackHelper::compare(
                            arangodb::velocypack::Slice(*expectedDoc), resolved, true)));
    }
    EXPECT_TRUE(expectedDoc == expectedDocs.end());
  }

  // a >= x && a > y, x < y
TEST_F(IResearchQueryOptimizationTest, test_153) {
    std::string const query =
        "FOR d IN testView SEARCH d.values >= 'A' AND d.values > 'B' RETURN d";

  EXPECT_TRUE(arangodb::tests::assertRules(vocbase(), query,
                                           {arangodb::aql::OptimizerRule::handleArangoSearchViewsRule}));

  EXPECT_TRUE(!findEmptyNodes(vocbase(), query));

    // check structure
    {
      irs::Or expected;
      auto& root = expected.add<irs::And>();
      root.add<irs::by_range>()
          .field(mangleStringIdentity("values"))
          .include<irs::Bound::MIN>(false)
          .term<irs::Bound::MIN>("B");
    assertFilterOptimized(vocbase(), query, expected);
    }

    std::vector<arangodb::velocypack::Slice> expectedDocs{
        arangodb::velocypack::Slice(insertedDocs[0].vpack()),
    };

  auto queryResult = arangodb::tests::executeQuery(vocbase(), query);
    ASSERT_TRUE(queryResult.result.ok());

    auto result = queryResult.data->slice();
    EXPECT_TRUE(result.isArray());

    arangodb::velocypack::ArrayIterator resultIt(result);
    ASSERT_TRUE(expectedDocs.size() == resultIt.size());

    // Check documents
    auto expectedDoc = expectedDocs.begin();
    for (; resultIt.valid(); resultIt.next(), ++expectedDoc) {
      auto const actualDoc = resultIt.value();
      auto const resolved = actualDoc.resolveExternals();

      EXPECT_TRUE((0 == arangodb::basics::VelocyPackHelper::compare(
                            arangodb::velocypack::Slice(*expectedDoc), resolved, true)));
    }
    EXPECT_TRUE(expectedDoc == expectedDocs.end());
  }

  // a >= x && a > y, x == y
TEST_F(IResearchQueryOptimizationTest, test_154) {
    std::string const query =
        "FOR d IN testView SEARCH d.values >= 'B' AND d.values > 'B' RETURN d";

  EXPECT_TRUE(arangodb::tests::assertRules(vocbase(), query,
                                           {arangodb::aql::OptimizerRule::handleArangoSearchViewsRule}));

  EXPECT_TRUE(!findEmptyNodes(vocbase(), query));

    // check structure
    {
      irs::Or expected;
      auto& root = expected.add<irs::And>();
      root.add<irs::by_range>()
          .field(mangleStringIdentity("values"))
          .include<irs::Bound::MIN>(false)
          .term<irs::Bound::MIN>("B");
    assertFilterOptimized(vocbase(), query, expected);
    }

    std::vector<arangodb::velocypack::Slice> expectedDocs{
        arangodb::velocypack::Slice(insertedDocs[0].vpack()),
    };

  auto queryResult = arangodb::tests::executeQuery(vocbase(), query);
    ASSERT_TRUE(queryResult.result.ok());

    auto result = queryResult.data->slice();
    EXPECT_TRUE(result.isArray());

    arangodb::velocypack::ArrayIterator resultIt(result);
    ASSERT_TRUE(expectedDocs.size() == resultIt.size());

    // Check documents
    auto expectedDoc = expectedDocs.begin();
    for (; resultIt.valid(); resultIt.next(), ++expectedDoc) {
      auto const actualDoc = resultIt.value();
      auto const resolved = actualDoc.resolveExternals();

      EXPECT_TRUE((0 == arangodb::basics::VelocyPackHelper::compare(
                            arangodb::velocypack::Slice(*expectedDoc), resolved, true)));
    }
    EXPECT_TRUE(expectedDoc == expectedDocs.end());
  }

  // a >= x && a > y, x > y
TEST_F(IResearchQueryOptimizationTest, test_155) {
    std::string const query =
        "FOR d IN testView SEARCH d.values >= 'B' AND d.values > 'A' RETURN d";

  EXPECT_TRUE(arangodb::tests::assertRules(vocbase(), query,
                                           {arangodb::aql::OptimizerRule::handleArangoSearchViewsRule}));

  EXPECT_TRUE(!findEmptyNodes(vocbase(), query));

    // check structure
    {
      irs::Or expected;
      auto& root = expected.add<irs::And>();
      root.add<irs::by_range>()
          .field(mangleStringIdentity("values"))
          .include<irs::Bound::MIN>(true)
          .term<irs::Bound::MIN>("B");
    assertFilterOptimized(vocbase(), query, expected);
    }

    std::vector<arangodb::velocypack::Slice> expectedDocs{
        arangodb::velocypack::Slice(insertedDocs[0].vpack()),
    };

  auto queryResult = arangodb::tests::executeQuery(vocbase(), query);
    ASSERT_TRUE(queryResult.result.ok());

    auto result = queryResult.data->slice();
    EXPECT_TRUE(result.isArray());

    arangodb::velocypack::ArrayIterator resultIt(result);
    ASSERT_TRUE(expectedDocs.size() == resultIt.size());

    // Check documents
    auto expectedDoc = expectedDocs.begin();
    for (; resultIt.valid(); resultIt.next(), ++expectedDoc) {
      auto const actualDoc = resultIt.value();
      auto const resolved = actualDoc.resolveExternals();

      EXPECT_TRUE((0 == arangodb::basics::VelocyPackHelper::compare(
                            arangodb::velocypack::Slice(*expectedDoc), resolved, true)));
    }
    EXPECT_TRUE(expectedDoc == expectedDocs.end());
  }

  // a > x && a == y, x < y
TEST_F(IResearchQueryOptimizationTest, test_156) {
    std::string const query =
        "FOR d IN testView SEARCH d.values > 'A' AND d.values == 'B' RETURN d";

  EXPECT_TRUE(arangodb::tests::assertRules(vocbase(), query,
                                           {arangodb::aql::OptimizerRule::handleArangoSearchViewsRule}));

  EXPECT_TRUE(!findEmptyNodes(vocbase(), query));

    // check structure
    {
      irs::Or expected;
      auto& root = expected.add<irs::And>();
      root.add<irs::by_term>().field(mangleStringIdentity("values")).term("B");
    assertFilterOptimized(vocbase(), query, expected);
    }

    std::vector<arangodb::velocypack::Slice> expectedDocs{
        arangodb::velocypack::Slice(insertedDocs[0].vpack()),
    };

  auto queryResult = arangodb::tests::executeQuery(vocbase(), query);
    ASSERT_TRUE(queryResult.result.ok());

    auto result = queryResult.data->slice();
    EXPECT_TRUE(result.isArray());

    arangodb::velocypack::ArrayIterator resultIt(result);
    ASSERT_TRUE(expectedDocs.size() == resultIt.size());

    // Check documents
    auto expectedDoc = expectedDocs.begin();
    for (; resultIt.valid(); resultIt.next(), ++expectedDoc) {
      auto const actualDoc = resultIt.value();
      auto const resolved = actualDoc.resolveExternals();

      EXPECT_TRUE((0 == arangodb::basics::VelocyPackHelper::compare(
                            arangodb::velocypack::Slice(*expectedDoc), resolved, true)));
    }
    EXPECT_TRUE(expectedDoc == expectedDocs.end());
  }

  // a > x && a == y, x == y
TEST_F(IResearchQueryOptimizationTest, test_157) {
    std::string const query =
        "FOR d IN testView SEARCH d.values > 'B' AND d.values == 'B' RETURN d";

  EXPECT_TRUE(arangodb::tests::assertRules(vocbase(), query,
                                           {arangodb::aql::OptimizerRule::handleArangoSearchViewsRule}));

  EXPECT_TRUE(!findEmptyNodes(vocbase(), query));

    // check structure
    {
      irs::Or expected;
      auto& root = expected.add<irs::And>();
      root.add<irs::by_range>()
          .field(mangleStringIdentity("values"))
          .include<irs::Bound::MIN>(false)
          .term<irs::Bound::MIN>("B");
      root.add<irs::by_term>().field(mangleStringIdentity("values")).term("B");
    assertFilterOptimized(vocbase(), query, expected);
    }

    std::vector<arangodb::velocypack::Slice> expectedDocs{
        arangodb::velocypack::Slice(insertedDocs[0].vpack()),
    };

  auto queryResult = arangodb::tests::executeQuery(vocbase(), query);
    ASSERT_TRUE(queryResult.result.ok());

    auto result = queryResult.data->slice();
    EXPECT_TRUE(result.isArray());

    arangodb::velocypack::ArrayIterator resultIt(result);
    ASSERT_TRUE(expectedDocs.size() == resultIt.size());

    // Check documents
    auto expectedDoc = expectedDocs.begin();
    for (; resultIt.valid(); resultIt.next(), ++expectedDoc) {
      auto const actualDoc = resultIt.value();
      auto const resolved = actualDoc.resolveExternals();

      EXPECT_TRUE((0 == arangodb::basics::VelocyPackHelper::compare(
                            arangodb::velocypack::Slice(*expectedDoc), resolved, true)));
    }
    EXPECT_TRUE(expectedDoc == expectedDocs.end());
  }

  // a > x && a == y, x > y
TEST_F(IResearchQueryOptimizationTest, test_158) {
    std::string const query =
        "FOR d IN testView SEARCH d.values > 'B' AND d.values == 'A' RETURN d";

  EXPECT_TRUE(arangodb::tests::assertRules(vocbase(), query,
                                           {arangodb::aql::OptimizerRule::handleArangoSearchViewsRule}));

  EXPECT_TRUE(!findEmptyNodes(vocbase(), query));

    // check structure
    {
      irs::Or expected;
      auto& root = expected.add<irs::And>();
      root.add<irs::by_range>()
          .field(mangleStringIdentity("values"))
          .include<irs::Bound::MIN>(false)
          .term<irs::Bound::MIN>("B");
      root.add<irs::by_term>().field(mangleStringIdentity("values")).term("A");
    assertFilterOptimized(vocbase(), query, expected);
    }

    std::vector<arangodb::velocypack::Slice> expectedDocs{
        arangodb::velocypack::Slice(insertedDocs[0].vpack()),
    };

  auto queryResult = arangodb::tests::executeQuery(vocbase(), query);
    ASSERT_TRUE(queryResult.result.ok());

    auto result = queryResult.data->slice();
    EXPECT_TRUE(result.isArray());

    arangodb::velocypack::ArrayIterator resultIt(result);
    ASSERT_TRUE(expectedDocs.size() == resultIt.size());

    // Check documents
    auto expectedDoc = expectedDocs.begin();
    for (; resultIt.valid(); resultIt.next(), ++expectedDoc) {
      auto const actualDoc = resultIt.value();
      auto const resolved = actualDoc.resolveExternals();

      EXPECT_TRUE((0 == arangodb::basics::VelocyPackHelper::compare(
                            arangodb::velocypack::Slice(*expectedDoc), resolved, true)));
    }
    EXPECT_TRUE(expectedDoc == expectedDocs.end());
  }

  // a > x && a != y, x < y
TEST_F(IResearchQueryOptimizationTest, test_159) {
    std::string const query =
        "FOR d IN testView SEARCH d.values > 'A' AND d.values != 'D' RETURN d";

  EXPECT_TRUE(arangodb::tests::assertRules(vocbase(), query,
                                           {arangodb::aql::OptimizerRule::handleArangoSearchViewsRule}));

  EXPECT_TRUE(!findEmptyNodes(vocbase(), query));

    // check structure
    {
      irs::Or expected;
      auto& root = expected.add<irs::And>();
      root.add<irs::Not>()
          .filter<irs::by_term>()
          .field(mangleStringIdentity("values"))
          .term("D");
      root.add<irs::by_range>()
          .field(mangleStringIdentity("values"))
          .include<irs::Bound::MIN>(false)
          .term<irs::Bound::MIN>("A");
    assertFilterOptimized(vocbase(), query, expected);
    }

    std::vector<arangodb::velocypack::Slice> expectedDocs{
        arangodb::velocypack::Slice(insertedDocs[0].vpack()),
    };

  auto queryResult = arangodb::tests::executeQuery(vocbase(), query);
    ASSERT_TRUE(queryResult.result.ok());

    auto result = queryResult.data->slice();
    EXPECT_TRUE(result.isArray());

    arangodb::velocypack::ArrayIterator resultIt(result);
    ASSERT_TRUE(expectedDocs.size() == resultIt.size());

    // Check documents
    auto expectedDoc = expectedDocs.begin();
    for (; resultIt.valid(); resultIt.next(), ++expectedDoc) {
      auto const actualDoc = resultIt.value();
      auto const resolved = actualDoc.resolveExternals();

      EXPECT_TRUE((0 == arangodb::basics::VelocyPackHelper::compare(
                            arangodb::velocypack::Slice(*expectedDoc), resolved, true)));
    }
    EXPECT_TRUE(expectedDoc == expectedDocs.end());
  }

  // a > x && a != y, x < y
TEST_F(IResearchQueryOptimizationTest, test_160) {
    std::string const query =
        "FOR d IN testView SEARCH d.values > 'A' AND d.values != 'B' RETURN d";

  EXPECT_TRUE(arangodb::tests::assertRules(vocbase(), query,
                                           {arangodb::aql::OptimizerRule::handleArangoSearchViewsRule}));

  EXPECT_TRUE(!findEmptyNodes(vocbase(), query));

    // check structure
    {
      irs::Or expected;
      auto& root = expected.add<irs::And>();
      root.add<irs::Not>()
          .filter<irs::by_term>()
          .field(mangleStringIdentity("values"))
          .term("B");
      root.add<irs::by_range>()
          .field(mangleStringIdentity("values"))
          .include<irs::Bound::MIN>(false)
          .term<irs::Bound::MIN>("A");
    assertFilterOptimized(vocbase(), query, expected);
    }

    std::vector<arangodb::velocypack::Slice> expectedDocs{};

  auto queryResult = arangodb::tests::executeQuery(vocbase(), query);
    ASSERT_TRUE(queryResult.result.ok());

    auto result = queryResult.data->slice();
    EXPECT_TRUE(result.isArray());

    arangodb::velocypack::ArrayIterator resultIt(result);
    ASSERT_TRUE(expectedDocs.size() == resultIt.size());

    // Check documents
    auto expectedDoc = expectedDocs.begin();
    for (; resultIt.valid(); resultIt.next(), ++expectedDoc) {
      auto const actualDoc = resultIt.value();
      auto const resolved = actualDoc.resolveExternals();

      EXPECT_TRUE((0 == arangodb::basics::VelocyPackHelper::compare(
                            arangodb::velocypack::Slice(*expectedDoc), resolved, true)));
    }
    EXPECT_TRUE(expectedDoc == expectedDocs.end());
  }

  // a > x && a != y, x == y
TEST_F(IResearchQueryOptimizationTest, test_161) {
    std::string const query =
        "FOR d IN testView SEARCH d.values > '@' AND d.values != '@' RETURN d";

  EXPECT_TRUE(arangodb::tests::assertRules(vocbase(), query,
                                           {arangodb::aql::OptimizerRule::handleArangoSearchViewsRule}));

  EXPECT_TRUE(!findEmptyNodes(vocbase(), query));

    // check structure
    {
      irs::Or expected;
      auto& root = expected.add<irs::And>();
      root.add<irs::Not>()
          .filter<irs::by_term>()
          .field(mangleStringIdentity("values"))
          .term("@");
      root.add<irs::by_range>()
          .field(mangleStringIdentity("values"))
          .include<irs::Bound::MIN>(false)
          .term<irs::Bound::MIN>("@");
    assertFilterOptimized(vocbase(), query, expected);
    }

    std::vector<arangodb::velocypack::Slice> expectedDocs{
        arangodb::velocypack::Slice(insertedDocs[0].vpack()),
    };

  auto queryResult = arangodb::tests::executeQuery(vocbase(), query);
    ASSERT_TRUE(queryResult.result.ok());

    auto result = queryResult.data->slice();
    EXPECT_TRUE(result.isArray());

    arangodb::velocypack::ArrayIterator resultIt(result);
    ASSERT_TRUE(expectedDocs.size() == resultIt.size());

    // Check documents
    auto expectedDoc = expectedDocs.begin();
    for (; resultIt.valid(); resultIt.next(), ++expectedDoc) {
      auto const actualDoc = resultIt.value();
      auto const resolved = actualDoc.resolveExternals();

      EXPECT_TRUE((0 == arangodb::basics::VelocyPackHelper::compare(
                            arangodb::velocypack::Slice(*expectedDoc), resolved, true)));
    }
    EXPECT_TRUE(expectedDoc == expectedDocs.end());
  }

  // a > x && a != y, x == y
TEST_F(IResearchQueryOptimizationTest, test_162) {
    std::string const query =
        "FOR d IN testView SEARCH d.values > 'A' AND d.values != 'A' RETURN d";

  EXPECT_TRUE(arangodb::tests::assertRules(vocbase(), query,
                                           {arangodb::aql::OptimizerRule::handleArangoSearchViewsRule}));

  EXPECT_TRUE(!findEmptyNodes(vocbase(), query));

    // check structure
    {
      irs::Or expected;
      auto& root = expected.add<irs::And>();
      root.add<irs::Not>()
          .filter<irs::by_term>()
          .field(mangleStringIdentity("values"))
          .term("A");
      root.add<irs::by_range>()
          .field(mangleStringIdentity("values"))
          .include<irs::Bound::MIN>(false)
          .term<irs::Bound::MIN>("A");
    assertFilterOptimized(vocbase(), query, expected);
    }

    std::vector<arangodb::velocypack::Slice> expectedDocs{};

  auto queryResult = arangodb::tests::executeQuery(vocbase(), query);
    ASSERT_TRUE(queryResult.result.ok());

    auto result = queryResult.data->slice();
    EXPECT_TRUE(result.isArray());

    arangodb::velocypack::ArrayIterator resultIt(result);
    ASSERT_TRUE(expectedDocs.size() == resultIt.size());

    // Check documents
    auto expectedDoc = expectedDocs.begin();
    for (; resultIt.valid(); resultIt.next(), ++expectedDoc) {
      auto const actualDoc = resultIt.value();
      auto const resolved = actualDoc.resolveExternals();

      EXPECT_TRUE((0 == arangodb::basics::VelocyPackHelper::compare(
                            arangodb::velocypack::Slice(*expectedDoc), resolved, true)));
    }
    EXPECT_TRUE(expectedDoc == expectedDocs.end());
  }

  // a > x && a != y, x > y
TEST_F(IResearchQueryOptimizationTest, test_163) {
    std::string const query =
        "FOR d IN testView SEARCH d.values > 'B' AND d.values != '@' RETURN d";

  EXPECT_TRUE(arangodb::tests::assertRules(vocbase(), query,
                                           {arangodb::aql::OptimizerRule::handleArangoSearchViewsRule}));

  EXPECT_TRUE(!findEmptyNodes(vocbase(), query));

    // check structure
    {
      irs::Or expected;
      auto& root = expected.add<irs::And>();
      root.add<irs::Not>()
          .filter<irs::by_term>()
          .field(mangleStringIdentity("values"))
          .term("@");
      root.add<irs::by_range>()
          .field(mangleStringIdentity("values"))
          .include<irs::Bound::MIN>(false)
          .term<irs::Bound::MIN>("B");
    assertFilterOptimized(vocbase(), query, expected);
    }

    std::vector<arangodb::velocypack::Slice> expectedDocs{
        arangodb::velocypack::Slice(insertedDocs[0].vpack()),
    };

  auto queryResult = arangodb::tests::executeQuery(vocbase(), query);
    ASSERT_TRUE(queryResult.result.ok());

    auto result = queryResult.data->slice();
    EXPECT_TRUE(result.isArray());

    arangodb::velocypack::ArrayIterator resultIt(result);
    ASSERT_TRUE(expectedDocs.size() == resultIt.size());

    // Check documents
    auto expectedDoc = expectedDocs.begin();
    for (; resultIt.valid(); resultIt.next(), ++expectedDoc) {
      auto const actualDoc = resultIt.value();
      auto const resolved = actualDoc.resolveExternals();

      EXPECT_TRUE((0 == arangodb::basics::VelocyPackHelper::compare(
                            arangodb::velocypack::Slice(*expectedDoc), resolved, true)));
    }
    EXPECT_TRUE(expectedDoc == expectedDocs.end());
  }

  // a > x && a != y, x > y
TEST_F(IResearchQueryOptimizationTest, test_164) {
    std::string const query =
        "FOR d IN testView SEARCH d.values > 'B' AND d.values != 'A' RETURN d";

  EXPECT_TRUE(arangodb::tests::assertRules(vocbase(), query,
                                           {arangodb::aql::OptimizerRule::handleArangoSearchViewsRule}));

  EXPECT_TRUE(!findEmptyNodes(vocbase(), query));

    // check structure
    {
      irs::Or expected;
      auto& root = expected.add<irs::And>();
      root.add<irs::Not>()
          .filter<irs::by_term>()
          .field(mangleStringIdentity("values"))
          .term("A");
      root.add<irs::by_range>()
          .field(mangleStringIdentity("values"))
          .include<irs::Bound::MIN>(false)
          .term<irs::Bound::MIN>("B");
    assertFilterOptimized(vocbase(), query, expected);
    }

    std::vector<arangodb::velocypack::Slice> expectedDocs{};

  auto queryResult = arangodb::tests::executeQuery(vocbase(), query);
    ASSERT_TRUE(queryResult.result.ok());

    auto result = queryResult.data->slice();
    EXPECT_TRUE(result.isArray());

    arangodb::velocypack::ArrayIterator resultIt(result);
    ASSERT_TRUE(expectedDocs.size() == resultIt.size());

    // Check documents
    auto expectedDoc = expectedDocs.begin();
    for (; resultIt.valid(); resultIt.next(), ++expectedDoc) {
      auto const actualDoc = resultIt.value();
      auto const resolved = actualDoc.resolveExternals();

      EXPECT_TRUE((0 == arangodb::basics::VelocyPackHelper::compare(
                            arangodb::velocypack::Slice(*expectedDoc), resolved, true)));
    }
    EXPECT_TRUE(expectedDoc == expectedDocs.end());
  }

  // a > x && a < y, x < y
TEST_F(IResearchQueryOptimizationTest, test_165) {
    std::string const query =
        "FOR d IN testView SEARCH d.values > 'A' AND d.values < 'C' RETURN d";

  EXPECT_TRUE(arangodb::tests::assertRules(vocbase(), query,
                                           {arangodb::aql::OptimizerRule::handleArangoSearchViewsRule}));

  EXPECT_TRUE(!findEmptyNodes(vocbase(), query));

    // check structure
    {
      irs::Or expected;
      auto& root = expected.add<irs::And>();
      root.add<irs::by_range>()
          .field(mangleStringIdentity("values"))
          .include<irs::Bound::MIN>(false)
          .term<irs::Bound::MIN>("A");
      root.add<irs::by_range>()
          .field(mangleStringIdentity("values"))
          .include<irs::Bound::MAX>(false)
          .term<irs::Bound::MAX>("C");
    assertFilterOptimized(vocbase(), query, expected);
    }

    std::vector<arangodb::velocypack::Slice> expectedDocs{
        arangodb::velocypack::Slice(insertedDocs[0].vpack()),
    };

  auto queryResult = arangodb::tests::executeQuery(vocbase(), query);
    ASSERT_TRUE(queryResult.result.ok());

    auto result = queryResult.data->slice();
    EXPECT_TRUE(result.isArray());

    arangodb::velocypack::ArrayIterator resultIt(result);
    ASSERT_TRUE(expectedDocs.size() == resultIt.size());

    // Check documents
    auto expectedDoc = expectedDocs.begin();
    for (; resultIt.valid(); resultIt.next(), ++expectedDoc) {
      auto const actualDoc = resultIt.value();
      auto const resolved = actualDoc.resolveExternals();

      EXPECT_TRUE((0 == arangodb::basics::VelocyPackHelper::compare(
                            arangodb::velocypack::Slice(*expectedDoc), resolved, true)));
    }
    EXPECT_TRUE(expectedDoc == expectedDocs.end());
  }

  // a > x && a < y, x == y
TEST_F(IResearchQueryOptimizationTest, test_166) {
    std::string const query =
        "FOR d IN testView SEARCH d.values > 'B' AND d.values < 'B' RETURN d";

  EXPECT_TRUE(arangodb::tests::assertRules(vocbase(), query,
                                           {arangodb::aql::OptimizerRule::handleArangoSearchViewsRule}));

    // check structure
    {
      irs::Or expected;
      auto& root = expected.add<irs::And>();
      root.add<irs::by_range>()
          .field(mangleStringIdentity("values"))
          .include<irs::Bound::MIN>(false)
          .term<irs::Bound::MIN>("B");
      root.add<irs::by_range>()
          .field(mangleStringIdentity("values"))
          .include<irs::Bound::MAX>(false)
          .term<irs::Bound::MAX>("B");
    assertFilterOptimized(vocbase(), query, expected);
    }

  EXPECT_TRUE(!findEmptyNodes(vocbase(), query));

    std::vector<arangodb::velocypack::Slice> expectedDocs{
        arangodb::velocypack::Slice(insertedDocs[0].vpack()),
    };

  auto queryResult = arangodb::tests::executeQuery(vocbase(), query);
    ASSERT_TRUE(queryResult.result.ok());

    auto result = queryResult.data->slice();
    EXPECT_TRUE(result.isArray());

    arangodb::velocypack::ArrayIterator resultIt(result);
    ASSERT_TRUE(expectedDocs.size() == resultIt.size());

    // Check documents
    auto expectedDoc = expectedDocs.begin();
    for (; resultIt.valid(); resultIt.next(), ++expectedDoc) {
      auto const actualDoc = resultIt.value();
      auto const resolved = actualDoc.resolveExternals();

      EXPECT_TRUE((0 == arangodb::basics::VelocyPackHelper::compare(
                            arangodb::velocypack::Slice(*expectedDoc), resolved, true)));
    }
    EXPECT_TRUE(expectedDoc == expectedDocs.end());
  }

  // a > x && a < y, x > y
TEST_F(IResearchQueryOptimizationTest, test_167) {
    std::string const query =
        "FOR d IN testView SEARCH d.values > 'C' AND d.values < 'A' RETURN d";

  EXPECT_TRUE(arangodb::tests::assertRules(vocbase(), query,
                                           {arangodb::aql::OptimizerRule::handleArangoSearchViewsRule}));

  EXPECT_TRUE(!findEmptyNodes(vocbase(), query));

    // check structure
    {
      irs::Or expected;
      auto& root = expected.add<irs::And>();
      root.add<irs::by_range>()
          .field(mangleStringIdentity("values"))
          .include<irs::Bound::MIN>(false)
          .term<irs::Bound::MIN>("C");
      root.add<irs::by_range>()
          .field(mangleStringIdentity("values"))
          .include<irs::Bound::MAX>(false)
          .term<irs::Bound::MAX>("A");
    assertFilterOptimized(vocbase(), query, expected);
    }

    std::vector<arangodb::velocypack::Slice> expectedDocs{};

  auto queryResult = arangodb::tests::executeQuery(vocbase(), query);
    ASSERT_TRUE(queryResult.result.ok());

    auto result = queryResult.data->slice();
    EXPECT_TRUE(result.isArray());

    arangodb::velocypack::ArrayIterator resultIt(result);
    ASSERT_TRUE(expectedDocs.size() == resultIt.size());

    // Check documents
    auto expectedDoc = expectedDocs.begin();
    for (; resultIt.valid(); resultIt.next(), ++expectedDoc) {
      auto const actualDoc = resultIt.value();
      auto const resolved = actualDoc.resolveExternals();

      EXPECT_TRUE((0 == arangodb::basics::VelocyPackHelper::compare(
                            arangodb::velocypack::Slice(*expectedDoc), resolved, true)));
    }
    EXPECT_TRUE(expectedDoc == expectedDocs.end());
  }

  // a > x && a <= y, x < y
TEST_F(IResearchQueryOptimizationTest, test_168) {
    std::string const query =
        "FOR d IN testView SEARCH d.values > 'A' AND d.values <= 'B' RETURN d";

  EXPECT_TRUE(arangodb::tests::assertRules(vocbase(), query,
                                           {arangodb::aql::OptimizerRule::handleArangoSearchViewsRule}));

  EXPECT_TRUE(!findEmptyNodes(vocbase(), query));

    // check structure
    {
      irs::Or expected;
      auto& root = expected.add<irs::And>();
      root.add<irs::by_range>()
          .field(mangleStringIdentity("values"))
          .include<irs::Bound::MIN>(false)
          .term<irs::Bound::MIN>("A");
      root.add<irs::by_range>()
          .field(mangleStringIdentity("values"))
          .include<irs::Bound::MAX>(true)
          .term<irs::Bound::MAX>("B");
    assertFilterOptimized(vocbase(), query, expected);
    }

    std::vector<arangodb::velocypack::Slice> expectedDocs{
        arangodb::velocypack::Slice(insertedDocs[0].vpack()),
    };

  auto queryResult = arangodb::tests::executeQuery(vocbase(), query);
    ASSERT_TRUE(queryResult.result.ok());

    auto result = queryResult.data->slice();
    EXPECT_TRUE(result.isArray());

    arangodb::velocypack::ArrayIterator resultIt(result);
    ASSERT_TRUE(expectedDocs.size() == resultIt.size());

    // Check documents
    auto expectedDoc = expectedDocs.begin();
    for (; resultIt.valid(); resultIt.next(), ++expectedDoc) {
      auto const actualDoc = resultIt.value();
      auto const resolved = actualDoc.resolveExternals();

      EXPECT_TRUE((0 == arangodb::basics::VelocyPackHelper::compare(
                            arangodb::velocypack::Slice(*expectedDoc), resolved, true)));
    }
    EXPECT_TRUE(expectedDoc == expectedDocs.end());
  }

  // a > x && a <= y, x == y
TEST_F(IResearchQueryOptimizationTest, test_169) {
    std::string const query =
        "FOR d IN testView SEARCH d.values > 'B' AND d.values <= 'B' RETURN d";

  EXPECT_TRUE(arangodb::tests::assertRules(vocbase(), query,
                                           {arangodb::aql::OptimizerRule::handleArangoSearchViewsRule}));

  EXPECT_TRUE(!findEmptyNodes(vocbase(), query));

    // check structure
    {
      irs::Or expected;
      auto& root = expected.add<irs::And>();
      root.add<irs::by_range>()
          .field(mangleStringIdentity("values"))
          .include<irs::Bound::MIN>(false)
          .term<irs::Bound::MIN>("B");
      root.add<irs::by_range>()
          .field(mangleStringIdentity("values"))
          .include<irs::Bound::MAX>(true)
          .term<irs::Bound::MAX>("B");
    assertFilterOptimized(vocbase(), query, expected);
    }

    std::vector<arangodb::velocypack::Slice> expectedDocs{
        arangodb::velocypack::Slice(insertedDocs[0].vpack()),
    };

  auto queryResult = arangodb::tests::executeQuery(vocbase(), query);
    ASSERT_TRUE(queryResult.result.ok());

    auto result = queryResult.data->slice();
    EXPECT_TRUE(result.isArray());

    arangodb::velocypack::ArrayIterator resultIt(result);
    ASSERT_TRUE(expectedDocs.size() == resultIt.size());

    // Check documents
    auto expectedDoc = expectedDocs.begin();
    for (; resultIt.valid(); resultIt.next(), ++expectedDoc) {
      auto const actualDoc = resultIt.value();
      auto const resolved = actualDoc.resolveExternals();

      EXPECT_TRUE((0 == arangodb::basics::VelocyPackHelper::compare(
                            arangodb::velocypack::Slice(*expectedDoc), resolved, true)));
    }
    EXPECT_TRUE(expectedDoc == expectedDocs.end());
  }

  // a > x && a <= y, x > y
TEST_F(IResearchQueryOptimizationTest, test_170) {
    std::string const query =
        "FOR d IN testView SEARCH d.values > 'B' AND d.values <= 'A' RETURN d";

  EXPECT_TRUE(arangodb::tests::assertRules(vocbase(), query,
                                           {arangodb::aql::OptimizerRule::handleArangoSearchViewsRule}));

  EXPECT_TRUE(!findEmptyNodes(vocbase(), query));

    // check structure
    {
      irs::Or expected;
      auto& root = expected.add<irs::And>();
      root.add<irs::by_range>()
          .field(mangleStringIdentity("values"))
          .include<irs::Bound::MIN>(false)
          .term<irs::Bound::MIN>("B");
      root.add<irs::by_range>()
          .field(mangleStringIdentity("values"))
          .include<irs::Bound::MAX>(true)
          .term<irs::Bound::MAX>("A");
    assertFilterOptimized(vocbase(), query, expected);
    }

    std::vector<arangodb::velocypack::Slice> expectedDocs{
        arangodb::velocypack::Slice(insertedDocs[0].vpack()),
    };

  auto queryResult = arangodb::tests::executeQuery(vocbase(), query);
    ASSERT_TRUE(queryResult.result.ok());

    auto result = queryResult.data->slice();
    EXPECT_TRUE(result.isArray());

    arangodb::velocypack::ArrayIterator resultIt(result);
    ASSERT_TRUE(expectedDocs.size() == resultIt.size());

    // Check documents
    auto expectedDoc = expectedDocs.begin();
    for (; resultIt.valid(); resultIt.next(), ++expectedDoc) {
      auto const actualDoc = resultIt.value();
      auto const resolved = actualDoc.resolveExternals();

      EXPECT_TRUE((0 == arangodb::basics::VelocyPackHelper::compare(
                            arangodb::velocypack::Slice(*expectedDoc), resolved, true)));
    }
    EXPECT_TRUE(expectedDoc == expectedDocs.end());
  }

  // a > x && a >= y, x < y
TEST_F(IResearchQueryOptimizationTest, test_171) {
    std::string const query =
        "FOR d IN testView SEARCH d.values > 'A' AND d.values >= 'B' RETURN d";

  EXPECT_TRUE(arangodb::tests::assertRules(vocbase(), query,
                                           {arangodb::aql::OptimizerRule::handleArangoSearchViewsRule}));

  EXPECT_TRUE(!findEmptyNodes(vocbase(), query));

    // check structure
    {
      irs::Or expected;
      auto& root = expected.add<irs::And>();
      root.add<irs::by_range>()
          .field(mangleStringIdentity("values"))
          .include<irs::Bound::MIN>(true)
          .term<irs::Bound::MIN>("B");
    assertFilterOptimized(vocbase(), query, expected);
    }

    std::vector<arangodb::velocypack::Slice> expectedDocs{
        arangodb::velocypack::Slice(insertedDocs[0].vpack()),
    };

  auto queryResult = arangodb::tests::executeQuery(vocbase(), query);
    ASSERT_TRUE(queryResult.result.ok());

    auto result = queryResult.data->slice();
    EXPECT_TRUE(result.isArray());

    arangodb::velocypack::ArrayIterator resultIt(result);
    ASSERT_TRUE(expectedDocs.size() == resultIt.size());

    // Check documents
    auto expectedDoc = expectedDocs.begin();
    for (; resultIt.valid(); resultIt.next(), ++expectedDoc) {
      auto const actualDoc = resultIt.value();
      auto const resolved = actualDoc.resolveExternals();

      EXPECT_TRUE((0 == arangodb::basics::VelocyPackHelper::compare(
                            arangodb::velocypack::Slice(*expectedDoc), resolved, true)));
    }
    EXPECT_TRUE(expectedDoc == expectedDocs.end());
  }

  // a > x && a >= y, x == y
TEST_F(IResearchQueryOptimizationTest, test_172) {
    std::string const query =
        "FOR d IN testView SEARCH d.values > 'B' AND d.values >= 'B' RETURN d";

  EXPECT_TRUE(arangodb::tests::assertRules(vocbase(), query,
                                           {arangodb::aql::OptimizerRule::handleArangoSearchViewsRule}));

  EXPECT_TRUE(!findEmptyNodes(vocbase(), query));

    // check structure
    {
      irs::Or expected;
      auto& root = expected.add<irs::And>();
      root.add<irs::by_range>()
          .field(mangleStringIdentity("values"))
          .include<irs::Bound::MIN>(false)
          .term<irs::Bound::MIN>("B");
    assertFilterOptimized(vocbase(), query, expected);
    }

    std::vector<arangodb::velocypack::Slice> expectedDocs{
        arangodb::velocypack::Slice(insertedDocs[0].vpack()),
    };

  auto queryResult = arangodb::tests::executeQuery(vocbase(), query);
    ASSERT_TRUE(queryResult.result.ok());

    auto result = queryResult.data->slice();
    EXPECT_TRUE(result.isArray());

    arangodb::velocypack::ArrayIterator resultIt(result);
    ASSERT_TRUE(expectedDocs.size() == resultIt.size());

    // Check documents
    auto expectedDoc = expectedDocs.begin();
    for (; resultIt.valid(); resultIt.next(), ++expectedDoc) {
      auto const actualDoc = resultIt.value();
      auto const resolved = actualDoc.resolveExternals();

      EXPECT_TRUE((0 == arangodb::basics::VelocyPackHelper::compare(
                            arangodb::velocypack::Slice(*expectedDoc), resolved, true)));
    }
    EXPECT_TRUE(expectedDoc == expectedDocs.end());
  }

  // a > x && a >= y, x > y
TEST_F(IResearchQueryOptimizationTest, test_173) {
    std::string const query =
        "FOR d IN testView SEARCH d.values > 'B' AND d.values >= 'A' RETURN d";

  EXPECT_TRUE(arangodb::tests::assertRules(vocbase(), query,
                                           {arangodb::aql::OptimizerRule::handleArangoSearchViewsRule}));

  EXPECT_TRUE(!findEmptyNodes(vocbase(), query));

    // check structure
    {
      irs::Or expected;
      auto& root = expected.add<irs::And>();
      root.add<irs::by_range>()
          .field(mangleStringIdentity("values"))
          .include<irs::Bound::MIN>(false)
          .term<irs::Bound::MIN>("B");
    assertFilterOptimized(vocbase(), query, expected);
    }

    std::vector<arangodb::velocypack::Slice> expectedDocs{
        arangodb::velocypack::Slice(insertedDocs[0].vpack()),
    };

  auto queryResult = arangodb::tests::executeQuery(vocbase(), query);
    ASSERT_TRUE(queryResult.result.ok());

    auto result = queryResult.data->slice();
    EXPECT_TRUE(result.isArray());

    arangodb::velocypack::ArrayIterator resultIt(result);
    ASSERT_TRUE(expectedDocs.size() == resultIt.size());

    // Check documents
    auto expectedDoc = expectedDocs.begin();
    for (; resultIt.valid(); resultIt.next(), ++expectedDoc) {
      auto const actualDoc = resultIt.value();
      auto const resolved = actualDoc.resolveExternals();

      EXPECT_TRUE((0 == arangodb::basics::VelocyPackHelper::compare(
                            arangodb::velocypack::Slice(*expectedDoc), resolved, true)));
    }
    EXPECT_TRUE(expectedDoc == expectedDocs.end());
  }

  // a > x && a > y, x < y
TEST_F(IResearchQueryOptimizationTest, test_174) {
    std::string const query =
        "FOR d IN testView SEARCH d.values > 'A' AND d.values > 'B' RETURN d";

  EXPECT_TRUE(arangodb::tests::assertRules(vocbase(), query,
                                           {arangodb::aql::OptimizerRule::handleArangoSearchViewsRule}));

  EXPECT_TRUE(!findEmptyNodes(vocbase(), query));

    // check structure
    {
      irs::Or expected;
      auto& root = expected.add<irs::And>();
      root.add<irs::by_range>()
          .field(mangleStringIdentity("values"))
          .include<irs::Bound::MIN>(false)
          .term<irs::Bound::MIN>("B");
    assertFilterOptimized(vocbase(), query, expected);
    }

    std::vector<arangodb::velocypack::Slice> expectedDocs{
        arangodb::velocypack::Slice(insertedDocs[0].vpack()),
    };

  auto queryResult = arangodb::tests::executeQuery(vocbase(), query);
    ASSERT_TRUE(queryResult.result.ok());

    auto result = queryResult.data->slice();
    EXPECT_TRUE(result.isArray());

    arangodb::velocypack::ArrayIterator resultIt(result);
    ASSERT_TRUE(expectedDocs.size() == resultIt.size());

    // Check documents
    auto expectedDoc = expectedDocs.begin();
    for (; resultIt.valid(); resultIt.next(), ++expectedDoc) {
      auto const actualDoc = resultIt.value();
      auto const resolved = actualDoc.resolveExternals();

      EXPECT_TRUE((0 == arangodb::basics::VelocyPackHelper::compare(
                            arangodb::velocypack::Slice(*expectedDoc), resolved, true)));
    }
    EXPECT_TRUE(expectedDoc == expectedDocs.end());
  }

  // a > x && a > y, x == y
TEST_F(IResearchQueryOptimizationTest, test_175) {
    std::string const query =
        "FOR d IN testView SEARCH d.values > 'B' AND d.values > 'B' RETURN d";

  EXPECT_TRUE(arangodb::tests::assertRules(vocbase(), query,
                                           {arangodb::aql::OptimizerRule::handleArangoSearchViewsRule}));

  EXPECT_TRUE(!findEmptyNodes(vocbase(), query));

    // check structure
    {
      irs::Or expected;
      auto& root = expected.add<irs::And>();
      root.add<irs::by_range>()
          .field(mangleStringIdentity("values"))
          .include<irs::Bound::MIN>(false)
          .term<irs::Bound::MIN>("B");
    assertFilterOptimized(vocbase(), query, expected);
    }

    std::vector<arangodb::velocypack::Slice> expectedDocs{
        arangodb::velocypack::Slice(insertedDocs[0].vpack()),
    };

  auto queryResult = arangodb::tests::executeQuery(vocbase(), query);
    ASSERT_TRUE(queryResult.result.ok());

    auto result = queryResult.data->slice();
    EXPECT_TRUE(result.isArray());

    arangodb::velocypack::ArrayIterator resultIt(result);
    ASSERT_TRUE(expectedDocs.size() == resultIt.size());

    // Check documents
    auto expectedDoc = expectedDocs.begin();
    for (; resultIt.valid(); resultIt.next(), ++expectedDoc) {
      auto const actualDoc = resultIt.value();
      auto const resolved = actualDoc.resolveExternals();

      EXPECT_TRUE((0 == arangodb::basics::VelocyPackHelper::compare(
                            arangodb::velocypack::Slice(*expectedDoc), resolved, true)));
    }
    EXPECT_TRUE(expectedDoc == expectedDocs.end());
  }

  // a > x && a > y, x > y
TEST_F(IResearchQueryOptimizationTest, test_176) {
    std::string const query =
        "FOR d IN testView SEARCH d.values > 'B' AND d.values > 'A' RETURN d";

  EXPECT_TRUE(arangodb::tests::assertRules(vocbase(), query,
                                           {arangodb::aql::OptimizerRule::handleArangoSearchViewsRule}));

  EXPECT_TRUE(!findEmptyNodes(vocbase(), query));

    // check structure
    {
      irs::Or expected;
      auto& root = expected.add<irs::And>();
      root.add<irs::by_range>()
          .field(mangleStringIdentity("values"))
          .include<irs::Bound::MIN>(false)
          .term<irs::Bound::MIN>("B");
    assertFilterOptimized(vocbase(), query, expected);
    }

    std::vector<arangodb::velocypack::Slice> expectedDocs{
        arangodb::velocypack::Slice(insertedDocs[0].vpack()),
    };

  auto queryResult = arangodb::tests::executeQuery(vocbase(), query);
    ASSERT_TRUE(queryResult.result.ok());

    auto result = queryResult.data->slice();
    EXPECT_TRUE(result.isArray());

    arangodb::velocypack::ArrayIterator resultIt(result);
    ASSERT_TRUE(expectedDocs.size() == resultIt.size());

    // Check documents
    auto expectedDoc = expectedDocs.begin();
    for (; resultIt.valid(); resultIt.next(), ++expectedDoc) {
      auto const actualDoc = resultIt.value();
      auto const resolved = actualDoc.resolveExternals();

      EXPECT_TRUE((0 == arangodb::basics::VelocyPackHelper::compare(
                            arangodb::velocypack::Slice(*expectedDoc), resolved, true)));
    }
    EXPECT_TRUE(expectedDoc == expectedDocs.end());
  }<|MERGE_RESOLUTION|>--- conflicted
+++ resolved
@@ -78,166 +78,20 @@
  protected:
   std::deque<arangodb::ManagedDocumentResult> insertedDocs;
 
-<<<<<<< HEAD
   void addLinkToCollection(std::shared_ptr<arangodb::iresearch::IResearchView>& view) {
     auto updateJson = VPackParser::fromJson(
         "{ \"links\" : {"
         "\"collection_1\" : { \"includeAllFields\" : true }"
         "}}");
     EXPECT_TRUE((view->properties(updateJson->slice(), true).ok()));
-=======
-  IResearchQueryOptimizationTest()
-      : engine(server), server(nullptr, nullptr), _vocbase(nullptr) {
-    arangodb::EngineSelectorFeature::ENGINE = &engine;
-    arangodb::aql::AqlFunctionFeature* functions = nullptr;
-
-    arangodb::tests::init(true);
-
-    // suppress INFO {authentication} Authentication is turned on (system only), authentication for unix sockets is turned on
-    arangodb::LogTopic::setLogLevel(arangodb::Logger::AUTHENTICATION.name(),
-                                    arangodb::LogLevel::WARN);
-
-    // suppress log messages since tests check error conditions
-    arangodb::LogTopic::setLogLevel(arangodb::Logger::FIXME.name(), arangodb::LogLevel::ERR);  // suppress WARNING DefaultCustomTypeHandler called
-    arangodb::LogTopic::setLogLevel(arangodb::iresearch::TOPIC.name(),
-                                    arangodb::LogLevel::FATAL);
-    irs::logger::output_le(iresearch::logger::IRL_FATAL, stderr);
-
-    // setup required application features
-    features.emplace_back(new arangodb::FlushFeature(server), false);
-    features.emplace_back(new arangodb::V8DealerFeature(server),
-                          false);  // required for DatabaseFeature::createDatabase(...)
-    features.emplace_back(new arangodb::ViewTypesFeature(server), true);
-    features.emplace_back(new arangodb::AuthenticationFeature(server), true);
-    features.emplace_back(new arangodb::DatabasePathFeature(server), false);
-    features.emplace_back(new arangodb::DatabaseFeature(server), false);
-    features.emplace_back(new arangodb::ShardingFeature(server), false);
-    features.emplace_back(new arangodb::QueryRegistryFeature(server), false);  // must be first
-    arangodb::application_features::ApplicationServer::server->addFeature(
-        features.back().first);  // need QueryRegistryFeature feature to be added now in order to create the system database
-    features.emplace_back(new arangodb::SystemDatabaseFeature(server), true);  // required for IResearchAnalyzerFeature
-    features.emplace_back(new arangodb::TraverserEngineRegistryFeature(server), false);  // must be before AqlFeature
-    features.emplace_back(new arangodb::AqlFeature(server), true);
-    features.emplace_back(new arangodb::aql::OptimizerRulesFeature(server), true);
-    features.emplace_back(functions = new arangodb::aql::AqlFunctionFeature(server),
-                          true);  // required for IResearchAnalyzerFeature
-    features.emplace_back(new arangodb::iresearch::IResearchAnalyzerFeature(server), true);
-    features.emplace_back(new arangodb::iresearch::IResearchFeature(server), true);
-
-#if USE_ENTERPRISE
-    features.emplace_back(new arangodb::LdapFeature(server),
-                          false);  // required for AuthenticationFeature with USE_ENTERPRISE
-#endif
-
-    // required for V8DealerFeature::prepare(), ClusterFeature::prepare() not required
-    arangodb::application_features::ApplicationServer::server->addFeature(
-        new arangodb::ClusterFeature(server));
-
-    for (auto& f : features) {
-      arangodb::application_features::ApplicationServer::server->addFeature(f.first);
-    }
-
-    for (auto& f : features) {
-      f.first->prepare();
-    }
-
-    auto databases = VPackBuilder();
-    databases.openArray();
-    databases.add(systemDatabaseArgs);
-    databases.close();
-
-    auto* dbFeature =
-        arangodb::application_features::ApplicationServer::lookupFeature<arangodb::DatabaseFeature>(
-            "Database");
-    dbFeature->loadDatabases(databases.slice());
-
-    for (auto& f : features) {
-      if (f.second) {
-        f.first->start();
-      }
-    }
-
-    // register fake non-deterministic function in order to suppress optimizations
-    functions->add(arangodb::aql::Function{
-        "_NONDETERM_", ".",
-        arangodb::aql::Function::makeFlags(
-            // fake non-deterministic
-            arangodb::aql::Function::Flags::CanRunOnDBServer),
-        [](arangodb::aql::ExpressionContext*, arangodb::transaction::Methods*,
-           arangodb::aql::VPackFunctionParameters const& params) {
-          TRI_ASSERT(!params.empty());
-          return params[0];
-        }});
-
-    // register fake non-deterministic function in order to suppress optimizations
-    functions->add(arangodb::aql::Function{
-        "_FORWARD_", ".",
-        arangodb::aql::Function::makeFlags(
-            // fake deterministic
-            arangodb::aql::Function::Flags::Deterministic, arangodb::aql::Function::Flags::Cacheable,
-            arangodb::aql::Function::Flags::CanRunOnDBServer),
-        [](arangodb::aql::ExpressionContext*, arangodb::transaction::Methods*,
-           arangodb::aql::VPackFunctionParameters const& params) {
-          TRI_ASSERT(!params.empty());
-          return params[0];
-        }});
-
-    auto* analyzers =
-        arangodb::application_features::ApplicationServer::lookupFeature<arangodb::iresearch::IResearchAnalyzerFeature>();
-    arangodb::iresearch::IResearchAnalyzerFeature::EmplaceResult result;
-    dbFeature->createDatabase(testDBInfo(), _vocbase);  // required for IResearchAnalyzerFeature::emplace(...)
-    analyzers->emplace(result, "testVocbase::test_analyzer", "TestAnalyzer",
-                       VPackParser::fromJson("\"abc\"")->slice());  // cache analyzer
-    analyzers->emplace(result, "testVocbase::test_csv_analyzer",
-                       "TestDelimAnalyzer",
-                       VPackParser::fromJson("\",\"")->slice());  // cache analyzer
-
-    auto* dbPathFeature =
-        arangodb::application_features::ApplicationServer::getFeature<arangodb::DatabasePathFeature>(
-            "DatabasePath");
-    arangodb::tests::setDatabasePath(*dbPathFeature);  // ensure test data is stored in a unique directory
-  }
-
-  ~IResearchQueryOptimizationTest() {
-    arangodb::AqlFeature(server).stop();  // unset singleton instance
-    arangodb::LogTopic::setLogLevel(arangodb::iresearch::TOPIC.name(),
-                                    arangodb::LogLevel::DEFAULT);
-    arangodb::LogTopic::setLogLevel(arangodb::Logger::FIXME.name(),
-                                    arangodb::LogLevel::DEFAULT);
-    arangodb::application_features::ApplicationServer::server = nullptr;
-
-    // destroy application features
-    for (auto& f : features) {
-      if (f.second) {
-        f.first->stop();
-      }
-    }
-
-    for (auto& f : features) {
-      f.first->unprepare();
-    }
-
-    arangodb::LogTopic::setLogLevel(arangodb::Logger::AUTHENTICATION.name(),
-                                    arangodb::LogLevel::DEFAULT);
-    arangodb::EngineSelectorFeature::ENGINE = nullptr;
-  }
-
-void addLinkToCollection(std::shared_ptr<arangodb::iresearch::IResearchView>& view) {
-  auto updateJson = VPackParser::fromJson(
-    "{ \"links\" : {"
-    "\"collection_1\" : { \"includeAllFields\" : true }"
-    "}}");
-  EXPECT_TRUE((view->properties(updateJson->slice(), true).ok()));
->>>>>>> 1b9cc85c
-
-  arangodb::velocypack::Builder builder;
-
-  builder.openObject();
-  view->properties(builder, arangodb::LogicalDataSource::makeFlags(
-    arangodb::LogicalDataSource::Serialize::Detailed));
-  builder.close();
-
-<<<<<<< HEAD
+
+    arangodb::velocypack::Builder builder;
+
+    builder.openObject();
+    view->properties(builder, arangodb::LogicalDataSource::makeFlags(
+      arangodb::LogicalDataSource::Serialize::Detailed));
+    builder.close();
+
     auto slice = builder.slice();
     EXPECT_TRUE(slice.isObject());
     EXPECT_TRUE(slice.get("name").copyString() == "testView");
@@ -246,137 +100,64 @@
     EXPECT_TRUE(slice.get("deleted").isNone());  // no system properties
     auto tmpSlice = slice.get("links");
     EXPECT_TRUE((true == tmpSlice.isObject() && 1 == tmpSlice.length()));
-      }
-
-      void SetUp() override {
-        auto createJson = VPackParser::fromJson(
-            "{ \
-            \"name\": \"testView\", \
-            \"type\": \"arangosearch\" \
-          }");
-
-        std::shared_ptr<arangodb::LogicalCollection> logicalCollection1;
-        std::shared_ptr<arangodb::LogicalCollection> logicalCollection2;
-
-        // add collection_1
-        {
-          auto collectionJson =
-              VPackParser::fromJson("{ \"name\": \"collection_1\" }");
-          logicalCollection1 = vocbase().createCollection(collectionJson->slice());
-          ASSERT_TRUE((nullptr != logicalCollection1));
-        }
-
-        // add view
-        auto view = std::dynamic_pointer_cast<arangodb::iresearch::IResearchView>(
-            vocbase().createView(createJson->slice()));
-        ASSERT_TRUE((false == !view));
-
-        // add link to collection
-        addLinkToCollection(view);
-
-        // populate view with the data
-        {
-          arangodb::OperationOptions opt;
-          static std::vector<std::string> const EMPTY;
-          arangodb::transaction::Methods trx(
-              arangodb::transaction::StandaloneContext::Create(vocbase()),
-              EMPTY, EMPTY, EMPTY, arangodb::transaction::Options());
-          EXPECT_TRUE((trx.begin().ok()));
-
-          // insert into collection
-          auto builder = VPackParser::fromJson(
-              "[{ \"values\" : [ \"A\", \"C\", \"B\" ] }]");
-
-          auto root = builder->slice();
-          ASSERT_TRUE(root.isArray());
-
-          for (auto doc : arangodb::velocypack::ArrayIterator(root)) {
-            insertedDocs.emplace_back();
-            auto const res =
-                logicalCollection1->insert(&trx, doc, insertedDocs.back(), opt, false);
-            EXPECT_TRUE(res.ok());
-          }
-
-          EXPECT_TRUE((trx.commit().ok()));
-          EXPECT_TRUE((arangodb::iresearch::IResearchLinkHelper::find(*logicalCollection1, *view)
-                           ->commit()
-                           .ok()));
-        }
-      }
-};
-=======
-  auto slice = builder.slice();
-  EXPECT_TRUE(slice.isObject());
-  EXPECT_TRUE(slice.get("name").copyString() == "testView");
-  EXPECT_TRUE(slice.get("type").copyString() ==
-              arangodb::iresearch::DATA_SOURCE_TYPE.name());
-  EXPECT_TRUE(slice.get("deleted").isNone());  // no system properties
-  auto tmpSlice = slice.get("links");
-  EXPECT_TRUE((true == tmpSlice.isObject() && 1 == tmpSlice.length()));
-}
-
-  TRI_vocbase_t& vocbase() {
-    TRI_ASSERT(_vocbase != nullptr);
-    return *_vocbase;
   }
 
   void SetUp() override {
-  auto createJson = VPackParser::fromJson(
-      "{ \
-    \"name\": \"testView\", \
-    \"type\": \"arangosearch\" \
-  }");
-
-  std::shared_ptr<arangodb::LogicalCollection> logicalCollection1;
-  std::shared_ptr<arangodb::LogicalCollection> logicalCollection2;
-
-  // add collection_1
-  {
+    auto createJson = VPackParser::fromJson(
+        "{ \
+        \"name\": \"testView\", \
+        \"type\": \"arangosearch\" \
+      }");
+
+    std::shared_ptr<arangodb::LogicalCollection> logicalCollection1;
+    std::shared_ptr<arangodb::LogicalCollection> logicalCollection2;
+
+    // add collection_1
+    {
       auto collectionJson =
           VPackParser::fromJson("{ \"name\": \"collection_1\" }");
       logicalCollection1 = vocbase().createCollection(collectionJson->slice());
-    ASSERT_TRUE((nullptr != logicalCollection1));
-  }
-
-  // add view
-  auto view = std::dynamic_pointer_cast<arangodb::iresearch::IResearchView>(
+      ASSERT_TRUE((nullptr != logicalCollection1));
+    }
+
+    // add view
+    auto view = std::dynamic_pointer_cast<arangodb::iresearch::IResearchView>(
         vocbase().createView(createJson->slice()));
-  ASSERT_TRUE((false == !view));
-
-  // add link to collection
-  addLinkToCollection(view);
-
-  // populate view with the data
-  {
-    arangodb::OperationOptions opt;
+    ASSERT_TRUE((false == !view));
+
+    // add link to collection
+    addLinkToCollection(view);
+
+    // populate view with the data
+    {
+      arangodb::OperationOptions opt;
       static std::vector<std::string> const EMPTY;
       arangodb::transaction::Methods trx(
-          arangodb::transaction::StandaloneContext::Create(vocbase()), EMPTY,
-          EMPTY, EMPTY, arangodb::transaction::Options());
-    EXPECT_TRUE((trx.begin().ok()));
-
-    // insert into collection
-      auto builder =
-          VPackParser::fromJson("[{ \"values\" : [ \"A\", \"C\", \"B\" ] }]");
-
-    auto root = builder->slice();
-    ASSERT_TRUE(root.isArray());
-
-    for (auto doc : arangodb::velocypack::ArrayIterator(root)) {
-      insertedDocs.emplace_back();
-      auto const res =
-          logicalCollection1->insert(&trx, doc, insertedDocs.back(), opt, false);
-      EXPECT_TRUE(res.ok());
-    }
-
-    EXPECT_TRUE((trx.commit().ok()));
-    EXPECT_TRUE((arangodb::iresearch::IResearchLinkHelper::find(*logicalCollection1, *view)
-                     ->commit()
-                     .ok()));
-  }
-  }
-};  // IResearchQuerySetup
->>>>>>> 1b9cc85c
+          arangodb::transaction::StandaloneContext::Create(vocbase()),
+          EMPTY, EMPTY, EMPTY, arangodb::transaction::Options());
+      EXPECT_TRUE((trx.begin().ok()));
+
+      // insert into collection
+      auto builder = VPackParser::fromJson(
+          "[{ \"values\" : [ \"A\", \"C\", \"B\" ] }]");
+
+      auto root = builder->slice();
+      ASSERT_TRUE(root.isArray());
+
+      for (auto doc : arangodb::velocypack::ArrayIterator(root)) {
+        insertedDocs.emplace_back();
+        auto const res =
+            logicalCollection1->insert(&trx, doc, insertedDocs.back(), opt, false);
+        EXPECT_TRUE(res.ok());
+      }
+
+      EXPECT_TRUE((trx.commit().ok()));
+      EXPECT_TRUE((arangodb::iresearch::IResearchLinkHelper::find(*logicalCollection1, *view)
+                       ->commit()
+                       .ok()));
+    }
+  }
+};
 
 NS_END
 
