--- conflicted
+++ resolved
@@ -43,133 +43,7 @@
 // --SECTION--                                                 setup / tear-down
 // -----------------------------------------------------------------------------
 
-<<<<<<< HEAD
 class IResearchQueryAndTest : public IResearchQueryTest {};
-=======
-class IResearchQueryAndTest : public ::testing::Test {
- protected:
-  StorageEngineMock engine;
-  arangodb::application_features::ApplicationServer server;
-  std::vector<std::pair<arangodb::application_features::ApplicationFeature*, bool>> features;
-
-  IResearchQueryAndTest() : engine(server), server(nullptr, nullptr) {
-    arangodb::EngineSelectorFeature::ENGINE = &engine;
-
-    arangodb::tests::init(true);
-
-    // suppress INFO {authentication} Authentication is turned on (system only), authentication for unix sockets is turned on
-    // suppress WARNING {authentication} --server.jwt-secret is insecure. Use --server.jwt-secret-keyfile instead
-    arangodb::LogTopic::setLogLevel(arangodb::Logger::AUTHENTICATION.name(),
-                                    arangodb::LogLevel::ERR);
-
-    // suppress log messages since tests check error conditions
-    arangodb::LogTopic::setLogLevel(arangodb::Logger::AQL.name(), arangodb::LogLevel::ERR);  // suppress WARNING {aql} Suboptimal AqlItemMatrix index lookup:
-    arangodb::LogTopic::setLogLevel(arangodb::Logger::FIXME.name(), arangodb::LogLevel::ERR);  // suppress WARNING DefaultCustomTypeHandler called
-    arangodb::LogTopic::setLogLevel(arangodb::iresearch::TOPIC.name(),
-                                    arangodb::LogLevel::FATAL);
-    irs::logger::output_le(iresearch::logger::IRL_FATAL, stderr);
-
-    // setup required application features
-    features.emplace_back(new arangodb::FlushFeature(server), false);
-    features.emplace_back(new arangodb::V8DealerFeature(server),
-                          false);  // required for DatabaseFeature::createDatabase(...)
-    features.emplace_back(new arangodb::ViewTypesFeature(server), true);
-    features.emplace_back(new arangodb::AuthenticationFeature(server), true);
-    features.emplace_back(new arangodb::DatabasePathFeature(server), false);
-    features.emplace_back(new arangodb::DatabaseFeature(server), false);
-    features.emplace_back(new arangodb::ShardingFeature(server), false);  //
-    features.emplace_back(new arangodb::QueryRegistryFeature(server), false);  // must be first
-    arangodb::application_features::ApplicationServer::server->addFeature(
-        features.back().first);  // need QueryRegistryFeature feature to be added now in order to create the system database
-    features.emplace_back(new arangodb::SystemDatabaseFeature(server), true);  // required for IResearchAnalyzerFeature
-    features.emplace_back(new arangodb::TraverserEngineRegistryFeature(server), false);  // must be before AqlFeature
-    features.emplace_back(new arangodb::AqlFeature(server), true);
-    features.emplace_back(new arangodb::aql::OptimizerRulesFeature(server), true);
-    features.emplace_back(new arangodb::aql::AqlFunctionFeature(server), true);  // required for IResearchAnalyzerFeature
-    features.emplace_back(new arangodb::iresearch::IResearchAnalyzerFeature(server), true);
-    features.emplace_back(new arangodb::iresearch::IResearchFeature(server), true);
-
-#if USE_ENTERPRISE
-    features.emplace_back(new arangodb::LdapFeature(server),
-                          false);  // required for AuthenticationFeature with USE_ENTERPRISE
-#endif
-
-    // required for V8DealerFeature::prepare(), ClusterFeature::prepare() not required
-    arangodb::application_features::ApplicationServer::server->addFeature(
-        new arangodb::ClusterFeature(server));
-
-    for (auto& f : features) {
-      arangodb::application_features::ApplicationServer::server->addFeature(f.first);
-    }
-
-    for (auto& f : features) {
-      f.first->prepare();
-    }
-
-    auto databases = VPackBuilder();
-    databases.openArray();
-    databases.add(systemDatabaseArgs);
-    databases.close();
-
-    auto* dbFeature =
-        arangodb::application_features::ApplicationServer::lookupFeature<arangodb::DatabaseFeature>(
-            "Database");
-    dbFeature->loadDatabases(databases.slice());
-
-    for (auto& f : features) {
-      if (f.second) {
-        f.first->start();
-      }
-    }
-
-    auto* analyzers =
-        arangodb::application_features::ApplicationServer::lookupFeature<arangodb::iresearch::IResearchAnalyzerFeature>();
-    arangodb::iresearch::IResearchAnalyzerFeature::EmplaceResult result;
-    TRI_vocbase_t* vocbase;
-
-    dbFeature->createDatabase(testDBInfo(), vocbase);  // required for IResearchAnalyzerFeature::emplace(...)
-    arangodb::methods::Collections::createSystem(
-        *vocbase,
-        arangodb::tests::AnalyzerCollectionName, false);
-
-    analyzers->emplace(result, "testVocbase::test_analyzer", "TestAnalyzer",
-                       VPackParser::fromJson("\"abc\"")->slice());  // cache analyzer
-
-    analyzers->emplace(result, "testVocbase::test_csv_analyzer",
-                       "TestDelimAnalyzer",
-                       VPackParser::fromJson("\",\"")->slice());  // cache analyzer
-    auto* dbPathFeature =
-        arangodb::application_features::ApplicationServer::getFeature<arangodb::DatabasePathFeature>(
-            "DatabasePath");
-    arangodb::tests::setDatabasePath(*dbPathFeature);  // ensure test data is stored in a unique directory
-  }
-
-  ~IResearchQueryAndTest() {
-    arangodb::AqlFeature(server).stop();  // unset singleton instance
-    arangodb::LogTopic::setLogLevel(arangodb::iresearch::TOPIC.name(),
-                                    arangodb::LogLevel::DEFAULT);
-    arangodb::LogTopic::setLogLevel(arangodb::Logger::FIXME.name(),
-                                    arangodb::LogLevel::DEFAULT);
-    arangodb::LogTopic::setLogLevel(arangodb::Logger::AQL.name(), arangodb::LogLevel::DEFAULT);
-    arangodb::application_features::ApplicationServer::server = nullptr;
-
-    // destroy application features
-    for (auto& f : features) {
-      if (f.second) {
-        f.first->stop();
-      }
-    }
-
-    for (auto& f : features) {
-      f.first->unprepare();
-    }
-
-    arangodb::LogTopic::setLogLevel(arangodb::Logger::AUTHENTICATION.name(),
-                                    arangodb::LogLevel::DEFAULT);
-    arangodb::EngineSelectorFeature::ENGINE = nullptr;
-  }
-};  // IResearchQuerySetup
->>>>>>> 1b9cc85c
 
 }  // namespace
 
@@ -182,12 +56,7 @@
 ////////////////////////////////////////////////////////////////////////////////
 
 TEST_F(IResearchQueryAndTest, test) {
-<<<<<<< HEAD
-  TRI_vocbase_t vocbase(server.server(), TRI_vocbase_type_e::TRI_VOCBASE_TYPE_NORMAL,
-                        1, "testVocbase");
-=======
-  TRI_vocbase_t vocbase(TRI_vocbase_type_e::TRI_VOCBASE_TYPE_NORMAL, testDBInfo());
->>>>>>> 1b9cc85c
+  TRI_vocbase_t vocbase(TRI_vocbase_type_e::TRI_VOCBASE_TYPE_NORMAL, testDBInfo(server.server()));
   std::vector<arangodb::velocypack::Builder> insertedDocs;
   arangodb::LogicalView* view;
 
