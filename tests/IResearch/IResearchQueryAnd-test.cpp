////////////////////////////////////////////////////////////////////////////////
/// DISCLAIMER
///
/// Copyright 2017 ArangoDB GmbH, Cologne, Germany
///
/// Licensed under the Apache License, Version 2.0 (the "License");
/// you may not use this file except in compliance with the License.
/// You may obtain a copy of the License at
///
///     http://www.apache.org/licenses/LICENSE-2.0
///
/// Unless required by applicable law or agreed to in writing, software
/// distributed under the License is distributed on an "AS IS" BASIS,
/// WITHOUT WARRANTIES OR CONDITIONS OF ANY KIND, either express or implied.
/// See the License for the specific language governing permissions and
/// limitations under the License.
///
/// Copyright holder is ArangoDB GmbH, Cologne, Germany
///
/// @author Andrey Abramov
/// @author Vasiliy Nabatchikov
////////////////////////////////////////////////////////////////////////////////

#include "common.h"
#include "gtest/gtest.h"

#include "../Mocks/StorageEngineMock.h"

#if USE_ENTERPRISE
#include "Enterprise/Ldap/LdapFeature.h"
#endif

#include "Aql/AqlFunctionFeature.h"
#include "Aql/Ast.h"
#include "Aql/OptimizerRulesFeature.h"
#include "Aql/Query.h"
#include "Basics/VelocyPackHelper.h"
#include "Cluster/ClusterFeature.h"
#include "GeneralServer/AuthenticationFeature.h"
#include "IResearch/IResearchAnalyzerFeature.h"
#include "IResearch/IResearchCommon.h"
#include "IResearch/IResearchFeature.h"
#include "IResearch/IResearchFilterFactory.h"
#include "IResearch/IResearchView.h"
#include "Logger/LogTopic.h"
#include "Logger/Logger.h"
#include "RestServer/AqlFeature.h"
#include "RestServer/DatabaseFeature.h"
#include "RestServer/DatabasePathFeature.h"
#include "RestServer/FlushFeature.h"
#include "RestServer/QueryRegistryFeature.h"
#include "RestServer/SystemDatabaseFeature.h"
#include "RestServer/TraverserEngineRegistryFeature.h"
#include "RestServer/ViewTypesFeature.h"
#include "Sharding/ShardingFeature.h"
#include "StorageEngine/EngineSelectorFeature.h"
#include "V8/v8-globals.h"
#include "V8Server/V8DealerFeature.h"
#include "VocBase/LogicalCollection.h"
#include "VocBase/LogicalView.h"
#include "VocBase/Methods/Collections.h"

#include "3rdParty/iresearch/tests/tests_config.hpp"
#include "Transaction/StandaloneContext.h"
#include "Utils/SingleCollectionTransaction.h"

#include "IResearch/VelocyPackHelper.h"
#include "analysis/analyzers.hpp"
#include "analysis/token_attributes.hpp"
#include "utils/utf8_path.hpp"

#include <velocypack/Iterator.h>

extern const char* ARGV0;  // defined in main.cpp

namespace {

// -----------------------------------------------------------------------------
// --SECTION--                                                 setup / tear-down
// -----------------------------------------------------------------------------

class IResearchQueryAndTest : public ::testing::Test {
 protected:
  StorageEngineMock engine;
  arangodb::application_features::ApplicationServer server;
  std::vector<std::pair<arangodb::application_features::ApplicationFeature&, bool>> features;

  IResearchQueryAndTest() : engine(server), server(nullptr, nullptr) {
    arangodb::EngineSelectorFeature::ENGINE = &engine;

    arangodb::tests::init(true);

    // suppress INFO {authentication} Authentication is turned on (system only), authentication for unix sockets is turned on
    // suppress WARNING {authentication} --server.jwt-secret is insecure. Use --server.jwt-secret-keyfile instead
    arangodb::LogTopic::setLogLevel(arangodb::Logger::AUTHENTICATION.name(),
                                    arangodb::LogLevel::ERR);

    // suppress log messages since tests check error conditions
    arangodb::LogTopic::setLogLevel(arangodb::Logger::AQL.name(), arangodb::LogLevel::ERR);  // suppress WARNING {aql} Suboptimal AqlItemMatrix index lookup:
    arangodb::LogTopic::setLogLevel(arangodb::Logger::FIXME.name(), arangodb::LogLevel::ERR);  // suppress WARNING DefaultCustomTypeHandler called
    arangodb::LogTopic::setLogLevel(arangodb::iresearch::TOPIC.name(),
                                    arangodb::LogLevel::FATAL);
    irs::logger::output_le(iresearch::logger::IRL_FATAL, stderr);

    // setup required application features
    server.addFeature<arangodb::FlushFeature>(
        std::make_unique<arangodb::FlushFeature>(server));
    features.emplace_back(server.getFeature<arangodb::FlushFeature>(), false);

    server.addFeature<arangodb::V8DealerFeature>(
        std::make_unique<arangodb::V8DealerFeature>(server));
    features.emplace_back(server.getFeature<arangodb::V8DealerFeature>(), false);  // required for DatabaseFeature::createDatabase(...)

    server.addFeature<arangodb::ViewTypesFeature>(
        std::make_unique<arangodb::ViewTypesFeature>(server));
    features.emplace_back(server.getFeature<arangodb::ViewTypesFeature>(), true);

    server.addFeature<arangodb::AuthenticationFeature>(
        std::make_unique<arangodb::AuthenticationFeature>(server));
    features.emplace_back(server.getFeature<arangodb::AuthenticationFeature>(), true);

    server.addFeature<arangodb::DatabasePathFeature>(
        std::make_unique<arangodb::DatabasePathFeature>(server));
    features.emplace_back(server.getFeature<arangodb::DatabasePathFeature>(), false);

    server.addFeature<arangodb::DatabaseFeature>(
        std::make_unique<arangodb::DatabaseFeature>(server));
    features.emplace_back(server.getFeature<arangodb::DatabaseFeature>(), false);

    server.addFeature<arangodb::ShardingFeature>(
        std::make_unique<arangodb::ShardingFeature>(server));
    features.emplace_back(server.getFeature<arangodb::ShardingFeature>(), false);  //

    server.addFeature<arangodb::QueryRegistryFeature>(
        std::make_unique<arangodb::QueryRegistryFeature>(server));
    features.emplace_back(server.getFeature<arangodb::QueryRegistryFeature>(), false);  // must be first

    server.addFeature<arangodb::SystemDatabaseFeature>(
        std::make_unique<arangodb::SystemDatabaseFeature>(server));
    features.emplace_back(server.getFeature<arangodb::SystemDatabaseFeature>(),
                          true);  // required for IResearchAnalyzerFeature

    server.addFeature<arangodb::TraverserEngineRegistryFeature>(
        std::make_unique<arangodb::TraverserEngineRegistryFeature>(server));
    features.emplace_back(server.getFeature<arangodb::TraverserEngineRegistryFeature>(),
                          false);  // must be before AqlFeature

    server.addFeature<arangodb::AqlFeature>(std::make_unique<arangodb::AqlFeature>(server));
    features.emplace_back(server.getFeature<arangodb::AqlFeature>(), true);

    server.addFeature<arangodb::aql::OptimizerRulesFeature>(
        std::make_unique<arangodb::aql::OptimizerRulesFeature>(server));
    features.emplace_back(server.getFeature<arangodb::aql::OptimizerRulesFeature>(), true);

    server.addFeature<arangodb::aql::AqlFunctionFeature>(
        std::make_unique<arangodb::aql::AqlFunctionFeature>(server));
    features.emplace_back(server.getFeature<arangodb::aql::AqlFunctionFeature>(),
                          true);  // required for IResearchAnalyzerFeature

    server.addFeature<arangodb::iresearch::IResearchAnalyzerFeature>(
        std::make_unique<arangodb::iresearch::IResearchAnalyzerFeature>(server));
    features.emplace_back(server.getFeature<arangodb::iresearch::IResearchAnalyzerFeature>(),
                          true);

    server.addFeature<arangodb::iresearch::IResearchFeature>(
        std::make_unique<arangodb::iresearch::IResearchFeature>(server));
    features.emplace_back(server.getFeature<arangodb::iresearch::IResearchFeature>(), true);

#if USE_ENTERPRISE
    server.addFeature<arangodb::LdapFeature>(std::make_unique<arangodb::LdapFeature>(server));
    features.emplace_back(server.getFeature<arangodb::LdapFeature>(), false);  // required for AuthenticationFeature with USE_ENTERPRISE
#endif

    // required for V8DealerFeature::prepare(), ClusterFeature::prepare() not required
    server.addFeature<arangodb::ClusterFeature>(
        std::make_unique<arangodb::ClusterFeature>(server));

    for (auto& f : features) {
      f.first.prepare();
    }

    auto const databases = VPackParser::fromJson(
        std::string("[ { \"name\": \"") +
        arangodb::StaticStrings::SystemDatabase + "\" } ]");
    auto& dbFeature = server.getFeature<arangodb::DatabaseFeature>();
    dbFeature.loadDatabases(databases->slice());

    for (auto& f : features) {
      if (f.second) {
        f.first.start();
      }
    }

    auto& analyzers = server.getFeature<arangodb::iresearch::IResearchAnalyzerFeature>();
    arangodb::iresearch::IResearchAnalyzerFeature::EmplaceResult result;
    TRI_vocbase_t* vocbase;

    dbFeature.createDatabase(1, "testVocbase", vocbase);  // required for IResearchAnalyzerFeature::emplace(...)
    arangodb::methods::Collections::createSystem(
        *vocbase, 
<<<<<<< HEAD
        arangodb::tests::AnalyzerCollectionName);

    analyzers.emplace(result, "testVocbase::test_analyzer", "TestAnalyzer",
                      VPackParser::fromJson("\"abc\"")->slice());  // cache analyzer

    analyzers.emplace(result, "testVocbase::test_csv_analyzer",
                      "TestDelimAnalyzer",
                      VPackParser::fromJson("\",\"")->slice());  // cache analyzer
    auto& dbPathFeature = server.getFeature<arangodb::DatabasePathFeature>();
    arangodb::tests::setDatabasePath(dbPathFeature);  // ensure test data is stored in a unique directory
=======
        arangodb::tests::AnalyzerCollectionName, false);
  
    analyzers->emplace(result, "testVocbase::test_analyzer", "TestAnalyzer",
                       VPackParser::fromJson("\"abc\"")->slice());  // cache analyzer
    
    analyzers->emplace(result, "testVocbase::test_csv_analyzer",
                       "TestDelimAnalyzer",
                       VPackParser::fromJson("\",\"")->slice());  // cache analyzer
    auto* dbPathFeature =
        arangodb::application_features::ApplicationServer::getFeature<arangodb::DatabasePathFeature>(
            "DatabasePath");
    arangodb::tests::setDatabasePath(*dbPathFeature);  // ensure test data is stored in a unique directory
>>>>>>> ad36adc3
  }

  ~IResearchQueryAndTest() {
    arangodb::AqlFeature(server).stop();  // unset singleton instance
    arangodb::LogTopic::setLogLevel(arangodb::iresearch::TOPIC.name(),
                                    arangodb::LogLevel::DEFAULT);
    arangodb::LogTopic::setLogLevel(arangodb::Logger::FIXME.name(),
                                    arangodb::LogLevel::DEFAULT);
    arangodb::LogTopic::setLogLevel(arangodb::Logger::AQL.name(), arangodb::LogLevel::DEFAULT);

    // destroy application features
    for (auto& f : features) {
      if (f.second) {
        f.first.stop();
      }
    }

    for (auto& f : features) {
      f.first.unprepare();
    }

    arangodb::LogTopic::setLogLevel(arangodb::Logger::AUTHENTICATION.name(),
                                    arangodb::LogLevel::DEFAULT);
    arangodb::EngineSelectorFeature::ENGINE = nullptr;
  }
};  // IResearchQuerySetup

}  // namespace

// -----------------------------------------------------------------------------
// --SECTION--                                                        test suite
// -----------------------------------------------------------------------------

////////////////////////////////////////////////////////////////////////////////
/// @brief setup
////////////////////////////////////////////////////////////////////////////////

TEST_F(IResearchQueryAndTest, test) {
  TRI_vocbase_t vocbase(server, TRI_vocbase_type_e::TRI_VOCBASE_TYPE_NORMAL, 1,
                        "testVocbase");
  std::vector<arangodb::velocypack::Builder> insertedDocs;
  arangodb::LogicalView* view;

  // create collection0
  {
    auto createJson = VPackParser::fromJson(
        "{ \"name\": \"testCollection0\" }");
    auto collection = vocbase.createCollection(createJson->slice());
    ASSERT_TRUE((nullptr != collection));

    std::vector<std::shared_ptr<arangodb::velocypack::Builder>> docs{
        VPackParser::fromJson(
            "{ \"seq\": -6, \"value\": null }"),
        VPackParser::fromJson(
            "{ \"seq\": -5, \"value\": true }"),
        VPackParser::fromJson(
            "{ \"seq\": -4, \"value\": \"abc\" }"),
        VPackParser::fromJson(
            "{ \"seq\": -3, \"value\": 3.14 }"),
        VPackParser::fromJson(
            "{ \"seq\": -2, \"value\": [ 1, \"abc\" ] }"),
        VPackParser::fromJson(
            "{ \"seq\": -1, \"value\": { \"a\": 7, \"b\": \"c\" } }"),
    };

    arangodb::OperationOptions options;
    options.returnNew = true;
    arangodb::SingleCollectionTransaction trx(arangodb::transaction::StandaloneContext::Create(vocbase),
                                              *collection,
                                              arangodb::AccessMode::Type::WRITE);
    EXPECT_TRUE((trx.begin().ok()));

    for (auto& entry : docs) {
      auto res = trx.insert(collection->name(), entry->slice(), options);
      EXPECT_TRUE((res.ok()));
      insertedDocs.emplace_back(res.slice().get("new"));
    }

    EXPECT_TRUE((trx.commit().ok()));
  }

  // create collection1
  {
    auto createJson = VPackParser::fromJson(
        "{ \"name\": \"testCollection1\" }");
    auto collection = vocbase.createCollection(createJson->slice());
    ASSERT_TRUE((nullptr != collection));

    irs::utf8_path resource;
    resource /= irs::string_ref(arangodb::tests::testResourceDir);
    resource /= irs::string_ref("simple_sequential.json");

    auto builder =
        arangodb::basics::VelocyPackHelper::velocyPackFromFile(resource.utf8());
    auto slice = builder.slice();
    ASSERT_TRUE(slice.isArray());

    arangodb::OperationOptions options;
    options.returnNew = true;
    arangodb::SingleCollectionTransaction trx(arangodb::transaction::StandaloneContext::Create(vocbase),
                                              *collection,
                                              arangodb::AccessMode::Type::WRITE);
    EXPECT_TRUE((trx.begin().ok()));

    for (arangodb::velocypack::ArrayIterator itr(slice); itr.valid(); ++itr) {
      auto res = trx.insert(collection->name(), itr.value(), options);
      EXPECT_TRUE((res.ok()));
      insertedDocs.emplace_back(res.slice().get("new"));
    }

    EXPECT_TRUE((trx.commit().ok()));
  }

  // create view
  {
    auto createJson = VPackParser::fromJson(
        "{ \"name\": \"testView\", \"type\": \"arangosearch\" }");
    auto logicalView = vocbase.createView(createJson->slice());
    ASSERT_TRUE((false == !logicalView));

    view = logicalView.get();
    auto* impl = dynamic_cast<arangodb::iresearch::IResearchView*>(view);
    ASSERT_TRUE((false == !impl));

    auto updateJson = VPackParser::fromJson(
        "{ \"links\": {"
        "\"testCollection0\": { \"analyzers\": [ \"test_analyzer\", "
        "\"identity\" ], \"includeAllFields\": true, \"trackListPositions\": "
        "true, \"storeValues\":\"id\" },"
        "\"testCollection1\": { \"analyzers\": [ \"test_analyzer\", "
        "\"identity\" ], \"includeAllFields\": true, \"storeValues\":\"id\" }"
        "}}");
    EXPECT_TRUE((impl->properties(updateJson->slice(), true).ok()));
    std::set<TRI_voc_cid_t> cids;
    impl->visitCollections([&cids](TRI_voc_cid_t cid) -> bool {
      cids.emplace(cid);
      return true;
    });
    EXPECT_TRUE((2 == cids.size()));
    EXPECT_TRUE(
        (TRI_ERROR_NO_ERROR ==
         arangodb::tests::executeQuery(vocbase,
                                       "FOR d IN testView SEARCH 1 == 1 "
                                       "OPTIONS { waitForSync: true } RETURN d")
             .result.errorNumber()));  // commit
  }

  // field and missing field
  {
    std::vector<arangodb::velocypack::Slice> expected = {};
    auto result = arangodb::tests::executeQuery(
        vocbase,
        "FOR d IN testView SEARCH d['same'] == 'xyz' AND d.invalid == 2 SORT "
        "BM25(d) ASC, TFIDF(d) DESC, d.seq RETURN d");
    ASSERT_TRUE(result.result.ok());
    auto slice = result.data->slice();
    EXPECT_TRUE(slice.isArray());
    size_t i = 0;

    for (arangodb::velocypack::ArrayIterator itr(slice); itr.valid(); ++itr) {
      auto const resolved = itr.value().resolveExternals();
      EXPECT_TRUE((i < expected.size()));
      EXPECT_TRUE((0 == arangodb::basics::VelocyPackHelper::compare(expected[i++],
                                                                    resolved, true)));
    }

    EXPECT_TRUE((i == expected.size()));
  }

  // two different fields
  {
    std::vector<arangodb::velocypack::Slice> expected = {
        insertedDocs[6].slice(),  insertedDocs[10].slice(),
        insertedDocs[12].slice(), insertedDocs[14].slice(),
        insertedDocs[15].slice(),
    };
    auto result = arangodb::tests::executeQuery(
        vocbase,
        "FOR d IN testView SEARCH d['same'] == 'xyz' AND d.value == 100 SORT "
        "BM25(d) ASC, TFIDF(d) DESC, d.seq RETURN d");
    ASSERT_TRUE(result.result.ok());
    auto slice = result.data->slice();
    EXPECT_TRUE(slice.isArray());
    size_t i = 0;

    for (arangodb::velocypack::ArrayIterator itr(slice); itr.valid(); ++itr) {
      auto const resolved = itr.value().resolveExternals();
      EXPECT_TRUE((i < expected.size()));
      EXPECT_TRUE((0 == arangodb::basics::VelocyPackHelper::compare(expected[i++],
                                                                    resolved, true)));
    }

    EXPECT_TRUE((i == expected.size()));
  }

  // not field and field
  {
    std::vector<arangodb::velocypack::Slice> expected = {
        insertedDocs[6].slice(),  insertedDocs[10].slice(),
        insertedDocs[12].slice(), insertedDocs[14].slice(),
        insertedDocs[15].slice(),
    };
    auto result = arangodb::tests::executeQuery(
        vocbase,
        "FOR d IN testView SEARCH NOT (d['same'] == 'abc') AND d.value == 100 "
        "SORT BM25(d) ASC, TFIDF(d) DESC, d.seq RETURN d");
    ASSERT_TRUE(result.result.ok());
    auto slice = result.data->slice();
    EXPECT_TRUE(slice.isArray());
    size_t i = 0;

    for (arangodb::velocypack::ArrayIterator itr(slice); itr.valid(); ++itr) {
      auto const resolved = itr.value().resolveExternals();
      EXPECT_TRUE((i < expected.size()));
      EXPECT_TRUE((0 == arangodb::basics::VelocyPackHelper::compare(expected[i++],
                                                                    resolved, true)));
    }

    EXPECT_TRUE((i == expected.size()));
  }

  // field and phrase
  {
    std::vector<arangodb::velocypack::Slice> expected = {
        insertedDocs[7].slice(),  insertedDocs[8].slice(),
        insertedDocs[13].slice(), insertedDocs[19].slice(),
        insertedDocs[22].slice(), insertedDocs[24].slice(),
        insertedDocs[29].slice(),
    };
    auto result = arangodb::tests::executeQuery(
        vocbase,
        "FOR d IN testView SEARCH d.same == 'xyz' AND "
        "ANALYZER(PHRASE(d['duplicated'], 'z'), 'test_analyzer') SORT BM25(d) "
        "ASC, TFIDF(d) DESC, d.seq RETURN d");
    ASSERT_TRUE(result.result.ok());
    auto slice = result.data->slice();
    EXPECT_TRUE(slice.isArray());
    size_t i = 0;

    for (arangodb::velocypack::ArrayIterator itr(slice); itr.valid(); ++itr) {
      auto const resolved = itr.value().resolveExternals();
      EXPECT_TRUE((i < expected.size()));
      EXPECT_TRUE((0 == arangodb::basics::VelocyPackHelper::compare(expected[i++],
                                                                    resolved, true)));
    }

    EXPECT_TRUE((i == expected.size()));
  }

  // not phrase and field
  {
    std::vector<arangodb::velocypack::Slice> expected = {
        insertedDocs[6].slice(),  insertedDocs[9].slice(),
        insertedDocs[10].slice(), insertedDocs[11].slice(),
        insertedDocs[12].slice(), insertedDocs[14].slice(),
        insertedDocs[15].slice(), insertedDocs[16].slice(),
        insertedDocs[17].slice(), insertedDocs[18].slice(),
        insertedDocs[20].slice(), insertedDocs[21].slice(),
        insertedDocs[23].slice(), insertedDocs[25].slice(),
        insertedDocs[26].slice(), insertedDocs[27].slice(),
        insertedDocs[28].slice(), insertedDocs[30].slice(),
        insertedDocs[31].slice(), insertedDocs[32].slice(),
        insertedDocs[33].slice(), insertedDocs[34].slice(),
        insertedDocs[35].slice(), insertedDocs[36].slice(),
        insertedDocs[37].slice(),
    };
    auto result = arangodb::tests::executeQuery(
        vocbase,
        "FOR d IN testView SEARCH NOT ANALYZER(PHRASE(d['duplicated'], 'z'), "
        "'test_analyzer') AND d.same == 'xyz' SORT BM25(d) ASC, TFIDF(d) DESC, "
        "d.seq RETURN d");
    ASSERT_TRUE(result.result.ok());
    auto slice = result.data->slice();
    EXPECT_TRUE(slice.isArray());
    size_t i = 0;

    for (arangodb::velocypack::ArrayIterator itr(slice); itr.valid(); ++itr) {
      auto const resolved = itr.value().resolveExternals();
      EXPECT_TRUE((i < expected.size()));
      EXPECT_TRUE((0 == arangodb::basics::VelocyPackHelper::compare(expected[i++],
                                                                    resolved, true)));
    }

    EXPECT_TRUE((i == expected.size()));
  }

  // not phrase and field
  {
    std::vector<arangodb::velocypack::Slice> expected = {
        insertedDocs[6].slice(),  insertedDocs[9].slice(),
        insertedDocs[10].slice(), insertedDocs[11].slice(),
        insertedDocs[12].slice(), insertedDocs[14].slice(),
        insertedDocs[15].slice(), insertedDocs[16].slice(),
        insertedDocs[17].slice(), insertedDocs[18].slice(),
        insertedDocs[20].slice(), insertedDocs[21].slice(),
        insertedDocs[23].slice(), insertedDocs[25].slice(),
        insertedDocs[26].slice(), insertedDocs[27].slice(),
        insertedDocs[28].slice(), insertedDocs[30].slice(),
        insertedDocs[31].slice(), insertedDocs[32].slice(),
        insertedDocs[33].slice(), insertedDocs[34].slice(),
        insertedDocs[35].slice(), insertedDocs[36].slice(),
        insertedDocs[37].slice(),
    };
    auto result = arangodb::tests::executeQuery(
        vocbase,
        "FOR d IN testView SEARCH ANALYZER(NOT PHRASE(d['duplicated'], 'z'), "
        "'test_analyzer') AND d.same == 'xyz' SORT BM25(d) ASC, TFIDF(d) DESC, "
        "d.seq RETURN d");
    ASSERT_TRUE(result.result.ok());
    auto slice = result.data->slice();
    EXPECT_TRUE(slice.isArray());
    size_t i = 0;

    for (arangodb::velocypack::ArrayIterator itr(slice); itr.valid(); ++itr) {
      auto const resolved = itr.value().resolveExternals();
      EXPECT_TRUE((i < expected.size()));
      EXPECT_TRUE((0 == arangodb::basics::VelocyPackHelper::compare(expected[i++],
                                                                    resolved, true)));
    }

    EXPECT_TRUE((i == expected.size()));
  }

  // field and prefix
  {
    std::vector<arangodb::velocypack::Slice> expected = {
        insertedDocs[36].slice(), insertedDocs[37].slice(),
        insertedDocs[6].slice(),  insertedDocs[9].slice(),
        insertedDocs[26].slice(), insertedDocs[31].slice(),
    };
    auto result = arangodb::tests::executeQuery(
        vocbase,
        "FOR d IN testView SEARCH d.same == 'xyz' AND STARTS_WITH(d['prefix'], "
        "'abc') SORT BM25(d) ASC, TFIDF(d) DESC, d.seq RETURN d");
    ASSERT_TRUE(result.result.ok());
    auto slice = result.data->slice();
    EXPECT_TRUE(slice.isArray());
    size_t i = 0;

    for (arangodb::velocypack::ArrayIterator itr(slice); itr.valid(); ++itr) {
      auto const resolved = itr.value().resolveExternals();
      EXPECT_TRUE((i < expected.size()));
      EXPECT_TRUE((0 == arangodb::basics::VelocyPackHelper::compare(expected[i++],
                                                                    resolved, true)));
    }

    EXPECT_TRUE((i == expected.size()));
  }

  // not prefix and field
  {
    std::vector<arangodb::velocypack::Slice> expected = {
        insertedDocs[7].slice(),  insertedDocs[8].slice(),
        insertedDocs[10].slice(), insertedDocs[11].slice(),
        insertedDocs[12].slice(), insertedDocs[13].slice(),
        insertedDocs[14].slice(), insertedDocs[15].slice(),
        insertedDocs[16].slice(), insertedDocs[17].slice(),
        insertedDocs[18].slice(), insertedDocs[19].slice(),
        insertedDocs[20].slice(), insertedDocs[21].slice(),
        insertedDocs[22].slice(), insertedDocs[23].slice(),
        insertedDocs[24].slice(), insertedDocs[25].slice(),
        insertedDocs[27].slice(), insertedDocs[28].slice(),
        insertedDocs[29].slice(), insertedDocs[30].slice(),
        insertedDocs[32].slice(), insertedDocs[33].slice(),
        insertedDocs[34].slice(), insertedDocs[35].slice(),
    };
    auto result = arangodb::tests::executeQuery(
        vocbase,
        "FOR d IN testView SEARCH NOT STARTS_WITH(d['prefix'], 'abc') AND "
        "d.same == 'xyz' SORT BM25(d) ASC, TFIDF(d) DESC, d.seq RETURN d");
    ASSERT_TRUE(result.result.ok());
    auto slice = result.data->slice();
    EXPECT_TRUE(slice.isArray());
    size_t i = 0;

    for (arangodb::velocypack::ArrayIterator itr(slice); itr.valid(); ++itr) {
      auto const resolved = itr.value().resolveExternals();
      EXPECT_TRUE((i < expected.size()));
      EXPECT_TRUE((0 == arangodb::basics::VelocyPackHelper::compare(expected[i++],
                                                                    resolved, true)));
    }

    EXPECT_TRUE((i == expected.size()));
  }

  // field and exists
  {
    std::vector<arangodb::velocypack::Slice> expected = {
        insertedDocs[6].slice(),  insertedDocs[9].slice(),
        insertedDocs[14].slice(), insertedDocs[21].slice(),
        insertedDocs[26].slice(), insertedDocs[29].slice(),
        insertedDocs[31].slice(), insertedDocs[34].slice(),
        insertedDocs[36].slice(), insertedDocs[37].slice(),
    };
    auto result = arangodb::tests::executeQuery(
        vocbase,
        "FOR d IN testView SEARCH d.same == 'xyz' AND EXISTS(d['prefix']) SORT "
        "BM25(d) ASC, TFIDF(d) DESC, d.seq RETURN d");
    ASSERT_TRUE(result.result.ok());
    auto slice = result.data->slice();
    EXPECT_TRUE(slice.isArray());
    size_t i = 0;

    for (arangodb::velocypack::ArrayIterator itr(slice); itr.valid(); ++itr) {
      auto const resolved = itr.value().resolveExternals();
      EXPECT_TRUE((i < expected.size()));
      EXPECT_TRUE((0 == arangodb::basics::VelocyPackHelper::compare(expected[i++],
                                                                    resolved, true)));
    }

    EXPECT_TRUE((i == expected.size()));
  }

  // not exists and field
  {
    std::vector<arangodb::velocypack::Slice> expected = {
        insertedDocs[7].slice(),  insertedDocs[8].slice(),
        insertedDocs[10].slice(), insertedDocs[11].slice(),
        insertedDocs[12].slice(), insertedDocs[13].slice(),
        insertedDocs[15].slice(), insertedDocs[16].slice(),
        insertedDocs[17].slice(), insertedDocs[18].slice(),
        insertedDocs[19].slice(), insertedDocs[20].slice(),
        insertedDocs[22].slice(), insertedDocs[23].slice(),
        insertedDocs[24].slice(), insertedDocs[25].slice(),
        insertedDocs[27].slice(), insertedDocs[28].slice(),
        insertedDocs[30].slice(), insertedDocs[32].slice(),
        insertedDocs[33].slice(), insertedDocs[35].slice(),
    };
    auto result = arangodb::tests::executeQuery(
        vocbase,
        "FOR d IN testView SEARCH NOT EXISTS(d['prefix']) AND d.same == 'xyz' "
        "SORT BM25(d) ASC, TFIDF(d) DESC, d.seq RETURN d");
    ASSERT_TRUE(result.result.ok());
    auto slice = result.data->slice();
    EXPECT_TRUE(slice.isArray());
    size_t i = 0;

    for (arangodb::velocypack::ArrayIterator itr(slice); itr.valid(); ++itr) {
      auto const resolved = itr.value().resolveExternals();
      EXPECT_TRUE((i < expected.size()));
      EXPECT_TRUE((0 == arangodb::basics::VelocyPackHelper::compare(expected[i++],
                                                                    resolved, true)));
    }

    EXPECT_TRUE((i == expected.size()));
  }

  // phrase and not field and exists
  {
    std::vector<arangodb::velocypack::Slice> expected = {
        insertedDocs[29].slice(),
    };
    auto result = arangodb::tests::executeQuery(
        vocbase,
        "FOR d IN testView SEARCH ANALYZER(PHRASE(d['duplicated'], 'z'), "
        "'test_analyzer') AND NOT (d.same == 'abc') AND EXISTS(d['prefix']) "
        "SORT BM25(d) ASC, TFIDF(d) DESC, d.seq RETURN d");
    ASSERT_TRUE(result.result.ok());
    auto slice = result.data->slice();
    EXPECT_TRUE(slice.isArray());
    size_t i = 0;

    for (arangodb::velocypack::ArrayIterator itr(slice); itr.valid(); ++itr) {
      auto const resolved = itr.value().resolveExternals();
      EXPECT_TRUE((i < expected.size()));
      EXPECT_TRUE((0 == arangodb::basics::VelocyPackHelper::compare(expected[i++],
                                                                    resolved, true)));
    }

    EXPECT_TRUE((i == expected.size()));
  }

  // prefix and not exists and field
  {
    std::vector<arangodb::velocypack::Slice> expected = {
        insertedDocs[37].slice(),
        insertedDocs[9].slice(),
        insertedDocs[31].slice(),
    };
    auto result = arangodb::tests::executeQuery(
        vocbase,
        "FOR d IN testView SEARCH STARTS_WITH(d['prefix'], 'abc') AND NOT "
        "EXISTS(d.duplicated) AND d.same == 'xyz' SORT BM25(d) ASC, TFIDF(d) "
        "DESC, d.seq RETURN d");
    ASSERT_TRUE(result.result.ok());
    auto slice = result.data->slice();
    EXPECT_TRUE(slice.isArray());
    size_t i = 0;

    for (arangodb::velocypack::ArrayIterator itr(slice); itr.valid(); ++itr) {
      auto const resolved = itr.value().resolveExternals();
      EXPECT_TRUE((i < expected.size()));
      EXPECT_TRUE((0 == arangodb::basics::VelocyPackHelper::compare(expected[i++],
                                                                    resolved, true)));
    }

    EXPECT_TRUE((i == expected.size()));
  }

  // prefix and not exists and field with limit
  {
    std::vector<arangodb::velocypack::Slice> expected = {insertedDocs[37].slice(),
                                                         insertedDocs[9].slice()};
    auto result = arangodb::tests::executeQuery(
        vocbase,
        "FOR d IN testView SEARCH STARTS_WITH(d['prefix'], 'abc') AND NOT "
        "EXISTS(d.duplicated) AND d.same == 'xyz' SORT BM25(d) ASC, TFIDF(d) "
        "DESC, d.seq LIMIT 2 RETURN d");
    ASSERT_TRUE(result.result.ok());
    auto slice = result.data->slice();
    EXPECT_TRUE(slice.isArray());
    size_t i = 0;

    for (arangodb::velocypack::ArrayIterator itr(slice); itr.valid(); ++itr) {
      auto const resolved = itr.value().resolveExternals();
      EXPECT_TRUE((i < expected.size()));
      EXPECT_TRUE((0 == arangodb::basics::VelocyPackHelper::compare(expected[i++],
                                                                    resolved, true)));
    }

    EXPECT_TRUE((i == expected.size()));
  }

  // exists and not prefix and phrase and not field and range
  {
    std::vector<arangodb::velocypack::Slice> expected = {
        insertedDocs[29].slice(),
    };
    auto result = arangodb::tests::executeQuery(
        vocbase,
        "FOR d IN testView SEARCH EXISTS(d.name) AND NOT "
        "STARTS_WITH(d['prefix'], 'abc') AND ANALYZER(PHRASE(d['duplicated'], "
        "'z'), 'test_analyzer') AND NOT (d.same == 'abc') AND d.seq >= 23 SORT "
        "BM25(d) ASC, TFIDF(d) DESC, d.seq RETURN d");
    ASSERT_TRUE(result.result.ok());
    auto slice = result.data->slice();
    EXPECT_TRUE(slice.isArray());
    size_t i = 0;

    for (arangodb::velocypack::ArrayIterator itr(slice); itr.valid(); ++itr) {
      auto const resolved = itr.value().resolveExternals();
      EXPECT_TRUE((i < expected.size()));
      EXPECT_TRUE((0 == arangodb::basics::VelocyPackHelper::compare(expected[i++],
                                                                    resolved, true)));
    }

    EXPECT_TRUE((i == expected.size()));
  }

  // exists and not prefix and phrase and not field and range
  {
    std::vector<arangodb::velocypack::Slice> expected = {
        insertedDocs[29].slice(),
    };
    auto result = arangodb::tests::executeQuery(
        vocbase,
        "FOR d IN testView SEARCH EXISTS(d.name) AND NOT "
        "STARTS_WITH(d['prefix'], 'abc') AND ANALYZER(PHRASE(d['duplicated'], "
        "'z'), 'test_analyzer') AND NOT (d.same == 'abc') AND d.seq >= 23 SORT "
        "BM25(d) ASC, TFIDF(d) DESC, d.seq RETURN d");
    ASSERT_TRUE(result.result.ok());
    auto slice = result.data->slice();
    EXPECT_TRUE(slice.isArray());
    size_t i = 0;

    for (arangodb::velocypack::ArrayIterator itr(slice); itr.valid(); ++itr) {
      auto const resolved = itr.value().resolveExternals();
      EXPECT_TRUE((i < expected.size()));
      EXPECT_TRUE((0 == arangodb::basics::VelocyPackHelper::compare(expected[i++],
                                                                    resolved, true)));
    }

    EXPECT_TRUE((i == expected.size()));
  }
}<|MERGE_RESOLUTION|>--- conflicted
+++ resolved
@@ -198,8 +198,7 @@
     dbFeature.createDatabase(1, "testVocbase", vocbase);  // required for IResearchAnalyzerFeature::emplace(...)
     arangodb::methods::Collections::createSystem(
         *vocbase, 
-<<<<<<< HEAD
-        arangodb::tests::AnalyzerCollectionName);
+        arangodb::tests::AnalyzerCollectionName, false);
 
     analyzers.emplace(result, "testVocbase::test_analyzer", "TestAnalyzer",
                       VPackParser::fromJson("\"abc\"")->slice());  // cache analyzer
@@ -209,20 +208,6 @@
                       VPackParser::fromJson("\",\"")->slice());  // cache analyzer
     auto& dbPathFeature = server.getFeature<arangodb::DatabasePathFeature>();
     arangodb::tests::setDatabasePath(dbPathFeature);  // ensure test data is stored in a unique directory
-=======
-        arangodb::tests::AnalyzerCollectionName, false);
-  
-    analyzers->emplace(result, "testVocbase::test_analyzer", "TestAnalyzer",
-                       VPackParser::fromJson("\"abc\"")->slice());  // cache analyzer
-    
-    analyzers->emplace(result, "testVocbase::test_csv_analyzer",
-                       "TestDelimAnalyzer",
-                       VPackParser::fromJson("\",\"")->slice());  // cache analyzer
-    auto* dbPathFeature =
-        arangodb::application_features::ApplicationServer::getFeature<arangodb::DatabasePathFeature>(
-            "DatabasePath");
-    arangodb::tests::setDatabasePath(*dbPathFeature);  // ensure test data is stored in a unique directory
->>>>>>> ad36adc3
   }
 
   ~IResearchQueryAndTest() {
