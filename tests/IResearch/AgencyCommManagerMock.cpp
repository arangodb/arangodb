////////////////////////////////////////////////////////////////////////////////
/// DISCLAIMER
///
/// Copyright 2018 ArangoDB GmbH, Cologne, Germany
///
/// Licensed under the Apache License, Version 2.0 (the "License");
/// you may not use this file except in compliance with the License.
/// You may obtain a copy of the License at
///
///     http://www.apache.org/licenses/LICENSE-2.0
///
/// Unless required by applicable law or agreed to in writing, software
/// distributed under the License is distributed on an "AS IS" BASIS,
/// WITHOUT WARRANTIES OR CONDITIONS OF ANY KIND, either express or implied.
/// See the License for the specific language governing permissions and
/// limitations under the License.
///
/// Copyright holder is ArangoDB GmbH, Cologne, Germany
///
/// @author Andrey Abramov
/// @author Vasiliy Nabatchikov
////////////////////////////////////////////////////////////////////////////////

#include "AgencyCommManagerMock.h"
#include "Basics/StringBuffer.h"
#include "velocypack/velocypack-aliases.h"

AgencyCommManagerMock::AgencyCommManagerMock(arangodb::application_features::ApplicationServer& server,
                                             std::string const& prefix /*= ""*/)
    : AgencyCommManager(server, prefix) {}

void AgencyCommManagerMock::addConnection(
    std::unique_ptr<arangodb::httpclient::GeneralClientConnection>&& connection
) {
  std::string endpoint(""); // must be empty string to match addEndpoint(...) normalization

  addEndpoint(endpoint);
  release(std::move(connection), endpoint);
}

EndpointMock::EndpointMock()
  : arangodb::Endpoint(
      arangodb::Endpoint::DomainType:: UNKNOWN,
      arangodb::Endpoint::EndpointType::CLIENT,
      arangodb::Endpoint::TransportType::HTTP,
      arangodb::Endpoint::EncryptionType::NONE,
      "",
      0
    ) {
}

TRI_socket_t EndpointMock::connect(
    double connectTimeout, double requestTimeout
) {
  TRI_ASSERT(false);
  return TRI_socket_t();
}

void EndpointMock::disconnect() {
}

int EndpointMock::domain() const {
  TRI_ASSERT(false);
  return 0;
}

std::string EndpointMock::host() const {
  return ""; // empty host for testing
}

std::string EndpointMock::hostAndPort() const {
  TRI_ASSERT(false);
  return "";
}

bool EndpointMock::initIncoming(TRI_socket_t socket) {
  TRI_ASSERT(false);
  return 0;
}

int EndpointMock::port() const {
  TRI_ASSERT(false);
  return 0;
}

#ifndef _WIN32
<<<<<<< HEAD
GeneralClientConnectionMock::GeneralClientConnectionMock(arangodb::application_features::ApplicationServer& server)
    : GeneralClientConnection(server, &endpoint, 0, 0, 0),
      nil(file_open((const file_path_t) nullptr, "rw")) {
  _socket.fileDescriptor = file_no(nil.get()); // must be a readable/writable descriptor
=======
  GeneralClientConnectionMock::GeneralClientConnectionMock()
    : GeneralClientConnection(&endpoint, 0, 0, 0),
      nil(irs::file_utils::open(IR_DEVNULL, irs::file_utils::OpenMode::Write, 0)) {
  _socket.fileDescriptor = handle_cast(nil.get()); // must be a readable/writable descriptor
>>>>>>> 025abd06
  }
#else
GeneralClientConnectionMock::GeneralClientConnectionMock(arangodb::application_features::ApplicationServer& server)
    : GeneralClientConnection(server, &endpoint, 0, 0, 0) {
  struct sockaddr_in addr;
  auto size = (int)sizeof(addr);
  auto sock = socket(AF_INET, SOCK_DGRAM, 0);  // should not return INVALID_SOCKET

  addr.sin_family = AF_INET;
  inet_pton(addr.sin_family, "127.0.0.1", &addr.sin_addr);
  addr.sin_port = 0;
  sock = socket(AF_INET, SOCK_DGRAM, 0);  // should not return INVALID_SOCKET
  bind(sock, (const struct sockaddr*)&addr, size);  // should return 0
  memset(&addr, 0, size);
  getsockname(sock, (struct sockaddr*)&addr, &size);  // should return 0

  // make sure something in the socket
  sendto(sock, "", 0, 0, (const struct sockaddr*)&addr, size);  // should not return SOCKET_ERROR

  _socket.fileHandle = sock;  // must be a readable/writable descriptor
  }
#endif

GeneralClientConnectionMock::~GeneralClientConnectionMock() {
  #ifdef _WIN32
    if (INVALID_SOCKET != _socket.fileHandle) {
      closesocket(_socket.fileHandle);
    }
  #endif
}

bool GeneralClientConnectionMock::connectSocket() {
  _isConnected = true;
  return true;
}

void GeneralClientConnectionMock::disconnectSocket() {
}

bool GeneralClientConnectionMock::readable() {
  TRI_ASSERT(false);
  return false;
}

bool GeneralClientConnectionMock::readClientConnection(
    arangodb::basics::StringBuffer& buffer, bool& connectionClosed
) {
  response(buffer);
  connectionClosed = true;

  return true;
}

void GeneralClientConnectionMock::request(char const* data, size_t length) {
  // NOOP
}

void GeneralClientConnectionMock::response(
    arangodb::basics::StringBuffer& buffer
) {
  buffer.appendChar('\n');
}

bool GeneralClientConnectionMock::writeClientConnection(
    void const* buffer, size_t length, size_t* bytesWritten
) {
  request(static_cast<char const*>(buffer), length);
  *bytesWritten = length; // assume wrote the entire buffer

  return true;
}

void GeneralClientConnectionListMock::response(
    arangodb::basics::StringBuffer& buffer
) {
  if (responses.empty()) {
    GeneralClientConnectionMock::response(buffer);

    return;
  }

  buffer.appendText(responses.front());
  responses.pop_front();
}

void GeneralClientConnectionMapMock::request(char const* data, size_t length) {
  lastKey.assign(data, length);

  auto pos = lastKey.find("\r\n");

  if (pos == std::string::npos) {
    return; // use full string as key
  }

  auto head = lastKey.substr(0, pos);

  pos = lastKey.find("\r\n\r\n", pos);
  lastKey = pos == std::string::npos
          ? head // first line of header (no body in request)
          : head.append(lastKey.c_str() + pos); // first line of header with body
}

void GeneralClientConnectionMapMock::response(
    arangodb::basics::StringBuffer& buffer
) {
  auto itr = responses.find(lastKey);

  // try to search by just the header
  if (itr == responses.end()) {
    auto pos = lastKey.find("\r\n");

    if (pos != std::string::npos) {
      itr = responses.find(lastKey.substr(0, pos));
    }
  }

  if (itr == responses.end()) {
    GeneralClientConnectionMock::response(buffer);

    return;
  }

  buffer.appendText(itr->second);
}

// -----------------------------------------------------------------------------
// --SECTION--                                                       END-OF-FILE
// -----------------------------------------------------------------------------<|MERGE_RESOLUTION|>--- conflicted
+++ resolved
@@ -84,18 +84,11 @@
 }
 
 #ifndef _WIN32
-<<<<<<< HEAD
 GeneralClientConnectionMock::GeneralClientConnectionMock(arangodb::application_features::ApplicationServer& server)
     : GeneralClientConnection(server, &endpoint, 0, 0, 0),
-      nil(file_open((const file_path_t) nullptr, "rw")) {
-  _socket.fileDescriptor = file_no(nil.get()); // must be a readable/writable descriptor
-=======
-  GeneralClientConnectionMock::GeneralClientConnectionMock()
-    : GeneralClientConnection(&endpoint, 0, 0, 0),
       nil(irs::file_utils::open(IR_DEVNULL, irs::file_utils::OpenMode::Write, 0)) {
   _socket.fileDescriptor = handle_cast(nil.get()); // must be a readable/writable descriptor
->>>>>>> 025abd06
-  }
+}
 #else
 GeneralClientConnectionMock::GeneralClientConnectionMock(arangodb::application_features::ApplicationServer& server)
     : GeneralClientConnection(server, &endpoint, 0, 0, 0) {
