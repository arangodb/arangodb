////////////////////////////////////////////////////////////////////////////////
/// DISCLAIMER
///
/// Copyright 2017 ArangoDB GmbH, Cologne, Germany
///
/// Licensed under the Apache License, Version 2.0 (the "License");
/// you may not use this file except in compliance with the License.
/// You may obtain a copy of the License at
///
///     http://www.apache.org/licenses/LICENSE-2.0
///
/// Unless required by applicable law or agreed to in writing, software
/// distributed under the License is distributed on an "AS IS" BASIS,
/// WITHOUT WARRANTIES OR CONDITIONS OF ANY KIND, either express or implied.
/// See the License for the specific language governing permissions and
/// limitations under the License.
///
/// Copyright holder is ArangoDB GmbH, Cologne, Germany
///
/// @author Andrey Abramov
/// @author Vasiliy Nabatchikov
////////////////////////////////////////////////////////////////////////////////

#include <Agency/AsyncAgencyComm.h>
#include "gtest/gtest.h"

#include "analysis/analyzers.hpp"
#include "analysis/token_attributes.hpp"
#include "utils/utf8_path.hpp"

#include "IResearch/RestHandlerMock.h"
#include "IResearch/common.h"
#include "Mocks/LogLevels.h"
#include "Mocks/Servers.h"
#include "Mocks/StorageEngineMock.h"

#include "Agency/Store.h"
#include "ApplicationFeatures/CommunicationFeaturePhase.h"
#include "ApplicationFeatures/GreetingsFeaturePhase.h"
#include "Aql/AqlFunctionFeature.h"
#include "Aql/OptimizerRulesFeature.h"
#include "Aql/QueryRegistry.h"
#include "Basics/files.h"
#include "Cluster/ClusterFeature.h"
#include "FeaturePhases/BasicFeaturePhaseServer.h"
#include "FeaturePhases/ClusterFeaturePhase.h"
#include "FeaturePhases/DatabaseFeaturePhase.h"
#include "FeaturePhases/V8FeaturePhase.h"
#include "GeneralServer/AuthenticationFeature.h"
#include "IResearch/AgencyMock.h"
#include "IResearch/IResearchAnalyzerFeature.h"
#include "IResearch/IResearchCommon.h"
#include "IResearch/IResearchFeature.h"
#include "IResearch/VelocyPackHelper.h"
#include "Indexes/IndexFactory.h"
#include "Network/NetworkFeature.h"
#include "Random/RandomFeature.h"
#include "RestServer/AqlFeature.h"
#include "RestServer/DatabaseFeature.h"
#include "RestServer/DatabasePathFeature.h"
#include "RestServer/FlushFeature.h"
#include "RestServer/MetricsFeature.h"
#include "RestServer/QueryRegistryFeature.h"
#include "RestServer/SystemDatabaseFeature.h"
#include "RestServer/UpgradeFeature.h"
#include "RestServer/ViewTypesFeature.h"
#include "Scheduler/SchedulerFeature.h"
#include "Sharding/ShardingFeature.h"
#include "StorageEngine/EngineSelectorFeature.h"
#include "Transaction/StandaloneContext.h"
#include "Utils/ExecContext.h"
#include "Utils/OperationOptions.h"
#include "Utils/SingleCollectionTransaction.h"
#include "V8Server/V8DealerFeature.h"
#include "VocBase/KeyGenerator.h"
#include "VocBase/LogicalCollection.h"
#include "VocBase/ManagedDocumentResult.h"
#include "VocBase/Methods/Collections.h"
#include "VocBase/Methods/Indexes.h"
#include "velocypack/Slice.h"

#if USE_ENTERPRISE
#include "Enterprise/Ldap/LdapFeature.h"
#endif

namespace {

struct TestIndex : public arangodb::Index {
  TestIndex(arangodb::IndexId id, arangodb::LogicalCollection& collection,
            arangodb::velocypack::Slice const& definition)
      : arangodb::Index(id, collection, definition) {}
  bool canBeDropped() const override { return false; }
  bool hasSelectivityEstimate() const override { return false; }
  bool isHidden() const override { return false; }
  bool isPersistent() const override { return false; }
  bool isSorted() const override { return false; }
  std::unique_ptr<arangodb::IndexIterator> iteratorForCondition(
      arangodb::transaction::Methods* /* trx */, arangodb::aql::AstNode const* /* node */,
      arangodb::aql::Variable const* /* reference */,
      arangodb::IndexIteratorOptions const& /* opts */) override {
    return nullptr;
  }
  void load() override {}
  size_t memory() const override { return sizeof(Index); }
  arangodb::Index::IndexType type() const override {
    return arangodb::Index::TRI_IDX_TYPE_UNKNOWN;
  }
  char const* typeName() const override { return "testType"; }
  void unload() override {}
};

struct TestAttribute : public irs::attribute {
  static constexpr irs::string_ref type_name() noexcept {
    return "TestAttribute";
  }
};

REGISTER_ATTRIBUTE(TestAttribute);  // required to open reader on segments with analized fields

class ReNormalizingAnalyzer : public irs::analysis::analyzer {
 public:
  static constexpr irs::string_ref type_name() noexcept {
    return "ReNormalizingAnalyzer";
  }

  ReNormalizingAnalyzer()
      : irs::analysis::analyzer(irs::type<ReNormalizingAnalyzer>::get()) {
  }

  virtual irs::attribute* get_mutable(irs::type_info::type_id type) noexcept override {
    if (type == irs::type<TestAttribute>::id()) {
      return &_attr;
    }
    return nullptr;
  }

  static ptr make(irs::string_ref const& args) {
    auto slice = arangodb::iresearch::slice(args);
    if (slice.isNull()) throw std::exception();
    if (slice.isNone()) return nullptr;
    PTR_NAMED(ReNormalizingAnalyzer, ptr);
    return ptr;
  }

  // test implementation
  // string will be normalized as is. But object will be converted!
  // need this to test comparison "old-normalized"  against "new-normalized"
  static bool normalize(irs::string_ref const& args, std::string& definition) {
    auto slice = arangodb::iresearch::slice(args);
    arangodb::velocypack::Builder builder;
    if (slice.isString()) {
      VPackObjectBuilder scope(&builder);
      arangodb::iresearch::addStringRef(builder, "args",
                                        arangodb::iresearch::getStringRef(slice));
    } else if (slice.isObject() && slice.hasKey("args") && slice.get("args").isString()) {
      VPackObjectBuilder scope(&builder);
      auto inputDef = arangodb::iresearch::getStringRef(slice.get("args"));
      arangodb::iresearch::addStringRef(builder, "args", inputDef == "123" ? "321" : inputDef);
    } else {
      return false;
    }

    definition = builder.buffer()->toString();

    return true;
  }

  virtual bool next() override { return false; }

  virtual bool reset(irs::string_ref const& data) override { return false; }

 private:
  TestAttribute _attr;
};

REGISTER_ANALYZER_VPACK(ReNormalizingAnalyzer, ReNormalizingAnalyzer::make,
                        ReNormalizingAnalyzer::normalize);

class TestAnalyzer : public irs::analysis::analyzer {
 public:
  static constexpr irs::string_ref type_name() noexcept {
    return "TestAnalyzer";
  }

  TestAnalyzer() : irs::analysis::analyzer(irs::type<TestAnalyzer>::get()) { }
  virtual irs::attribute* get_mutable(irs::type_info::type_id type) noexcept override {
    if (type == irs::type<TestAttribute>::id()) {
      return &_attr;
    }
    if (type == irs::type<irs::increment>::id()) {
      return &_increment;
    }
    if (type == irs::type<irs::term_attribute>::id()) {
      return &_term;
    }
    return nullptr;
  }

  static ptr make(irs::string_ref const& args) {
    auto slice = arangodb::iresearch::slice(args);
    if (slice.isNull()) throw std::exception();
    if (slice.isNone()) return nullptr;
    PTR_NAMED(TestAnalyzer, ptr);
    return ptr;
  }

  static bool normalize(irs::string_ref const& args, std::string& definition) {
    // same validation as for make,
    // as normalize usually called to sanitize data before make
    auto slice = arangodb::iresearch::slice(args);
    if (slice.isNull()) throw std::exception();
    if (slice.isNone()) return false;

    arangodb::velocypack::Builder builder;
    if (slice.isString()) {
      VPackObjectBuilder scope(&builder);
      arangodb::iresearch::addStringRef(builder, "args",
                                        arangodb::iresearch::getStringRef(slice));
    } else if (slice.isObject() && slice.hasKey("args") && slice.get("args").isString()) {
      VPackObjectBuilder scope(&builder);
      arangodb::iresearch::addStringRef(builder, "args",
                                        arangodb::iresearch::getStringRef(slice.get("args")));
    } else {
      return false;
    }

    definition = builder.buffer()->toString();

    return true;
  }

  virtual bool next() override {
    if (_data.empty()) return false;

    _term.value = irs::bytes_ref(_data.c_str(), 1);
    _data = irs::bytes_ref(_data.c_str() + 1, _data.size() - 1);
    return true;
  }

  virtual bool reset(irs::string_ref const& data) override {
    _data = irs::ref_cast<irs::byte_type>(data);
    return true;
  }

 private:
  irs::bytes_ref _data;
  irs::increment _increment;
  irs::term_attribute _term;
  TestAttribute _attr;
};

REGISTER_ANALYZER_VPACK(TestAnalyzer, TestAnalyzer::make, TestAnalyzer::normalize);

struct Analyzer {
  irs::string_ref type;
  VPackSlice properties;
  irs::flags features;

  Analyzer() = default;
  Analyzer(irs::string_ref const& t, irs::string_ref const& p,
           irs::flags const& f = irs::flags::empty_instance())
      : type(t), features(f) {
    if (p.null()) {
      properties = VPackSlice::nullSlice();
    } else {
      propBuilder = VPackParser::fromJson(p);
      properties = propBuilder->slice();
    }
  }

 private:
  // internal VPack storage. Not to be used outside
  std::shared_ptr<VPackBuilder> propBuilder;
};

std::map<irs::string_ref, Analyzer> const& staticAnalyzers() {
  static const std::map<irs::string_ref, Analyzer> analyzers = {
      {"identity",
       {"identity", irs::string_ref::NIL, {irs::type<irs::frequency>::get(), irs::type<irs::norm>::get()}}},
      {"text_de",
       {"text",
        "{ \"locale\": \"de.UTF-8\", \"stopwords\": [ ] "
        "}",
        {irs::type<irs::frequency>::get(), irs::type<irs::norm>::get(), irs::type<irs::position>::get()}}},
      {"text_en",
       {"text",
        "{ \"locale\": \"en.UTF-8\", \"stopwords\": [ ] "
        "}",
        {irs::type<irs::frequency>::get(), irs::type<irs::norm>::get(), irs::type<irs::position>::get()}}},
      {"text_es",
       {"text",
        "{ \"locale\": \"es.UTF-8\", \"stopwords\": [ ] "
        "}",
        {irs::type<irs::frequency>::get(), irs::type<irs::norm>::get(), irs::type<irs::position>::get()}}},
      {"text_fi",
       {"text",
        "{ \"locale\": \"fi.UTF-8\", \"stopwords\": [ ] "
        "}",
        {irs::type<irs::frequency>::get(), irs::type<irs::norm>::get(), irs::type<irs::position>::get()}}},
      {"text_fr",
       {"text",
        "{ \"locale\": \"fr.UTF-8\", \"stopwords\": [ ] "
        "}",
        {irs::type<irs::frequency>::get(), irs::type<irs::norm>::get(), irs::type<irs::position>::get()}}},
      {"text_it",
       {"text",
        "{ \"locale\": \"it.UTF-8\", \"stopwords\": [ ] "
        "}",
        {irs::type<irs::frequency>::get(), irs::type<irs::norm>::get(), irs::type<irs::position>::get()}}},
      {"text_nl",
       {"text",
        "{ \"locale\": \"nl.UTF-8\", \"stopwords\": [ ] "
        "}",
        {irs::type<irs::frequency>::get(), irs::type<irs::norm>::get(), irs::type<irs::position>::get()}}},
      {"text_no",
       {"text",
        "{ \"locale\": \"no.UTF-8\", \"stopwords\": [ ] "
        "}",
        {irs::type<irs::frequency>::get(), irs::type<irs::norm>::get(), irs::type<irs::position>::get()}}},
      {"text_pt",
       {"text",
        "{ \"locale\": \"pt.UTF-8\", \"stopwords\": [ ] "
        "}",
        {irs::type<irs::frequency>::get(), irs::type<irs::norm>::get(), irs::type<irs::position>::get()}}},
      {"text_ru",
       {"text",
        "{ \"locale\": \"ru.UTF-8\", \"stopwords\": [ ] "
        "}",
        {irs::type<irs::frequency>::get(), irs::type<irs::norm>::get(), irs::type<irs::position>::get()}}},
      {"text_sv",
       {"text",
        "{ \"locale\": \"sv.UTF-8\", \"stopwords\": [ ] "
        "}",
        {irs::type<irs::frequency>::get(), irs::type<irs::norm>::get(), irs::type<irs::position>::get()}}},
      {"text_zh",
       {"text",
        "{ \"locale\": \"zh.UTF-8\", \"stopwords\": [ ] "
        "}",
        {irs::type<irs::frequency>::get(), irs::type<irs::norm>::get(), irs::type<irs::position>::get()}}},
  };

  return analyzers;
}

// AqlValue entries must be explicitly deallocated
struct VPackFunctionParametersWrapper {
  arangodb::containers::SmallVector<arangodb::aql::AqlValue>::allocator_type::arena_type arena;
  arangodb::aql::VPackFunctionParameters instance;
  VPackFunctionParametersWrapper() : instance(arena) {}
  ~VPackFunctionParametersWrapper() {
    for (auto& entry : instance) {
      entry.destroy();
    }
  }
  arangodb::aql::VPackFunctionParameters* operator->() { return &instance; }
  arangodb::aql::VPackFunctionParameters& operator*() { return instance; }
};

// AqlValue entrys must be explicitly deallocated
struct AqlValueWrapper {
  arangodb::aql::AqlValue instance;
  AqlValueWrapper(arangodb::aql::AqlValue&& other)
      : instance(std::move(other)) {}
  ~AqlValueWrapper() { instance.destroy(); }
  arangodb::aql::AqlValue* operator->() { return &instance; }
  arangodb::aql::AqlValue& operator*() { return instance; }
};

static const VPackBuilder systemDatabaseBuilder = dbArgsBuilder();
static const VPackSlice systemDatabaseArgs = systemDatabaseBuilder.slice();
}  // namespace

// -----------------------------------------------------------------------------
// --SECTION--                                                 setup / tear-down
// -----------------------------------------------------------------------------

class IResearchAnalyzerFeatureTest
    : public ::testing::Test,
      public arangodb::tests::LogSuppressor<arangodb::Logger::AUTHENTICATION, arangodb::LogLevel::ERR>,
      public arangodb::tests::LogSuppressor<arangodb::Logger::CLUSTER, arangodb::LogLevel::FATAL> {
 protected:
  arangodb::tests::mocks::MockV8Server server;
  arangodb::SystemDatabaseFeature* sysDatabaseFeature{};

  IResearchAnalyzerFeatureTest() : server(false) {
    arangodb::tests::init();

    server.addFeature<arangodb::QueryRegistryFeature>(false);
    server.addFeature<arangodb::AqlFeature>(true);
    server.addFeature<arangodb::aql::OptimizerRulesFeature>(true);

    server.startFeatures();

    auto& dbFeature = server.getFeature<arangodb::DatabaseFeature>();

    auto vocbase = dbFeature.useDatabase(arangodb::StaticStrings::SystemDatabase);
    std::shared_ptr<arangodb::LogicalCollection> unused;
    arangodb::methods::Collections::createSystem(*vocbase, arangodb::tests::AnalyzerCollectionName,
                                                 false, unused);
  }

  ~IResearchAnalyzerFeatureTest() {
    // Clear the authentication user:
    auto& authFeature = server.getFeature<arangodb::AuthenticationFeature>();
    auto* userManager = authFeature.userManager();
    if (userManager != nullptr) {
      userManager->removeAllUsers();
    }
  }

  void userSetAccessLevel(arangodb::auth::Level db, arangodb::auth::Level col) {
    auto* authFeature = arangodb::AuthenticationFeature::instance();
    ASSERT_NE(authFeature, nullptr);
    auto* userManager = authFeature->userManager();
    ASSERT_NE(userManager, nullptr);
    arangodb::auth::UserMap userMap;
    auto user = arangodb::auth::User::newUser("testUser", "testPW",
                                              arangodb::auth::Source::LDAP);
    user.grantDatabase("testVocbase", db);
    user.grantCollection("testVocbase", "*", col);
    userMap.emplace("testUser", std::move(user));
    userManager->setAuthInfo(userMap);  // set user map to avoid loading configuration from system database
  }

  std::unique_ptr<arangodb::ExecContext> getLoggedInContext() const {
    return arangodb::ExecContext::create("testUser", "testVocbase");
  }

  std::string analyzerName() const {
    return arangodb::StaticStrings::SystemDatabase + "::test_analyzer";
  }
};

// -----------------------------------------------------------------------------
// --SECTION--                                                        test suite
// -----------------------------------------------------------------------------

// -----------------------------------------------------------------------------
// --SECTION--                                         authentication test suite
// -----------------------------------------------------------------------------

TEST_F(IResearchAnalyzerFeatureTest, test_auth_no_auth) {
  TRI_vocbase_t vocbase(TRI_vocbase_type_e::TRI_VOCBASE_TYPE_NORMAL,
                        testDBInfo(server.server()));
  EXPECT_TRUE(arangodb::iresearch::IResearchAnalyzerFeature::canUse(vocbase,
                                                                    arangodb::auth::Level::RW));
}
TEST_F(IResearchAnalyzerFeatureTest, test_auth_no_vocbase_read) {
  // no vocbase read access
  TRI_vocbase_t vocbase(TRI_vocbase_type_e::TRI_VOCBASE_TYPE_NORMAL,
                        testDBInfo(server.server()));
  userSetAccessLevel(arangodb::auth::Level::NONE, arangodb::auth::Level::NONE);
  auto ctxt = getLoggedInContext();
  arangodb::ExecContextScope execContextScope(ctxt.get());
  EXPECT_FALSE(
      arangodb::iresearch::IResearchAnalyzerFeature::canUse(vocbase, arangodb::auth::Level::RO));
}

// no collection read access (vocbase read access, no user)
TEST_F(IResearchAnalyzerFeatureTest, test_auth_vocbase_none_collection_read_no_user) {
  TRI_vocbase_t vocbase(TRI_vocbase_type_e::TRI_VOCBASE_TYPE_NORMAL,
                        testDBInfo(server.server()));
  userSetAccessLevel(arangodb::auth::Level::NONE, arangodb::auth::Level::RO);
  auto ctxt = getLoggedInContext();
  arangodb::ExecContextScope execContextScope(ctxt.get());
  EXPECT_FALSE(
      arangodb::iresearch::IResearchAnalyzerFeature::canUse(vocbase, arangodb::auth::Level::RO));
}

// no collection read access (vocbase read access)
TEST_F(IResearchAnalyzerFeatureTest, test_auth_vocbase_ro_collection_none) {
  TRI_vocbase_t vocbase(TRI_vocbase_type_e::TRI_VOCBASE_TYPE_NORMAL,
                        testDBInfo(server.server()));
  userSetAccessLevel(arangodb::auth::Level::RO, arangodb::auth::Level::NONE);
  auto ctxt = getLoggedInContext();
  arangodb::ExecContextScope execContextScope(ctxt.get());
  // implicit RO access to collection _analyzers collection granted due to RO access to db
  EXPECT_TRUE(arangodb::iresearch::IResearchAnalyzerFeature::canUse(vocbase,
                                                                    arangodb::auth::Level::RO));

  EXPECT_FALSE(
      arangodb::iresearch::IResearchAnalyzerFeature::canUse(vocbase, arangodb::auth::Level::RW));
}

TEST_F(IResearchAnalyzerFeatureTest, test_auth_vocbase_ro_collection_ro) {
  TRI_vocbase_t vocbase(TRI_vocbase_type_e::TRI_VOCBASE_TYPE_NORMAL,
                        testDBInfo(server.server()));
  userSetAccessLevel(arangodb::auth::Level::RO, arangodb::auth::Level::RO);
  auto ctxt = getLoggedInContext();
  arangodb::ExecContextScope execContextScope(ctxt.get());
  EXPECT_TRUE(arangodb::iresearch::IResearchAnalyzerFeature::canUse(vocbase,
                                                                    arangodb::auth::Level::RO));
  EXPECT_FALSE(
      arangodb::iresearch::IResearchAnalyzerFeature::canUse(vocbase, arangodb::auth::Level::RW));
}

TEST_F(IResearchAnalyzerFeatureTest, test_auth_vocbase_ro_collection_rw) {
  TRI_vocbase_t vocbase(TRI_vocbase_type_e::TRI_VOCBASE_TYPE_NORMAL,
                        testDBInfo(server.server()));
  userSetAccessLevel(arangodb::auth::Level::RO, arangodb::auth::Level::RW);
  auto ctxt = getLoggedInContext();
  arangodb::ExecContextScope execContextScope(ctxt.get());
  EXPECT_TRUE(arangodb::iresearch::IResearchAnalyzerFeature::canUse(vocbase,
                                                                    arangodb::auth::Level::RO));
  EXPECT_FALSE(
      arangodb::iresearch::IResearchAnalyzerFeature::canUse(vocbase, arangodb::auth::Level::RW));
}

TEST_F(IResearchAnalyzerFeatureTest, test_auth_vocbase_rw_collection_ro) {
  TRI_vocbase_t vocbase(TRI_vocbase_type_e::TRI_VOCBASE_TYPE_NORMAL,
                        testDBInfo(server.server()));
  userSetAccessLevel(arangodb::auth::Level::RW, arangodb::auth::Level::RO);
  auto ctxt = getLoggedInContext();
  arangodb::ExecContextScope execContextScope(ctxt.get());
  EXPECT_TRUE(arangodb::iresearch::IResearchAnalyzerFeature::canUse(vocbase,
                                                                    arangodb::auth::Level::RO));
  // implicit access for system analyzers collection granted due to RW access to database
  EXPECT_TRUE(arangodb::iresearch::IResearchAnalyzerFeature::canUse(vocbase,
                                                                    arangodb::auth::Level::RW));
}

TEST_F(IResearchAnalyzerFeatureTest, test_auth_vocbase_rw_collection_rw) {
  TRI_vocbase_t vocbase(TRI_vocbase_type_e::TRI_VOCBASE_TYPE_NORMAL,
                        testDBInfo(server.server()));
  userSetAccessLevel(arangodb::auth::Level::RW, arangodb::auth::Level::RW);
  auto ctxt = getLoggedInContext();
  arangodb::ExecContextScope execContextScope(ctxt.get());
  EXPECT_TRUE(arangodb::iresearch::IResearchAnalyzerFeature::canUse(vocbase,
                                                                    arangodb::auth::Level::RO));
  EXPECT_TRUE(arangodb::iresearch::IResearchAnalyzerFeature::canUse(vocbase,
                                                                    arangodb::auth::Level::RW));
}

// -----------------------------------------------------------------------------
// --SECTION--                                                emplace test suite
// -----------------------------------------------------------------------------

TEST_F(IResearchAnalyzerFeatureTest, test_emplace_valid) {
  arangodb::iresearch::IResearchAnalyzerFeature feature(server.server());
  {
    arangodb::iresearch::IResearchAnalyzerFeature::EmplaceResult result;
    EXPECT_TRUE(feature
                    .emplace(result, analyzerName(), "TestAnalyzer",
                             VPackParser::fromJson("\"abcd\"")->slice())
                    .ok());
    EXPECT_NE(result.first, nullptr);
  }
  auto pool = feature.get(analyzerName());
  ASSERT_NE(pool, nullptr);
  EXPECT_EQ(irs::flags(), pool->features());
}

TEST_F(IResearchAnalyzerFeatureTest, test_emplace_duplicate_valid) {
  // add duplicate valid (same name+type+properties)
  arangodb::iresearch::IResearchAnalyzerFeature feature(server.server());
  {
    arangodb::iresearch::IResearchAnalyzerFeature::EmplaceResult result;
    auto res = feature.emplace(result, analyzerName(), "TestAnalyzer",
                               VPackParser::fromJson("\"abcd\"")->slice(),
                               irs::flags{irs::type<irs::frequency>::get()});
    EXPECT_TRUE(res.ok());
    EXPECT_NE(result.first, nullptr);
  }
  auto pool = feature.get(analyzerName());
  ASSERT_NE(pool, nullptr);
  EXPECT_EQ(irs::flags({irs::type<irs::frequency>::get()}), pool->features());
  {
    arangodb::iresearch::IResearchAnalyzerFeature::EmplaceResult result;
    EXPECT_TRUE(feature
                    .emplace(result, analyzerName(), "TestAnalyzer",
                             VPackParser::fromJson("\"abcd\"")->slice(),
                             irs::flags{irs::type<irs::frequency>::get()})
                    .ok());
    EXPECT_NE(result.first, nullptr);
  }
  auto poolOther = feature.get(analyzerName());
  ASSERT_NE(poolOther, nullptr);
  EXPECT_EQ(pool, poolOther);
}

TEST_F(IResearchAnalyzerFeatureTest, test_emplace_duplicate_invalid_properties) {
  // add duplicate invalid (same name+type different properties)
  arangodb::iresearch::IResearchAnalyzerFeature feature(server.server());
  {
    arangodb::iresearch::IResearchAnalyzerFeature::EmplaceResult result;
    EXPECT_TRUE(feature
                    .emplace(result, analyzerName(), "TestAnalyzer",
                             VPackParser::fromJson("\"abc\"")->slice())
                    .ok());
    EXPECT_NE(result.first, nullptr);
  }
  auto pool = feature.get(analyzerName());
  ASSERT_NE(pool, nullptr);
  EXPECT_EQ(irs::flags(), pool->features());
  // Emplace should fail
  {
    arangodb::iresearch::IResearchAnalyzerFeature::EmplaceResult result;
    EXPECT_FALSE(feature
                     .emplace(result, analyzerName(), "TestAnalyzer",
                              VPackParser::fromJson("\"abcd\"")->slice())
                     .ok());
    EXPECT_EQ(result.first, nullptr);
  }
  // The formerly stored feature should still be available
  auto poolOther = feature.get(analyzerName());
  ASSERT_NE(poolOther, nullptr);
  EXPECT_EQ(pool, poolOther);
}

TEST_F(IResearchAnalyzerFeatureTest, test_emplace_duplicate_invalid_features) {
  // add duplicate invalid (same name+type different properties)
  arangodb::iresearch::IResearchAnalyzerFeature feature(server.server());
  {
    arangodb::iresearch::IResearchAnalyzerFeature::EmplaceResult result;
    EXPECT_TRUE(feature
                    .emplace(result, analyzerName(), "TestAnalyzer",
                             VPackParser::fromJson("\"abc\"")->slice())
                    .ok());
    EXPECT_NE(result.first, nullptr);
  }
  auto pool = feature.get(analyzerName());
  ASSERT_NE(pool, nullptr);
  EXPECT_EQ(irs::flags(), pool->features());
  {
    // Emplace should fail
    arangodb::iresearch::IResearchAnalyzerFeature::EmplaceResult result;
    EXPECT_FALSE(feature
                     .emplace(result, analyzerName(), "TestAnalyzer",
                              VPackParser::fromJson("\"abc\"")->slice(),
                              irs::flags{irs::type<irs::frequency>::get()})
                     .ok());
    EXPECT_EQ(result.first, nullptr);
  }
  // The formerly stored feature should still be available
  auto poolOther = feature.get(analyzerName());
  ASSERT_NE(poolOther, nullptr);
  EXPECT_EQ(pool, poolOther);
}

TEST_F(IResearchAnalyzerFeatureTest, test_emplace_duplicate_invalid_type) {
  // add duplicate invalid (same name+type different properties)
  arangodb::iresearch::IResearchAnalyzerFeature feature(server.server());
  {
    arangodb::iresearch::IResearchAnalyzerFeature::EmplaceResult result;
    EXPECT_TRUE(feature
                    .emplace(result, analyzerName(), "TestAnalyzer",
                             VPackParser::fromJson("\"abc\"")->slice())
                    .ok());
    EXPECT_NE(result.first, nullptr);
  }
  auto pool = feature.get(analyzerName());
  ASSERT_NE(pool, nullptr);
  EXPECT_EQ(irs::flags(), pool->features());
  {
    // Emplace should fail
    arangodb::iresearch::IResearchAnalyzerFeature::EmplaceResult result;
    EXPECT_FALSE(feature
                     .emplace(result, analyzerName(), "invalid",
                              VPackParser::fromJson("\"abc\"")->slice(),
                              irs::flags{irs::type<irs::frequency>::get()})
                     .ok());
    EXPECT_EQ(result.first, nullptr);
  }
  // The formerly stored feature should still be available
  auto poolOther = feature.get(analyzerName());
  ASSERT_NE(poolOther, nullptr);
  EXPECT_EQ(pool, poolOther);
}

TEST_F(IResearchAnalyzerFeatureTest, test_emplace_creation_failure_properties) {
  // add invalid (instance creation failure)
  arangodb::iresearch::IResearchAnalyzerFeature::EmplaceResult result;
  arangodb::iresearch::IResearchAnalyzerFeature feature(server.server());
  auto res = feature.emplace(result, analyzerName(), "TestAnalyzer",
                             VPackSlice::noneSlice());
  EXPECT_FALSE(res.ok());
  EXPECT_EQ(TRI_ERROR_BAD_PARAMETER, res.errorNumber());
  EXPECT_EQ(feature.get(analyzerName()), nullptr);
}

TEST_F(IResearchAnalyzerFeatureTest, test_emplace_creation_failure__properties_nil) {
  // add invalid (instance creation exception)
  arangodb::iresearch::IResearchAnalyzerFeature::EmplaceResult result;
  arangodb::iresearch::IResearchAnalyzerFeature feature(server.server());
  auto res = feature.emplace(result, analyzerName(), "TestAnalyzer",
                             VPackSlice::nullSlice());
  EXPECT_FALSE(res.ok());
  EXPECT_EQ(TRI_ERROR_BAD_PARAMETER, res.errorNumber());
  EXPECT_EQ(feature.get(analyzerName()), nullptr);
}

TEST_F(IResearchAnalyzerFeatureTest, test_emplace_creation_failure_invalid_type) {
  // add invalid (not registred)
  arangodb::iresearch::IResearchAnalyzerFeature::EmplaceResult result;
  arangodb::iresearch::IResearchAnalyzerFeature feature(server.server());
  auto res = feature.emplace(result, analyzerName(), "invalid",
                             VPackParser::fromJson("\"abc\"")->slice());
  EXPECT_FALSE(res.ok());
  EXPECT_EQ(TRI_ERROR_NOT_IMPLEMENTED, res.errorNumber());
  EXPECT_EQ(feature.get(analyzerName()), nullptr);
}

TEST_F(IResearchAnalyzerFeatureTest, test_emplace_creation_during_recovery) {
  // add valid inRecovery (failure)
  arangodb::iresearch::IResearchAnalyzerFeature::EmplaceResult result;
  arangodb::iresearch::IResearchAnalyzerFeature feature(server.server());
  auto before = StorageEngineMock::recoveryStateResult;
  StorageEngineMock::recoveryStateResult = arangodb::RecoveryState::IN_PROGRESS;
  auto restore = irs::make_finally(
      [&before]() -> void { StorageEngineMock::recoveryStateResult = before; });
  auto res = feature.emplace(result, analyzerName(), "TestAnalyzer",
                             VPackParser::fromJson("\"abc\"")->slice());
  // emplace should return OK for the sake of recovery
  EXPECT_TRUE(res.ok());
  auto ptr = feature.get(analyzerName());
  // but nothing should be stored
  EXPECT_EQ(nullptr, ptr);
}

TEST_F(IResearchAnalyzerFeatureTest, test_emplace_creation_unsupported_type) {
  // add invalid (unsupported feature)
  arangodb::iresearch::IResearchAnalyzerFeature::EmplaceResult result;
  arangodb::iresearch::IResearchAnalyzerFeature feature(server.server());
  auto res = feature.emplace(result, analyzerName(), "TestAnalyzer",
                             VPackParser::fromJson("\"abc\"")->slice(),
                             {irs::type<irs::document>::get()});
  EXPECT_FALSE(res.ok());
  EXPECT_EQ(TRI_ERROR_BAD_PARAMETER, res.errorNumber());
  EXPECT_EQ(feature.get(analyzerName()), nullptr);
}

TEST_F(IResearchAnalyzerFeatureTest, test_emplace_creation_position_without_frequency) {
  // add invalid ('position' without 'frequency')
  arangodb::iresearch::IResearchAnalyzerFeature::EmplaceResult result;
  arangodb::iresearch::IResearchAnalyzerFeature feature(server.server());
  auto res = feature.emplace(result, analyzerName(), "TestAnalyzer",
                             VPackParser::fromJson("\"abc\"")->slice(),
                             {irs::type<irs::position>::get()});
  EXPECT_FALSE(res.ok());
  EXPECT_EQ(TRI_ERROR_BAD_PARAMETER, res.errorNumber());
  EXPECT_EQ(feature.get(analyzerName()), nullptr);
}

TEST_F(IResearchAnalyzerFeatureTest, test_emplace_creation_properties_too_large) {
  arangodb::iresearch::IResearchAnalyzerFeature::EmplaceResult result;
  arangodb::iresearch::IResearchAnalyzerFeature feature(server.server());
  std::string properties(1024 * 1024 + 1, 'x');  // +1 char longer then limit
  auto res = feature.emplace(result, analyzerName(), "TestAnalyzer",
                             VPackParser::fromJson("\"abc\"")->slice(),
                             {irs::type<irs::position>::get()});
  EXPECT_FALSE(res.ok());
  EXPECT_EQ(TRI_ERROR_BAD_PARAMETER, res.errorNumber());
  EXPECT_EQ(feature.get(analyzerName()), nullptr);
}

TEST_F(IResearchAnalyzerFeatureTest, test_emplace_creation_name_invalid_character) {
  arangodb::iresearch::IResearchAnalyzerFeature::EmplaceResult result;
  arangodb::iresearch::IResearchAnalyzerFeature feature(server.server());
  std::string invalidName = analyzerName() + "+";  // '+' is invalid
  auto res = feature.emplace(result, invalidName, "TestAnalyzer",
                             VPackParser::fromJson("\"abc\"")->slice());
  EXPECT_FALSE(res.ok());
  EXPECT_EQ(TRI_ERROR_BAD_PARAMETER, res.errorNumber());
  EXPECT_EQ(feature.get(invalidName), nullptr);
}

TEST_F(IResearchAnalyzerFeatureTest, test_emplace_add_static_analyzer) {
  arangodb::iresearch::IResearchAnalyzerFeature::EmplaceResult result;
  arangodb::iresearch::IResearchAnalyzerFeature feature(server.server());
  feature.prepare();  // add static analyzers
  auto res = feature.emplace(result, "identity", "identity", VPackSlice::noneSlice(),
                             irs::flags{irs::type<irs::frequency>::get(), irs::type<irs::norm>::get()});
  EXPECT_TRUE(res.ok());
  EXPECT_NE(result.first, nullptr);
  auto pool = feature.get("identity");
  ASSERT_NE(pool, nullptr);
  EXPECT_EQ(irs::flags({irs::type<irs::norm>::get(), irs::type<irs::frequency>::get()}), pool->features());
  auto analyzer = pool->get();
  ASSERT_NE(analyzer, nullptr);
  feature.unprepare();
}

TEST_F(IResearchAnalyzerFeatureTest, test_renormalize_for_equal) {
  arangodb::iresearch::IResearchAnalyzerFeature feature(server.server());
  {
    arangodb::iresearch::IResearchAnalyzerFeature::EmplaceResult result;
    EXPECT_TRUE(feature
                    .emplace(result, analyzerName(), "ReNormalizingAnalyzer",
                             VPackParser::fromJson("\"123\"")->slice())  // 123 will be stored as is (old-normalized)
                    .ok());
    EXPECT_NE(result.first, nullptr);
  }
  {
    arangodb::iresearch::IResearchAnalyzerFeature::EmplaceResult result;
    EXPECT_TRUE(feature
                    .emplace(result, analyzerName(), "ReNormalizingAnalyzer",
                             VPackParser::fromJson("{ \"args\":\"123\"}")->slice())  // 123 will be normalized to 321
                    .ok());
    EXPECT_NE(result.first, nullptr);
  }
  {
    arangodb::iresearch::IResearchAnalyzerFeature::EmplaceResult result;
    EXPECT_FALSE(feature
                     .emplace(result, analyzerName(), "ReNormalizingAnalyzer",
                              VPackParser::fromJson("{ \"args\":\"1231\"}")->slice())  // Re-normalization should not help
                     .ok());
    EXPECT_EQ(result.first, nullptr);
  }
}

// -----------------------------------------------------------------------------
// --SECTION--                                                    get test suite
// -----------------------------------------------------------------------------

class IResearchAnalyzerFeatureGetTest : public IResearchAnalyzerFeatureTest {
 protected:
  arangodb::iresearch::IResearchAnalyzerFeature& analyzerFeature;
  std::string dbName;

 private:
  arangodb::SystemDatabaseFeature::ptr _sysVocbase;
  TRI_vocbase_t* _vocbase;

 protected:
  IResearchAnalyzerFeatureGetTest()
      : IResearchAnalyzerFeatureTest(),
        analyzerFeature(server.addFeatureUntracked<arangodb::iresearch::IResearchAnalyzerFeature>()),
        dbName("testVocbase") {}

  ~IResearchAnalyzerFeatureGetTest() = default;

  // Need Setup inorder to alow ASSERTs
  void SetUp() override {
    // Prepare a database
    _sysVocbase = server.getFeature<arangodb::SystemDatabaseFeature>().use();
    ASSERT_NE(_sysVocbase, nullptr);

    _vocbase = nullptr;
    ASSERT_TRUE(server.getFeature<arangodb::DatabaseFeature>()
                    .createDatabase(createInfo(server.server(), dbName, 1), _vocbase)
                    .ok());
    ASSERT_NE(_vocbase, nullptr);
    std::shared_ptr<arangodb::LogicalCollection> unused;
    arangodb::methods::Collections::createSystem(*_vocbase, arangodb::tests::AnalyzerCollectionName,
                                                 false, unused);
    // Prepare analyzers
    analyzerFeature.prepare();  // add static analyzers

    arangodb::iresearch::IResearchAnalyzerFeature::EmplaceResult result;
    ASSERT_TRUE(feature()
                    .emplace(result, sysName(), "TestAnalyzer",
                             VPackParser::fromJson("\"abc\"")->slice())
                    .ok());
    ASSERT_TRUE(feature()
                    .emplace(result, specificName(), "TestAnalyzer",
                             VPackParser::fromJson("\"def\"")->slice())
                    .ok());
  }

  void TearDown() override {
    // Not allowed to assert here
    if (server.server().hasFeature<arangodb::DatabaseFeature>()) {
      server.getFeature<arangodb::DatabaseFeature>().dropDatabase(dbName, true);
      _vocbase = nullptr;
    }
    analyzerFeature.unprepare();
  }

  arangodb::iresearch::IResearchAnalyzerFeature& feature() {
    return analyzerFeature;
  }

  std::string sysName() const {
    return arangodb::StaticStrings::SystemDatabase + shortName();
  }

  std::string specificName() const { return dbName + shortName(); }
  std::string shortName() const { return "::test_analyzer"; }

  TRI_vocbase_t* system() const { return _sysVocbase.get(); }

  TRI_vocbase_t* specificBase() const { return _vocbase; }
};

TEST_F(IResearchAnalyzerFeatureGetTest, test_get_valid) {
  auto pool = feature().get(analyzerName());
  ASSERT_NE(pool, nullptr);
  EXPECT_EQ(irs::flags(), pool->features());
  EXPECT_EQUAL_SLICES(VPackParser::fromJson("{\"args\":\"abc\"}")->slice(),
                      pool->properties());
  auto analyzer = pool.get();
  EXPECT_NE(analyzer, nullptr);
}

TEST_F(IResearchAnalyzerFeatureGetTest, test_get_global_system) {
  auto sysVocbase = system();
  ASSERT_NE(sysVocbase, nullptr);
  auto pool = feature().get(analyzerName(), *sysVocbase, *sysVocbase);
  ASSERT_NE(pool, nullptr);
  EXPECT_EQ(irs::flags(), pool->features());
  EXPECT_EQUAL_SLICES(VPackParser::fromJson("{\"args\":\"abc\"}")->slice(),
                      pool->properties());
  auto analyzer = pool.get();
  EXPECT_NE(analyzer, nullptr);
}

TEST_F(IResearchAnalyzerFeatureGetTest, test_get_global_specific) {
  auto sysVocbase = system();
  auto vocbase = specificBase();
  ASSERT_NE(sysVocbase, nullptr);
  ASSERT_NE(vocbase, nullptr);
  auto pool = feature().get(analyzerName(), *vocbase, *sysVocbase);
  ASSERT_NE(pool, nullptr);
  EXPECT_EQ(irs::flags(), pool->features());
  EXPECT_EQUAL_SLICES(VPackParser::fromJson("{\"args\":\"abc\"}")->slice(),
                      pool->properties());
  auto analyzer = pool.get();
  EXPECT_NE(analyzer, nullptr);
}

TEST_F(IResearchAnalyzerFeatureGetTest, test_get_global_specific_analyzer_name_only) {
  auto sysVocbase = system();
  auto vocbase = specificBase();
  ASSERT_NE(sysVocbase, nullptr);
  ASSERT_NE(vocbase, nullptr);
  auto pool = feature().get(shortName(), *vocbase, *sysVocbase);
  ASSERT_NE(pool, nullptr);
  EXPECT_EQ(irs::flags(), pool->features());
  EXPECT_EQUAL_SLICES(VPackParser::fromJson("{\"args\":\"abc\"}")->slice(),
                      pool->properties());
  auto analyzer = pool.get();
  EXPECT_NE(analyzer, nullptr);
}

TEST_F(IResearchAnalyzerFeatureGetTest, test_get_local_system_analyzer_no_colons) {
  auto sysVocbase = system();
  auto vocbase = specificBase();
  ASSERT_NE(sysVocbase, nullptr);
  ASSERT_NE(vocbase, nullptr);
  auto pool = feature().get("test_analyzer", *vocbase, *sysVocbase);
  ASSERT_NE(pool, nullptr);
  EXPECT_EQ(irs::flags(), pool->features());
  EXPECT_EQUAL_SLICES(VPackParser::fromJson("{\"args\":\"def\"}")->slice(),
                      pool->properties());
  auto analyzer = pool.get();
  EXPECT_NE(analyzer, nullptr);
}

TEST_F(IResearchAnalyzerFeatureGetTest, test_get_local_including_collection_name) {
  auto sysVocbase = system();
  auto vocbase = specificBase();
  ASSERT_NE(sysVocbase, nullptr);
  ASSERT_NE(vocbase, nullptr);
  auto pool = feature().get(specificName(), *vocbase, *sysVocbase);
  ASSERT_NE(pool, nullptr);
  EXPECT_EQ(irs::flags(), pool->features());
  EXPECT_EQUAL_SLICES(VPackParser::fromJson("{\"args\":\"def\"}")->slice(),
                      pool->properties());
  auto analyzer = pool.get();
  EXPECT_NE(analyzer, nullptr);
}

TEST_F(IResearchAnalyzerFeatureGetTest, test_get_failure_invalid_name) {
  auto pool =
      feature().get(arangodb::StaticStrings::SystemDatabase + "::invalid");
  EXPECT_EQ(pool, nullptr);
}

TEST_F(IResearchAnalyzerFeatureGetTest, test_get_failure_invalid_name_adding_vocbases) {
  auto sysVocbase = system();
  ASSERT_NE(sysVocbase, nullptr);
  auto pool =
      feature().get(arangodb::StaticStrings::SystemDatabase + "::invalid",
                    *sysVocbase, *sysVocbase);
  EXPECT_EQ(pool, nullptr);
}

TEST_F(IResearchAnalyzerFeatureGetTest, test_get_failure_invalid_short_name_adding_vocbases) {
  auto sysVocbase = system();
  ASSERT_NE(sysVocbase, nullptr);
  auto pool = feature().get("::invalid", *sysVocbase, *sysVocbase);
  EXPECT_EQ(pool, nullptr);
}

TEST_F(IResearchAnalyzerFeatureGetTest,
       test_get_failure_invalid_short_name_no_colons_adding_vocbases) {
  auto sysVocbase = system();
  ASSERT_NE(sysVocbase, nullptr);
  auto pool = feature().get("invalid", *sysVocbase, *sysVocbase);
  EXPECT_EQ(pool, nullptr);
}

TEST_F(IResearchAnalyzerFeatureGetTest, test_get_failure_invalid_type_adding_vocbases) {
  auto sysVocbase = system();
  ASSERT_NE(sysVocbase, nullptr);
  auto pool = feature().get("testAnalyzer", *sysVocbase, *sysVocbase);
  EXPECT_EQ(pool, nullptr);
}

TEST_F(IResearchAnalyzerFeatureGetTest, test_get_static_analyzer) {
  auto pool = feature().get("identity");
  ASSERT_NE(pool, nullptr);
  EXPECT_EQ(irs::flags({irs::type<irs::norm>::get(), irs::type<irs::frequency>::get()}), pool->features());
  auto analyzer = pool->get();
  ASSERT_NE(analyzer, nullptr);
}

TEST_F(IResearchAnalyzerFeatureGetTest, test_get_static_analyzer_adding_vocbases) {
  auto sysVocbase = system();
  ASSERT_NE(sysVocbase, nullptr);
  auto pool = feature().get("identity", *sysVocbase, *sysVocbase);
  ASSERT_NE(pool, nullptr);
  EXPECT_EQ(irs::flags({irs::type<irs::norm>::get(), irs::type<irs::frequency>::get()}), pool->features());
  auto analyzer = pool->get();
  ASSERT_NE(analyzer, nullptr);
}

// -----------------------------------------------------------------------------
// --SECTION--                                            coordinator test suite
// -----------------------------------------------------------------------------

class IResearchAnalyzerFeatureCoordinatorTest
    : public ::testing::Test,
      public arangodb::tests::LogSuppressor<arangodb::Logger::CLUSTER, arangodb::LogLevel::FATAL>,
      public arangodb::tests::LogSuppressor<arangodb::Logger::ENGINES, arangodb::LogLevel::FATAL>,
      public arangodb::tests::LogSuppressor<arangodb::Logger::FIXME, arangodb::LogLevel::ERR> {
 public:
  arangodb::tests::mocks::MockCoordinator server;
  std::string _dbName;
  arangodb::SystemDatabaseFeature::ptr _system;
  TRI_vocbase_t* _vocbase;
  arangodb::iresearch::IResearchAnalyzerFeature& _feature;

 protected:
  IResearchAnalyzerFeatureCoordinatorTest()
      : server(),
        _dbName("TestVocbase"),
        _system(server.getFeature<arangodb::SystemDatabaseFeature>().use()),
        _feature(server.getFeature<arangodb::iresearch::IResearchAnalyzerFeature>()) {
    arangodb::tests::init();

    // server.addFeature<arangodb::ViewTypesFeature>(true);

    TransactionStateMock::abortTransactionCount = 0;
    TransactionStateMock::beginTransactionCount = 0;
    TransactionStateMock::commitTransactionCount = 0;
  }

  void SetUp() override {
    auto& dbFeature = server.getFeature<arangodb::DatabaseFeature>();

    _vocbase = nullptr;
    ASSERT_TRUE(dbFeature
                    .createDatabase(createInfo(server.server(), _dbName, 1), _vocbase)
                    .ok());
    ASSERT_NE(_vocbase, nullptr);
  }

  void TearDown() override {
    // Not allowed to assert here
    if (server.server().hasFeature<arangodb::DatabaseFeature>()) {
      server.getFeature<arangodb::DatabaseFeature>().dropDatabase(_dbName, true);
      _vocbase = nullptr;
    }
  }

  arangodb::iresearch::IResearchAnalyzerFeature& feature() {
    // Cannot use TestAsserts here, only in void funtions
    return _feature;
  }

  std::string sysName() const {
    return arangodb::StaticStrings::SystemDatabase + shortName();
  }

  std::string specificName() const { return _dbName + shortName(); }
  std::string shortName() const { return "::test_analyzer"; }

  TRI_vocbase_t* system() const { return _system.get(); }

  TRI_vocbase_t* specificBase() const { return _vocbase; }
};

TEST_F(IResearchAnalyzerFeatureCoordinatorTest, test_ensure_index_add_factory) {
  // add index factory
  {
    struct IndexTypeFactory : public arangodb::IndexTypeFactory {
      IndexTypeFactory(arangodb::application_features::ApplicationServer& server)
          : arangodb::IndexTypeFactory(server) {}

      virtual bool equal(arangodb::velocypack::Slice const& lhs,
                         arangodb::velocypack::Slice const& rhs) const override {
        return false;
      }

      std::shared_ptr<arangodb::Index> instantiate(arangodb::LogicalCollection& collection,
                                                   arangodb::velocypack::Slice const& definition,
                                                   arangodb::IndexId id,
                                                   bool isClusterConstructor) const override {
        auto& ci =
            collection.vocbase().server().getFeature<arangodb::ClusterFeature>().clusterInfo();
        EXPECT_TRUE(collection.vocbase().server().hasFeature<arangodb::iresearch::IResearchAnalyzerFeature>());
        ci.invalidatePlan();  // invalidate plan to test recursive lock aquisition in ClusterInfo::loadPlan()
        return std::make_shared<TestIndex>(id, collection, definition);
      }

      virtual arangodb::Result normalize(arangodb::velocypack::Builder& normalized,
                                         arangodb::velocypack::Slice definition, bool isCreation,
                                         TRI_vocbase_t const& vocbase) const override {
        EXPECT_TRUE(arangodb::iresearch::mergeSlice(normalized, definition));
        return arangodb::Result();
      }
    };
    static const IndexTypeFactory indexTypeFactory(server.server());
    auto& indexFactory = const_cast<arangodb::IndexFactory&>(
        server.getFeature<arangodb::EngineSelectorFeature>().engine().indexFactory());
    indexFactory.emplace("testType", indexTypeFactory);
  }

  // get missing via link creation (coordinator) ensure no recursive ClusterInfo::loadPlan() call
  {
    auto createCollectionJson = VPackParser::fromJson(
        std::string("{ \"id\": 42, \"name\": \"") + arangodb::tests::AnalyzerCollectionName +
        "\", \"isSystem\": true, \"shards\": { }, \"type\": 2 }");  // 'id' and 'shards' required for coordinator tests
    auto collectionId = std::to_string(42);

    //    ClusterCommMock clusterComm(server.server());
    //    auto scopedClusterComm = ClusterCommMock::setInstance(clusterComm);
    auto& ci = server.getFeature<arangodb::ClusterFeature>().clusterInfo();

    std::shared_ptr<arangodb::LogicalCollection> logicalCollection;
    auto res = arangodb::methods::Collections::lookup(*system(), arangodb::tests::AnalyzerCollectionName,
                                                      logicalCollection);
    ASSERT_TRUE(res.ok());
    ASSERT_NE(nullptr, logicalCollection);

    // simulate heartbeat thread
    // We need this call BEFORE creation of collection if at all
    {
      auto const colPath =
          "/Current/Collections/_system/" + std::to_string(logicalCollection->id());
      auto const colValue =
          VPackParser::fromJson(
              "{ \"same-as-dummy-shard-id\": { \"indexes\": [ { \"id\": \"1\" "
              "} ], \"servers\": [ \"same-as-dummy-shard-server\" ] } }");  // '1' must match 'idString' in ClusterInfo::ensureIndexCoordinatorInner(...)
      EXPECT_TRUE(arangodb::AgencyComm(server.server())
                      .setValue(colPath, colValue->slice(), 0.0)
                      .successful());
      auto const dummyPath = "/Plan/Collections";
      auto const dummyValue = VPackParser::fromJson(
          "{ \"_system\": { \"" + std::to_string(logicalCollection->id()) +
          "\": { \"name\": \"testCollection\", "
          "\"shards\": { \"same-as-dummy-shard-id\": [ "
          "\"same-as-dummy-shard-server\" ] } } } }");
      EXPECT_TRUE(arangodb::AgencyComm(server.server())
                      .setValue(dummyPath, dummyValue->slice(), 0.0)
                      .successful());
      auto const versionPath = "/Plan/Version";
      auto const versionValue =
          VPackParser::fromJson(std::to_string(ci.getPlanVersion() + 1));
      EXPECT_TRUE((arangodb::AgencyComm(server.server())
                       .setValue(versionPath, versionValue->slice(), 0.0)
                       .successful()));  // force loadPlan() update
      ci.invalidateCurrent();            // force reload of 'Current'
    }

    arangodb::velocypack::Builder builder;
    arangodb::velocypack::Builder tmp;

    builder.openObject();
    builder.add(arangodb::StaticStrings::IndexType, arangodb::velocypack::Value("testType"));
    builder.add(arangodb::StaticStrings::IndexFields,
                arangodb::velocypack::Slice::emptyArraySlice());
    builder.close();
    res = arangodb::methods::Indexes::ensureIndex(logicalCollection.get(),
                                                  builder.slice(), true, tmp);
    EXPECT_TRUE(res.ok());
  }
}

// -----------------------------------------------------------------------------
// --SECTION--                                               identity test suite
// -----------------------------------------------------------------------------
TEST_F(IResearchAnalyzerFeatureTest, test_identity_static) {
  auto pool = arangodb::iresearch::IResearchAnalyzerFeature::identity();
  ASSERT_NE(nullptr, pool);
  EXPECT_EQ(irs::flags({irs::type<irs::norm>::get(), irs::type<irs::frequency>::get()}), pool->features());
  EXPECT_EQ("identity", pool->name());
  auto analyzer = pool->get();
  ASSERT_NE(nullptr, analyzer);
  auto* term = irs::get<irs::term_attribute>(*analyzer);
  ASSERT_NE(nullptr, term);
  EXPECT_FALSE(analyzer->next());
  EXPECT_TRUE(analyzer->reset("abc def ghi"));
  EXPECT_TRUE(analyzer->next());
  EXPECT_EQ(irs::ref_cast<irs::byte_type>(irs::string_ref("abc def ghi")), term->value);
  EXPECT_FALSE(analyzer->next());
  EXPECT_TRUE(analyzer->reset("123 456"));
  EXPECT_TRUE(analyzer->next());
  EXPECT_EQ(irs::ref_cast<irs::byte_type>(irs::string_ref("123 456")), term->value);
  EXPECT_FALSE(analyzer->next());
}
TEST_F(IResearchAnalyzerFeatureTest, test_identity_registered) {
  arangodb::iresearch::IResearchAnalyzerFeature feature(server.server());
  feature.prepare();  // add static analyzers
  EXPECT_FALSE(!feature.get("identity"));
  auto pool = feature.get("identity");
  ASSERT_NE(nullptr, pool);
  EXPECT_EQ(irs::flags({irs::type<irs::norm>::get(), irs::type<irs::frequency>::get()}), pool->features());
  EXPECT_EQ("identity", pool->name());
  auto analyzer = pool->get();
  ASSERT_NE(nullptr, analyzer);
  auto* term = irs::get<irs::term_attribute>(*analyzer);
  ASSERT_NE(nullptr, term);
  EXPECT_FALSE(analyzer->next());
  EXPECT_TRUE(analyzer->reset("abc def ghi"));
  EXPECT_TRUE(analyzer->next());
  EXPECT_EQ(irs::ref_cast<irs::byte_type>(irs::string_ref("abc def ghi")), term->value);
  EXPECT_FALSE(analyzer->next());
  EXPECT_TRUE(analyzer->reset("123 456"));
  EXPECT_TRUE(analyzer->next());
  EXPECT_EQ(irs::ref_cast<irs::byte_type>(irs::string_ref("123 456")), term->value);
  EXPECT_FALSE(analyzer->next());
  feature.unprepare();
}

// -----------------------------------------------------------------------------
// --SECTION--                                              normalize test suite
// -----------------------------------------------------------------------------

TEST_F(IResearchAnalyzerFeatureTest, test_normalize) {
  TRI_vocbase_t active(TRI_vocbase_type_e::TRI_VOCBASE_TYPE_NORMAL,
                       testDBInfo(server.server(), "active", 2));
  TRI_vocbase_t system(TRI_vocbase_type_e::TRI_VOCBASE_TYPE_NORMAL,
                       systemDBInfo(server.server()));

  // normalize 'identity' (with prefix)
  {
    irs::string_ref analyzer = "identity";
    auto normalized =
        arangodb::iresearch::IResearchAnalyzerFeature::normalize(analyzer, active,
                                                                 system, true);
    EXPECT_EQ(std::string("identity"), normalized);
  }

  // normalize 'identity' (without prefix)
  {
    irs::string_ref analyzer = "identity";
    auto normalized =
        arangodb::iresearch::IResearchAnalyzerFeature::normalize(analyzer, active,
                                                                 system, true);
    EXPECT_EQ(std::string("identity"), normalized);
  }

  // normalize NIL (with prefix)
  {
    irs::string_ref analyzer = irs::string_ref::NIL;
    auto normalized =
        arangodb::iresearch::IResearchAnalyzerFeature::normalize(analyzer, active,
                                                                 system, true);
    EXPECT_EQ(std::string("active::"), normalized);
  }

  // normalize NIL (without prefix)
  {
    irs::string_ref analyzer = irs::string_ref::NIL;
    auto normalized =
        arangodb::iresearch::IResearchAnalyzerFeature::normalize(analyzer, active,
                                                                 system, false);
    EXPECT_EQ(std::string(""), normalized);
  }

  // normalize EMPTY (with prefix)
  {
    irs::string_ref analyzer = irs::string_ref::EMPTY;
    auto normalized =
        arangodb::iresearch::IResearchAnalyzerFeature::normalize(analyzer, active,
                                                                 system, true);
    EXPECT_EQ(std::string("active::"), normalized);
  }

  // normalize EMPTY (without prefix)
  {
    irs::string_ref analyzer = irs::string_ref::EMPTY;
    auto normalized =
        arangodb::iresearch::IResearchAnalyzerFeature::normalize(analyzer, active,
                                                                 system, false);
    EXPECT_EQ(std::string(""), normalized);
  }

  // normalize delimiter (with prefix)
  {
    irs::string_ref analyzer = "::";
    auto normalized =
        arangodb::iresearch::IResearchAnalyzerFeature::normalize(analyzer, active,
                                                                 system, true);
    EXPECT_EQ(std::string("_system::"), normalized);
  }

  // normalize delimiter (without prefix)
  {
    irs::string_ref analyzer = "::";
    auto normalized =
        arangodb::iresearch::IResearchAnalyzerFeature::normalize(analyzer, active,
                                                                 system, false);
    EXPECT_EQ(std::string("::"), normalized);
  }

  // normalize delimiter + name (with prefix)
  {
    irs::string_ref analyzer = "::name";
    auto normalized =
        arangodb::iresearch::IResearchAnalyzerFeature::normalize(analyzer, active,
                                                                 system, true);
    EXPECT_EQ(std::string("_system::name"), normalized);
  }

  // normalize delimiter + name (without prefix)
  {
    irs::string_ref analyzer = "::name";
    auto normalized =
        arangodb::iresearch::IResearchAnalyzerFeature::normalize(analyzer, active,
                                                                 system, false);
    EXPECT_EQ(std::string("::name"), normalized);
  }

  // normalize no-delimiter + name (with prefix)
  {
    irs::string_ref analyzer = "name";
    auto normalized =
        arangodb::iresearch::IResearchAnalyzerFeature::normalize(analyzer, active,
                                                                 system, true);
    EXPECT_EQ(std::string("active::name"), normalized);
  }

  // normalize no-delimiter + name (without prefix)
  {
    irs::string_ref analyzer = "name";
    auto normalized =
        arangodb::iresearch::IResearchAnalyzerFeature::normalize(analyzer, active,
                                                                 system, false);
    EXPECT_EQ(std::string("name"), normalized);
  }

  // normalize system + delimiter (with prefix)
  {
    irs::string_ref analyzer = "_system::";
    auto normalized =
        arangodb::iresearch::IResearchAnalyzerFeature::normalize(analyzer, active,
                                                                 system, true);
    EXPECT_EQ(std::string("_system::"), normalized);
  }

  // normalize system + delimiter (without prefix)
  {
    irs::string_ref analyzer = "_system::";
    auto normalized =
        arangodb::iresearch::IResearchAnalyzerFeature::normalize(analyzer, active,
                                                                 system, false);
    EXPECT_EQ(std::string("::"), normalized);
  }

  // normalize vocbase + delimiter (with prefix)
  {
    irs::string_ref analyzer = "active::";
    auto normalized =
        arangodb::iresearch::IResearchAnalyzerFeature::normalize(analyzer, active,
                                                                 system, true);
    EXPECT_EQ(std::string("active::"), normalized);
  }

  // normalize vocbase + delimiter (without prefix)
  {
    irs::string_ref analyzer = "active::";
    auto normalized =
        arangodb::iresearch::IResearchAnalyzerFeature::normalize(analyzer, active,
                                                                 system, false);
    EXPECT_EQ(std::string(""), normalized);
  }

  // normalize system + delimiter + name (with prefix)
  {
    irs::string_ref analyzer = "_system::name";
    auto normalized =
        arangodb::iresearch::IResearchAnalyzerFeature::normalize(analyzer, active,
                                                                 system, true);
    EXPECT_EQ(std::string("_system::name"), normalized);
  }

  // normalize system + delimiter + name (without prefix)
  {
    irs::string_ref analyzer = "_system::name";
    auto normalized =
        arangodb::iresearch::IResearchAnalyzerFeature::normalize(analyzer, active,
                                                                 system, false);
    EXPECT_EQ(std::string("::name"), normalized);
  }

  // normalize system + delimiter + name (without prefix) in system
  {
    irs::string_ref analyzer = "_system::name";
    auto normalized =
        arangodb::iresearch::IResearchAnalyzerFeature::normalize(analyzer, system,
                                                                 system, false);
    EXPECT_EQ(std::string("name"), normalized);
  }

  // normalize vocbase + delimiter + name (with prefix)
  {
    irs::string_ref analyzer = "active::name";
    auto normalized =
        arangodb::iresearch::IResearchAnalyzerFeature::normalize(analyzer, active,
                                                                 system, true);
    EXPECT_EQ(std::string("active::name"), normalized);
  }

  // normalize vocbase + delimiter + name (without prefix)
  {
    irs::string_ref analyzer = "active::name";
    auto normalized =
        arangodb::iresearch::IResearchAnalyzerFeature::normalize(analyzer, active,
                                                                 system, false);
    EXPECT_EQ(std::string("name"), normalized);
  }
}

// -----------------------------------------------------------------------------
// --SECTION--                                        static_analyzer test suite
// -----------------------------------------------------------------------------

TEST_F(IResearchAnalyzerFeatureTest, test_static_analyzer_features) {
  // test registered 'identity'
  arangodb::iresearch::IResearchAnalyzerFeature feature(server.server());
  feature.prepare();  // add static analyzers
  for (auto& analyzerEntry : staticAnalyzers()) {
    EXPECT_FALSE(!feature.get(analyzerEntry.first));
    auto pool = feature.get(analyzerEntry.first);
    ASSERT_FALSE(!pool);
    EXPECT_EQ(analyzerEntry.second.features, pool->features());
    EXPECT_EQ(analyzerEntry.first, pool->name());
    auto analyzer = pool->get();
    EXPECT_FALSE(!analyzer);
    auto* term = irs::get<irs::term_attribute>(*analyzer);
    EXPECT_FALSE(!term);
  }
  feature.unprepare();
}

// -----------------------------------------------------------------------------
// --SECTION--                                            persistence test suite
// -----------------------------------------------------------------------------

TEST_F(IResearchAnalyzerFeatureTest, test_persistence_invalid_missing_attributes) {
  static std::vector<std::string> const EMPTY;
  auto& database = server.getFeature<arangodb::SystemDatabaseFeature>();
  auto vocbase = database.use();

  // read invalid configuration (missing attributes)
  {
    {
      std::string collection(arangodb::tests::AnalyzerCollectionName);
      arangodb::OperationOptions options;
      arangodb::SingleCollectionTransaction trx(
          arangodb::transaction::StandaloneContext::Create(*vocbase),
          collection, arangodb::AccessMode::Type::WRITE);
      trx.begin();
      trx.truncate(collection, options);
      trx.insert(collection, VPackParser::fromJson("{}")->slice(), options);
      trx.insert(collection,
                 VPackParser::fromJson("{\"type\": \"identity\", "
                                       "\"properties\": null}")
                     ->slice(),
                 options);
      trx.insert(collection,
                 VPackParser::fromJson(
                     "{\"name\": 12345,        \"type\": \"identity\", "
                     "\"properties\": null}")
                     ->slice(),
                 options);
      trx.insert(collection,
                 VPackParser::fromJson(
                     "{\"name\": \"invalid1\",                         "
                     "\"properties\": null}")
                     ->slice(),
                 options);
      trx.insert(collection,
                 VPackParser::fromJson(
                     "{\"name\": \"invalid2\", \"type\": 12345,        "
                     "\"properties\": null}")
                     ->slice(),
                 options);
      trx.commit();
    }

    std::map<std::string, std::pair<irs::string_ref, irs::string_ref>> expected = {};
    arangodb::iresearch::IResearchAnalyzerFeature feature(server.server());

    feature.start();  // load persisted analyzers

    feature.visit([&expected](arangodb::iresearch::AnalyzerPool::ptr const& analyzer) -> bool {
      if (staticAnalyzers().find(analyzer->name()) != staticAnalyzers().end()) {
        return true;  // skip static analyzers
      }

      auto itr = expected.find(analyzer->name());
      EXPECT_NE(itr, expected.end());
      EXPECT_EQ(itr->second.first, analyzer->type());
      EXPECT_EQ(itr->second.second, analyzer->properties().toString());
      expected.erase(itr);
      return true;
    });
    EXPECT_TRUE(expected.empty());
    feature.stop();
  }
}

TEST_F(IResearchAnalyzerFeatureTest, test_persistence_invalid_duplicate_records) {
  static std::vector<std::string> const EMPTY;
  auto& database = server.getFeature<arangodb::SystemDatabaseFeature>();
  auto vocbase = database.use();

  // read invalid configuration (duplicate non-identical records)
  {
    {
      std::string collection(arangodb::tests::AnalyzerCollectionName);
      arangodb::OperationOptions options;
      arangodb::SingleCollectionTransaction trx(
          arangodb::transaction::StandaloneContext::Create(*vocbase),
          collection, arangodb::AccessMode::Type::WRITE);
      trx.begin();
      trx.truncate(collection, options);
      trx.insert(collection,
                 VPackParser::fromJson(
                     "{\"name\": \"valid\", \"type\": \"TestAnalyzer\", "
                     "\"properties\": {\"args\":\"abcd\"} }")
                     ->slice(),
                 options);
      trx.insert(collection,
                 VPackParser::fromJson(
                     "{\"name\": \"valid\", \"type\": \"TestAnalyzer\", "
                     "\"properties\": {\"args\":\"abc\"} }")
                     ->slice(),
                 options);
      trx.commit();
    }

    arangodb::iresearch::IResearchAnalyzerFeature feature(server.server());
    EXPECT_NO_THROW(feature.start());
  }
}

TEST_F(IResearchAnalyzerFeatureTest, test_persistence_valid_different_parameters) {
  static std::vector<std::string> const EMPTY;
  auto& database = server.getFeature<arangodb::SystemDatabaseFeature>();
  auto vocbase = database.use();

  // read valid configuration (different parameter options)
  {
    {
      std::string collection(arangodb::tests::AnalyzerCollectionName);
      arangodb::OperationOptions options;
      arangodb::SingleCollectionTransaction trx(
          arangodb::transaction::StandaloneContext::Create(*vocbase),
          collection, arangodb::AccessMode::Type::WRITE);
      trx.begin();
      trx.truncate(collection, options);
      trx.insert(collection,
                 VPackParser::fromJson(
                     "{\"name\": \"valid0\", \"type\": \"identity\", "
                     "\"properties\": {}                      }")
                     ->slice(),
                 options);
      trx.insert(collection,
                 VPackParser::fromJson(
                     "{\"name\": \"valid1\", \"type\": \"identity\", "
                     "\"properties\": true                      }")
                     ->slice(),
                 options);
      trx.insert(collection,
                 VPackParser::fromJson(
                     "{\"name\": \"valid2\", \"type\": \"identity\", "
                     "\"properties\": {\"args\":\"abc\"}        }")
                     ->slice(),
                 options);
      trx.insert(collection,
                 VPackParser::fromJson(
                     "{\"name\": \"valid3\", \"type\": \"identity\", "
                     "\"properties\": 3.14                      }")
                     ->slice(),
                 options);
      trx.insert(collection,
                 VPackParser::fromJson(
                     "{\"name\": \"valid4\", \"type\": \"identity\", "
                     "\"properties\": [ 1, \"abc\" ]            }")
                     ->slice(),
                 options);
      trx.insert(collection,
                 VPackParser::fromJson(
                     "{\"name\": \"valid5\", \"type\": \"identity\", "
                     "\"properties\": { \"a\": 7, \"b\": \"c\" }}")
                     ->slice(),
                 options);
      trx.commit();
    }

    arangodb::iresearch::IResearchAnalyzerFeature feature(server.server());
    feature.start();  // feature doesn't load persisted analyzers

    EXPECT_TRUE(feature.visit(
        [](arangodb::iresearch::AnalyzerPool::ptr const&) { return false; }));

    feature.stop();
  }
}

TEST_F(IResearchAnalyzerFeatureTest, test_persistence_add_new_records) {
  static std::vector<std::string> const EMPTY;
  auto& database = server.getFeature<arangodb::SystemDatabaseFeature>();
  auto vocbase = database.use();

  // add new records
  {
    {
      arangodb::OperationOptions options;
      arangodb::ManagedDocumentResult result;
      auto collection = vocbase->lookupCollection(arangodb::tests::AnalyzerCollectionName);
      arangodb::transaction::Methods trx(arangodb::transaction::StandaloneContext::Create(*vocbase),
                                         EMPTY, EMPTY, EMPTY,
                                         arangodb::transaction::Options());
      EXPECT_TRUE(collection->truncate(trx, options).ok());
    }

    {
      arangodb::iresearch::IResearchAnalyzerFeature::EmplaceResult result;
      arangodb::iresearch::IResearchAnalyzerFeature feature(server.server());

      EXPECT_TRUE(feature
                      .emplace(result, arangodb::StaticStrings::SystemDatabase + "::valid",
                               "identity",
                               VPackParser::fromJson("{\"args\":\"abc\"}")->slice())
                      .ok());
      EXPECT_TRUE(result.first);
      EXPECT_TRUE(result.second);
    }

    {
      arangodb::iresearch::IResearchAnalyzerFeature feature(server.server());

      feature.start();  // feature doesn't load persisted analyzers

      EXPECT_TRUE(feature.visit(
          [](arangodb::iresearch::AnalyzerPool::ptr const&) { return false; }));

      feature.stop();
    }
  }
}

TEST_F(IResearchAnalyzerFeatureTest, test_persistence_remove_existing_records) {
  static std::vector<std::string> const EMPTY;
  auto& database = server.getFeature<arangodb::SystemDatabaseFeature>();
  auto vocbase = database.use();

  // remove existing records
  {
    {
      std::string collection(arangodb::tests::AnalyzerCollectionName);
      arangodb::OperationOptions options;
      arangodb::SingleCollectionTransaction trx(
          arangodb::transaction::StandaloneContext::Create(*vocbase),
          collection, arangodb::AccessMode::Type::WRITE);

      trx.begin();
      trx.truncate(collection, options);
      trx.insert(collection,
                 VPackParser::fromJson("{\"name\": \"valid\", \"type\": "
                                       "\"identity\", \"properties\": {}}")
                     ->slice(),
                 options);
      trx.commit();
    }

    {
      std::map<std::string, std::pair<irs::string_ref, irs::string_ref>> expected = {
          {"text_de",
           {"text",
            "{ \"locale\": \"de.UTF-8\", \"caseConvert\": \"lower\", "
            "\"stopwords\": [ ], \"noAccent\": true, \"noStrem\": false }"}},
          {"text_en",
           {"text",
            "{ \"locale\": \"en.UTF-8\", \"caseConvert\": \"lower\", "
            "\"stopwords\": [ ], \"noAccent\": true, \"noStrem\": false }"}},
          {"text_es",
           {"text",
            "{ \"locale\": \"es.UTF-8\", \"caseConvert\": \"lower\", "
            "\"stopwords\": [ ], \"noAccent\": true, \"noStrem\": false }"}},
          {"text_fi",
           {"text",
            "{ \"locale\": \"fi.UTF-8\", \"caseConvert\": \"lower\", "
            "\"stopwords\": [ ], \"noAccent\": true, \"noStrem\": false }"}},
          {"text_fr",
           {"text",
            "{ \"locale\": \"fr.UTF-8\", \"caseConvert\": \"lower\", "
            "\"stopwords\": [ ], \"noAccent\": true, \"noStrem\": false }"}},
          {"text_it",
           {"text",
            "{ \"locale\": \"it.UTF-8\", \"caseConvert\": \"lower\", "
            "\"stopwords\": [ ], \"noAccent\": true, \"noStrem\": false }"}},
          {"text_nl",
           {"text",
            "{ \"locale\": \"nl.UTF-8\", \"caseConvert\": \"lower\", "
            "\"stopwords\": [ ], \"noAccent\": true, \"noStrem\": false }"}},
          {"text_no",
           {"text",
            "{ \"locale\": \"no.UTF-8\", \"caseConvert\": \"lower\", "
            "\"stopwords\": [ ], \"noAccent\": true, \"noStrem\": false }"}},
          {"text_pt",
           {"text",
            "{ \"locale\": \"pt.UTF-8\", \"caseConvert\": \"lower\", "
            "\"stopwords\": [ ], \"noAccent\": true, \"noStrem\": false }"}},
          {"text_ru",
           {"text",
            "{ \"locale\": \"ru.UTF-8\", \"caseConvert\": \"lower\", "
            "\"stopwords\": [ ], \"noAccent\": true, \"noStrem\": false }"}},
          {"text_sv",
           {"text",
            "{ \"locale\": \"sv.UTF-8\", \"caseConvert\": \"lower\", "
            "\"stopwords\": [ ], \"noAccent\": true, \"noStrem\": false }"}},
          {"text_zh",
           {"text",
            "{ \"locale\": \"zh.UTF-8\", \"caseConvert\": \"lower\", "
            "\"stopwords\": [ ], \"noAccent\": true, \"noStrem\": false }"}},
          {"identity", {"identity", "{\n}"}},
      };
      arangodb::iresearch::IResearchAnalyzerFeature feature(server.server());

      feature.prepare();  // load static analyzers
      feature.start();    // doesn't load persisted analyzers

      feature.visit([&expected](arangodb::iresearch::AnalyzerPool::ptr const& analyzer) -> bool {
        auto itr = expected.find(analyzer->name());
        EXPECT_NE(itr, expected.end());
        EXPECT_EQ(itr->second.first, analyzer->type());

        std::string expectedProperties;

        EXPECT_TRUE(irs::analysis::analyzers::normalize(
            expectedProperties, analyzer->type(), irs::type<irs::text_format::vpack>::get(),
            arangodb::iresearch::ref<char>(
                VPackParser::fromJson(itr->second.second)->slice()),
            false));

        EXPECT_EQUAL_SLICES(arangodb::iresearch::slice(expectedProperties),
                            analyzer->properties());
        expected.erase(itr);
        return true;
      });

      EXPECT_TRUE(expected.empty());
      EXPECT_FALSE(
          feature.remove(arangodb::StaticStrings::SystemDatabase + "::valid").ok());
      EXPECT_FALSE(feature.remove("identity").ok());

      feature.stop();
      feature.unprepare();
    }

    {
      std::map<std::string, std::pair<irs::string_ref, irs::string_ref>> expected = {};
      arangodb::iresearch::IResearchAnalyzerFeature feature(server.server());

      feature.start();  // doesn't load persisted analyzers

      EXPECT_TRUE(feature.visit(
          [](arangodb::iresearch::AnalyzerPool::ptr const&) { return false; }));

      feature.stop();
    }
  }
}

TEST_F(IResearchAnalyzerFeatureTest, test_persistence_emplace_on_single_server) {
  static std::vector<std::string> const EMPTY;
  auto& database = server.getFeature<arangodb::SystemDatabaseFeature>();
  auto vocbase = database.use();

  // emplace on single-server (should persist)
  {
    // clear collection
    {
      std::string collection(arangodb::tests::AnalyzerCollectionName);
      arangodb::OperationOptions options;
      arangodb::SingleCollectionTransaction trx(
          arangodb::transaction::StandaloneContext::Create(*vocbase),
          collection, arangodb::AccessMode::Type::WRITE);
      trx.begin();
      trx.truncate(collection, options);
      trx.commit();
    }

    arangodb::iresearch::IResearchAnalyzerFeature::EmplaceResult result;
    arangodb::iresearch::IResearchAnalyzerFeature feature(server.server());
    EXPECT_TRUE(feature
                    .emplace(result, arangodb::StaticStrings::SystemDatabase + "::test_analyzerA",
                             "TestAnalyzer", VPackParser::fromJson("\"abc\"")->slice(),
                             {irs::type<irs::frequency>::get()})
                    .ok());
    EXPECT_TRUE(result.first);
    EXPECT_TRUE(feature.get(arangodb::StaticStrings::SystemDatabase +
                            "::test_analyzerA"));
    EXPECT_TRUE(vocbase->lookupCollection(arangodb::tests::AnalyzerCollectionName));
    arangodb::OperationOptions options;
    arangodb::SingleCollectionTransaction trx(
        arangodb::transaction::StandaloneContext::Create(*vocbase),
        arangodb::tests::AnalyzerCollectionName, arangodb::AccessMode::Type::WRITE);
    EXPECT_TRUE((trx.begin().ok()));
    auto queryResult = trx.all(arangodb::tests::AnalyzerCollectionName, 0, 2, options);
    EXPECT_TRUE((true == queryResult.ok()));
    auto slice = arangodb::velocypack::Slice(queryResult.buffer->data());
    EXPECT_TRUE(slice.isArray());
    ASSERT_EQ(1, slice.length());
    slice = slice.at(0);
    EXPECT_TRUE(slice.isObject());
    EXPECT_TRUE(slice.hasKey("_key") && slice.get("_key").isString() &&
                std::string("test_analyzerA") == slice.get("_key").copyString());
    EXPECT_TRUE(slice.hasKey("name") && slice.get("name").isString() &&
                std::string("test_analyzerA") == slice.get("name").copyString());
    EXPECT_TRUE(slice.hasKey("type") && slice.get("type").isString() &&
                std::string("TestAnalyzer") == slice.get("type").copyString());
    EXPECT_TRUE(slice.hasKey("properties") && slice.get("properties").isObject() &&
                VPackParser::fromJson("{\"args\":\"abc\"}")->slice().toString() ==
                    slice.get("properties").toString());
    EXPECT_TRUE(slice.hasKey("features") && slice.get("features").isArray() &&
                1 == slice.get("features").length() &&
                slice.get("features").at(0).isString() &&
                std::string("frequency") == slice.get("features").at(0).copyString());
    EXPECT_TRUE(trx.truncate(arangodb::tests::AnalyzerCollectionName, options).ok());
    EXPECT_TRUE(trx.commit().ok());
  }
}

TEST_F(IResearchAnalyzerFeatureTest, test_analyzer_equality) {
  arangodb::iresearch::AnalyzerPool::ptr lhs;
  ASSERT_TRUE(arangodb::iresearch::IResearchAnalyzerFeature::createAnalyzerPool(
                  lhs, "test", "TestAnalyzer",
                  VPackParser::fromJson("\"abc\"")->slice(), arangodb::AnalyzersRevision::MIN, irs::flags())
                  .ok());
  ASSERT_NE(nullptr, lhs);
  ASSERT_EQ(*lhs, *lhs);

  // different name
  {
    arangodb::iresearch::AnalyzerPool::ptr rhs;
    ASSERT_TRUE(arangodb::iresearch::IResearchAnalyzerFeature::createAnalyzerPool(
                    rhs, "test1", "TestAnalyzer",
                    VPackParser::fromJson("\"abc\"")->slice(), arangodb::AnalyzersRevision::MIN, irs::flags())
                    .ok());
    ASSERT_NE(nullptr, rhs);
    ASSERT_NE(*lhs, *rhs);
  }

  // different type
  {
    arangodb::iresearch::AnalyzerPool::ptr rhs;
    ASSERT_TRUE(arangodb::iresearch::IResearchAnalyzerFeature::createAnalyzerPool(
                    rhs, "test", "ReNormalizingAnalyzer",
                    VPackParser::fromJson("\"abc\"")->slice(), arangodb::AnalyzersRevision::MIN, irs::flags())
                    .ok());
    ASSERT_NE(nullptr, rhs);
    ASSERT_NE(*lhs, *rhs);
  }

  // different properties
  {
    arangodb::iresearch::AnalyzerPool::ptr rhs;
    ASSERT_TRUE(arangodb::iresearch::IResearchAnalyzerFeature::createAnalyzerPool(
                    rhs, "test", "TestAnalyzer",
                    VPackParser::fromJson("\"abcd\"")->slice(), arangodb::AnalyzersRevision::MIN, irs::flags())
                    .ok());
    ASSERT_NE(nullptr, rhs);
    ASSERT_NE(*lhs, *rhs);
  }

  // different features
  {
    arangodb::iresearch::AnalyzerPool::ptr rhs;
    ASSERT_TRUE(arangodb::iresearch::IResearchAnalyzerFeature::createAnalyzerPool(
                    rhs, "test", "TestAnalyzer",
                    VPackParser::fromJson("\"abcd\"")->slice(),
<<<<<<< HEAD
                    arangodb::AnalyzersRevision::MIN,
                    irs::flags{irs::frequency::type()})
=======
                    irs::flags{irs::type<irs::frequency>::get()})
>>>>>>> 62afbcc2
                    .ok());
    ASSERT_NE(nullptr, rhs);
    ASSERT_NE(*lhs, *rhs);
  }

  // different revision - this is still the same analyzer!
  {
    arangodb::iresearch::AnalyzerPool::ptr rhs;
    ASSERT_TRUE(arangodb::iresearch::IResearchAnalyzerFeature::createAnalyzerPool(
      rhs, "test", "TestAnalyzer",
      VPackParser::fromJson("\"abc\"")->slice(),
      arangodb::AnalyzersRevision::MIN + 1,
      irs::flags{})
      .ok());
    ASSERT_NE(nullptr, rhs);
    ASSERT_EQ(*lhs, *rhs);
  }
}

TEST_F(IResearchAnalyzerFeatureTest, test_remove) {
  arangodb::consensus::Store agencyStore(server.server(), nullptr, "arango");

  arangodb::network::ConnectionPool::Config poolConfig;
  poolConfig.clusterInfo = &server.getFeature<arangodb::ClusterFeature>().clusterInfo();
  poolConfig.numIOThreads = 1;
  poolConfig.minOpenConnections = 1;
  poolConfig.maxOpenConnections = 3;
  poolConfig.verifyHosts = false;

  AsyncAgencyStorePoolMock pool(&agencyStore, poolConfig);
  arangodb::AgencyCommHelper::initialize("arango");
  arangodb::AsyncAgencyCommManager::initialize(server.server());
  arangodb::AsyncAgencyCommManager::INSTANCE->pool(&pool);
  arangodb::AsyncAgencyCommManager::INSTANCE->addEndpoint("tcp://localhost:4000/");
  arangodb::AgencyComm(server.server()).ensureStructureInitialized();

  ASSERT_TRUE(server.server().hasFeature<arangodb::DatabaseFeature>());
  auto& dbFeature = server.getFeature<arangodb::DatabaseFeature>();

  // remove existing
  {
    arangodb::iresearch::IResearchAnalyzerFeature feature(server.server());
    feature.prepare();  // add static analyzers

    // add analyzer
    {
      arangodb::iresearch::IResearchAnalyzerFeature::EmplaceResult result;
      ASSERT_TRUE(feature
                      .emplace(result, arangodb::StaticStrings::SystemDatabase + "::test_analyzer0",
                               "TestAnalyzer", VPackParser::fromJson("\"abc\"")->slice())
                      .ok());
      ASSERT_NE(nullptr, feature.get(arangodb::StaticStrings::SystemDatabase + "::test_analyzer0"));
    }

    EXPECT_TRUE(feature
                    .remove(arangodb::StaticStrings::SystemDatabase +
                            "::test_analyzer0")
                    .ok());
    EXPECT_EQ(nullptr, feature.get(arangodb::StaticStrings::SystemDatabase +
                                   "::test_analyzer0"));
    feature.unprepare();
  }

  // remove existing (inRecovery) single-server
  {
    arangodb::iresearch::IResearchAnalyzerFeature feature(server.server());

    // add analyzer
    {
      arangodb::iresearch::IResearchAnalyzerFeature::EmplaceResult result;
      ASSERT_TRUE(feature
                      .emplace(result, arangodb::StaticStrings::SystemDatabase + "::test_analyzer0",
                               "TestAnalyzer", VPackParser::fromJson("\"abc\"")->slice())
                      .ok());
      ASSERT_NE(nullptr, feature.get(arangodb::StaticStrings::SystemDatabase + "::test_analyzer0"));
    }

    auto before = StorageEngineMock::recoveryStateResult;
    StorageEngineMock::recoveryStateResult = arangodb::RecoveryState::IN_PROGRESS;
    auto restore = irs::make_finally([&before]() -> void {
      StorageEngineMock::recoveryStateResult = before;
    });

    EXPECT_FALSE(feature
                     .remove(arangodb::StaticStrings::SystemDatabase +
                             "::test_analyzer0")
                     .ok());
    EXPECT_NE(nullptr, feature.get(arangodb::StaticStrings::SystemDatabase +
                                   "::test_analyzer0"));
  }

  // remove existing (dbserver)
  {
    auto beforeRole = arangodb::ServerState::instance()->getRole();
    arangodb::ServerState::instance()->setRole(arangodb::ServerState::ROLE_DBSERVER);
    auto restoreRole = irs::make_finally([&beforeRole]() -> void {
      arangodb::ServerState::instance()->setRole(beforeRole);
    });

    // create a new instance of an ApplicationServer and fill it with the required features
    // cannot use the existing server since its features already have some state

    arangodb::application_features::ApplicationServer newServer(nullptr, nullptr);
    newServer.addFeature<arangodb::MetricsFeature>();  // Required by everything now.
    auto& cluster = newServer.addFeature<arangodb::ClusterFeature>();  // required to create ClusterInfo instance
    auto& networkFeature = newServer.addFeature<arangodb::NetworkFeature>();  // required to create ClusterInfo instance
    auto& dbFeature = newServer.addFeature<arangodb::DatabaseFeature>();  // required for IResearchAnalyzerFeature::emplace>(std::make_unique<arangodb::DatabaseFeature(newServer));  // required for IResearchAnalyzerFeature::emplace>(...)
    newServer.addFeature<arangodb::QueryRegistryFeature>();  // required for constructing TRI_vocbase_t
    newServer.addFeature<arangodb::ShardingFeature>();  // required for Collections::create>(std::make_unique<arangodb::ShardingFeature(newServer)); // required for Collections::create>(...)
    auto& sysDatabase = newServer.addFeature<arangodb::SystemDatabaseFeature>();  // required for IResearchAnalyzerFeature::start>(std::make_unique<arangodb::SystemDatabaseFeature(newServer));  // required for IResearchAnalyzerFeature::start>()
    newServer.addFeature<arangodb::V8DealerFeature>();  // required for DatabaseFeature::createDatabase>(std::make_unique<arangodb::V8DealerFeature(newServer)); // required for DatabaseFeature::createDatabase>(...)
    newServer.addFeature<arangodb::application_features::CommunicationFeaturePhase>();  // required for SimpleHttpClient::doRequest>(std::make_unique<arangodb::application_features::CommunicationFeaturePhase(newServer));  // required for SimpleHttpClient::doRequest>()
    auto& feature =
        newServer.addFeature<arangodb::iresearch::IResearchAnalyzerFeature>();  // required for running upgrade task

    cluster.prepare();
    networkFeature.prepare();

    auto cleanup = arangodb::scopeGuard([&]() {
      dbFeature.unprepare();
      networkFeature.unprepare();
    });

    // create system vocbase (before feature start)
    {
      auto databases = VPackBuilder();
      databases.openArray();
      databases.add(systemDatabaseArgs);
      databases.close();
      EXPECT_EQ(TRI_ERROR_NO_ERROR, dbFeature.loadDatabases(databases.slice()));
      sysDatabase.start();  // get system database from DatabaseFeature
    }

    // add analyzer
    {
      arangodb::iresearch::IResearchAnalyzerFeature::EmplaceResult result;
      ASSERT_EQ(nullptr, feature.get(arangodb::StaticStrings::SystemDatabase + "::test_analyzer2"));
      ASSERT_TRUE(feature
                      .emplace(result, arangodb::StaticStrings::SystemDatabase + "::test_analyzer2",
                               "TestAnalyzer", VPackParser::fromJson("\"abc\"")->slice())
                      .ok());
      ASSERT_NE(nullptr, feature.get(arangodb::StaticStrings::SystemDatabase + "::test_analyzer2"));
    }

    EXPECT_TRUE(feature
                    .remove(arangodb::StaticStrings::SystemDatabase +
                            "::test_analyzer2")
                    .ok());
    EXPECT_EQ(nullptr, feature.get(arangodb::StaticStrings::SystemDatabase +
                                   "::test_analyzer2"));
  }

  // remove existing (inRecovery) dbserver
  {
    auto beforeRole = arangodb::ServerState::instance()->getRole();
    arangodb::ServerState::instance()->setRole(arangodb::ServerState::ROLE_DBSERVER);
    auto restoreRole = irs::make_finally([&beforeRole]() -> void {
      arangodb::ServerState::instance()->setRole(beforeRole);
    });

    arangodb::application_features::ApplicationServer newServer(nullptr, nullptr);
    newServer.addFeature<arangodb::MetricsFeature>();  // Required by everything now.
    auto& auth = newServer.addFeature<arangodb::AuthenticationFeature>();
    auto& cluster = newServer.addFeature<arangodb::ClusterFeature>();  // required to create ClusterInfo instance
    auto& networkFeature = newServer.addFeature<arangodb::NetworkFeature>();  // required to create ClusterInfo instance
    auto& dbFeature = newServer.addFeature<arangodb::DatabaseFeature>();  // required for IResearchAnalyzerFeature::emplace(...)
    newServer.addFeature<arangodb::QueryRegistryFeature>();  // required for constructing TRI_vocbase_t
    newServer.addFeature<arangodb::ShardingFeature>();  // required for Collections::create>(std::make_unique<arangodb::ShardingFeature(server)); // required for Collections::create>(...)
    auto& sysDatabase = newServer.addFeature<arangodb::SystemDatabaseFeature>();  // required for IResearchAnalyzerFeature::start()
    newServer.addFeature<arangodb::V8DealerFeature>();  // required for DatabaseFeature::createDatabase>(std::make_unique<arangodb::V8DealerFeature(server)); // required for DatabaseFeature::createDatabase>(...)
    newServer.addFeature<arangodb::application_features::CommunicationFeaturePhase>();  // required for SimpleHttpClient::doRequest()
    auto& feature =
        newServer.addFeature<arangodb::iresearch::IResearchAnalyzerFeature>();  // required for running upgrade task

    auth.prepare();
    cluster.prepare();
    networkFeature.prepare();

    auto cleanup = arangodb::scopeGuard([&]() {
      dbFeature.unprepare();
      networkFeature.unprepare();
      cluster.unprepare();
      auth.unprepare();
    });

    // create system vocbase (before feature start)
    {
      auto databases = VPackBuilder();
      databases.openArray();
      databases.add(systemDatabaseArgs);
      databases.close();
      EXPECT_EQ(TRI_ERROR_NO_ERROR, dbFeature.loadDatabases(databases.slice()));
      sysDatabase.start();  // get system database from DatabaseFeature
    }

    // add analyzer
    {
      arangodb::iresearch::IResearchAnalyzerFeature::EmplaceResult result;
      ASSERT_EQ(nullptr, feature.get(arangodb::StaticStrings::SystemDatabase + "::test_analyzer2"));
      ASSERT_TRUE(feature
                      .emplace(result, arangodb::StaticStrings::SystemDatabase + "::test_analyzer2",
                               "TestAnalyzer", VPackParser::fromJson("\"abc\"")->slice())
                      .ok());
      ASSERT_NE(nullptr, feature.get(arangodb::StaticStrings::SystemDatabase + "::test_analyzer2"));
    }

    auto before = StorageEngineMock::recoveryStateResult;
    StorageEngineMock::recoveryStateResult = arangodb::RecoveryState::IN_PROGRESS;
    auto restore = irs::make_finally([&before]() -> void {
      StorageEngineMock::recoveryStateResult = before;
    });

    EXPECT_TRUE(feature
                    .remove(arangodb::StaticStrings::SystemDatabase +
                            "::test_analyzer2")
                    .ok());
    EXPECT_EQ(nullptr, feature.get(arangodb::StaticStrings::SystemDatabase +
                                   "::test_analyzer2"));
  }

  // remove existing (in-use)
  {
    arangodb::iresearch::IResearchAnalyzerFeature feature(server.server());
    arangodb::iresearch::IResearchAnalyzerFeature::EmplaceResult result;  // will keep reference
    ASSERT_TRUE(feature
                    .emplace(result, arangodb::StaticStrings::SystemDatabase + "::test_analyzer3",
                             "TestAnalyzer", VPackParser::fromJson("\"abc\"")->slice())
                    .ok());
    ASSERT_NE(nullptr, feature.get(arangodb::StaticStrings::SystemDatabase +
                                   "::test_analyzer3"));

    EXPECT_FALSE(feature
                     .remove(arangodb::StaticStrings::SystemDatabase +
                                 "::test_analyzer3",
                             false)
                     .ok());
    EXPECT_NE(nullptr, feature.get(arangodb::StaticStrings::SystemDatabase +
                                   "::test_analyzer3"));
    EXPECT_TRUE(feature
                    .remove(arangodb::StaticStrings::SystemDatabase +
                                "::test_analyzer3",
                            true)
                    .ok());
    EXPECT_EQ(nullptr, feature.get(arangodb::StaticStrings::SystemDatabase +
                                   "::test_analyzer3"));
  }

  // remove missing (no vocbase)
  {
    arangodb::iresearch::IResearchAnalyzerFeature feature(server.server());
    ASSERT_EQ(nullptr, dbFeature.lookupDatabase("testVocbase"));

    EXPECT_EQ(nullptr, feature.get("testVocbase::test_analyzer"));
    EXPECT_FALSE(feature.remove("testVocbase::test_analyzer").ok());
  }

  // remove missing (no collection)
  {
    arangodb::iresearch::IResearchAnalyzerFeature feature(server.server());
    TRI_vocbase_t* vocbase;
    ASSERT_TRUE(dbFeature.createDatabase(testDBInfo(server.server()), vocbase).ok());
    ASSERT_NE(nullptr, dbFeature.lookupDatabase("testVocbase"));
    EXPECT_EQ(nullptr, feature.get("testVocbase::test_analyzer"));
    EXPECT_FALSE(feature.remove("testVocbase::test_analyzer").ok());
  }

  // remove invalid
  {
    arangodb::iresearch::IResearchAnalyzerFeature feature(server.server());
    EXPECT_EQ(nullptr, feature.get(arangodb::StaticStrings::SystemDatabase +
                                   "::test_analyzer"));
    EXPECT_FALSE(
        feature
            .remove(arangodb::StaticStrings::SystemDatabase + "::test_analyzer")
            .ok());
  }

  // remove static analyzer
  {
    arangodb::iresearch::IResearchAnalyzerFeature feature(server.server());
    feature.prepare();  // add static analyzers
    EXPECT_NE(nullptr, feature.get("identity"));
    EXPECT_FALSE(feature.remove("identity").ok());
    EXPECT_NE(nullptr, feature.get("identity"));
  }
}

TEST_F(IResearchAnalyzerFeatureTest, test_prepare) {
  auto before = StorageEngineMock::recoveryStateResult;
  StorageEngineMock::recoveryStateResult = arangodb::RecoveryState::IN_PROGRESS;
  auto restore = irs::make_finally(
      [&before]() -> void { StorageEngineMock::recoveryStateResult = before; });
  arangodb::iresearch::IResearchAnalyzerFeature feature(server.server());
  EXPECT_TRUE(feature.visit([](auto) { return false; }));  // ensure feature is empty after creation
  feature.prepare();  // add static analyzers

  // check static analyzers
  auto expected = staticAnalyzers();
  feature.visit([&expected, &feature](arangodb::iresearch::AnalyzerPool::ptr const& analyzer) -> bool {
    auto itr = expected.find(analyzer->name());
    EXPECT_NE(itr, expected.end());
    EXPECT_EQ(itr->second.type, analyzer->type());

    std::string expectedProperties;
    EXPECT_TRUE(irs::analysis::analyzers::normalize(
        expectedProperties, analyzer->type(), irs::type<irs::text_format::vpack>::get(),
        arangodb::iresearch::ref<char>(itr->second.properties), false));

    EXPECT_EQUAL_SLICES(arangodb::iresearch::slice(expectedProperties),
                        analyzer->properties());
    EXPECT_TRUE(
        (itr->second.features.is_subset_of(feature.get(analyzer->name())->features())));
    expected.erase(itr);
    return true;
  });
  EXPECT_TRUE(expected.empty());
  feature.unprepare();
}

TEST_F(IResearchAnalyzerFeatureTest, test_start) {
  auto& database = server.getFeature<arangodb::SystemDatabaseFeature>();
  auto vocbase = database.use();

  // test feature start load configuration (inRecovery, no configuration collection)
  {
    // ensure no configuration collection
    {
      auto collection = vocbase->lookupCollection(arangodb::tests::AnalyzerCollectionName);

      if (collection) {
        auto res = vocbase->dropCollection(collection->id(), true, -1);
        EXPECT_TRUE(res.ok());
      }

      collection = vocbase->lookupCollection(arangodb::tests::AnalyzerCollectionName);
      EXPECT_EQ(nullptr, collection);
    }

    auto before = StorageEngineMock::recoveryStateResult;
    StorageEngineMock::recoveryStateResult = arangodb::RecoveryState::IN_PROGRESS;
    auto restore = irs::make_finally([&before]() -> void {
      StorageEngineMock::recoveryStateResult = before;
    });
    arangodb::iresearch::IResearchAnalyzerFeature feature(server.server());
    feature.prepare();  // add static analyzers
    feature.start();    // load persisted analyzers
    EXPECT_EQ(nullptr, vocbase->lookupCollection(arangodb::tests::AnalyzerCollectionName));

    auto expected = staticAnalyzers();

    feature.visit([&expected, &feature](arangodb::iresearch::AnalyzerPool::ptr const& analyzer) -> bool {
      auto itr = expected.find(analyzer->name());
      EXPECT_NE(itr, expected.end());
      EXPECT_EQ(itr->second.type, analyzer->type());

      std::string expectedProperties;
      EXPECT_TRUE(irs::analysis::analyzers::normalize(
          expectedProperties, analyzer->type(), irs::type<irs::text_format::vpack>::get(),
          arangodb::iresearch::ref<char>(itr->second.properties), false));

      EXPECT_EQUAL_SLICES(arangodb::iresearch::slice(expectedProperties),
                          analyzer->properties());
      EXPECT_TRUE((itr->second.features.is_subset_of(
          feature.get(analyzer->name())->features())));
      expected.erase(itr);
      return true;
    });
    EXPECT_TRUE(expected.empty());
    feature.stop();
    feature.unprepare();
  }

  // test feature start load configuration (inRecovery, with configuration collection)
  {
    // ensure there is an empty configuration collection
    {
      auto collection = vocbase->lookupCollection(arangodb::tests::AnalyzerCollectionName);

      if (collection) {
        vocbase->dropCollection(collection->id(), true, -1);
      }

      collection = vocbase->lookupCollection(arangodb::tests::AnalyzerCollectionName);
      EXPECT_EQ(nullptr, collection);
      arangodb::iresearch::IResearchAnalyzerFeature::EmplaceResult result;
      arangodb::iresearch::IResearchAnalyzerFeature feature(server.server());
      std::shared_ptr<arangodb::LogicalCollection> unused;
      arangodb::methods::Collections::createSystem(*vocbase, arangodb::tests::AnalyzerCollectionName,
                                                   false, unused);
      EXPECT_TRUE(feature
                      .emplace(result, arangodb::StaticStrings::SystemDatabase + "::test_analyzer",
                               "identity", VPackParser::fromJson("\"abc\"")->slice())
                      .ok());
      EXPECT_FALSE(!result.first);
      collection = vocbase->lookupCollection(arangodb::tests::AnalyzerCollectionName);
      EXPECT_NE(nullptr, collection);
    }

    auto before = StorageEngineMock::recoveryStateResult;
    StorageEngineMock::recoveryStateResult = arangodb::RecoveryState::IN_PROGRESS;
    auto restore = irs::make_finally([&before]() -> void {
      StorageEngineMock::recoveryStateResult = before;
    });
    arangodb::iresearch::IResearchAnalyzerFeature feature(server.server());
    feature.prepare();  // add static analyzers
    feature.start();    // doesn't load persisted analyzers
    EXPECT_NE(nullptr, vocbase->lookupCollection(arangodb::tests::AnalyzerCollectionName));

    auto expected = staticAnalyzers();

    feature.visit([&expected, &feature](arangodb::iresearch::AnalyzerPool::ptr const& analyzer) -> bool {
      auto itr = expected.find(analyzer->name());
      EXPECT_NE(itr, expected.end());
      EXPECT_EQ(itr->second.type, analyzer->type());

      std::string expectedProperties;
      EXPECT_TRUE(irs::analysis::analyzers::normalize(
          expectedProperties, analyzer->type(), irs::type<irs::text_format::vpack>::get(),
          arangodb::iresearch::ref<char>(itr->second.properties), false));

      EXPECT_EQUAL_SLICES(arangodb::iresearch::slice(expectedProperties),
                          analyzer->properties());
      EXPECT_TRUE((itr->second.features.is_subset_of(
          feature.get(analyzer->name())->features())));
      expected.erase(itr);
      return true;
    });
    EXPECT_TRUE(expected.empty());
    feature.stop();
    feature.unprepare();
  }

  // test feature start load configuration (no configuration collection)
  {
    // ensure no configuration collection
    {
      auto collection = vocbase->lookupCollection(arangodb::tests::AnalyzerCollectionName);

      if (collection) {
        vocbase->dropCollection(collection->id(), true, -1);
      }

      collection = vocbase->lookupCollection(arangodb::tests::AnalyzerCollectionName);
      EXPECT_EQ(nullptr, collection);
    }
    arangodb::iresearch::IResearchAnalyzerFeature feature(server.server());
    feature.prepare();  // add static analyzers
    feature.start();    // doesn't load persisted analyzers
    EXPECT_EQ(nullptr, vocbase->lookupCollection(arangodb::tests::AnalyzerCollectionName));

    auto expected = staticAnalyzers();

    feature.visit([&expected, &feature](arangodb::iresearch::AnalyzerPool::ptr const& analyzer) -> bool {
      auto itr = expected.find(analyzer->name());
      EXPECT_NE(itr, expected.end());
      EXPECT_EQ(itr->second.type, analyzer->type());

      std::string expectedProperties;
      EXPECT_TRUE(irs::analysis::analyzers::normalize(
          expectedProperties, analyzer->type(), irs::type<irs::text_format::vpack>::get(),
          arangodb::iresearch::ref<char>(itr->second.properties), false));

      EXPECT_EQUAL_SLICES(arangodb::iresearch::slice(expectedProperties),
                          analyzer->properties());

      EXPECT_TRUE((itr->second.features.is_subset_of(
          feature.get(analyzer->name())->features())));
      expected.erase(itr);
      return true;
    });
    EXPECT_TRUE(expected.empty());
    feature.stop();
    feature.unprepare();
  }

  // test feature start load configuration (with configuration collection)
  {
    // ensure there is an empty configuration collection
    {
      auto collection = vocbase->lookupCollection(arangodb::tests::AnalyzerCollectionName);

      if (collection) {
        vocbase->dropCollection(collection->id(), true, -1);
      }

      collection = vocbase->lookupCollection(arangodb::tests::AnalyzerCollectionName);
      EXPECT_EQ(nullptr, collection);
      arangodb::iresearch::IResearchAnalyzerFeature::EmplaceResult result;
      arangodb::iresearch::IResearchAnalyzerFeature feature(server.server());
      std::shared_ptr<arangodb::LogicalCollection> unused;
      arangodb::methods::Collections::createSystem(*vocbase, arangodb::tests::AnalyzerCollectionName,
                                                   false, unused);
      EXPECT_TRUE(
          (true == feature
                       .emplace(result, arangodb::StaticStrings::SystemDatabase + "::test_analyzer",
                                "identity", VPackParser::fromJson("\"abc\"")->slice())
                       .ok()));
      EXPECT_FALSE(!result.first);
      collection = vocbase->lookupCollection(arangodb::tests::AnalyzerCollectionName);
      EXPECT_NE(nullptr, collection);
    }

    arangodb::iresearch::IResearchAnalyzerFeature feature(server.server());
    feature.prepare();  // add static analyzers
    feature.start();    // doesn't load persisted analyzers
    EXPECT_NE(nullptr, vocbase->lookupCollection(arangodb::tests::AnalyzerCollectionName));

    auto expected = staticAnalyzers();

    feature.visit([&expected, &feature](arangodb::iresearch::AnalyzerPool::ptr const& analyzer) -> bool {
      auto itr = expected.find(analyzer->name());
      EXPECT_NE(itr, expected.end());
      EXPECT_EQ(itr->second.type, analyzer->type());

      std::string expectedproperties;
      EXPECT_TRUE(irs::analysis::analyzers::normalize(
          expectedproperties, analyzer->type(), irs::type<irs::text_format::vpack>::get(),
          arangodb::iresearch::ref<char>(itr->second.properties), false));

      EXPECT_EQUAL_SLICES(arangodb::iresearch::slice(expectedproperties),
                          analyzer->properties());
      EXPECT_TRUE((itr->second.features.is_subset_of(
          feature.get(analyzer->name())->features())));
      expected.erase(itr);
      return true;
    });
    EXPECT_TRUE(expected.empty());
    feature.stop();
    feature.unprepare();
  }
}

TEST_F(IResearchAnalyzerFeatureTest, test_tokens) {
  // create a new instance of an ApplicationServer and fill it with the required features
  // cannot use the existing server since its features already have some state
  arangodb::application_features::ApplicationServer newServer(nullptr, nullptr);
  auto& analyzers =
      newServer.addFeature<arangodb::iresearch::IResearchAnalyzerFeature>();
  auto& dbfeature = newServer.addFeature<arangodb::DatabaseFeature>();
  auto& functions = newServer.addFeature<arangodb::aql::AqlFunctionFeature>();
  newServer.addFeature<arangodb::QueryRegistryFeature>();  // required for constructing TRI_vocbase_t
  auto& sharding = newServer.addFeature<arangodb::ShardingFeature>();
  auto& systemdb = newServer.addFeature<arangodb::SystemDatabaseFeature>();
  newServer.addFeature<arangodb::V8DealerFeature>();  // required for DatabaseFeature::createDatabase>(std::make_unique<arangodb::V8DealerFeature(server)); // required for DatabaseFeature::createDatabase>(...)
  newServer.addFeature<arangodb::EngineSelectorFeature>();

  auto cleanup = arangodb::scopeGuard([&dbfeature]() { dbfeature.unprepare(); });

  sharding.prepare();

  // create system vocbase (before feature start)
  {
    auto databases = VPackBuilder();
    databases.openArray();
    databases.add(systemDatabaseArgs);
    databases.close();
    EXPECT_EQ(TRI_ERROR_NO_ERROR, dbfeature.loadDatabases(databases.slice()));

    systemdb.start();  // get system database from DatabaseFeature
  }

  auto vocbase = systemdb.use();
  // ensure there is no configuration collection
  {
    auto collection = vocbase->lookupCollection(arangodb::tests::AnalyzerCollectionName);

    if (collection) {
      vocbase->dropCollection(collection->id(), true, -1);
    }

    collection = vocbase->lookupCollection(arangodb::tests::AnalyzerCollectionName);
    EXPECT_EQ(nullptr, collection);
  }

  std::shared_ptr<arangodb::LogicalCollection> unused;
  arangodb::methods::Collections::createSystem(*vocbase, arangodb::tests::AnalyzerCollectionName,
                                               false, unused);
  // test function registration

  // AqlFunctionFeature::byName(..) throws exception instead of returning a nullptr
  EXPECT_ANY_THROW((functions.byName("TOKENS")));
  analyzers.prepare();
  analyzers.start();  // load AQL functions
  // if failed to register - other tests makes no sense
  auto* function = functions.byName("TOKENS");
  ASSERT_NE(nullptr, function);
  auto& impl = function->implementation;
  ASSERT_NE(nullptr, impl);

  arangodb::iresearch::IResearchAnalyzerFeature::EmplaceResult result;
  analyzers.start();  // load AQL functions
  ASSERT_TRUE(
      (true == analyzers
                   .emplace(result, arangodb::StaticStrings::SystemDatabase + "::test_analyzer",
                            "TestAnalyzer", VPackParser::fromJson("\"abc\"")->slice())
                   .ok()));
  ASSERT_FALSE(!result.first);

  arangodb::SingleCollectionTransaction trx(
      arangodb::transaction::StandaloneContext::Create(*vocbase),
      arangodb::tests::AnalyzerCollectionName, arangodb::AccessMode::Type::WRITE);

  // test tokenization
  {
    std::string analyzer(arangodb::StaticStrings::SystemDatabase +
                         "::test_analyzer");
    irs::string_ref data("abcdefghijklmnopqrstuvwxyz");
    VPackFunctionParametersWrapper args;
    args->emplace_back(data.c_str(), data.size());
    args->emplace_back(analyzer.c_str(), analyzer.size());
    AqlValueWrapper result(impl(nullptr, &trx, *args));
    EXPECT_TRUE(result->isArray());
    EXPECT_EQ(26, result->length());

    for (int64_t i = 0; i < 26; ++i) {
      bool mustDestroy;
      auto entry = result->at(i, mustDestroy, false);
      EXPECT_TRUE(entry.isString());
      auto value = arangodb::iresearch::getStringRef(entry.slice());
      EXPECT_EQ(1, value.size());
      EXPECT_EQ('a' + i, value.c_str()[0]);
    }
  }
  // test default analyzer
  {
    irs::string_ref data("abcdefghijklmnopqrstuvwxyz");
    VPackFunctionParametersWrapper args;
    args->emplace_back(data.c_str(), data.size());
    AqlValueWrapper result(impl(nullptr, &trx, *args));
    EXPECT_TRUE(result->isArray());
    EXPECT_EQ(1, result->length());
    bool mustDestroy;
    auto entry = result->at(0, mustDestroy, false);
    EXPECT_TRUE(entry.isString());
    std::string value = arangodb::iresearch::getStringRef(entry.slice());
    EXPECT_EQ(data, value);
  }

  // test invalid arg count
  // Zero count (less than expected)
  {
    arangodb::containers::SmallVector<arangodb::aql::AqlValue>::allocator_type::arena_type arena;
    arangodb::aql::VPackFunctionParameters args{arena};
    EXPECT_THROW(AqlValueWrapper(impl(nullptr, &trx, args)), arangodb::basics::Exception);
  }
  // test invalid arg count
  // 3 parameters. More than expected
  {
    irs::string_ref data("abcdefghijklmnopqrstuvwxyz");
    irs::string_ref analyzer("identity");
    irs::string_ref unexpectedParameter("something");
    VPackFunctionParametersWrapper args;
    args->emplace_back(data.c_str(), data.size());
    args->emplace_back(analyzer.c_str(), analyzer.size());
    args->emplace_back(unexpectedParameter.c_str(), unexpectedParameter.size());
    EXPECT_THROW(AqlValueWrapper(impl(nullptr, &trx, *args)), arangodb::basics::Exception);
  }

  // test values
  // 123.4
  std::string expected123P4[] = {"oMBe2ZmZmZma",
                                 "sMBe2ZmZmQ==", "wMBe2Zk=", "0MBe"};

  // 123
  std::string expected123[] = {"oMBewAAAAAAA",
                               "sMBewAAAAA==", "wMBewAA=", "0MBe"};

  // boolean true
  std::string expectedTrue("/w==");
  // boolean false
  std::string expectedFalse("AA==");

  // test double data type
  {
    VPackFunctionParametersWrapper args;
    args->emplace_back(arangodb::aql::AqlValueHintDouble(123.4));
    auto result = AqlValueWrapper(impl(nullptr, &trx, *args));
    EXPECT_TRUE(result->isArray());
    EXPECT_EQ(IRESEARCH_COUNTOF(expected123P4), result->length());

    for (size_t i = 0; i < result->length(); ++i) {
      bool mustDestroy;
      auto entry = result->at(i, mustDestroy, false).slice();
      EXPECT_TRUE(entry.isString());
      EXPECT_EQ(expected123P4[i], arangodb::iresearch::getStringRef(entry));
    }
  }
  // test integer data type
  {
    auto expected = 123;
    VPackFunctionParametersWrapper args;
    args->emplace_back(arangodb::aql::AqlValueHintInt(expected));
    auto result = AqlValueWrapper(impl(nullptr, &trx, *args));
    EXPECT_TRUE(result->isArray());
    EXPECT_EQ(IRESEARCH_COUNTOF(expected123), result->length());

    for (size_t i = 0; i < result->length(); ++i) {
      bool mustDestroy;
      auto entry = result->at(i, mustDestroy, false).slice();
      EXPECT_TRUE(entry.isString());
      EXPECT_EQ(expected123[i], arangodb::iresearch::getStringRef(entry));
    }
  }
  // test true bool
  {
    VPackFunctionParametersWrapper args;
    args->emplace_back(arangodb::aql::AqlValueHintBool(true));
    auto result = AqlValueWrapper(impl(nullptr, &trx, *args));
    EXPECT_TRUE(result->isArray());
    EXPECT_EQ(1, result->length());
    bool mustDestroy;
    auto entry = result->at(0, mustDestroy, false).slice();
    EXPECT_TRUE(entry.isString());
    EXPECT_EQ(expectedTrue, arangodb::iresearch::getStringRef(entry));
  }
  // test false bool
  {
    VPackFunctionParametersWrapper args;
    args->emplace_back(arangodb::aql::AqlValueHintBool(false));
    auto result = AqlValueWrapper(impl(nullptr, &trx, *args));
    EXPECT_TRUE(result->isArray());
    EXPECT_EQ(1, result->length());
    bool mustDestroy;
    auto entry = result->at(0, mustDestroy, false).slice();
    EXPECT_TRUE(entry.isString());
    EXPECT_EQ(expectedFalse, arangodb::iresearch::getStringRef(entry));
  }
  // test null data type
  {
    VPackFunctionParametersWrapper args;
    args->emplace_back(arangodb::aql::AqlValueHintNull());
    auto result = AqlValueWrapper(impl(nullptr, &trx, *args));
    EXPECT_TRUE(result->isArray());
    EXPECT_EQ(1, result->length());
    bool mustDestroy;
    auto entry = result->at(0, mustDestroy, false).slice();
    EXPECT_TRUE(entry.isString());
    EXPECT_EQ("", arangodb::iresearch::getStringRef(entry));
  }

  // test double type with not needed analyzer
  {
    std::string analyzer(arangodb::StaticStrings::SystemDatabase +
                         "::test_analyzer");
    VPackFunctionParametersWrapper args;
    args->emplace_back(arangodb::aql::AqlValueHintDouble(123.4));
    args->emplace_back(analyzer.c_str(), analyzer.size());
    auto result = AqlValueWrapper(impl(nullptr, &trx, *args));
    EXPECT_TRUE(result->isArray());
    EXPECT_EQ(IRESEARCH_COUNTOF(expected123P4), result->length());

    for (size_t i = 0; i < result->length(); ++i) {
      bool mustDestroy;
      auto entry = result->at(i, mustDestroy, false).slice();
      EXPECT_TRUE(entry.isString());
      EXPECT_EQ(expected123P4[i], arangodb::iresearch::getStringRef(entry));
    }
  }
  // test double type with not needed analyzer (invalid analyzer type)
  {
    irs::string_ref analyzer("invalid_analyzer");
    VPackFunctionParametersWrapper args;
    args->emplace_back(arangodb::aql::AqlValueHintDouble(123.4));
    args->emplace_back(analyzer.c_str(), analyzer.size());
    EXPECT_THROW(AqlValueWrapper(impl(nullptr, &trx, *args)), arangodb::basics::Exception);
  }
  // test invalid analyzer (when analyzer needed for text)
  {
    irs::string_ref analyzer("invalid");
    irs::string_ref data("abcdefghijklmnopqrstuvwxyz");
    VPackFunctionParametersWrapper args;
    args->emplace_back(data.c_str(), data.size());
    args->emplace_back(analyzer.c_str(), analyzer.size());
    EXPECT_THROW(AqlValueWrapper(impl(nullptr, &trx, *args)), arangodb::basics::Exception);
  }

  // empty array
  {
    VPackFunctionParametersWrapper args;
    args->emplace_back(arangodb::aql::AqlValueHintEmptyArray());
    auto result = AqlValueWrapper(impl(nullptr, &trx, *args));
    EXPECT_TRUE(result->isArray());
    EXPECT_EQ(1, result->length());
    bool mustDestroy;
    auto entry = result->at(0, mustDestroy, false).slice();
    EXPECT_TRUE(entry.isEmptyArray());
  }
  // empty nested array
  {
    VPackFunctionParametersWrapper args;
    auto buffer = irs::memory::make_unique<arangodb::velocypack::Buffer<uint8_t>>();
    VPackBuilder builder(*buffer);
    builder.openArray();
    builder.openArray();
    builder.close();
    builder.close();
    auto bufOwner = true;
    auto aqlValue = arangodb::aql::AqlValue(buffer.get(), bufOwner);
    if (!bufOwner) {
      buffer.release();
    }
    args->push_back(std::move(aqlValue));
    auto result = AqlValueWrapper(impl(nullptr, &trx, *args));
    EXPECT_TRUE(result->isArray());
    EXPECT_EQ(1, result->length());
    bool mustDestroy;
    auto entry = result->at(0, mustDestroy, false).slice();
    EXPECT_TRUE(entry.isArray());
    EXPECT_EQ(1, entry.length());
    auto entryNested = entry.at(0);
    EXPECT_TRUE(entryNested.isEmptyArray());
  }

  // non-empty nested array
  {
    VPackFunctionParametersWrapper args;
    auto buffer = irs::memory::make_unique<arangodb::velocypack::Buffer<uint8_t>>();
    VPackBuilder builder(*buffer);
    builder.openArray();
    builder.openArray();
    builder.openArray();
    builder.add(arangodb::velocypack::Value(true));
    builder.close();
    builder.close();
    builder.close();
    auto bufOwner = true;
    auto aqlValue = arangodb::aql::AqlValue(buffer.get(), bufOwner);
    if (!bufOwner) {
      buffer.release();
    }
    args->push_back(std::move(aqlValue));
    auto result = AqlValueWrapper(impl(nullptr, &trx, *args));
    EXPECT_TRUE(result->isArray());
    EXPECT_EQ(1, result->length());
    bool mustDestroy;
    auto entry = result->at(0, mustDestroy, false).slice();
    EXPECT_TRUE(entry.isArray());
    EXPECT_EQ(1, entry.length());
    auto nested = entry.at(0);
    EXPECT_TRUE(nested.isArray());
    EXPECT_EQ(1, nested.length());
    auto nested2 = nested.at(0);
    EXPECT_TRUE(nested2.isArray());
    EXPECT_EQ(1, nested2.length());
    auto booleanValue = nested2.at(0);
    EXPECT_TRUE(booleanValue.isString());
    EXPECT_EQ(expectedTrue, arangodb::iresearch::getStringRef(booleanValue));
  }

  // array of bools
  {
    auto buffer = irs::memory::make_unique<arangodb::velocypack::Buffer<uint8_t>>();
    VPackBuilder builder(*buffer);
    builder.openArray();
    builder.add(arangodb::velocypack::Value(true));
    builder.add(arangodb::velocypack::Value(false));
    builder.add(arangodb::velocypack::Value(true));
    builder.close();
    auto bufOwner = true;
    auto aqlValue = arangodb::aql::AqlValue(buffer.get(), bufOwner);
    if (!bufOwner) {
      buffer.release();
    }
    VPackFunctionParametersWrapper args;
    args->push_back(std::move(aqlValue));
    irs::string_ref analyzer("text_en");
    args->emplace_back(analyzer.c_str(), analyzer.size());
    auto result = AqlValueWrapper(impl(nullptr, &trx, *args));
    EXPECT_TRUE(result->isArray());
    EXPECT_EQ(3, result->length());
    {
      bool mustDestroy;
      auto entry = result->at(0, mustDestroy, false).slice();
      EXPECT_TRUE(entry.isArray());
      EXPECT_EQ(1, entry.length());
      auto booleanValue = entry.at(0);
      EXPECT_TRUE(booleanValue.isString());
      EXPECT_EQ(expectedTrue, arangodb::iresearch::getStringRef(booleanValue));
    }
    {
      bool mustDestroy;
      auto entry = result->at(1, mustDestroy, false).slice();
      EXPECT_TRUE(entry.isArray());
      EXPECT_EQ(1, entry.length());
      auto booleanValue = entry.at(0);
      EXPECT_TRUE(booleanValue.isString());
      EXPECT_EQ(expectedFalse, arangodb::iresearch::getStringRef(booleanValue));
    }
    {
      bool mustDestroy;
      auto entry = result->at(2, mustDestroy, false).slice();
      EXPECT_TRUE(entry.isArray());
      EXPECT_EQ(1, entry.length());
      auto booleanValue = entry.at(0);
      EXPECT_TRUE(booleanValue.isString());
      EXPECT_EQ(expectedTrue, arangodb::iresearch::getStringRef(booleanValue));
    }
  }

  // mixed values array
  // [ [[]], [['test', 123.4, true]], 123, 123.4, true, null, false, 'jumps', ['quick', 'dog'] ]
  {
    VPackFunctionParametersWrapper args;
    auto buffer = irs::memory::make_unique<arangodb::velocypack::Buffer<uint8_t>>();
    VPackBuilder builder(*buffer);
    builder.openArray();
    // [[]]
    builder.openArray();
    builder.openArray();
    builder.close();
    builder.close();

    //[['test', 123.4, true]]
    builder.openArray();
    builder.openArray();
    builder.add(arangodb::velocypack::Value("test"));
    builder.add(arangodb::velocypack::Value(123.4));
    builder.add(arangodb::velocypack::Value(true));
    builder.close();
    builder.close();

    builder.add(arangodb::velocypack::Value(123));
    builder.add(arangodb::velocypack::Value(123.4));
    builder.add(arangodb::velocypack::Value(true));
    builder.add(VPackSlice::nullSlice());
    builder.add(arangodb::velocypack::Value(false));
    builder.add(arangodb::velocypack::Value("jumps"));

    //[ 'quick', 'dog' ]
    builder.openArray();
    builder.add(arangodb::velocypack::Value("quick"));
    builder.add(arangodb::velocypack::Value("dog"));
    builder.close();

    builder.close();

    auto bufOwner = true;
    auto aqlValue = arangodb::aql::AqlValue(buffer.get(), bufOwner);
    if (!bufOwner) {
      buffer.release();
    }
    args->push_back(std::move(aqlValue));
    irs::string_ref analyzer("text_en");
    args->emplace_back(analyzer.c_str(), analyzer.size());
    auto result = AqlValueWrapper(impl(nullptr, &trx, *args));
    EXPECT_TRUE(result->isArray());
    EXPECT_EQ(9, result->length());
    {
      bool mustDestroy;
      auto entry = result->at(0, mustDestroy, false).slice();
      EXPECT_TRUE(entry.isArray());
      EXPECT_EQ(1, entry.length());
      auto nested = entry.at(0);
      EXPECT_TRUE(nested.isArray());
      EXPECT_EQ(1, nested.length());
      auto nested2 = nested.at(0);
      EXPECT_TRUE(nested2.isEmptyArray());
    }
    {
      bool mustDestroy;
      auto entry = result->at(1, mustDestroy, false).slice();
      EXPECT_TRUE(entry.isArray());
      EXPECT_EQ(1, entry.length());
      auto nested = entry.at(0);
      EXPECT_TRUE(nested.isArray());
      EXPECT_EQ(3, nested.length());

      {
        auto textTokens = nested.at(0);
        EXPECT_TRUE(textTokens.isArray());
        EXPECT_EQ(1, textTokens.length());
        std::string value = arangodb::iresearch::getStringRef(textTokens.at(0));
        EXPECT_STREQ("test", value.c_str());
      }
      {
        auto numberTokens = nested.at(1);
        EXPECT_TRUE(numberTokens.isArray());
        EXPECT_EQ(IRESEARCH_COUNTOF(expected123P4), numberTokens.length());
        for (size_t i = 0; i < numberTokens.length(); ++i) {
          auto entry = numberTokens.at(i);
          EXPECT_TRUE(entry.isString());
          EXPECT_EQ(expected123P4[i], arangodb::iresearch::getStringRef(entry));
        }
      }
      {
        auto booleanTokens = nested.at(2);
        EXPECT_TRUE(booleanTokens.isArray());
        EXPECT_EQ(1, booleanTokens.length());
        auto booleanValue = booleanTokens.at(0);
        EXPECT_TRUE(booleanValue.isString());
        EXPECT_EQ(expectedTrue, arangodb::iresearch::getStringRef(booleanValue));
      }
    }
    {
      bool mustDestroy;
      auto entry = result->at(2, mustDestroy, false).slice();
      EXPECT_TRUE(entry.isArray());
      EXPECT_EQ(IRESEARCH_COUNTOF(expected123), entry.length());
      for (size_t i = 0; i < entry.length(); ++i) {
        auto numberSlice = entry.at(i);
        EXPECT_TRUE(numberSlice.isString());
        EXPECT_EQ(expected123[i], arangodb::iresearch::getStringRef(numberSlice));
      }
    }
    {
      bool mustDestroy;
      auto entry = result->at(3, mustDestroy, false).slice();
      EXPECT_TRUE(entry.isArray());
      EXPECT_EQ(IRESEARCH_COUNTOF(expected123P4), entry.length());
      for (size_t i = 0; i < entry.length(); ++i) {
        auto numberSlice = entry.at(i);
        EXPECT_TRUE(numberSlice.isString());
        EXPECT_EQ(expected123P4[i], arangodb::iresearch::getStringRef(numberSlice));
      }
    }
    {
      bool mustDestroy;
      auto entry = result->at(4, mustDestroy, false).slice();
      EXPECT_TRUE(entry.isArray());
      EXPECT_EQ(1, entry.length());
      auto booleanValue = entry.at(0);
      EXPECT_TRUE(booleanValue.isString());
      EXPECT_EQ(expectedTrue, arangodb::iresearch::getStringRef(booleanValue));
    }
    {
      bool mustDestroy;
      auto entry = result->at(5, mustDestroy, false).slice();
      EXPECT_TRUE(entry.isArray());
      EXPECT_EQ(1, entry.length());
      auto nullSlice = entry.at(0);
      EXPECT_TRUE(nullSlice.isString());
      EXPECT_EQ("", arangodb::iresearch::getStringRef(nullSlice));
    }
    {
      bool mustDestroy;
      auto entry = result->at(6, mustDestroy, false).slice();
      EXPECT_TRUE(entry.isArray());
      EXPECT_EQ(1, entry.length());
      auto booleanValue = entry.at(0);
      EXPECT_TRUE(booleanValue.isString());
      EXPECT_EQ(expectedFalse, arangodb::iresearch::getStringRef(booleanValue));
    }
    {
      bool mustDestroy;
      auto entry = result->at(7, mustDestroy, false).slice();
      EXPECT_TRUE(entry.isArray());
      EXPECT_EQ(1, entry.length());
      auto textSlice = entry.at(0);
      EXPECT_TRUE(textSlice.isString());
      std::string value = arangodb::iresearch::getStringRef(textSlice);
      EXPECT_STREQ("jump", value.c_str());
    }
    {
      bool mustDestroy;
      auto entry = result->at(8, mustDestroy, false).slice();
      EXPECT_TRUE(entry.isArray());
      EXPECT_EQ(2, entry.length());
      {
        auto subArray = entry.at(0);
        EXPECT_TRUE(subArray.isArray());
        EXPECT_EQ(1, subArray.length());
        auto textSlice = subArray.at(0);
        EXPECT_TRUE(textSlice.isString());
        std::string value = arangodb::iresearch::getStringRef(textSlice);
        EXPECT_STREQ("quick", value.c_str());
      }
      {
        auto subArray = entry.at(1);
        EXPECT_TRUE(subArray.isArray());
        EXPECT_EQ(1, subArray.length());
        auto textSlice = subArray.at(0);
        EXPECT_TRUE(textSlice.isString());
        std::string value = arangodb::iresearch::getStringRef(textSlice);
        EXPECT_STREQ("dog", value.c_str());
      }
    }
  }
}

class IResearchAnalyzerFeatureUpgradeStaticLegacyTest : public IResearchAnalyzerFeatureTest {
 protected:
  arangodb::DatabaseFeature& dbFeature;
  arangodb::SystemDatabaseFeature& sysDatabase;

  std::string const LEGACY_ANALYZER_COLLECTION_NAME = "_iresearch_analyzers";
  std::string const ANALYZER_COLLECTION_QUERY =
      std::string("FOR d IN ") + arangodb::tests::AnalyzerCollectionName +
      " RETURN d";
  std::unordered_set<std::string> const EXPECTED_LEGACY_ANALYZERS = {
      "text_de", "text_en", "text_es", "text_fi", "text_fr", "text_it",
      "text_nl", "text_no", "text_pt", "text_ru", "text_sv", "text_zh",
  };
  std::shared_ptr<VPackBuilder> createCollectionJson = VPackParser::fromJson(
      std::string("{ \"id\": 42, \"name\": \"") + arangodb::tests::AnalyzerCollectionName +
      "\", \"isSystem\": true, \"shards\": { \"same-as-dummy-shard-id\": [ "
      "\"shard-server-does-not-matter\" ] }, \"type\": 2 }");  // 'id' and 'shards' required for coordinator tests
  std::shared_ptr<VPackBuilder> createLegacyCollectionJson = VPackParser::fromJson(
      std::string("{ \"id\": 43, \"name\": \"") + LEGACY_ANALYZER_COLLECTION_NAME +
      "\", \"isSystem\": true, \"shards\": { \"shard-id-does-not-matter\": [ "
      "\"shard-server-does-not-matter\" ] }, \"type\": 2 }");  // 'id' and 'shards' required for coordinator tests
  std::string collectionId = std::to_string(42);
  std::string legacyCollectionId = std::to_string(43);
  std::shared_ptr<VPackBuilder> versionJson =
      VPackParser::fromJson("{ \"version\": 0, \"tasks\": {} }");

 private:
  arangodb::DatabasePathFeature& dbPathFeature;

 protected:
  IResearchAnalyzerFeatureUpgradeStaticLegacyTest()
      : IResearchAnalyzerFeatureTest(),
        dbFeature(server.getFeature<arangodb::DatabaseFeature>()),
        sysDatabase(server.getFeature<arangodb::SystemDatabaseFeature>()),
        dbPathFeature(server.getFeature<arangodb::DatabasePathFeature>()) {}

  ~IResearchAnalyzerFeatureUpgradeStaticLegacyTest() {}
};

TEST_F(IResearchAnalyzerFeatureUpgradeStaticLegacyTest, no_system_no_analyzer) {
  // test no system, no analyzer collection (single-server)
  arangodb::iresearch::IResearchAnalyzerFeature feature(server.server());  // required for running upgrade task
  feature.start();  // register upgrade tasks

  TRI_vocbase_t* vocbase;
  EXPECT_TRUE(dbFeature.createDatabase(testDBInfo(server.server()), vocbase).ok());
  sysDatabase.unprepare();  // unset system vocbase
  // EXPECT_TRUE(arangodb::methods::Upgrade::startup(*vocbase, true, false).ok()); // run upgrade
  // collections are not created in upgrade tasks within iresearch anymore. For that reason, we have
  // to create the collection here manually.
  // TODO: We should use global system creation here instead of all the exissting manual stuff ...
  std::shared_ptr<arangodb::LogicalCollection> unused;
  arangodb::methods::Collections::createSystem(*vocbase, arangodb::tests::AnalyzerCollectionName,
                                               false, unused);

  EXPECT_FALSE(!vocbase->lookupCollection(arangodb::tests::AnalyzerCollectionName));
  auto result = arangodb::tests::executeQuery(*vocbase, ANALYZER_COLLECTION_QUERY);
  EXPECT_TRUE(result.result.ok());
  auto slice = result.data->slice();
  EXPECT_TRUE(slice.isArray());
  EXPECT_EQ(0, slice.length());
}

TEST_F(IResearchAnalyzerFeatureUpgradeStaticLegacyTest, no_system_with_analyzer) {
  // test no system, with analyzer collection (single-server)
  arangodb::iresearch::IResearchAnalyzerFeature feature(server.server());  // required for running upgrade task
  feature.start();  // register upgrade tasks

  std::unordered_set<std::string> expected{"abc"};
  TRI_vocbase_t* vocbase;
  EXPECT_TRUE(dbFeature.createDatabase(testDBInfo(server.server()), vocbase).ok());
  EXPECT_FALSE(!vocbase->createCollection(createCollectionJson->slice()));

  // add document to collection
  {
    arangodb::OperationOptions options;
    arangodb::SingleCollectionTransaction trx(
        arangodb::transaction::StandaloneContext::Create(*vocbase),
        arangodb::tests::AnalyzerCollectionName, arangodb::AccessMode::Type::WRITE);
    EXPECT_TRUE(trx.begin().ok());
    EXPECT_TRUE((true == trx.insert(arangodb::tests::AnalyzerCollectionName,
                                    VPackParser::fromJson("{\"name\": \"abc\"}")->slice(), options)
                             .ok()));
    EXPECT_TRUE(trx.commit().ok());
  }

  sysDatabase.unprepare();  // unset system vocbase
  // EXPECT_TRUE(arangodb::methods::Upgrade::startup(*vocbase, true, false).ok()); // run upgrade
  // TODO: We should use global system creation here instead of all the exissting manual stuff ...
  std::shared_ptr<arangodb::LogicalCollection> unused;
  arangodb::methods::Collections::createSystem(*vocbase, arangodb::tests::AnalyzerCollectionName,
                                               false, unused);
  EXPECT_FALSE(!vocbase->lookupCollection(arangodb::tests::AnalyzerCollectionName));
  auto result = arangodb::tests::executeQuery(*vocbase, ANALYZER_COLLECTION_QUERY);
  EXPECT_TRUE(result.result.ok());
  auto slice = result.data->slice();
  EXPECT_TRUE(slice.isArray());

  for (arangodb::velocypack::ArrayIterator itr(slice); itr.valid(); ++itr) {
    auto resolved = itr.value().resolveExternals();
    EXPECT_TRUE(resolved.isObject());
    EXPECT_TRUE(resolved.get("name").isString());
    EXPECT_EQ(1, expected.erase(resolved.get("name").copyString()));
  }

  EXPECT_TRUE(expected.empty());
}

TEST_F(IResearchAnalyzerFeatureUpgradeStaticLegacyTest, system_no_legacy_no_analyzer) {
  // test system, no legacy collection, no analyzer collection (single-server)
  arangodb::iresearch::IResearchAnalyzerFeature feature(server.server());  // required for running upgrade task
  feature.start();  // register upgrade tasks

  // ensure no legacy collection after feature start
  {
    auto system = sysDatabase.use();
    auto collection = system->lookupCollection(LEGACY_ANALYZER_COLLECTION_NAME);
    ASSERT_FALSE(collection);
  }

  TRI_vocbase_t* vocbase;
  EXPECT_TRUE(dbFeature.createDatabase(testDBInfo(server.server()), vocbase).ok());
  // EXPECT_TRUE(arangodb::methods::Upgrade::startup(*vocbase, true, false).ok()); // run upgrade
  // TODO: We should use global system creation here instead of all the exissting manual stuff ...
  std::shared_ptr<arangodb::LogicalCollection> unused;
  arangodb::methods::Collections::createSystem(*vocbase, arangodb::tests::AnalyzerCollectionName,
                                               false, unused);
  EXPECT_FALSE(!vocbase->lookupCollection(arangodb::tests::AnalyzerCollectionName));
  auto result = arangodb::tests::executeQuery(*vocbase, ANALYZER_COLLECTION_QUERY);
  EXPECT_TRUE(result.result.ok());
  auto slice = result.data->slice();
  EXPECT_TRUE(slice.isArray());
  EXPECT_EQ(0, slice.length());
}

TEST_F(IResearchAnalyzerFeatureUpgradeStaticLegacyTest, system_no_legacy_with_analyzer) {
  // test system, no legacy collection, with analyzer collection (single-server)
  arangodb::iresearch::IResearchAnalyzerFeature feature(server.server());  // required for running upgrade task
  feature.start();  // register upgrade tasks

  // ensure no legacy collection after feature start
  {
    auto system = sysDatabase.use();
    auto collection = system->lookupCollection(LEGACY_ANALYZER_COLLECTION_NAME);
    ASSERT_FALSE(collection);
  }

  std::unordered_set<std::string> expected{"abc"};
  TRI_vocbase_t* vocbase;
  EXPECT_TRUE(dbFeature.createDatabase(testDBInfo(server.server()), vocbase).ok());
  EXPECT_FALSE(!vocbase->createCollection(createCollectionJson->slice()));

  // add document to collection
  {
    arangodb::OperationOptions options;
    arangodb::SingleCollectionTransaction trx(
        arangodb::transaction::StandaloneContext::Create(*vocbase),
        arangodb::tests::AnalyzerCollectionName, arangodb::AccessMode::Type::WRITE);
    EXPECT_TRUE(trx.begin().ok());
    EXPECT_TRUE((true == trx.insert(arangodb::tests::AnalyzerCollectionName,
                                    VPackParser::fromJson("{\"name\": \"abc\"}")->slice(), options)
                             .ok()));
    EXPECT_TRUE(trx.commit().ok());
  }

  // EXPECT_TRUE(arangodb::methods::Upgrade::startup(*vocbase, true, false).ok()); // run upgrade
  // TODO: We should use global system creation here instead of all the exissting manual stuff ...
  std::shared_ptr<arangodb::LogicalCollection> unused;
  arangodb::methods::Collections::createSystem(*vocbase, arangodb::tests::AnalyzerCollectionName,
                                               false, unused);
  EXPECT_FALSE(!vocbase->lookupCollection(arangodb::tests::AnalyzerCollectionName));
  auto result = arangodb::tests::executeQuery(*vocbase, ANALYZER_COLLECTION_QUERY);
  EXPECT_TRUE(result.result.ok());
  auto slice = result.data->slice();
  EXPECT_TRUE(slice.isArray());

  for (arangodb::velocypack::ArrayIterator itr(slice); itr.valid(); ++itr) {
    auto resolved = itr.value().resolveExternals();
    EXPECT_TRUE(resolved.isObject());
    EXPECT_TRUE(resolved.get("name").isString());
    EXPECT_EQ(1, expected.erase(resolved.get("name").copyString()));
  }

  EXPECT_TRUE(expected.empty());
}

TEST_F(IResearchAnalyzerFeatureUpgradeStaticLegacyTest, system_with_legacy_no_analyzer) {
  // test system, with legacy collection, no analyzer collection (single-server)
  arangodb::iresearch::IResearchAnalyzerFeature feature(server.server());  // required for running upgrade task
  feature.start();  // register upgrade tasks

  // ensure legacy collection after feature start
  {
    auto system = sysDatabase.use();
    auto collection = system->lookupCollection(LEGACY_ANALYZER_COLLECTION_NAME);
    ASSERT_FALSE(collection);
    ASSERT_FALSE(!system->createCollection(createLegacyCollectionJson->slice()));
  }

  // add document to legacy collection after feature start
  {
    arangodb::OperationOptions options;
    auto system = sysDatabase.use();
    arangodb::SingleCollectionTransaction trx(
        arangodb::transaction::StandaloneContext::Create(*system),
        LEGACY_ANALYZER_COLLECTION_NAME, arangodb::AccessMode::Type::WRITE);
    EXPECT_TRUE(trx.begin().ok());
    EXPECT_TRUE(
        (true == trx.insert(LEGACY_ANALYZER_COLLECTION_NAME,
                            VPackParser::fromJson("{\"name\": \"legacy\"}")->slice(), options)
                     .ok()));
    EXPECT_TRUE(trx.commit().ok());
  }

  TRI_vocbase_t* vocbase;
  EXPECT_TRUE(dbFeature.createDatabase(testDBInfo(server.server()), vocbase).ok());
  // EXPECT_TRUE(arangodb::methods::Upgrade::startup(*vocbase, true, false).ok()); // run upgrade
  // TODO: We should use global system creation here instead of all the exissting manual stuff ...
  std::shared_ptr<arangodb::LogicalCollection> unused;
  arangodb::methods::Collections::createSystem(*vocbase, arangodb::tests::AnalyzerCollectionName,
                                               false, unused);
  EXPECT_FALSE(!vocbase->lookupCollection(arangodb::tests::AnalyzerCollectionName));
  auto result = arangodb::tests::executeQuery(*vocbase, ANALYZER_COLLECTION_QUERY);
  EXPECT_TRUE(result.result.ok());
  auto slice = result.data->slice();
  EXPECT_TRUE(slice.isArray());
  EXPECT_EQ(0, slice.length());
}

TEST_F(IResearchAnalyzerFeatureUpgradeStaticLegacyTest, system_no_legacy_with_analyzer_2) {
  // test system, no legacy collection, with analyzer collection (single-server)
  arangodb::iresearch::IResearchAnalyzerFeature feature(server.server());  // required for running upgrade task
  feature.start();  // register upgrade tasks

  // ensure no legacy collection after feature start
  {
    auto system = sysDatabase.use();
    auto collection = system->lookupCollection(LEGACY_ANALYZER_COLLECTION_NAME);
    ASSERT_FALSE(collection);
  }

  std::set<std::string> expected{"abc"};
  TRI_vocbase_t* vocbase;
  EXPECT_TRUE(dbFeature.createDatabase(testDBInfo(server.server()), vocbase).ok());
  EXPECT_FALSE(!vocbase->createCollection(createCollectionJson->slice()));

  // add document to collection
  {
    arangodb::OperationOptions options;
    arangodb::SingleCollectionTransaction trx(
        arangodb::transaction::StandaloneContext::Create(*vocbase),
        arangodb::tests::AnalyzerCollectionName, arangodb::AccessMode::Type::WRITE);
    EXPECT_TRUE(trx.begin().ok());
    EXPECT_TRUE((true == trx.insert(arangodb::tests::AnalyzerCollectionName,
                                    VPackParser::fromJson("{\"name\": \"abc\"}")->slice(), options)
                             .ok()));
    EXPECT_TRUE(trx.commit().ok());
  }

  // EXPECT_TRUE(arangodb::methods::Upgrade::startup(*vocbase, true, false).ok()); // run upgrade
  // TODO: We should use global system creation here instead of all the exissting manual stuff ...
  std::shared_ptr<arangodb::LogicalCollection> unused;
  arangodb::methods::Collections::createSystem(*vocbase, arangodb::tests::AnalyzerCollectionName,
                                               false, unused);
  EXPECT_FALSE(!vocbase->lookupCollection(arangodb::tests::AnalyzerCollectionName));
  auto result = arangodb::tests::executeQuery(*vocbase, ANALYZER_COLLECTION_QUERY);
  EXPECT_TRUE(result.result.ok());
  auto slice = result.data->slice();
  EXPECT_TRUE(slice.isArray());

  for (arangodb::velocypack::ArrayIterator itr(slice); itr.valid(); ++itr) {
    auto resolved = itr.value().resolveExternals();
    EXPECT_TRUE(resolved.isObject());
    EXPECT_TRUE(resolved.get("name").isString());
    EXPECT_EQ(1, expected.erase(resolved.get("name").copyString()));
  }

  EXPECT_TRUE(expected.empty());
}

namespace {
// helper function for string->vpack properties represenation conversion
template <class Container>
std::set<typename Container::value_type> makeVPackPropExpectedSet(const Container& stringPropContainer) {
  std::set<typename Container::value_type> expectedSet;
  for (auto& expectedEntry : stringPropContainer) {
    std::string normalizedProperties;
    auto vpack = VPackParser::fromJson(expectedEntry._properties);
    EXPECT_TRUE(irs::analysis::analyzers::normalize(
        normalizedProperties, expectedEntry._type, irs::type<irs::text_format::vpack>::get(),
        arangodb::iresearch::ref<char>(vpack->slice()), false));
    expectedSet.emplace(expectedEntry._name, normalizedProperties,
                        expectedEntry._features, expectedEntry._type);
  }
  return expectedSet;
}
}  // namespace

TEST_F(IResearchAnalyzerFeatureTest, test_visit) {
  struct ExpectedType {
    irs::flags _features;
    std::string _name;
    std::string _properties;
    std::string _type;
    ExpectedType(irs::string_ref const& name, irs::string_ref const& properties,
                 irs::flags const& features, irs::string_ref const& type)
        : _features(features), _name(name), _properties(properties), _type(type) {}

    bool operator<(ExpectedType const& other) const {
      if (_name < other._name) {
        return true;
      }

      if (_name > other._name) {
        return false;
      }

      if (_properties < other._properties) {
        return true;
      }

      if (_properties > other._properties) {
        return false;
      }

      if (_features.size() < other._features.size()) {
        return true;
      }

      if (_features.size() > other._features.size()) {
        return false;
      }

      if (_type < other._type) {
        return true;
      }
      if (_type > other._type) {
        return false;
      }

      return false;  // assume equal
    }
  };

  arangodb::application_features::ApplicationServer newServer(nullptr, nullptr);
  arangodb::iresearch::IResearchAnalyzerFeature feature(newServer);
  auto& dbFeature = newServer.addFeature<arangodb::DatabaseFeature>();  // required for IResearchAnalyzerFeature::emplace(...)
  newServer.addFeature<arangodb::QueryRegistryFeature>();  // required for constructing TRI_vocbase_t
  auto& sysDatabase = newServer.addFeature<arangodb::SystemDatabaseFeature>();  // required for IResearchAnalyzerFeature::start()
  newServer.addFeature<arangodb::V8DealerFeature>();  // required for DatabaseFeature::createDatabase>(std::make_unique<arangodb::V8DealerFeature(server)); // required for DatabaseFeature::createDatabase>(...)
  newServer.addFeature<arangodb::EngineSelectorFeature>();

  // create system vocbase (before feature start)
  {
    auto databases = VPackBuilder();
    databases.openArray();
    databases.add(systemDatabaseArgs);
    databases.close();
    EXPECT_EQ(TRI_ERROR_NO_ERROR, dbFeature.loadDatabases(databases.slice()));
    sysDatabase.start();  // get system database from DatabaseFeature
    auto system = sysDatabase.use();
    std::shared_ptr<arangodb::LogicalCollection> unused;
    arangodb::methods::Collections::createSystem(*system, arangodb::tests::AnalyzerCollectionName,
                                                 false, unused);
  }

  auto cleanup = arangodb::scopeGuard([&dbFeature]() { dbFeature.unprepare(); });

  arangodb::iresearch::IResearchAnalyzerFeature::EmplaceResult result;
  EXPECT_TRUE(
      (true == feature
                   .emplace(result, arangodb::StaticStrings::SystemDatabase + "::test_analyzer0",
                            "TestAnalyzer", VPackParser::fromJson("\"abc0\"")->slice())
                   .ok()));
  EXPECT_FALSE(!result.first);
  EXPECT_TRUE(
      (true == feature
                   .emplace(result, arangodb::StaticStrings::SystemDatabase + "::test_analyzer1",
                            "TestAnalyzer", VPackParser::fromJson("\"abc1\"")->slice())
                   .ok()));
  EXPECT_FALSE(!result.first);
  EXPECT_TRUE(
      (true == feature
                   .emplace(result, arangodb::StaticStrings::SystemDatabase + "::test_analyzer2",
                            "TestAnalyzer", VPackParser::fromJson("\"abc2\"")->slice())
                   .ok()));
  EXPECT_FALSE(!result.first);

  // full visitation
  {
    std::set<ExpectedType> expected = {
        {arangodb::StaticStrings::SystemDatabase + "::test_analyzer0",
         "\"abc0\"",
         {},
         "TestAnalyzer"},
        {arangodb::StaticStrings::SystemDatabase + "::test_analyzer1",
         "\"abc1\"",
         {},
         "TestAnalyzer"},
        {arangodb::StaticStrings::SystemDatabase + "::test_analyzer2",
         "\"abc2\"",
         {},
         "TestAnalyzer"},
    };
    auto expectedSet = makeVPackPropExpectedSet(expected);
    auto result = feature.visit(
        [&expectedSet](arangodb::iresearch::AnalyzerPool::ptr const& analyzer) -> bool {
          if (staticAnalyzers().find(analyzer->name()) != staticAnalyzers().end()) {
            return true;  // skip static analyzers
          }

          EXPECT_EQ(analyzer->type(), "TestAnalyzer");
          EXPECT_EQ(1, expectedSet.erase(
                           ExpectedType(analyzer->name(),
                                        arangodb::iresearch::ref<char>(analyzer->properties()),
                                        analyzer->features(), analyzer->type())));
          return true;
        });
    EXPECT_TRUE(result);
    EXPECT_TRUE(expectedSet.empty());
  }

  // partial visitation
  {
    std::set<ExpectedType> expected = {
        {arangodb::StaticStrings::SystemDatabase + "::test_analyzer0",
         "\"abc0\"",
         {},
         "TestAnalyzer"},
        {arangodb::StaticStrings::SystemDatabase + "::test_analyzer1",
         "\"abc1\"",
         {},
         "TestAnalyzer"},
        {arangodb::StaticStrings::SystemDatabase + "::test_analyzer2",
         "\"abc2\"",
         {},
         "TestAnalyzer"},
    };
    auto expectedSet = makeVPackPropExpectedSet(expected);
    auto result = feature.visit(
        [&expectedSet](arangodb::iresearch::AnalyzerPool::ptr const& analyzer) -> bool {
          if (staticAnalyzers().find(analyzer->name()) != staticAnalyzers().end()) {
            return true;  // skip static analyzers
          }

          EXPECT_EQ(analyzer->type(), "TestAnalyzer");
          EXPECT_EQ(1, expectedSet.erase(
                           ExpectedType(analyzer->name(),
                                        arangodb::iresearch::ref<char>(analyzer->properties()),
                                        analyzer->features(), analyzer->type())));
          return false;
        });
    EXPECT_FALSE(result);
    EXPECT_EQ(2, expectedSet.size());
  }

  TRI_vocbase_t* vocbase0;
  TRI_vocbase_t* vocbase1;
  TRI_vocbase_t* vocbase2;
  EXPECT_TRUE(dbFeature
                  .createDatabase(createInfo(server.server(), "vocbase0", 1), vocbase0)
                  .ok());
  EXPECT_TRUE(dbFeature
                  .createDatabase(createInfo(server.server(), "vocbase1", 1), vocbase1)
                  .ok());
  EXPECT_TRUE(dbFeature
                  .createDatabase(createInfo(server.server(), "vocbase2", 1), vocbase2)
                  .ok());
  std::shared_ptr<arangodb::LogicalCollection> unused;
  arangodb::methods::Collections::createSystem(*vocbase0, arangodb::tests::AnalyzerCollectionName,
                                               false, unused);
  arangodb::methods::Collections::createSystem(*vocbase1, arangodb::tests::AnalyzerCollectionName,
                                               false, unused);
  arangodb::methods::Collections::createSystem(*vocbase2, arangodb::tests::AnalyzerCollectionName,
                                               false, unused);
  // add database-prefixed analyzers
  {
    arangodb::iresearch::IResearchAnalyzerFeature::EmplaceResult result;
    EXPECT_TRUE(feature
                    .emplace(result, "vocbase2::test_analyzer3", "TestAnalyzer",
                             VPackParser::fromJson("\"abc3\"")->slice())
                    .ok());
    EXPECT_FALSE(!result.first);
    EXPECT_TRUE(feature
                    .emplace(result, "vocbase2::test_analyzer4", "TestAnalyzer",
                             VPackParser::fromJson("\"abc4\"")->slice())
                    .ok());
    EXPECT_FALSE(!result.first);
    EXPECT_TRUE(feature
                    .emplace(result, "vocbase1::test_analyzer5", "TestAnalyzer",
                             VPackParser::fromJson("\"abc5\"")->slice())
                    .ok());
    EXPECT_FALSE(!result.first);
  }

  // full visitation limited to a vocbase (empty)
  {
    std::set<ExpectedType> expected = {};
    auto result = feature.visit(
        [&expected](arangodb::iresearch::AnalyzerPool::ptr const& analyzer) -> bool {
          EXPECT_EQ(analyzer->type(), "TestAnalyzer");
          EXPECT_EQ(1, expected.erase(
                           ExpectedType(analyzer->name(),
                                        arangodb::iresearch::ref<char>(analyzer->properties()),
                                        analyzer->features(), analyzer->type())));
          return true;
        },
        vocbase0);
    EXPECT_TRUE(result);
    EXPECT_TRUE(expected.empty());
  }

  // full visitation limited to a vocbase (non-empty)
  {
    std::set<ExpectedType> expected = {
        {"vocbase2::test_analyzer3", "\"abc3\"", {}, "TestAnalyzer"},
        {"vocbase2::test_analyzer4", "\"abc4\"", {}, "TestAnalyzer"},
    };
    auto expectedSet = makeVPackPropExpectedSet(expected);
    auto result = feature.visit(
        [&expectedSet](arangodb::iresearch::AnalyzerPool::ptr const& analyzer) -> bool {
          EXPECT_EQ(analyzer->type(), "TestAnalyzer");
          EXPECT_EQ(1, expectedSet.erase(
                           ExpectedType(analyzer->name(),
                                        arangodb::iresearch::ref<char>(analyzer->properties()),
                                        analyzer->features(), analyzer->type())));
          return true;
        },
        vocbase2);
    EXPECT_TRUE(result);
    EXPECT_TRUE(expectedSet.empty());
  }

  // static analyzer visitation
  {
    std::vector<ExpectedType> expected = {
        {"identity",
         "{}",
         {irs::type<irs::frequency>::get(), irs::type<irs::norm>::get()},
         "identity"},
        {"text_de",
         "{ \"locale\": \"de.UTF-8\", \"stopwords\": [ ] "
         "}",
         {irs::type<irs::frequency>::get(), irs::type<irs::norm>::get(), irs::type<irs::position>::get()},
         "text"},
        {"text_en",
         "{ \"locale\": \"en.UTF-8\", \"stopwords\": [ ] "
         "}",
         {irs::type<irs::frequency>::get(), irs::type<irs::norm>::get(), irs::type<irs::position>::get()},
         "text"},
        {"text_es",
         "{ \"locale\": \"es.UTF-8\", \"stopwords\": [ ] "
         "}",
         {irs::type<irs::frequency>::get(), irs::type<irs::norm>::get(), irs::type<irs::position>::get()},
         "text"},
        {"text_fi",
         "{ \"locale\": \"fi.UTF-8\", \"stopwords\": [ ] "
         "}",
         {irs::type<irs::frequency>::get(), irs::type<irs::norm>::get(), irs::type<irs::position>::get()},
         "text"},
        {"text_fr",
         "{ \"locale\": \"fr.UTF-8\", \"stopwords\": [ ] "
         "}",
         {irs::type<irs::frequency>::get(), irs::type<irs::norm>::get(), irs::type<irs::position>::get()},
         "text"},
        {"text_it",
         "{ \"locale\": \"it.UTF-8\", \"stopwords\": [ ] "
         "}",
         {irs::type<irs::frequency>::get(), irs::type<irs::norm>::get(), irs::type<irs::position>::get()},
         "text"},
        {"text_nl",
         "{ \"locale\": \"nl.UTF-8\", \"stopwords\": [ ] "
         "}",
         {irs::type<irs::frequency>::get(), irs::type<irs::norm>::get(), irs::type<irs::position>::get()},
         "text"},
        {"text_no",
         "{ \"locale\": \"no.UTF-8\", \"stopwords\": [ ] "
         "}",
         {irs::type<irs::frequency>::get(), irs::type<irs::norm>::get(), irs::type<irs::position>::get()},
         "text"},
        {"text_pt",
         "{ \"locale\": \"pt.UTF-8\", \"stopwords\": [ ] "
         "}",
         {irs::type<irs::frequency>::get(), irs::type<irs::norm>::get(), irs::type<irs::position>::get()},
         "text"},
        {"text_ru",
         "{ \"locale\": \"ru.UTF-8\", \"stopwords\": [ ] "
         "}",
         {irs::type<irs::frequency>::get(), irs::type<irs::norm>::get(), irs::type<irs::position>::get()},
         "text"},
        {"text_sv",
         "{ \"locale\": \"sv.UTF-8\", \"stopwords\": [ ] "
         "}",
         {irs::type<irs::frequency>::get(), irs::type<irs::norm>::get(), irs::type<irs::position>::get()},
         "text"},
        {"text_zh",
         "{ \"locale\": \"zh.UTF-8\", \"stopwords\": [ ] "
         "}",
         {irs::type<irs::frequency>::get(), irs::type<irs::norm>::get(), irs::type<irs::position>::get()},
         "text"},
    };

    auto expectedSet = makeVPackPropExpectedSet(expected);
    ASSERT_EQ(expected.size(), expectedSet.size());

    auto result = feature.visit(
        [&expectedSet](arangodb::iresearch::AnalyzerPool::ptr const& analyzer) -> bool {
          EXPECT_EQ(1, expectedSet.erase(
                           ExpectedType(analyzer->name(),
                                        arangodb::iresearch::ref<char>(analyzer->properties()),
                                        analyzer->features(), analyzer->type())));
          return true;
        },
        nullptr);
    EXPECT_TRUE(result);
    EXPECT_TRUE(expectedSet.empty());
  }
}

TEST_F(IResearchAnalyzerFeatureTest, custom_analyzers_toVelocyPack) {
  // create a new instance of an ApplicationServer and fill it with the required features
  // cannot use the existing server since its features already have some state
  arangodb::application_features::ApplicationServer newServer(nullptr, nullptr);
  arangodb::iresearch::IResearchAnalyzerFeature feature(newServer);
  auto& dbFeature = newServer.addFeature<arangodb::DatabaseFeature>();  // required for IResearchAnalyzerFeature::emplace(...)
  newServer.addFeature<arangodb::QueryRegistryFeature>();  // required for constructing TRI_vocbase_t
  auto& sysDatabase = newServer.addFeature<arangodb::SystemDatabaseFeature>();  // required for IResearchAnalyzerFeature::start()
  newServer.addFeature<arangodb::V8DealerFeature>();  // required for DatabaseFeature::createDatabase>(std::make_unique<arangodb::V8DealerFeature(server)); // required for DatabaseFeature::createDatabase>(...)
  newServer.addFeature<arangodb::EngineSelectorFeature>();
  auto cleanup = arangodb::scopeGuard([&dbFeature]() { dbFeature.unprepare(); });

  // create system vocbase (before feature start)
  {
    auto databases = VPackBuilder();
    databases.openArray();
    databases.add(systemDatabaseArgs);
    databases.close();
    EXPECT_EQ(TRI_ERROR_NO_ERROR, dbFeature.loadDatabases(databases.slice()));
    sysDatabase.start();  // get system database from DatabaseFeature
    auto vocbase = dbFeature.useDatabase(arangodb::StaticStrings::SystemDatabase);
    std::shared_ptr<arangodb::LogicalCollection> unused;
    arangodb::methods::Collections::createSystem(*vocbase, arangodb::tests::AnalyzerCollectionName,
                                                 false, unused);
    EXPECT_NE(nullptr, sysDatabase.use());
  }

  arangodb::iresearch::IResearchAnalyzerFeature::EmplaceResult result;
  auto vpack = VPackParser::fromJson(
      "{\"locale\":\"ru_RU.utf-8\",\"case\":\"upper\",\"accent\":true}");
  EXPECT_TRUE(feature
                  .emplace(result, arangodb::StaticStrings::SystemDatabase + "::test_norm_analyzer4",
                           "norm", vpack->slice())
                  .ok());
  EXPECT_TRUE(result.first);
  EXPECT_EQUAL_SLICES(vpack->slice(), result.first->properties());

  // for persistence
  {
    auto expectedVpack = VPackParser::fromJson(
        "{ \"_key\": \"test_norm_analyzer4\", \"name\": "
        "\"test_norm_analyzer4\", \"type\": \"norm\", "
        "\"properties\":{\"locale\":\"ru_RU.utf-8\",\"case\":\"upper\","
        "\"accent\":true}, "
        "\"features\": [], "
        "\"revision\": 0 } ");

    VPackBuilder builder;
    result.first->toVelocyPack(builder, true);
    EXPECT_EQUAL_SLICES(expectedVpack->slice(), builder.slice());
  }

  // not for persistence
  {
    auto expectedVpack =
        VPackParser::fromJson("{ \"name\": \"" + arangodb::StaticStrings::SystemDatabase +
                              "::test_norm_analyzer4\", "
                              "\"type\": \"norm\", "
                              "\"properties\":{\"locale\":\"ru_RU.utf-8\","
                              "\"case\":\"upper\",\"accent\":true}, "
                              "\"features\": [], "
                              "\"revision\": 0 } ");

    VPackBuilder builder;
    result.first->toVelocyPack(builder, false);
    EXPECT_EQUAL_SLICES(expectedVpack->slice(), builder.slice());
  }

  // for definition (same database)
  {
    auto expectedVpack = VPackParser::fromJson(
        "{ \"name\": \"test_norm_analyzer4\", "
        "\"type\": \"norm\", "
        "\"properties\":{\"locale\":\"ru_RU.utf-8\",\"case\":\"upper\","
        "\"accent\":true}, "
        "\"features\": [],"
        "\"revision\": 0 } ");

    VPackBuilder builder;
    result.first->toVelocyPack(builder, sysDatabase.use().get());
    EXPECT_EQUAL_SLICES(expectedVpack->slice(), builder.slice());
  }

  // for definition (different database)
  {
    TRI_vocbase_t* vocbase;
    EXPECT_TRUE(dbFeature
                    .createDatabase(createInfo(server.server(), "vocbase0", 1), vocbase)
                    .ok());

    auto expectedVpack = VPackParser::fromJson(
        "{ \"name\": \"::test_norm_analyzer4\", "
        "\"type\": \"norm\", "
        "\"properties\":{\"locale\":\"ru_RU.utf-8\",\"case\":\"upper\","
        "\"accent\":true}, "
        "\"features\": [],"
        "\"revision\": 0 } ");

    VPackBuilder builder;
    result.first->toVelocyPack(builder, vocbase);
    EXPECT_EQUAL_SLICES(expectedVpack->slice(), builder.slice());
  }

  // for definition (without database)
  {
    auto expectedVpack =
        VPackParser::fromJson("{ \"name\": \"" + arangodb::StaticStrings::SystemDatabase +
                              "::test_norm_analyzer4\", "
                              "\"type\": \"norm\", "
                              "\"properties\":{\"locale\":\"ru_RU.utf-8\","
                              "\"case\":\"upper\",\"accent\":true}, "
                              "\"features\": [], "
                              "\"revision\": 0 } ");

    VPackBuilder builder;
    result.first->toVelocyPack(builder, nullptr);
    EXPECT_EQUAL_SLICES(expectedVpack->slice(), builder.slice());
  }
}

TEST_F(IResearchAnalyzerFeatureTest, custom_analyzers_vpack_create) {
  // create a new instance of an ApplicationServer and fill it with the required features
  // cannot use the existing server since its features already have some state
  arangodb::application_features::ApplicationServer newServer(nullptr, nullptr);
  arangodb::iresearch::IResearchAnalyzerFeature feature(newServer);
  auto& dbFeature = newServer.addFeature<arangodb::DatabaseFeature>();  // required for IResearchAnalyzerFeature::emplace(...)
  newServer.addFeature<arangodb::QueryRegistryFeature>();  // required for constructing TRI_vocbase_t
  auto& sysDatabase = newServer.addFeature<arangodb::SystemDatabaseFeature>();  // required for IResearchAnalyzerFeature::start()
  newServer.addFeature<arangodb::V8DealerFeature>();  // required for DatabaseFeature::createDatabase>(std::make_unique<arangodb::V8DealerFeature(server)); // required for DatabaseFeature::createDatabase>(...)
  newServer.addFeature<arangodb::EngineSelectorFeature>();
  auto cleanup = arangodb::scopeGuard([&dbFeature]() { dbFeature.unprepare(); });

  // create system vocbase (before feature start)
  {
    auto databases = VPackBuilder();
    databases.openArray();
    databases.add(systemDatabaseArgs);
    databases.close();
    EXPECT_EQ(TRI_ERROR_NO_ERROR, dbFeature.loadDatabases(databases.slice()));
    sysDatabase.start();  // get system database from DatabaseFeature
    auto vocbase = dbFeature.useDatabase(arangodb::StaticStrings::SystemDatabase);
    std::shared_ptr<arangodb::LogicalCollection> unused;
    arangodb::methods::Collections::createSystem(*vocbase, arangodb::tests::AnalyzerCollectionName,
                                                 false, unused);
  }

  // NGRAM ////////////////////////////////////////////////////////////////////
  {
    arangodb::iresearch::IResearchAnalyzerFeature::EmplaceResult result;
    // with unknown parameter
    EXPECT_TRUE(feature
                    .emplace(result, arangodb::StaticStrings::SystemDatabase + "::test_ngram_analyzer1",
                             "ngram",
                             VPackParser::fromJson(
                                 "{\"min\":1,\"max\":5,\"preserveOriginal\":"
                                 "false,\"invalid_parameter\":true}")
                                 ->slice())
                    .ok());
    EXPECT_TRUE(result.first);
    EXPECT_EQUAL_SLICES(VPackParser::fromJson(
                            "{\"min\":1,\"max\":5,\"preserveOriginal\":false, "
                            "\"startMarker\":\"\",\"endMarker\":\"\", "
                            "\"streamType\":\"binary\"}")
                            ->slice(),
                        result.first->properties());
  }
  {
    arangodb::iresearch::IResearchAnalyzerFeature::EmplaceResult result;
    // with changed parameters
    auto vpack = VPackParser::fromJson(
        "{\"min\":11,\"max\":22,\"preserveOriginal\":true, "
        "\"startMarker\":\"\",\"endMarker\":\"\", \"streamType\":\"binary\"}");
    EXPECT_TRUE(feature
                    .emplace(result, arangodb::StaticStrings::SystemDatabase + "::test_ngram_analyzer2",
                             "ngram", vpack->slice())
                    .ok());
    EXPECT_TRUE(result.first);
    EXPECT_EQUAL_SLICES(vpack->slice(), result.first->properties());
  }
  // DELIMITER ////////////////////////////////////////////////////////////////
  {
    arangodb::iresearch::IResearchAnalyzerFeature::EmplaceResult result;
    // with unknown parameter
    EXPECT_TRUE(
        feature
            .emplace(result, arangodb::StaticStrings::SystemDatabase + "::test_delimiter_analyzer1",
                     "delimiter",
                     VPackParser::fromJson(
                         "{\"delimiter\":\",\",\"invalid_parameter\":true}")
                         ->slice())
            .ok());
    EXPECT_TRUE(result.first);
    EXPECT_EQUAL_SLICES(VPackParser::fromJson("{\"delimiter\":\",\"}")->slice(),
                        result.first->properties());
  }
  {
    arangodb::iresearch::IResearchAnalyzerFeature::EmplaceResult result;
    // with unknown parameter
    auto vpack = VPackParser::fromJson("{\"delimiter\":\"|\"}");
    EXPECT_TRUE(feature
                    .emplace(result, arangodb::StaticStrings::SystemDatabase + "::test_delimiter_analyzer2",
                             "delimiter", vpack->slice())
                    .ok());
    EXPECT_TRUE(result.first);
    EXPECT_EQUAL_SLICES(vpack->slice(), result.first->properties());
  }
  // TEXT /////////////////////////////////////////////////////////////////////
  // with unknown parameter
  {
    arangodb::iresearch::IResearchAnalyzerFeature::EmplaceResult result;
    auto vpack = VPackParser::fromJson(
        "{\"locale\":\"ru_RU.UTF-8\",\"case\":\"lower\",\"invalid_parameter\":"
        "true,\"stopwords\":[],\"accent\":true,\"stemming\":false}");
    EXPECT_TRUE(feature
                    .emplace(result, arangodb::StaticStrings::SystemDatabase + "::test_text_analyzer1",
                             "text", vpack->slice())
                    .ok());
    EXPECT_TRUE(result.first);
    EXPECT_EQUAL_SLICES(
        VPackParser::fromJson(
            "{ "
            "\"locale\":\"ru_RU.utf-8\",\"case\":\"lower\",\"stopwords\":[],"
            "\"accent\":true,\"stemming\":false}")
            ->slice(),
        result.first->properties());
  }

  // no case convert in creation. Default value shown
  {
    arangodb::iresearch::IResearchAnalyzerFeature::EmplaceResult result;
    auto vpack = VPackParser::fromJson(
        "{\"locale\":\"ru_RU.UTF-8\",\"stopwords\":[],\"accent\":true,"
        "\"stemming\":false}");
    EXPECT_TRUE(feature
                    .emplace(result, arangodb::StaticStrings::SystemDatabase + "::test_text_analyzer2",
                             "text", vpack->slice())
                    .ok());
    EXPECT_TRUE(result.first);
    EXPECT_EQUAL_SLICES(
        VPackParser::fromJson(
            "{\"locale\":\"ru_RU.utf-8\",\"case\":\"lower\",\"stopwords\":[],"
            "\"accent\":true,\"stemming\":false}")
            ->slice(),
        result.first->properties());
  }

  // no accent in creation. Default value shown
  {
    arangodb::iresearch::IResearchAnalyzerFeature::EmplaceResult result;
    auto vpack = VPackParser::fromJson(
        "{\"locale\":\"ru_RU.UTF-8\",\"case\":\"lower\",\"stopwords\":[],"
        "\"stemming\":false}");
    EXPECT_TRUE(feature
                    .emplace(result, arangodb::StaticStrings::SystemDatabase + "::test_text_analyzer3",
                             "text", vpack->slice())
                    .ok());
    EXPECT_TRUE(result.first);
    EXPECT_EQUAL_SLICES(
        VPackParser::fromJson(
            "{\"locale\":\"ru_RU.utf-8\",\"case\":\"lower\",\"stopwords\":[],"
            "\"accent\":false,\"stemming\":false}")
            ->slice(),
        result.first->properties());
  }

  // no stem in creation. Default value shown
  {
    arangodb::iresearch::IResearchAnalyzerFeature::EmplaceResult result;
    auto vpack = VPackParser::fromJson(
        "{\"locale\":\"ru_RU.UTF-8\",\"case\":\"lower\",\"stopwords\":[],"
        "\"accent\":true}");
    EXPECT_TRUE(feature
                    .emplace(result, arangodb::StaticStrings::SystemDatabase + "::test_text_analyzer4",
                             "text", vpack->slice())
                    .ok());
    EXPECT_TRUE(result.first);
    EXPECT_EQUAL_SLICES(
        VPackParser::fromJson(
            "{\"locale\":\"ru_RU.utf-8\",\"case\":\"lower\",\"stopwords\":[],"
            "\"accent\":true,\"stemming\":true}")
            ->slice(),
        result.first->properties());
  }

  // non default values for stem, accent and case
  {
    arangodb::iresearch::IResearchAnalyzerFeature::EmplaceResult result;
    auto vpack = VPackParser::fromJson(
        "{\"locale\":\"ru_RU.utf-8\",\"case\":\"upper\",\"stopwords\":[],"
        "\"accent\":true,\"stemming\":false}");
    EXPECT_TRUE(feature
                    .emplace(result, arangodb::StaticStrings::SystemDatabase + "::test_text_analyzer5",
                             "text", vpack->slice())
                    .ok());
    EXPECT_TRUE(result.first);
    EXPECT_EQUAL_SLICES(vpack->slice(), result.first->properties());
  }

  // non-empty stopwords with duplicates
  {
    arangodb::iresearch::IResearchAnalyzerFeature::EmplaceResult result;
    auto vpack = VPackParser::fromJson(
        "{\"locale\":\"en_US.utf-8\",\"case\":\"upper\",\"stopwords\":[\"z\","
        "\"a\",\"b\",\"a\"],\"accent\":false,\"stemming\":true}");
    EXPECT_TRUE(feature
                    .emplace(result, arangodb::StaticStrings::SystemDatabase + "::test_text_analyzer6",
                             "text", vpack->slice())
                    .ok());
    EXPECT_TRUE(result.first);

    // stopwords order is not guaranteed. Need to deep check json
    auto propSlice = result.first->properties();
    ASSERT_TRUE(propSlice.hasKey("stopwords"));
    auto stopwords = propSlice.get("stopwords");
    ASSERT_TRUE(stopwords.isArray());

    std::unordered_set<std::string> expected_stopwords = {"z", "a", "b"};
    for (auto const& it : arangodb::velocypack::ArrayIterator(stopwords)) {
      ASSERT_TRUE(it.isString());
      expected_stopwords.erase(it.copyString());
    }
    ASSERT_TRUE(expected_stopwords.empty());
  }
  // with invalid locale
  {
    arangodb::iresearch::IResearchAnalyzerFeature::EmplaceResult result;
    auto vpack = VPackParser::fromJson("{\"locale\":\"invalid12345.UTF-8\"}");
    EXPECT_FALSE(feature
                     .emplace(result, arangodb::StaticStrings::SystemDatabase + "::test_text_analyzer7",
                              "text", vpack->slice())
                     .ok());
  }
  // STEM /////////////////////////////////////////////////////////////////////
  // with unknown parameter
  {
    arangodb::iresearch::IResearchAnalyzerFeature::EmplaceResult result;
    auto vpack = VPackParser::fromJson(
        "{\"locale\":\"ru_RU.UTF-8\",\"invalid_parameter\":true}");
    EXPECT_TRUE(feature
                    .emplace(result, arangodb::StaticStrings::SystemDatabase + "::test_stem_analyzer1",
                             "stem", vpack->slice())
                    .ok());
    EXPECT_TRUE(result.first);
    EXPECT_EQUAL_SLICES(VPackParser::fromJson("{\"locale\":\"ru_RU.utf-8\"}")->slice(),
                        result.first->properties());
  }
  // with invalid locale
  {
    arangodb::iresearch::IResearchAnalyzerFeature::EmplaceResult result;
    auto vpack = VPackParser::fromJson("{\"locale\":\"invalid12345.UTF-8\"}");
    EXPECT_FALSE(feature
                     .emplace(result, arangodb::StaticStrings::SystemDatabase + "::test_stem_analyzer2",
                              "stem", vpack->slice())
                     .ok());
  }
  // NORM /////////////////////////////////////////////////////////////////////
  // with unknown parameter
  {
    arangodb::iresearch::IResearchAnalyzerFeature::EmplaceResult result;
    auto vpack = VPackParser::fromJson(
        "{\"locale\":\"ru_RU.UTF-8\",\"case\":\"lower\",\"invalid_parameter\":"
        "true,\"accent\":true}");
    EXPECT_TRUE(feature
                    .emplace(result, arangodb::StaticStrings::SystemDatabase + "::test_norm_analyzer1",
                             "norm", vpack->slice())
                    .ok());
    EXPECT_TRUE(result.first);
    EXPECT_EQUAL_SLICES(
        VPackParser::fromJson(
            "{\"locale\":\"ru_RU.utf-8\",\"case\":\"lower\",\"accent\":true}")
            ->slice(),
        result.first->properties());
  }

  // no case convert in creation. Default value shown
  {
    arangodb::iresearch::IResearchAnalyzerFeature::EmplaceResult result;
    auto vpack =
        VPackParser::fromJson("{\"locale\":\"ru_RU.UTF-8\",\"accent\":true}");
    EXPECT_TRUE(feature
                    .emplace(result, arangodb::StaticStrings::SystemDatabase + "::test_norm_analyzer2",
                             "norm", vpack->slice())
                    .ok());
    EXPECT_TRUE(result.first);
    EXPECT_EQUAL_SLICES(
        VPackParser::fromJson(
            "{\"locale\":\"ru_RU.utf-8\",\"case\":\"none\",\"accent\":true}")
            ->slice(),
        result.first->properties());
  }

  // no accent in creation. Default value shown
  {
    arangodb::iresearch::IResearchAnalyzerFeature::EmplaceResult result;
    auto vpack = VPackParser::fromJson(
        "{\"locale\":\"ru_RU.UTF-8\",\"case\":\"lower\"}");
    EXPECT_TRUE(feature
                    .emplace(result, arangodb::StaticStrings::SystemDatabase + "::test_norm_analyzer3",
                             "norm", vpack->slice())
                    .ok());
    EXPECT_TRUE(result.first);
    EXPECT_EQUAL_SLICES(
        VPackParser::fromJson(
            "{\"locale\":\"ru_RU.utf-8\",\"case\":\"lower\",\"accent\":true}")
            ->slice(),
        result.first->properties());
  }
  // non default values for accent and case
  {
    arangodb::iresearch::IResearchAnalyzerFeature::EmplaceResult result;
    auto vpack = VPackParser::fromJson(
        "{\"locale\":\"ru_RU.utf-8\",\"case\":\"upper\",\"accent\":true}");
    EXPECT_TRUE(feature
                    .emplace(result, arangodb::StaticStrings::SystemDatabase + "::test_norm_analyzer4",
                             "norm", vpack->slice())
                    .ok());
    EXPECT_TRUE(result.first);
    EXPECT_EQUAL_SLICES(vpack->slice(), result.first->properties());
  }
  // with invalid locale
  {
    arangodb::iresearch::IResearchAnalyzerFeature::EmplaceResult result;
    auto vpack = VPackParser::fromJson("{\"locale\":\"invalid12345.UTF-8\"}");
    EXPECT_FALSE(feature
                     .emplace(result, arangodb::StaticStrings::SystemDatabase + "::test_norm_analyzer5",
                              "norm", vpack->slice())
                     .ok());
  }
}<|MERGE_RESOLUTION|>--- conflicted
+++ resolved
@@ -1887,12 +1887,8 @@
     ASSERT_TRUE(arangodb::iresearch::IResearchAnalyzerFeature::createAnalyzerPool(
                     rhs, "test", "TestAnalyzer",
                     VPackParser::fromJson("\"abcd\"")->slice(),
-<<<<<<< HEAD
                     arangodb::AnalyzersRevision::MIN,
-                    irs::flags{irs::frequency::type()})
-=======
                     irs::flags{irs::type<irs::frequency>::get()})
->>>>>>> 62afbcc2
                     .ok());
     ASSERT_NE(nullptr, rhs);
     ASSERT_NE(*lhs, *rhs);
