--- conflicted
+++ resolved
@@ -365,27 +365,10 @@
   arangodb::aql::AqlValue& operator*() { return instance; }
 };
 
-<<<<<<< HEAD
-=======
-// a way to set EngineSelectorFeature::ENGINE and nullify it via destructor,
-// i.e. only after all TRI_vocbase_t and ApplicationServer have been destroyed
-struct StorageEngineWrapper {
-  StorageEngineMock instance;
-  StorageEngineWrapper(arangodb::application_features::ApplicationServer& server)
-      : instance(server) {
-    arangodb::EngineSelectorFeature::ENGINE = &instance;
-  }
-  ~StorageEngineWrapper() { arangodb::EngineSelectorFeature::ENGINE = nullptr; }
-  StorageEngineMock* operator->() { return &instance; }
-  StorageEngineMock& operator*() { return instance; }
-};
-
-
 static const VPackBuilder systemDatabaseBuilder = dbArgsBuilder();
 static const VPackSlice   systemDatabaseArgs = systemDatabaseBuilder.slice();
 static const VPackBuilder testDatabaseBuilder = dbArgsBuilder("testVocbase");
 static const VPackSlice   testDatabaseArgs = testDatabaseBuilder.slice();
->>>>>>> 1b9cc85c
 }  // namespace
 
 // -----------------------------------------------------------------------------
@@ -409,56 +392,8 @@
     arangodb::LogTopic::setLogLevel(arangodb::Logger::AUTHENTICATION.name(),
                                     arangodb::LogLevel::ERR);
 
-<<<<<<< HEAD
     server.addFeature<arangodb::QueryRegistryFeature>(false);
     server.addFeature<arangodb::TraverserEngineRegistryFeature>(false);
-=======
-    // setup required application features
-    features.emplace_back(new arangodb::AuthenticationFeature(server), true);
-    features.emplace_back(new arangodb::DatabaseFeature(server), false);
-    features.emplace_back(new arangodb::ShardingFeature(server), false);
-    features.emplace_back(new arangodb::QueryRegistryFeature(server), false);  // required for constructing TRI_vocbase_t
-    arangodb::application_features::ApplicationServer::server->addFeature(
-        features.back().first);  // need QueryRegistryFeature feature to be added now in order to create the system database
-    features.emplace_back(sysDatabaseFeature = new arangodb::SystemDatabaseFeature(server),
-                          true);  // required for IResearchAnalyzerFeature
-    features.emplace_back(new arangodb::V8DealerFeature(server),
-                          false);  // required for DatabaseFeature::createDatabase(...)
-    features.emplace_back(new arangodb::aql::AqlFunctionFeature(server), true);  // required for IResearchAnalyzerFeature
-
-#if USE_ENTERPRISE
-    features.emplace_back(new arangodb::LdapFeature(server),
-                          false);  // required for AuthenticationFeature with USE_ENTERPRISE
-#endif
-
-    // required for V8DealerFeature::prepare(), ClusterFeature::prepare() not required
-    arangodb::application_features::ApplicationServer::server->addFeature(
-        new arangodb::ClusterFeature(server));
-
-    for (auto& f : features) {
-      arangodb::application_features::ApplicationServer::server->addFeature(f.first);
-    }
-
-    for (auto& f : features) {
-      f.first->prepare();
-    }
-
-    auto databases = VPackBuilder();
-    databases.openArray();
-    databases.add(systemDatabaseArgs);
-    databases.close();
-
-    auto* dbFeature =
-        arangodb::application_features::ApplicationServer::lookupFeature<arangodb::DatabaseFeature>(
-            "Database");
-    dbFeature->loadDatabases(databases.slice());
-
-    for (auto& f : features) {
-      if (f.second) {
-        f.first->start();
-      }
-    }
->>>>>>> 1b9cc85c
 
     server.startFeatures();
 
@@ -513,23 +448,13 @@
 // -----------------------------------------------------------------------------
 
 TEST_F(IResearchAnalyzerFeatureTest, test_auth_no_auth) {
-<<<<<<< HEAD
-  TRI_vocbase_t vocbase(server.server(), TRI_vocbase_type_e::TRI_VOCBASE_TYPE_NORMAL,
-                        1, "testVocbase");
-=======
-  TRI_vocbase_t vocbase(TRI_vocbase_type_e::TRI_VOCBASE_TYPE_NORMAL, testDBInfo());
->>>>>>> 1b9cc85c
+  TRI_vocbase_t vocbase(TRI_vocbase_type_e::TRI_VOCBASE_TYPE_NORMAL, testDBInfo(server.server()));
   EXPECT_TRUE(arangodb::iresearch::IResearchAnalyzerFeature::canUse(vocbase,
                                                                     arangodb::auth::Level::RW));
 }
 TEST_F(IResearchAnalyzerFeatureTest, test_auth_no_vocbase_read) {
   // no vocbase read access
-<<<<<<< HEAD
-  TRI_vocbase_t vocbase(server.server(), TRI_vocbase_type_e::TRI_VOCBASE_TYPE_NORMAL,
-                        1, "testVocbase");
-=======
-  TRI_vocbase_t vocbase(TRI_vocbase_type_e::TRI_VOCBASE_TYPE_NORMAL, testDBInfo());
->>>>>>> 1b9cc85c
+  TRI_vocbase_t vocbase(TRI_vocbase_type_e::TRI_VOCBASE_TYPE_NORMAL, testDBInfo(server.server()));
   userSetAccessLevel(arangodb::auth::Level::NONE, arangodb::auth::Level::NONE);
   auto ctxt = getLoggedInContext();
   arangodb::ExecContextScope execContextScope(ctxt.get());
@@ -539,12 +464,7 @@
 
 // no collection read access (vocbase read access, no user)
 TEST_F(IResearchAnalyzerFeatureTest, test_auth_vocbase_none_collection_read_no_user) {
-<<<<<<< HEAD
-  TRI_vocbase_t vocbase(server.server(), TRI_vocbase_type_e::TRI_VOCBASE_TYPE_NORMAL,
-                        1, "testVocbase");
-=======
-  TRI_vocbase_t vocbase(TRI_vocbase_type_e::TRI_VOCBASE_TYPE_NORMAL, testDBInfo());
->>>>>>> 1b9cc85c
+  TRI_vocbase_t vocbase(TRI_vocbase_type_e::TRI_VOCBASE_TYPE_NORMAL, testDBInfo(server.server()));
   userSetAccessLevel(arangodb::auth::Level::NONE, arangodb::auth::Level::RO);
   auto ctxt = getLoggedInContext();
   arangodb::ExecContextScope execContextScope(ctxt.get());
@@ -554,14 +474,7 @@
 
 // no collection read access (vocbase read access)
 TEST_F(IResearchAnalyzerFeatureTest, test_auth_vocbase_ro_collection_none) {
-<<<<<<< HEAD
-  TRI_vocbase_t vocbase(server.server(), TRI_vocbase_type_e::TRI_VOCBASE_TYPE_NORMAL,
-                        1, "testVocbase");
-  // arangodb::iresearch::IResearchAnalyzerFeature& feature(server.getFeature<arangodb::iresearch::IResearchAnalyzerFeature>());
-=======
-  TRI_vocbase_t vocbase(TRI_vocbase_type_e::TRI_VOCBASE_TYPE_NORMAL, testDBInfo());
-  arangodb::iresearch::IResearchAnalyzerFeature feature(server);
->>>>>>> 1b9cc85c
+  TRI_vocbase_t vocbase(TRI_vocbase_type_e::TRI_VOCBASE_TYPE_NORMAL, testDBInfo(server.server()));
   userSetAccessLevel(arangodb::auth::Level::RO, arangodb::auth::Level::NONE);
   auto ctxt = getLoggedInContext();
   arangodb::ExecContextScope execContextScope(ctxt.get());
@@ -573,12 +486,7 @@
 }
 
 TEST_F(IResearchAnalyzerFeatureTest, test_auth_vocbase_ro_collection_ro) {
-<<<<<<< HEAD
-  TRI_vocbase_t vocbase(server.server(), TRI_vocbase_type_e::TRI_VOCBASE_TYPE_NORMAL,
-                        1, "testVocbase");
-=======
-  TRI_vocbase_t vocbase(TRI_vocbase_type_e::TRI_VOCBASE_TYPE_NORMAL, testDBInfo());
->>>>>>> 1b9cc85c
+  TRI_vocbase_t vocbase(TRI_vocbase_type_e::TRI_VOCBASE_TYPE_NORMAL, testDBInfo(server.server()));
   userSetAccessLevel(arangodb::auth::Level::RO, arangodb::auth::Level::RO);
   auto ctxt = getLoggedInContext();
   arangodb::ExecContextScope execContextScope(ctxt.get());
@@ -589,12 +497,7 @@
 }
 
 TEST_F(IResearchAnalyzerFeatureTest, test_auth_vocbase_ro_collection_rw) {
-<<<<<<< HEAD
-  TRI_vocbase_t vocbase(server.server(), TRI_vocbase_type_e::TRI_VOCBASE_TYPE_NORMAL,
-                        1, "testVocbase");
-=======
-  TRI_vocbase_t vocbase(TRI_vocbase_type_e::TRI_VOCBASE_TYPE_NORMAL, testDBInfo());
->>>>>>> 1b9cc85c
+  TRI_vocbase_t vocbase(TRI_vocbase_type_e::TRI_VOCBASE_TYPE_NORMAL, testDBInfo(server.server()));
   userSetAccessLevel(arangodb::auth::Level::RO, arangodb::auth::Level::RW);
   auto ctxt = getLoggedInContext();
   arangodb::ExecContextScope execContextScope(ctxt.get());
@@ -605,12 +508,7 @@
 }
 
 TEST_F(IResearchAnalyzerFeatureTest, test_auth_vocbase_rw_collection_ro) {
-<<<<<<< HEAD
-  TRI_vocbase_t vocbase(server.server(), TRI_vocbase_type_e::TRI_VOCBASE_TYPE_NORMAL,
-                        1, "testVocbase");
-=======
-  TRI_vocbase_t vocbase(TRI_vocbase_type_e::TRI_VOCBASE_TYPE_NORMAL, testDBInfo());
->>>>>>> 1b9cc85c
+  TRI_vocbase_t vocbase(TRI_vocbase_type_e::TRI_VOCBASE_TYPE_NORMAL, testDBInfo(server.server()));
   userSetAccessLevel(arangodb::auth::Level::RW, arangodb::auth::Level::RO);
   auto ctxt = getLoggedInContext();
   arangodb::ExecContextScope execContextScope(ctxt.get());
@@ -622,12 +520,7 @@
 }
 
 TEST_F(IResearchAnalyzerFeatureTest, test_auth_vocbase_rw_collection_rw) {
-<<<<<<< HEAD
-  TRI_vocbase_t vocbase(server.server(), TRI_vocbase_type_e::TRI_VOCBASE_TYPE_NORMAL,
-                        1, "testVocbase");
-=======
-  TRI_vocbase_t vocbase(TRI_vocbase_type_e::TRI_VOCBASE_TYPE_NORMAL, testDBInfo());
->>>>>>> 1b9cc85c
+  TRI_vocbase_t vocbase(TRI_vocbase_type_e::TRI_VOCBASE_TYPE_NORMAL, testDBInfo(server.server()));
   userSetAccessLevel(arangodb::auth::Level::RW, arangodb::auth::Level::RW);
   auto ctxt = getLoggedInContext();
   arangodb::ExecContextScope execContextScope(ctxt.get());
@@ -980,12 +873,7 @@
     ASSERT_NE(_sysVocbase, nullptr);
 
     _vocbase = nullptr;
-<<<<<<< HEAD
-    ASSERT_TRUE(server.getFeature<arangodb::DatabaseFeature>().createDatabase(1, dbName, _vocbase).ok());
-=======
-                                                            //same id?
-    ASSERT_TRUE(_dbFeature->createDatabase(createInfo(dbName,1), _vocbase).ok());
->>>>>>> 1b9cc85c
+    ASSERT_TRUE(server.getFeature<arangodb::DatabaseFeature>().createDatabase(createInfo(server.server(), dbName, 1), _vocbase).ok());
     ASSERT_NE(_vocbase, nullptr);
     arangodb::methods::Collections::createSystem(*_vocbase, arangodb::tests::AnalyzerCollectionName,
                                                  false);
@@ -1214,67 +1102,6 @@
     arangodb::LogTopic::setLogLevel(arangodb::Logger::AUTHENTICATION.name(),
                                     arangodb::LogLevel::WARN);
 
-<<<<<<< HEAD
-=======
-    // pretend we're on coordinator
-    _serverRoleBeforeSetup = arangodb::ServerState::instance()->getRole();
-    arangodb::ServerState::instance()->setRole(arangodb::ServerState::ROLE_COORDINATOR);
-
-    auto buildFeatureEntry = [&](arangodb::application_features::ApplicationFeature* ftr,
-                                 bool start) -> void {
-      std::string name = ftr->name();
-      features.emplace(name, std::make_pair(ftr, start));
-    };
-    arangodb::application_features::ApplicationFeature* tmpFeature;
-
-    buildFeatureEntry(new arangodb::application_features::BasicFeaturePhase(server, false), false);
-    buildFeatureEntry(new arangodb::application_features::CommunicationFeaturePhase(server),
-                      false);
-    buildFeatureEntry(new arangodb::application_features::ClusterFeaturePhase(server), false);
-    buildFeatureEntry(new arangodb::application_features::DatabaseFeaturePhase(server), false);
-    buildFeatureEntry(new arangodb::application_features::GreetingsFeaturePhase(server, false),
-                      false);
-    buildFeatureEntry(new arangodb::application_features::V8FeaturePhase(server), false);
-
-    // setup required application features
-    buildFeatureEntry(new arangodb::V8DealerFeature(server), false);
-    buildFeatureEntry(new arangodb::ViewTypesFeature(server), true);
-    buildFeatureEntry(tmpFeature = new arangodb::QueryRegistryFeature(server), false);
-    arangodb::application_features::ApplicationServer::server->addFeature(tmpFeature);  // need QueryRegistryFeature feature to be added now in order to create the system database
-    _system = irs::memory::make_unique<TRI_vocbase_t>(TRI_vocbase_type_e::TRI_VOCBASE_TYPE_NORMAL,
-                                                      systemDBInfo());
-    buildFeatureEntry(new arangodb::SystemDatabaseFeature(server, _system.get()),
-                      false);  // required for IResearchAnalyzerFeature
-    buildFeatureEntry(new arangodb::RandomFeature(server), false);  // required by AuthenticationFeature
-    buildFeatureEntry(new arangodb::AuthenticationFeature(server), false);
-    buildFeatureEntry(arangodb::DatabaseFeature::DATABASE =
-                          new arangodb::DatabaseFeature(server),
-                      false);
-    buildFeatureEntry(new arangodb::DatabasePathFeature(server), false);
-    buildFeatureEntry(new arangodb::TraverserEngineRegistryFeature(server), false);  // must be before AqlFeature
-    buildFeatureEntry(new arangodb::AqlFeature(server), true);
-    buildFeatureEntry(new arangodb::aql::AqlFunctionFeature(server), true);  // required for IResearchAnalyzerFeature
-    buildFeatureEntry(new arangodb::iresearch::IResearchFeature(server), true);
-    buildFeatureEntry(new arangodb::aql::OptimizerRulesFeature(server), true);
-    buildFeatureEntry(new arangodb::FlushFeature(server), false);  // do not start the thread
-    buildFeatureEntry(new arangodb::ClusterFeature(server), false);
-    buildFeatureEntry(new arangodb::ShardingFeature(server), false);
-    buildFeatureEntry(new arangodb::iresearch::IResearchAnalyzerFeature(server), true);
-
-#if USE_ENTERPRISE
-    buildFeatureEntry(new arangodb::LdapFeature(server),
-                      false);  // required for AuthenticationFeature with USE_ENTERPRISE
-#endif
-
-    for (auto& f : features) {
-      arangodb::application_features::ApplicationServer::server->addFeature(
-          f.second.first);
-    }
-    arangodb::application_features::ApplicationServer::server->setupDependencies(false);
-    orderedFeatures =
-        arangodb::application_features::ApplicationServer::server->getOrderedFeatures();
-
->>>>>>> 1b9cc85c
     // suppress log messages since tests check error conditions
     arangodb::LogTopic::setLogLevel(arangodb::Logger::AGENCY.name(),
                                     arangodb::LogLevel::FATAL);
@@ -1308,36 +1135,10 @@
   }
 
   void SetUp() override {
-<<<<<<< HEAD
     auto& dbFeature = server.getFeature<arangodb::DatabaseFeature>();
 
     _vocbase = nullptr;
-    ASSERT_TRUE(dbFeature.createDatabase(1, _dbName, _vocbase).ok());
-=======
-    auto dbFeature =
-        arangodb::application_features::ApplicationServer::lookupFeature<arangodb::DatabaseFeature>(
-            "Database");
-
-    // DO we need this?
-    // Is this in right position
-
-    // create system vocbase (before feature start)
-    {
-      auto databases = VPackBuilder();
-      databases.openArray();
-      databases.add(systemDatabaseArgs);
-      databases.close();
-
-      EXPECT_TRUE((TRI_ERROR_NO_ERROR == dbFeature->loadDatabases(databases.slice())));
-      auto system =
-          arangodb::application_features::ApplicationServer::lookupFeature<arangodb::SystemDatabaseFeature>(
-              "SystemDatabase");
-      system->start();  // get system database from DatabaseFeature
-    }
-
-    _vocbase = nullptr;
-    ASSERT_TRUE(dbFeature->createDatabase(createInfo(_dbName,1), _vocbase).ok());
->>>>>>> 1b9cc85c
+    ASSERT_TRUE(dbFeature.createDatabase(createInfo(server.server(), _dbName, 1), _vocbase).ok());
     ASSERT_NE(_vocbase, nullptr);
   }
 
@@ -1545,15 +1346,8 @@
 // -----------------------------------------------------------------------------
 
 TEST_F(IResearchAnalyzerFeatureTest, test_normalize) {
-<<<<<<< HEAD
-  TRI_vocbase_t active(server.server(),
-                       TRI_vocbase_type_e::TRI_VOCBASE_TYPE_NORMAL, 1, "active");
-  TRI_vocbase_t system(server.server(),
-                       TRI_vocbase_type_e::TRI_VOCBASE_TYPE_NORMAL, 1, "system");
-=======
-  TRI_vocbase_t active(TRI_vocbase_type_e::TRI_VOCBASE_TYPE_NORMAL, createInfo("active",2));
-  TRI_vocbase_t system(TRI_vocbase_type_e::TRI_VOCBASE_TYPE_NORMAL, systemDBInfo());
->>>>>>> 1b9cc85c
+  TRI_vocbase_t active(TRI_vocbase_type_e::TRI_VOCBASE_TYPE_NORMAL, testDBInfo(server.server(), "active", 2));
+  TRI_vocbase_t system(TRI_vocbase_type_e::TRI_VOCBASE_TYPE_NORMAL, systemDBInfo(server.server()));
 
   // normalize 'identity' (with prefix)
   {
@@ -2302,20 +2096,12 @@
 
     // create system vocbase (before feature start)
     {
-<<<<<<< HEAD
-      auto const databases = VPackParser::fromJson(
-          std::string("[ { \"name\": \"") +
-          arangodb::StaticStrings::SystemDatabase + "\" } ]");
-      EXPECT_TRUE((TRI_ERROR_NO_ERROR == dbFeature.loadDatabases(databases->slice())));
-      sysDatabase.start();  // get system database from DatabaseFeature
-=======
       auto databases = VPackBuilder();
       databases.openArray();
       databases.add(systemDatabaseArgs);
       databases.close();
-      EXPECT_TRUE((TRI_ERROR_NO_ERROR == dbFeature->loadDatabases(databases.slice())));
-      sysDatabase->start();  // get system database from DatabaseFeature
->>>>>>> 1b9cc85c
+      EXPECT_TRUE((TRI_ERROR_NO_ERROR == dbFeature.loadDatabases(databases.slice())));
+      sysDatabase.start();  // get system database from DatabaseFeature
     }
 
     ClusterCommMock clusterComm(newServer);
@@ -2381,20 +2167,12 @@
 
     // create system vocbase (before feature start)
     {
-<<<<<<< HEAD
-      auto const databases = VPackParser::fromJson(
-          std::string("[ { \"name\": \"") +
-          arangodb::StaticStrings::SystemDatabase + "\" } ]");
-      EXPECT_TRUE((TRI_ERROR_NO_ERROR == dbFeature.loadDatabases(databases->slice())));
-      sysDatabase.start();  // get system database from DatabaseFeature
-=======
       auto databases = VPackBuilder();
       databases.openArray();
       databases.add(systemDatabaseArgs);
       databases.close();
-      EXPECT_TRUE((TRI_ERROR_NO_ERROR == dbFeature->loadDatabases(databases.slice())));
-      sysDatabase->start();  // get system database from DatabaseFeature
->>>>>>> 1b9cc85c
+      EXPECT_TRUE((TRI_ERROR_NO_ERROR == dbFeature.loadDatabases(databases.slice())));
+      sysDatabase.start();  // get system database from DatabaseFeature
     }
 
     ClusterCommMock clusterComm(newServer);
@@ -2473,13 +2251,8 @@
   {
     arangodb::iresearch::IResearchAnalyzerFeature feature(server.server());
     TRI_vocbase_t* vocbase;
-<<<<<<< HEAD
-    ASSERT_TRUE(dbFeature.createDatabase(1, "testVocbase", vocbase).ok());
+    ASSERT_TRUE(dbFeature.createDatabase(testDBInfo(server.server()), vocbase).ok());
     ASSERT_TRUE((nullptr != dbFeature.lookupDatabase("testVocbase")));
-=======
-    ASSERT_TRUE(dbFeature->createDatabase(testDBInfo(), vocbase).ok());
-    ASSERT_TRUE((nullptr != dbFeature->lookupDatabase("testVocbase")));
->>>>>>> 1b9cc85c
 
     EXPECT_TRUE((true == !feature.get("testVocbase::test_analyzer")));
     EXPECT_TRUE((false == feature.remove("testVocbase::test_analyzer").ok()));
@@ -2782,21 +2555,13 @@
 
   // create system vocbase (before feature start)
   {
-<<<<<<< HEAD
-    auto const databases = VPackParser::fromJson(
-        std::string("[ { \"name\": \"") +
-        arangodb::StaticStrings::SystemDatabase + "\" } ]");
-    EXPECT_EQ(TRI_ERROR_NO_ERROR, dbfeature.loadDatabases(databases->slice()));
-    systemdb.start();  // get system database from DatabaseFeature
-=======
     auto databases = VPackBuilder();
     databases.openArray();
     databases.add(systemDatabaseArgs);
     databases.close();
-    EXPECT_TRUE((TRI_ERROR_NO_ERROR == dbfeature->loadDatabases(databases.slice())));
-
-    systemdb->start();  // get system database from DatabaseFeature
->>>>>>> 1b9cc85c
+    EXPECT_TRUE((TRI_ERROR_NO_ERROR == dbfeature.loadDatabases(databases.slice())));
+
+    systemdb.start();  // get system database from DatabaseFeature
   }
 
   auto vocbase = systemdb.use();
@@ -3334,7 +3099,6 @@
       std::string("{ \"id\": 43, \"name\": \"") + LEGACY_ANALYZER_COLLECTION_NAME +
       "\", \"isSystem\": true, \"shards\": { \"shard-id-does-not-matter\": [ "
       "\"shard-server-does-not-matter\" ] }, \"type\": 2 }");  // 'id' and 'shards' required for coordinator tests
-<<<<<<< HEAD
   std::string collectionId = std::to_string(42);
   std::string legacyCollectionId = std::to_string(43);
   std::shared_ptr<VPackBuilder> versionJson =
@@ -3344,65 +3108,6 @@
   arangodb::AqlFeature& aqlFeature;
   arangodb::aql::OptimizerRulesFeature& rulesFeature;
   arangodb::DatabasePathFeature& dbPathFeature;
-=======
-  auto collectionId = std::to_string(42);
-  auto legacyCollectionId = std::to_string(43);
-  auto versionJson = VPackParser::fromJson("{ \"version\": 0, \"tasks\": {} }");
-  arangodb::AqlFeature aqlFeature(server);
-  aqlFeature.start();  // required for Query::Query(...), must not call ~AqlFeature() for the duration of the test
-
-  // test no system, no analyzer collection (single-server)
-  {
-    TRI_vocbase_t system(TRI_vocbase_type_e::TRI_VOCBASE_TYPE_NORMAL, systemDBInfo());  // create before reseting server
-
-    // create a new instance of an ApplicationServer and fill it with the required features
-    // cannot use the existing server since its features already have some state
-    std::shared_ptr<arangodb::application_features::ApplicationServer> originalServer(
-        arangodb::application_features::ApplicationServer::server,
-        [](arangodb::application_features::ApplicationServer* ptr) -> void {
-          arangodb::application_features::ApplicationServer::server = ptr;
-        });
-    arangodb::application_features::ApplicationServer::server =
-        nullptr;  // avoid "ApplicationServer initialized twice"
-    arangodb::application_features::ApplicationServer server(nullptr, nullptr);
-    arangodb::iresearch::IResearchAnalyzerFeature* feature;
-    arangodb::DatabaseFeature* dbFeature;
-    arangodb::SystemDatabaseFeature* sysDatabase;
-    server.addFeature(dbFeature = new arangodb::DatabaseFeature(server));  // required for IResearchAnalyzerFeature::emplace(...)
-    server.addFeature(new arangodb::QueryRegistryFeature(server));  // required for constructing TRI_vocbase_t
-    server.addFeature(sysDatabase = new arangodb::SystemDatabaseFeature(server, &system));  // required for IResearchAnalyzerFeature::start()
-    server.addFeature(new arangodb::UpgradeFeature(server, nullptr, {}));  // required for upgrade tasks
-    server.addFeature(new arangodb::V8DealerFeature(server));  // required for DatabaseFeature::createDatabase(...)
-    server.addFeature(feature = new arangodb::iresearch::IResearchAnalyzerFeature(server));  // required for running upgrade task
-    arangodb::aql::OptimizerRulesFeature(this->server).prepare();  // required for Query::preparePlan(...)
-    auto clearOptimizerRules = irs::make_finally([this]() -> void {
-      arangodb::aql::OptimizerRulesFeature(this->server).unprepare();
-    });
-
-    auto cleanup = arangodb::scopeGuard([dbFeature]() { dbFeature->unprepare(); });
-    feature->start();  // register upgrade tasks
-
-    arangodb::DatabasePathFeature dbPathFeature(server);
-    arangodb::tests::setDatabasePath(dbPathFeature);  // ensure test data is stored in a unique directory
-    auto versionFilename = StorageEngineMock::versionFilenameResult;
-    auto versionFilenameRestore = irs::make_finally([&versionFilename]() -> void {
-      StorageEngineMock::versionFilenameResult = versionFilename;
-    });
-    StorageEngineMock::versionFilenameResult =
-        (irs::utf8_path(dbPathFeature.directory()) /= "version").utf8();
-    ASSERT_TRUE((irs::utf8_path(dbPathFeature.directory()).mkdir()));
-    ASSERT_TRUE((arangodb::basics::VelocyPackHelper::velocyPackToFile(
-        StorageEngineMock::versionFilenameResult, versionJson->slice(), false)));
-
-    TRI_vocbase_t* vocbase;
-    EXPECT_TRUE(dbFeature->createDatabase(testDBInfo(), vocbase).ok());
-    sysDatabase->unprepare();  // unset system vocbase
-    // EXPECT_TRUE((arangodb::methods::Upgrade::startup(*vocbase, true, false).ok())); // run upgrade
-    // collections are not created in upgrade tasks within iresearch anymore. For that reason, we have
-    // to create the collection here manually.
-    // TODO: We should use global system creation here instead of all the existing manual stuff ...
-    arangodb::methods::Collections::createSystem(*vocbase, arangodb::tests::AnalyzerCollectionName, false);
->>>>>>> 1b9cc85c
 
  protected:
   IResearchAnalyzerFeatureUpgradeStaticLegacyTest()
@@ -3416,103 +3121,19 @@
     rulesFeature.prepare();
   }
 
-<<<<<<< HEAD
   ~IResearchAnalyzerFeatureUpgradeStaticLegacyTest() {
     rulesFeature.unprepare();
     aqlFeature.stop();
-=======
-  // test no system, with analyzer collection (single-server)
-  {
-    TRI_vocbase_t system(TRI_vocbase_type_e::TRI_VOCBASE_TYPE_NORMAL, systemDBInfo());  // create before reseting server
-
-    // create a new instance of an ApplicationServer and fill it with the required features
-    // cannot use the existing server since its features already have some state
-    std::shared_ptr<arangodb::application_features::ApplicationServer> originalServer(
-        arangodb::application_features::ApplicationServer::server,
-        [](arangodb::application_features::ApplicationServer* ptr) -> void {
-          arangodb::application_features::ApplicationServer::server = ptr;
-        });
-    arangodb::application_features::ApplicationServer::server =
-        nullptr;  // avoid "ApplicationServer initialized twice"
-    arangodb::application_features::ApplicationServer server(nullptr, nullptr);
-    arangodb::iresearch::IResearchAnalyzerFeature* feature;
-    arangodb::DatabaseFeature* dbFeature;
-    arangodb::SystemDatabaseFeature* sysDatabase;
-    server.addFeature(dbFeature = new arangodb::DatabaseFeature(server));  // required for IResearchAnalyzerFeature::emplace(...)
-    server.addFeature(new arangodb::QueryRegistryFeature(server));  // required for constructing TRI_vocbase_t
-    server.addFeature(sysDatabase = new arangodb::SystemDatabaseFeature(server, &system));  // required for IResearchAnalyzerFeature::start()
-    server.addFeature(new arangodb::UpgradeFeature(server, nullptr, {}));  // required for upgrade tasks
-    server.addFeature(new arangodb::V8DealerFeature(server));  // required for DatabaseFeature::createDatabase(...)
-    server.addFeature(feature = new arangodb::iresearch::IResearchAnalyzerFeature(server));  // required for running upgrade task
-    arangodb::aql::OptimizerRulesFeature(this->server).prepare();  // required for Query::preparePlan(...)
-    auto clearOptimizerRules = irs::make_finally([this]() -> void {
-      arangodb::aql::OptimizerRulesFeature(this->server).unprepare();
-    });
-
-    auto cleanup = arangodb::scopeGuard([dbFeature]() { dbFeature->unprepare(); });
-    feature->start();  // register upgrade tasks
-
-    arangodb::DatabasePathFeature dbPathFeature(server);
-    arangodb::tests::setDatabasePath(dbPathFeature);  // ensure test data is stored in a unique directory
-    auto versionFilename = StorageEngineMock::versionFilenameResult;
-    auto versionFilenameRestore = irs::make_finally([&versionFilename]() -> void {
-      StorageEngineMock::versionFilenameResult = versionFilename;
-    });
-    StorageEngineMock::versionFilenameResult =
-        (irs::utf8_path(dbPathFeature.directory()) /= "version").utf8();
-    ASSERT_TRUE((irs::utf8_path(dbPathFeature.directory()).mkdir()));
-    ASSERT_TRUE((arangodb::basics::VelocyPackHelper::velocyPackToFile(
-        StorageEngineMock::versionFilenameResult, versionJson->slice(), false)));
-
-    std::unordered_set<std::string> expected{"abc"};
-    TRI_vocbase_t* vocbase;
-    EXPECT_TRUE(dbFeature->createDatabase(testDBInfo(), vocbase).ok());
-    EXPECT_TRUE((false == !vocbase->createCollection(createCollectionJson->slice())));
-
-    // add document to collection
-    {
-      arangodb::OperationOptions options;
-      arangodb::SingleCollectionTransaction trx(
-          arangodb::transaction::StandaloneContext::Create(*vocbase),
-          arangodb::tests::AnalyzerCollectionName, arangodb::AccessMode::Type::WRITE);
-      EXPECT_TRUE((true == trx.begin().ok()));
-      EXPECT_TRUE(
-          (true == trx.insert(arangodb::tests::AnalyzerCollectionName,
-                              VPackParser::fromJson("{\"name\": \"abc\"}")->slice(), options)
-                       .ok()));
-      EXPECT_TRUE((trx.commit().ok()));
-    }
-
-    sysDatabase->unprepare();  // unset system vocbase
-    // EXPECT_TRUE((arangodb::methods::Upgrade::startup(*vocbase, true, false).ok())); // run upgrade
-    // TODO: We should use global system creation here instead of all the existing manual stuff ...
-    arangodb::methods::Collections::createSystem(*vocbase, arangodb::tests::AnalyzerCollectionName, false);
-    EXPECT_TRUE((false == !vocbase->lookupCollection(arangodb::tests::AnalyzerCollectionName)));
-    auto result = arangodb::tests::executeQuery(*vocbase, ANALYZER_COLLECTION_QUERY);
-    EXPECT_TRUE((result.result.ok()));
-    auto slice = result.data->slice();
-    EXPECT_TRUE(slice.isArray());
-
-    for (arangodb::velocypack::ArrayIterator itr(slice); itr.valid(); ++itr) {
-      auto resolved = itr.value().resolveExternals();
-      EXPECT_TRUE((resolved.isObject()));
-      EXPECT_TRUE((resolved.get("name").isString()));
-      EXPECT_TRUE((1 == expected.erase(resolved.get("name").copyString())));
-    }
-
-    EXPECT_TRUE((true == expected.empty()));
->>>>>>> 1b9cc85c
   }
 };
 
-<<<<<<< HEAD
 TEST_F(IResearchAnalyzerFeatureUpgradeStaticLegacyTest, no_system_no_analyzer) {
   // test no system, no analyzer collection (single-server)
   arangodb::iresearch::IResearchAnalyzerFeature feature(server.server());  // required for running upgrade task
   feature.start();  // register upgrade tasks
 
   TRI_vocbase_t* vocbase;
-  EXPECT_TRUE(dbFeature.createDatabase(1, "testVocbase", vocbase).ok());
+  EXPECT_TRUE(dbFeature.createDatabase(testDBInfo(server.server()), vocbase).ok());
   sysDatabase.unprepare();  // unset system vocbase
   // EXPECT_TRUE((arangodb::methods::Upgrade::startup(*vocbase, true, false).ok())); // run upgrade
   // collections are not created in upgrade tasks within iresearch anymore. For that reason, we have
@@ -3520,44 +3141,6 @@
   // TODO: We should use global system creation here instead of all the exissting manual stuff ...
   arangodb::methods::Collections::createSystem(*vocbase, arangodb::tests::AnalyzerCollectionName,
                                                false);
-=======
-  // test system, no legacy collection, no analyzer collection (single-server)
-  {
-    TRI_vocbase_t system(TRI_vocbase_type_e::TRI_VOCBASE_TYPE_NORMAL, systemDBInfo());  // create before reseting server
-
-    // create a new instance of an ApplicationServer and fill it with the required features
-    // cannot use the existing server since its features already have some state
-    std::shared_ptr<arangodb::application_features::ApplicationServer> originalServer(
-        arangodb::application_features::ApplicationServer::server,
-        [](arangodb::application_features::ApplicationServer* ptr) -> void {
-          arangodb::application_features::ApplicationServer::server = ptr;
-        });
-    arangodb::application_features::ApplicationServer::server =
-        nullptr;  // avoid "ApplicationServer initialized twice"
-    arangodb::application_features::ApplicationServer server(nullptr, nullptr);
-    arangodb::iresearch::IResearchAnalyzerFeature* feature;
-    arangodb::DatabaseFeature* dbFeature;
-    arangodb::SystemDatabaseFeature* sysDatabase;
-    server.addFeature(dbFeature = new arangodb::DatabaseFeature(server));  // required for IResearchAnalyzerFeature::emplace(...)
-    server.addFeature(new arangodb::QueryRegistryFeature(server));  // required for constructing TRI_vocbase_t
-    server.addFeature(sysDatabase = new arangodb::SystemDatabaseFeature(server, &system));  // required for IResearchAnalyzerFeature::start()
-    server.addFeature(new arangodb::UpgradeFeature(server, nullptr, {}));  // required for upgrade tasks
-    server.addFeature(new arangodb::V8DealerFeature(server));  // required for DatabaseFeature::createDatabase(...)
-    server.addFeature(feature = new arangodb::iresearch::IResearchAnalyzerFeature(server));  // required for running upgrade task
-    arangodb::aql::OptimizerRulesFeature(this->server).prepare();  // required for Query::preparePlan(...)
-    auto clearOptimizerRules = irs::make_finally([this]() -> void {
-      arangodb::aql::OptimizerRulesFeature(this->server).unprepare();
-    });
-
-    feature->start();  // register upgrade tasks
-    auto cleanup = arangodb::scopeGuard([dbFeature]() { dbFeature->unprepare(); });
-
-    // ensure no legacy collection after feature start
-    {
-      auto collection = system.lookupCollection(LEGACY_ANALYZER_COLLECTION_NAME);
-      ASSERT_TRUE((true == !collection));
-    }
->>>>>>> 1b9cc85c
 
   EXPECT_TRUE((false == !vocbase->lookupCollection(arangodb::tests::AnalyzerCollectionName)));
   auto result = arangodb::tests::executeQuery(*vocbase, ANALYZER_COLLECTION_QUERY);
@@ -3567,7 +3150,6 @@
   EXPECT_EQ(0, slice.length());
 }
 
-<<<<<<< HEAD
 TEST_F(IResearchAnalyzerFeatureUpgradeStaticLegacyTest, no_system_with_analyzer) {
   // test no system, with analyzer collection (single-server)
   arangodb::iresearch::IResearchAnalyzerFeature feature(server.server());  // required for running upgrade task
@@ -3575,7 +3157,7 @@
 
   std::unordered_set<std::string> expected{"abc"};
   TRI_vocbase_t* vocbase;
-  EXPECT_TRUE(dbFeature.createDatabase(1, "testVocbase", vocbase).ok());
+  EXPECT_TRUE(dbFeature.createDatabase(testDBInfo(server.server()), vocbase).ok());
   EXPECT_TRUE((false == !vocbase->createCollection(createCollectionJson->slice())));
 
   // add document to collection
@@ -3601,48 +3183,6 @@
   EXPECT_TRUE((result.result.ok()));
   auto slice = result.data->slice();
   EXPECT_TRUE(slice.isArray());
-=======
-    TRI_vocbase_t* vocbase;
-    EXPECT_TRUE(dbFeature->createDatabase(testDBInfo(), vocbase).ok());
-    // EXPECT_TRUE((arangodb::methods::Upgrade::startup(*vocbase, true, false).ok())); // run upgrade
-    // TODO: We should use global system creation here instead of all the existing manual stuff ...
-    arangodb::methods::Collections::createSystem(*vocbase, arangodb::tests::AnalyzerCollectionName, false);
-    EXPECT_TRUE((false == !vocbase->lookupCollection(arangodb::tests::AnalyzerCollectionName)));
-    auto result = arangodb::tests::executeQuery(*vocbase, ANALYZER_COLLECTION_QUERY);
-    EXPECT_TRUE((result.result.ok()));
-    auto slice = result.data->slice();
-    EXPECT_TRUE(slice.isArray());
-    EXPECT_EQ(0, slice.length());
-  }
-
-  // test system, no legacy collection, with analyzer collection (single-server)
-  {
-    TRI_vocbase_t system(TRI_vocbase_type_e::TRI_VOCBASE_TYPE_NORMAL, systemDBInfo());  // create before reseting server
-
-    // create a new instance of an ApplicationServer and fill it with the required features
-    // cannot use the existing server since its features already have some state
-    std::shared_ptr<arangodb::application_features::ApplicationServer> originalServer(
-        arangodb::application_features::ApplicationServer::server,
-        [](arangodb::application_features::ApplicationServer* ptr) -> void {
-          arangodb::application_features::ApplicationServer::server = ptr;
-        });
-    arangodb::application_features::ApplicationServer::server =
-        nullptr;  // avoid "ApplicationServer initialized twice"
-    arangodb::application_features::ApplicationServer server(nullptr, nullptr);
-    arangodb::iresearch::IResearchAnalyzerFeature* feature;
-    arangodb::DatabaseFeature* dbFeature;
-    arangodb::SystemDatabaseFeature* sysDatabase;
-    server.addFeature(dbFeature = new arangodb::DatabaseFeature(server));  // required for IResearchAnalyzerFeature::emplace(...)
-    server.addFeature(new arangodb::QueryRegistryFeature(server));  // required for constructing TRI_vocbase_t
-    server.addFeature(sysDatabase = new arangodb::SystemDatabaseFeature(server, &system));  // required for IResearchAnalyzerFeature::start()
-    server.addFeature(new arangodb::UpgradeFeature(server, nullptr, {}));  // required for upgrade tasks
-    server.addFeature(new arangodb::V8DealerFeature(server));  // required for DatabaseFeature::createDatabase(...)
-    server.addFeature(feature = new arangodb::iresearch::IResearchAnalyzerFeature(server));  // required for running upgrade task
-    arangodb::aql::OptimizerRulesFeature(this->server).prepare();  // required for Query::preparePlan(...)
-    auto clearOptimizerRules = irs::make_finally([this]() -> void {
-      arangodb::aql::OptimizerRulesFeature(this->server).unprepare();
-    });
->>>>>>> 1b9cc85c
 
   for (arangodb::velocypack::ArrayIterator itr(slice); itr.valid(); ++itr) {
     auto resolved = itr.value().resolveExternals();
@@ -3659,22 +3199,15 @@
   arangodb::iresearch::IResearchAnalyzerFeature feature(server.server());  // required for running upgrade task
   feature.start();  // register upgrade tasks
 
-<<<<<<< HEAD
   // ensure no legacy collection after feature start
   {
     auto& system = *sysDatabase.use();
     auto collection = system.lookupCollection(LEGACY_ANALYZER_COLLECTION_NAME);
     ASSERT_TRUE((true == !collection));
   }
-=======
-    std::unordered_set<std::string> expected{"abc"};
-    TRI_vocbase_t* vocbase;
-    EXPECT_TRUE(dbFeature->createDatabase(testDBInfo(), vocbase).ok());
-    EXPECT_TRUE((false == !vocbase->createCollection(createCollectionJson->slice())));
->>>>>>> 1b9cc85c
 
   TRI_vocbase_t* vocbase;
-  EXPECT_TRUE(dbFeature.createDatabase(1, "testVocbase", vocbase).ok());
+  EXPECT_TRUE(dbFeature.createDatabase(testDBInfo(server.server()), vocbase).ok());
   // EXPECT_TRUE((arangodb::methods::Upgrade::startup(*vocbase, true, false).ok())); // run upgrade
   // TODO: We should use global system creation here instead of all the exissting manual stuff ...
   arangodb::methods::Collections::createSystem(*vocbase, arangodb::tests::AnalyzerCollectionName,
@@ -3699,17 +3232,10 @@
     ASSERT_TRUE((true == !collection));
   }
 
-<<<<<<< HEAD
   std::unordered_set<std::string> expected{"abc"};
   TRI_vocbase_t* vocbase;
-  EXPECT_TRUE(dbFeature.createDatabase(1, "testVocbase", vocbase).ok());
+  EXPECT_TRUE(dbFeature.createDatabase(testDBInfo(server.server()), vocbase).ok());
   EXPECT_TRUE((false == !vocbase->createCollection(createCollectionJson->slice())));
-=======
-  // test system, with legacy collection, no analyzer collection (single-server)
-  {
-
-    TRI_vocbase_t system(TRI_vocbase_type_e::TRI_VOCBASE_TYPE_NORMAL, systemDBInfo());  // create before reseting server
->>>>>>> 1b9cc85c
 
   // add document to collection
   {
@@ -3749,31 +3275,16 @@
   arangodb::iresearch::IResearchAnalyzerFeature feature(server.server());  // required for running upgrade task
   feature.start();  // register upgrade tasks
 
-<<<<<<< HEAD
   // ensure legacy collection after feature start
   {
     auto& system = *sysDatabase.use();
     auto collection = system.lookupCollection(LEGACY_ANALYZER_COLLECTION_NAME);
     ASSERT_TRUE((true == !collection));
     ASSERT_TRUE((false == !system.createCollection(createLegacyCollectionJson->slice())));
-=======
-    TRI_vocbase_t* vocbase;
-    EXPECT_TRUE(dbFeature->createDatabase(testDBInfo(), vocbase).ok());
-    // EXPECT_TRUE((arangodb::methods::Upgrade::startup(*vocbase, true, false).ok())); // run upgrade
-    // TODO: We should use global system creation here instead of all the existing manual stuff ...
-    arangodb::methods::Collections::createSystem(*vocbase, arangodb::tests::AnalyzerCollectionName, false);
-    EXPECT_TRUE((false == !vocbase->lookupCollection(arangodb::tests::AnalyzerCollectionName)));
-    auto result = arangodb::tests::executeQuery(*vocbase, ANALYZER_COLLECTION_QUERY);
-    EXPECT_TRUE((result.result.ok()));
-    auto slice = result.data->slice();
-    EXPECT_TRUE(slice.isArray());
-    EXPECT_EQ(0, slice.length());
->>>>>>> 1b9cc85c
   }
 
   // add document to legacy collection after feature start
   {
-<<<<<<< HEAD
     arangodb::OperationOptions options;
     auto& system = *sysDatabase.use();
     arangodb::SingleCollectionTransaction trx(
@@ -3786,36 +3297,9 @@
                      .ok()));
     EXPECT_TRUE((trx.commit().ok()));
   }
-=======
-    TRI_vocbase_t system(TRI_vocbase_type_e::TRI_VOCBASE_TYPE_NORMAL, systemDBInfo());  // create before reseting server
-
-    // create a new instance of an ApplicationServer and fill it with the required features
-    // cannot use the existing server since its features already have some state
-    std::shared_ptr<arangodb::application_features::ApplicationServer> originalServer(
-        arangodb::application_features::ApplicationServer::server,
-        [](arangodb::application_features::ApplicationServer* ptr) -> void {
-          arangodb::application_features::ApplicationServer::server = ptr;
-        });
-    arangodb::application_features::ApplicationServer::server =
-        nullptr;  // avoid "ApplicationServer initialized twice"
-    arangodb::application_features::ApplicationServer server(nullptr, nullptr);
-    arangodb::iresearch::IResearchAnalyzerFeature* feature;
-    arangodb::DatabaseFeature* dbFeature;
-    arangodb::SystemDatabaseFeature* sysDatabase;
-    server.addFeature(dbFeature = new arangodb::DatabaseFeature(server));  // required for IResearchAnalyzerFeature::emplace(...)
-    server.addFeature(new arangodb::QueryRegistryFeature(server));  // required for constructing TRI_vocbase_t
-    server.addFeature(sysDatabase = new arangodb::SystemDatabaseFeature(server, &system));  // required for IResearchAnalyzerFeature::start()
-    server.addFeature(new arangodb::UpgradeFeature(server, nullptr, {}));  // required for upgrade tasks
-    server.addFeature(new arangodb::V8DealerFeature(server));  // required for DatabaseFeature::createDatabase(...)
-    server.addFeature(feature = new arangodb::iresearch::IResearchAnalyzerFeature(server));  // required for running upgrade task
-    arangodb::aql::OptimizerRulesFeature(this->server).prepare();  // required for Query::preparePlan(...)
-    auto clearOptimizerRules = irs::make_finally([this]() -> void {
-      arangodb::aql::OptimizerRulesFeature(this->server).unprepare();
-    });
->>>>>>> 1b9cc85c
 
   TRI_vocbase_t* vocbase;
-  EXPECT_TRUE(dbFeature.createDatabase(1, "testVocbase", vocbase).ok());
+  EXPECT_TRUE(dbFeature.createDatabase(testDBInfo(server.server()), vocbase).ok());
   // EXPECT_TRUE((arangodb::methods::Upgrade::startup(*vocbase, true, false).ok())); // run upgrade
   // TODO: We should use global system creation here instead of all the exissting manual stuff ...
   arangodb::methods::Collections::createSystem(*vocbase, arangodb::tests::AnalyzerCollectionName,
@@ -3840,17 +3324,10 @@
     ASSERT_TRUE((true == !collection));
   }
 
-<<<<<<< HEAD
   std::set<std::string> expected{"abc"};
   TRI_vocbase_t* vocbase;
-  EXPECT_TRUE(dbFeature.createDatabase(1, "testVocbase", vocbase).ok());
+  EXPECT_TRUE(dbFeature.createDatabase(testDBInfo(server.server()), vocbase).ok());
   EXPECT_TRUE((false == !vocbase->createCollection(createCollectionJson->slice())));
-=======
-    std::set<std::string> expected{"abc"};
-    TRI_vocbase_t* vocbase;
-    EXPECT_TRUE(dbFeature->createDatabase(testDBInfo(), vocbase).ok());
-    EXPECT_TRUE((false == !vocbase->createCollection(createCollectionJson->slice())));
->>>>>>> 1b9cc85c
 
   // add document to collection
   {
@@ -3958,22 +3435,13 @@
 
   // create system vocbase (before feature start)
   {
-<<<<<<< HEAD
-    auto const databases = VPackParser::fromJson(
-        std::string("[ { \"name\": \"") +
-        arangodb::StaticStrings::SystemDatabase + "\" } ]");
-    EXPECT_TRUE((TRI_ERROR_NO_ERROR == dbFeature.loadDatabases(databases->slice())));
-    sysDatabase.start();  // get system database from DatabaseFeature
-    arangodb::methods::Collections::createSystem(*sysDatabase.use(),
-=======
     auto databases = VPackBuilder();
     databases.openArray();
     databases.add(systemDatabaseArgs);
     databases.close();
-    EXPECT_TRUE((TRI_ERROR_NO_ERROR == dbFeature->loadDatabases(databases.slice())));
-    sysDatabase->start();  // get system database from DatabaseFeature
-    arangodb::methods::Collections::createSystem(*sysDatabase->use(),
->>>>>>> 1b9cc85c
+    EXPECT_TRUE((TRI_ERROR_NO_ERROR == dbFeature.loadDatabases(databases.slice())));
+    sysDatabase.start();  // get system database from DatabaseFeature
+    arangodb::methods::Collections::createSystem(*sysDatabase.use(),
                                                  arangodb::tests::AnalyzerCollectionName, false);
   }
 
@@ -4070,15 +3538,9 @@
   TRI_vocbase_t* vocbase0;
   TRI_vocbase_t* vocbase1;
   TRI_vocbase_t* vocbase2;
-<<<<<<< HEAD
-  EXPECT_TRUE(dbFeature.createDatabase(1, "vocbase0", vocbase0).ok());
-  EXPECT_TRUE(dbFeature.createDatabase(1, "vocbase1", vocbase1).ok());
-  EXPECT_TRUE(dbFeature.createDatabase(1, "vocbase2", vocbase2).ok());
-=======
-  EXPECT_TRUE(dbFeature->createDatabase(createInfo("vocbase0",1), vocbase0).ok());
-  EXPECT_TRUE(dbFeature->createDatabase(createInfo("vocbase1",1), vocbase1).ok());
-  EXPECT_TRUE(dbFeature->createDatabase(createInfo("vocbase2",1), vocbase2).ok());
->>>>>>> 1b9cc85c
+  EXPECT_TRUE(dbFeature.createDatabase(createInfo(server.server(), "vocbase0", 1), vocbase0).ok());
+  EXPECT_TRUE(dbFeature.createDatabase(createInfo(server.server(), "vocbase1", 1), vocbase1).ok());
+  EXPECT_TRUE(dbFeature.createDatabase(createInfo(server.server(), "vocbase2", 1), vocbase2).ok());
   arangodb::methods::Collections::createSystem(*vocbase0, arangodb::tests::AnalyzerCollectionName, false);
   arangodb::methods::Collections::createSystem(*vocbase1, arangodb::tests::AnalyzerCollectionName, false);
   arangodb::methods::Collections::createSystem(*vocbase2, arangodb::tests::AnalyzerCollectionName, false);
@@ -4239,22 +3701,13 @@
 
   // create system vocbase (before feature start)
   {
-<<<<<<< HEAD
-    auto const databases = VPackParser::fromJson(
-        std::string("[ { \"name\": \"") +
-        arangodb::StaticStrings::SystemDatabase + "\" } ]");
-    EXPECT_TRUE((TRI_ERROR_NO_ERROR == dbFeature.loadDatabases(databases->slice())));
-    sysDatabase.start();  // get system database from DatabaseFeature
-    auto vocbase = dbFeature.useDatabase(arangodb::StaticStrings::SystemDatabase);
-=======
     auto databases = VPackBuilder();
     databases.openArray();
     databases.add(systemDatabaseArgs);
     databases.close();
-    EXPECT_TRUE((TRI_ERROR_NO_ERROR == dbFeature->loadDatabases(databases.slice())));
-    sysDatabase->start();  // get system database from DatabaseFeature
-    auto vocbase = dbFeature->useDatabase(arangodb::StaticStrings::SystemDatabase);
->>>>>>> 1b9cc85c
+    EXPECT_TRUE((TRI_ERROR_NO_ERROR == dbFeature.loadDatabases(databases.slice())));
+    sysDatabase.start();  // get system database from DatabaseFeature
+    auto vocbase = dbFeature.useDatabase(arangodb::StaticStrings::SystemDatabase);
     arangodb::methods::Collections::createSystem(*vocbase, arangodb::tests::AnalyzerCollectionName, false);
   }
 
