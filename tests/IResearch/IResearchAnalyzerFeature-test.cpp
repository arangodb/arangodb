////////////////////////////////////////////////////////////////////////////////
/// DISCLAIMER
///
/// Copyright 2017 ArangoDB GmbH, Cologne, Germany
///
/// Licensed under the Apache License, Version 2.0 (the "License");
/// you may not use this file except in compliance with the License.
/// You may obtain a copy of the License at
///
///     http://www.apache.org/licenses/LICENSE-2.0
///
/// Unless required by applicable law or agreed to in writing, software
/// distributed under the License is distributed on an "AS IS" BASIS,
/// WITHOUT WARRANTIES OR CONDITIONS OF ANY KIND, either express or implied.
/// See the License for the specific language governing permissions and
/// limitations under the License.
///
/// Copyright holder is ArangoDB GmbH, Cologne, Germany
///
/// @author Andrey Abramov
/// @author Vasiliy Nabatchikov
////////////////////////////////////////////////////////////////////////////////

#include "gtest/gtest.h"

#include "../Mocks/StorageEngineMock.h"
#include "ClusterCommMock.h"
#include "RestHandlerMock.h"
#include "common.h"

#include "analysis/analyzers.hpp"
#include "analysis/token_attributes.hpp"
#include "utils/utf8_path.hpp"

#include "Agency/Store.h"
#include "ApplicationFeatures/CommunicationPhase.h"
#include "Aql/AqlFunctionFeature.h"
#include "Aql/OptimizerRulesFeature.h"
#include "Aql/QueryRegistry.h"
#include "Cluster/ClusterComm.h"
#include "Cluster/ClusterFeature.h"

#if USE_ENTERPRISE
#include "Enterprise/Ldap/LdapFeature.h"
#endif

#include "GeneralServer/AuthenticationFeature.h"
#include "IResearch/AgencyMock.h"
#include "IResearch/IResearchAnalyzerFeature.h"
#include "IResearch/IResearchCommon.h"
#include "IResearch/VelocyPackHelper.h"
#include "Indexes/IndexFactory.h"
#include "RestServer/AqlFeature.h"
#include "RestServer/DatabaseFeature.h"
#include "RestServer/DatabasePathFeature.h"
#include "RestServer/QueryRegistryFeature.h"
#include "RestServer/SystemDatabaseFeature.h"
#include "RestServer/UpgradeFeature.h"
#include "RestServer/VocbaseContext.h"
#include "Scheduler/SchedulerFeature.h"
#include "Sharding/ShardingFeature.h"
#include "StorageEngine/EngineSelectorFeature.h"
#include "Transaction/StandaloneContext.h"
#include "Utils/ExecContext.h"
#include "Utils/OperationOptions.h"
#include "Utils/SingleCollectionTransaction.h"
#include "V8Server/V8DealerFeature.h"
#include "VocBase/KeyGenerator.h"
#include "VocBase/LogicalCollection.h"
#include "VocBase/ManagedDocumentResult.h"
#include "VocBase/Methods/Indexes.h"
#include "velocypack/Slice.h"

namespace {

std::string const ANALYZER_COLLECTION_NAME("_analyzers");

struct TestIndex : public arangodb::Index {
  TestIndex(TRI_idx_iid_t id, arangodb::LogicalCollection& collection,
            arangodb::velocypack::Slice const& definition)
      : arangodb::Index(id, collection, definition) {}
  bool canBeDropped() const override { return false; }
  bool hasSelectivityEstimate() const override { return false; }
  bool isHidden() const override { return false; }
  bool isPersistent() const override { return false; }
  bool isSorted() const override { return false; }
  arangodb::IndexIterator* iteratorForCondition(
      arangodb::transaction::Methods* trx, arangodb::aql::AstNode const* node,
      arangodb::aql::Variable const* variable,
      arangodb::IndexIteratorOptions const& operations) override {
    return nullptr;
  }
  void load() override {}
  size_t memory() const override { return sizeof(Index); }
  arangodb::Index::IndexType type() const override {
    return arangodb::Index::TRI_IDX_TYPE_UNKNOWN;
  }
  char const* typeName() const override { return "testType"; }
  void unload() override {}
};

struct TestAttribute : public irs::attribute {
  DECLARE_ATTRIBUTE_TYPE();
};

DEFINE_ATTRIBUTE_TYPE(TestAttribute);
REGISTER_ATTRIBUTE(TestAttribute);  // required to open reader on segments with analized fields

struct TestTermAttribute : public irs::term_attribute {
 public:
  void value(irs::bytes_ref const& value) { value_ = value; }
};

class TestAnalyzer : public irs::analysis::analyzer {
 public:
  DECLARE_ANALYZER_TYPE();
  TestAnalyzer() : irs::analysis::analyzer(TestAnalyzer::type()) {
    _attrs.emplace(_term);
    _attrs.emplace(_attr);
    _attrs.emplace(_increment);  // required by field_data::invert(...)
  }

  virtual irs::attribute_view const& attributes() const NOEXCEPT override {
    return _attrs;
  }

  static ptr make(irs::string_ref const& args) {
    if (args.null()) throw std::exception();
    if (args.empty()) return nullptr;
    PTR_NAMED(TestAnalyzer, ptr);
    return ptr;
  }

  virtual bool next() override {
    if (_data.empty()) return false;

    _term.value(irs::bytes_ref(_data.c_str(), 1));
    _data = irs::bytes_ref(_data.c_str() + 1, _data.size() - 1);
    return true;
  }

  virtual bool reset(irs::string_ref const& data) override {
    _data = irs::ref_cast<irs::byte_type>(data);
    return true;
  }

 private:
  irs::attribute_view _attrs;
  irs::bytes_ref _data;
  irs::increment _increment;
  TestTermAttribute _term;
  TestAttribute _attr;
};

DEFINE_ANALYZER_TYPE_NAMED(TestAnalyzer, "TestAnalyzer");
REGISTER_ANALYZER_JSON(TestAnalyzer, TestAnalyzer::make);

struct Analyzer {
  irs::string_ref type;
  irs::string_ref properties;
  irs::flags features;

  Analyzer() = default;
  Analyzer(irs::string_ref const& t, irs::string_ref const& p,
           irs::flags const& f = irs::flags::empty_instance())
      : type(t), properties(p), features(f) {}
};

std::map<irs::string_ref, Analyzer> const& staticAnalyzers() {
  static const std::map<irs::string_ref, Analyzer> analyzers = {
      {"identity",
       {"identity", irs::string_ref::NIL, {irs::frequency::type(), irs::norm::type()}}},
  };

  return analyzers;
}

// AqlValue entries must be explicitly deallocated
struct VPackFunctionParametersWrapper {
  arangodb::SmallVector<arangodb::aql::AqlValue>::allocator_type::arena_type arena;
  arangodb::aql::VPackFunctionParameters instance;
  VPackFunctionParametersWrapper() : instance(arena) {}
  ~VPackFunctionParametersWrapper() {
    for (auto& entry : instance) {
      entry.destroy();
    }
  }
  arangodb::aql::VPackFunctionParameters* operator->() { return &instance; }
  arangodb::aql::VPackFunctionParameters& operator*() { return instance; }
};

// AqlValue entrys must be explicitly deallocated
struct AqlValueWrapper {
  arangodb::aql::AqlValue instance;
  AqlValueWrapper(arangodb::aql::AqlValue&& other)
      : instance(std::move(other)) {}
  ~AqlValueWrapper() { instance.destroy(); }
  arangodb::aql::AqlValue* operator->() { return &instance; }
  arangodb::aql::AqlValue& operator*() { return instance; }
};

// a way to set EngineSelectorFeature::ENGINE and nullify it via destructor,
// i.e. only after all TRI_vocbase_t and ApplicationServer have been destroyed
struct StorageEngineWrapper {
  StorageEngineMock instance;
  StorageEngineWrapper(arangodb::application_features::ApplicationServer& server)
      : instance(server) {
    arangodb::EngineSelectorFeature::ENGINE = &instance;
  }
  ~StorageEngineWrapper() { arangodb::EngineSelectorFeature::ENGINE = nullptr; }
  StorageEngineMock* operator->() { return &instance; }
  StorageEngineMock& operator*() { return instance; }
};

}  // namespace

// -----------------------------------------------------------------------------
// --SECTION--                                                 setup / tear-down
// -----------------------------------------------------------------------------

class IResearchAnalyzerFeatureTest : public ::testing::Test {
 protected:
  struct ClusterCommControl : arangodb::ClusterComm {
    static void reset() { arangodb::ClusterComm::_theInstanceInit.store(0); }
  };

  arangodb::consensus::Store _agencyStore{nullptr, "arango"};
  GeneralClientConnectionAgencyMock* agency;
  StorageEngineWrapper engine;  // can only nullify 'ENGINE' after all TRI_vocbase_t and ApplicationServer have been destroyed
  arangodb::application_features::ApplicationServer server;
  std::vector<std::pair<arangodb::application_features::ApplicationFeature*, bool>> features;
  arangodb::SystemDatabaseFeature* sysDatabaseFeature{};

  IResearchAnalyzerFeatureTest() : engine(server), server(nullptr, nullptr) {
    auto* agencyCommManager = new AgencyCommManagerMock("arango");
    agency = agencyCommManager->addConnection<GeneralClientConnectionAgencyMock>(_agencyStore);
    agency = agencyCommManager->addConnection<GeneralClientConnectionAgencyMock>(
        _agencyStore);  // need 2 connections or Agency callbacks will fail
    arangodb::AgencyCommManager::MANAGER.reset(agencyCommManager);  // required for Coordinator tests

    arangodb::tests::init();

    // suppress INFO {authentication} Authentication is turned on (system only), authentication for unix sockets is turned on
    // suppress WARNING {authentication} --server.jwt-secret is insecure. Use --server.jwt-secret-keyfile instead
    arangodb::LogTopic::setLogLevel(arangodb::Logger::AUTHENTICATION.name(),
                                    arangodb::LogLevel::ERR);

    // setup required application features
    features.emplace_back(new arangodb::AuthenticationFeature(server), true);
    features.emplace_back(new arangodb::DatabaseFeature(server), false);
    features.emplace_back(new arangodb::ShardingFeature(server), false);
<<<<<<< HEAD
    features.emplace_back(new arangodb::QueryRegistryFeature(server), false);  // required for constructing TRI_vocbase_t
    arangodb::application_features::ApplicationServer::server->addFeature(
        features.back().first);  // need QueryRegistryFeature feature to be added now in order to create the system database
    features.emplace_back(new arangodb::SystemDatabaseFeature(server), true);  // required for IResearchAnalyzerFeature
    features.emplace_back(new arangodb::V8DealerFeature(server),
                          false);  // required for DatabaseFeature::createDatabase(...)
    features.emplace_back(new arangodb::aql::AqlFunctionFeature(server), true);  // required for IResearchAnalyzerFeature
=======
    features.emplace_back(new arangodb::QueryRegistryFeature(server), false); // required for constructing TRI_vocbase_t
    arangodb::application_features::ApplicationServer::server->addFeature(features.back().first); // need QueryRegistryFeature feature to be added now in order to create the system database
    features.emplace_back(sysDatabaseFeature = new arangodb::SystemDatabaseFeature(server), true); // required for IResearchAnalyzerFeature
    features.emplace_back(new arangodb::V8DealerFeature(server), false); // required for DatabaseFeature::createDatabase(...)
    features.emplace_back(new arangodb::aql::AqlFunctionFeature(server), true); // required for IResearchAnalyzerFeature
>>>>>>> 49babbc6

#if USE_ENTERPRISE
    features.emplace_back(new arangodb::LdapFeature(server),
                          false);  // required for AuthenticationFeature with USE_ENTERPRISE
#endif

    // required for V8DealerFeature::prepare(), ClusterFeature::prepare() not required
    arangodb::application_features::ApplicationServer::server->addFeature(
        new arangodb::ClusterFeature(server));

    for (auto& f : features) {
      arangodb::application_features::ApplicationServer::server->addFeature(f.first);
    }

    for (auto& f : features) {
      f.first->prepare();
    }

    auto const databases = arangodb::velocypack::Parser::fromJson(
<<<<<<< HEAD
        std::string("[ { \"name\": \"") +
        arangodb::StaticStrings::SystemDatabase + "\" } ]");
    auto* dbFeature =
        arangodb::application_features::ApplicationServer::lookupFeature<arangodb::DatabaseFeature>(
            "Database");
=======
      std::string("[ { \"name\": \"" + arangodb::StaticStrings::SystemDatabase + "\" } ]")
    );
    auto* dbFeature = arangodb::application_features::ApplicationServer::lookupFeature<
      arangodb::DatabaseFeature
    >("Database");
>>>>>>> 49babbc6
    dbFeature->loadDatabases(databases->slice());

    for (auto& f : features) {
      if (f.second) {
        f.first->start();
      }
    }

    // suppress log messages since tests check error conditions
    arangodb::LogTopic::setLogLevel(arangodb::Logger::AGENCY.name(),
                                    arangodb::LogLevel::FATAL);
    arangodb::LogTopic::setLogLevel(arangodb::Logger::CLUSTER.name(),
                                    arangodb::LogLevel::FATAL);
    arangodb::LogTopic::setLogLevel(arangodb::iresearch::TOPIC.name(),
                                    arangodb::LogLevel::FATAL);
    irs::logger::output_le(iresearch::logger::IRL_FATAL, stderr);
  }

  ~IResearchAnalyzerFeatureTest() {
    arangodb::LogTopic::setLogLevel(arangodb::iresearch::TOPIC.name(),
                                    arangodb::LogLevel::DEFAULT);
    arangodb::LogTopic::setLogLevel(arangodb::Logger::CLUSTER.name(),
                                    arangodb::LogLevel::DEFAULT);
    arangodb::LogTopic::setLogLevel(arangodb::Logger::AGENCY.name(),
                                    arangodb::LogLevel::DEFAULT);
    arangodb::application_features::ApplicationServer::server = nullptr;

    // destroy application features
    for (auto& f : features) {
      if (f.second) {
        f.first->stop();
      }
    }

    for (auto& f : features) {
      f.first->unprepare();
    }

    ClusterCommControl::reset();
    arangodb::LogTopic::setLogLevel(arangodb::Logger::AUTHENTICATION.name(),
                                    arangodb::LogLevel::DEFAULT);
    arangodb::AgencyCommManager::MANAGER.reset();
  }
};

// -----------------------------------------------------------------------------
// --SECTION--                                                        test suite
// -----------------------------------------------------------------------------

TEST_F(IResearchAnalyzerFeatureTest, test_auth) {
  // no ExecContext
  {
    TRI_vocbase_t vocbase(TRI_vocbase_type_e::TRI_VOCBASE_TYPE_NORMAL, 1,
                          "testVocbase");
    EXPECT_TRUE((true == arangodb::iresearch::IResearchAnalyzerFeature::canUse(
                             vocbase, arangodb::auth::Level::RW)));
  }

  // no vocbase read access
  {
    TRI_vocbase_t vocbase(TRI_vocbase_type_e::TRI_VOCBASE_TYPE_NORMAL, 1,
                          "testVocbase");
    arangodb::iresearch::IResearchAnalyzerFeature feature(server);
    struct ExecContext : public arangodb::ExecContext {
      ExecContext()
          : arangodb::ExecContext(arangodb::ExecContext::Type::Default, "",
                                  "testVocbase", arangodb::auth::Level::NONE,
                                  arangodb::auth::Level::NONE) {}
    } execContext;
    arangodb::ExecContextScope execContextScope(&execContext);
    auto* authFeature = arangodb::AuthenticationFeature::instance();
    auto* userManager = authFeature->userManager();
    arangodb::aql::QueryRegistry queryRegistry(0);  // required for UserManager::loadFromDB()
    userManager->setQueryRegistry(&queryRegistry);
    EXPECT_TRUE((false == arangodb::iresearch::IResearchAnalyzerFeature::canUse(
                              vocbase, arangodb::auth::Level::RO)));
  }

  // no collection read access (vocbase read access, no user)
  {
    TRI_vocbase_t vocbase(TRI_vocbase_type_e::TRI_VOCBASE_TYPE_NORMAL, 1,
                          "testVocbase");
    arangodb::iresearch::IResearchAnalyzerFeature feature(server);
    struct ExecContext : public arangodb::ExecContext {
      ExecContext()
          : arangodb::ExecContext(arangodb::ExecContext::Type::Default, "",
                                  "testVocbase", arangodb::auth::Level::NONE,
                                  arangodb::auth::Level::RO) {}
    } execContext;
    arangodb::ExecContextScope execContextScope(&execContext);
    auto* authFeature = arangodb::AuthenticationFeature::instance();
    auto* userManager = authFeature->userManager();
    arangodb::aql::QueryRegistry queryRegistry(0);  // required for UserManager::loadFromDB()
    userManager->setQueryRegistry(&queryRegistry);
    auto resetUserManager = std::shared_ptr<arangodb::auth::UserManager>(
        userManager,
        [](arangodb::auth::UserManager* ptr) -> void { ptr->removeAllUsers(); });
    arangodb::auth::UserMap userMap;  // empty map, no user -> no permissions
    userManager->setAuthInfo(userMap);  // set user map to avoid loading configuration from system database
    EXPECT_TRUE((false == arangodb::iresearch::IResearchAnalyzerFeature::canUse(
                              vocbase, arangodb::auth::Level::RO)));
  }

  // no collection read access (vocbase read access)
  {
    TRI_vocbase_t vocbase(TRI_vocbase_type_e::TRI_VOCBASE_TYPE_NORMAL, 1,
                          "testVocbase");
    arangodb::iresearch::IResearchAnalyzerFeature feature(server);
    struct ExecContext : public arangodb::ExecContext {
      ExecContext()
          : arangodb::ExecContext(arangodb::ExecContext::Type::Default, "",
                                  "testVocbase", arangodb::auth::Level::NONE,
                                  arangodb::auth::Level::RO) {}
    } execContext;
    arangodb::ExecContextScope execContextScope(&execContext);
    auto* authFeature = arangodb::AuthenticationFeature::instance();
    auto* userManager = authFeature->userManager();
    arangodb::aql::QueryRegistry queryRegistry(0);  // required for UserManager::loadFromDB()
    userManager->setQueryRegistry(&queryRegistry);
    auto resetUserManager = std::shared_ptr<arangodb::auth::UserManager>(
        userManager,
        [](arangodb::auth::UserManager* ptr) -> void { ptr->removeAllUsers(); });
    arangodb::auth::UserMap userMap;
    auto& user =
        userMap
            .emplace("", arangodb::auth::User::newUser("", "", arangodb::auth::Source::LDAP))
            .first->second;
    user.grantDatabase(vocbase.name(), arangodb::auth::Level::NONE);  // system collections use vocbase auth level
    userManager->setAuthInfo(userMap);  // set user map to avoid loading configuration from system database
    EXPECT_TRUE((false == arangodb::iresearch::IResearchAnalyzerFeature::canUse(
                              vocbase, arangodb::auth::Level::RO)));
  }

  // no vocbase write access
  {
    TRI_vocbase_t vocbase(TRI_vocbase_type_e::TRI_VOCBASE_TYPE_NORMAL, 1,
                          "testVocbase");
    arangodb::iresearch::IResearchAnalyzerFeature feature(server);
    struct ExecContext : public arangodb::ExecContext {
      ExecContext()
          : arangodb::ExecContext(arangodb::ExecContext::Type::Default, "",
                                  "testVocbase", arangodb::auth::Level::NONE,
                                  arangodb::auth::Level::RO) {}
    } execContext;
    arangodb::ExecContextScope execContextScope(&execContext);
    auto* authFeature = arangodb::AuthenticationFeature::instance();
    auto* userManager = authFeature->userManager();
    arangodb::aql::QueryRegistry queryRegistry(0);  // required for UserManager::loadFromDB()
    userManager->setQueryRegistry(&queryRegistry);
    auto resetUserManager = std::shared_ptr<arangodb::auth::UserManager>(
        userManager,
        [](arangodb::auth::UserManager* ptr) -> void { ptr->removeAllUsers(); });
    arangodb::auth::UserMap userMap;
    auto& user =
        userMap
            .emplace("", arangodb::auth::User::newUser("", "", arangodb::auth::Source::LDAP))
            .first->second;
    user.grantDatabase(vocbase.name(), arangodb::auth::Level::RO);  // system collections use vocbase auth level
    userManager->setAuthInfo(userMap);  // set user map to avoid loading configuration from system database
    EXPECT_TRUE((true == arangodb::iresearch::IResearchAnalyzerFeature::canUse(
                             vocbase, arangodb::auth::Level::RO)));
    EXPECT_TRUE((false == arangodb::iresearch::IResearchAnalyzerFeature::canUse(
                              vocbase, arangodb::auth::Level::RW)));
  }

  // no collection write access (vocbase write access)
  {
    TRI_vocbase_t vocbase(TRI_vocbase_type_e::TRI_VOCBASE_TYPE_NORMAL, 1,
                          "testVocbase");
    arangodb::iresearch::IResearchAnalyzerFeature feature(server);
    struct ExecContext : public arangodb::ExecContext {
      ExecContext()
          : arangodb::ExecContext(arangodb::ExecContext::Type::Default, "",
                                  "testVocbase", arangodb::auth::Level::NONE,
                                  arangodb::auth::Level::RW) {}
    } execContext;
    arangodb::ExecContextScope execContextScope(&execContext);
    auto* authFeature = arangodb::AuthenticationFeature::instance();
    auto* userManager = authFeature->userManager();
    arangodb::aql::QueryRegistry queryRegistry(0);  // required for UserManager::loadFromDB()
    userManager->setQueryRegistry(&queryRegistry);
    auto resetUserManager = std::shared_ptr<arangodb::auth::UserManager>(
        userManager,
        [](arangodb::auth::UserManager* ptr) -> void { ptr->removeAllUsers(); });
    arangodb::auth::UserMap userMap;
    auto& user =
        userMap
            .emplace("", arangodb::auth::User::newUser("", "", arangodb::auth::Source::LDAP))
            .first->second;
    user.grantDatabase(vocbase.name(), arangodb::auth::Level::RO);  // system collections use vocbase auth level
    userManager->setAuthInfo(userMap);  // set user map to avoid loading configuration from system database
    EXPECT_TRUE((true == arangodb::iresearch::IResearchAnalyzerFeature::canUse(
                             vocbase, arangodb::auth::Level::RO)));
    EXPECT_TRUE((false == arangodb::iresearch::IResearchAnalyzerFeature::canUse(
                              vocbase, arangodb::auth::Level::RW)));
  }

  // collection write access
  {
    TRI_vocbase_t vocbase(TRI_vocbase_type_e::TRI_VOCBASE_TYPE_NORMAL, 1,
                          "testVocbase");
    arangodb::iresearch::IResearchAnalyzerFeature feature(server);
    struct ExecContext : public arangodb::ExecContext {
      ExecContext()
          : arangodb::ExecContext(arangodb::ExecContext::Type::Default, "",
                                  "testVocbase", arangodb::auth::Level::NONE,
                                  arangodb::auth::Level::RW) {}
    } execContext;
    arangodb::ExecContextScope execContextScope(&execContext);
    auto* authFeature = arangodb::AuthenticationFeature::instance();
    auto* userManager = authFeature->userManager();
    arangodb::aql::QueryRegistry queryRegistry(0);  // required for UserManager::loadFromDB()
    userManager->setQueryRegistry(&queryRegistry);
    auto resetUserManager = std::shared_ptr<arangodb::auth::UserManager>(
        userManager,
        [](arangodb::auth::UserManager* ptr) -> void { ptr->removeAllUsers(); });
    arangodb::auth::UserMap userMap;
    auto& user =
        userMap
            .emplace("", arangodb::auth::User::newUser("", "", arangodb::auth::Source::LDAP))
            .first->second;
    user.grantDatabase(vocbase.name(), arangodb::auth::Level::RW);  // system collections use vocbase auth level
    userManager->setAuthInfo(userMap);  // set user map to avoid loading configuration from system database
    EXPECT_TRUE((true == arangodb::iresearch::IResearchAnalyzerFeature::canUse(
                             vocbase, arangodb::auth::Level::RW)));
  }
}

TEST_F(IResearchAnalyzerFeatureTest, test_emplace) {
  // add valid
  {
    arangodb::iresearch::IResearchAnalyzerFeature::EmplaceResult result;
    arangodb::iresearch::IResearchAnalyzerFeature feature(server);
    EXPECT_TRUE((true == feature
                             .emplace(result, arangodb::StaticStrings::SystemDatabase + "::test_analyzer0",
                                      "TestAnalyzer", "abc")
                             .ok()));
    EXPECT_TRUE((false == !result.first));
    auto pool = feature.get(arangodb::StaticStrings::SystemDatabase +
                            "::test_analyzer0");
    EXPECT_TRUE((false == !pool));
    EXPECT_TRUE((irs::flags() == pool->features()));
  }

  // add duplicate valid (same name+type+properties)
  {
    arangodb::iresearch::IResearchAnalyzerFeature::EmplaceResult result;
    arangodb::iresearch::IResearchAnalyzerFeature feature(server);
    EXPECT_TRUE(
        (true == feature
                     .emplace(result, arangodb::StaticStrings::SystemDatabase + "::test_analyzer1",
                              "TestAnalyzer", "abc", irs::flags{irs::frequency::type()})
                     .ok()));
    EXPECT_TRUE((false == !result.first));
    auto pool = feature.get(arangodb::StaticStrings::SystemDatabase +
                            "::test_analyzer1");
    EXPECT_TRUE((false == !pool));
    EXPECT_TRUE((irs::flags({irs::frequency::type()}) == pool->features()));
    EXPECT_TRUE(
        (true == feature
                     .emplace(result, arangodb::StaticStrings::SystemDatabase + "::test_analyzer1",
                              "TestAnalyzer", "abc", irs::flags{irs::frequency::type()})
                     .ok()));
    EXPECT_TRUE((false == !result.first));
    EXPECT_TRUE((false == !feature.get(arangodb::StaticStrings::SystemDatabase + "::test_analyzer1")));
  }

  // add duplicate invalid (same name+type different properties)
  {
    arangodb::iresearch::IResearchAnalyzerFeature::EmplaceResult result;
    arangodb::iresearch::IResearchAnalyzerFeature feature(server);
    EXPECT_TRUE((true == feature
                             .emplace(result, arangodb::StaticStrings::SystemDatabase + "::test_analyzer2",
                                      "TestAnalyzer", "abc")
                             .ok()));
    EXPECT_TRUE((false == !result.first));
    auto pool = feature.get(arangodb::StaticStrings::SystemDatabase +
                            "::test_analyzer2");
    EXPECT_TRUE((false == !pool));
    EXPECT_TRUE((irs::flags() == pool->features()));
    EXPECT_TRUE((false == feature
                              .emplace(result, arangodb::StaticStrings::SystemDatabase + "::test_analyzer2",
                                       "TestAnalyzer", "abcd")
                              .ok()));
    EXPECT_TRUE((false == !feature.get(arangodb::StaticStrings::SystemDatabase + "::test_analyzer2")));
  }

  // add duplicate invalid (same name+type+properties different features)
  {
    arangodb::iresearch::IResearchAnalyzerFeature::EmplaceResult result;
    arangodb::iresearch::IResearchAnalyzerFeature feature(server);
    EXPECT_TRUE((true == feature
                             .emplace(result, arangodb::StaticStrings::SystemDatabase + "::test_analyzer2",
                                      "TestAnalyzer", "abc")
                             .ok()));
    EXPECT_TRUE((false == !result.first));
    auto pool = feature.get(arangodb::StaticStrings::SystemDatabase +
                            "::test_analyzer2");
    EXPECT_TRUE((false == !pool));
    EXPECT_TRUE((irs::flags() == pool->features()));
    EXPECT_TRUE(
        (false == feature
                      .emplace(result, arangodb::StaticStrings::SystemDatabase + "::test_analyzer2",
                               "TestAnalyzer", "abc", irs::flags{irs::frequency::type()})
                      .ok()));
    EXPECT_TRUE((false == !feature.get(arangodb::StaticStrings::SystemDatabase + "::test_analyzer2")));
  }

  // add duplicate invalid (same name+properties different type)
  {
    arangodb::iresearch::IResearchAnalyzerFeature::EmplaceResult result;
    arangodb::iresearch::IResearchAnalyzerFeature feature(server);
    EXPECT_TRUE((true == feature
                             .emplace(result, arangodb::StaticStrings::SystemDatabase + "::test_analyzer3",
                                      "TestAnalyzer", "abc")
                             .ok()));
    EXPECT_TRUE((false == !result.first));
    auto pool = feature.get(arangodb::StaticStrings::SystemDatabase +
                            "::test_analyzer3");
    EXPECT_TRUE((false == !pool));
    EXPECT_TRUE((irs::flags() == pool->features()));
    EXPECT_TRUE((false == feature
                              .emplace(result, arangodb::StaticStrings::SystemDatabase + "::test_analyzer3",
                                       "invalid", "abc")
                              .ok()));
    EXPECT_TRUE((false == !feature.get(arangodb::StaticStrings::SystemDatabase + "::test_analyzer3")));
  }

  // add invalid (instance creation failure)
  {
    arangodb::iresearch::IResearchAnalyzerFeature::EmplaceResult result;
    arangodb::iresearch::IResearchAnalyzerFeature feature(server);
    EXPECT_TRUE((false == feature
                              .emplace(result, arangodb::StaticStrings::SystemDatabase + "::test_analyzer4",
                                       "TestAnalyzer", "")
                              .ok()));
    EXPECT_TRUE((true == !feature.get(arangodb::StaticStrings::SystemDatabase + "::test_analyzer4")));
  }

  // add invalid (instance creation exception)
  {
    arangodb::iresearch::IResearchAnalyzerFeature::EmplaceResult result;
    arangodb::iresearch::IResearchAnalyzerFeature feature(server);
    EXPECT_TRUE((false == feature
                              .emplace(result, arangodb::StaticStrings::SystemDatabase + "::test_analyzer5",
                                       "TestAnalyzer", irs::string_ref::NIL)
                              .ok()));
    EXPECT_TRUE((true == !feature.get(arangodb::StaticStrings::SystemDatabase + "::test_analyzer5")));
  }

  // add invalid (not registred)
  {
    arangodb::iresearch::IResearchAnalyzerFeature::EmplaceResult result;
    arangodb::iresearch::IResearchAnalyzerFeature feature(server);
    EXPECT_TRUE((false == feature
                              .emplace(result, arangodb::StaticStrings::SystemDatabase + "::test_analyzer6",
                                       "invalid", irs::string_ref::NIL)
                              .ok()));
    EXPECT_TRUE((true == !feature.get(arangodb::StaticStrings::SystemDatabase + "::test_analyzer6")));
  }

  // add valid inRecovery (failure)
  {
    arangodb::iresearch::IResearchAnalyzerFeature::EmplaceResult result;
    arangodb::iresearch::IResearchAnalyzerFeature feature(server);
    auto before = StorageEngineMock::inRecoveryResult;
    StorageEngineMock::inRecoveryResult = true;
    auto restore = irs::make_finally(
        [&before]() -> void { StorageEngineMock::inRecoveryResult = before; });
    EXPECT_TRUE((true == feature
                             .emplace(result, arangodb::StaticStrings::SystemDatabase + "::test_analyzer8",
                                      "TestAnalyzer", "abc")
                             .ok()));
    EXPECT_TRUE((true == !feature.get(arangodb::StaticStrings::SystemDatabase + "::test_analyzer8")));
  }

  // add invalid (unsupported feature)
  {
    arangodb::iresearch::IResearchAnalyzerFeature::EmplaceResult result;
    arangodb::iresearch::IResearchAnalyzerFeature feature(server);
    EXPECT_TRUE((false == feature
                              .emplace(result, arangodb::StaticStrings::SystemDatabase + "::test_analyzer9",
                                       "TestAnalyzer", "abc", {irs::document::type()})
                              .ok()));
    EXPECT_TRUE((true == !feature.get(arangodb::StaticStrings::SystemDatabase + "::test_analyzer9")));
  }

  // add invalid ('position' without 'frequency')
  {
    arangodb::iresearch::IResearchAnalyzerFeature::EmplaceResult result;
    arangodb::iresearch::IResearchAnalyzerFeature feature(server);
    EXPECT_TRUE((false == feature
                              .emplace(result, arangodb::StaticStrings::SystemDatabase + "::test_analyzer10",
                                       "TestAnalyzer", "abc", {irs::position::type()})
                              .ok()));
    EXPECT_TRUE((true == !feature.get(arangodb::StaticStrings::SystemDatabase + "::test_analyzer10")));
  }

  // add invalid (properties too large)
  {
    arangodb::iresearch::IResearchAnalyzerFeature::EmplaceResult result;
    arangodb::iresearch::IResearchAnalyzerFeature feature(server);
    std::string properties(1024 * 1024 + 1, 'x');  // +1 char longer then limit
    EXPECT_TRUE((false == feature
                              .emplace(result, arangodb::StaticStrings::SystemDatabase + "::test_analyzer11",
                                       "TestAnalyzer", properties)
                              .ok()));
    EXPECT_TRUE((true == !feature.get(arangodb::StaticStrings::SystemDatabase + "::test_analyzer11")));
  }

  // add invalid (name has invalid char)
  {
    arangodb::iresearch::IResearchAnalyzerFeature::EmplaceResult result;
    arangodb::iresearch::IResearchAnalyzerFeature feature(server);
    EXPECT_TRUE((false == feature
                              .emplace(result, arangodb::StaticStrings::SystemDatabase + "::test_analyzer12+",
                                       "TestAnalyzer", "abc")
                              .ok()));
    EXPECT_TRUE((true == !feature.get(arangodb::StaticStrings::SystemDatabase +
                                      "::test_analyzer12+")));
  }

  // add static analyzer
  {
    arangodb::iresearch::IResearchAnalyzerFeature::EmplaceResult result;
    arangodb::iresearch::IResearchAnalyzerFeature feature(server);
    feature.prepare();  // add static analyzers
    EXPECT_TRUE((true == feature
                             .emplace(result, "identity", "identity", irs::string_ref::NIL,
                                      irs::flags{irs::frequency::type(), irs::norm::type()})
                             .ok()));
    EXPECT_TRUE((false == !result.first));
    auto pool = feature.get("identity");
    EXPECT_TRUE((false == !pool));
    EXPECT_TRUE((irs::flags({irs::norm::type(), irs::frequency::type()}) == pool->features()));
    auto analyzer = pool->get();
    EXPECT_TRUE((false == !analyzer));
  }
}

TEST_F(IResearchAnalyzerFeatureTest, test_get) {
  auto* dbFeature =
      arangodb::application_features::ApplicationServer::lookupFeature<arangodb::DatabaseFeature>(
          "Database");
  ASSERT_TRUE((false == !dbFeature));
  arangodb::AqlFeature aqlFeature(server);
  aqlFeature.start();  // required for Query::Query(...), must not call ~AqlFeature() for the duration of the test

  {
    REQUIRE(s.sysDatabaseFeature);
    auto sysVocbase = s.sysDatabaseFeature->use();
    REQUIRE(sysVocbase);

    TRI_vocbase_t* vocbase;
    REQUIRE((TRI_ERROR_NO_ERROR == dbFeature->createDatabase(1, "testVocbase", vocbase)));
    auto dropDB = irs::make_finally([dbFeature]()->void { dbFeature->dropDatabase("testVocbase", true, true); });
    REQUIRE(vocbase);

    arangodb::iresearch::IResearchAnalyzerFeature::EmplaceResult result;
    arangodb::iresearch::IResearchAnalyzerFeature feature(server);
    feature.prepare();  // add static analyzers

<<<<<<< HEAD
    ASSERT_TRUE((feature
                     .emplace(result, arangodb::StaticStrings::SystemDatabase + "::test_analyzer",
                              "TestAnalyzer", "abc")
                     .ok()));

    // get valid
    {
      auto pool = feature.get(arangodb::StaticStrings::SystemDatabase +
                              "::test_analyzer");
      ASSERT_TRUE((false == !pool));
      EXPECT_TRUE((irs::flags() == pool->features()));
=======
    REQUIRE((feature.emplace(result, arangodb::StaticStrings::SystemDatabase + "::test_analyzer", "TestAnalyzer", "abc").ok()));
    REQUIRE((feature.emplace(result, vocbase->name() + "::test_analyzer", "TestAnalyzer", "def").ok()));

    // get valid
    {
      auto pool = feature.get(arangodb::StaticStrings::SystemDatabase + "::test_analyzer");
      REQUIRE((false == !pool));
      CHECK((irs::flags() == pool->features()));
      CHECK("abc" == pool->properties());
      auto analyzer = pool.get();
      CHECK((false == !analyzer));
    }

    // get global
    {
      auto pool = feature.get(arangodb::StaticStrings::SystemDatabase + "::test_analyzer", *sysVocbase, *sysVocbase);
      REQUIRE((false == !pool));
      CHECK((irs::flags() == pool->features()));
      CHECK("abc" == pool->properties());
      auto analyzer = pool.get();
      CHECK((false == !analyzer));
    }

    // get global
    {
      auto pool = feature.get(arangodb::StaticStrings::SystemDatabase + "::test_analyzer", *vocbase, *sysVocbase);
      REQUIRE((false == !pool));
      CHECK((irs::flags() == pool->features()));
      CHECK("abc" == pool->properties());
      auto analyzer = pool.get();
      CHECK((false == !analyzer));
    }

    // get global
    {
      auto pool = feature.get("::test_analyzer", *vocbase, *sysVocbase);
      REQUIRE((false == !pool));
      CHECK((irs::flags() == pool->features()));
      CHECK("abc" == pool->properties());
      auto analyzer = pool.get();
      CHECK((false == !analyzer));
    }

    // get local
    {
      auto pool = feature.get("test_analyzer", *vocbase, *sysVocbase);
      REQUIRE((false == !pool));
      CHECK((irs::flags() == pool->features()));
      CHECK("def" == pool->properties());
      auto analyzer = pool.get();
      CHECK((false == !analyzer));
    }

    // get local
    {
      auto pool = feature.get(vocbase->name() + "::test_analyzer", *vocbase, *sysVocbase);
      REQUIRE((false == !pool));
      CHECK((irs::flags() == pool->features()));
      CHECK("def" == pool->properties());
>>>>>>> 49babbc6
      auto analyzer = pool.get();
      EXPECT_TRUE((false == !analyzer));
    }

    // get invalid
    {
      EXPECT_TRUE((true == !feature.get(arangodb::StaticStrings::SystemDatabase + "::invalid")));
    }

    // get invalid
    {
      CHECK(nullptr == feature.get(arangodb::StaticStrings::SystemDatabase + "::invalid", *sysVocbase, *sysVocbase));
      CHECK(nullptr == feature.get("::invalid", *sysVocbase, *sysVocbase));
      CHECK(nullptr == feature.get("invalid", *sysVocbase, *sysVocbase));
      CHECK(nullptr == feature.get("testAnalyzer", *vocbase, *sysVocbase));
    }

    // get static analyzer
    {
      auto pool = feature.get("identity");
      ASSERT_TRUE((false == !pool));
      EXPECT_TRUE((irs::flags({irs::norm::type(), irs::frequency::type()}) ==
                   pool->features()));
      auto analyzer = pool->get();
      EXPECT_TRUE((false == !analyzer));
    }

    // get static analyzer
    {
      auto pool = feature.get("identity", *sysVocbase, *sysVocbase);
      REQUIRE((false == !pool));
      CHECK((irs::flags({irs::norm::type(), irs::frequency::type()}) == pool->features()));
      auto analyzer = pool->get();
      CHECK((false == !analyzer));
    }
  }

  // get existing with parameter match
  {
    TRI_vocbase_t* vocbase;
    ASSERT_TRUE((TRI_ERROR_NO_ERROR ==
                 dbFeature->createDatabase(1, "testVocbase", vocbase)));
    auto dropDB = irs::make_finally([dbFeature]() -> void {
      dbFeature->dropDatabase("testVocbase", true, true);
    });
    arangodb::iresearch::IResearchAnalyzerFeature::EmplaceResult result;
    arangodb::iresearch::IResearchAnalyzerFeature feature(server);
    ASSERT_TRUE((feature
                     .emplace(result, "testVocbase::test_analyzer",
                              "TestAnalyzer", "abc", {irs::frequency::type()})
                     .ok()));

    EXPECT_TRUE((false == !feature.get("testVocbase::test_analyzer",
                                       "TestAnalyzer", "abc", {irs::frequency::type()})));
  }

  // get exisitng with type mismatch
  {
    TRI_vocbase_t* vocbase;
    ASSERT_TRUE((TRI_ERROR_NO_ERROR ==
                 dbFeature->createDatabase(1, "testVocbase", vocbase)));
    auto dropDB = irs::make_finally([dbFeature]() -> void {
      dbFeature->dropDatabase("testVocbase", true, true);
    });
    arangodb::iresearch::IResearchAnalyzerFeature::EmplaceResult result;
    arangodb::iresearch::IResearchAnalyzerFeature feature(server);
    ASSERT_TRUE((feature
                     .emplace(result, "testVocbase::test_analyzer",
                              "TestAnalyzer", "abc", {irs::frequency::type()})
                     .ok()));

    EXPECT_TRUE((true == !feature.get("testVocbase::test_analyzer", "identity",
                                      "abc", {irs::frequency::type()})));
  }

  // get existing with properties mismatch
  {
    TRI_vocbase_t* vocbase;
    ASSERT_TRUE((TRI_ERROR_NO_ERROR ==
                 dbFeature->createDatabase(1, "testVocbase", vocbase)));
    auto dropDB = irs::make_finally([dbFeature]() -> void {
      dbFeature->dropDatabase("testVocbase", true, true);
    });
    arangodb::iresearch::IResearchAnalyzerFeature::EmplaceResult result;
    arangodb::iresearch::IResearchAnalyzerFeature feature(server);
    ASSERT_TRUE((feature
                     .emplace(result, "testVocbase::test_analyzer",
                              "TestAnalyzer", "abc", {irs::frequency::type()})
                     .ok()));

    EXPECT_TRUE((true == !feature.get("testVocbase::test_analyzer",
                                      "TestAnalyzer", "abcd", {irs::frequency::type()})));
  }

  // get existing with features mismatch
  {
    TRI_vocbase_t* vocbase;
    ASSERT_TRUE((TRI_ERROR_NO_ERROR ==
                 dbFeature->createDatabase(1, "testVocbase", vocbase)));
    auto dropDB = irs::make_finally([dbFeature]() -> void {
      dbFeature->dropDatabase("testVocbase", true, true);
    });
    arangodb::iresearch::IResearchAnalyzerFeature::EmplaceResult result;
    arangodb::iresearch::IResearchAnalyzerFeature feature(server);
    ASSERT_TRUE((feature
                     .emplace(result, "testVocbase::test_analyzer",
                              "TestAnalyzer", "abc", {irs::frequency::type()})
                     .ok()));

    EXPECT_TRUE((true == !feature.get("testVocbase::test_analyzer",
                                      "TestAnalyzer", "abc", {irs::position::type()})));
  }

  // get missing (single-server)
  {
    TRI_vocbase_t* vocbase;
    ASSERT_TRUE((TRI_ERROR_NO_ERROR ==
                 dbFeature->createDatabase(1, "testVocbase", vocbase)));
    auto dropDB = irs::make_finally([dbFeature]() -> void {
      dbFeature->dropDatabase("testVocbase", true, true);
    });

    arangodb::iresearch::IResearchAnalyzerFeature feature(server);
    EXPECT_TRUE((true == !feature.get("testVocbase::test_analyzer",
                                      "TestAnalyzer", "abc", {irs::frequency::type()})));
  }

  // get missing (coordinator)
  {
    auto before = arangodb::ServerState::instance()->getRole();
    arangodb::ServerState::instance()->setRole(arangodb::ServerState::ROLE_COORDINATOR);
    auto restore = irs::make_finally([&before]() -> void {
      arangodb::ServerState::instance()->setRole(before);
    });

    arangodb::iresearch::IResearchAnalyzerFeature feature(server);
    EXPECT_TRUE((true == !feature.get("testVocbase::test_analyzer",
                                      "TestAnalyzer", "abc", {irs::frequency::type()})));
  }

  // get missing (db-server)
  {
    auto before = arangodb::ServerState::instance()->getRole();
    arangodb::ServerState::instance()->setRole(arangodb::ServerState::ROLE_DBSERVER);
    auto restore = irs::make_finally([&before]() -> void {
      arangodb::ServerState::instance()->setRole(before);
    });

    arangodb::iresearch::IResearchAnalyzerFeature feature(server);
    EXPECT_TRUE((false == !feature.get("testVocbase::test_analyzer",
                                       "TestAnalyzer", "abc", {irs::frequency::type()})));
  }

  // add index factory
  {
    struct IndexTypeFactory : public arangodb::IndexTypeFactory {
      virtual bool equal(arangodb::velocypack::Slice const& lhs,
                         arangodb::velocypack::Slice const& rhs) const override {
        return false;
      }

      virtual arangodb::Result instantiate(std::shared_ptr<arangodb::Index>& index,
                                           arangodb::LogicalCollection& collection,
                                           arangodb::velocypack::Slice const& definition,
                                           TRI_idx_iid_t id,
                                           bool isClusterConstructor) const override {
        auto* ci = arangodb::ClusterInfo::instance();
        EXPECT_TRUE((nullptr != ci));
        auto* feature =
            arangodb::application_features::ApplicationServer::lookupFeature<arangodb::iresearch::IResearchAnalyzerFeature>();
        EXPECT_TRUE((feature));
        ci->invalidatePlan();  // invalidate plan to test recursive lock aquisition in ClusterInfo::loadPlan()
        EXPECT_TRUE((true == !feature->get(arangodb::StaticStrings::SystemDatabase + "::missing",
                                           "TestAnalyzer", irs::string_ref::NIL,
                                           irs::flags())));
        index = std::make_shared<TestIndex>(id, collection, definition);
        return arangodb::Result();
      }

      virtual arangodb::Result normalize(arangodb::velocypack::Builder& normalized,
                                         arangodb::velocypack::Slice definition, bool isCreation,
                                         TRI_vocbase_t const& vocbase) const override {
        EXPECT_TRUE((arangodb::iresearch::mergeSlice(normalized, definition)));
        return arangodb::Result();
      }
    };
    static const IndexTypeFactory indexTypeFactory;
    auto& indexFactory = const_cast<arangodb::IndexFactory&>(
        arangodb::EngineSelectorFeature::ENGINE->indexFactory());
    indexFactory.emplace("testType", indexTypeFactory);
  }

  // get missing via link creation (coordinator) ensure no recursive ClusterInfo::loadPlan() call
  {
    auto createCollectionJson = arangodb::velocypack::Parser::fromJson(
        std::string("{ \"id\": 42, \"name\": \"") + ANALYZER_COLLECTION_NAME +
        "\", \"isSystem\": true, \"shards\": { \"same-as-dummy-shard-id\": [ "
        "\"shard-server-does-not-matter\" ] }, \"type\": 2 }");  // 'id' and 'shards' required for coordinator tests
    auto collectionId = std::to_string(42);
    auto before = arangodb::ServerState::instance()->getRole();
    arangodb::ServerState::instance()->setRole(arangodb::ServerState::ROLE_COORDINATOR);
    auto restore = irs::make_finally([&before]() -> void {
      arangodb::ServerState::instance()->setRole(before);
    });

    // create a new instance of an ApplicationServer and fill it with the required features
    // cannot use the existing server since its features already have some state
    std::shared_ptr<arangodb::application_features::ApplicationServer> originalServer(
        arangodb::application_features::ApplicationServer::server,
        [](arangodb::application_features::ApplicationServer* ptr) -> void {
          arangodb::application_features::ApplicationServer::server = ptr;
        });
    arangodb::application_features::ApplicationServer::server =
        nullptr;  // avoid "ApplicationServer initialized twice"
    arangodb::application_features::ApplicationServer server(nullptr, nullptr);
    arangodb::iresearch::IResearchAnalyzerFeature* feature;
    arangodb::DatabaseFeature* dbFeature;
    arangodb::SystemDatabaseFeature* sysDatabase;
    server.addFeature(new arangodb::ClusterFeature(server));  // required to create ClusterInfo instance
    server.addFeature(dbFeature = new arangodb::DatabaseFeature(server));  // required for IResearchAnalyzerFeature::emplace(...)
    server.addFeature(new arangodb::QueryRegistryFeature(server));  // required for constructing TRI_vocbase_t
    server.addFeature(new arangodb::ShardingFeature(server));  // required for Collections::create(...)
    server.addFeature(sysDatabase = new arangodb::SystemDatabaseFeature(server));  // required for IResearchAnalyzerFeature::start()
    server.addFeature(new arangodb::V8DealerFeature(server));  // required for DatabaseFeature::createDatabase(...)
    server.addFeature(new arangodb::application_features::CommunicationFeaturePhase(
        server));  // required for SimpleHttpClient::doRequest()
    server.addFeature(feature = new arangodb::iresearch::IResearchAnalyzerFeature(server));  // required for running upgrade task
    arangodb::aql::OptimizerRulesFeature(this->server).prepare();  // required for Query::preparePlan(...)
    auto clearOptimizerRules = irs::make_finally([this]() -> void {
      arangodb::aql::OptimizerRulesFeature(this->server).unprepare();
    });

    // create system vocbase (before feature start)
    {
      auto const databases = arangodb::velocypack::Parser::fromJson(
          std::string("[ { \"name\": \"") +
          arangodb::StaticStrings::SystemDatabase + "\" } ]");
      EXPECT_TRUE((TRI_ERROR_NO_ERROR == dbFeature->loadDatabases(databases->slice())));
      sysDatabase->start();  // get system database from DatabaseFeature
    }

    server.getFeature<arangodb::ClusterFeature>("Cluster")->prepare();  // create ClusterInfo instance
    server.getFeature<arangodb::ShardingFeature>("Sharding")->prepare();  // required for Collections::create(...), register sharding types
    arangodb::AgencyCommManager::MANAGER->start();  // initialize agency

    ClusterCommMock clusterComm;
    auto scopedClusterComm = ClusterCommMock::setInstance(clusterComm);
    auto* ci = arangodb::ClusterInfo::instance();
    ASSERT_TRUE((nullptr != ci));

    auto system = sysDatabase->use();
    ASSERT_TRUE((ci->createCollectionCoordinator(system->name(), collectionId, 0, 1, false,
                                                 createCollectionJson->slice(), 0.0)
                     .ok()));
    auto logicalCollection = ci->getCollection(system->name(), collectionId);
    ASSERT_TRUE((false == !logicalCollection));

    // simulate heartbeat thread
    {
      auto const colPath = "/Current/Collections/_system/42";
      auto const colValue =
          arangodb::velocypack::Parser::fromJson(
              "{ \"same-as-dummy-shard-id\": { \"indexes\": [ { \"id\": \"1\" "
              "} ], \"servers\": [ \"same-as-dummy-shard-server\" ] } }");  // '1' must match 'idString' in ClusterInfo::ensureIndexCoordinatorInner(...)
      EXPECT_TRUE(
          arangodb::AgencyComm().setValue(colPath, colValue->slice(), 0.0).successful());
      auto const dummyPath = "/Plan/Collections";
      auto const dummyValue = arangodb::velocypack::Parser::fromJson(
          "{ \"_system\": { \"42\": { \"name\": \"testCollection\", "
          "\"shards\": { \"same-as-dummy-shard-id\": [ "
          "\"same-as-dummy-shard-server\" ] } } } }");
      EXPECT_TRUE(
          arangodb::AgencyComm().setValue(dummyPath, dummyValue->slice(), 0.0).successful());
      auto const versionPath = "/Plan/Version";
      auto const versionValue = arangodb::velocypack::Parser::fromJson(
          std::to_string(ci->getPlanVersion() + 1));
      EXPECT_TRUE((arangodb::AgencyComm()
                       .setValue(versionPath, versionValue->slice(), 0.0)
                       .successful()));  // force loadPlan() update
      ci->invalidateCurrent();           // force reload of 'Current'
    }

    // insert response for expected analyzer lookup
    {
      arangodb::ClusterCommResult response;
      response.status = arangodb::ClusterCommOpStatus::CL_COMM_RECEIVED;
      response.result = std::make_shared<arangodb::httpclient::SimpleHttpResult>();
      response.result->getBody()
          .appendText(
              "{ \"result\": { \"snippets\": { \"6:shard-id-does-not-matter\": "
              "\"value-does-not-matter\" } } }")
          .ensureNullTerminated();  // '6' must match GATHER Node id in ExecutionEngine::createBlocks(...)
      clusterComm._responses.emplace_back(std::move(response));
    }

    // insert response for expected analyzer reload from collection
    {
      arangodb::ClusterCommResult response;
      response.status = arangodb::ClusterCommOpStatus::CL_COMM_SENT;
      response.result = std::make_shared<arangodb::httpclient::SimpleHttpResult>();
      response.result->getBody()
          .appendText(
              "{ \"done\": true, \"nrItems\": 1, \"nrRegs\": 1, \"data\": [ 1 "
              "], \"raw\": [ null, null, { \"_key\": \"key-does-not-matter\", "
              "\"name\": \"abc\", \"type\": \"TestAnalyzer\", \"properties\": "
              "\"abc\" } ] }")
          .ensureNullTerminated();  // 'data' value must be 1 as per AqlItemBlock::AqlItemBlock(...), first 2 'raw' values ignored, 'nrRegs' must be 1 or assertion failure in ExecutionBlockImpl<Executor>::requestWrappedBlock(...)
      clusterComm._responses.emplace_back(std::move(response));
    }

    arangodb::velocypack::Builder builder;
    arangodb::velocypack::Builder tmp;

    builder.openObject();
    builder.add(arangodb::StaticStrings::IndexType, arangodb::velocypack::Value("testType"));
    builder.add(arangodb::StaticStrings::IndexFields,
                arangodb::velocypack::Slice::emptyArraySlice());
    builder.close();
    EXPECT_TRUE((arangodb::methods::Indexes::ensureIndex(logicalCollection.get(),
                                                         builder.slice(), true, tmp)
                     .ok()));
  }
}

TEST_F(IResearchAnalyzerFeatureTest, test_identity) {
  // test static 'identity'
  {
    auto pool = arangodb::iresearch::IResearchAnalyzerFeature::identity();
    EXPECT_TRUE((false == !pool));
    EXPECT_TRUE((irs::flags({irs::norm::type(), irs::frequency::type()}) == pool->features()));
    EXPECT_TRUE(("identity" == pool->name()));
    auto analyzer = pool->get();
    EXPECT_TRUE((false == !analyzer));
    auto& term = analyzer->attributes().get<irs::term_attribute>();
    EXPECT_TRUE((false == !term));
    EXPECT_TRUE((!analyzer->next()));
    EXPECT_TRUE((analyzer->reset("abc def ghi")));
    EXPECT_TRUE((analyzer->next()));
    EXPECT_TRUE((irs::ref_cast<irs::byte_type>(
                     irs::string_ref("abc def ghi")) == term->value()));
    EXPECT_TRUE((!analyzer->next()));
    EXPECT_TRUE((analyzer->reset("123 456")));
    EXPECT_TRUE((analyzer->next()));
    EXPECT_TRUE((irs::ref_cast<irs::byte_type>(irs::string_ref("123 456")) == term->value()));
    EXPECT_TRUE((!analyzer->next()));
  }

  // test registered 'identity'
  {
    arangodb::iresearch::IResearchAnalyzerFeature feature(server);
    feature.prepare();  // add static analyzers
    EXPECT_TRUE((false == !feature.get("identity")));
    auto pool = feature.get("identity");
    ASSERT_TRUE((false == !pool));
    EXPECT_TRUE((irs::flags({irs::norm::type(), irs::frequency::type()}) == pool->features()));
    EXPECT_TRUE(("identity" == pool->name()));
    auto analyzer = pool->get();
    EXPECT_TRUE((false == !analyzer));
    auto& term = analyzer->attributes().get<irs::term_attribute>();
    EXPECT_TRUE((false == !term));
    EXPECT_TRUE((!analyzer->next()));
    EXPECT_TRUE((analyzer->reset("abc def ghi")));
    EXPECT_TRUE((analyzer->next()));
    EXPECT_TRUE((irs::ref_cast<irs::byte_type>(
                     irs::string_ref("abc def ghi")) == term->value()));
    EXPECT_TRUE((!analyzer->next()));
    EXPECT_TRUE((analyzer->reset("123 456")));
    EXPECT_TRUE((analyzer->next()));
    EXPECT_TRUE((irs::ref_cast<irs::byte_type>(irs::string_ref("123 456")) == term->value()));
    EXPECT_TRUE((!analyzer->next()));
  }
}

TEST_F(IResearchAnalyzerFeatureTest, test_normalize) {
  TRI_vocbase_t active(TRI_vocbase_type_e::TRI_VOCBASE_TYPE_NORMAL, 1, "active");
  TRI_vocbase_t system(TRI_vocbase_type_e::TRI_VOCBASE_TYPE_NORMAL, 1, "system");

  // normalize 'identity' (with prefix)
  {
    irs::string_ref analyzer = "identity";
    auto normalized =
        arangodb::iresearch::IResearchAnalyzerFeature::normalize(analyzer, active,
                                                                 system, true);
    EXPECT_TRUE((std::string("identity") == normalized));
  }

  // normalize 'identity' (without prefix)
  {
    irs::string_ref analyzer = "identity";
    auto normalized =
        arangodb::iresearch::IResearchAnalyzerFeature::normalize(analyzer, active,
                                                                 system, true);
    EXPECT_TRUE((std::string("identity") == normalized));
  }

  // normalize NIL (with prefix)
  {
    irs::string_ref analyzer = irs::string_ref::NIL;
    auto normalized =
        arangodb::iresearch::IResearchAnalyzerFeature::normalize(analyzer, active,
                                                                 system, true);
    EXPECT_TRUE((std::string("active::") == normalized));
  }

  // normalize NIL (without prefix)
  {
    irs::string_ref analyzer = irs::string_ref::NIL;
    auto normalized =
        arangodb::iresearch::IResearchAnalyzerFeature::normalize(analyzer, active,
                                                                 system, false);
    EXPECT_TRUE((std::string("") == normalized));
  }

  // normalize EMPTY (with prefix)
  {
    irs::string_ref analyzer = irs::string_ref::EMPTY;
    auto normalized =
        arangodb::iresearch::IResearchAnalyzerFeature::normalize(analyzer, active,
                                                                 system, true);
    EXPECT_TRUE((std::string("active::") == normalized));
  }

  // normalize EMPTY (without prefix)
  {
    irs::string_ref analyzer = irs::string_ref::EMPTY;
    auto normalized =
        arangodb::iresearch::IResearchAnalyzerFeature::normalize(analyzer, active,
                                                                 system, false);
    EXPECT_TRUE((std::string("") == normalized));
  }

  // normalize delimiter (with prefix)
  {
    irs::string_ref analyzer = "::";
    auto normalized =
        arangodb::iresearch::IResearchAnalyzerFeature::normalize(analyzer, active,
                                                                 system, true);
    EXPECT_TRUE((std::string("system::") == normalized));
  }

  // normalize delimiter (without prefix)
  {
    irs::string_ref analyzer = "::";
    auto normalized =
        arangodb::iresearch::IResearchAnalyzerFeature::normalize(analyzer, active,
                                                                 system, false);
    EXPECT_TRUE((std::string("::") == normalized));
  }

  // normalize delimiter + name (with prefix)
  {
    irs::string_ref analyzer = "::name";
    auto normalized =
        arangodb::iresearch::IResearchAnalyzerFeature::normalize(analyzer, active,
                                                                 system, true);
    EXPECT_TRUE((std::string("system::name") == normalized));
  }

  // normalize delimiter + name (without prefix)
  {
    irs::string_ref analyzer = "::name";
    auto normalized =
        arangodb::iresearch::IResearchAnalyzerFeature::normalize(analyzer, active,
                                                                 system, false);
    EXPECT_TRUE((std::string("::name") == normalized));
  }

  // normalize no-delimiter + name (with prefix)
  {
    irs::string_ref analyzer = "name";
    auto normalized =
        arangodb::iresearch::IResearchAnalyzerFeature::normalize(analyzer, active,
                                                                 system, true);
    EXPECT_TRUE((std::string("active::name") == normalized));
  }

  // normalize no-delimiter + name (without prefix)
  {
    irs::string_ref analyzer = "name";
    auto normalized =
        arangodb::iresearch::IResearchAnalyzerFeature::normalize(analyzer, active,
                                                                 system, false);
    EXPECT_TRUE((std::string("name") == normalized));
  }

  // normalize system + delimiter (with prefix)
  {
    irs::string_ref analyzer = "system::";
    auto normalized =
        arangodb::iresearch::IResearchAnalyzerFeature::normalize(analyzer, active,
                                                                 system, true);
    EXPECT_TRUE((std::string("system::") == normalized));
  }

  // normalize system + delimiter (without prefix)
  {
    irs::string_ref analyzer = "system::";
    auto normalized =
        arangodb::iresearch::IResearchAnalyzerFeature::normalize(analyzer, active,
                                                                 system, false);
    EXPECT_TRUE((std::string("::") == normalized));
  }

  // normalize vocbase + delimiter (with prefix)
  {
    irs::string_ref analyzer = "active::";
    auto normalized =
        arangodb::iresearch::IResearchAnalyzerFeature::normalize(analyzer, active,
                                                                 system, true);
    EXPECT_TRUE((std::string("active::") == normalized));
  }

  // normalize vocbase + delimiter (without prefix)
  {
    irs::string_ref analyzer = "active::";
    auto normalized =
        arangodb::iresearch::IResearchAnalyzerFeature::normalize(analyzer, active,
                                                                 system, false);
    EXPECT_TRUE((std::string("") == normalized));
  }

  // normalize system + delimiter + name (with prefix)
  {
    irs::string_ref analyzer = "system::name";
    auto normalized =
        arangodb::iresearch::IResearchAnalyzerFeature::normalize(analyzer, active,
                                                                 system, true);
    EXPECT_TRUE((std::string("system::name") == normalized));
  }

  // normalize system + delimiter + name (without prefix)
  {
    irs::string_ref analyzer = "system::name";
    auto normalized =
        arangodb::iresearch::IResearchAnalyzerFeature::normalize(analyzer, active,
                                                                 system, false);
    EXPECT_TRUE((std::string("::name") == normalized));
  }

  // normalize system + delimiter + name (without prefix) in system
  {
    irs::string_ref analyzer = "system::name";
    auto normalized = arangodb::iresearch::IResearchAnalyzerFeature::normalize(analyzer, system, system, false);
    CHECK((std::string("name") == normalized));
  }

  // normalize vocbase + delimiter + name (with prefix)
  {
    irs::string_ref analyzer = "active::name";
    auto normalized =
        arangodb::iresearch::IResearchAnalyzerFeature::normalize(analyzer, active,
                                                                 system, true);
    EXPECT_TRUE((std::string("active::name") == normalized));
  }

  // normalize vocbase + delimiter + name (without prefix)
  {
    irs::string_ref analyzer = "active::name";
    auto normalized =
        arangodb::iresearch::IResearchAnalyzerFeature::normalize(analyzer, active,
                                                                 system, false);
    EXPECT_TRUE((std::string("name") == normalized));
  }
}

TEST_F(IResearchAnalyzerFeatureTest, test_static_analyzer_features) {
  // test registered 'identity'
  {
    arangodb::iresearch::IResearchAnalyzerFeature feature(server);
    feature.prepare();  // add static analyzers
    for (auto& analyzerEntry : staticAnalyzers()) {
      EXPECT_TRUE((false == !feature.get(analyzerEntry.first)));
      auto pool = feature.get(analyzerEntry.first);
      ASSERT_TRUE((false == !pool));
      EXPECT_TRUE(analyzerEntry.second.features == pool->features());
      EXPECT_TRUE(analyzerEntry.first == pool->name());
      auto analyzer = pool->get();
      EXPECT_TRUE((false == !analyzer));
      auto& term = analyzer->attributes().get<irs::term_attribute>();
      EXPECT_TRUE((false == !term));
    }
  }
}

TEST_F(IResearchAnalyzerFeatureTest, test_persistence) {
  static std::vector<std::string> const EMPTY;
  auto* database =
      arangodb::application_features::ApplicationServer::lookupFeature<arangodb::SystemDatabaseFeature>();
  auto vocbase = database->use();

  // ensure there is an empty configuration collection
  {
    auto createCollectionJson = arangodb::velocypack::Parser::fromJson(
        std::string("{ \"name\": \"") + ANALYZER_COLLECTION_NAME +
        "\", \"isSystem\": true }");
    EXPECT_TRUE((false == !vocbase->createCollection(createCollectionJson->slice())));
  }

  // read invalid configuration (missing attributes)
  {
    {
      std::string collection(ANALYZER_COLLECTION_NAME);
      arangodb::OperationOptions options;
      arangodb::SingleCollectionTransaction trx(
          arangodb::transaction::StandaloneContext::Create(*vocbase),
          collection, arangodb::AccessMode::Type::WRITE);
      trx.begin();
      trx.truncate(collection, options);
      trx.insert(collection, arangodb::velocypack::Parser::fromJson("{}")->slice(), options);
      trx.insert(collection,
                 arangodb::velocypack::Parser::fromJson(
                     "{                        \"type\": \"identity\", "
                     "\"properties\": null}")
                     ->slice(),
                 options);
      trx.insert(collection,
                 arangodb::velocypack::Parser::fromJson(
                     "{\"name\": 12345,        \"type\": \"identity\", "
                     "\"properties\": null}")
                     ->slice(),
                 options);
      trx.insert(collection,
                 arangodb::velocypack::Parser::fromJson(
                     "{\"name\": \"invalid1\",                         "
                     "\"properties\": null}")
                     ->slice(),
                 options);
      trx.insert(collection,
                 arangodb::velocypack::Parser::fromJson(
                     "{\"name\": \"invalid2\", \"type\": 12345,        "
                     "\"properties\": null}")
                     ->slice(),
                 options);
      trx.commit();
    }

    std::map<std::string, std::pair<irs::string_ref, irs::string_ref>> expected = {};
    arangodb::iresearch::IResearchAnalyzerFeature feature(server);

    feature.start();  // load persisted analyzers

    feature.visit(
        [&expected](arangodb::iresearch::IResearchAnalyzerFeature::AnalyzerPool::ptr const& analyzer) -> bool {
          if (staticAnalyzers().find(analyzer->name()) != staticAnalyzers().end()) {
            return true;  // skip static analyzers
          }

          auto itr = expected.find(analyzer->name());
          EXPECT_TRUE((itr != expected.end()));
          EXPECT_TRUE((itr->second.first == analyzer->type()));
          EXPECT_TRUE((itr->second.second == analyzer->properties()));
          expected.erase(itr);
          return true;
        });
    EXPECT_TRUE((expected.empty()));
  }

  // read invalid configuration (duplicate non-identical records)
  {
    {
      std::string collection(ANALYZER_COLLECTION_NAME);
      arangodb::OperationOptions options;
      arangodb::SingleCollectionTransaction trx(
          arangodb::transaction::StandaloneContext::Create(*vocbase),
          collection, arangodb::AccessMode::Type::WRITE);
      trx.begin();
      trx.truncate(collection, options);
      trx.insert(collection,
                 arangodb::velocypack::Parser::fromJson(
                     "{\"name\": \"valid\", \"type\": \"identity\", "
                     "\"properties\": null}")
                     ->slice(),
                 options);
      trx.insert(collection,
                 arangodb::velocypack::Parser::fromJson(
                     "{\"name\": \"valid\", \"type\": \"identity\", "
                     "\"properties\": \"abc\"}")
                     ->slice(),
                 options);
      trx.commit();
    }

    arangodb::iresearch::IResearchAnalyzerFeature feature(server);
    EXPECT_ANY_THROW((feature.start()));
  }

  // read valid configuration (different parameter options)
  {
    {
      std::string collection(ANALYZER_COLLECTION_NAME);
      arangodb::OperationOptions options;
      arangodb::SingleCollectionTransaction trx(
          arangodb::transaction::StandaloneContext::Create(*vocbase),
          collection, arangodb::AccessMode::Type::WRITE);
      trx.begin();
      trx.truncate(collection, options);
      trx.insert(collection,
                 arangodb::velocypack::Parser::fromJson(
                     "{\"name\": \"valid0\", \"type\": \"identity\", "
                     "\"properties\": null                      }")
                     ->slice(),
                 options);
      trx.insert(collection,
                 arangodb::velocypack::Parser::fromJson(
                     "{\"name\": \"valid1\", \"type\": \"identity\", "
                     "\"properties\": true                      }")
                     ->slice(),
                 options);
      trx.insert(collection,
                 arangodb::velocypack::Parser::fromJson(
                     "{\"name\": \"valid2\", \"type\": \"identity\", "
                     "\"properties\": \"abc\"                   }")
                     ->slice(),
                 options);
      trx.insert(collection,
                 arangodb::velocypack::Parser::fromJson(
                     "{\"name\": \"valid3\", \"type\": \"identity\", "
                     "\"properties\": 3.14                      }")
                     ->slice(),
                 options);
      trx.insert(collection,
                 arangodb::velocypack::Parser::fromJson(
                     "{\"name\": \"valid4\", \"type\": \"identity\", "
                     "\"properties\": [ 1, \"abc\" ]            }")
                     ->slice(),
                 options);
      trx.insert(collection,
                 arangodb::velocypack::Parser::fromJson(
                     "{\"name\": \"valid5\", \"type\": \"identity\", "
                     "\"properties\": { \"a\": 7, \"b\": \"c\" }}")
                     ->slice(),
                 options);
      trx.commit();
    }

    std::map<std::string, std::pair<irs::string_ref, irs::string_ref>> expected = {
        {arangodb::StaticStrings::SystemDatabase + "::valid0",
         {"identity", irs::string_ref::NIL}},
        {arangodb::StaticStrings::SystemDatabase + "::valid2",
         {"identity", "abc"}},
        {arangodb::StaticStrings::SystemDatabase + "::valid4",
         {"identity", "[1,\"abc\"]"}},
        {arangodb::StaticStrings::SystemDatabase + "::valid5",
         {"identity", "{\"a\":7,\"b\":\"c\"}"}},
    };
    arangodb::iresearch::IResearchAnalyzerFeature feature(server);

    feature.start();  // load persisted analyzers

    feature.visit(
        [&expected](arangodb::iresearch::IResearchAnalyzerFeature::AnalyzerPool::ptr const& analyzer) -> bool {
          if (staticAnalyzers().find(analyzer->name()) != staticAnalyzers().end()) {
            return true;  // skip static analyzers
          }

          auto itr = expected.find(analyzer->name());
          EXPECT_TRUE((itr != expected.end()));
          EXPECT_TRUE((itr->second.first == analyzer->type()));
          EXPECT_TRUE((itr->second.second == analyzer->properties()));
          expected.erase(itr);
          return true;
        });
    EXPECT_TRUE((expected.empty()));
  }

  // add new records
  {{arangodb::OperationOptions options;
  arangodb::ManagedDocumentResult result;
  auto collection = vocbase->lookupCollection(ANALYZER_COLLECTION_NAME);
  arangodb::transaction::Methods trx(arangodb::transaction::StandaloneContext::Create(*vocbase),
                                     EMPTY, EMPTY, EMPTY,
                                     arangodb::transaction::Options());
  EXPECT_TRUE((collection->truncate(trx, options).ok()));
}

{
  arangodb::iresearch::IResearchAnalyzerFeature::EmplaceResult result;
  arangodb::iresearch::IResearchAnalyzerFeature feature(server);

  EXPECT_TRUE((feature
                   .emplace(result, arangodb::StaticStrings::SystemDatabase + "::valid",
                            "identity", "abc")
                   .ok()));
  EXPECT_TRUE((result.first));
  EXPECT_TRUE((result.second));
}

{
  std::map<std::string, std::pair<irs::string_ref, irs::string_ref>> expected = {
      {arangodb::StaticStrings::SystemDatabase + "::valid", {"identity", "abc"}},
  };
  arangodb::iresearch::IResearchAnalyzerFeature feature(server);

  feature.start();  // load persisted analyzers

  feature.visit(
      [&expected](arangodb::iresearch::IResearchAnalyzerFeature::AnalyzerPool::ptr const& analyzer) -> bool {
        if (staticAnalyzers().find(analyzer->name()) != staticAnalyzers().end()) {
          return true;  // skip static analyzers
        }

        auto itr = expected.find(analyzer->name());
        EXPECT_TRUE((itr != expected.end()));
        EXPECT_TRUE((itr->second.first == analyzer->type()));
        EXPECT_TRUE((itr->second.second == analyzer->properties()));
        expected.erase(itr);
        return true;
      });
  EXPECT_TRUE((expected.empty()));
}
}

// remove existing records
{{std::string collection(ANALYZER_COLLECTION_NAME);
arangodb::OperationOptions options;
arangodb::SingleCollectionTransaction trx(arangodb::transaction::StandaloneContext::Create(*vocbase),
                                          collection, arangodb::AccessMode::Type::WRITE);
trx.begin();
trx.truncate(collection, options);
trx.insert(
    collection,
    arangodb::velocypack::Parser::fromJson(
        "{\"name\": \"valid\", \"type\": \"identity\", \"properties\": null}")
        ->slice(),
    options);
trx.commit();
}

{
  std::map<std::string, std::pair<irs::string_ref, irs::string_ref>> expected = {
      {"identity", {"identity", irs::string_ref::NIL}},
      {arangodb::StaticStrings::SystemDatabase + "::valid", {"identity", irs::string_ref::NIL}},
  };
  arangodb::iresearch::IResearchAnalyzerFeature feature(server);

  feature.prepare();  // load static analyzers
  feature.start();    // load persisted analyzers

  feature.visit(
      [&expected](arangodb::iresearch::IResearchAnalyzerFeature::AnalyzerPool::ptr const& analyzer) -> bool {
        if (analyzer->name() != "identity" &&
            staticAnalyzers().find(analyzer->name()) != staticAnalyzers().end()) {
          return true;  // skip static analyzers
        }

        auto itr = expected.find(analyzer->name());
        EXPECT_TRUE((itr != expected.end()));
        EXPECT_TRUE((itr->second.first == analyzer->type()));
        EXPECT_TRUE((itr->second.second == analyzer->properties()));
        expected.erase(itr);
        return true;
      });
  EXPECT_TRUE((expected.empty()));
  EXPECT_TRUE(
      (true ==
       feature.remove(arangodb::StaticStrings::SystemDatabase + "::valid").ok()));
  EXPECT_TRUE((false == feature.remove("identity").ok()));
}

{
  std::map<std::string, std::pair<irs::string_ref, irs::string_ref>> expected = {};
  arangodb::iresearch::IResearchAnalyzerFeature feature(server);

  feature.start();  // load persisted analyzers

  feature.visit(
      [&expected](arangodb::iresearch::IResearchAnalyzerFeature::AnalyzerPool::ptr const& analyzer) -> bool {
        if (staticAnalyzers().find(analyzer->name()) != staticAnalyzers().end()) {
          return true;  // skip static analyzers
        }

        auto itr = expected.find(analyzer->name());
        EXPECT_TRUE((itr != expected.end()));
        EXPECT_TRUE((itr->second.first == analyzer->type()));
        EXPECT_TRUE((itr->second.second == analyzer->properties()));
        expected.erase(itr);
        return true;
      });
  EXPECT_TRUE((expected.empty()));
}
}

// emplace on single-server (should persist)
{
  arangodb::iresearch::IResearchAnalyzerFeature::EmplaceResult result;
  arangodb::iresearch::IResearchAnalyzerFeature feature(server);
  EXPECT_TRUE((true == feature
                           .emplace(result, arangodb::StaticStrings::SystemDatabase + "::test_analyzerA",
                                    "TestAnalyzer", "abc", {irs::frequency::type()})
                           .ok()));
  EXPECT_TRUE((false == !result.first));
  EXPECT_TRUE((false == !feature.get(arangodb::StaticStrings::SystemDatabase + "::test_analyzerA")));
  EXPECT_TRUE((false == !vocbase->lookupCollection(ANALYZER_COLLECTION_NAME)));
  arangodb::OperationOptions options;
  arangodb::SingleCollectionTransaction trx(
      arangodb::transaction::StandaloneContext::Create(*vocbase),
      ANALYZER_COLLECTION_NAME, arangodb::AccessMode::Type::WRITE);
  EXPECT_TRUE((trx.begin().ok()));
  auto queryResult = trx.all(ANALYZER_COLLECTION_NAME, 0, 2, options);
  EXPECT_TRUE((true == queryResult.ok()));
  auto slice = arangodb::velocypack::Slice(queryResult.buffer->data());
  EXPECT_TRUE((slice.isArray() && 1 == slice.length()));
  slice = slice.at(0);
  EXPECT_TRUE((slice.isObject()));
  EXPECT_TRUE((slice.hasKey("name") && slice.get("name").isString() &&
               std::string("test_analyzerA") == slice.get("name").copyString()));
  EXPECT_TRUE((slice.hasKey("type") && slice.get("type").isString() &&
               std::string("TestAnalyzer") == slice.get("type").copyString()));
  EXPECT_TRUE((slice.hasKey("properties") && slice.get("properties").isString() &&
               std::string("abc") == slice.get("properties").copyString()));
  EXPECT_TRUE((slice.hasKey("features") && slice.get("features").isArray() &&
               1 == slice.get("features").length() &&
               slice.get("features").at(0).isString() &&
               std::string("frequency") == slice.get("features").at(0).copyString()));
  EXPECT_TRUE((trx.truncate(ANALYZER_COLLECTION_NAME, options).ok()));
  EXPECT_TRUE((trx.commit().ok()));
}

// emplace on coordinator (should persist)
{
  auto before = arangodb::ServerState::instance()->getRole();
  arangodb::ServerState::instance()->setRole(arangodb::ServerState::ROLE_COORDINATOR);
  auto restore = irs::make_finally([&before]() -> void {
    arangodb::ServerState::instance()->setRole(before);
  });

  // create a new instance of an ApplicationServer and fill it with the required features
  // cannot use the existing server since its features already have some state
  std::shared_ptr<arangodb::application_features::ApplicationServer> originalServer(
      arangodb::application_features::ApplicationServer::server,
      [](arangodb::application_features::ApplicationServer* ptr) -> void {
        arangodb::application_features::ApplicationServer::server = ptr;
      });
  arangodb::application_features::ApplicationServer::server =
      nullptr;  // avoid "ApplicationServer initialized twice"
  arangodb::application_features::ApplicationServer server(nullptr, nullptr);
  arangodb::iresearch::IResearchAnalyzerFeature* feature;
  arangodb::DatabaseFeature* dbFeature;
  arangodb::SystemDatabaseFeature* sysDatabase;
  server.addFeature(new arangodb::ClusterFeature(server));  // required to create ClusterInfo instance
  server.addFeature(dbFeature = new arangodb::DatabaseFeature(server));  // required for IResearchAnalyzerFeature::emplace(...)
  server.addFeature(new arangodb::QueryRegistryFeature(server));  // required for constructing TRI_vocbase_t
  server.addFeature(new arangodb::ShardingFeature(server));  // required for Collections::create(...)
  server.addFeature(sysDatabase = new arangodb::SystemDatabaseFeature(server));  // required for IResearchAnalyzerFeature::start()
  server.addFeature(new arangodb::UpgradeFeature(server, nullptr, {}));  // required for upgrade tasks
  server.addFeature(new arangodb::V8DealerFeature(server));  // required for DatabaseFeature::createDatabase(...)
  server.addFeature(new arangodb::application_features::CommunicationFeaturePhase(
      server));  // required for SimpleHttpClient::doRequest()
  server.addFeature(feature = new arangodb::iresearch::IResearchAnalyzerFeature(server));  // required for running upgrade task

  // create system vocbase (before feature start)
  {
    auto const databases = arangodb::velocypack::Parser::fromJson(
        std::string("[ { \"name\": \"") +
        arangodb::StaticStrings::SystemDatabase + "\" } ]");
    EXPECT_TRUE((TRI_ERROR_NO_ERROR == dbFeature->loadDatabases(databases->slice())));
    sysDatabase->start();  // get system database from DatabaseFeature
  }

  auto system = sysDatabase->use();

  server.getFeature<arangodb::ClusterFeature>("Cluster")->prepare();  // create ClusterInfo instance
  server.getFeature<arangodb::ShardingFeature>("Sharding")->prepare();  // required for Collections::create(...), register sharding types
  arangodb::AgencyCommManager::MANAGER->start();  // initialize agency

  ClusterCommMock clusterComm;
  auto scopedClusterComm = ClusterCommMock::setInstance(clusterComm);
  auto* ci = arangodb::ClusterInfo::instance();
  ASSERT_TRUE((nullptr != ci));

  // simulate heartbeat thread
  // (create dbserver in current) required by ClusterMethods::persistCollectionInAgency(...)
  // (create collection in current) required by ClusterMethods::persistCollectionInAgency(...)
  // (create dummy collection in plan to fill ClusterInfo::_shardServers) required by ClusterMethods::persistCollectionInAgency(...)
  {
    auto const srvPath = "/Current/DBServers";
    auto const srvValue = arangodb::velocypack::Parser::fromJson(
        "{ \"dbserver-key-does-not-matter\": "
        "\"dbserver-value-does-not-matter\" }");
    EXPECT_TRUE(arangodb::AgencyComm().setValue(srvPath, srvValue->slice(), 0.0).successful());
    auto const colPath = "/Current/Collections/_system/2";  // '2' must match what ClusterInfo generates for LogicalCollection::id() or collection creation request will never get executed (use 'collectionID' from ClusterInfo::createCollectionCoordinator(...) in stack trace)
    auto const colValue = arangodb::velocypack::Parser::fromJson(
        "{ \"same-as-dummy-shard-id\": { \"servers\": [ "
        "\"same-as-dummy-shard-server\" ] } }");
    EXPECT_TRUE(arangodb::AgencyComm().setValue(colPath, colValue->slice(), 0.0).successful());
    auto const dummyPath = "/Plan/Collections";
    auto const dummyValue = arangodb::velocypack::Parser::fromJson(
        "{ \"_system\": { \"collection-id-does-not-matter\": { \"name\": "
        "\"dummy\", \"shards\": { \"same-as-dummy-shard-id\": [ "
        "\"same-as-dummy-shard-server\" ] } } } }");
    EXPECT_TRUE(
        arangodb::AgencyComm().setValue(dummyPath, dummyValue->slice(), 0.0).successful());
  }

  // insert response for expected extra analyzer
  {
    arangodb::ClusterCommResult response;
    response.operationID = 1;  // sequential non-zero value
    response.status = arangodb::ClusterCommOpStatus::CL_COMM_RECEIVED;
    response.answer_code = arangodb::rest::ResponseCode::CREATED;
    response.answer = std::make_shared<GeneralRequestMock>(*vocbase);
    static_cast<GeneralRequestMock*>(response.answer.get())->_payload =
        *arangodb::velocypack::Parser::fromJson(std::string("{ \"_key\": \"") +
                                                std::to_string(response.operationID) +
                                                "\" }");  // unique arbitrary key
    clusterComm._responses.emplace_back(std::move(response));
  }

  arangodb::iresearch::IResearchAnalyzerFeature::EmplaceResult result;
  EXPECT_TRUE((true == feature
                           ->emplace(result, arangodb::StaticStrings::SystemDatabase + "::test_analyzerB",
                                     "TestAnalyzer", "abc")
                           .ok()));
  EXPECT_TRUE((nullptr != ci->getCollection(system->name(), ANALYZER_COLLECTION_NAME)));
  EXPECT_TRUE((1 == clusterComm._requests.size()));
  auto& entry = *(clusterComm._requests.begin());
  EXPECT_TRUE((entry._body));
  auto body = arangodb::velocypack::Parser::fromJson(*(entry._body));
  auto slice = body->slice();
  EXPECT_TRUE((slice.isObject()));
  EXPECT_TRUE((slice.get("name").isString()));
  EXPECT_TRUE((std::string("test_analyzerB") == slice.get("name").copyString()));
}

// emplace on db-server(should not persist)
{
  auto before = arangodb::ServerState::instance()->getRole();
  arangodb::ServerState::instance()->setRole(arangodb::ServerState::ROLE_DBSERVER);
  auto restore = irs::make_finally([&before]() -> void {
    arangodb::ServerState::instance()->setRole(before);
  });

  // create a new instance of an ApplicationServer and fill it with the required features
  // cannot use the existing server since its features already have some state
  std::shared_ptr<arangodb::application_features::ApplicationServer> originalServer(
      arangodb::application_features::ApplicationServer::server,
      [](arangodb::application_features::ApplicationServer* ptr) -> void {
        arangodb::application_features::ApplicationServer::server = ptr;
      });
  arangodb::application_features::ApplicationServer::server =
      nullptr;  // avoid "ApplicationServer initialized twice"
  arangodb::application_features::ApplicationServer server(nullptr, nullptr);
  arangodb::iresearch::IResearchAnalyzerFeature* feature;
  arangodb::DatabaseFeature* dbFeature;
  arangodb::SystemDatabaseFeature* sysDatabase;
  server.addFeature(new arangodb::ClusterFeature(server));  // required to create ClusterInfo instance
  server.addFeature(dbFeature = new arangodb::DatabaseFeature(server));  // required for IResearchAnalyzerFeature::emplace(...)
  server.addFeature(new arangodb::QueryRegistryFeature(server));  // required for constructing TRI_vocbase_t
  server.addFeature(new arangodb::ShardingFeature(server));  // required for Collections::create(...)
  server.addFeature(sysDatabase = new arangodb::SystemDatabaseFeature(server));  // required for IResearchAnalyzerFeature::start()
  server.addFeature(new arangodb::UpgradeFeature(server, nullptr, {}));  // required for upgrade tasks
  server.addFeature(new arangodb::V8DealerFeature(server));  // required for DatabaseFeature::createDatabase(...)
  server.addFeature(new arangodb::application_features::CommunicationFeaturePhase(
      server));  // required for SimpleHttpClient::doRequest()
  server.addFeature(feature = new arangodb::iresearch::IResearchAnalyzerFeature(server));  // required for running upgrade task

  // create system vocbase (before feature start)
  {
    auto const databases = arangodb::velocypack::Parser::fromJson(
        std::string("[ { \"name\": \"") +
        arangodb::StaticStrings::SystemDatabase + "\" } ]");
    EXPECT_TRUE((TRI_ERROR_NO_ERROR == dbFeature->loadDatabases(databases->slice())));
    sysDatabase->start();  // get system database from DatabaseFeature
  }

  auto system = sysDatabase->use();

  server.getFeature<arangodb::ClusterFeature>("Cluster")->prepare();  // create ClusterInfo instance
  server.getFeature<arangodb::ShardingFeature>("Sharding")->prepare();  // required for Collections::create(...), register sharding types
  arangodb::AgencyCommManager::MANAGER->start();  // initialize agency

  ClusterCommMock clusterComm;
  auto scopedClusterComm = ClusterCommMock::setInstance(clusterComm);
  auto* ci = arangodb::ClusterInfo::instance();
  ASSERT_TRUE((nullptr != ci));

  // simulate heartbeat thread
  // (create dbserver in current) required by ClusterMethods::persistCollectionInAgency(...)
  // (create collection in current) required by ClusterMethods::persistCollectionInAgency(...)
  // (create dummy collection in plan to fill ClusterInfo::_shardServers) required by ClusterMethods::persistCollectionInAgency(...)
  {
    auto const srvPath = "/Current/DBServers";
    auto const srvValue = arangodb::velocypack::Parser::fromJson(
        "{ \"dbserver-key-does-not-matter\": "
        "\"dbserver-value-does-not-matter\" }");
    EXPECT_TRUE(arangodb::AgencyComm().setValue(srvPath, srvValue->slice(), 0.0).successful());
    auto const dummyPath = "/Plan/Collections";
    auto const dummyValue = arangodb::velocypack::Parser::fromJson(
        "{ \"_system\": { \"collection-id-does-not-matter\": { \"name\": "
        "\"dummy\", \"shards\": { \"same-as-dummy-shard-id\": [ "
        "\"same-as-dummy-shard-server\" ] } } } }");
    EXPECT_TRUE(
        arangodb::AgencyComm().setValue(dummyPath, dummyValue->slice(), 0.0).successful());
  }

  arangodb::iresearch::IResearchAnalyzerFeature::EmplaceResult result;
  EXPECT_TRUE((true == feature
                           ->emplace(result, arangodb::StaticStrings::SystemDatabase + "::test_analyzerC",
                                     "TestAnalyzer", "abc")
                           .ok()));
  EXPECT_ANY_THROW((ci->getCollection(system->name(), ANALYZER_COLLECTION_NAME)));  // throws on missing collection, not ClusterInfo persisted
  EXPECT_TRUE((true == !system->lookupCollection(ANALYZER_COLLECTION_NAME)));  // not locally persisted
}
}

TEST_F(IResearchAnalyzerFeatureTest, test_remove) {
  auto* dbFeature =
      arangodb::application_features::ApplicationServer::lookupFeature<arangodb::DatabaseFeature>(
          "Database");
  ASSERT_TRUE((false == !dbFeature));
  arangodb::AqlFeature aqlFeature(server);
  aqlFeature.start();  // required for Query::Query(...), must not call ~AqlFeature() for the duration of the test

  // remove existing
  {
    arangodb::iresearch::IResearchAnalyzerFeature feature(server);
    feature.prepare();  // add static analyzers

    // add analyzer
    {
      arangodb::iresearch::IResearchAnalyzerFeature::EmplaceResult result;
      ASSERT_TRUE((true == feature
                               .emplace(result, arangodb::StaticStrings::SystemDatabase + "::test_analyzer0",
                                        "TestAnalyzer", "abc")
                               .ok()));
      ASSERT_TRUE((false == !feature.get(arangodb::StaticStrings::SystemDatabase +
                                         "::test_analyzer0")));
    }

    EXPECT_TRUE((true == feature
                             .remove(arangodb::StaticStrings::SystemDatabase + "::test_analyzer0")
                             .ok()));
    EXPECT_TRUE((true == !feature.get(arangodb::StaticStrings::SystemDatabase + "::test_analyzer0")));
  }

  // remove existing (inRecovery) single-server
  {
    arangodb::iresearch::IResearchAnalyzerFeature feature(server);

    // add analyzer
    {
      arangodb::iresearch::IResearchAnalyzerFeature::EmplaceResult result;
      ASSERT_TRUE((true == feature
                               .emplace(result, arangodb::StaticStrings::SystemDatabase + "::test_analyzer0",
                                        "TestAnalyzer", "abc")
                               .ok()));
      ASSERT_TRUE((false == !feature.get(arangodb::StaticStrings::SystemDatabase +
                                         "::test_analyzer0")));
    }

    auto before = StorageEngineMock::inRecoveryResult;
    StorageEngineMock::inRecoveryResult = true;
    auto restore = irs::make_finally(
        [&before]() -> void { StorageEngineMock::inRecoveryResult = before; });

    EXPECT_TRUE((false == feature
                              .remove(arangodb::StaticStrings::SystemDatabase + "::test_analyzer0")
                              .ok()));
    EXPECT_TRUE((false == !feature.get(arangodb::StaticStrings::SystemDatabase + "::test_analyzer0")));
  }

  // remove existing (coordinator)
  {
    auto beforeRole = arangodb::ServerState::instance()->getRole();
    arangodb::ServerState::instance()->setRole(arangodb::ServerState::ROLE_COORDINATOR);
    auto restoreRole = irs::make_finally([&beforeRole]() -> void {
      arangodb::ServerState::instance()->setRole(beforeRole);
    });

    // create a new instance of an ApplicationServer and fill it with the required features
    // cannot use the existing server since its features already have some state
    std::shared_ptr<arangodb::application_features::ApplicationServer> originalServer(
        arangodb::application_features::ApplicationServer::server,
        [](arangodb::application_features::ApplicationServer* ptr) -> void {
          arangodb::application_features::ApplicationServer::server = ptr;
        });
    arangodb::application_features::ApplicationServer::server =
        nullptr;  // avoid "ApplicationServer initialized twice"
    arangodb::application_features::ApplicationServer server(nullptr, nullptr);
    arangodb::iresearch::IResearchAnalyzerFeature* feature;
    arangodb::DatabaseFeature* dbFeature;
    arangodb::SystemDatabaseFeature* sysDatabase;
    server.addFeature(new arangodb::ClusterFeature(server));  // required to create ClusterInfo instance
    server.addFeature(dbFeature = new arangodb::DatabaseFeature(server));  // required for IResearchAnalyzerFeature::emplace(...)
    server.addFeature(new arangodb::QueryRegistryFeature(server));  // required for constructing TRI_vocbase_t
    server.addFeature(new arangodb::ShardingFeature(server));  // required for Collections::create(...)
    server.addFeature(sysDatabase = new arangodb::SystemDatabaseFeature(server));  // required for IResearchAnalyzerFeature::start()
    server.addFeature(new arangodb::V8DealerFeature(server));  // required for DatabaseFeature::createDatabase(...)
    server.addFeature(new arangodb::application_features::CommunicationFeaturePhase(
        server));  // required for SimpleHttpClient::doRequest()
    server.addFeature(feature = new arangodb::iresearch::IResearchAnalyzerFeature(server));  // required for running upgrade task
    arangodb::aql::OptimizerRulesFeature(this->server).prepare();  // required for Query::preparePlan(...)
    auto clearOptimizerRules = irs::make_finally([this]() -> void {
      arangodb::aql::OptimizerRulesFeature(this->server).unprepare();
    });

    // create system vocbase (before feature start)
    {
      auto const databases = arangodb::velocypack::Parser::fromJson(
          std::string("[ { \"name\": \"") +
          arangodb::StaticStrings::SystemDatabase + "\" } ]");
      EXPECT_TRUE((TRI_ERROR_NO_ERROR == dbFeature->loadDatabases(databases->slice())));
      sysDatabase->start();  // get system database from DatabaseFeature
    }

    server.getFeature<arangodb::ClusterFeature>("Cluster")->prepare();  //  create ClusterInfo instance, required or AgencyCallbackRegistry::registerCallback(...) will hang
    server.getFeature<arangodb::ShardingFeature>("Sharding")->prepare();  // required for Collections::create(...), register sharding types
    arangodb::AgencyCommManager::MANAGER->start();  // initialize agency or requests to agency will return invalid values (e.g. '_id' generation)

    ClusterCommMock clusterComm;
    auto scopedClusterComm = ClusterCommMock::setInstance(
        clusterComm);  // or get SIGFPE in ClusterComm::communicator() while call to ClusterInfo::createDocumentOnCoordinator(...)

    // simulate heartbeat thread
    // (create dbserver in current) required by ClusterMethods::persistCollectionInAgency(...)
    // (create collection in current) required by ClusterMethods::persistCollectionInAgency(...)
    // (create dummy collection in plan to fill ClusterInfo::_shardServers) required by ClusterMethods::persistCollectionInAgency(...)
    {
      auto const srvPath = "/Current/DBServers";
      auto const srvValue = arangodb::velocypack::Parser::fromJson(
          "{ \"dbserver-key-does-not-matter\": "
          "\"dbserver-value-does-not-matter\" }");
      EXPECT_TRUE(
          arangodb::AgencyComm().setValue(srvPath, srvValue->slice(), 0.0).successful());
      auto const failedPath = "/Target/FailedServers";
      auto const failedValue = arangodb::velocypack::Parser::fromJson("{ }");  // empty object or ClusterInfo::loadCurrentDBServers() will fail
      EXPECT_TRUE(
          arangodb::AgencyComm().setValue(failedPath, failedValue->slice(), 0.0).successful());
      auto const dbPath = "/Plan/Databases/_system";
      auto const dbValue = arangodb::velocypack::Parser::fromJson("null");  // value does not matter
      EXPECT_TRUE(arangodb::AgencyComm().setValue(dbPath, dbValue->slice(), 0.0).successful());
      auto const colPath = "/Current/Collections/_system/2";  // '2' must match what ClusterInfo generates for LogicalCollection::id() or collection creation request will never get executed (use 'collectionID' from ClusterInfo::createCollectionCoordinator(...) in stack trace)
      auto const colValue = arangodb::velocypack::Parser::fromJson(
          "{ \"same-as-dummy-shard-id\": { \"servers\": [ "
          "\"same-as-dummy-shard-server\" ] } }");
      EXPECT_TRUE(
          arangodb::AgencyComm().setValue(colPath, colValue->slice(), 0.0).successful());
      auto const dummyPath = "/Plan/Collections";
      auto const dummyValue = arangodb::velocypack::Parser::fromJson(
          "{ \"_system\": { \"collection-id-does-not-matter\": { \"name\": "
          "\"dummy\", \"shards\": { \"same-as-dummy-shard-id\": [ "
          "\"same-as-dummy-shard-server\" ] } } } }");
      EXPECT_TRUE(
          arangodb::AgencyComm().setValue(dummyPath, dummyValue->slice(), 0.0).successful());
    }

    // insert response for expected extra analyzer (insertion)
    {
      arangodb::ClusterCommResult response;
      response.operationID = 1;  // sequential non-zero value
      response.status = arangodb::ClusterCommOpStatus::CL_COMM_RECEIVED;
      response.answer_code = arangodb::rest::ResponseCode::CREATED;
      response.answer = std::make_shared<GeneralRequestMock>(*(sysDatabase->use()));
      static_cast<GeneralRequestMock*>(response.answer.get())->_payload =
          *arangodb::velocypack::Parser::fromJson(
              std::string("{ \"_key\": \"") + std::to_string(response.operationID) +
              "\" }");  // unique arbitrary key
      clusterComm._responses.emplace_back(std::move(response));
    }

    // insert response for expected extra analyzer (removal)
    {
      arangodb::ClusterCommResult response;
      response.operationID = 2;  // sequential non-zero value
      response.status = arangodb::ClusterCommOpStatus::CL_COMM_RECEIVED;
      response.answer_code = arangodb::rest::ResponseCode::OK;
      response.answer = std::make_shared<GeneralRequestMock>(*(sysDatabase->use()));
      clusterComm._responses.emplace_back(std::move(response));
    }

    // add analyzer
    {
      arangodb::iresearch::IResearchAnalyzerFeature::EmplaceResult result;
      ASSERT_TRUE((true == feature
                               ->emplace(result, arangodb::StaticStrings::SystemDatabase + "::test_analyzer1",
                                         "TestAnalyzer", "abc")
                               .ok()));
      ASSERT_TRUE((false == !feature->get(arangodb::StaticStrings::SystemDatabase +
                                          "::test_analyzer1")));
    }

    EXPECT_TRUE((true == feature
                             ->remove(arangodb::StaticStrings::SystemDatabase + "::test_analyzer1")
                             .ok()));
    EXPECT_TRUE((true == !feature->get(arangodb::StaticStrings::SystemDatabase + "::test_analyzer1")));
  }

  // remove existing (inRecovery) coordinator
  {
    auto beforeRole = arangodb::ServerState::instance()->getRole();
    arangodb::ServerState::instance()->setRole(arangodb::ServerState::ROLE_COORDINATOR);
    auto restoreRole = irs::make_finally([&beforeRole]() -> void {
      arangodb::ServerState::instance()->setRole(beforeRole);
    });

    // create a new instance of an ApplicationServer and fill it with the required features
    // cannot use the existing server since its features already have some state
    std::shared_ptr<arangodb::application_features::ApplicationServer> originalServer(
        arangodb::application_features::ApplicationServer::server,
        [](arangodb::application_features::ApplicationServer* ptr) -> void {
          arangodb::application_features::ApplicationServer::server = ptr;
        });
    arangodb::application_features::ApplicationServer::server =
        nullptr;  // avoid "ApplicationServer initialized twice"
    arangodb::application_features::ApplicationServer server(nullptr, nullptr);
    arangodb::iresearch::IResearchAnalyzerFeature* feature;
    arangodb::DatabaseFeature* dbFeature;
    arangodb::SystemDatabaseFeature* sysDatabase;
    server.addFeature(new arangodb::ClusterFeature(server));  // required to create ClusterInfo instance
    server.addFeature(dbFeature = new arangodb::DatabaseFeature(server));  // required for IResearchAnalyzerFeature::emplace(...)
    server.addFeature(new arangodb::QueryRegistryFeature(server));  // required for constructing TRI_vocbase_t
    server.addFeature(new arangodb::ShardingFeature(server));  // required for Collections::create(...)
    server.addFeature(sysDatabase = new arangodb::SystemDatabaseFeature(server));  // required for IResearchAnalyzerFeature::start()
    server.addFeature(new arangodb::V8DealerFeature(server));  // required for DatabaseFeature::createDatabase(...)
    server.addFeature(new arangodb::application_features::CommunicationFeaturePhase(
        server));  // required for SimpleHttpClient::doRequest()
    server.addFeature(feature = new arangodb::iresearch::IResearchAnalyzerFeature(server));  // required for running upgrade task
    arangodb::aql::OptimizerRulesFeature(this->server).prepare();  // required for Query::preparePlan(...)
    auto clearOptimizerRules = irs::make_finally([this]() -> void {
      arangodb::aql::OptimizerRulesFeature(this->server).unprepare();
    });

    // create system vocbase (before feature start)
    {
      auto const databases = arangodb::velocypack::Parser::fromJson(
          std::string("[ { \"name\": \"") +
          arangodb::StaticStrings::SystemDatabase + "\" } ]");
      EXPECT_TRUE((TRI_ERROR_NO_ERROR == dbFeature->loadDatabases(databases->slice())));
      sysDatabase->start();  // get system database from DatabaseFeature
    }

    server.getFeature<arangodb::ClusterFeature>("Cluster")->prepare();  //  create ClusterInfo instance, required or AgencyCallbackRegistry::registerCallback(...) will hang
    server.getFeature<arangodb::ShardingFeature>("Sharding")->prepare();  // required for Collections::create(...), register sharding types
    arangodb::AgencyCommManager::MANAGER->start();  // initialize agency or requests to agency will return invalid values (e.g. '_id' generation)

    ClusterCommMock clusterComm;
    auto scopedClusterComm = ClusterCommMock::setInstance(
        clusterComm);  // or get SIGFPE in ClusterComm::communicator() while call to ClusterInfo::createDocumentOnCoordinator(...)

    // simulate heartbeat thread
    // (create dbserver in current) required by ClusterMethods::persistCollectionInAgency(...)
    // (create collection in current) required by ClusterMethods::persistCollectionInAgency(...)
    // (create dummy collection in plan to fill ClusterInfo::_shardServers) required by ClusterMethods::persistCollectionInAgency(...)
    {
      auto const srvPath = "/Current/DBServers";
      auto const srvValue = arangodb::velocypack::Parser::fromJson(
          "{ \"dbserver-key-does-not-matter\": "
          "\"dbserver-value-does-not-matter\" }");
      EXPECT_TRUE(
          arangodb::AgencyComm().setValue(srvPath, srvValue->slice(), 0.0).successful());
      auto const failedPath = "/Target/FailedServers";
      auto const failedValue = arangodb::velocypack::Parser::fromJson("{ }");  // empty object or ClusterInfo::loadCurrentDBServers() will fail
      EXPECT_TRUE(
          arangodb::AgencyComm().setValue(failedPath, failedValue->slice(), 0.0).successful());
      auto const dbPath = "/Plan/Databases/_system";
      auto const dbValue = arangodb::velocypack::Parser::fromJson("null");  // value does not matter
      EXPECT_TRUE(arangodb::AgencyComm().setValue(dbPath, dbValue->slice(), 0.0).successful());
      auto const colPath = "/Current/Collections/_system/1000002";  // '1000002' must match what ClusterInfo generates for LogicalCollection::id() or collection creation request will never get executed (use 'collectionID' from ClusterInfo::createCollectionCoordinator(...) in stack trace)
      auto const colValue = arangodb::velocypack::Parser::fromJson(
          "{ \"s1000003\": { \"servers\": [ \"same-as-dummy-shard-server\" ] } "
          "}");  // 's1000003' mustmatch what ClusterInfo generates for LogicalCollection::getShardList(...) or EngineInfoContainerDBServer::createDBServerMapping(...) will not find shard
      EXPECT_TRUE(
          arangodb::AgencyComm().setValue(colPath, colValue->slice(), 0.0).successful());
      auto const dummyPath = "/Plan/Collections";
      auto const dummyValue = arangodb::velocypack::Parser::fromJson(
          "{ \"_system\": { \"collection-id-does-not-matter\": { \"name\": "
          "\"dummy\", \"shards\": { \"s1000003\": [ "
          "\"same-as-dummy-shard-server\" ] } } } }");  // 's1000003' same as for collection above
      EXPECT_TRUE(
          arangodb::AgencyComm().setValue(dummyPath, dummyValue->slice(), 0.0).successful());
      auto const dbSrvPath = "/Current/ServersRegistered";
      auto const dbSrvValue = arangodb::velocypack::Parser::fromJson(
          "{ \"same-as-dummy-shard-server\": { \"endpoint\": "
          "\"endpoint-does-not-matter\" } }");
      EXPECT_TRUE(
          arangodb::AgencyComm().setValue(dbSrvPath, dbSrvValue->slice(), 0.0).successful());
    }

    // insert response for expected extra analyzer
    {
      arangodb::ClusterCommResult response;
      response.operationID = 1;  // sequential non-zero value
      response.status = arangodb::ClusterCommOpStatus::CL_COMM_RECEIVED;
      response.answer_code = arangodb::rest::ResponseCode::CREATED;
      response.answer = std::make_shared<GeneralRequestMock>(*(sysDatabase->use()));
      static_cast<GeneralRequestMock*>(response.answer.get())->_payload =
          *arangodb::velocypack::Parser::fromJson(
              std::string("{ \"_key\": \"") + std::to_string(response.operationID) +
              "\" }");  // unique arbitrary key
      clusterComm._responses.emplace_back(std::move(response));
    }

    // add analyzer
    {
      arangodb::iresearch::IResearchAnalyzerFeature::EmplaceResult result;
      ASSERT_TRUE((true == feature
                               ->emplace(result, arangodb::StaticStrings::SystemDatabase + "::test_analyzer1",
                                         "TestAnalyzer", "abc")
                               .ok()));
      ASSERT_TRUE((false == !feature->get(arangodb::StaticStrings::SystemDatabase +
                                          "::test_analyzer1")));
    }

    // insert response for expected analyzer lookup
    {
      arangodb::ClusterCommResult response;
      response.status = arangodb::ClusterCommOpStatus::CL_COMM_RECEIVED;
      response.result = std::make_shared<arangodb::httpclient::SimpleHttpResult>();
      response.result->getBody()
          .appendText(
              "{ \"result\": { \"snippets\": { \"6:shard-id-does-not-matter\": "
              "\"value-does-not-matter\" } } }")
          .ensureNullTerminated();  // '6' must match GATHER Node id in ExecutionEngine::createBlocks(...)
      clusterComm._responses.emplace_back(std::move(response));
    }

    // insert response for expected analyzer reload from collection
    {
      arangodb::ClusterCommResult response;
      response.status = arangodb::ClusterCommOpStatus::CL_COMM_SENT;
      response.result = std::make_shared<arangodb::httpclient::SimpleHttpResult>();
      response.result->getBody()
          .appendText(
              "{ \"done\": true, \"nrItems\": 1, \"nrRegs\": 1, \"data\": [ 1 "
              "], \"raw\": [ null, null, { \"_key\": \"key-does-not-matter\", "
              "\"name\": \"test_analyzer1\", \"type\": \"TestAnalyzer\", "
              "\"properties\": \"abc\" } ] }")
          .ensureNullTerminated();  // 'data' value must be 1 as per AqlItemBlock::AqlItemBlock(...), first 2 'raw' values ignored, 'nrRegs' must be 1 or assertion failure in ExecutionBlockImpl<Executor>::requestWrappedBlock(...)
      clusterComm._responses.emplace_back(std::move(response));
    }

    auto before = StorageEngineMock::inRecoveryResult;
    StorageEngineMock::inRecoveryResult = true;
    auto restore = irs::make_finally(
        [&before]() -> void { StorageEngineMock::inRecoveryResult = before; });

    EXPECT_TRUE((false == feature
                              ->remove(arangodb::StaticStrings::SystemDatabase + "::test_analyzer1")
                              .ok()));
    EXPECT_TRUE((false == !feature->get(arangodb::StaticStrings::SystemDatabase +
                                        "::test_analyzer1")));
  }

  // remove existing (dbserver)
  {
    auto beforeRole = arangodb::ServerState::instance()->getRole();
    arangodb::ServerState::instance()->setRole(arangodb::ServerState::ROLE_DBSERVER);
    auto restoreRole = irs::make_finally([&beforeRole]() -> void {
      arangodb::ServerState::instance()->setRole(beforeRole);
    });

    // create a new instance of an ApplicationServer and fill it with the required features
    // cannot use the existing server since its features already have some state
    std::shared_ptr<arangodb::application_features::ApplicationServer> originalServer(
        arangodb::application_features::ApplicationServer::server,
        [](arangodb::application_features::ApplicationServer* ptr) -> void {
          arangodb::application_features::ApplicationServer::server = ptr;
        });
    arangodb::application_features::ApplicationServer::server =
        nullptr;  // avoid "ApplicationServer initialized twice"
    arangodb::application_features::ApplicationServer server(nullptr, nullptr);
    arangodb::iresearch::IResearchAnalyzerFeature* feature;
    arangodb::DatabaseFeature* dbFeature;
    arangodb::SystemDatabaseFeature* sysDatabase;
    server.addFeature(new arangodb::ClusterFeature(server));  // required to create ClusterInfo instance
    server.addFeature(dbFeature = new arangodb::DatabaseFeature(server));  // required for IResearchAnalyzerFeature::emplace(...)
    server.addFeature(new arangodb::QueryRegistryFeature(server));  // required for constructing TRI_vocbase_t
    server.addFeature(new arangodb::ShardingFeature(server));  // required for Collections::create(...)
    server.addFeature(sysDatabase = new arangodb::SystemDatabaseFeature(server));  // required for IResearchAnalyzerFeature::start()
    server.addFeature(new arangodb::V8DealerFeature(server));  // required for DatabaseFeature::createDatabase(...)
    server.addFeature(new arangodb::application_features::CommunicationFeaturePhase(
        server));  // required for SimpleHttpClient::doRequest()
    server.addFeature(feature = new arangodb::iresearch::IResearchAnalyzerFeature(server));  // required for running upgrade task
    arangodb::aql::OptimizerRulesFeature(this->server).prepare();  // required for Query::preparePlan(...)
    auto clearOptimizerRules = irs::make_finally([this]() -> void {
      arangodb::aql::OptimizerRulesFeature(this->server).unprepare();
    });

    // create system vocbase (before feature start)
    {
      auto const databases = arangodb::velocypack::Parser::fromJson(
          std::string("[ { \"name\": \"") +
          arangodb::StaticStrings::SystemDatabase + "\" } ]");
      EXPECT_TRUE((TRI_ERROR_NO_ERROR == dbFeature->loadDatabases(databases->slice())));
      sysDatabase->start();  // get system database from DatabaseFeature
    }

    ClusterCommMock clusterComm;
    auto scopedClusterComm = ClusterCommMock::setInstance(
        clusterComm);  // or get SIGFPE in ClusterComm::communicator() while call to ClusterInfo::createDocumentOnCoordinator(...)

    // insert response for expected empty initial analyzer list
    {
      arangodb::ClusterCommResult response;
      response.operationID = 1;  // sequential non-zero value
      response.status = arangodb::ClusterCommOpStatus::CL_COMM_RECEIVED;
      response.answer_code = arangodb::rest::ResponseCode::CREATED;
      response.answer = std::make_shared<GeneralRequestMock>(*(sysDatabase->use()));
      static_cast<GeneralRequestMock*>(response.answer.get())->_payload =
          *arangodb::velocypack::Parser::fromJson("{ \"result\": [] }");  // empty initial result
      clusterComm._responses.emplace_back(std::move(response));
    }

    // add analyzer
    {
      arangodb::iresearch::IResearchAnalyzerFeature::EmplaceResult result;
      ASSERT_TRUE((true == !feature->get(arangodb::StaticStrings::SystemDatabase +
                                         "::test_analyzer2")));
      ASSERT_TRUE((true == feature
                               ->emplace(result, arangodb::StaticStrings::SystemDatabase + "::test_analyzer2",
                                         "TestAnalyzer", "abc")
                               .ok()));
      ASSERT_TRUE((false == !feature->get(arangodb::StaticStrings::SystemDatabase +
                                          "::test_analyzer2")));
    }

    EXPECT_TRUE((true == feature
                             ->remove(arangodb::StaticStrings::SystemDatabase + "::test_analyzer2")
                             .ok()));
    EXPECT_TRUE((true == !feature->get(arangodb::StaticStrings::SystemDatabase + "::test_analyzer2")));
  }

  // remove existing (inRecovery) dbserver
  {
    auto beforeRole = arangodb::ServerState::instance()->getRole();
    arangodb::ServerState::instance()->setRole(arangodb::ServerState::ROLE_DBSERVER);
    auto restoreRole = irs::make_finally([&beforeRole]() -> void {
      arangodb::ServerState::instance()->setRole(beforeRole);
    });

    // create a new instance of an ApplicationServer and fill it with the required features
    // cannot use the existing server since its features already have some state
    std::shared_ptr<arangodb::application_features::ApplicationServer> originalServer(
        arangodb::application_features::ApplicationServer::server,
        [](arangodb::application_features::ApplicationServer* ptr) -> void {
          arangodb::application_features::ApplicationServer::server = ptr;
        });
    arangodb::application_features::ApplicationServer::server =
        nullptr;  // avoid "ApplicationServer initialized twice"
    arangodb::application_features::ApplicationServer server(nullptr, nullptr);
    arangodb::iresearch::IResearchAnalyzerFeature* feature;
    arangodb::DatabaseFeature* dbFeature;
    arangodb::SystemDatabaseFeature* sysDatabase;
    server.addFeature(new arangodb::ClusterFeature(server));  // required to create ClusterInfo instance
    server.addFeature(dbFeature = new arangodb::DatabaseFeature(server));  // required for IResearchAnalyzerFeature::emplace(...)
    server.addFeature(new arangodb::QueryRegistryFeature(server));  // required for constructing TRI_vocbase_t
    server.addFeature(new arangodb::ShardingFeature(server));  // required for Collections::create(...)
    server.addFeature(sysDatabase = new arangodb::SystemDatabaseFeature(server));  // required for IResearchAnalyzerFeature::start()
    server.addFeature(new arangodb::V8DealerFeature(server));  // required for DatabaseFeature::createDatabase(...)
    server.addFeature(new arangodb::application_features::CommunicationFeaturePhase(
        server));  // required for SimpleHttpClient::doRequest()
    server.addFeature(feature = new arangodb::iresearch::IResearchAnalyzerFeature(server));  // required for running upgrade task
    arangodb::aql::OptimizerRulesFeature(this->server).prepare();  // required for Query::preparePlan(...)
    auto clearOptimizerRules = irs::make_finally([this]() -> void {
      arangodb::aql::OptimizerRulesFeature(this->server).unprepare();
    });

    // create system vocbase (before feature start)
    {
      auto const databases = arangodb::velocypack::Parser::fromJson(
          std::string("[ { \"name\": \"") +
          arangodb::StaticStrings::SystemDatabase + "\" } ]");
      EXPECT_TRUE((TRI_ERROR_NO_ERROR == dbFeature->loadDatabases(databases->slice())));
      sysDatabase->start();  // get system database from DatabaseFeature
    }

    ClusterCommMock clusterComm;
    auto scopedClusterComm = ClusterCommMock::setInstance(
        clusterComm);  // or get SIGFPE in ClusterComm::communicator() while call to ClusterInfo::createDocumentOnCoordinator(...)

    // insert response for expected empty initial analyzer list
    {
      arangodb::ClusterCommResult response;
      response.operationID = 1;  // sequential non-zero value
      response.status = arangodb::ClusterCommOpStatus::CL_COMM_RECEIVED;
      response.answer_code = arangodb::rest::ResponseCode::CREATED;
      response.answer = std::make_shared<GeneralRequestMock>(*(sysDatabase->use()));
      static_cast<GeneralRequestMock*>(response.answer.get())->_payload =
          *arangodb::velocypack::Parser::fromJson("{ \"result\": [] }");  // empty initial result
      clusterComm._responses.emplace_back(std::move(response));
    }

    // add analyzer
    {
      arangodb::iresearch::IResearchAnalyzerFeature::EmplaceResult result;
      ASSERT_TRUE((true == !feature->get(arangodb::StaticStrings::SystemDatabase +
                                         "::test_analyzer2")));
      ASSERT_TRUE((true == feature
                               ->emplace(result, arangodb::StaticStrings::SystemDatabase + "::test_analyzer2",
                                         "TestAnalyzer", "abc")
                               .ok()));
      ASSERT_TRUE((false == !feature->get(arangodb::StaticStrings::SystemDatabase +
                                          "::test_analyzer2")));
    }

    auto before = StorageEngineMock::inRecoveryResult;
    StorageEngineMock::inRecoveryResult = true;
    auto restore = irs::make_finally(
        [&before]() -> void { StorageEngineMock::inRecoveryResult = before; });

    EXPECT_TRUE((true == feature
                             ->remove(arangodb::StaticStrings::SystemDatabase + "::test_analyzer2")
                             .ok()));
    EXPECT_TRUE((true == !feature->get(arangodb::StaticStrings::SystemDatabase + "::test_analyzer2")));
  }

  // remove existing (in-use)
  {
    arangodb::iresearch::IResearchAnalyzerFeature feature(server);
    arangodb::iresearch::IResearchAnalyzerFeature::EmplaceResult result;  // will keep reference
    ASSERT_TRUE((true == feature
                             .emplace(result, arangodb::StaticStrings::SystemDatabase + "::test_analyzer3",
                                      "TestAnalyzer", "abc")
                             .ok()));
    ASSERT_TRUE((false == !feature.get(arangodb::StaticStrings::SystemDatabase + "::test_analyzer3")));

    EXPECT_TRUE((false == feature
                              .remove(arangodb::StaticStrings::SystemDatabase + "::test_analyzer3", false)
                              .ok()));
    EXPECT_TRUE((false == !feature.get(arangodb::StaticStrings::SystemDatabase + "::test_analyzer3")));
    EXPECT_TRUE((true == feature
                             .remove(arangodb::StaticStrings::SystemDatabase + "::test_analyzer3", true)
                             .ok()));
    EXPECT_TRUE((true == !feature.get(arangodb::StaticStrings::SystemDatabase + "::test_analyzer3")));
  }

  // remove missing (no vocbase)
  {
    arangodb::iresearch::IResearchAnalyzerFeature feature(server);
    ASSERT_TRUE((nullptr == dbFeature->lookupDatabase("testVocbase")));

    EXPECT_TRUE((true == !feature.get("testVocbase::test_analyzer")));
    EXPECT_TRUE((false == feature.remove("testVocbase::test_analyzer").ok()));
  }

  // remove missing (no collection)
  {
    arangodb::iresearch::IResearchAnalyzerFeature feature(server);
    TRI_vocbase_t* vocbase;
    ASSERT_TRUE((TRI_ERROR_NO_ERROR ==
                 dbFeature->createDatabase(1, "testVocbase", vocbase)));
    ASSERT_TRUE((nullptr != dbFeature->lookupDatabase("testVocbase")));

    EXPECT_TRUE((true == !feature.get("testVocbase::test_analyzer")));
    EXPECT_TRUE((false == feature.remove("testVocbase::test_analyzer").ok()));
  }

  // remove invalid
  {
    arangodb::iresearch::IResearchAnalyzerFeature feature(server);
    EXPECT_TRUE((true == !feature.get(arangodb::StaticStrings::SystemDatabase + "::test_analyzer")));
    EXPECT_TRUE((false == feature
                              .remove(arangodb::StaticStrings::SystemDatabase + "::test_analyzer")
                              .ok()));
  }

  // remove static analyzer
  {
    arangodb::iresearch::IResearchAnalyzerFeature feature(server);
    feature.prepare();  // add static analyzers
    EXPECT_TRUE((false == !feature.get("identity")));
    EXPECT_TRUE((false == feature.remove("identity").ok()));
    EXPECT_TRUE((false == !feature.get("identity")));
  }
}

TEST_F(IResearchAnalyzerFeatureTest, test_prepare) {
  auto before = StorageEngineMock::inRecoveryResult;
  StorageEngineMock::inRecoveryResult = true;
  auto restore = irs::make_finally(
      [&before]() -> void { StorageEngineMock::inRecoveryResult = before; });
  arangodb::iresearch::IResearchAnalyzerFeature feature(server);
  EXPECT_TRUE(feature.visit([](auto) { return false; }));  // ensure feature is empty after creation
  feature.prepare();  // add static analyzers

  // check static analyzers
  auto expected = staticAnalyzers();
  feature.visit([&expected, &feature](
                    arangodb::iresearch::IResearchAnalyzerFeature::AnalyzerPool::ptr const& analyzer) -> bool {
    auto itr = expected.find(analyzer->name());
    EXPECT_TRUE((itr != expected.end()));
    EXPECT_TRUE((itr->second.type == analyzer->type()));
    EXPECT_TRUE((itr->second.properties == analyzer->properties()));
    EXPECT_TRUE(
        (itr->second.features.is_subset_of(feature.get(analyzer->name())->features())));
    expected.erase(itr);
    return true;
  });
  EXPECT_TRUE((expected.empty()));
}

TEST_F(IResearchAnalyzerFeatureTest, test_start) {
  auto* database =
      arangodb::application_features::ApplicationServer::lookupFeature<arangodb::SystemDatabaseFeature>();
  auto vocbase = database->use();

  // test feature start load configuration (inRecovery, no configuration collection)
  {
    // ensure no configuration collection
    {
      auto collection = vocbase->lookupCollection(ANALYZER_COLLECTION_NAME);

      if (collection) {
        vocbase->dropCollection(collection->id(), true, -1);
      }

      collection = vocbase->lookupCollection(ANALYZER_COLLECTION_NAME);
      EXPECT_TRUE((nullptr == collection));
    }

    auto before = StorageEngineMock::inRecoveryResult;
    StorageEngineMock::inRecoveryResult = true;
    auto restore = irs::make_finally(
        [&before]() -> void { StorageEngineMock::inRecoveryResult = before; });
    arangodb::iresearch::IResearchAnalyzerFeature feature(server);
    feature.prepare();  // add static analyzers
    feature.start();    // load persisted analyzers
    EXPECT_TRUE((nullptr == vocbase->lookupCollection(ANALYZER_COLLECTION_NAME)));

    auto expected = staticAnalyzers();

    feature.visit(
        [&expected, &feature](
            arangodb::iresearch::IResearchAnalyzerFeature::AnalyzerPool::ptr const& analyzer) -> bool {
          auto itr = expected.find(analyzer->name());
          EXPECT_TRUE((itr != expected.end()));
          EXPECT_TRUE((itr->second.type == analyzer->type()));
          EXPECT_TRUE((itr->second.properties == analyzer->properties()));
          EXPECT_TRUE((itr->second.features.is_subset_of(
              feature.get(analyzer->name())->features())));
          expected.erase(itr);
          return true;
        });
    EXPECT_TRUE((expected.empty()));
  }

  // test feature start load configuration (inRecovery, with configuration collection)
  {
    // ensure there is an empty configuration collection
    {
      auto collection = vocbase->lookupCollection(ANALYZER_COLLECTION_NAME);

      if (collection) {
        vocbase->dropCollection(collection->id(), true, -1);
      }

      collection = vocbase->lookupCollection(ANALYZER_COLLECTION_NAME);
      EXPECT_TRUE((nullptr == collection));
      arangodb::iresearch::IResearchAnalyzerFeature::EmplaceResult result;
      arangodb::iresearch::IResearchAnalyzerFeature feature(server);

      EXPECT_TRUE((true == feature
                               .emplace(result, arangodb::StaticStrings::SystemDatabase + "::test_analyzer",
                                        "identity", "abc")
                               .ok()));
      EXPECT_TRUE((false == !result.first));
      collection = vocbase->lookupCollection(ANALYZER_COLLECTION_NAME);
      EXPECT_TRUE((nullptr != collection));
    }

    auto before = StorageEngineMock::inRecoveryResult;
    StorageEngineMock::inRecoveryResult = true;
    auto restore = irs::make_finally(
        [&before]() -> void { StorageEngineMock::inRecoveryResult = before; });
    arangodb::iresearch::IResearchAnalyzerFeature feature(server);
    feature.prepare();  // add static analyzers
    feature.start();    // load persisted analyzers
    EXPECT_TRUE((nullptr != vocbase->lookupCollection(ANALYZER_COLLECTION_NAME)));

    auto expected = staticAnalyzers();
    auto expectedAnalyzer =
        arangodb::StaticStrings::SystemDatabase + "::test_analyzer";

    expected.emplace(std::piecewise_construct, std::forward_as_tuple(expectedAnalyzer),
                     std::forward_as_tuple("identity", "abc"));
    feature.visit(
        [&expected, &feature](
            arangodb::iresearch::IResearchAnalyzerFeature::AnalyzerPool::ptr const& analyzer) -> bool {
          auto itr = expected.find(analyzer->name());
          EXPECT_TRUE((itr != expected.end()));
          EXPECT_TRUE((itr->second.type == analyzer->type()));
          EXPECT_TRUE((itr->second.properties == analyzer->properties()));
          EXPECT_TRUE((itr->second.features.is_subset_of(
              feature.get(analyzer->name())->features())));
          expected.erase(itr);
          return true;
        });
    EXPECT_TRUE((expected.empty()));
  }

  // test feature start load configuration (no configuration collection)
  {
    // ensure no configuration collection
    {
      auto collection = vocbase->lookupCollection(ANALYZER_COLLECTION_NAME);

      if (collection) {
        vocbase->dropCollection(collection->id(), true, -1);
      }

      collection = vocbase->lookupCollection(ANALYZER_COLLECTION_NAME);
      EXPECT_TRUE((nullptr == collection));
    }

    arangodb::iresearch::IResearchAnalyzerFeature feature(server);
    feature.prepare();  // add static analyzers
    feature.start();    // load persisted analyzers
    EXPECT_TRUE((nullptr == vocbase->lookupCollection(ANALYZER_COLLECTION_NAME)));

    auto expected = staticAnalyzers();

    feature.visit(
        [&expected, &feature](
            arangodb::iresearch::IResearchAnalyzerFeature::AnalyzerPool::ptr const& analyzer) -> bool {
          auto itr = expected.find(analyzer->name());
          EXPECT_TRUE((itr != expected.end()));
          EXPECT_TRUE((itr->second.type == analyzer->type()));
          EXPECT_TRUE((itr->second.properties == analyzer->properties()));
          EXPECT_TRUE((itr->second.features.is_subset_of(
              feature.get(analyzer->name())->features())));
          expected.erase(itr);
          return true;
        });
    EXPECT_TRUE((expected.empty()));
  }

  // test feature start load configuration (with configuration collection)
  {
    // ensure there is an empty configuration collection
    {
      auto collection = vocbase->lookupCollection(ANALYZER_COLLECTION_NAME);

      if (collection) {
        vocbase->dropCollection(collection->id(), true, -1);
      }

      collection = vocbase->lookupCollection(ANALYZER_COLLECTION_NAME);
      EXPECT_TRUE((nullptr == collection));
      arangodb::iresearch::IResearchAnalyzerFeature::EmplaceResult result;
      arangodb::iresearch::IResearchAnalyzerFeature feature(server);

      EXPECT_TRUE((true == feature
                               .emplace(result, arangodb::StaticStrings::SystemDatabase + "::test_analyzer",
                                        "identity", "abc")
                               .ok()));
      EXPECT_TRUE((false == !result.first));
      collection = vocbase->lookupCollection(ANALYZER_COLLECTION_NAME);
      EXPECT_TRUE((nullptr != collection));
    }

    arangodb::iresearch::IResearchAnalyzerFeature feature(server);
    feature.prepare();  // add static analyzers
    feature.start();    // load persisted analyzers
    EXPECT_TRUE((nullptr != vocbase->lookupCollection(ANALYZER_COLLECTION_NAME)));

    auto expected = staticAnalyzers();
    auto expectedAnalyzer =
        arangodb::StaticStrings::SystemDatabase + "::test_analyzer";

    expected.emplace(std::piecewise_construct, std::forward_as_tuple(expectedAnalyzer),
                     std::forward_as_tuple("identity", "abc"));
    feature.visit(
        [&expected, &feature](
            arangodb::iresearch::IResearchAnalyzerFeature::AnalyzerPool::ptr const& analyzer) -> bool {
          auto itr = expected.find(analyzer->name());
          EXPECT_TRUE((itr != expected.end()));
          EXPECT_TRUE((itr->second.type == analyzer->type()));
          EXPECT_TRUE((itr->second.properties == analyzer->properties()));
          EXPECT_TRUE((itr->second.features.is_subset_of(
              feature.get(analyzer->name())->features())));
          expected.erase(itr);
          return true;
        });
    EXPECT_TRUE((expected.empty()));
  }
}

TEST_F(IResearchAnalyzerFeatureTest, test_tokens) {
  // create a new instance of an ApplicationServer and fill it with the required features
  // cannot use the existing server since its features already have some state
  std::shared_ptr<arangodb::application_features::ApplicationServer> originalServer(
      arangodb::application_features::ApplicationServer::server,
      [](arangodb::application_features::ApplicationServer* ptr) -> void {
        arangodb::application_features::ApplicationServer::server = ptr;
      });
  arangodb::application_features::ApplicationServer::server =
      nullptr;  // avoid "ApplicationServer initialized twice"
  arangodb::application_features::ApplicationServer server(nullptr, nullptr);
  auto* analyzers = new arangodb::iresearch::IResearchAnalyzerFeature(server);
  auto* functions = new arangodb::aql::AqlFunctionFeature(server);
  auto* dbfeature = new arangodb::DatabaseFeature(server);
  auto* sharding = new arangodb::ShardingFeature(server);
  auto* systemdb = new arangodb::SystemDatabaseFeature(server);

  arangodb::application_features::ApplicationServer::server->addFeature(analyzers);
  arangodb::application_features::ApplicationServer::server->addFeature(dbfeature);
  arangodb::application_features::ApplicationServer::server->addFeature(functions);
  server.addFeature(new arangodb::QueryRegistryFeature(server));  // required for constructing TRI_vocbase_t
  arangodb::application_features::ApplicationServer::server->addFeature(sharding);
  arangodb::application_features::ApplicationServer::server->addFeature(systemdb);
  server.addFeature(new arangodb::V8DealerFeature(server));  // required for DatabaseFeature::createDatabase(...)

  sharding->prepare();

  // create system vocbase (before feature start)
  {
    auto const databases = arangodb::velocypack::Parser::fromJson(
        std::string("[ { \"name\": \"") +
        arangodb::StaticStrings::SystemDatabase + "\" } ]");
    EXPECT_TRUE((TRI_ERROR_NO_ERROR == dbfeature->loadDatabases(databases->slice())));
    systemdb->start();  // get system database from DatabaseFeature
  }

  auto vocbase = systemdb->use();

  // ensure there is no configuration collection
  {
    auto collection = vocbase->lookupCollection(ANALYZER_COLLECTION_NAME);

    if (collection) {
      vocbase->dropCollection(collection->id(), true, -1);
    }

    collection = vocbase->lookupCollection(ANALYZER_COLLECTION_NAME);
    EXPECT_TRUE((nullptr == collection));
  }

  // test function registration
  {
    arangodb::iresearch::IResearchAnalyzerFeature feature(server);

    // AqlFunctionFeature::byName(..) throws exception instead of returning a nullptr
    EXPECT_ANY_THROW((functions->byName("TOKENS")));

    feature.start();  // load AQL functions
    EXPECT_TRUE((nullptr != functions->byName("TOKENS")));
  }

  arangodb::iresearch::IResearchAnalyzerFeature::EmplaceResult result;
  analyzers->start();  // load AQL functions
  ASSERT_TRUE((true == analyzers
                           ->emplace(result, arangodb::StaticStrings::SystemDatabase + "::test_analyzer",
                                     "TestAnalyzer", "abc")
                           .ok()));
  ASSERT_TRUE((false == !result.first));

  // test tokenization
  {
    auto* function = functions->byName("TOKENS");
    EXPECT_TRUE((nullptr != functions->byName("TOKENS")));
    auto& impl = function->implementation;
    EXPECT_TRUE((false == !impl));

    std::string analyzer(arangodb::StaticStrings::SystemDatabase +
                         "::test_analyzer");
    irs::string_ref data("abcdefghijklmnopqrstuvwxyz");
    VPackFunctionParametersWrapper args;
    args->emplace_back(data.c_str(), data.size());
    args->emplace_back(analyzer.c_str(), analyzer.size());
    AqlValueWrapper result(impl(nullptr, nullptr, *args));
    EXPECT_TRUE((result->isArray()));
    EXPECT_TRUE((26 == result->length()));

    for (int64_t i = 0; i < 26; ++i) {
      bool mustDestroy;
      auto entry = result->at(i, mustDestroy, false);
      EXPECT_TRUE((entry.isString()));
      auto value = arangodb::iresearch::getStringRef(entry.slice());
      EXPECT_TRUE((1 == value.size()));
      EXPECT_TRUE(('a' + i == value.c_str()[0]));
    }
  }

  // test invalid arg count
  {
    auto* function = functions->byName("TOKENS");
    EXPECT_TRUE((nullptr != functions->byName("TOKENS")));
    auto& impl = function->implementation;
    EXPECT_TRUE((false == !impl));

    arangodb::SmallVector<arangodb::aql::AqlValue>::allocator_type::arena_type arena;
    arangodb::aql::VPackFunctionParameters args{arena};
    EXPECT_THROW(AqlValueWrapper(impl(nullptr, nullptr, args)), arangodb::basics::Exception);
  }

  // test invalid data type
  {
    auto* function = functions->byName("TOKENS");
    EXPECT_TRUE((nullptr != functions->byName("TOKENS")));
    auto& impl = function->implementation;
    EXPECT_TRUE((false == !impl));

    irs::string_ref data("abcdefghijklmnopqrstuvwxyz");
    VPackFunctionParametersWrapper args;
    args->emplace_back(data.c_str(), data.size());
    args->emplace_back(arangodb::aql::AqlValueHintDouble(123.4));
    EXPECT_THROW(AqlValueWrapper(impl(nullptr, nullptr, *args)), arangodb::basics::Exception);
  }

  // test invalid analyzer type
  {
    auto* function = functions->byName("TOKENS");
    EXPECT_TRUE((nullptr != functions->byName("TOKENS")));
    auto& impl = function->implementation;
    EXPECT_TRUE((false == !impl));

    irs::string_ref analyzer("test_analyzer");
    VPackFunctionParametersWrapper args;
    args->emplace_back(arangodb::aql::AqlValueHintDouble(123.4));
    args->emplace_back(analyzer.c_str(), analyzer.size());
    EXPECT_THROW(AqlValueWrapper(impl(nullptr, nullptr, *args)), arangodb::basics::Exception);
  }

  // test invalid analyzer
  {
    auto* function = functions->byName("TOKENS");
    EXPECT_TRUE((nullptr != functions->byName("TOKENS")));
    auto& impl = function->implementation;
    EXPECT_TRUE((false == !impl));

    irs::string_ref analyzer("invalid");
    irs::string_ref data("abcdefghijklmnopqrstuvwxyz");
    VPackFunctionParametersWrapper args;
    args->emplace_back(data.c_str(), data.size());
    args->emplace_back(analyzer.c_str(), analyzer.size());
    EXPECT_THROW(AqlValueWrapper(impl(nullptr, nullptr, *args)), arangodb::basics::Exception);
  }
}

TEST_F(IResearchAnalyzerFeatureTest, test_upgrade_static_legacy) {
  static std::string const LEGACY_ANALYZER_COLLECTION_NAME(
      "_iresearch_analyzers");
  static std::string const ANALYZER_COLLECTION_QUERY =
      std::string("FOR d IN ") + ANALYZER_COLLECTION_NAME + " RETURN d";
  static std::unordered_set<std::string> const EXPECTED_LEGACY_ANALYZERS = {
      "text_de", "text_en", "text_es", "text_fi", "text_fr", "text_it",
      "text_nl", "text_no", "text_pt", "text_ru", "text_sv", "text_zh",
  };
  auto createCollectionJson = arangodb::velocypack::Parser::fromJson(
      std::string("{ \"id\": 42, \"name\": \"") + ANALYZER_COLLECTION_NAME +
      "\", \"isSystem\": true, \"shards\": { \"same-as-dummy-shard-id\": [ "
      "\"shard-server-does-not-matter\" ] }, \"type\": 2 }");  // 'id' and 'shards' required for coordinator tests
  auto createLegacyCollectionJson = arangodb::velocypack::Parser::fromJson(
      std::string("{ \"id\": 43, \"name\": \"") + LEGACY_ANALYZER_COLLECTION_NAME +
      "\", \"isSystem\": true, \"shards\": { \"shard-id-does-not-matter\": [ "
      "\"shard-server-does-not-matter\" ] }, \"type\": 2 }");  // 'id' and 'shards' required for coordinator tests
  auto collectionId = std::to_string(42);
  auto legacyCollectionId = std::to_string(43);
  auto versionJson = arangodb::velocypack::Parser::fromJson(
      "{ \"version\": 0, \"tasks\": {} }");
  arangodb::AqlFeature aqlFeature(server);
  aqlFeature.start();  // required for Query::Query(...), must not call ~AqlFeature() for the duration of the test

  // test no system, no analyzer collection (single-server)
  {
    TRI_vocbase_t system(TRI_vocbase_type_e::TRI_VOCBASE_TYPE_NORMAL, 0,
                         TRI_VOC_SYSTEM_DATABASE);  // create befor reseting srver

    // create a new instance of an ApplicationServer and fill it with the required features
    // cannot use the existing server since its features already have some state
    std::shared_ptr<arangodb::application_features::ApplicationServer> originalServer(
        arangodb::application_features::ApplicationServer::server,
        [](arangodb::application_features::ApplicationServer* ptr) -> void {
          arangodb::application_features::ApplicationServer::server = ptr;
        });
    arangodb::application_features::ApplicationServer::server =
        nullptr;  // avoid "ApplicationServer initialized twice"
    arangodb::application_features::ApplicationServer server(nullptr, nullptr);
    arangodb::iresearch::IResearchAnalyzerFeature* feature;
    arangodb::DatabaseFeature* dbFeature;
    arangodb::SystemDatabaseFeature* sysDatabase;
    server.addFeature(dbFeature = new arangodb::DatabaseFeature(server));  // required for IResearchAnalyzerFeature::emplace(...)
    server.addFeature(new arangodb::QueryRegistryFeature(server));  // required for constructing TRI_vocbase_t
    server.addFeature(sysDatabase = new arangodb::SystemDatabaseFeature(server, &system));  // required for IResearchAnalyzerFeature::start()
    server.addFeature(new arangodb::UpgradeFeature(server, nullptr, {}));  // required for upgrade tasks
    server.addFeature(new arangodb::V8DealerFeature(server));  // required for DatabaseFeature::createDatabase(...)
    server.addFeature(feature = new arangodb::iresearch::IResearchAnalyzerFeature(server));  // required for running upgrade task
    arangodb::aql::OptimizerRulesFeature(this->server).prepare();  // required for Query::preparePlan(...)
    auto clearOptimizerRules = irs::make_finally([this]() -> void {
      arangodb::aql::OptimizerRulesFeature(this->server).unprepare();
    });

    feature->start();  // register upgrade tasks

    arangodb::DatabasePathFeature dbPathFeature(server);
    arangodb::tests::setDatabasePath(dbPathFeature);  // ensure test data is stored in a unique directory
    auto versionFilename = StorageEngineMock::versionFilenameResult;
    auto versionFilenameRestore = irs::make_finally([&versionFilename]() -> void {
      StorageEngineMock::versionFilenameResult = versionFilename;
    });
    StorageEngineMock::versionFilenameResult =
        (irs::utf8_path(dbPathFeature.directory()) /= "version").utf8();
    ASSERT_TRUE((irs::utf8_path(dbPathFeature.directory()).mkdir()));
    ASSERT_TRUE((arangodb::basics::VelocyPackHelper::velocyPackToFile(
        StorageEngineMock::versionFilenameResult, versionJson->slice(), false)));

    auto expected = EXPECTED_LEGACY_ANALYZERS;
    TRI_vocbase_t* vocbase;
    EXPECT_TRUE((TRI_ERROR_NO_ERROR ==
                 dbFeature->createDatabase(1, "testVocbase", vocbase)));
    sysDatabase->unprepare();  // unset system vocbase
    EXPECT_TRUE((arangodb::methods::Upgrade::startup(*vocbase, true, false).ok()));  // run upgrade
    EXPECT_TRUE((false == !vocbase->lookupCollection(ANALYZER_COLLECTION_NAME)));
    auto result = arangodb::tests::executeQuery(*vocbase, ANALYZER_COLLECTION_QUERY);
    EXPECT_TRUE((result.result.ok()));
    auto slice = result.data->slice();
    EXPECT_TRUE(slice.isArray());

    for (arangodb::velocypack::ArrayIterator itr(slice); itr.valid(); ++itr) {
      auto resolved = itr.value().resolveExternals();
      EXPECT_TRUE((resolved.isObject()));
      EXPECT_TRUE((resolved.get("name").isString()));
      EXPECT_TRUE((1 == expected.erase(resolved.get("name").copyString())));
    }

    EXPECT_TRUE((true == expected.empty()));
  }

  // test no system, with analyzer collection (single-server)
  {
    TRI_vocbase_t system(TRI_vocbase_type_e::TRI_VOCBASE_TYPE_NORMAL, 0,
                         TRI_VOC_SYSTEM_DATABASE);  // create befor reseting srver

    // create a new instance of an ApplicationServer and fill it with the required features
    // cannot use the existing server since its features already have some state
    std::shared_ptr<arangodb::application_features::ApplicationServer> originalServer(
        arangodb::application_features::ApplicationServer::server,
        [](arangodb::application_features::ApplicationServer* ptr) -> void {
          arangodb::application_features::ApplicationServer::server = ptr;
        });
    arangodb::application_features::ApplicationServer::server =
        nullptr;  // avoid "ApplicationServer initialized twice"
    arangodb::application_features::ApplicationServer server(nullptr, nullptr);
    arangodb::iresearch::IResearchAnalyzerFeature* feature;
    arangodb::DatabaseFeature* dbFeature;
    arangodb::SystemDatabaseFeature* sysDatabase;
    server.addFeature(dbFeature = new arangodb::DatabaseFeature(server));  // required for IResearchAnalyzerFeature::emplace(...)
    server.addFeature(new arangodb::QueryRegistryFeature(server));  // required for constructing TRI_vocbase_t
    server.addFeature(sysDatabase = new arangodb::SystemDatabaseFeature(server, &system));  // required for IResearchAnalyzerFeature::start()
    server.addFeature(new arangodb::UpgradeFeature(server, nullptr, {}));  // required for upgrade tasks
    server.addFeature(new arangodb::V8DealerFeature(server));  // required for DatabaseFeature::createDatabase(...)
    server.addFeature(feature = new arangodb::iresearch::IResearchAnalyzerFeature(server));  // required for running upgrade task
    arangodb::aql::OptimizerRulesFeature(this->server).prepare();  // required for Query::preparePlan(...)
    auto clearOptimizerRules = irs::make_finally([this]() -> void {
      arangodb::aql::OptimizerRulesFeature(this->server).unprepare();
    });

    feature->start();  // register upgrade tasks

    arangodb::DatabasePathFeature dbPathFeature(server);
    arangodb::tests::setDatabasePath(dbPathFeature);  // ensure test data is stored in a unique directory
    auto versionFilename = StorageEngineMock::versionFilenameResult;
    auto versionFilenameRestore = irs::make_finally([&versionFilename]() -> void {
      StorageEngineMock::versionFilenameResult = versionFilename;
    });
    StorageEngineMock::versionFilenameResult =
        (irs::utf8_path(dbPathFeature.directory()) /= "version").utf8();
    ASSERT_TRUE((irs::utf8_path(dbPathFeature.directory()).mkdir()));
    ASSERT_TRUE((arangodb::basics::VelocyPackHelper::velocyPackToFile(
        StorageEngineMock::versionFilenameResult, versionJson->slice(), false)));

    auto expected = EXPECTED_LEGACY_ANALYZERS;
    expected.insert("abc");
    TRI_vocbase_t* vocbase;
    EXPECT_TRUE((TRI_ERROR_NO_ERROR ==
                 dbFeature->createDatabase(1, "testVocbase", vocbase)));
    EXPECT_TRUE((false == !vocbase->createCollection(createCollectionJson->slice())));

    // add document to collection
    {
      arangodb::OperationOptions options;
      arangodb::SingleCollectionTransaction trx(
          arangodb::transaction::StandaloneContext::Create(*vocbase),
          ANALYZER_COLLECTION_NAME, arangodb::AccessMode::Type::WRITE);
      EXPECT_TRUE((true == trx.begin().ok()));
      EXPECT_TRUE(
          (true ==
           trx.insert(
                  ANALYZER_COLLECTION_NAME,
                  arangodb::velocypack::Parser::fromJson("{\"name\": \"abc\"}")->slice(), options)
               .ok()));
      EXPECT_TRUE((trx.commit().ok()));
    }

    sysDatabase->unprepare();  // unset system vocbase
    EXPECT_TRUE((arangodb::methods::Upgrade::startup(*vocbase, true, false).ok()));  // run upgrade
    EXPECT_TRUE((false == !vocbase->lookupCollection(ANALYZER_COLLECTION_NAME)));
    auto result = arangodb::tests::executeQuery(*vocbase, ANALYZER_COLLECTION_QUERY);
    EXPECT_TRUE((result.result.ok()));
    auto slice = result.data->slice();
    EXPECT_TRUE(slice.isArray());

    for (arangodb::velocypack::ArrayIterator itr(slice); itr.valid(); ++itr) {
      auto resolved = itr.value().resolveExternals();
      EXPECT_TRUE((resolved.isObject()));
      EXPECT_TRUE((resolved.get("name").isString()));
      EXPECT_TRUE((1 == expected.erase(resolved.get("name").copyString())));
    }

    EXPECT_TRUE((true == expected.empty()));
  }

  // test system, no legacy collection, no analyzer collection (single-server)
  {
    TRI_vocbase_t system(TRI_vocbase_type_e::TRI_VOCBASE_TYPE_NORMAL, 0,
                         TRI_VOC_SYSTEM_DATABASE);  // create befor reseting srver

    // create a new instance of an ApplicationServer and fill it with the required features
    // cannot use the existing server since its features already have some state
    std::shared_ptr<arangodb::application_features::ApplicationServer> originalServer(
        arangodb::application_features::ApplicationServer::server,
        [](arangodb::application_features::ApplicationServer* ptr) -> void {
          arangodb::application_features::ApplicationServer::server = ptr;
        });
    arangodb::application_features::ApplicationServer::server =
        nullptr;  // avoid "ApplicationServer initialized twice"
    arangodb::application_features::ApplicationServer server(nullptr, nullptr);
    arangodb::iresearch::IResearchAnalyzerFeature* feature;
    arangodb::DatabaseFeature* dbFeature;
    arangodb::SystemDatabaseFeature* sysDatabase;
    server.addFeature(dbFeature = new arangodb::DatabaseFeature(server));  // required for IResearchAnalyzerFeature::emplace(...)
    server.addFeature(new arangodb::QueryRegistryFeature(server));  // required for constructing TRI_vocbase_t
    server.addFeature(sysDatabase = new arangodb::SystemDatabaseFeature(server, &system));  // required for IResearchAnalyzerFeature::start()
    server.addFeature(new arangodb::UpgradeFeature(server, nullptr, {}));  // required for upgrade tasks
    server.addFeature(new arangodb::V8DealerFeature(server));  // required for DatabaseFeature::createDatabase(...)
    server.addFeature(feature = new arangodb::iresearch::IResearchAnalyzerFeature(server));  // required for running upgrade task
    arangodb::aql::OptimizerRulesFeature(this->server).prepare();  // required for Query::preparePlan(...)
    auto clearOptimizerRules = irs::make_finally([this]() -> void {
      arangodb::aql::OptimizerRulesFeature(this->server).unprepare();
    });

    feature->start();  // register upgrade tasks

    // ensure no legacy collection after feature start
    {
      auto collection = system.lookupCollection(LEGACY_ANALYZER_COLLECTION_NAME);
      ASSERT_TRUE((true == !collection));
    }

    arangodb::DatabasePathFeature dbPathFeature(server);
    arangodb::tests::setDatabasePath(dbPathFeature);  // ensure test data is stored in a unique directory
    auto versionFilename = StorageEngineMock::versionFilenameResult;
    auto versionFilenameRestore = irs::make_finally([&versionFilename]() -> void {
      StorageEngineMock::versionFilenameResult = versionFilename;
    });
    StorageEngineMock::versionFilenameResult =
        (irs::utf8_path(dbPathFeature.directory()) /= "version").utf8();
    ASSERT_TRUE((irs::utf8_path(dbPathFeature.directory()).mkdir()));
    ASSERT_TRUE((arangodb::basics::VelocyPackHelper::velocyPackToFile(
        StorageEngineMock::versionFilenameResult, versionJson->slice(), false)));

    auto expected = EXPECTED_LEGACY_ANALYZERS;
    TRI_vocbase_t* vocbase;
    EXPECT_TRUE((TRI_ERROR_NO_ERROR ==
                 dbFeature->createDatabase(1, "testVocbase", vocbase)));
    EXPECT_TRUE((arangodb::methods::Upgrade::startup(*vocbase, true, false).ok()));  // run upgrade
    EXPECT_TRUE((false == !vocbase->lookupCollection(ANALYZER_COLLECTION_NAME)));
    auto result = arangodb::tests::executeQuery(*vocbase, ANALYZER_COLLECTION_QUERY);
    EXPECT_TRUE((result.result.ok()));
    auto slice = result.data->slice();
    EXPECT_TRUE(slice.isArray());

    for (arangodb::velocypack::ArrayIterator itr(slice); itr.valid(); ++itr) {
      auto resolved = itr.value().resolveExternals();
      EXPECT_TRUE((resolved.isObject()));
      EXPECT_TRUE((resolved.get("name").isString()));
      EXPECT_TRUE((1 == expected.erase(resolved.get("name").copyString())));
    }

    EXPECT_TRUE((true == expected.empty()));
  }

  // test system, no legacy collection, with analyzer collection (single-server)
  {
    TRI_vocbase_t system(TRI_vocbase_type_e::TRI_VOCBASE_TYPE_NORMAL, 0,
                         TRI_VOC_SYSTEM_DATABASE);  // create befor reseting srver

    // create a new instance of an ApplicationServer and fill it with the required features
    // cannot use the existing server since its features already have some state
    std::shared_ptr<arangodb::application_features::ApplicationServer> originalServer(
        arangodb::application_features::ApplicationServer::server,
        [](arangodb::application_features::ApplicationServer* ptr) -> void {
          arangodb::application_features::ApplicationServer::server = ptr;
        });
    arangodb::application_features::ApplicationServer::server =
        nullptr;  // avoid "ApplicationServer initialized twice"
    arangodb::application_features::ApplicationServer server(nullptr, nullptr);
    arangodb::iresearch::IResearchAnalyzerFeature* feature;
    arangodb::DatabaseFeature* dbFeature;
    arangodb::SystemDatabaseFeature* sysDatabase;
    server.addFeature(dbFeature = new arangodb::DatabaseFeature(server));  // required for IResearchAnalyzerFeature::emplace(...)
    server.addFeature(new arangodb::QueryRegistryFeature(server));  // required for constructing TRI_vocbase_t
    server.addFeature(sysDatabase = new arangodb::SystemDatabaseFeature(server, &system));  // required for IResearchAnalyzerFeature::start()
    server.addFeature(new arangodb::UpgradeFeature(server, nullptr, {}));  // required for upgrade tasks
    server.addFeature(new arangodb::V8DealerFeature(server));  // required for DatabaseFeature::createDatabase(...)
    server.addFeature(feature = new arangodb::iresearch::IResearchAnalyzerFeature(server));  // required for running upgrade task
    arangodb::aql::OptimizerRulesFeature(this->server).prepare();  // required for Query::preparePlan(...)
    auto clearOptimizerRules = irs::make_finally([this]() -> void {
      arangodb::aql::OptimizerRulesFeature(this->server).unprepare();
    });

    feature->start();  // register upgrade tasks

    // ensure no legacy collection after feature start
    {
      auto collection = system.lookupCollection(LEGACY_ANALYZER_COLLECTION_NAME);
      ASSERT_TRUE((true == !collection));
    }

    arangodb::DatabasePathFeature dbPathFeature(server);
    arangodb::tests::setDatabasePath(dbPathFeature);  // ensure test data is stored in a unique directory
    auto versionFilename = StorageEngineMock::versionFilenameResult;
    auto versionFilenameRestore = irs::make_finally([&versionFilename]() -> void {
      StorageEngineMock::versionFilenameResult = versionFilename;
    });
    StorageEngineMock::versionFilenameResult =
        (irs::utf8_path(dbPathFeature.directory()) /= "version").utf8();
    ASSERT_TRUE((irs::utf8_path(dbPathFeature.directory()).mkdir()));
    ASSERT_TRUE((arangodb::basics::VelocyPackHelper::velocyPackToFile(
        StorageEngineMock::versionFilenameResult, versionJson->slice(), false)));

    auto expected = EXPECTED_LEGACY_ANALYZERS;
    expected.insert("abc");
    TRI_vocbase_t* vocbase;
    EXPECT_TRUE((TRI_ERROR_NO_ERROR ==
                 dbFeature->createDatabase(1, "testVocbase", vocbase)));
    EXPECT_TRUE((false == !vocbase->createCollection(createCollectionJson->slice())));

    // add document to collection
    {
      arangodb::OperationOptions options;
      arangodb::SingleCollectionTransaction trx(
          arangodb::transaction::StandaloneContext::Create(*vocbase),
          ANALYZER_COLLECTION_NAME, arangodb::AccessMode::Type::WRITE);
      EXPECT_TRUE((true == trx.begin().ok()));
      EXPECT_TRUE(
          (true ==
           trx.insert(
                  ANALYZER_COLLECTION_NAME,
                  arangodb::velocypack::Parser::fromJson("{\"name\": \"abc\"}")->slice(), options)
               .ok()));
      EXPECT_TRUE((trx.commit().ok()));
    }

    EXPECT_TRUE((arangodb::methods::Upgrade::startup(*vocbase, true, false).ok()));  // run upgrade
    EXPECT_TRUE((false == !vocbase->lookupCollection(ANALYZER_COLLECTION_NAME)));
    auto result = arangodb::tests::executeQuery(*vocbase, ANALYZER_COLLECTION_QUERY);
    EXPECT_TRUE((result.result.ok()));
    auto slice = result.data->slice();
    EXPECT_TRUE(slice.isArray());

    for (arangodb::velocypack::ArrayIterator itr(slice); itr.valid(); ++itr) {
      auto resolved = itr.value().resolveExternals();
      EXPECT_TRUE((resolved.isObject()));
      EXPECT_TRUE((resolved.get("name").isString()));
      EXPECT_TRUE((1 == expected.erase(resolved.get("name").copyString())));
    }

    EXPECT_TRUE((true == expected.empty()));
  }

  // test system, with legacy collection, no analyzer collection (single-server)
  {
    TRI_vocbase_t system(TRI_vocbase_type_e::TRI_VOCBASE_TYPE_NORMAL, 0,
                         TRI_VOC_SYSTEM_DATABASE);  // create befor reseting srver

    // create a new instance of an ApplicationServer and fill it with the required features
    // cannot use the existing server since its features already have some state
    std::shared_ptr<arangodb::application_features::ApplicationServer> originalServer(
        arangodb::application_features::ApplicationServer::server,
        [](arangodb::application_features::ApplicationServer* ptr) -> void {
          arangodb::application_features::ApplicationServer::server = ptr;
        });
    arangodb::application_features::ApplicationServer::server =
        nullptr;  // avoid "ApplicationServer initialized twice"
    arangodb::application_features::ApplicationServer server(nullptr, nullptr);
    arangodb::iresearch::IResearchAnalyzerFeature* feature;
    arangodb::DatabaseFeature* dbFeature;
    arangodb::SystemDatabaseFeature* sysDatabase;
    server.addFeature(dbFeature = new arangodb::DatabaseFeature(server));  // required for IResearchAnalyzerFeature::emplace(...)
    server.addFeature(new arangodb::QueryRegistryFeature(server));  // required for constructing TRI_vocbase_t
    server.addFeature(sysDatabase = new arangodb::SystemDatabaseFeature(server, &system));  // required for IResearchAnalyzerFeature::start()
    server.addFeature(new arangodb::UpgradeFeature(server, nullptr, {}));  // required for upgrade tasks
    server.addFeature(new arangodb::V8DealerFeature(server));  // required for DatabaseFeature::createDatabase(...)
    server.addFeature(feature = new arangodb::iresearch::IResearchAnalyzerFeature(server));  // required for running upgrade task
    arangodb::aql::OptimizerRulesFeature(this->server).prepare();  // required for Query::preparePlan(...)
    auto clearOptimizerRules = irs::make_finally([this]() -> void {
      arangodb::aql::OptimizerRulesFeature(this->server).unprepare();
    });

    feature->start();  // register upgrade tasks

    // ensure legacy collection after feature start
    {
      auto collection = system.lookupCollection(LEGACY_ANALYZER_COLLECTION_NAME);
      ASSERT_TRUE((true == !collection));
      ASSERT_TRUE((false == !system.createCollection(createLegacyCollectionJson->slice())));
    }

    // add document to legacy collection after feature start
    {
      arangodb::OperationOptions options;
      arangodb::SingleCollectionTransaction trx(
          arangodb::transaction::StandaloneContext::Create(system),
          LEGACY_ANALYZER_COLLECTION_NAME, arangodb::AccessMode::Type::WRITE);
      EXPECT_TRUE((true == trx.begin().ok()));
      EXPECT_TRUE((true == trx.insert(ANALYZER_COLLECTION_NAME,
                                      arangodb::velocypack::Parser::fromJson(
                                          "{\"name\": \"legacy\"}")
                                          ->slice(),
                                      options)
                               .ok()));
      EXPECT_TRUE((trx.commit().ok()));
    }

    arangodb::DatabasePathFeature dbPathFeature(server);
    arangodb::tests::setDatabasePath(dbPathFeature);  // ensure test data is stored in a unique directory
    auto versionFilename = StorageEngineMock::versionFilenameResult;
    auto versionFilenameRestore = irs::make_finally([&versionFilename]() -> void {
      StorageEngineMock::versionFilenameResult = versionFilename;
    });
    StorageEngineMock::versionFilenameResult =
        (irs::utf8_path(dbPathFeature.directory()) /= "version").utf8();
    ASSERT_TRUE((irs::utf8_path(dbPathFeature.directory()).mkdir()));
    ASSERT_TRUE((arangodb::basics::VelocyPackHelper::velocyPackToFile(
        StorageEngineMock::versionFilenameResult, versionJson->slice(), false)));

    auto expected = EXPECTED_LEGACY_ANALYZERS;
    TRI_vocbase_t* vocbase;
    EXPECT_TRUE((TRI_ERROR_NO_ERROR ==
                 dbFeature->createDatabase(1, "testVocbase", vocbase)));
    EXPECT_TRUE((arangodb::methods::Upgrade::startup(*vocbase, true, false).ok()));  // run upgrade
    EXPECT_TRUE((false == !vocbase->lookupCollection(ANALYZER_COLLECTION_NAME)));
    auto result = arangodb::tests::executeQuery(*vocbase, ANALYZER_COLLECTION_QUERY);
    EXPECT_TRUE((result.result.ok()));
    auto slice = result.data->slice();
    EXPECT_TRUE(slice.isArray());

    for (arangodb::velocypack::ArrayIterator itr(slice); itr.valid(); ++itr) {
      auto resolved = itr.value().resolveExternals();
      EXPECT_TRUE((resolved.isObject()));
      EXPECT_TRUE((resolved.get("name").isString()));
      EXPECT_TRUE((1 == expected.erase(resolved.get("name").copyString())));
    }

    EXPECT_TRUE((true == expected.empty()));
  }

  // test system, with legacy collection, with analyzer collection (single-server)
  {
    TRI_vocbase_t system(TRI_vocbase_type_e::TRI_VOCBASE_TYPE_NORMAL, 0,
                         TRI_VOC_SYSTEM_DATABASE);  // create befor reseting srver

    // create a new instance of an ApplicationServer and fill it with the required features
    // cannot use the existing server since its features already have some state
    std::shared_ptr<arangodb::application_features::ApplicationServer> originalServer(
        arangodb::application_features::ApplicationServer::server,
        [](arangodb::application_features::ApplicationServer* ptr) -> void {
          arangodb::application_features::ApplicationServer::server = ptr;
        });
    arangodb::application_features::ApplicationServer::server =
        nullptr;  // avoid "ApplicationServer initialized twice"
    arangodb::application_features::ApplicationServer server(nullptr, nullptr);
    arangodb::iresearch::IResearchAnalyzerFeature* feature;
    arangodb::DatabaseFeature* dbFeature;
    arangodb::SystemDatabaseFeature* sysDatabase;
    server.addFeature(dbFeature = new arangodb::DatabaseFeature(server));  // required for IResearchAnalyzerFeature::emplace(...)
    server.addFeature(new arangodb::QueryRegistryFeature(server));  // required for constructing TRI_vocbase_t
    server.addFeature(sysDatabase = new arangodb::SystemDatabaseFeature(server, &system));  // required for IResearchAnalyzerFeature::start()
    server.addFeature(new arangodb::UpgradeFeature(server, nullptr, {}));  // required for upgrade tasks
    server.addFeature(new arangodb::V8DealerFeature(server));  // required for DatabaseFeature::createDatabase(...)
    server.addFeature(feature = new arangodb::iresearch::IResearchAnalyzerFeature(server));  // required for running upgrade task
    arangodb::aql::OptimizerRulesFeature(this->server).prepare();  // required for Query::preparePlan(...)
    auto clearOptimizerRules = irs::make_finally([this]() -> void {
      arangodb::aql::OptimizerRulesFeature(this->server).unprepare();
    });

    feature->start();  // register upgrade tasks

    // ensure legacy collection after feature start
    {
      auto collection = system.lookupCollection(LEGACY_ANALYZER_COLLECTION_NAME);
      ASSERT_TRUE((true == !collection));
      ASSERT_TRUE((false == !system.createCollection(createLegacyCollectionJson->slice())));
    }

    // add document to legacy collection after feature start
    {
      arangodb::OperationOptions options;
      arangodb::SingleCollectionTransaction trx(
          arangodb::transaction::StandaloneContext::Create(system),
          LEGACY_ANALYZER_COLLECTION_NAME, arangodb::AccessMode::Type::WRITE);
      EXPECT_TRUE((true == trx.begin().ok()));
      EXPECT_TRUE((true == trx.insert(ANALYZER_COLLECTION_NAME,
                                      arangodb::velocypack::Parser::fromJson(
                                          "{\"name\": \"legacy\"}")
                                          ->slice(),
                                      options)
                               .ok()));
      EXPECT_TRUE((trx.commit().ok()));
    }

    arangodb::DatabasePathFeature dbPathFeature(server);
    arangodb::tests::setDatabasePath(dbPathFeature);  // ensure test data is stored in a unique directory
    auto versionFilename = StorageEngineMock::versionFilenameResult;
    auto versionFilenameRestore = irs::make_finally([&versionFilename]() -> void {
      StorageEngineMock::versionFilenameResult = versionFilename;
    });
    StorageEngineMock::versionFilenameResult =
        (irs::utf8_path(dbPathFeature.directory()) /= "version").utf8();
    ASSERT_TRUE((irs::utf8_path(dbPathFeature.directory()).mkdir()));
    ASSERT_TRUE((arangodb::basics::VelocyPackHelper::velocyPackToFile(
        StorageEngineMock::versionFilenameResult, versionJson->slice(), false)));

    auto expected = EXPECTED_LEGACY_ANALYZERS;
    expected.insert("abc");
    TRI_vocbase_t* vocbase;
    EXPECT_TRUE((TRI_ERROR_NO_ERROR ==
                 dbFeature->createDatabase(1, "testVocbase", vocbase)));
    EXPECT_TRUE((false == !vocbase->createCollection(createCollectionJson->slice())));

    // add document to collection
    {
      arangodb::OperationOptions options;
      arangodb::SingleCollectionTransaction trx(
          arangodb::transaction::StandaloneContext::Create(*vocbase),
          ANALYZER_COLLECTION_NAME, arangodb::AccessMode::Type::WRITE);
      EXPECT_TRUE((true == trx.begin().ok()));
      EXPECT_TRUE(
          (true ==
           trx.insert(
                  ANALYZER_COLLECTION_NAME,
                  arangodb::velocypack::Parser::fromJson("{\"name\": \"abc\"}")->slice(), options)
               .ok()));
      EXPECT_TRUE((trx.commit().ok()));
    }

    EXPECT_TRUE((arangodb::methods::Upgrade::startup(*vocbase, true, false).ok()));  // run upgrade
    EXPECT_TRUE((false == !vocbase->lookupCollection(ANALYZER_COLLECTION_NAME)));
    auto result = arangodb::tests::executeQuery(*vocbase, ANALYZER_COLLECTION_QUERY);
    EXPECT_TRUE((result.result.ok()));
    auto slice = result.data->slice();
    EXPECT_TRUE(slice.isArray());

    for (arangodb::velocypack::ArrayIterator itr(slice); itr.valid(); ++itr) {
      auto resolved = itr.value().resolveExternals();
      EXPECT_TRUE((resolved.isObject()));
      EXPECT_TRUE((resolved.get("name").isString()));
      EXPECT_TRUE((1 == expected.erase(resolved.get("name").copyString())));
    }

    EXPECT_TRUE((true == expected.empty()));
  }

  // test no system, no analyzer collection (coordinator)
  {
    TRI_vocbase_t system(TRI_vocbase_type_e::TRI_VOCBASE_TYPE_NORMAL, 0,
                         TRI_VOC_SYSTEM_DATABASE);  // create befor reseting srver

    auto serverRoleBefore = arangodb::ServerState::instance()->getRole();
    arangodb::ServerState::instance()->setRole(arangodb::ServerState::ROLE_COORDINATOR);
    auto serverRoleRestore = irs::make_finally([&serverRoleBefore]() -> void {
      arangodb::ServerState::instance()->setRole(serverRoleBefore);
    });

    // create a new instance of an ApplicationServer and fill it with the required features
    // cannot use the existing server since its features already have some state
    std::shared_ptr<arangodb::application_features::ApplicationServer> originalServer(
        arangodb::application_features::ApplicationServer::server,
        [](arangodb::application_features::ApplicationServer* ptr) -> void {
          arangodb::application_features::ApplicationServer::server = ptr;
        });
    arangodb::application_features::ApplicationServer::server =
        nullptr;  // avoid "ApplicationServer initialized twice"
    arangodb::application_features::ApplicationServer server(nullptr, nullptr);
    arangodb::iresearch::IResearchAnalyzerFeature* feature;
    arangodb::DatabaseFeature* dbFeature;
    arangodb::SystemDatabaseFeature* sysDatabase;
    server.addFeature(new arangodb::ClusterFeature(server));  // required to create ClusterInfo instance
    server.addFeature(dbFeature = new arangodb::DatabaseFeature(server));  // required for IResearchAnalyzerFeature::emplace(...)
    server.addFeature(new arangodb::QueryRegistryFeature(server));  // required for constructing TRI_vocbase_t
    server.addFeature(new arangodb::ShardingFeature(server));  // required for Collections::create(...)
    server.addFeature(sysDatabase = new arangodb::SystemDatabaseFeature(server, &system));  // required for IResearchAnalyzerFeature::start()
    server.addFeature(new arangodb::UpgradeFeature(server, nullptr, {}));  // required for upgrade tasks
    server.addFeature(new arangodb::V8DealerFeature(server));  // required for DatabaseFeature::createDatabase(...)
    server.addFeature(new arangodb::application_features::CommunicationFeaturePhase(
        server));  // required for SimpleHttpClient::doRequest()
    server.addFeature(feature = new arangodb::iresearch::IResearchAnalyzerFeature(server));  // required for running upgrade task
    arangodb::aql::OptimizerRulesFeature(this->server).prepare();  // required for Query::preparePlan(...)
    auto clearOptimizerRules = irs::make_finally([this]() -> void {
      arangodb::aql::OptimizerRulesFeature(this->server).unprepare();
    });

    feature->start();  // register upgrade tasks
    server.getFeature<arangodb::ClusterFeature>("Cluster")->prepare();  // create ClusterInfo instance
    server.getFeature<arangodb::ShardingFeature>("Sharding")->prepare();  // required for Collections::create(...), register sharding types
    arangodb::AgencyCommManager::MANAGER->start();  // initialize agency

    ClusterCommMock clusterComm;
    auto scopedClusterComm = ClusterCommMock::setInstance(clusterComm);
    auto* ci = arangodb::ClusterInfo::instance();
    ASSERT_TRUE((nullptr != ci));

    // simulate heartbeat thread
    // (create dbserver in current) required by ClusterMethods::persistCollectionInAgency(...)
    // (create database in plan) required for ClusterInfo::createCollectionCoordinator(...)
    // (create collection in current) required by ClusterMethods::persistCollectionInAgency(...)
    // (create dummy collection in plan to fill ClusterInfo::_shardServers) required by ClusterMethods::persistCollectionInAgency(...)
    {
      auto const srvPath = "/Current/DBServers";
      auto const srvValue = arangodb::velocypack::Parser::fromJson(
          "{ \"dbserver-key-does-not-matter\": "
          "\"dbserver-value-does-not-matter\" }");
      EXPECT_TRUE(
          arangodb::AgencyComm().setValue(srvPath, srvValue->slice(), 0.0).successful());
      auto const dbPath = "/Plan/Databases/testVocbase";
      auto const dbValue = arangodb::velocypack::Parser::fromJson("null");  // value does not matter
      EXPECT_TRUE(arangodb::AgencyComm().setValue(dbPath, dbValue->slice(), 0.0).successful());
      auto const colPath = "/Current/Collections/testVocbase/2";  // '2' must match what ClusterInfo generates for LogicalCollection::id() or collection creation request will never get executed (use 'collectionID' from ClusterInfo::createCollectionCoordinator(...) in stack trace)
      auto const colValue = arangodb::velocypack::Parser::fromJson(
          "{ \"same-as-dummy-shard-id\": { \"servers\": [ "
          "\"same-as-dummy-shard-server\" ] } }");
      EXPECT_TRUE(
          arangodb::AgencyComm().setValue(colPath, colValue->slice(), 0.0).successful());
      auto const dummyPath = "/Plan/Collections";
      auto const dummyValue = arangodb::velocypack::Parser::fromJson(
          "{ \"testVocbase\": { \"collection-id-does-not-matter\": { \"name\": "
          "\"dummy\", \"shards\": { \"same-as-dummy-shard-id\": [ "
          "\"same-as-dummy-shard-server\" ] } } } }");
      EXPECT_TRUE(
          arangodb::AgencyComm().setValue(dummyPath, dummyValue->slice(), 0.0).successful());
    }

    auto expected = EXPECTED_LEGACY_ANALYZERS;
    TRI_vocbase_t* vocbase;
    EXPECT_TRUE((TRI_ERROR_NO_ERROR ==
                 dbFeature->createDatabase(1, "testVocbase", vocbase)));

    // insert responses for the legacy static analyzers
    for (size_t i = 0, count = EXPECTED_LEGACY_ANALYZERS.size(); i < count; ++i) {
      arangodb::ClusterCommResult response;
      response.operationID = i + 1;  // sequential non-zero value
      response.status = arangodb::ClusterCommOpStatus::CL_COMM_RECEIVED;
      response.answer_code = arangodb::rest::ResponseCode::CREATED;
      response.answer = std::make_shared<GeneralRequestMock>(*vocbase);
      static_cast<GeneralRequestMock*>(response.answer.get())->_payload =
          *arangodb::velocypack::Parser::fromJson(
              std::string("{ \"_key\": \"") + std::to_string(response.operationID) +
              "\" }");  // unique arbitrary key
      clusterComm._responses.emplace_back(std::move(response));
    }

    sysDatabase->unprepare();  // unset system vocbase
    EXPECT_ANY_THROW((ci->getCollection(vocbase->name(), ANALYZER_COLLECTION_NAME)));  // throws on missing collection
    EXPECT_TRUE((arangodb::methods::Upgrade::clusterBootstrap(*vocbase).ok()));  // run upgrade
    EXPECT_TRUE((false == !ci->getCollection(vocbase->name(), ANALYZER_COLLECTION_NAME)));
    EXPECT_TRUE((true == clusterComm._responses.empty()));

    for (auto& entry : clusterComm._requests) {
      EXPECT_TRUE((entry._body));
      auto body = arangodb::velocypack::Parser::fromJson(*(entry._body));
      auto slice = body->slice();
      EXPECT_TRUE((slice.isObject()));
      EXPECT_TRUE((slice.get("name").isString()));
      EXPECT_TRUE((1 == expected.erase(slice.get("name").copyString())));
    }

    EXPECT_TRUE((true == expected.empty()));
  }

  // test no system, with analyzer collection (coordinator)
  {
    TRI_vocbase_t system(TRI_vocbase_type_e::TRI_VOCBASE_TYPE_NORMAL, 0,
                         TRI_VOC_SYSTEM_DATABASE);  // create befor reseting srver

    auto serverRoleBefore = arangodb::ServerState::instance()->getRole();
    arangodb::ServerState::instance()->setRole(arangodb::ServerState::ROLE_COORDINATOR);
    auto serverRoleRestore = irs::make_finally([&serverRoleBefore]() -> void {
      arangodb::ServerState::instance()->setRole(serverRoleBefore);
    });

    // create a new instance of an ApplicationServer and fill it with the required features
    // cannot use the existing server since its features already have some state
    std::shared_ptr<arangodb::application_features::ApplicationServer> originalServer(
        arangodb::application_features::ApplicationServer::server,
        [](arangodb::application_features::ApplicationServer* ptr) -> void {
          arangodb::application_features::ApplicationServer::server = ptr;
        });
    arangodb::application_features::ApplicationServer::server =
        nullptr;  // avoid "ApplicationServer initialized twice"
    arangodb::application_features::ApplicationServer server(nullptr, nullptr);
    arangodb::iresearch::IResearchAnalyzerFeature* feature;
    arangodb::DatabaseFeature* dbFeature;
    arangodb::SystemDatabaseFeature* sysDatabase;
    server.addFeature(new arangodb::ClusterFeature(server));  // required to create ClusterInfo instance
    server.addFeature(dbFeature = new arangodb::DatabaseFeature(server));  // required for IResearchAnalyzerFeature::emplace(...)
    server.addFeature(new arangodb::QueryRegistryFeature(server));  // required for constructing TRI_vocbase_t
    server.addFeature(new arangodb::ShardingFeature(server));  // required for Collections::create(...)
    server.addFeature(sysDatabase = new arangodb::SystemDatabaseFeature(server, &system));  // required for IResearchAnalyzerFeature::start()
    server.addFeature(new arangodb::UpgradeFeature(server, nullptr, {}));  // required for upgrade tasks
    server.addFeature(new arangodb::V8DealerFeature(server));  // required for DatabaseFeature::createDatabase(...)
    server.addFeature(new arangodb::application_features::CommunicationFeaturePhase(
        server));  // required for SimpleHttpClient::doRequest()
    server.addFeature(feature = new arangodb::iresearch::IResearchAnalyzerFeature(server));  // required for running upgrade task
    arangodb::aql::OptimizerRulesFeature(this->server).prepare();  // required for Query::preparePlan(...)
    auto clearOptimizerRules = irs::make_finally([this]() -> void {
      arangodb::aql::OptimizerRulesFeature(this->server).unprepare();
    });

    feature->start();  // register upgrade tasks
    server.getFeature<arangodb::ClusterFeature>("Cluster")->prepare();  // create ClusterInfo instance
    server.getFeature<arangodb::ShardingFeature>("Sharding")->prepare();  // required for Collections::create(...), register sharding types
    arangodb::AgencyCommManager::MANAGER->start();  // initialize agency

    ClusterCommMock clusterComm;
    auto scopedClusterComm = ClusterCommMock::setInstance(clusterComm);
    auto* ci = arangodb::ClusterInfo::instance();
    ASSERT_TRUE((nullptr != ci));

    // simulate heartbeat thread
    // (create dbserver in current) required by ClusterMethods::persistCollectionInAgency(...)
    // (create database in plan) required for ClusterInfo::createCollectionCoordinator(...)
    // (create collection in current) required by ClusterMethods::persistCollectionInAgency(...)
    // (create dummy collection in plan to fill ClusterInfo::_shardServers) required by ClusterMethods::persistCollectionInAgency(...)
    {
      auto const srvPath = "/Current/DBServers";
      auto const srvValue = arangodb::velocypack::Parser::fromJson(
          "{ \"dbserver-key-does-not-matter\": "
          "\"dbserver-value-does-not-matter\" }");
      EXPECT_TRUE(
          arangodb::AgencyComm().setValue(srvPath, srvValue->slice(), 0.0).successful());
      auto const dbPath = "/Plan/Databases/testVocbase";
      auto const dbValue = arangodb::velocypack::Parser::fromJson("null");  // value does not matter
      EXPECT_TRUE(arangodb::AgencyComm().setValue(dbPath, dbValue->slice(), 0.0).successful());
      auto const colPath = "/Current/Collections/testVocbase/2";  // '2' must match what ClusterInfo generates for LogicalCollection::id() or collection creation request will never get executed (use 'collectionID' from ClusterInfo::createCollectionCoordinator(...) in stack trace)
      auto const colValue = arangodb::velocypack::Parser::fromJson(
          "{ \"same-as-dummy-shard-id\": { \"servers\": [ "
          "\"same-as-dummy-shard-server\" ] } }");
      EXPECT_TRUE(
          arangodb::AgencyComm().setValue(colPath, colValue->slice(), 0.0).successful());
      auto const dummyPath = "/Plan/Collections";
      auto const dummyValue = arangodb::velocypack::Parser::fromJson(
          "{ \"testVocbase\": { \"collection-id-does-not-matter\": { \"name\": "
          "\"dummy\", \"shards\": { \"same-as-dummy-shard-id\": [ "
          "\"same-as-dummy-shard-server\" ] } } } }");
      EXPECT_TRUE(
          arangodb::AgencyComm().setValue(dummyPath, dummyValue->slice(), 0.0).successful());
    }

    auto expected = EXPECTED_LEGACY_ANALYZERS;
    TRI_vocbase_t* vocbase;
    EXPECT_TRUE((TRI_ERROR_NO_ERROR ==
                 dbFeature->createDatabase(1, "testVocbase", vocbase)));
    EXPECT_TRUE((ci->createCollectionCoordinator(vocbase->name(), collectionId, 0, 1, false,
                                                 createCollectionJson->slice(), 0.0)
                     .ok()));
    EXPECT_TRUE((false == !ci->getCollection(vocbase->name(), collectionId)));

    // insert response for expected analyzer lookup
    {
      arangodb::ClusterCommResult response;
      response.status = arangodb::ClusterCommOpStatus::CL_COMM_RECEIVED;
      response.result = std::make_shared<arangodb::httpclient::SimpleHttpResult>();
      response.result->getBody()
          .appendText(
              "{ \"result\": { \"snippets\": { \"6:shard-id-does-not-matter\": "
              "\"value-does-not-matter\" } } }")
          .ensureNullTerminated();  // '6' must match GATHER Node id in ExecutionEngine::createBlocks(...)
      clusterComm._responses.emplace_back(std::move(response));
    }

    // insert response for expected analyzer reload from collection
    {
      arangodb::ClusterCommResult response;
      response.status = arangodb::ClusterCommOpStatus::CL_COMM_SENT;
      response.result = std::make_shared<arangodb::httpclient::SimpleHttpResult>();
      response.result->getBody()
          .appendText(
              "{ \"done\": true, \"nrItems\": 1, \"nrRegs\": 1, \"data\": [ 1 "
              "], \"raw\": [ null, null, { \"_key\": \"key-does-not-matter\", "
              "\"name\": \"abc\", \"type\": \"TestAnalyzer\", \"properties\": "
              "\"abc\" } ] }")
          .ensureNullTerminated();  // 'data' value must be 1 as per AqlItemBlock::AqlItemBlock(...), first 2 'raw' values ignored, 'nrRegs' must be 1 or assertion failure in ExecutionBlockImpl<Executor>::requestWrappedBlock(...)
      clusterComm._responses.emplace_back(std::move(response));
    }

    // insert responses for the legacy static analyzers
    for (size_t i = 0, count = EXPECTED_LEGACY_ANALYZERS.size(); i < count; ++i) {
      arangodb::ClusterCommResult response;
      response.operationID = i + 1;  // sequential non-zero value
      response.status = arangodb::ClusterCommOpStatus::CL_COMM_RECEIVED;
      response.answer_code = arangodb::rest::ResponseCode::CREATED;
      response.answer = std::make_shared<GeneralRequestMock>(*vocbase);
      static_cast<GeneralRequestMock*>(response.answer.get())->_payload =
          *arangodb::velocypack::Parser::fromJson(
              std::string("{ \"_key\": \"") + std::to_string(response.operationID) +
              "\" }");  // unique arbitrary key
      clusterComm._responses.emplace_back(std::move(response));
    }

    sysDatabase->unprepare();  // unset system vocbase
    EXPECT_TRUE((false == !ci->getCollection(vocbase->name(), ANALYZER_COLLECTION_NAME)));
    EXPECT_TRUE((arangodb::methods::Upgrade::clusterBootstrap(*vocbase).ok()));  // run upgrade
    EXPECT_TRUE((false == !ci->getCollection(vocbase->name(), ANALYZER_COLLECTION_NAME)));
    EXPECT_TRUE((true == clusterComm._responses.empty()));

    for (size_t i = 2, count = clusterComm._requests.size(); i < count; ++i) {  // +2 to skip requests from loadAnalyzers(...)
      auto& entry = clusterComm._requests[i];
      EXPECT_TRUE((entry._body));
      auto body = arangodb::velocypack::Parser::fromJson(*(entry._body));
      auto slice = body->slice();
      EXPECT_TRUE((slice.isObject()));
      EXPECT_TRUE((slice.get("name").isString()));
      EXPECT_TRUE((1 == expected.erase(slice.get("name").copyString())));
    }

    EXPECT_TRUE((true == expected.empty()));  // expect only analyzers inserted by upgrade (since checking '_requests')
  }

  // test system, no legacy collection, no analyzer collection (coordinator)
  {
    auto serverRoleBefore = arangodb::ServerState::instance()->getRole();
    arangodb::ServerState::instance()->setRole(arangodb::ServerState::ROLE_COORDINATOR);
    auto serverRoleRestore = irs::make_finally([&serverRoleBefore]() -> void {
      arangodb::ServerState::instance()->setRole(serverRoleBefore);
    });

    // create a new instance of an ApplicationServer and fill it with the required features
    // cannot use the existing server since its features already have some state
    std::shared_ptr<arangodb::application_features::ApplicationServer> originalServer(
        arangodb::application_features::ApplicationServer::server,
        [](arangodb::application_features::ApplicationServer* ptr) -> void {
          arangodb::application_features::ApplicationServer::server = ptr;
        });
    arangodb::application_features::ApplicationServer::server =
        nullptr;  // avoid "ApplicationServer initialized twice"
    arangodb::application_features::ApplicationServer server(nullptr, nullptr);
    arangodb::iresearch::IResearchAnalyzerFeature* feature;
    arangodb::DatabaseFeature* dbFeature;
    arangodb::SystemDatabaseFeature* sysDatabase;
    server.addFeature(new arangodb::ClusterFeature(server));  // required to create ClusterInfo instance
    server.addFeature(dbFeature = new arangodb::DatabaseFeature(server));  // required for IResearchAnalyzerFeature::emplace(...)
    server.addFeature(new arangodb::QueryRegistryFeature(server));  // required for constructing TRI_vocbase_t
    server.addFeature(new arangodb::ShardingFeature(server));  // required for Collections::create(...)
    server.addFeature(sysDatabase = new arangodb::SystemDatabaseFeature(server));  // required for IResearchAnalyzerFeature::start()
    server.addFeature(new arangodb::UpgradeFeature(server, nullptr, {}));  // required for upgrade tasks
    server.addFeature(new arangodb::V8DealerFeature(server));  // required for DatabaseFeature::createDatabase(...)
    server.addFeature(new arangodb::application_features::CommunicationFeaturePhase(
        server));  // required for SimpleHttpClient::doRequest()
    server.addFeature(feature = new arangodb::iresearch::IResearchAnalyzerFeature(server));  // required for running upgrade task
    arangodb::aql::OptimizerRulesFeature(this->server).prepare();  // required for Query::preparePlan(...)
    auto clearOptimizerRules = irs::make_finally([this]() -> void {
      arangodb::aql::OptimizerRulesFeature(this->server).unprepare();
    });

    // create system vocbase (before feature start)
    {
      auto const databases = arangodb::velocypack::Parser::fromJson(
          std::string("[ { \"name\": \"") +
          arangodb::StaticStrings::SystemDatabase + "\" } ]");
      EXPECT_TRUE((TRI_ERROR_NO_ERROR == dbFeature->loadDatabases(databases->slice())));
      sysDatabase->start();  // get system database from DatabaseFeature
    }

    auto system = sysDatabase->use();

    feature->start();  // register upgrade tasks
    server.getFeature<arangodb::ClusterFeature>("Cluster")->prepare();  // create ClusterInfo instance
    server.getFeature<arangodb::ShardingFeature>("Sharding")->prepare();  // required for Collections::create(...), register sharding types
    arangodb::AgencyCommManager::MANAGER->start();  // initialize agency

    ClusterCommMock clusterComm;
    auto scopedClusterComm = ClusterCommMock::setInstance(clusterComm);
    auto* ci = arangodb::ClusterInfo::instance();
    ASSERT_TRUE((nullptr != ci));

    // ensure no legacy collection after feature start
    {
      EXPECT_ANY_THROW((ci->getCollection(system->name(), LEGACY_ANALYZER_COLLECTION_NAME)));  // throws on missing collection
    }

    // simulate heartbeat thread
    // (create dbserver in current) required by ClusterMethods::persistCollectionInAgency(...)
    // (create database in plan) required for ClusterInfo::createCollectionCoordinator(...)
    // (create collection in current) required by ClusterMethods::persistCollectionInAgency(...)
    // (create dummy collection in plan to fill ClusterInfo::_shardServers) required by ClusterMethods::persistCollectionInAgency(...)
    {
      auto const srvPath = "/Current/DBServers";
      auto const srvValue = arangodb::velocypack::Parser::fromJson(
          "{ \"dbserver-key-does-not-matter\": "
          "\"dbserver-value-does-not-matter\" }");
      EXPECT_TRUE(
          arangodb::AgencyComm().setValue(srvPath, srvValue->slice(), 0.0).successful());
      auto const dbPath = "/Plan/Databases/testVocbase";
      auto const dbValue = arangodb::velocypack::Parser::fromJson("null");  // value does not matter
      EXPECT_TRUE(arangodb::AgencyComm().setValue(dbPath, dbValue->slice(), 0.0).successful());
      auto const colPath0 = "/Current/Collections/_system/2000003";  // '2000003' must match what ClusterInfo generates for LogicalCollection::id() or collection creation request will never get executed (use 'collectionID' from ClusterInfo::createCollectionCoordinator(...) in stack trace)
      auto const colValue0 = arangodb::velocypack::Parser::fromJson(
          "{ \"same-as-dummy-shard-id\": { \"servers\": [ "
          "\"same-as-dummy-shard-server\" ] } }");
      EXPECT_TRUE(
          arangodb::AgencyComm().setValue(colPath0, colValue0->slice(), 0.0).successful());
      auto const colPath1 = "/Current/Collections/testVocbase/2000019";  // '2000019 must match what ClusterInfo generates for LogicalCollection::id() or collection creation request will never get executed (use 'collectionID' from ClusterInfo::createCollectionCoordinator(...) in stack trace)
      auto const colValue1 = arangodb::velocypack::Parser::fromJson(
          "{ \"same-as-dummy-shard-id\": { \"servers\": [ "
          "\"same-as-dummy-shard-server\" ] } }");
      EXPECT_TRUE(
          arangodb::AgencyComm().setValue(colPath1, colValue1->slice(), 0.0).successful());
      auto const dummyPath = "/Plan/Collections";
      auto const dummyValue = arangodb::velocypack::Parser::fromJson(
          "{ \"_system\": { \"collection-id-does-not-matter\": { \"name\": "
          "\"dummy\", \"shards\": { \"same-as-dummy-shard-id\": [ "
          "\"same-as-dummy-shard-server\" ] } } }, \"testVocbase\": { "
          "\"collection-id-does-not-matter\": { \"name\": \"dummy\", "
          "\"shards\": { \"same-as-dummy-shard-id\": [ "
          "\"same-as-dummy-shard-server\" ] } } } }");
      EXPECT_TRUE(
          arangodb::AgencyComm().setValue(dummyPath, dummyValue->slice(), 0.0).successful());
      auto const versionPath = "/Plan/Version";
      auto const versionValue = arangodb::velocypack::Parser::fromJson(
          std::to_string(ci->getPlanVersion() + 1));
      EXPECT_TRUE((arangodb::AgencyComm()
                       .setValue(versionPath, versionValue->slice(), 0.0)
                       .successful()));  // force loadPlan() update
      ci->invalidateCurrent();           // force reload of 'Current'
    }

    auto expected = EXPECTED_LEGACY_ANALYZERS;
    TRI_vocbase_t* vocbase;
    EXPECT_TRUE((TRI_ERROR_NO_ERROR ==
                 dbFeature->createDatabase(1, "testVocbase", vocbase)));

    // insert responses for the legacy static analyzers
    for (size_t i = 0, count = EXPECTED_LEGACY_ANALYZERS.size(); i < count; ++i) {
      arangodb::ClusterCommResult response;
      response.operationID = i + 1;  // sequential non-zero value
      response.status = arangodb::ClusterCommOpStatus::CL_COMM_RECEIVED;
      response.answer_code = arangodb::rest::ResponseCode::CREATED;
      response.answer = std::make_shared<GeneralRequestMock>(*vocbase);
      static_cast<GeneralRequestMock*>(response.answer.get())->_payload =
          *arangodb::velocypack::Parser::fromJson(
              std::string("{ \"_key\": \"") + std::to_string(response.operationID) +
              "\" }");  // unique arbitrary key
      clusterComm._responses.emplace_back(std::move(response));
    }

    EXPECT_ANY_THROW((ci->getCollection(system->name(), LEGACY_ANALYZER_COLLECTION_NAME)));  // throws on missing collection
    EXPECT_ANY_THROW((ci->getCollection(system->name(), ANALYZER_COLLECTION_NAME)));  // throws on missing collection
    EXPECT_TRUE((arangodb::methods::Upgrade::clusterBootstrap(*system).ok()));  // run system upgrade
    EXPECT_ANY_THROW((ci->getCollection(system->name(), LEGACY_ANALYZER_COLLECTION_NAME)));  // throws on missing collection
    EXPECT_TRUE((false == !ci->getCollection(system->name(), ANALYZER_COLLECTION_NAME)));

    for (auto& entry : clusterComm._requests) {
      EXPECT_TRUE((entry._body));
      auto body = arangodb::velocypack::Parser::fromJson(*(entry._body));
      auto slice = body->slice();
      EXPECT_TRUE((slice.isObject()));
      EXPECT_TRUE((slice.get("name").isString()));
      EXPECT_TRUE((1 == expected.erase(slice.get("name").copyString())));
    }

    EXPECT_TRUE((true == expected.empty()));

    // insert responses for the legacy static analyzers
    for (size_t i = 0, count = EXPECTED_LEGACY_ANALYZERS.size(); i < count; ++i) {
      arangodb::ClusterCommResult response;
      response.operationID = i + 1;  // sequential non-zero value
      response.status = arangodb::ClusterCommOpStatus::CL_COMM_RECEIVED;
      response.answer_code = arangodb::rest::ResponseCode::CREATED;
      response.answer = std::make_shared<GeneralRequestMock>(*vocbase);
      static_cast<GeneralRequestMock*>(response.answer.get())->_payload =
          *arangodb::velocypack::Parser::fromJson(
              std::string("{ \"_key\": \"") + std::to_string(response.operationID) +
              "\" }");  // unique arbitrary key
      clusterComm._responses.emplace_back(std::move(response));
    }

    clusterComm._requests.clear();
    expected = EXPECTED_LEGACY_ANALYZERS;
    EXPECT_ANY_THROW((ci->getCollection(vocbase->name(), ANALYZER_COLLECTION_NAME)));  // throws on missing collection
    EXPECT_TRUE((arangodb::methods::Upgrade::clusterBootstrap(*vocbase).ok()));  // run upgrade
    EXPECT_TRUE((false == !ci->getCollection(vocbase->name(), ANALYZER_COLLECTION_NAME)));
    EXPECT_TRUE((true == clusterComm._responses.empty()));

    for (auto& entry : clusterComm._requests) {
      EXPECT_TRUE((entry._body));
      auto body = arangodb::velocypack::Parser::fromJson(*(entry._body));
      auto slice = body->slice();
      EXPECT_TRUE((slice.isObject()));
      EXPECT_TRUE((slice.get("name").isString()));
      EXPECT_TRUE((1 == expected.erase(slice.get("name").copyString())));
    }

    EXPECT_TRUE((true == expected.empty()));
  }

  // test system, no legacy collection, with analyzer collection (coordinator)
  {
    auto serverRoleBefore = arangodb::ServerState::instance()->getRole();
    arangodb::ServerState::instance()->setRole(arangodb::ServerState::ROLE_COORDINATOR);
    auto serverRoleRestore = irs::make_finally([&serverRoleBefore]() -> void {
      arangodb::ServerState::instance()->setRole(serverRoleBefore);
    });

    // create a new instance of an ApplicationServer and fill it with the required features
    // cannot use the existing server since its features already have some state
    std::shared_ptr<arangodb::application_features::ApplicationServer> originalServer(
        arangodb::application_features::ApplicationServer::server,
        [](arangodb::application_features::ApplicationServer* ptr) -> void {
          arangodb::application_features::ApplicationServer::server = ptr;
        });
    arangodb::application_features::ApplicationServer::server =
        nullptr;  // avoid "ApplicationServer initialized twice"
    arangodb::application_features::ApplicationServer server(nullptr, nullptr);
    arangodb::iresearch::IResearchAnalyzerFeature* feature;
    arangodb::DatabaseFeature* dbFeature;
    arangodb::SystemDatabaseFeature* sysDatabase;
    server.addFeature(new arangodb::ClusterFeature(server));  // required to create ClusterInfo instance
    server.addFeature(dbFeature = new arangodb::DatabaseFeature(server));  // required for IResearchAnalyzerFeature::emplace(...)
    server.addFeature(new arangodb::QueryRegistryFeature(server));  // required for constructing TRI_vocbase_t
    server.addFeature(new arangodb::ShardingFeature(server));  // required for Collections::create(...)
    server.addFeature(sysDatabase = new arangodb::SystemDatabaseFeature(server));  // required for IResearchAnalyzerFeature::start()
    server.addFeature(new arangodb::UpgradeFeature(server, nullptr, {}));  // required for upgrade tasks
    server.addFeature(new arangodb::V8DealerFeature(server));  // required for DatabaseFeature::createDatabase(...)
    server.addFeature(new arangodb::application_features::CommunicationFeaturePhase(
        server));  // required for SimpleHttpClient::doRequest()
    server.addFeature(feature = new arangodb::iresearch::IResearchAnalyzerFeature(server));  // required for running upgrade task
    arangodb::aql::OptimizerRulesFeature(this->server).prepare();  // required for Query::preparePlan(...)
    auto clearOptimizerRules = irs::make_finally([this]() -> void {
      arangodb::aql::OptimizerRulesFeature(this->server).unprepare();
    });

    // create system vocbase (before feature start)
    {
      auto const databases = arangodb::velocypack::Parser::fromJson(
          std::string("[ { \"name\": \"") +
          arangodb::StaticStrings::SystemDatabase + "\" } ]");
      EXPECT_TRUE((TRI_ERROR_NO_ERROR == dbFeature->loadDatabases(databases->slice())));
      sysDatabase->start();  // get system database from DatabaseFeature
    }

    auto system = sysDatabase->use();

    feature->start();  // register upgrade tasks
    server.getFeature<arangodb::ClusterFeature>("Cluster")->prepare();  // create ClusterInfo instance
    server.getFeature<arangodb::ShardingFeature>("Sharding")->prepare();  // required for Collections::create(...), register sharding types
    arangodb::AgencyCommManager::MANAGER->start();  // initialize agency

    ClusterCommMock clusterComm;
    auto scopedClusterComm = ClusterCommMock::setInstance(clusterComm);
    auto* ci = arangodb::ClusterInfo::instance();
    ASSERT_TRUE((nullptr != ci));

    // ensure no legacy collection after feature start
    {
      EXPECT_ANY_THROW((ci->getCollection(system->name(), LEGACY_ANALYZER_COLLECTION_NAME)));  // throws on missing collection
    }

    // simulate heartbeat thread
    // (create dbserver in current) required by ClusterMethods::persistCollectionInAgency(...)
    // (create database in plan) required for ClusterInfo::createCollectionCoordinator(...)
    // (create collection in current) required by ClusterMethods::persistCollectionInAgency(...)
    // (create dummy collection in plan to fill ClusterInfo::_shardServers) required by ClusterMethods::persistCollectionInAgency(...)
    {
      auto const srvPath = "/Current/DBServers";
      auto const srvValue = arangodb::velocypack::Parser::fromJson(
          "{ \"dbserver-key-does-not-matter\": "
          "\"dbserver-value-does-not-matter\" }");
      EXPECT_TRUE(
          arangodb::AgencyComm().setValue(srvPath, srvValue->slice(), 0.0).successful());
      auto const dbPath = "/Plan/Databases/testVocbase";
      auto const dbValue = arangodb::velocypack::Parser::fromJson("null");  // value does not matter
      EXPECT_TRUE(arangodb::AgencyComm().setValue(dbPath, dbValue->slice(), 0.0).successful());
      auto const colPath0 = "/Current/Collections/_system/3000006";  // '3000006' must match what ClusterInfo generates for LogicalCollection::id() or collection creation request will never get executed (use 'collectionID' from ClusterInfo::createCollectionCoordinator(...) in stack trace)
      auto const colValue0 = arangodb::velocypack::Parser::fromJson(
          "{ \"same-as-dummy-shard-id\": { \"servers\": [ "
          "\"same-as-dummy-shard-server\" ] } }");
      EXPECT_TRUE(
          arangodb::AgencyComm().setValue(colPath0, colValue0->slice(), 0.0).successful());
      auto const colPath = "/Current/Collections/testVocbase/3000008";  // '3000008' must match what ClusterInfo generates for LogicalCollection::id() or collection creation request will never get executed (use 'collectionID' from ClusterInfo::createCollectionCoordinator(...) in stack trace)
      auto const colValue = arangodb::velocypack::Parser::fromJson(
          "{ \"same-as-dummy-shard-id\": { \"servers\": [ "
          "\"same-as-dummy-shard-server\" ] } }");
      EXPECT_TRUE(
          arangodb::AgencyComm().setValue(colPath, colValue->slice(), 0.0).successful());
      auto const dummyPath = "/Plan/Collections";
      auto const dummyValue = arangodb::velocypack::Parser::fromJson(
          "{ \"_system\": { \"collection-id-does-not-matter\": { \"name\": "
          "\"dummy\", \"shards\": { \"same-as-dummy-shard-id\": [ "
          "\"same-as-dummy-shard-server\" ] } } }, \"testVocbase\": { "
          "\"collection-id-does-not-matter\": { \"name\": \"dummy\", "
          "\"shards\": { \"same-as-dummy-shard-id\": [ "
          "\"same-as-dummy-shard-server\" ] } } } }");
      EXPECT_TRUE(
          arangodb::AgencyComm().setValue(dummyPath, dummyValue->slice(), 0.0).successful());
      auto const versionPath = "/Plan/Version";
      auto const versionValue = arangodb::velocypack::Parser::fromJson(
          std::to_string(ci->getPlanVersion() + 1));
      EXPECT_TRUE((arangodb::AgencyComm()
                       .setValue(versionPath, versionValue->slice(), 0.0)
                       .successful()));  // force loadPlan() update
    }

    auto expected = EXPECTED_LEGACY_ANALYZERS;
    TRI_vocbase_t* vocbase;
    EXPECT_TRUE((TRI_ERROR_NO_ERROR ==
                 dbFeature->createDatabase(1, "testVocbase", vocbase)));
    EXPECT_TRUE((ci->createCollectionCoordinator(vocbase->name(), collectionId, 0, 1, false,
                                                 createCollectionJson->slice(), 0.0)
                     .ok()));
    EXPECT_TRUE((false == !ci->getCollection(vocbase->name(), collectionId)));

    // simulate heartbeat thread (create analyzer collection)
    {
      auto const path = "/Plan/Collections";
      auto const value = arangodb::velocypack::Parser::fromJson(
          std::string("{ \"") + vocbase->name() +
          "\": { \"3000008\": { \"name\": \"" + ANALYZER_COLLECTION_NAME +
          "\", \"isSystem\": true, \"shards\": { \"same-as-dummy-shard-id\": [ "
          "\"same-as-dummy-shard-server\" ] } } } }");  // must match what ClusterInfo generates for LogicalCollection::id() or shard list retrieval will fail (use 'collectionID' from ClusterInfo::getShardList(...) in stack trace)
      EXPECT_TRUE(arangodb::AgencyComm().setValue(path, value->slice(), 0.0).successful());
    }

    EXPECT_TRUE((false == !ci->getCollection(vocbase->name(), ANALYZER_COLLECTION_NAME)));

    // insert responses for the legacy static analyzers
    for (size_t i = 0, count = EXPECTED_LEGACY_ANALYZERS.size(); i < count; ++i) {
      arangodb::ClusterCommResult response;
      response.operationID = i + 1;  // sequential non-zero value
      response.status = arangodb::ClusterCommOpStatus::CL_COMM_RECEIVED;
      response.answer_code = arangodb::rest::ResponseCode::CREATED;
      response.answer = std::make_shared<GeneralRequestMock>(*vocbase);
      static_cast<GeneralRequestMock*>(response.answer.get())->_payload =
          *arangodb::velocypack::Parser::fromJson(
              std::string("{ \"_key\": \"") + std::to_string(response.operationID) +
              "\" }");  // unique arbitrary key
      clusterComm._responses.emplace_back(std::move(response));
    }

    EXPECT_ANY_THROW((ci->getCollection(system->name(), LEGACY_ANALYZER_COLLECTION_NAME)));  // throws on missing collection
    EXPECT_ANY_THROW((ci->getCollection(system->name(), ANALYZER_COLLECTION_NAME)));  // throws on missing collection
    EXPECT_TRUE((arangodb::methods::Upgrade::clusterBootstrap(*system).ok()));  // run system upgrade
    EXPECT_ANY_THROW((ci->getCollection(system->name(), LEGACY_ANALYZER_COLLECTION_NAME)));  // throws on missing collection
    EXPECT_TRUE((false == !ci->getCollection(system->name(), ANALYZER_COLLECTION_NAME)));

    for (auto& entry : clusterComm._requests) {
      EXPECT_TRUE((entry._body));
      auto body = arangodb::velocypack::Parser::fromJson(*(entry._body));
      auto slice = body->slice();
      EXPECT_TRUE((slice.isObject()));
      EXPECT_TRUE((slice.get("name").isString()));
      EXPECT_TRUE((1 == expected.erase(slice.get("name").copyString())));
    }

    EXPECT_TRUE((true == expected.empty()));

    // insert response for expected analyzer lookup
    {
      arangodb::ClusterCommResult response;
      response.status = arangodb::ClusterCommOpStatus::CL_COMM_RECEIVED;
      response.result = std::make_shared<arangodb::httpclient::SimpleHttpResult>();
      response.result->getBody()
          .appendText(
              "{ \"result\": { \"snippets\": { \"6:shard-id-does-not-matter\": "
              "\"value-does-not-matter\" } } }")
          .ensureNullTerminated();  // '6' must match GATHER Node id in ExecutionEngine::createBlocks(...)
      clusterComm._responses.emplace_back(std::move(response));
    }

    // insert response for expected analyzer reload from collection
    {
      arangodb::ClusterCommResult response;
      response.status = arangodb::ClusterCommOpStatus::CL_COMM_SENT;
      response.result = std::make_shared<arangodb::httpclient::SimpleHttpResult>();
      response.result->getBody()
          .appendText(
              "{ \"done\": true, \"nrItems\": 1, \"nrRegs\": 1, \"data\": [ 1 "
              "], \"raw\": [ null, null, { \"_key\": \"key-does-not-matter\", "
              "\"name\": \"test_analyzer1\", \"type\": \"TestAnalyzer\", "
              "\"properties\": \"abc\" } ] }")
          .ensureNullTerminated();  // 'data' value must be 1 as per AqlItemBlock::AqlItemBlock(...), first 2 'raw' values ignored, 'nrRegs' must be 1 or assertion failure in ExecutionBlockImpl<Executor>::requestWrappedBlock(...)
      clusterComm._responses.emplace_back(std::move(response));
    }

    // insert responses for the legacy static analyzers
    for (size_t i = 0, count = EXPECTED_LEGACY_ANALYZERS.size(); i < count; ++i) {
      arangodb::ClusterCommResult response;
      response.operationID = i + 1;  // sequential non-zero value
      response.status = arangodb::ClusterCommOpStatus::CL_COMM_RECEIVED;
      response.answer_code = arangodb::rest::ResponseCode::CREATED;
      response.answer = std::make_shared<GeneralRequestMock>(*vocbase);
      static_cast<GeneralRequestMock*>(response.answer.get())->_payload =
          *arangodb::velocypack::Parser::fromJson(
              std::string("{ \"_key\": \"") + std::to_string(response.operationID) +
              "\" }");  // unique arbitrary key
      clusterComm._responses.emplace_back(std::move(response));
    }

    clusterComm._requests.clear();
    expected = EXPECTED_LEGACY_ANALYZERS;
    EXPECT_TRUE((false == !ci->getCollection(vocbase->name(), ANALYZER_COLLECTION_NAME)));
    EXPECT_TRUE((arangodb::methods::Upgrade::clusterBootstrap(*vocbase).ok()));  // run upgrade
    EXPECT_TRUE((false == !ci->getCollection(vocbase->name(), ANALYZER_COLLECTION_NAME)));
    EXPECT_TRUE((true == clusterComm._responses.empty()));

    for (size_t i = 2, count = clusterComm._requests.size(); i < count; ++i) {  // +2 to skip requests from loadAnalyzers(...)
      auto& entry = clusterComm._requests[i];
      EXPECT_TRUE((entry._body));
      auto body = arangodb::velocypack::Parser::fromJson(*(entry._body));
      auto slice = body->slice();
      EXPECT_TRUE((slice.isObject()));
      EXPECT_TRUE((slice.get("name").isString()));
      EXPECT_TRUE((1 == expected.erase(slice.get("name").copyString())));
    }

    EXPECT_TRUE((true == expected.empty()));  // expect only analyzers inserted by upgrade (since checking '_requests')
  }

  // test system, with legacy collection, no analyzer collection (coordinator)
  {
    auto serverRoleBefore = arangodb::ServerState::instance()->getRole();
    arangodb::ServerState::instance()->setRole(arangodb::ServerState::ROLE_COORDINATOR);
    auto serverRoleRestore = irs::make_finally([&serverRoleBefore]() -> void {
      arangodb::ServerState::instance()->setRole(serverRoleBefore);
    });

    // create a new instance of an ApplicationServer and fill it with the required features
    // cannot use the existing server since its features already have some state
    std::shared_ptr<arangodb::application_features::ApplicationServer> originalServer(
        arangodb::application_features::ApplicationServer::server,
        [](arangodb::application_features::ApplicationServer* ptr) -> void {
          arangodb::application_features::ApplicationServer::server = ptr;
        });
    arangodb::application_features::ApplicationServer::server =
        nullptr;  // avoid "ApplicationServer initialized twice"
    arangodb::application_features::ApplicationServer server(nullptr, nullptr);
    arangodb::iresearch::IResearchAnalyzerFeature* feature;
    arangodb::DatabaseFeature* dbFeature;
    arangodb::SystemDatabaseFeature* sysDatabase;
    server.addFeature(new arangodb::ClusterFeature(server));  // required to create ClusterInfo instance
    server.addFeature(dbFeature = new arangodb::DatabaseFeature(server));  // required for IResearchAnalyzerFeature::emplace(...)
    server.addFeature(new arangodb::QueryRegistryFeature(server));  // required for constructing TRI_vocbase_t
    server.addFeature(new arangodb::ShardingFeature(server));  // required for Collections::create(...)
    server.addFeature(sysDatabase = new arangodb::SystemDatabaseFeature(server));  // required for IResearchAnalyzerFeature::start()
    server.addFeature(new arangodb::UpgradeFeature(server, nullptr, {}));  // required for upgrade tasks
    server.addFeature(new arangodb::V8DealerFeature(server));  // required for DatabaseFeature::createDatabase(...)
    server.addFeature(new arangodb::application_features::CommunicationFeaturePhase(
        server));  // required for SimpleHttpClient::doRequest()
    server.addFeature(feature = new arangodb::iresearch::IResearchAnalyzerFeature(server));  // required for running upgrade task
    arangodb::aql::OptimizerRulesFeature(this->server).prepare();  // required for Query::preparePlan(...)
    auto clearOptimizerRules = irs::make_finally([this]() -> void {
      arangodb::aql::OptimizerRulesFeature(this->server).unprepare();
    });

    // create system vocbase (before feature start)
    {
      auto const databases = arangodb::velocypack::Parser::fromJson(
          std::string("[ { \"name\": \"") +
          arangodb::StaticStrings::SystemDatabase + "\" } ]");
      EXPECT_TRUE((TRI_ERROR_NO_ERROR == dbFeature->loadDatabases(databases->slice())));
      sysDatabase->start();  // get system database from DatabaseFeature
    }

    auto system = sysDatabase->use();

    feature->start();  // register upgrade tasks
    server.getFeature<arangodb::ClusterFeature>("Cluster")->prepare();  // create ClusterInfo instance
    server.getFeature<arangodb::ShardingFeature>("Sharding")->prepare();  // required for Collections::create(...), register sharding types
    arangodb::AgencyCommManager::MANAGER->start();  // initialize agency

    ClusterCommMock clusterComm;
    auto scopedClusterComm = ClusterCommMock::setInstance(clusterComm);
    auto* ci = arangodb::ClusterInfo::instance();
    ASSERT_TRUE((nullptr != ci));

    // simulate heartbeat thread (create legacy analyzer collection after feature start)
    {
      auto const path = "/Plan/Collections";
      auto const value = arangodb::velocypack::Parser::fromJson(
          std::string("{ \"") + system->name() + "\": { \"" + LEGACY_ANALYZER_COLLECTION_NAME +
          "\": { \"name\": \"" + LEGACY_ANALYZER_COLLECTION_NAME +
          "\", \"isSystem\": true, \"shards\": { \"same-as-dummy-shard-id\": [ "
          "\"same-as-dummy-shard-server\" ] } } } }");  // collection ID must match id used in dropCollectionCoordinator(...)
      EXPECT_TRUE(arangodb::AgencyComm().setValue(path, value->slice(), 0.0).successful());
    }

    // ensure legacy collection after feature start
    {
      ASSERT_TRUE((false == !ci->getCollection(system->name(), LEGACY_ANALYZER_COLLECTION_NAME)));
    }

    // simulate heartbeat thread
    // (create dbserver in current) required by ClusterMethods::persistCollectionInAgency(...)
    // (create database in plan) required for ClusterInfo::createCollectionCoordinator(...)
    // (create collection in current) required by ClusterMethods::persistCollectionInAgency(...)
    // (create dummy collection in plan to fill ClusterInfo::_shardServers) required by ClusterMethods::persistCollectionInAgency(...)
    {
      auto const srvPath = "/Current/DBServers";
      auto const srvValue = arangodb::velocypack::Parser::fromJson(
          "{ \"dbserver-key-does-not-matter\": "
          "\"dbserver-value-does-not-matter\" }");
      EXPECT_TRUE(
          arangodb::AgencyComm().setValue(srvPath, srvValue->slice(), 0.0).successful());
      auto const dbPath = "/Plan/Databases/testVocbase";
      auto const dbValue = arangodb::velocypack::Parser::fromJson("null");  // value does not matter
      EXPECT_TRUE(arangodb::AgencyComm().setValue(dbPath, dbValue->slice(), 0.0).successful());
      auto const colPath0 = "/Current/Collections/_system/4000004";  // '4000004' must match what ClusterInfo generates for LogicalCollection::id() or collection creation request will never get executed (use 'collectionID' from ClusterInfo::createCollectionCoordinator(...) in stack trace)
      auto const colValue0 = arangodb::velocypack::Parser::fromJson(
          "{ \"same-as-dummy-shard-id\": { \"servers\": [ "
          "\"same-as-dummy-shard-server\" ] } }");
      EXPECT_TRUE(
          arangodb::AgencyComm().setValue(colPath0, colValue0->slice(), 0.0).successful());
      auto const colPath = "/Current/Collections/testVocbase/4000020";  // '4000020' must match what ClusterInfo generates for LogicalCollection::id() or collection creation request will never get executed (use 'collectionID' from ClusterInfo::createCollectionCoordinator(...) in stack trace)
      auto const colValue = arangodb::velocypack::Parser::fromJson(
          "{ \"same-as-dummy-shard-id\": { \"servers\": [ "
          "\"same-as-dummy-shard-server\" ] } }");
      EXPECT_TRUE(
          arangodb::AgencyComm().setValue(colPath, colValue->slice(), 0.0).successful());
      auto const dummyPath = "/Plan/Collections";
      auto const dummyValue = arangodb::velocypack::Parser::fromJson(
          "{ \"_system\": { \"collection-id-does-not-matter\": { \"name\": "
          "\"dummy\", \"shards\": { \"same-as-dummy-shard-id\": [ "
          "\"same-as-dummy-shard-server\" ] } } }, \"testVocbase\": { "
          "\"collection-id-does-not-matter\": { \"name\": \"dummy\", "
          "\"shards\": { \"same-as-dummy-shard-id\": [ "
          "\"same-as-dummy-shard-server\" ] } } } }");
      EXPECT_TRUE(
          arangodb::AgencyComm().setValue(dummyPath, dummyValue->slice(), 0.0).successful());
      auto const versionPath = "/Plan/Version";
      auto const versionValue = arangodb::velocypack::Parser::fromJson(
          std::to_string(ci->getPlanVersion() + 1));
      EXPECT_TRUE((arangodb::AgencyComm()
                       .setValue(versionPath, versionValue->slice(), 0.0)
                       .successful()));  // force loadPlan() update
    }

    auto expected = EXPECTED_LEGACY_ANALYZERS;
    TRI_vocbase_t* vocbase;
    EXPECT_TRUE((TRI_ERROR_NO_ERROR ==
                 dbFeature->createDatabase(1, "testVocbase", vocbase)));

    // insert responses for the legacy static analyzers
    for (size_t i = 0, count = EXPECTED_LEGACY_ANALYZERS.size(); i < count; ++i) {
      arangodb::ClusterCommResult response;
      response.operationID = i + 1;  // sequential non-zero value
      response.status = arangodb::ClusterCommOpStatus::CL_COMM_RECEIVED;
      response.answer_code = arangodb::rest::ResponseCode::CREATED;
      response.answer = std::make_shared<GeneralRequestMock>(*vocbase);
      static_cast<GeneralRequestMock*>(response.answer.get())->_payload =
          *arangodb::velocypack::Parser::fromJson(
              std::string("{ \"_key\": \"") + std::to_string(response.operationID) +
              "\" }");  // unique arbitrary key
      clusterComm._responses.emplace_back(std::move(response));
    }

    EXPECT_TRUE((false == !ci->getCollection(system->name(), LEGACY_ANALYZER_COLLECTION_NAME)));
    EXPECT_ANY_THROW((ci->getCollection(system->name(), ANALYZER_COLLECTION_NAME)));  // throws on missing collection
    EXPECT_TRUE((arangodb::methods::Upgrade::clusterBootstrap(*system).ok()));  // run system upgrade
    EXPECT_ANY_THROW((ci->getCollection(system->name(), LEGACY_ANALYZER_COLLECTION_NAME)));  // throws on missing collection
    EXPECT_TRUE((false == !ci->getCollection(system->name(), ANALYZER_COLLECTION_NAME)));

    for (auto& entry : clusterComm._requests) {
      EXPECT_TRUE((entry._body));
      auto body = arangodb::velocypack::Parser::fromJson(*(entry._body));
      auto slice = body->slice();
      EXPECT_TRUE((slice.isObject()));
      EXPECT_TRUE((slice.get("name").isString()));
      EXPECT_TRUE((1 == expected.erase(slice.get("name").copyString())));
    }

    EXPECT_TRUE((true == expected.empty()));

    // insert responses for the legacy static analyzers
    for (size_t i = 0, count = EXPECTED_LEGACY_ANALYZERS.size(); i < count; ++i) {
      arangodb::ClusterCommResult response;
      response.operationID = i + 1;  // sequential non-zero value
      response.status = arangodb::ClusterCommOpStatus::CL_COMM_RECEIVED;
      response.answer_code = arangodb::rest::ResponseCode::CREATED;
      response.answer = std::make_shared<GeneralRequestMock>(*vocbase);
      static_cast<GeneralRequestMock*>(response.answer.get())->_payload =
          *arangodb::velocypack::Parser::fromJson(
              std::string("{ \"_key\": \"") + std::to_string(response.operationID) +
              "\" }");  // unique arbitrary key
      clusterComm._responses.emplace_back(std::move(response));
    }

    clusterComm._requests.clear();
    expected = EXPECTED_LEGACY_ANALYZERS;
    EXPECT_ANY_THROW((ci->getCollection(vocbase->name(), ANALYZER_COLLECTION_NAME)));  // throws on missing collection
    EXPECT_TRUE((arangodb::methods::Upgrade::clusterBootstrap(*vocbase).ok()));  // run upgrade
    EXPECT_TRUE((false == !ci->getCollection(vocbase->name(), ANALYZER_COLLECTION_NAME)));
    EXPECT_TRUE((true == clusterComm._responses.empty()));

    for (auto& entry : clusterComm._requests) {
      EXPECT_TRUE((entry._body));
      auto body = arangodb::velocypack::Parser::fromJson(*(entry._body));
      auto slice = body->slice();
      EXPECT_TRUE((slice.isObject()));
      EXPECT_TRUE((slice.get("name").isString()));
      EXPECT_TRUE((1 == expected.erase(slice.get("name").copyString())));
    }

    EXPECT_TRUE((true == expected.empty()));
  }

  // test system, with legacy collection, with analyzer collection (coordinator)
  {
    auto serverRoleBefore = arangodb::ServerState::instance()->getRole();
    arangodb::ServerState::instance()->setRole(arangodb::ServerState::ROLE_COORDINATOR);
    auto serverRoleRestore = irs::make_finally([&serverRoleBefore]() -> void {
      arangodb::ServerState::instance()->setRole(serverRoleBefore);
    });

    // create a new instance of an ApplicationServer and fill it with the required features
    // cannot use the existing server since its features already have some state
    std::shared_ptr<arangodb::application_features::ApplicationServer> originalServer(
        arangodb::application_features::ApplicationServer::server,
        [](arangodb::application_features::ApplicationServer* ptr) -> void {
          arangodb::application_features::ApplicationServer::server = ptr;
        });
    arangodb::application_features::ApplicationServer::server =
        nullptr;  // avoid "ApplicationServer initialized twice"
    arangodb::application_features::ApplicationServer server(nullptr, nullptr);
    arangodb::iresearch::IResearchAnalyzerFeature* feature;
    arangodb::DatabaseFeature* dbFeature;
    arangodb::SystemDatabaseFeature* sysDatabase;
    server.addFeature(new arangodb::ClusterFeature(server));  // required to create ClusterInfo instance
    server.addFeature(dbFeature = new arangodb::DatabaseFeature(server));  // required for IResearchAnalyzerFeature::emplace(...)
    server.addFeature(new arangodb::QueryRegistryFeature(server));  // required for constructing TRI_vocbase_t
    server.addFeature(new arangodb::ShardingFeature(server));  // required for Collections::create(...)
    server.addFeature(sysDatabase = new arangodb::SystemDatabaseFeature(server));  // required for IResearchAnalyzerFeature::start()
    server.addFeature(new arangodb::UpgradeFeature(server, nullptr, {}));  // required for upgrade tasks
    server.addFeature(new arangodb::V8DealerFeature(server));  // required for DatabaseFeature::createDatabase(...)
    server.addFeature(new arangodb::application_features::CommunicationFeaturePhase(
        server));  // required for SimpleHttpClient::doRequest()
    server.addFeature(feature = new arangodb::iresearch::IResearchAnalyzerFeature(server));  // required for running upgrade task
    arangodb::aql::OptimizerRulesFeature(this->server).prepare();  // required for Query::preparePlan(...)
    auto clearOptimizerRules = irs::make_finally([this]() -> void {
      arangodb::aql::OptimizerRulesFeature(this->server).unprepare();
    });

    // create system vocbase (before feature start)
    {
      auto const databases = arangodb::velocypack::Parser::fromJson(
          std::string("[ { \"name\": \"") +
          arangodb::StaticStrings::SystemDatabase + "\" } ]");
      EXPECT_TRUE((TRI_ERROR_NO_ERROR == dbFeature->loadDatabases(databases->slice())));
      sysDatabase->start();  // get system database from DatabaseFeature
    }

    auto system = sysDatabase->use();

    feature->start();  // register upgrade tasks
    server.getFeature<arangodb::ClusterFeature>("Cluster")->prepare();  // create ClusterInfo instance
    server.getFeature<arangodb::ShardingFeature>("Sharding")->prepare();  // required for Collections::create(...), register sharding types
    arangodb::AgencyCommManager::MANAGER->start();  // initialize agency

    ClusterCommMock clusterComm;
    auto scopedClusterComm = ClusterCommMock::setInstance(clusterComm);
    auto* ci = arangodb::ClusterInfo::instance();
    ASSERT_TRUE((nullptr != ci));

    // simulate heartbeat thread (create legacy analyzer collection after feature start)
    {
      auto const path = "/Plan/Collections";
      auto const value = arangodb::velocypack::Parser::fromJson(
          std::string("{ \"") + system->name() + "\": { \"" + LEGACY_ANALYZER_COLLECTION_NAME +
          "\": { \"name\": \"" + LEGACY_ANALYZER_COLLECTION_NAME +
          "\", \"isSystem\": true, \"shards\": { \"same-as-dummy-shard-id\": [ "
          "\"same-as-dummy-shard-server\" ] } } } }");  // collection ID must match id used in dropCollectionCoordinator(...)
      EXPECT_TRUE(arangodb::AgencyComm().setValue(path, value->slice(), 0.0).successful());
    }

    // ensure legacy collection after feature start
    {
      ASSERT_TRUE((false == !ci->getCollection(system->name(), LEGACY_ANALYZER_COLLECTION_NAME)));
    }

    // simulate heartbeat thread
    // (create dbserver in current) required by ClusterMethods::persistCollectionInAgency(...)
    // (create database in plan) required for ClusterInfo::createCollectionCoordinator(...)
    // (create collection in current) required by ClusterMethods::persistCollectionInAgency(...)
    // (create dummy collection in plan to fill ClusterInfo::_shardServers) required by ClusterMethods::persistCollectionInAgency(...)
    {
      auto const srvPath = "/Current/DBServers";
      auto const srvValue = arangodb::velocypack::Parser::fromJson(
          "{ \"dbserver-key-does-not-matter\": "
          "\"dbserver-value-does-not-matter\" }");
      EXPECT_TRUE(
          arangodb::AgencyComm().setValue(srvPath, srvValue->slice(), 0.0).successful());
      auto const dbPath = "/Plan/Databases/testVocbase";
      auto const dbValue = arangodb::velocypack::Parser::fromJson("null");  // value does not matter
      EXPECT_TRUE(arangodb::AgencyComm().setValue(dbPath, dbValue->slice(), 0.0).successful());
      auto const colPath0 = "/Current/Collections/_system/5000007";  // '5000007' must match what ClusterInfo generates for LogicalCollection::id() or collection creation request will never get executed (use 'collectionID' from ClusterInfo::createCollectionCoordinator(...) in stack trace)
      auto const colValue0 = arangodb::velocypack::Parser::fromJson(
          "{ \"same-as-dummy-shard-id\": { \"servers\": [ "
          "\"same-as-dummy-shard-server\" ] } }");
      EXPECT_TRUE(
          arangodb::AgencyComm().setValue(colPath0, colValue0->slice(), 0.0).successful());
      auto const colPath = "/Current/Collections/testVocbase/5000009";  // '5000009' must match what ClusterInfo generates for LogicalCollection::id() or collection creation request will never get executed (use 'collectionID' from ClusterInfo::createCollectionCoordinator(...) in stack trace)
      auto const colValue = arangodb::velocypack::Parser::fromJson(
          "{ \"same-as-dummy-shard-id\": { \"servers\": [ "
          "\"same-as-dummy-shard-server\" ] } }");
      EXPECT_TRUE(
          arangodb::AgencyComm().setValue(colPath, colValue->slice(), 0.0).successful());
      auto const dummyPath = "/Plan/Collections";
      auto const dummyValue = arangodb::velocypack::Parser::fromJson(
          "{ \"testVocbase\": { \"collection-id-does-not-matter\": { \"name\": "
          "\"dummy\", \"shards\": { \"same-as-dummy-shard-id\": [ "
          "\"same-as-dummy-shard-server\" ] } } } }");
      EXPECT_TRUE(
          arangodb::AgencyComm().setValue(dummyPath, dummyValue->slice(), 0.0).successful());
      auto const versionPath = "/Plan/Version";
      auto const versionValue = arangodb::velocypack::Parser::fromJson(
          std::to_string(ci->getPlanVersion() + 1));
      EXPECT_TRUE((arangodb::AgencyComm()
                       .setValue(versionPath, versionValue->slice(), 0.0)
                       .successful()));  // force loadPlan() update
    }

    auto expected = EXPECTED_LEGACY_ANALYZERS;
    TRI_vocbase_t* vocbase;
    EXPECT_TRUE((TRI_ERROR_NO_ERROR ==
                 dbFeature->createDatabase(1, "testVocbase", vocbase)));
    EXPECT_TRUE((ci->createCollectionCoordinator(vocbase->name(), collectionId, 0, 1, false,
                                                 createCollectionJson->slice(), 0.0)
                     .ok()));
    EXPECT_TRUE((false == !ci->getCollection(vocbase->name(), collectionId)));

    // simulate heartbeat thread (create analyzer collection)
    // must also include legacy collection definition otherwise it'll be removed
    {
      auto const path = "/Plan/Collections";
      auto const value = arangodb::velocypack::Parser::fromJson(
          std::string("{ \"") + system->name() +
          "\": { \"5000004\": { \"name\": \"" + LEGACY_ANALYZER_COLLECTION_NAME +
          "\", \"isSystem\": true, \"shards\": { \"same-as-dummy-shard-id\": [ "
          "\"same-as-dummy-shard-server\" ] } } }, \"" +
          vocbase->name() + "\": { \"5000009\": { \"name\": \"" + ANALYZER_COLLECTION_NAME +
          "\", \"isSystem\": true, \"shards\": { \"same-as-dummy-shard-id\": [ "
          "\"same-as-dummy-shard-server\" ] } } } }");  // must match what ClusterInfo generates for LogicalCollection::id() or shard list retrieval will fail (use 'collectionID' from ClusterInfo::getShardList(...) in stack trace)
      EXPECT_TRUE(arangodb::AgencyComm().setValue(path, value->slice(), 0.0).successful());
      auto const versionPath = "/Plan/Version";
      auto const versionValue = arangodb::velocypack::Parser::fromJson(
          std::to_string(ci->getPlanVersion() + 1));
      EXPECT_TRUE((arangodb::AgencyComm()
                       .setValue(versionPath, versionValue->slice(), 0.0)
                       .successful()));  // force loadPlan() update
    }

    EXPECT_TRUE((false == !ci->getCollection(vocbase->name(), ANALYZER_COLLECTION_NAME)));

    // insert responses for the legacy static analyzers
    for (size_t i = 0, count = EXPECTED_LEGACY_ANALYZERS.size(); i < count; ++i) {
      arangodb::ClusterCommResult response;
      response.operationID = i + 1;  // sequential non-zero value
      response.status = arangodb::ClusterCommOpStatus::CL_COMM_RECEIVED;
      response.answer_code = arangodb::rest::ResponseCode::CREATED;
      response.answer = std::make_shared<GeneralRequestMock>(*vocbase);
      static_cast<GeneralRequestMock*>(response.answer.get())->_payload =
          *arangodb::velocypack::Parser::fromJson(
              std::string("{ \"_key\": \"") + std::to_string(response.operationID) +
              "\" }");  // unique arbitrary key
      clusterComm._responses.emplace_back(std::move(response));
    }

    EXPECT_TRUE((false == !ci->getCollection(system->name(), LEGACY_ANALYZER_COLLECTION_NAME)));
    EXPECT_ANY_THROW((ci->getCollection(system->name(), ANALYZER_COLLECTION_NAME)));  // throws on missing collection
    EXPECT_TRUE((arangodb::methods::Upgrade::clusterBootstrap(*system).ok()));  // run system upgrade
    EXPECT_ANY_THROW((ci->getCollection(system->name(), LEGACY_ANALYZER_COLLECTION_NAME)));  // throws on missing collection
    EXPECT_TRUE((false == !ci->getCollection(system->name(), ANALYZER_COLLECTION_NAME)));

    for (auto& entry : clusterComm._requests) {
      EXPECT_TRUE((entry._body));
      auto body = arangodb::velocypack::Parser::fromJson(*(entry._body));
      auto slice = body->slice();
      EXPECT_TRUE((slice.isObject()));
      EXPECT_TRUE((slice.get("name").isString()));
      EXPECT_TRUE((1 == expected.erase(slice.get("name").copyString())));
    }

    EXPECT_TRUE((true == expected.empty()));

    // insert response for expected analyzer lookup
    {
      arangodb::ClusterCommResult response;
      response.status = arangodb::ClusterCommOpStatus::CL_COMM_RECEIVED;
      response.result = std::make_shared<arangodb::httpclient::SimpleHttpResult>();
      response.result->getBody()
          .appendText(
              "{ \"result\": { \"snippets\": { \"6:shard-id-does-not-matter\": "
              "\"value-does-not-matter\" } } }")
          .ensureNullTerminated();  // '6' must match GATHER Node id in ExecutionEngine::createBlocks(...)
      clusterComm._responses.emplace_back(std::move(response));
    }

    // insert response for expected analyzer reload from collection
    {
      arangodb::ClusterCommResult response;
      response.status = arangodb::ClusterCommOpStatus::CL_COMM_SENT;
      response.result = std::make_shared<arangodb::httpclient::SimpleHttpResult>();
      response.result->getBody()
          .appendText(
              "{ \"done\": true, \"nrItems\": 1, \"nrRegs\": 1, \"data\": [ 1 "
              "], \"raw\": [ null, null, { \"_key\": \"key-does-not-matter\", "
              "\"name\": \"abc\", \"type\": \"TestAnalyzer\", \"properties\": "
              "\"abc\" } ] }")
          .ensureNullTerminated();  // 'data' value must be 1 as per AqlItemBlock::AqlItemBlock(...), first 2 'raw' values ignored, 'nrRegs' must be 1 or assertion failure in ExecutionBlockImpl<Executor>::requestWrappedBlock(...)
      clusterComm._responses.emplace_back(std::move(response));
    }

    // insert responses for the legacy static analyzers
    for (size_t i = 0, count = EXPECTED_LEGACY_ANALYZERS.size(); i < count; ++i) {
      arangodb::ClusterCommResult response;
      response.operationID = i + 1;  // sequential non-zero value
      response.status = arangodb::ClusterCommOpStatus::CL_COMM_RECEIVED;
      response.answer_code = arangodb::rest::ResponseCode::CREATED;
      response.answer = std::make_shared<GeneralRequestMock>(*vocbase);
      static_cast<GeneralRequestMock*>(response.answer.get())->_payload =
          *arangodb::velocypack::Parser::fromJson(
              std::string("{ \"_key\": \"") + std::to_string(response.operationID) +
              "\" }");  // unique arbitrary key
      clusterComm._responses.emplace_back(std::move(response));
    }

    clusterComm._requests.clear();
    expected = EXPECTED_LEGACY_ANALYZERS;
    EXPECT_TRUE((false == !ci->getCollection(vocbase->name(), ANALYZER_COLLECTION_NAME)));
    EXPECT_TRUE((arangodb::methods::Upgrade::clusterBootstrap(*vocbase).ok()));  // run upgrade
    EXPECT_TRUE((false == !ci->getCollection(vocbase->name(), ANALYZER_COLLECTION_NAME)));
    EXPECT_TRUE((true == clusterComm._responses.empty()));

    for (size_t i = 2, count = clusterComm._requests.size(); i < count; ++i) {  // +2 to skip requests from loadAnalyzers(...)
      auto& entry = clusterComm._requests[i];
      EXPECT_TRUE((entry._body));
      auto body = arangodb::velocypack::Parser::fromJson(*(entry._body));
      auto slice = body->slice();
      EXPECT_TRUE((slice.isObject()));
      EXPECT_TRUE((slice.get("name").isString()));
      EXPECT_TRUE((1 == expected.erase(slice.get("name").copyString())));
    }

    EXPECT_TRUE((true == expected.empty()));  // expect only analyzers inserted by upgrade (since checking '_requests')
  }
}

TEST_F(IResearchAnalyzerFeatureTest, test_visit) {
  struct ExpectedType {
    irs::flags _features;
    std::string _name;
    std::string _properties;
    ExpectedType(irs::string_ref const& name, irs::string_ref const& properties,
                 irs::flags const& features)
        : _features(features), _name(name), _properties(properties) {}
    bool operator<(ExpectedType const& other) const {
      if (_name < other._name) {
        return true;
      }

      if (_name > other._name) {
        return false;
      }

      if (_properties < other._properties) {
        return true;
      }

      if (_properties > other._properties) {
        return false;
      }

      if (_features.size() < other._features.size()) {
        return true;
      }

      if (_features.size() > other._features.size()) {
        return false;
      }

      return false;  // assume equal
    }
  };

  // create a new instance of an ApplicationServer and fill it with the required features
  // cannot use the existing server since its features already have some state
  std::shared_ptr<arangodb::application_features::ApplicationServer> originalServer(
      arangodb::application_features::ApplicationServer::server,
      [](arangodb::application_features::ApplicationServer* ptr) -> void {
        arangodb::application_features::ApplicationServer::server = ptr;
      });
  arangodb::application_features::ApplicationServer::server =
      nullptr;  // avoid "ApplicationServer initialized twice"
  arangodb::application_features::ApplicationServer server(nullptr, nullptr);
  arangodb::iresearch::IResearchAnalyzerFeature feature(server);
  arangodb::DatabaseFeature* dbFeature;
  arangodb::SystemDatabaseFeature* sysDatabase;
  server.addFeature(new arangodb::QueryRegistryFeature(server));  // required for constructing TRI_vocbase_t
  server.addFeature(dbFeature = new arangodb::DatabaseFeature(server));  // required for IResearchAnalyzerFeature::emplace(...)
  server.addFeature(new arangodb::QueryRegistryFeature(server));  // required for constructing TRI_vocbase_t
  server.addFeature(sysDatabase = new arangodb::SystemDatabaseFeature(server));  // required for IResearchAnalyzerFeature::start()
  server.addFeature(new arangodb::V8DealerFeature(server));  // required for DatabaseFeature::createDatabase(...)

  // create system vocbase (before feature start)
  {
    auto const databases = arangodb::velocypack::Parser::fromJson(
        std::string("[ { \"name\": \"") +
        arangodb::StaticStrings::SystemDatabase + "\" } ]");
    EXPECT_TRUE((TRI_ERROR_NO_ERROR == dbFeature->loadDatabases(databases->slice())));
    sysDatabase->start();  // get system database from DatabaseFeature
  }

  arangodb::iresearch::IResearchAnalyzerFeature::EmplaceResult result;
  EXPECT_TRUE((true == feature
                           .emplace(result, arangodb::StaticStrings::SystemDatabase + "::test_analyzer0",
                                    "TestAnalyzer", "abc0")
                           .ok()));
  EXPECT_TRUE((false == !result.first));
  EXPECT_TRUE((true == feature
                           .emplace(result, arangodb::StaticStrings::SystemDatabase + "::test_analyzer1",
                                    "TestAnalyzer", "abc1")
                           .ok()));
  EXPECT_TRUE((false == !result.first));
  EXPECT_TRUE((true == feature
                           .emplace(result, arangodb::StaticStrings::SystemDatabase + "::test_analyzer2",
                                    "TestAnalyzer", "abc2")
                           .ok()));
  EXPECT_TRUE((false == !result.first));

  // full visitation
  {
    std::set<ExpectedType> expected = {
        {arangodb::StaticStrings::SystemDatabase + "::test_analyzer0", "abc0", {}},
        {arangodb::StaticStrings::SystemDatabase + "::test_analyzer1", "abc1", {}},
        {arangodb::StaticStrings::SystemDatabase + "::test_analyzer2", "abc2", {}},
    };
    auto result = feature.visit(
        [&expected](arangodb::iresearch::IResearchAnalyzerFeature::AnalyzerPool::ptr const& analyzer) -> bool {
          if (staticAnalyzers().find(analyzer->name()) != staticAnalyzers().end()) {
            return true;  // skip static analyzers
          }

          EXPECT_TRUE((analyzer->type() == "TestAnalyzer"));
          EXPECT_TRUE((1 == expected.erase(ExpectedType(analyzer->name(),
                                                        analyzer->properties(),
                                                        analyzer->features()))));
          return true;
        });
    EXPECT_TRUE((true == result));
    EXPECT_TRUE((expected.empty()));
  }

  // partial visitation
  {
    std::set<ExpectedType> expected = {
        {arangodb::StaticStrings::SystemDatabase + "::test_analyzer0", "abc0", {}},
        {arangodb::StaticStrings::SystemDatabase + "::test_analyzer1", "abc1", {}},
        {arangodb::StaticStrings::SystemDatabase + "::test_analyzer2", "abc2", {}},
    };
    auto result = feature.visit(
        [&expected](arangodb::iresearch::IResearchAnalyzerFeature::AnalyzerPool::ptr const& analyzer) -> bool {
          if (staticAnalyzers().find(analyzer->name()) != staticAnalyzers().end()) {
            return true;  // skip static analyzers
          }

          EXPECT_TRUE((analyzer->type() == "TestAnalyzer"));
          EXPECT_TRUE((1 == expected.erase(ExpectedType(analyzer->name(),
                                                        analyzer->properties(),
                                                        analyzer->features()))));
          return false;
        });
    EXPECT_TRUE((false == result));
    EXPECT_TRUE((2 == expected.size()));
  }

  TRI_vocbase_t* vocbase0;
  TRI_vocbase_t* vocbase1;
  TRI_vocbase_t* vocbase2;
  EXPECT_TRUE((TRI_ERROR_NO_ERROR == dbFeature->createDatabase(1, "vocbase0", vocbase0)));
  EXPECT_TRUE((TRI_ERROR_NO_ERROR == dbFeature->createDatabase(1, "vocbase1", vocbase1)));
  EXPECT_TRUE((TRI_ERROR_NO_ERROR == dbFeature->createDatabase(1, "vocbase2", vocbase2)));

  // add database-prefixed analyzers
  {
    arangodb::iresearch::IResearchAnalyzerFeature::EmplaceResult result;
    EXPECT_TRUE((true == feature
                             .emplace(result, "vocbase2::test_analyzer3",
                                      "TestAnalyzer", "abc3")
                             .ok()));
    EXPECT_TRUE((false == !result.first));
    EXPECT_TRUE((true == feature
                             .emplace(result, "vocbase2::test_analyzer4",
                                      "TestAnalyzer", "abc4")
                             .ok()));
    EXPECT_TRUE((false == !result.first));
    EXPECT_TRUE((true == feature
                             .emplace(result, "vocbase1::test_analyzer5",
                                      "TestAnalyzer", "abc5")
                             .ok()));
    EXPECT_TRUE((false == !result.first));
  }

  // full visitation limited to a vocbase (empty)
  {
    std::set<ExpectedType> expected = {};
    auto result = feature.visit(
        [&expected](arangodb::iresearch::IResearchAnalyzerFeature::AnalyzerPool::ptr const& analyzer) -> bool {
          EXPECT_TRUE((analyzer->type() == "TestAnalyzer"));
          EXPECT_TRUE((1 == expected.erase(ExpectedType(analyzer->name(),
                                                        analyzer->properties(),
                                                        analyzer->features()))));
          return true;
        },
        vocbase0);
    EXPECT_TRUE((true == result));
    EXPECT_TRUE((expected.empty()));
  }

  // full visitation limited to a vocbase (non-empty)
  {
    std::set<ExpectedType> expected = {
        {"vocbase2::test_analyzer3", "abc3", {}},
        {"vocbase2::test_analyzer4", "abc4", {}},
    };
    auto result = feature.visit(
        [&expected](arangodb::iresearch::IResearchAnalyzerFeature::AnalyzerPool::ptr const& analyzer) -> bool {
          EXPECT_TRUE((analyzer->type() == "TestAnalyzer"));
          EXPECT_TRUE((1 == expected.erase(ExpectedType(analyzer->name(),
                                                        analyzer->properties(),
                                                        analyzer->features()))));
          return true;
        },
        vocbase2);
    EXPECT_TRUE((true == result));
    EXPECT_TRUE((expected.empty()));
  }

  // static analyzer visitation
  {
    std::set<ExpectedType> expected = {
        {"identity", irs::string_ref::NIL, {irs::frequency::type(), irs::norm::type()}}};
    auto result = feature.visit(
        [&expected](arangodb::iresearch::IResearchAnalyzerFeature::AnalyzerPool::ptr const& analyzer) -> bool {
          EXPECT_TRUE((analyzer->type() == "identity"));
          EXPECT_TRUE((1 == expected.erase(ExpectedType(analyzer->name(),
                                                        analyzer->properties(),
                                                        analyzer->features()))));
          return true;
        },
        nullptr);
    EXPECT_TRUE((true == result));
    EXPECT_TRUE((expected.empty()));
  }
}<|MERGE_RESOLUTION|>--- conflicted
+++ resolved
@@ -249,21 +249,14 @@
     features.emplace_back(new arangodb::AuthenticationFeature(server), true);
     features.emplace_back(new arangodb::DatabaseFeature(server), false);
     features.emplace_back(new arangodb::ShardingFeature(server), false);
-<<<<<<< HEAD
     features.emplace_back(new arangodb::QueryRegistryFeature(server), false);  // required for constructing TRI_vocbase_t
     arangodb::application_features::ApplicationServer::server->addFeature(
         features.back().first);  // need QueryRegistryFeature feature to be added now in order to create the system database
-    features.emplace_back(new arangodb::SystemDatabaseFeature(server), true);  // required for IResearchAnalyzerFeature
+    features.emplace_back(sysDatabaseFeature = new arangodb::SystemDatabaseFeature(server),
+                          true);  // required for IResearchAnalyzerFeature
     features.emplace_back(new arangodb::V8DealerFeature(server),
                           false);  // required for DatabaseFeature::createDatabase(...)
     features.emplace_back(new arangodb::aql::AqlFunctionFeature(server), true);  // required for IResearchAnalyzerFeature
-=======
-    features.emplace_back(new arangodb::QueryRegistryFeature(server), false); // required for constructing TRI_vocbase_t
-    arangodb::application_features::ApplicationServer::server->addFeature(features.back().first); // need QueryRegistryFeature feature to be added now in order to create the system database
-    features.emplace_back(sysDatabaseFeature = new arangodb::SystemDatabaseFeature(server), true); // required for IResearchAnalyzerFeature
-    features.emplace_back(new arangodb::V8DealerFeature(server), false); // required for DatabaseFeature::createDatabase(...)
-    features.emplace_back(new arangodb::aql::AqlFunctionFeature(server), true); // required for IResearchAnalyzerFeature
->>>>>>> 49babbc6
 
 #if USE_ENTERPRISE
     features.emplace_back(new arangodb::LdapFeature(server),
@@ -283,19 +276,10 @@
     }
 
     auto const databases = arangodb::velocypack::Parser::fromJson(
-<<<<<<< HEAD
-        std::string("[ { \"name\": \"") +
-        arangodb::StaticStrings::SystemDatabase + "\" } ]");
+        std::string("[ { \"name\": \"" + arangodb::StaticStrings::SystemDatabase + "\" } ]"));
     auto* dbFeature =
         arangodb::application_features::ApplicationServer::lookupFeature<arangodb::DatabaseFeature>(
             "Database");
-=======
-      std::string("[ { \"name\": \"" + arangodb::StaticStrings::SystemDatabase + "\" } ]")
-    );
-    auto* dbFeature = arangodb::application_features::ApplicationServer::lookupFeature<
-      arangodb::DatabaseFeature
-    >("Database");
->>>>>>> 49babbc6
     dbFeature->loadDatabases(databases->slice());
 
     for (auto& f : features) {
@@ -745,24 +729,30 @@
   aqlFeature.start();  // required for Query::Query(...), must not call ~AqlFeature() for the duration of the test
 
   {
-    REQUIRE(s.sysDatabaseFeature);
-    auto sysVocbase = s.sysDatabaseFeature->use();
-    REQUIRE(sysVocbase);
+    ASSERT_TRUE(sysDatabaseFeature);
+    auto sysVocbase = sysDatabaseFeature->use();
+    ASSERT_TRUE(sysVocbase);
 
     TRI_vocbase_t* vocbase;
-    REQUIRE((TRI_ERROR_NO_ERROR == dbFeature->createDatabase(1, "testVocbase", vocbase)));
-    auto dropDB = irs::make_finally([dbFeature]()->void { dbFeature->dropDatabase("testVocbase", true, true); });
-    REQUIRE(vocbase);
+    ASSERT_TRUE((TRI_ERROR_NO_ERROR ==
+                 dbFeature->createDatabase(1, "testVocbase", vocbase)));
+    auto dropDB = irs::make_finally([dbFeature]() -> void {
+      dbFeature->dropDatabase("testVocbase", true, true);
+    });
+    ASSERT_TRUE(vocbase);
 
     arangodb::iresearch::IResearchAnalyzerFeature::EmplaceResult result;
     arangodb::iresearch::IResearchAnalyzerFeature feature(server);
     feature.prepare();  // add static analyzers
 
-<<<<<<< HEAD
     ASSERT_TRUE((feature
                      .emplace(result, arangodb::StaticStrings::SystemDatabase + "::test_analyzer",
                               "TestAnalyzer", "abc")
                      .ok()));
+    ASSERT_TRUE((feature
+                     .emplace(result, vocbase->name() + "::test_analyzer",
+                              "TestAnalyzer", "def")
+                     .ok()));
 
     // get valid
     {
@@ -770,71 +760,65 @@
                               "::test_analyzer");
       ASSERT_TRUE((false == !pool));
       EXPECT_TRUE((irs::flags() == pool->features()));
-=======
-    REQUIRE((feature.emplace(result, arangodb::StaticStrings::SystemDatabase + "::test_analyzer", "TestAnalyzer", "abc").ok()));
-    REQUIRE((feature.emplace(result, vocbase->name() + "::test_analyzer", "TestAnalyzer", "def").ok()));
-
-    // get valid
-    {
-      auto pool = feature.get(arangodb::StaticStrings::SystemDatabase + "::test_analyzer");
-      REQUIRE((false == !pool));
-      CHECK((irs::flags() == pool->features()));
-      CHECK("abc" == pool->properties());
-      auto analyzer = pool.get();
-      CHECK((false == !analyzer));
-    }
-
-    // get global
-    {
-      auto pool = feature.get(arangodb::StaticStrings::SystemDatabase + "::test_analyzer", *sysVocbase, *sysVocbase);
-      REQUIRE((false == !pool));
-      CHECK((irs::flags() == pool->features()));
-      CHECK("abc" == pool->properties());
-      auto analyzer = pool.get();
-      CHECK((false == !analyzer));
-    }
-
-    // get global
-    {
-      auto pool = feature.get(arangodb::StaticStrings::SystemDatabase + "::test_analyzer", *vocbase, *sysVocbase);
-      REQUIRE((false == !pool));
-      CHECK((irs::flags() == pool->features()));
-      CHECK("abc" == pool->properties());
-      auto analyzer = pool.get();
-      CHECK((false == !analyzer));
-    }
-
-    // get global
-    {
-      auto pool = feature.get("::test_analyzer", *vocbase, *sysVocbase);
-      REQUIRE((false == !pool));
-      CHECK((irs::flags() == pool->features()));
-      CHECK("abc" == pool->properties());
-      auto analyzer = pool.get();
-      CHECK((false == !analyzer));
-    }
-
-    // get local
-    {
-      auto pool = feature.get("test_analyzer", *vocbase, *sysVocbase);
-      REQUIRE((false == !pool));
-      CHECK((irs::flags() == pool->features()));
-      CHECK("def" == pool->properties());
-      auto analyzer = pool.get();
-      CHECK((false == !analyzer));
-    }
-
-    // get local
-    {
-      auto pool = feature.get(vocbase->name() + "::test_analyzer", *vocbase, *sysVocbase);
-      REQUIRE((false == !pool));
-      CHECK((irs::flags() == pool->features()));
-      CHECK("def" == pool->properties());
->>>>>>> 49babbc6
+      EXPECT_TRUE("abc" == pool->properties());
       auto analyzer = pool.get();
       EXPECT_TRUE((false == !analyzer));
     }
 
+    // get global
+    {
+      auto pool = feature.get(arangodb::StaticStrings::SystemDatabase +
+                                  "::test_analyzer",
+                              *sysVocbase, *sysVocbase);
+      ASSERT_TRUE((false == !pool));
+      EXPECT_TRUE((irs::flags() == pool->features()));
+      EXPECT_TRUE("abc" == pool->properties());
+      auto analyzer = pool.get();
+      EXPECT_TRUE((false == !analyzer));
+    }
+
+    // get global
+    {
+      auto pool = feature.get(arangodb::StaticStrings::SystemDatabase +
+                                  "::test_analyzer",
+                              *vocbase, *sysVocbase);
+      ASSERT_TRUE((false == !pool));
+      EXPECT_TRUE((irs::flags() == pool->features()));
+      EXPECT_TRUE("abc" == pool->properties());
+      auto analyzer = pool.get();
+      EXPECT_TRUE((false == !analyzer));
+    }
+
+    // get global
+    {
+      auto pool = feature.get("::test_analyzer", *vocbase, *sysVocbase);
+      ASSERT_TRUE((false == !pool));
+      EXPECT_TRUE((irs::flags() == pool->features()));
+      EXPECT_TRUE("abc" == pool->properties());
+      auto analyzer = pool.get();
+      EXPECT_TRUE((false == !analyzer));
+    }
+
+    // get local
+    {
+      auto pool = feature.get("test_analyzer", *vocbase, *sysVocbase);
+      ASSERT_TRUE((false == !pool));
+      EXPECT_TRUE((irs::flags() == pool->features()));
+      EXPECT_TRUE("def" == pool->properties());
+      auto analyzer = pool.get();
+      EXPECT_TRUE((false == !analyzer));
+    }
+
+    // get local
+    {
+      auto pool = feature.get(vocbase->name() + "::test_analyzer", *vocbase, *sysVocbase);
+      ASSERT_TRUE((false == !pool));
+      EXPECT_TRUE((irs::flags() == pool->features()));
+      EXPECT_TRUE("def" == pool->properties());
+      auto analyzer = pool.get();
+      EXPECT_TRUE((false == !analyzer));
+    }
+
     // get invalid
     {
       EXPECT_TRUE((true == !feature.get(arangodb::StaticStrings::SystemDatabase + "::invalid")));
@@ -842,10 +826,11 @@
 
     // get invalid
     {
-      CHECK(nullptr == feature.get(arangodb::StaticStrings::SystemDatabase + "::invalid", *sysVocbase, *sysVocbase));
-      CHECK(nullptr == feature.get("::invalid", *sysVocbase, *sysVocbase));
-      CHECK(nullptr == feature.get("invalid", *sysVocbase, *sysVocbase));
-      CHECK(nullptr == feature.get("testAnalyzer", *vocbase, *sysVocbase));
+      EXPECT_TRUE(nullptr == feature.get(arangodb::StaticStrings::SystemDatabase + "::invalid",
+                                         *sysVocbase, *sysVocbase));
+      EXPECT_TRUE(nullptr == feature.get("::invalid", *sysVocbase, *sysVocbase));
+      EXPECT_TRUE(nullptr == feature.get("invalid", *sysVocbase, *sysVocbase));
+      EXPECT_TRUE(nullptr == feature.get("testAnalyzer", *vocbase, *sysVocbase));
     }
 
     // get static analyzer
@@ -861,10 +846,11 @@
     // get static analyzer
     {
       auto pool = feature.get("identity", *sysVocbase, *sysVocbase);
-      REQUIRE((false == !pool));
-      CHECK((irs::flags({irs::norm::type(), irs::frequency::type()}) == pool->features()));
+      ASSERT_TRUE((false == !pool));
+      EXPECT_TRUE((irs::flags({irs::norm::type(), irs::frequency::type()}) ==
+                   pool->features()));
       auto analyzer = pool->get();
-      CHECK((false == !analyzer));
+      EXPECT_TRUE((false == !analyzer));
     }
   }
 
@@ -1373,8 +1359,10 @@
   // normalize system + delimiter + name (without prefix) in system
   {
     irs::string_ref analyzer = "system::name";
-    auto normalized = arangodb::iresearch::IResearchAnalyzerFeature::normalize(analyzer, system, system, false);
-    CHECK((std::string("name") == normalized));
+    auto normalized =
+        arangodb::iresearch::IResearchAnalyzerFeature::normalize(analyzer, system,
+                                                                 system, false);
+    EXPECT_TRUE((std::string("name") == normalized));
   }
 
   // normalize vocbase + delimiter + name (with prefix)
