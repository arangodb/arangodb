--- conflicted
+++ resolved
@@ -2707,19 +2707,12 @@
 
   // create system vocbase (before feature start)
   {
-<<<<<<< HEAD
     auto databases = VPackBuilder();
     databases.openArray();
     databases.add(systemDatabaseArgs);
     databases.close();
     EXPECT_TRUE((TRI_ERROR_NO_ERROR == dbfeature->loadDatabases(databases.slice())));
 
-=======
-    auto const databases = VPackParser::fromJson(
-        std::string("[ { \"name\": \"") +
-        arangodb::StaticStrings::SystemDatabase + "\" } ]");
-    EXPECT_EQ(TRI_ERROR_NO_ERROR, dbfeature->loadDatabases(databases->slice()));
->>>>>>> 2f3c12ec
     systemdb->start();  // get system database from DatabaseFeature
   }
 
@@ -2846,7 +2839,7 @@
       auto entry = result->at(i, mustDestroy, false).slice();
       EXPECT_TRUE(entry.isString());
       EXPECT_EQ(expected123P4[i], arangodb::iresearch::getStringRef(entry));
-   
+
     }
   }
   // test integer data type
