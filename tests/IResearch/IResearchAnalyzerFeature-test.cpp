--- conflicted
+++ resolved
@@ -3121,16 +3121,11 @@
         StorageEngineMock::versionFilenameResult, versionJson->slice(), false)));
 
     TRI_vocbase_t* vocbase;
-<<<<<<< HEAD
     EXPECT_TRUE((TRI_ERROR_NO_ERROR ==
                  dbFeature->createDatabase(1, "testVocbase", vocbase)));
     // EXPECT_TRUE((arangodb::methods::Upgrade::startup(*vocbase, true, false).ok())); // run upgrade
     // TODO: We should use global system creation here instead of all the exissting manual stuff ...
     arangodb::methods::Collections::createSystem(*vocbase, arangodb::tests::AnalyzerCollectionName, false);
-=======
-    EXPECT_TRUE(dbFeature->createDatabase(1, "testVocbase", vocbase).ok());
-    EXPECT_TRUE((arangodb::methods::Upgrade::startup(*vocbase, true, false).ok()));  // run upgrade
->>>>>>> e99a7eea
     EXPECT_TRUE((false == !vocbase->lookupCollection(arangodb::tests::AnalyzerCollectionName)));
     auto result = arangodb::tests::executeQuery(*vocbase, ANALYZER_COLLECTION_QUERY);
     EXPECT_TRUE((result.result.ok()));
@@ -3293,16 +3288,11 @@
         StorageEngineMock::versionFilenameResult, versionJson->slice(), false)));
 
     TRI_vocbase_t* vocbase;
-<<<<<<< HEAD
     EXPECT_TRUE((TRI_ERROR_NO_ERROR ==
                  dbFeature->createDatabase(1, "testVocbase", vocbase)));
     // EXPECT_TRUE((arangodb::methods::Upgrade::startup(*vocbase, true, false).ok())); // run upgrade
     // TODO: We should use global system creation here instead of all the exissting manual stuff ...
     arangodb::methods::Collections::createSystem(*vocbase, arangodb::tests::AnalyzerCollectionName, false);
-=======
-    EXPECT_TRUE(dbFeature->createDatabase(1, "testVocbase", vocbase).ok());
-    EXPECT_TRUE((arangodb::methods::Upgrade::startup(*vocbase, true, false).ok()));  // run upgrade
->>>>>>> e99a7eea
     EXPECT_TRUE((false == !vocbase->lookupCollection(arangodb::tests::AnalyzerCollectionName)));
     auto result = arangodb::tests::executeQuery(*vocbase, ANALYZER_COLLECTION_QUERY);
     EXPECT_TRUE((result.result.ok()));
@@ -3587,21 +3577,12 @@
   TRI_vocbase_t* vocbase0;
   TRI_vocbase_t* vocbase1;
   TRI_vocbase_t* vocbase2;
-<<<<<<< HEAD
   EXPECT_TRUE((TRI_ERROR_NO_ERROR == dbFeature->createDatabase(1, "vocbase0", vocbase0)));
   EXPECT_TRUE((TRI_ERROR_NO_ERROR == dbFeature->createDatabase(1, "vocbase1", vocbase1)));
   EXPECT_TRUE((TRI_ERROR_NO_ERROR == dbFeature->createDatabase(1, "vocbase2", vocbase2)));
   arangodb::methods::Collections::createSystem(*vocbase0, arangodb::tests::AnalyzerCollectionName, false);
   arangodb::methods::Collections::createSystem(*vocbase1, arangodb::tests::AnalyzerCollectionName, false);
   arangodb::methods::Collections::createSystem(*vocbase2, arangodb::tests::AnalyzerCollectionName, false);
-=======
-  EXPECT_TRUE(dbFeature->createDatabase(1, "vocbase0", vocbase0).ok());
-  EXPECT_TRUE(dbFeature->createDatabase(1, "vocbase1", vocbase1).ok());
-  EXPECT_TRUE(dbFeature->createDatabase(1, "vocbase2", vocbase2).ok());
-  arangodb::methods::Collections::createSystem(*vocbase0, arangodb::tests::AnalyzerCollectionName);
-  arangodb::methods::Collections::createSystem(*vocbase1, arangodb::tests::AnalyzerCollectionName);
-  arangodb::methods::Collections::createSystem(*vocbase2, arangodb::tests::AnalyzerCollectionName);
->>>>>>> e99a7eea
   // add database-prefixed analyzers
   {
     arangodb::iresearch::IResearchAnalyzerFeature::EmplaceResult result;
