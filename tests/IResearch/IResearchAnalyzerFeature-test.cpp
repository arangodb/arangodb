--- conflicted
+++ resolved
@@ -2715,13 +2715,6 @@
   }
 
   arangodb::methods::Collections::createSystem(*vocbase, arangodb::tests::AnalyzerCollectionName);
-<<<<<<< HEAD
-=======
-
-  // test function registration
-  {
-    arangodb::iresearch::IResearchAnalyzerFeature feature(server);
->>>>>>> ac9f9402
 
   // test function registration
 
@@ -4134,12 +4127,7 @@
   {
     arangodb::iresearch::IResearchAnalyzerFeature::EmplaceResult result;
     auto vpack = VPackParser::fromJson(
-<<<<<<< HEAD
-        "{\"locale\":\"ru_RU.UTF-8\",\"case\":\"lower\",\"invalid_"
-        "parameter\":"
-=======
         "{\"locale\":\"ru_RU.UTF-8\",\"case\":\"lower\",\"invalid_parameter\":"
->>>>>>> ac9f9402
         "true,\"stopwords\":[],\"accent\":true,\"stemming\":false}");
     EXPECT_TRUE(feature
                     .emplace(result, arangodb::StaticStrings::SystemDatabase + "::test_text_analyzer1",
@@ -4288,13 +4276,7 @@
   {
     arangodb::iresearch::IResearchAnalyzerFeature::EmplaceResult result;
     auto vpack = VPackParser::fromJson(
-<<<<<<< HEAD
-        "{\"locale\":\"ru_RU.UTF-8\",\"case\":\"lower\",\"invalid_"
-        "parameter\":"
-=======
-        "{\"locale\":\"ru_RU.UTF-8\",\"case\":\"lower\",\"invalid_parameter\":"
->>>>>>> ac9f9402
-        "true,\"accent\":true}");
+        "{\"locale\":\"ru_RU.UTF-8\",\"case\":\"lower\",\"invalid_parameter\":true,\"accent\":true}");
     EXPECT_TRUE(feature
                     .emplace(result, arangodb::StaticStrings::SystemDatabase + "::test_norm_analyzer1",
                              "norm", vpack->slice())
