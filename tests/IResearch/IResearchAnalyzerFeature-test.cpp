////////////////////////////////////////////////////////////////////////////////
/// DISCLAIMER
///
/// Copyright 2017 ArangoDB GmbH, Cologne, Germany
///
/// Licensed under the Apache License, Version 2.0 (the "License");
/// you may not use this file except in compliance with the License.
/// You may obtain a copy of the License at
///
///     http://www.apache.org/licenses/LICENSE-2.0
///
/// Unless required by applicable law or agreed to in writing, software
/// distributed under the License is distributed on an "AS IS" BASIS,
/// WITHOUT WARRANTIES OR CONDITIONS OF ANY KIND, either express or implied.
/// See the License for the specific language governing permissions and
/// limitations under the License.
///
/// Copyright holder is ArangoDB GmbH, Cologne, Germany
///
/// @author Andrey Abramov
/// @author Vasiliy Nabatchikov
////////////////////////////////////////////////////////////////////////////////

#include "gtest/gtest.h"

#include "analysis/analyzers.hpp"
#include "analysis/token_attributes.hpp"
#include "utils/utf8_path.hpp"

#include "IResearch/ClusterCommMock.h"
#include "IResearch/RestHandlerMock.h"
#include "IResearch/common.h"
#include "Mocks/LogLevels.h"
#include "Mocks/Servers.h"
#include "Mocks/StorageEngineMock.h"

#include "Agency/Store.h"
#include "ApplicationFeatures/CommunicationFeaturePhase.h"
#include "ApplicationFeatures/GreetingsFeaturePhase.h"
#include "Aql/AqlFunctionFeature.h"
#include "Aql/OptimizerRulesFeature.h"
#include "Aql/QueryRegistry.h"
#include "Basics/files.h"
#include "Cluster/ClusterComm.h"
#include "Cluster/ClusterFeature.h"
#include "FeaturePhases/BasicFeaturePhaseServer.h"
#include "FeaturePhases/ClusterFeaturePhase.h"
#include "FeaturePhases/DatabaseFeaturePhase.h"
#include "FeaturePhases/V8FeaturePhase.h"
#include "GeneralServer/AuthenticationFeature.h"
#include "IResearch/AgencyMock.h"
#include "IResearch/IResearchAnalyzerFeature.h"
#include "IResearch/IResearchCommon.h"
#include "IResearch/IResearchFeature.h"
#include "IResearch/VelocyPackHelper.h"
#include "Network/NetworkFeature.h"
#include "Indexes/IndexFactory.h"
#include "Random/RandomFeature.h"
#include "RestServer/AqlFeature.h"
#include "RestServer/DatabaseFeature.h"
#include "RestServer/DatabasePathFeature.h"
#include "RestServer/FlushFeature.h"
#include "RestServer/QueryRegistryFeature.h"
#include "RestServer/SystemDatabaseFeature.h"
#include "RestServer/TraverserEngineRegistryFeature.h"
#include "RestServer/UpgradeFeature.h"
#include "RestServer/ViewTypesFeature.h"
#include "Scheduler/SchedulerFeature.h"
#include "Sharding/ShardingFeature.h"
#include "StorageEngine/EngineSelectorFeature.h"
#include "Transaction/StandaloneContext.h"
#include "Utils/ExecContext.h"
#include "Utils/OperationOptions.h"
#include "Utils/SingleCollectionTransaction.h"
#include "V8Server/V8DealerFeature.h"
#include "VocBase/KeyGenerator.h"
#include "VocBase/LogicalCollection.h"
#include "VocBase/ManagedDocumentResult.h"
#include "VocBase/Methods/Collections.h"
#include "VocBase/Methods/Indexes.h"
#include "velocypack/Slice.h"

#if USE_ENTERPRISE
#include "Enterprise/Ldap/LdapFeature.h"
#endif

namespace {

struct TestIndex : public arangodb::Index {
  TestIndex(TRI_idx_iid_t id, arangodb::LogicalCollection& collection,
            arangodb::velocypack::Slice const& definition)
      : arangodb::Index(id, collection, definition) {}
  bool canBeDropped() const override { return false; }
  bool hasSelectivityEstimate() const override { return false; }
  bool isHidden() const override { return false; }
  bool isPersistent() const override { return false; }
  bool isSorted() const override { return false; }
  std::unique_ptr<arangodb::IndexIterator> iteratorForCondition(
      arangodb::transaction::Methods* /* trx */, arangodb::aql::AstNode const* /* node */,
      arangodb::aql::Variable const* /* reference */,
      arangodb::IndexIteratorOptions const& /* opts */) override {
    return nullptr;
  }
  void load() override {}
  size_t memory() const override { return sizeof(Index); }
  arangodb::Index::IndexType type() const override {
    return arangodb::Index::TRI_IDX_TYPE_UNKNOWN;
  }
  char const* typeName() const override { return "testType"; }
  void unload() override {}
};

struct TestAttribute : public irs::attribute {
  DECLARE_ATTRIBUTE_TYPE();
};

DEFINE_ATTRIBUTE_TYPE(TestAttribute);
REGISTER_ATTRIBUTE(TestAttribute);  // required to open reader on segments with analized fields

struct TestTermAttribute : public irs::term_attribute {
 public:
  void value(irs::bytes_ref const& value) { value_ = value; }
};

class ReNormalizingAnalyzer : public irs::analysis::analyzer {
 public:
  DECLARE_ANALYZER_TYPE();
  ReNormalizingAnalyzer() : irs::analysis::analyzer(ReNormalizingAnalyzer::type()) {
    _attrs.emplace(_attr);
  }

  virtual irs::attribute_view const& attributes() const noexcept override {
    return _attrs;
  }

  static ptr make(irs::string_ref const& args) {
    auto slice = arangodb::iresearch::slice(args);
    if (slice.isNull()) throw std::exception();
    if (slice.isNone()) return nullptr;
    PTR_NAMED(ReNormalizingAnalyzer, ptr);
    return ptr;
  }

  // test implementation
  // string will be normalized as is. But object will be converted!
  // need this to test comparsion "old-normalized"  against "new-normalized"
  static bool normalize(irs::string_ref const& args, std::string& definition) {
    auto slice = arangodb::iresearch::slice(args);
    arangodb::velocypack::Builder builder;
    if (slice.isString()) {
      VPackObjectBuilder scope(&builder);
      arangodb::iresearch::addStringRef(builder, "args",
                                        arangodb::iresearch::getStringRef(slice));
    } else if (slice.isObject() && slice.hasKey("args") && slice.get("args").isString()) {
      VPackObjectBuilder scope(&builder);
      auto inputDef = arangodb::iresearch::getStringRef(slice.get("args"));
      arangodb::iresearch::addStringRef(builder, "args",
                                        inputDef == "123" ? "321" : inputDef);
    } else {
      return false;
    }

    definition = builder.buffer()->toString();

    return true;
  }

  virtual bool next() override {
    return false;
  }

  virtual bool reset(irs::string_ref const& data) override {
    return false;
  }

 private:
  irs::attribute_view _attrs;
  TestAttribute _attr;
};

DEFINE_ANALYZER_TYPE_NAMED(ReNormalizingAnalyzer, "ReNormalizingAnalyzer");
REGISTER_ANALYZER_VPACK(ReNormalizingAnalyzer, ReNormalizingAnalyzer::make, ReNormalizingAnalyzer::normalize);

class TestAnalyzer : public irs::analysis::analyzer {
 public:
  DECLARE_ANALYZER_TYPE();
  TestAnalyzer() : irs::analysis::analyzer(TestAnalyzer::type()) {
    _attrs.emplace(_term);
    _attrs.emplace(_attr);
    _attrs.emplace(_increment);  // required by field_data::invert(...)
  }
<<<<<<< HEAD

=======
>>>>>>> c6fc7785
  virtual irs::attribute_view const& attributes() const noexcept override {
    return _attrs;
  }

  static ptr make(irs::string_ref const& args) {
    auto slice = arangodb::iresearch::slice(args);
    if (slice.isNull()) throw std::exception();
    if (slice.isNone()) return nullptr;
    PTR_NAMED(TestAnalyzer, ptr);
    return ptr;
  }

  static bool normalize(irs::string_ref const& args, std::string& definition) {
    // same validation as for make,
    // as normalize usually called to sanitize data before make
    auto slice = arangodb::iresearch::slice(args);
    if (slice.isNull()) throw std::exception();
    if (slice.isNone()) return false;

    arangodb::velocypack::Builder builder;
    if (slice.isString()) {
      VPackObjectBuilder scope(&builder);
      arangodb::iresearch::addStringRef(builder, "args",
                                        arangodb::iresearch::getStringRef(slice));
    } else if (slice.isObject() && slice.hasKey("args") && slice.get("args").isString()) {
      VPackObjectBuilder scope(&builder);
      arangodb::iresearch::addStringRef(builder, "args",
                                        arangodb::iresearch::getStringRef(slice.get("args")));
    } else {
      return false;
    }

    definition = builder.buffer()->toString();

    return true;
  }

  virtual bool next() override {
    if (_data.empty()) return false;

    _term.value(irs::bytes_ref(_data.c_str(), 1));
    _data = irs::bytes_ref(_data.c_str() + 1, _data.size() - 1);
    return true;
  }

  virtual bool reset(irs::string_ref const& data) override {
    _data = irs::ref_cast<irs::byte_type>(data);
    return true;
  }

 private:
  irs::attribute_view _attrs;
  irs::bytes_ref _data;
  irs::increment _increment;
  TestTermAttribute _term;
  TestAttribute _attr;
};

DEFINE_ANALYZER_TYPE_NAMED(TestAnalyzer, "TestAnalyzer");
REGISTER_ANALYZER_VPACK(TestAnalyzer, TestAnalyzer::make, TestAnalyzer::normalize);

struct Analyzer {
  irs::string_ref type;
  VPackSlice properties;
  irs::flags features;

  Analyzer() = default;
  Analyzer(irs::string_ref const& t, irs::string_ref const& p,
           irs::flags const& f = irs::flags::empty_instance())
      : type(t), features(f) {
    if (p.null()) {
      properties = VPackSlice::nullSlice();
    } else {
      propBuilder = VPackParser::fromJson(p);
      properties = propBuilder->slice();
    }
  }

 private:
  // internal VPack storage. Not to be used outside
  std::shared_ptr<VPackBuilder> propBuilder;
};

std::map<irs::string_ref, Analyzer> const& staticAnalyzers() {
  static const std::map<irs::string_ref, Analyzer> analyzers = {
      {"identity",
       {"identity", irs::string_ref::NIL, {irs::frequency::type(), irs::norm::type()}}},
      {"text_de",
       {"text",
        "{ \"locale\": \"de.UTF-8\", \"stopwords\": [ ] "
        "}",
        {irs::frequency::type(), irs::norm::type(), irs::position::type()}}},
      {"text_en",
       {"text",
        "{ \"locale\": \"en.UTF-8\", \"stopwords\": [ ] "
        "}",
        {irs::frequency::type(), irs::norm::type(), irs::position::type()}}},
      {"text_es",
       {"text",
        "{ \"locale\": \"es.UTF-8\", \"stopwords\": [ ] "
        "}",
        {irs::frequency::type(), irs::norm::type(), irs::position::type()}}},
      {"text_fi",
       {"text",
        "{ \"locale\": \"fi.UTF-8\", \"stopwords\": [ ] "
        "}",
        {irs::frequency::type(), irs::norm::type(), irs::position::type()}}},
      {"text_fr",
       {"text",
        "{ \"locale\": \"fr.UTF-8\", \"stopwords\": [ ] "
        "}",
        {irs::frequency::type(), irs::norm::type(), irs::position::type()}}},
      {"text_it",
       {"text",
        "{ \"locale\": \"it.UTF-8\", \"stopwords\": [ ] "
        "}",
        {irs::frequency::type(), irs::norm::type(), irs::position::type()}}},
      {"text_nl",
       {"text",
        "{ \"locale\": \"nl.UTF-8\", \"stopwords\": [ ] "
        "}",
        {irs::frequency::type(), irs::norm::type(), irs::position::type()}}},
      {"text_no",
       {"text",
        "{ \"locale\": \"no.UTF-8\", \"stopwords\": [ ] "
        "}",
        {irs::frequency::type(), irs::norm::type(), irs::position::type()}}},
      {"text_pt",
       {"text",
        "{ \"locale\": \"pt.UTF-8\", \"stopwords\": [ ] "
        "}",
        {irs::frequency::type(), irs::norm::type(), irs::position::type()}}},
      {"text_ru",
       {"text",
        "{ \"locale\": \"ru.UTF-8\", \"stopwords\": [ ] "
        "}",
        {irs::frequency::type(), irs::norm::type(), irs::position::type()}}},
      {"text_sv",
       {"text",
        "{ \"locale\": \"sv.UTF-8\", \"stopwords\": [ ] "
        "}",
        {irs::frequency::type(), irs::norm::type(), irs::position::type()}}},
      {"text_zh",
       {"text",
        "{ \"locale\": \"zh.UTF-8\", \"stopwords\": [ ] "
        "}",
        {irs::frequency::type(), irs::norm::type(), irs::position::type()}}},
  };

  return analyzers;
}

// AqlValue entries must be explicitly deallocated
struct VPackFunctionParametersWrapper {
  arangodb::containers::SmallVector<arangodb::aql::AqlValue>::allocator_type::arena_type arena;
  arangodb::aql::VPackFunctionParameters instance;
  VPackFunctionParametersWrapper() : instance(arena) {}
  ~VPackFunctionParametersWrapper() {
    for (auto& entry : instance) {
      entry.destroy();
    }
  }
  arangodb::aql::VPackFunctionParameters* operator->() { return &instance; }
  arangodb::aql::VPackFunctionParameters& operator*() { return instance; }
};

// AqlValue entrys must be explicitly deallocated
struct AqlValueWrapper {
  arangodb::aql::AqlValue instance;
  AqlValueWrapper(arangodb::aql::AqlValue&& other)
      : instance(std::move(other)) {}
  ~AqlValueWrapper() { instance.destroy(); }
  arangodb::aql::AqlValue* operator->() { return &instance; }
  arangodb::aql::AqlValue& operator*() { return instance; }
};

static const VPackBuilder systemDatabaseBuilder = dbArgsBuilder();
static const VPackSlice   systemDatabaseArgs = systemDatabaseBuilder.slice();
}  // namespace

// -----------------------------------------------------------------------------
// --SECTION--                                                 setup / tear-down
// -----------------------------------------------------------------------------

class IResearchAnalyzerFeatureTest
    : public ::testing::Test,
      public arangodb::tests::LogSuppressor<arangodb::Logger::AUTHENTICATION, arangodb::LogLevel::ERR>,
      public arangodb::tests::LogSuppressor<arangodb::Logger::CLUSTER, arangodb::LogLevel::WARN> {
 protected:
  struct ClusterCommControl : arangodb::ClusterComm {
    static void reset() { arangodb::ClusterComm::_theInstanceInit.store(0); }
  };

  arangodb::tests::mocks::MockV8Server server;
  arangodb::SystemDatabaseFeature* sysDatabaseFeature{};

  IResearchAnalyzerFeatureTest() : server(false) {
    arangodb::tests::init();

    server.addFeature<arangodb::QueryRegistryFeature>(false);
    server.addFeature<arangodb::TraverserEngineRegistryFeature>(false);
    server.addFeature<arangodb::AqlFeature>(true);
    server.addFeature<arangodb::aql::OptimizerRulesFeature>(true);

    server.startFeatures();

    auto& dbFeature = server.getFeature<arangodb::DatabaseFeature>();

    auto vocbase = dbFeature.useDatabase(arangodb::StaticStrings::SystemDatabase);
    auto res = arangodb::methods::Collections::createSystem(*vocbase, arangodb::tests::AnalyzerCollectionName, false);
  }

  ~IResearchAnalyzerFeatureTest() {
    // Clear the authentication user:
    auto& authFeature = server.getFeature<arangodb::AuthenticationFeature>();
    auto* userManager = authFeature.userManager();
    if (userManager != nullptr) {
      userManager->removeAllUsers();
    }
  }

  void userSetAccessLevel(arangodb::auth::Level db, arangodb::auth::Level col) {
    auto* authFeature = arangodb::AuthenticationFeature::instance();
    ASSERT_NE(authFeature, nullptr);
    auto* userManager = authFeature->userManager();
    ASSERT_NE(userManager, nullptr);
    arangodb::auth::UserMap userMap;
    auto user = arangodb::auth::User::newUser("testUser", "testPW",
                                              arangodb::auth::Source::LDAP);
    user.grantDatabase("testVocbase", db);
    user.grantCollection("testVocbase", "*", col);
    userMap.emplace("testUser", std::move(user));
    userManager->setAuthInfo(userMap);  // set user map to avoid loading configuration from system database
  }

  std::unique_ptr<arangodb::ExecContext> getLoggedInContext() const {
    return arangodb::ExecContext::create("testUser", "testVocbase");
  }

  std::string analyzerName() const {
    return arangodb::StaticStrings::SystemDatabase + "::test_analyzer";
  }
};

// -----------------------------------------------------------------------------
// --SECTION--                                                        test suite
// -----------------------------------------------------------------------------

// -----------------------------------------------------------------------------
// --SECTION--                                         authentication test suite
// -----------------------------------------------------------------------------

TEST_F(IResearchAnalyzerFeatureTest, test_auth_no_auth) {
  TRI_vocbase_t vocbase(TRI_vocbase_type_e::TRI_VOCBASE_TYPE_NORMAL, testDBInfo(server.server()));
  EXPECT_TRUE(arangodb::iresearch::IResearchAnalyzerFeature::canUse(vocbase,
                                                                    arangodb::auth::Level::RW));
}
TEST_F(IResearchAnalyzerFeatureTest, test_auth_no_vocbase_read) {
  // no vocbase read access
  TRI_vocbase_t vocbase(TRI_vocbase_type_e::TRI_VOCBASE_TYPE_NORMAL, testDBInfo(server.server()));
  userSetAccessLevel(arangodb::auth::Level::NONE, arangodb::auth::Level::NONE);
  auto ctxt = getLoggedInContext();
  arangodb::ExecContextScope execContextScope(ctxt.get());
  EXPECT_FALSE(
      arangodb::iresearch::IResearchAnalyzerFeature::canUse(vocbase, arangodb::auth::Level::RO));
}

// no collection read access (vocbase read access, no user)
TEST_F(IResearchAnalyzerFeatureTest, test_auth_vocbase_none_collection_read_no_user) {
  TRI_vocbase_t vocbase(TRI_vocbase_type_e::TRI_VOCBASE_TYPE_NORMAL, testDBInfo(server.server()));
  userSetAccessLevel(arangodb::auth::Level::NONE, arangodb::auth::Level::RO);
  auto ctxt = getLoggedInContext();
  arangodb::ExecContextScope execContextScope(ctxt.get());
  EXPECT_FALSE(
      arangodb::iresearch::IResearchAnalyzerFeature::canUse(vocbase, arangodb::auth::Level::RO));
}

// no collection read access (vocbase read access)
TEST_F(IResearchAnalyzerFeatureTest, test_auth_vocbase_ro_collection_none) {
  TRI_vocbase_t vocbase(TRI_vocbase_type_e::TRI_VOCBASE_TYPE_NORMAL, testDBInfo(server.server()));
  userSetAccessLevel(arangodb::auth::Level::RO, arangodb::auth::Level::NONE);
  auto ctxt = getLoggedInContext();
  arangodb::ExecContextScope execContextScope(ctxt.get());
  // implicit RO access to collection _analyzers collection granted due to RO access to db
  EXPECT_TRUE(arangodb::iresearch::IResearchAnalyzerFeature::canUse(vocbase,
                                                                    arangodb::auth::Level::RO));

  EXPECT_FALSE(arangodb::iresearch::IResearchAnalyzerFeature::canUse(vocbase, arangodb::auth::Level::RW));
}

TEST_F(IResearchAnalyzerFeatureTest, test_auth_vocbase_ro_collection_ro) {
  TRI_vocbase_t vocbase(TRI_vocbase_type_e::TRI_VOCBASE_TYPE_NORMAL, testDBInfo(server.server()));
  userSetAccessLevel(arangodb::auth::Level::RO, arangodb::auth::Level::RO);
  auto ctxt = getLoggedInContext();
  arangodb::ExecContextScope execContextScope(ctxt.get());
  EXPECT_TRUE(arangodb::iresearch::IResearchAnalyzerFeature::canUse(vocbase,
                                                                    arangodb::auth::Level::RO));
  EXPECT_FALSE(
      arangodb::iresearch::IResearchAnalyzerFeature::canUse(vocbase, arangodb::auth::Level::RW));
}

TEST_F(IResearchAnalyzerFeatureTest, test_auth_vocbase_ro_collection_rw) {
  TRI_vocbase_t vocbase(TRI_vocbase_type_e::TRI_VOCBASE_TYPE_NORMAL, testDBInfo(server.server()));
  userSetAccessLevel(arangodb::auth::Level::RO, arangodb::auth::Level::RW);
  auto ctxt = getLoggedInContext();
  arangodb::ExecContextScope execContextScope(ctxt.get());
  EXPECT_TRUE(arangodb::iresearch::IResearchAnalyzerFeature::canUse(vocbase,
                                                                    arangodb::auth::Level::RO));
  EXPECT_FALSE(
      arangodb::iresearch::IResearchAnalyzerFeature::canUse(vocbase, arangodb::auth::Level::RW));
}

TEST_F(IResearchAnalyzerFeatureTest, test_auth_vocbase_rw_collection_ro) {
  TRI_vocbase_t vocbase(TRI_vocbase_type_e::TRI_VOCBASE_TYPE_NORMAL, testDBInfo(server.server()));
  userSetAccessLevel(arangodb::auth::Level::RW, arangodb::auth::Level::RO);
  auto ctxt = getLoggedInContext();
  arangodb::ExecContextScope execContextScope(ctxt.get());
  EXPECT_TRUE(arangodb::iresearch::IResearchAnalyzerFeature::canUse(vocbase,
                                                                    arangodb::auth::Level::RO));
  // implicit access for system analyzers collection granted due to RW access to database
  EXPECT_TRUE(arangodb::iresearch::IResearchAnalyzerFeature::canUse(vocbase,
                                                                    arangodb::auth::Level::RW));
}

TEST_F(IResearchAnalyzerFeatureTest, test_auth_vocbase_rw_collection_rw) {
  TRI_vocbase_t vocbase(TRI_vocbase_type_e::TRI_VOCBASE_TYPE_NORMAL, testDBInfo(server.server()));
  userSetAccessLevel(arangodb::auth::Level::RW, arangodb::auth::Level::RW);
  auto ctxt = getLoggedInContext();
  arangodb::ExecContextScope execContextScope(ctxt.get());
  EXPECT_TRUE(arangodb::iresearch::IResearchAnalyzerFeature::canUse(vocbase,
                                                                    arangodb::auth::Level::RO));
  EXPECT_TRUE(arangodb::iresearch::IResearchAnalyzerFeature::canUse(vocbase,
                                                                    arangodb::auth::Level::RW));
}

// -----------------------------------------------------------------------------
// --SECTION--                                                emplace test suite
// -----------------------------------------------------------------------------

TEST_F(IResearchAnalyzerFeatureTest, test_emplace_valid) {
  arangodb::iresearch::IResearchAnalyzerFeature feature(server.server());
  {
    arangodb::iresearch::IResearchAnalyzerFeature::EmplaceResult result;
    EXPECT_TRUE(feature
                    .emplace(result, analyzerName(), "TestAnalyzer",
                             VPackParser::fromJson("\"abcd\"")->slice())
                    .ok());
    EXPECT_NE(result.first, nullptr);
  }
  auto pool = feature.get(analyzerName());
  ASSERT_NE(pool, nullptr);
  EXPECT_EQ(irs::flags(), pool->features());
}

TEST_F(IResearchAnalyzerFeatureTest, test_emplace_duplicate_valid) {
  // add duplicate valid (same name+type+properties)
  arangodb::iresearch::IResearchAnalyzerFeature feature(server.server());
  {
    arangodb::iresearch::IResearchAnalyzerFeature::EmplaceResult result;
    auto res = feature.emplace(result, analyzerName(), "TestAnalyzer",
                               VPackParser::fromJson("\"abcd\"")->slice(),
                               irs::flags{irs::frequency::type()});
    EXPECT_TRUE(res.ok());
    EXPECT_NE(result.first, nullptr);
  }
  auto pool = feature.get(analyzerName());
  ASSERT_NE(pool, nullptr);
  EXPECT_EQ(irs::flags({irs::frequency::type()}), pool->features());
  {
    arangodb::iresearch::IResearchAnalyzerFeature::EmplaceResult result;
    EXPECT_TRUE(feature
                    .emplace(result, analyzerName(), "TestAnalyzer",
                             VPackParser::fromJson("\"abcd\"")->slice(),
                             irs::flags{irs::frequency::type()})
                    .ok());
    EXPECT_NE(result.first, nullptr);
  }
  auto poolOther = feature.get(analyzerName());
  ASSERT_NE(poolOther, nullptr);
  EXPECT_EQ(pool, poolOther);
}

TEST_F(IResearchAnalyzerFeatureTest, test_emplace_duplicate_invalid_properties) {
  // add duplicate invalid (same name+type different properties)
  arangodb::iresearch::IResearchAnalyzerFeature feature(server.server());
  {
    arangodb::iresearch::IResearchAnalyzerFeature::EmplaceResult result;
    EXPECT_TRUE(feature
                    .emplace(result, analyzerName(), "TestAnalyzer",
                             VPackParser::fromJson("\"abc\"")->slice())
                    .ok());
    EXPECT_NE(result.first, nullptr);
  }
  auto pool = feature.get(analyzerName());
  ASSERT_NE(pool, nullptr);
  EXPECT_EQ(irs::flags(), pool->features());
  // Emplace should fail
  {
    arangodb::iresearch::IResearchAnalyzerFeature::EmplaceResult result;
    EXPECT_FALSE(feature
                     .emplace(result, analyzerName(), "TestAnalyzer",
                              VPackParser::fromJson("\"abcd\"")->slice())
                     .ok());
    EXPECT_EQ(result.first, nullptr);
  }
  // The formerly stored feature should still be available
  auto poolOther = feature.get(analyzerName());
  ASSERT_NE(poolOther, nullptr);
  EXPECT_EQ(pool, poolOther);
}

TEST_F(IResearchAnalyzerFeatureTest, test_emplace_duplicate_invalid_features) {
  // add duplicate invalid (same name+type different properties)
  arangodb::iresearch::IResearchAnalyzerFeature feature(server.server());
  {
    arangodb::iresearch::IResearchAnalyzerFeature::EmplaceResult result;
    EXPECT_TRUE(feature
                    .emplace(result, analyzerName(), "TestAnalyzer",
                             VPackParser::fromJson("\"abc\"")->slice())
                    .ok());
    EXPECT_NE(result.first, nullptr);
  }
  auto pool = feature.get(analyzerName());
  ASSERT_NE(pool, nullptr);
  EXPECT_EQ(irs::flags(), pool->features());
  {
    // Emplace should fail
    arangodb::iresearch::IResearchAnalyzerFeature::EmplaceResult result;
    EXPECT_FALSE(feature
                     .emplace(result, analyzerName(), "TestAnalyzer",
                              VPackParser::fromJson("\"abc\"")->slice(),
                              irs::flags{irs::frequency::type()})
                     .ok());
    EXPECT_EQ(result.first, nullptr);
  }
  // The formerly stored feature should still be available
  auto poolOther = feature.get(analyzerName());
  ASSERT_NE(poolOther, nullptr);
  EXPECT_EQ(pool, poolOther);
}

TEST_F(IResearchAnalyzerFeatureTest, test_emplace_duplicate_invalid_type) {
  // add duplicate invalid (same name+type different properties)
  arangodb::iresearch::IResearchAnalyzerFeature feature(server.server());
  {
    arangodb::iresearch::IResearchAnalyzerFeature::EmplaceResult result;
    EXPECT_TRUE(feature
                    .emplace(result, analyzerName(), "TestAnalyzer",
                             VPackParser::fromJson("\"abc\"")->slice())
                    .ok());
    EXPECT_NE(result.first, nullptr);
  }
  auto pool = feature.get(analyzerName());
  ASSERT_NE(pool, nullptr);
  EXPECT_EQ(irs::flags(), pool->features());
  {
    // Emplace should fail
    arangodb::iresearch::IResearchAnalyzerFeature::EmplaceResult result;
    EXPECT_FALSE(feature
                     .emplace(result, analyzerName(), "invalid",
                              VPackParser::fromJson("\"abc\"")->slice(),
                              irs::flags{irs::frequency::type()})
                     .ok());
    EXPECT_EQ(result.first, nullptr);
  }
  // The formerly stored feature should still be available
  auto poolOther = feature.get(analyzerName());
  ASSERT_NE(poolOther, nullptr);
  EXPECT_EQ(pool, poolOther);
}

TEST_F(IResearchAnalyzerFeatureTest, test_emplace_creation_failure_properties) {
  // add invalid (instance creation failure)
  arangodb::iresearch::IResearchAnalyzerFeature::EmplaceResult result;
  arangodb::iresearch::IResearchAnalyzerFeature feature(server.server());
  auto res = feature.emplace(result, analyzerName(), "TestAnalyzer",
                             VPackSlice::noneSlice());
  EXPECT_FALSE(res.ok());
  EXPECT_EQ(TRI_ERROR_BAD_PARAMETER, res.errorNumber());
  EXPECT_EQ(feature.get(analyzerName()), nullptr);
}

TEST_F(IResearchAnalyzerFeatureTest, test_emplace_creation_failure__properties_nil) {
  // add invalid (instance creation exception)
  arangodb::iresearch::IResearchAnalyzerFeature::EmplaceResult result;
  arangodb::iresearch::IResearchAnalyzerFeature feature(server.server());
  auto res = feature.emplace(result, analyzerName(), "TestAnalyzer",
                             VPackSlice::nullSlice());
  EXPECT_FALSE(res.ok());
  EXPECT_EQ(TRI_ERROR_BAD_PARAMETER, res.errorNumber());
  EXPECT_EQ(feature.get(analyzerName()), nullptr);
}

TEST_F(IResearchAnalyzerFeatureTest, test_emplace_creation_failure_invalid_type) {
  // add invalid (not registred)
  arangodb::iresearch::IResearchAnalyzerFeature::EmplaceResult result;
  arangodb::iresearch::IResearchAnalyzerFeature feature(server.server());
  auto res = feature.emplace(result, analyzerName(), "invalid",
                             VPackParser::fromJson("\"abc\"")->slice());
  EXPECT_FALSE(res.ok());
  EXPECT_EQ(TRI_ERROR_NOT_IMPLEMENTED, res.errorNumber());
  EXPECT_EQ(feature.get(analyzerName()), nullptr);
}

TEST_F(IResearchAnalyzerFeatureTest, test_emplace_creation_during_recovery) {
  // add valid inRecovery (failure)
  arangodb::iresearch::IResearchAnalyzerFeature::EmplaceResult result;
  arangodb::iresearch::IResearchAnalyzerFeature feature(server.server());
  auto before = StorageEngineMock::recoveryStateResult;
  StorageEngineMock::recoveryStateResult = arangodb::RecoveryState::IN_PROGRESS;
  auto restore = irs::make_finally(
      [&before]() -> void { StorageEngineMock::recoveryStateResult = before; });
  auto res = feature.emplace(result, analyzerName(), "TestAnalyzer",
                             VPackParser::fromJson("\"abc\"")->slice());
  // emplace should return OK for the sake of recovery
  EXPECT_TRUE(res.ok());
  auto ptr = feature.get(analyzerName());
  // but nothing should be stored
  EXPECT_EQ(nullptr, ptr);
}

TEST_F(IResearchAnalyzerFeatureTest, test_emplace_creation_unsupported_type) {
  // add invalid (unsupported feature)
  arangodb::iresearch::IResearchAnalyzerFeature::EmplaceResult result;
  arangodb::iresearch::IResearchAnalyzerFeature feature(server.server());
  auto res = feature.emplace(result, analyzerName(), "TestAnalyzer",
                             VPackParser::fromJson("\"abc\"")->slice(),
                             {irs::document::type()});
  EXPECT_FALSE(res.ok());
  EXPECT_EQ(TRI_ERROR_BAD_PARAMETER, res.errorNumber());
  EXPECT_EQ(feature.get(analyzerName()), nullptr);
}

TEST_F(IResearchAnalyzerFeatureTest, test_emplace_creation_position_without_frequency) {
  // add invalid ('position' without 'frequency')
  arangodb::iresearch::IResearchAnalyzerFeature::EmplaceResult result;
  arangodb::iresearch::IResearchAnalyzerFeature feature(server.server());
  auto res = feature.emplace(result, analyzerName(), "TestAnalyzer",
                             VPackParser::fromJson("\"abc\"")->slice(),
                             {irs::position::type()});
  EXPECT_FALSE(res.ok());
  EXPECT_EQ(TRI_ERROR_BAD_PARAMETER, res.errorNumber());
  EXPECT_EQ(feature.get(analyzerName()), nullptr);
}

TEST_F(IResearchAnalyzerFeatureTest, test_emplace_creation_properties_too_large) {
  arangodb::iresearch::IResearchAnalyzerFeature::EmplaceResult result;
  arangodb::iresearch::IResearchAnalyzerFeature feature(server.server());
  std::string properties(1024 * 1024 + 1, 'x');  // +1 char longer then limit
  auto res = feature.emplace(result, analyzerName(), "TestAnalyzer",
                             VPackParser::fromJson("\"abc\"")->slice(),
                             {irs::position::type()});
  EXPECT_FALSE(res.ok());
  EXPECT_EQ(TRI_ERROR_BAD_PARAMETER, res.errorNumber());
  EXPECT_EQ(feature.get(analyzerName()), nullptr);
}

TEST_F(IResearchAnalyzerFeatureTest, test_emplace_creation_name_invalid_character) {
  arangodb::iresearch::IResearchAnalyzerFeature::EmplaceResult result;
  arangodb::iresearch::IResearchAnalyzerFeature feature(server.server());
  std::string invalidName = analyzerName() + "+";  // '+' is invalid
  auto res = feature.emplace(result, invalidName, "TestAnalyzer",
                             VPackParser::fromJson("\"abc\"")->slice());
  EXPECT_FALSE(res.ok());
  EXPECT_EQ(TRI_ERROR_BAD_PARAMETER, res.errorNumber());
  EXPECT_EQ(feature.get(invalidName), nullptr);
}

TEST_F(IResearchAnalyzerFeatureTest, test_emplace_add_static_analyzer) {
  arangodb::iresearch::IResearchAnalyzerFeature::EmplaceResult result;
  arangodb::iresearch::IResearchAnalyzerFeature feature(server.server());
  feature.prepare();  // add static analyzers
  auto res = feature.emplace(result, "identity", "identity", VPackSlice::noneSlice(),
                             irs::flags{irs::frequency::type(), irs::norm::type()});
  EXPECT_TRUE(res.ok());
  EXPECT_NE(result.first, nullptr);
  auto pool = feature.get("identity");
  ASSERT_NE(pool, nullptr);
  EXPECT_EQ(irs::flags({irs::norm::type(), irs::frequency::type()}), pool->features());
  auto analyzer = pool->get();
  ASSERT_NE(analyzer, nullptr);
  feature.unprepare();
}

TEST_F(IResearchAnalyzerFeatureTest, test_renormalize_for_equal) {
  arangodb::iresearch::IResearchAnalyzerFeature feature(server.server());
  {
    arangodb::iresearch::IResearchAnalyzerFeature::EmplaceResult result;
    EXPECT_TRUE(feature.emplace(result, analyzerName(), "ReNormalizingAnalyzer",
                                VPackParser::fromJson("\"123\"")->slice()) //123 will be stored as is (old-normalized)
                    .ok());
    EXPECT_NE(result.first, nullptr);
  }
  {
    arangodb::iresearch::IResearchAnalyzerFeature::EmplaceResult result;
    EXPECT_TRUE(feature.emplace(result, analyzerName(), "ReNormalizingAnalyzer",
                                VPackParser::fromJson("{ \"args\":\"123\"}")->slice()) //123 will be normalized to 321
                    .ok());
    EXPECT_NE(result.first, nullptr);
  }
  {
    arangodb::iresearch::IResearchAnalyzerFeature::EmplaceResult result;
    EXPECT_FALSE(feature.emplace(result, analyzerName(), "ReNormalizingAnalyzer",
                                VPackParser::fromJson("{ \"args\":\"1231\"}")->slice()) //Re-normalization should not help
                    .ok());
    EXPECT_EQ(result.first, nullptr);
  }
}

// -----------------------------------------------------------------------------
// --SECTION--                                                    get test suite
// -----------------------------------------------------------------------------

class IResearchAnalyzerFeatureGetTest : public IResearchAnalyzerFeatureTest {
 protected:
  arangodb::iresearch::IResearchAnalyzerFeature& analyzerFeature;
  std::string dbName;

 private:
  arangodb::SystemDatabaseFeature::ptr _sysVocbase;
  TRI_vocbase_t* _vocbase;

 protected:
  IResearchAnalyzerFeatureGetTest()
      : IResearchAnalyzerFeatureTest(),
        analyzerFeature(server.addFeatureUntracked<arangodb::iresearch::IResearchAnalyzerFeature>()),
        dbName("testVocbase") {}

  ~IResearchAnalyzerFeatureGetTest() = default;

  // Need Setup inorder to alow ASSERTs
  void SetUp() override {
    // Prepare a database
    _sysVocbase = server.getFeature<arangodb::SystemDatabaseFeature>().use();
    ASSERT_NE(_sysVocbase, nullptr);

    _vocbase = nullptr;
    ASSERT_TRUE(server.getFeature<arangodb::DatabaseFeature>().createDatabase(createInfo(server.server(), dbName, 1), _vocbase).ok());
    ASSERT_NE(_vocbase, nullptr);
    arangodb::methods::Collections::createSystem(*_vocbase, arangodb::tests::AnalyzerCollectionName,
                                                 false);
    // Prepare analyzers
    analyzerFeature.prepare();  // add static analyzers

    arangodb::iresearch::IResearchAnalyzerFeature::EmplaceResult result;
    ASSERT_TRUE(feature().emplace(result, sysName(), "TestAnalyzer",
                                  VPackParser::fromJson("\"abc\"")->slice()).ok());
    ASSERT_TRUE(feature().emplace(result, specificName(), "TestAnalyzer",
                                  VPackParser::fromJson("\"def\"")->slice()).ok());
  }

  void TearDown() override {
    // Not allowed to assert here
    if (server.server().hasFeature<arangodb::DatabaseFeature>()) {
      server.getFeature<arangodb::DatabaseFeature>().dropDatabase(dbName, true, true);
      _vocbase = nullptr;
    }
    analyzerFeature.unprepare();
  }

  arangodb::iresearch::IResearchAnalyzerFeature& feature() {
    return analyzerFeature;
  }

  std::string sysName() const {
    return arangodb::StaticStrings::SystemDatabase + shortName();
  }

  std::string specificName() const { return dbName + shortName(); }
  std::string shortName() const { return "::test_analyzer"; }

  TRI_vocbase_t* system() const { return _sysVocbase.get(); }

  TRI_vocbase_t* specificBase() const { return _vocbase; }
};

TEST_F(IResearchAnalyzerFeatureGetTest, test_get_valid) {
  auto pool = feature().get(analyzerName());
  ASSERT_NE(pool, nullptr);
  EXPECT_EQ(irs::flags(), pool->features());
  EXPECT_EQUAL_SLICES(VPackParser::fromJson("{\"args\":\"abc\"}")->slice(),
                      pool->properties());
  auto analyzer = pool.get();
  EXPECT_NE(analyzer, nullptr);
}

TEST_F(IResearchAnalyzerFeatureGetTest, test_get_global_system) {
  auto sysVocbase = system();
  ASSERT_NE(sysVocbase, nullptr);
  auto pool = feature().get(analyzerName(), *sysVocbase, *sysVocbase);
  ASSERT_NE(pool, nullptr);
  EXPECT_EQ(irs::flags(), pool->features());
  EXPECT_EQUAL_SLICES(VPackParser::fromJson("{\"args\":\"abc\"}")->slice(),
                      pool->properties());
  auto analyzer = pool.get();
  EXPECT_NE(analyzer, nullptr);
}

TEST_F(IResearchAnalyzerFeatureGetTest, test_get_global_specific) {
  auto sysVocbase = system();
  auto vocbase = specificBase();
  ASSERT_NE(sysVocbase, nullptr);
  ASSERT_NE(vocbase, nullptr);
  auto pool = feature().get(analyzerName(), *vocbase, *sysVocbase);
  ASSERT_NE(pool, nullptr);
  EXPECT_EQ(irs::flags(), pool->features());
  EXPECT_EQUAL_SLICES(VPackParser::fromJson("{\"args\":\"abc\"}")->slice(),
                      pool->properties());
  auto analyzer = pool.get();
  EXPECT_NE(analyzer, nullptr);
}

TEST_F(IResearchAnalyzerFeatureGetTest, test_get_global_specific_analyzer_name_only) {
  auto sysVocbase = system();
  auto vocbase = specificBase();
  ASSERT_NE(sysVocbase, nullptr);
  ASSERT_NE(vocbase, nullptr);
  auto pool = feature().get(shortName(), *vocbase, *sysVocbase);
  ASSERT_NE(pool, nullptr);
  EXPECT_EQ(irs::flags(), pool->features());
  EXPECT_EQUAL_SLICES(VPackParser::fromJson("{\"args\":\"abc\"}")->slice(),
                      pool->properties());
  auto analyzer = pool.get();
  EXPECT_NE(analyzer, nullptr);
}

TEST_F(IResearchAnalyzerFeatureGetTest, test_get_local_system_analyzer_no_colons) {
  auto sysVocbase = system();
  auto vocbase = specificBase();
  ASSERT_NE(sysVocbase, nullptr);
  ASSERT_NE(vocbase, nullptr);
  auto pool = feature().get("test_analyzer", *vocbase, *sysVocbase);
  ASSERT_NE(pool, nullptr);
  EXPECT_EQ(irs::flags(), pool->features());
  EXPECT_EQUAL_SLICES(VPackParser::fromJson("{\"args\":\"def\"}")->slice(),
                      pool->properties());
  auto analyzer = pool.get();
  EXPECT_NE(analyzer, nullptr);
}

TEST_F(IResearchAnalyzerFeatureGetTest, test_get_local_including_collection_name) {
  auto sysVocbase = system();
  auto vocbase = specificBase();
  ASSERT_NE(sysVocbase, nullptr);
  ASSERT_NE(vocbase, nullptr);
  auto pool = feature().get(specificName(), *vocbase, *sysVocbase);
  ASSERT_NE(pool, nullptr);
  EXPECT_EQ(irs::flags(), pool->features());
  EXPECT_EQUAL_SLICES(VPackParser::fromJson("{\"args\":\"def\"}")->slice(),
                      pool->properties());
  auto analyzer = pool.get();
  EXPECT_NE(analyzer, nullptr);
}

TEST_F(IResearchAnalyzerFeatureGetTest, test_get_failure_invalid_name) {
  auto pool =
      feature().get(arangodb::StaticStrings::SystemDatabase + "::invalid");
  EXPECT_EQ(pool, nullptr);
}

TEST_F(IResearchAnalyzerFeatureGetTest, test_get_failure_invalid_name_adding_vocbases) {
  auto sysVocbase = system();
  ASSERT_NE(sysVocbase, nullptr);
  auto pool =
      feature().get(arangodb::StaticStrings::SystemDatabase + "::invalid",
                    *sysVocbase, *sysVocbase);
  EXPECT_EQ(pool, nullptr);
}

TEST_F(IResearchAnalyzerFeatureGetTest, test_get_failure_invalid_short_name_adding_vocbases) {
  auto sysVocbase = system();
  ASSERT_NE(sysVocbase, nullptr);
  auto pool = feature().get("::invalid", *sysVocbase, *sysVocbase);
  EXPECT_EQ(pool, nullptr);
}

TEST_F(IResearchAnalyzerFeatureGetTest,
       test_get_failure_invalid_short_name_no_colons_adding_vocbases) {
  auto sysVocbase = system();
  ASSERT_NE(sysVocbase, nullptr);
  auto pool = feature().get("invalid", *sysVocbase, *sysVocbase);
  EXPECT_EQ(pool, nullptr);
}

TEST_F(IResearchAnalyzerFeatureGetTest, test_get_failure_invalid_type_adding_vocbases) {
  auto sysVocbase = system();
  ASSERT_NE(sysVocbase, nullptr);
  auto pool = feature().get("testAnalyzer", *sysVocbase, *sysVocbase);
  EXPECT_EQ(pool, nullptr);
}

TEST_F(IResearchAnalyzerFeatureGetTest, test_get_static_analyzer) {
  auto pool = feature().get("identity");
  ASSERT_NE(pool, nullptr);
  EXPECT_EQ(irs::flags({irs::norm::type(), irs::frequency::type()}), pool->features());
  auto analyzer = pool->get();
  ASSERT_NE(analyzer, nullptr);
}

TEST_F(IResearchAnalyzerFeatureGetTest, test_get_static_analyzer_adding_vocbases) {
  auto sysVocbase = system();
  ASSERT_NE(sysVocbase, nullptr);
  auto pool = feature().get("identity", *sysVocbase, *sysVocbase);
  ASSERT_NE(pool, nullptr);
  EXPECT_EQ(irs::flags({irs::norm::type(), irs::frequency::type()}), pool->features());
  auto analyzer = pool->get();
  ASSERT_NE(analyzer, nullptr);
}

// -----------------------------------------------------------------------------
// --SECTION--                                            coordinator test suite
// -----------------------------------------------------------------------------

class IResearchAnalyzerFeatureCoordinatorTest
    : public ::testing::Test,
      public arangodb::tests::LogSuppressor<arangodb::Logger::CLUSTER, arangodb::LogLevel::FATAL>,
      public arangodb::tests::LogSuppressor<arangodb::Logger::ENGINES, arangodb::LogLevel::FATAL>,
      public arangodb::tests::LogSuppressor<arangodb::Logger::FIXME, arangodb::LogLevel::ERR> {
 public:
  struct ClusterCommControl : arangodb::ClusterComm {
    static void reset() { arangodb::ClusterComm::_theInstanceInit.store(0); }
  };

  arangodb::tests::mocks::MockCoordinator server;
  std::string _dbName;
  arangodb::SystemDatabaseFeature::ptr _system;
  TRI_vocbase_t* _vocbase;
  arangodb::iresearch::IResearchAnalyzerFeature& _feature;

 protected:
  IResearchAnalyzerFeatureCoordinatorTest()
      : server(),
        _dbName("TestVocbase"),
        _system(server.getFeature<arangodb::SystemDatabaseFeature>().use()),
        _feature(server.getFeature<arangodb::iresearch::IResearchAnalyzerFeature>()) {
    arangodb::tests::init();

    //server.addFeature<arangodb::ViewTypesFeature>(true);

    TransactionStateMock::abortTransactionCount = 0;
    TransactionStateMock::beginTransactionCount = 0;
    TransactionStateMock::commitTransactionCount = 0;
  }

  void SetUp() override {
    auto& dbFeature = server.getFeature<arangodb::DatabaseFeature>();

    _vocbase = nullptr;
    ASSERT_TRUE(dbFeature.createDatabase(createInfo(server.server(), _dbName, 1), _vocbase).ok());
    ASSERT_NE(_vocbase, nullptr);
  }

  void TearDown() override {
    // Not allowed to assert here
    if (server.server().hasFeature<arangodb::DatabaseFeature>()) {
      server.getFeature<arangodb::DatabaseFeature>().dropDatabase(_dbName, true, true);
      _vocbase = nullptr;
    }
  }

  arangodb::iresearch::IResearchAnalyzerFeature& feature() {
    // Cannot use TestAsserts here, only in void funtions
    return _feature;
  }

  std::string sysName() const {
    return arangodb::StaticStrings::SystemDatabase + shortName();
  }

  std::string specificName() const { return _dbName + shortName(); }
  std::string shortName() const { return "::test_analyzer"; }

  TRI_vocbase_t* system() const { return _system.get(); }

  TRI_vocbase_t* specificBase() const { return _vocbase; }
};

TEST_F(IResearchAnalyzerFeatureCoordinatorTest, test_ensure_index_add_factory) {
  // add index factory
  {
    struct IndexTypeFactory : public arangodb::IndexTypeFactory {
      virtual bool equal(arangodb::velocypack::Slice const& lhs,
                         arangodb::velocypack::Slice const& rhs) const override {
        return false;
      }

      std::shared_ptr<arangodb::Index> instantiate(arangodb::LogicalCollection& collection,
                                                   arangodb::velocypack::Slice const& definition,
                                                   TRI_idx_iid_t id,
                                                   bool isClusterConstructor) const override {
        auto& ci =
            collection.vocbase().server().getFeature<arangodb::ClusterFeature>().clusterInfo();
        EXPECT_TRUE(collection.vocbase().server().hasFeature<arangodb::iresearch::IResearchAnalyzerFeature>());
        ci.invalidatePlan();  // invalidate plan to test recursive lock aquisition in ClusterInfo::loadPlan()
        return std::make_shared<TestIndex>(id, collection, definition);
      }

      virtual arangodb::Result normalize(arangodb::velocypack::Builder& normalized,
                                         arangodb::velocypack::Slice definition, bool isCreation,
                                         TRI_vocbase_t const& vocbase) const override {
        EXPECT_TRUE(arangodb::iresearch::mergeSlice(normalized, definition));
        return arangodb::Result();
      }
    };
    static const IndexTypeFactory indexTypeFactory;
    auto& indexFactory = const_cast<arangodb::IndexFactory&>(
        server.getFeature<arangodb::EngineSelectorFeature>().engine().indexFactory());
    indexFactory.emplace("testType", indexTypeFactory);
  }

  // get missing via link creation (coordinator) ensure no recursive ClusterInfo::loadPlan() call
  {
    auto createCollectionJson = VPackParser::fromJson(
        std::string("{ \"id\": 42, \"name\": \"") + arangodb::tests::AnalyzerCollectionName +
        "\", \"isSystem\": true, \"shards\": { }, \"type\": 2 }");  // 'id' and 'shards' required for coordinator tests
    auto collectionId = std::to_string(42);

    ClusterCommMock clusterComm(server.server());
    auto scopedClusterComm = ClusterCommMock::setInstance(clusterComm);
    auto& ci = server.getFeature<arangodb::ClusterFeature>().clusterInfo();

    std::shared_ptr<arangodb::LogicalCollection> logicalCollection;
    auto res = arangodb::methods::Collections::lookup(
        *system(), arangodb::tests::AnalyzerCollectionName,
        [&logicalCollection](std::shared_ptr<arangodb::LogicalCollection> const& c) {
          logicalCollection = c;
        });
    ASSERT_TRUE(res.ok());
    ASSERT_NE(nullptr, logicalCollection);

    // simulate heartbeat thread
    // We need this call BEFORE creation of collection if at all
    {
      auto const colPath =
          "/Current/Collections/_system/" + std::to_string(logicalCollection->id());
      auto const colValue =
          VPackParser::fromJson(
              "{ \"same-as-dummy-shard-id\": { \"indexes\": [ { \"id\": \"1\" "
              "} ], \"servers\": [ \"same-as-dummy-shard-server\" ] } }");  // '1' must match 'idString' in ClusterInfo::ensureIndexCoordinatorInner(...)
      EXPECT_TRUE(
          arangodb::AgencyComm().setValue(colPath, colValue->slice(), 0.0).successful());
      auto const dummyPath = "/Plan/Collections";
      auto const dummyValue = VPackParser::fromJson(
          "{ \"_system\": { \"" + std::to_string(logicalCollection->id()) +
          "\": { \"name\": \"testCollection\", "
          "\"shards\": { \"same-as-dummy-shard-id\": [ "
          "\"same-as-dummy-shard-server\" ] } } } }");
      EXPECT_TRUE(
          arangodb::AgencyComm().setValue(dummyPath, dummyValue->slice(), 0.0).successful());
      auto const versionPath = "/Plan/Version";
      auto const versionValue =
          VPackParser::fromJson(std::to_string(ci.getPlanVersion() + 1));
      EXPECT_TRUE((arangodb::AgencyComm()
                       .setValue(versionPath, versionValue->slice(), 0.0)
                       .successful()));  // force loadPlan() update
      ci.invalidateCurrent();            // force reload of 'Current'
    }

    // insert response for expected analyzer lookup
    {
      arangodb::ClusterCommResult response;
      response.status = arangodb::ClusterCommOpStatus::CL_COMM_RECEIVED;
      response.result = std::make_shared<arangodb::httpclient::SimpleHttpResult>();
      response.result->getBody()
          .appendText(
              "{ \"result\": { \"snippets\": { \"6:shard-id-does-not-matter\": "
              "\"value-does-not-matter\" } } }")
          .ensureNullTerminated();  // '6' must match GATHER Node id in ExecutionEngine::createBlocks(...)
      clusterComm._responses.emplace_back(std::move(response));
    }

    // insert response for expected analyzer reload from collection
    {
      arangodb::ClusterCommResult response;
      response.status = arangodb::ClusterCommOpStatus::CL_COMM_SENT;
      response.result = std::make_shared<arangodb::httpclient::SimpleHttpResult>();
      response.result->getBody()
          .appendText(
              "{ \"done\": true, \"nrItems\": 1, \"nrRegs\": 1, \"data\": [ 1 "
              "], \"raw\": [ null, null, { \"_key\": \"key-does-not-matter\", "
              "\"name\": \"abc\", \"type\": \"TestAnalyzer\", \"properties\": "
              "\"abc\" } ] }")
          .ensureNullTerminated();  // 'data' value must be 1 as per AqlItemBlock::AqlItemBlock(...), first 2 'raw' values ignored, 'nrRegs' must be 1 or assertion failure in ExecutionBlockImpl<Executor>::requestWrappedBlock(...)
      clusterComm._responses.emplace_back(std::move(response));
    }

    arangodb::velocypack::Builder builder;
    arangodb::velocypack::Builder tmp;

    builder.openObject();
    builder.add(arangodb::StaticStrings::IndexType, arangodb::velocypack::Value("testType"));
    builder.add(arangodb::StaticStrings::IndexFields,
                arangodb::velocypack::Slice::emptyArraySlice());
    builder.close();
    res = arangodb::methods::Indexes::ensureIndex(logicalCollection.get(),
                                                  builder.slice(), true, tmp);
    EXPECT_TRUE(res.ok());
  }
}

// -----------------------------------------------------------------------------
// --SECTION--                                               identity test suite
// -----------------------------------------------------------------------------
TEST_F(IResearchAnalyzerFeatureTest, test_identity_static) {
  auto pool = arangodb::iresearch::IResearchAnalyzerFeature::identity();
  ASSERT_NE(nullptr, pool);
  EXPECT_EQ(irs::flags({irs::norm::type(), irs::frequency::type()}), pool->features());
  EXPECT_EQ("identity", pool->name());
  auto analyzer = pool->get();
  ASSERT_NE(nullptr, analyzer);
  auto& term = analyzer->attributes().get<irs::term_attribute>();
  ASSERT_NE(nullptr, term);
  EXPECT_FALSE(analyzer->next());
  EXPECT_TRUE(analyzer->reset("abc def ghi"));
  EXPECT_TRUE(analyzer->next());
  EXPECT_EQ(irs::ref_cast<irs::byte_type>(irs::string_ref("abc def ghi")), term->value());
  EXPECT_FALSE(analyzer->next());
  EXPECT_TRUE(analyzer->reset("123 456"));
  EXPECT_TRUE(analyzer->next());
  EXPECT_EQ(irs::ref_cast<irs::byte_type>(irs::string_ref("123 456")), term->value());
  EXPECT_FALSE(analyzer->next());
}
TEST_F(IResearchAnalyzerFeatureTest, test_identity_registered) {
  arangodb::iresearch::IResearchAnalyzerFeature feature(server.server());
  feature.prepare();  // add static analyzers
  EXPECT_FALSE(!feature.get("identity"));
  auto pool = feature.get("identity");
  ASSERT_NE(nullptr, pool);
  EXPECT_EQ(irs::flags({irs::norm::type(), irs::frequency::type()}), pool->features());
  EXPECT_EQ("identity", pool->name());
  auto analyzer = pool->get();
  ASSERT_NE(nullptr, analyzer);
  auto& term = analyzer->attributes().get<irs::term_attribute>();
  ASSERT_NE(nullptr, term);
  EXPECT_FALSE(analyzer->next());
  EXPECT_TRUE(analyzer->reset("abc def ghi"));
  EXPECT_TRUE(analyzer->next());
  EXPECT_EQ(irs::ref_cast<irs::byte_type>(irs::string_ref("abc def ghi")), term->value());
  EXPECT_FALSE(analyzer->next());
  EXPECT_TRUE(analyzer->reset("123 456"));
  EXPECT_TRUE(analyzer->next());
  EXPECT_EQ(irs::ref_cast<irs::byte_type>(irs::string_ref("123 456")), term->value());
  EXPECT_FALSE(analyzer->next());
  feature.unprepare();
}

// -----------------------------------------------------------------------------
// --SECTION--                                              normalize test suite
// -----------------------------------------------------------------------------

TEST_F(IResearchAnalyzerFeatureTest, test_normalize) {
  TRI_vocbase_t active(TRI_vocbase_type_e::TRI_VOCBASE_TYPE_NORMAL, testDBInfo(server.server(), "active", 2));
  TRI_vocbase_t system(TRI_vocbase_type_e::TRI_VOCBASE_TYPE_NORMAL, systemDBInfo(server.server()));

  // normalize 'identity' (with prefix)
  {
    irs::string_ref analyzer = "identity";
    auto normalized =
        arangodb::iresearch::IResearchAnalyzerFeature::normalize(analyzer, active,
                                                                 system, true);
    EXPECT_EQ(std::string("identity"), normalized);
  }

  // normalize 'identity' (without prefix)
  {
    irs::string_ref analyzer = "identity";
    auto normalized =
        arangodb::iresearch::IResearchAnalyzerFeature::normalize(analyzer, active,
                                                                 system, true);
    EXPECT_EQ(std::string("identity"), normalized);
  }

  // normalize NIL (with prefix)
  {
    irs::string_ref analyzer = irs::string_ref::NIL;
    auto normalized =
        arangodb::iresearch::IResearchAnalyzerFeature::normalize(analyzer, active,
                                                                 system, true);
    EXPECT_EQ(std::string("active::"), normalized);
  }

  // normalize NIL (without prefix)
  {
    irs::string_ref analyzer = irs::string_ref::NIL;
    auto normalized =
        arangodb::iresearch::IResearchAnalyzerFeature::normalize(analyzer, active,
                                                                 system, false);
    EXPECT_EQ(std::string(""), normalized);
  }

  // normalize EMPTY (with prefix)
  {
    irs::string_ref analyzer = irs::string_ref::EMPTY;
    auto normalized =
        arangodb::iresearch::IResearchAnalyzerFeature::normalize(analyzer, active,
                                                                 system, true);
    EXPECT_EQ(std::string("active::"), normalized);
  }

  // normalize EMPTY (without prefix)
  {
    irs::string_ref analyzer = irs::string_ref::EMPTY;
    auto normalized =
        arangodb::iresearch::IResearchAnalyzerFeature::normalize(analyzer, active,
                                                                 system, false);
    EXPECT_EQ(std::string(""), normalized);
  }

  // normalize delimiter (with prefix)
  {
    irs::string_ref analyzer = "::";
    auto normalized =
        arangodb::iresearch::IResearchAnalyzerFeature::normalize(analyzer, active,
                                                                 system, true);
    EXPECT_EQ(std::string("_system::"), normalized);
  }

  // normalize delimiter (without prefix)
  {
    irs::string_ref analyzer = "::";
    auto normalized =
        arangodb::iresearch::IResearchAnalyzerFeature::normalize(analyzer, active,
                                                                 system, false);
    EXPECT_EQ(std::string("::"), normalized);
  }

  // normalize delimiter + name (with prefix)
  {
    irs::string_ref analyzer = "::name";
    auto normalized =
        arangodb::iresearch::IResearchAnalyzerFeature::normalize(analyzer, active,
                                                                 system, true);
    EXPECT_EQ(std::string("_system::name"), normalized);
  }

  // normalize delimiter + name (without prefix)
  {
    irs::string_ref analyzer = "::name";
    auto normalized =
        arangodb::iresearch::IResearchAnalyzerFeature::normalize(analyzer, active,
                                                                 system, false);
    EXPECT_EQ(std::string("::name"), normalized);
  }

  // normalize no-delimiter + name (with prefix)
  {
    irs::string_ref analyzer = "name";
    auto normalized =
        arangodb::iresearch::IResearchAnalyzerFeature::normalize(analyzer, active,
                                                                 system, true);
    EXPECT_EQ(std::string("active::name"), normalized);
  }

  // normalize no-delimiter + name (without prefix)
  {
    irs::string_ref analyzer = "name";
    auto normalized =
        arangodb::iresearch::IResearchAnalyzerFeature::normalize(analyzer, active,
                                                                 system, false);
    EXPECT_EQ(std::string("name"), normalized);
  }

  // normalize system + delimiter (with prefix)
  {
    irs::string_ref analyzer = "_system::";
    auto normalized =
        arangodb::iresearch::IResearchAnalyzerFeature::normalize(analyzer, active,
                                                                 system, true);
    EXPECT_EQ(std::string("_system::"), normalized);
  }

  // normalize system + delimiter (without prefix)
  {
    irs::string_ref analyzer = "_system::";
    auto normalized =
        arangodb::iresearch::IResearchAnalyzerFeature::normalize(analyzer, active,
                                                                 system, false);
    EXPECT_EQ(std::string("::"), normalized);
  }

  // normalize vocbase + delimiter (with prefix)
  {
    irs::string_ref analyzer = "active::";
    auto normalized =
        arangodb::iresearch::IResearchAnalyzerFeature::normalize(analyzer, active,
                                                                 system, true);
    EXPECT_EQ(std::string("active::"), normalized);
  }

  // normalize vocbase + delimiter (without prefix)
  {
    irs::string_ref analyzer = "active::";
    auto normalized =
        arangodb::iresearch::IResearchAnalyzerFeature::normalize(analyzer, active,
                                                                 system, false);
    EXPECT_EQ(std::string(""), normalized);
  }

  // normalize system + delimiter + name (with prefix)
  {
    irs::string_ref analyzer = "_system::name";
    auto normalized =
        arangodb::iresearch::IResearchAnalyzerFeature::normalize(analyzer, active,
                                                                 system, true);
    EXPECT_EQ(std::string("_system::name"), normalized);
  }

  // normalize system + delimiter + name (without prefix)
  {
    irs::string_ref analyzer = "_system::name";
    auto normalized =
        arangodb::iresearch::IResearchAnalyzerFeature::normalize(analyzer, active,
                                                                 system, false);
    EXPECT_EQ(std::string("::name"), normalized);
  }

  // normalize system + delimiter + name (without prefix) in system
  {
    irs::string_ref analyzer = "_system::name";
    auto normalized =
        arangodb::iresearch::IResearchAnalyzerFeature::normalize(analyzer, system,
                                                                 system, false);
    EXPECT_EQ(std::string("name"), normalized);
  }

  // normalize vocbase + delimiter + name (with prefix)
  {
    irs::string_ref analyzer = "active::name";
    auto normalized =
        arangodb::iresearch::IResearchAnalyzerFeature::normalize(analyzer, active,
                                                                 system, true);
    EXPECT_EQ(std::string("active::name"), normalized);
  }

  // normalize vocbase + delimiter + name (without prefix)
  {
    irs::string_ref analyzer = "active::name";
    auto normalized =
        arangodb::iresearch::IResearchAnalyzerFeature::normalize(analyzer, active,
                                                                 system, false);
    EXPECT_EQ(std::string("name"), normalized);
  }
}

// -----------------------------------------------------------------------------
// --SECTION--                                        static_analyzer test suite
// -----------------------------------------------------------------------------

TEST_F(IResearchAnalyzerFeatureTest, test_static_analyzer_features) {
  // test registered 'identity'
  arangodb::iresearch::IResearchAnalyzerFeature feature(server.server());
  feature.prepare();  // add static analyzers
  for (auto& analyzerEntry : staticAnalyzers()) {
    EXPECT_FALSE(!feature.get(analyzerEntry.first));
    auto pool = feature.get(analyzerEntry.first);
    ASSERT_FALSE(!pool);
    EXPECT_EQ(analyzerEntry.second.features, pool->features());
    EXPECT_EQ(analyzerEntry.first, pool->name());
    auto analyzer = pool->get();
    EXPECT_FALSE(!analyzer);
    auto& term = analyzer->attributes().get<irs::term_attribute>();
    EXPECT_FALSE(!term);
  }
  feature.unprepare();
}

// -----------------------------------------------------------------------------
// --SECTION--                                            persistence test suite
// -----------------------------------------------------------------------------

TEST_F(IResearchAnalyzerFeatureTest, test_persistence_invalid_missing_attributes) {
  static std::vector<std::string> const EMPTY;
  auto& database = server.getFeature<arangodb::SystemDatabaseFeature>();
  auto vocbase = database.use();

  // read invalid configuration (missing attributes)
  {
    {
      std::string collection(arangodb::tests::AnalyzerCollectionName);
      arangodb::OperationOptions options;
      arangodb::SingleCollectionTransaction trx(
          arangodb::transaction::StandaloneContext::Create(*vocbase),
          collection, arangodb::AccessMode::Type::WRITE);
      trx.begin();
      trx.truncate(collection, options);
      trx.insert(collection, VPackParser::fromJson("{}")->slice(), options);
      trx.insert(collection,
                 VPackParser::fromJson("{\"type\": \"identity\", "
                                       "\"properties\": null}")
                     ->slice(),
                 options);
      trx.insert(collection,
                 VPackParser::fromJson(
                     "{\"name\": 12345,        \"type\": \"identity\", "
                     "\"properties\": null}")
                     ->slice(),
                 options);
      trx.insert(collection,
                 VPackParser::fromJson(
                     "{\"name\": \"invalid1\",                         "
                     "\"properties\": null}")
                     ->slice(),
                 options);
      trx.insert(collection,
                 VPackParser::fromJson(
                     "{\"name\": \"invalid2\", \"type\": 12345,        "
                     "\"properties\": null}")
                     ->slice(),
                 options);
      trx.commit();
    }

    std::map<std::string, std::pair<irs::string_ref, irs::string_ref>> expected = {};
    arangodb::iresearch::IResearchAnalyzerFeature feature(server.server());

    feature.start();  // load persisted analyzers

    feature.visit(
        [&expected](arangodb::iresearch::AnalyzerPool::ptr const& analyzer) -> bool {
          if (staticAnalyzers().find(analyzer->name()) != staticAnalyzers().end()) {
            return true;  // skip static analyzers
          }

          auto itr = expected.find(analyzer->name());
          EXPECT_NE(itr, expected.end());
          EXPECT_EQ(itr->second.first, analyzer->type());
          EXPECT_EQ(itr->second.second, analyzer->properties().toString());
          expected.erase(itr);
          return true;
        });
    EXPECT_TRUE(expected.empty());
    feature.stop();
  }
}

TEST_F(IResearchAnalyzerFeatureTest, test_persistence_invalid_duplicate_records) {
  static std::vector<std::string> const EMPTY;
  auto& database = server.getFeature<arangodb::SystemDatabaseFeature>();
  auto vocbase = database.use();

  // read invalid configuration (duplicate non-identical records)
  {
    {
      std::string collection(arangodb::tests::AnalyzerCollectionName);
      arangodb::OperationOptions options;
      arangodb::SingleCollectionTransaction trx(
          arangodb::transaction::StandaloneContext::Create(*vocbase),
          collection, arangodb::AccessMode::Type::WRITE);
      trx.begin();
      trx.truncate(collection, options);
      trx.insert(collection,
                 VPackParser::fromJson(
                     "{\"name\": \"valid\", \"type\": \"TestAnalyzer\", "
                     "\"properties\": {\"args\":\"abcd\"} }")
                     ->slice(),
                 options);
      trx.insert(collection,
                 VPackParser::fromJson(
                     "{\"name\": \"valid\", \"type\": \"TestAnalyzer\", "
                     "\"properties\": {\"args\":\"abc\"} }")
                     ->slice(),
                 options);
      trx.commit();
    }

    arangodb::iresearch::IResearchAnalyzerFeature feature(server.server());
    EXPECT_NO_THROW(feature.start());
  }
}

TEST_F(IResearchAnalyzerFeatureTest, test_persistence_valid_different_parameters) {
  static std::vector<std::string> const EMPTY;
  auto& database = server.getFeature<arangodb::SystemDatabaseFeature>();
  auto vocbase = database.use();

  // read valid configuration (different parameter options)
  {
    {
      std::string collection(arangodb::tests::AnalyzerCollectionName);
      arangodb::OperationOptions options;
      arangodb::SingleCollectionTransaction trx(
          arangodb::transaction::StandaloneContext::Create(*vocbase),
          collection, arangodb::AccessMode::Type::WRITE);
      trx.begin();
      trx.truncate(collection, options);
      trx.insert(collection,
                 VPackParser::fromJson(
                     "{\"name\": \"valid0\", \"type\": \"identity\", "
                     "\"properties\": {}                      }")
                     ->slice(),
                 options);
      trx.insert(collection,
                 VPackParser::fromJson(
                     "{\"name\": \"valid1\", \"type\": \"identity\", "
                     "\"properties\": true                      }")
                     ->slice(),
                 options);
      trx.insert(collection,
                 VPackParser::fromJson(
                     "{\"name\": \"valid2\", \"type\": \"identity\", "
                     "\"properties\": {\"args\":\"abc\"}        }")
                     ->slice(),
                 options);
      trx.insert(collection,
                 VPackParser::fromJson(
                     "{\"name\": \"valid3\", \"type\": \"identity\", "
                     "\"properties\": 3.14                      }")
                     ->slice(),
                 options);
      trx.insert(collection,
                 VPackParser::fromJson(
                     "{\"name\": \"valid4\", \"type\": \"identity\", "
                     "\"properties\": [ 1, \"abc\" ]            }")
                     ->slice(),
                 options);
      trx.insert(collection,
                 VPackParser::fromJson(
                     "{\"name\": \"valid5\", \"type\": \"identity\", "
                     "\"properties\": { \"a\": 7, \"b\": \"c\" }}")
                     ->slice(),
                 options);
      trx.commit();
    }

    arangodb::iresearch::IResearchAnalyzerFeature feature(server.server());
    feature.start(); // feature doesn't load persisted analyzers

    EXPECT_TRUE(feature.visit([](arangodb::iresearch::AnalyzerPool::ptr const&) {
      return false;
    }));

    feature.stop();
  }
}

TEST_F(IResearchAnalyzerFeatureTest, test_persistence_add_new_records) {
  static std::vector<std::string> const EMPTY;
  auto& database = server.getFeature<arangodb::SystemDatabaseFeature>();
  auto vocbase = database.use();

  // add new records
  {
    {
      arangodb::OperationOptions options;
      arangodb::ManagedDocumentResult result;
      auto collection = vocbase->lookupCollection(arangodb::tests::AnalyzerCollectionName);
      arangodb::transaction::Methods trx(arangodb::transaction::StandaloneContext::Create(*vocbase),
                                         EMPTY, EMPTY, EMPTY,
                                         arangodb::transaction::Options());
      EXPECT_TRUE(collection->truncate(trx, options).ok());
    }

    {
      arangodb::iresearch::IResearchAnalyzerFeature::EmplaceResult result;
      arangodb::iresearch::IResearchAnalyzerFeature feature(server.server());

      EXPECT_TRUE(feature.emplace(result, arangodb::StaticStrings::SystemDatabase + "::valid", "identity",
                                  VPackParser::fromJson("{\"args\":\"abc\"}")->slice()).ok());
      EXPECT_TRUE(result.first);
      EXPECT_TRUE(result.second);
    }

    {
      arangodb::iresearch::IResearchAnalyzerFeature feature(server.server());

      feature.start(); // feature doesn't load persisted analyzers

      EXPECT_TRUE(feature.visit([](arangodb::iresearch::AnalyzerPool::ptr const&) {
        return false;
      }));

      feature.stop();
    }
    }
  }

TEST_F(IResearchAnalyzerFeatureTest, test_persistence_remove_existing_records) {
  static std::vector<std::string> const EMPTY;
  auto& database = server.getFeature<arangodb::SystemDatabaseFeature>();
  auto vocbase = database.use();

  // remove existing records
  {
    {
      std::string collection(arangodb::tests::AnalyzerCollectionName);
      arangodb::OperationOptions options;
      arangodb::SingleCollectionTransaction trx(
        arangodb::transaction::StandaloneContext::Create(*vocbase),
        collection, arangodb::AccessMode::Type::WRITE);

      trx.begin();
      trx.truncate(collection, options);
      trx.insert(
            collection,
            VPackParser::fromJson(
              "{\"name\": \"valid\", \"type\": \"identity\", \"properties\": {}}")
            ->slice(),
            options);
      trx.commit();
    }

    {
      std::map<std::string, std::pair<irs::string_ref, irs::string_ref>> expected = {
        { "text_de",
          {"text",
           "{ \"locale\": \"de.UTF-8\", \"caseConvert\": \"lower\", "
           "\"stopwords\": [ ], \"noAccent\": true, \"noStrem\": false }"}},
        {"text_en",
         {"text",
          "{ \"locale\": \"en.UTF-8\", \"caseConvert\": \"lower\", "
          "\"stopwords\": [ ], \"noAccent\": true, \"noStrem\": false }"}},
        {"text_es",
         {"text",
          "{ \"locale\": \"es.UTF-8\", \"caseConvert\": \"lower\", "
          "\"stopwords\": [ ], \"noAccent\": true, \"noStrem\": false }"}},
        {"text_fi",
         {"text",
          "{ \"locale\": \"fi.UTF-8\", \"caseConvert\": \"lower\", "
          "\"stopwords\": [ ], \"noAccent\": true, \"noStrem\": false }"}},
        {"text_fr",
         {"text",
          "{ \"locale\": \"fr.UTF-8\", \"caseConvert\": \"lower\", "
          "\"stopwords\": [ ], \"noAccent\": true, \"noStrem\": false }"}},
        {"text_it",
         {"text",
          "{ \"locale\": \"it.UTF-8\", \"caseConvert\": \"lower\", "
          "\"stopwords\": [ ], \"noAccent\": true, \"noStrem\": false }"}},
        {"text_nl",
         {"text",
          "{ \"locale\": \"nl.UTF-8\", \"caseConvert\": \"lower\", "
          "\"stopwords\": [ ], \"noAccent\": true, \"noStrem\": false }"}},
        {"text_no",
         {"text",
          "{ \"locale\": \"no.UTF-8\", \"caseConvert\": \"lower\", "
          "\"stopwords\": [ ], \"noAccent\": true, \"noStrem\": false }"}},
        {"text_pt",
         {"text",
          "{ \"locale\": \"pt.UTF-8\", \"caseConvert\": \"lower\", "
          "\"stopwords\": [ ], \"noAccent\": true, \"noStrem\": false }"}},
        {"text_ru",
         {"text",
          "{ \"locale\": \"ru.UTF-8\", \"caseConvert\": \"lower\", "
          "\"stopwords\": [ ], \"noAccent\": true, \"noStrem\": false }"}},
        {"text_sv",
         {"text",
          "{ \"locale\": \"sv.UTF-8\", \"caseConvert\": \"lower\", "
          "\"stopwords\": [ ], \"noAccent\": true, \"noStrem\": false }"}},
        {"text_zh",
         {"text",
          "{ \"locale\": \"zh.UTF-8\", \"caseConvert\": \"lower\", "
          "\"stopwords\": [ ], \"noAccent\": true, \"noStrem\": false }"}},
        {"identity", {"identity", "{\n}"}},
      };
      arangodb::iresearch::IResearchAnalyzerFeature feature(server.server());

      feature.prepare();  // load static analyzers
      feature.start();    // doesn't load persisted analyzers

      feature.visit([&expected](arangodb::iresearch::AnalyzerPool::ptr const& analyzer) -> bool {
        auto itr = expected.find(analyzer->name());
        EXPECT_NE(itr, expected.end());
        EXPECT_EQ(itr->second.first, analyzer->type());

        std::string expectedProperties;

        EXPECT_TRUE(irs::analysis::analyzers::normalize(
                      expectedProperties, analyzer->type(), irs::text_format::vpack,
                      arangodb::iresearch::ref<char>(VPackParser::fromJson(itr->second.second)->slice()),
                      false));

        EXPECT_EQUAL_SLICES(arangodb::iresearch::slice(expectedProperties),
                            analyzer->properties());
        expected.erase(itr);
        return true;
      });

      EXPECT_TRUE(expected.empty());
      EXPECT_FALSE(feature.remove(arangodb::StaticStrings::SystemDatabase + "::valid").ok());
      EXPECT_FALSE(feature.remove("identity").ok());

      feature.stop();
      feature.unprepare();
    }

    {
      std::map<std::string, std::pair<irs::string_ref, irs::string_ref>> expected = {};
      arangodb::iresearch::IResearchAnalyzerFeature feature(server.server());

      feature.start();  // doesn't load persisted analyzers

      EXPECT_TRUE(feature.visit([](arangodb::iresearch::AnalyzerPool::ptr const&) {
        return false;
      }));

      feature.stop();
    }
    }
  }

TEST_F(IResearchAnalyzerFeatureTest, test_persistence_emplace_on_single_server) {
  static std::vector<std::string> const EMPTY;
  auto& database = server.getFeature<arangodb::SystemDatabaseFeature>();
  auto vocbase = database.use();

  // emplace on single-server (should persist)
  {
    // clear collection
    {
      std::string collection(arangodb::tests::AnalyzerCollectionName);
      arangodb::OperationOptions options;
      arangodb::SingleCollectionTransaction trx(arangodb::transaction::StandaloneContext::Create(*vocbase),
                                                collection, arangodb::AccessMode::Type::WRITE);
      trx.begin();
      trx.truncate(collection, options);
      trx.commit();
    }

    arangodb::iresearch::IResearchAnalyzerFeature::EmplaceResult result;
    arangodb::iresearch::IResearchAnalyzerFeature feature(server.server());
    EXPECT_TRUE(feature.emplace(result, arangodb::StaticStrings::SystemDatabase + "::test_analyzerA",
                                "TestAnalyzer", VPackParser::fromJson("\"abc\"")->slice(),
                                {irs::frequency::type()}).ok());
    EXPECT_TRUE(result.first);
    EXPECT_TRUE(feature.get(arangodb::StaticStrings::SystemDatabase + "::test_analyzerA"));
    EXPECT_TRUE(vocbase->lookupCollection(arangodb::tests::AnalyzerCollectionName));
    arangodb::OperationOptions options;
    arangodb::SingleCollectionTransaction trx(
          arangodb::transaction::StandaloneContext::Create(*vocbase),
          arangodb::tests::AnalyzerCollectionName, arangodb::AccessMode::Type::WRITE);
    EXPECT_TRUE((trx.begin().ok()));
    auto queryResult = trx.all(arangodb::tests::AnalyzerCollectionName, 0, 2, options);
    EXPECT_TRUE((true == queryResult.ok()));
    auto slice = arangodb::velocypack::Slice(queryResult.buffer->data());
    EXPECT_TRUE(slice.isArray());
    ASSERT_EQ(1, slice.length());
    slice = slice.at(0);
    EXPECT_TRUE(slice.isObject());
    EXPECT_TRUE(slice.hasKey("_key") && slice.get("_key").isString() &&
                std::string("test_analyzerA") == slice.get("_key").copyString());
    EXPECT_TRUE(slice.hasKey("name") && slice.get("name").isString() &&
                std::string("test_analyzerA") == slice.get("name").copyString());
    EXPECT_TRUE(slice.hasKey("type") && slice.get("type").isString() &&
                 std::string("TestAnalyzer") == slice.get("type").copyString());
    EXPECT_TRUE(slice.hasKey("properties") && slice.get("properties").isObject() &&
                 VPackParser::fromJson("{\"args\":\"abc\"}")->slice().toString() ==
                 slice.get("properties").toString());
    EXPECT_TRUE(slice.hasKey("features") && slice.get("features").isArray() &&
                 1 == slice.get("features").length() &&
                 slice.get("features").at(0).isString() &&
                 std::string("frequency") == slice.get("features").at(0).copyString());
    EXPECT_TRUE(trx.truncate(arangodb::tests::AnalyzerCollectionName, options).ok());
    EXPECT_TRUE(trx.commit().ok());
  }
}

TEST_F(IResearchAnalyzerFeatureTest, test_analyzer_equality) {
  arangodb::iresearch::AnalyzerPool::ptr lhs;
  ASSERT_TRUE(arangodb::iresearch::IResearchAnalyzerFeature::createAnalyzerPool(
           lhs, "test", "TestAnalyzer", VPackParser::fromJson("\"abc\"")->slice(), irs::flags()).ok());
  ASSERT_NE(nullptr, lhs);
  ASSERT_EQ(*lhs, *lhs);

  // different name
  {
    arangodb::iresearch::AnalyzerPool::ptr rhs;
    ASSERT_TRUE(arangodb::iresearch::IResearchAnalyzerFeature::createAnalyzerPool(
                  rhs, "test1", "TestAnalyzer", VPackParser::fromJson("\"abc\"")->slice(), irs::flags()).ok());
    ASSERT_NE(nullptr, rhs);
    ASSERT_NE(lhs, rhs);
  }

  // different type
  {
    arangodb::iresearch::AnalyzerPool::ptr rhs;
    ASSERT_TRUE(arangodb::iresearch::IResearchAnalyzerFeature::createAnalyzerPool(
                  rhs, "test", "ReNormalizingAnalyzer", VPackParser::fromJson("\"abc\"")->slice(), irs::flags()).ok());
    ASSERT_NE(nullptr, rhs);
    ASSERT_NE(lhs, rhs);
  }

  // different properties
  {
    arangodb::iresearch::AnalyzerPool::ptr rhs;
    ASSERT_TRUE(arangodb::iresearch::IResearchAnalyzerFeature::createAnalyzerPool(
                  rhs, "test", "TestAnalyzer", VPackParser::fromJson("\"abcd\"")->slice(), irs::flags()).ok());
    ASSERT_NE(nullptr, rhs);
    ASSERT_NE(lhs, rhs);
  }

  // different features
  {
    arangodb::iresearch::AnalyzerPool::ptr rhs;
    ASSERT_TRUE(arangodb::iresearch::IResearchAnalyzerFeature::createAnalyzerPool(
                  rhs, "test", "TestAnalyzer", VPackParser::fromJson("\"abcd\"")->slice(), irs::flags{ irs::frequency::type()}).ok());
    ASSERT_NE(nullptr, rhs);
    ASSERT_NE(lhs, rhs);
  }
}

TEST_F(IResearchAnalyzerFeatureTest, test_remove) {
  arangodb::consensus::Store agencyStore(server.server(), nullptr, "arango");
  auto* agencyCommManager = new AgencyCommManagerMock("arango");
  // need 2 connections or Agency callbacks will fail
  std::ignore = agencyCommManager->addConnection<GeneralClientConnectionAgencyMock>(agencyStore);
  std::ignore = agencyCommManager->addConnection<GeneralClientConnectionAgencyMock>(agencyStore);
  arangodb::AgencyCommManager::MANAGER.reset(agencyCommManager);
  arangodb::AgencyCommManager::MANAGER->start();  // initialize agency

  ASSERT_TRUE(server.server().hasFeature<arangodb::DatabaseFeature>());
  auto& dbFeature = server.getFeature<arangodb::DatabaseFeature>();

  // remove existing
  {
    arangodb::iresearch::IResearchAnalyzerFeature feature(server.server());
    feature.prepare();  // add static analyzers

    // add analyzer
    {
      arangodb::iresearch::IResearchAnalyzerFeature::EmplaceResult result;
      ASSERT_TRUE(feature.emplace(result, arangodb::StaticStrings::SystemDatabase + "::test_analyzer0",
                                  "TestAnalyzer", VPackParser::fromJson("\"abc\"")->slice()) .ok());
      ASSERT_NE(nullptr, feature.get(arangodb::StaticStrings::SystemDatabase + "::test_analyzer0"));
    }

    EXPECT_TRUE(feature.remove(arangodb::StaticStrings::SystemDatabase + "::test_analyzer0").ok());
    EXPECT_EQ(nullptr, feature.get(arangodb::StaticStrings::SystemDatabase + "::test_analyzer0"));
    feature.unprepare();
  }

  // remove existing (inRecovery) single-server
  {
    arangodb::iresearch::IResearchAnalyzerFeature feature(server.server());

    // add analyzer
    {
      arangodb::iresearch::IResearchAnalyzerFeature::EmplaceResult result;
      ASSERT_TRUE(feature.emplace(result, arangodb::StaticStrings::SystemDatabase + "::test_analyzer0",
                                  "TestAnalyzer", VPackParser::fromJson("\"abc\"")->slice()).ok());
      ASSERT_NE(nullptr, feature.get(arangodb::StaticStrings::SystemDatabase + "::test_analyzer0"));
    }

    auto before = StorageEngineMock::recoveryStateResult;
    StorageEngineMock::recoveryStateResult = arangodb::RecoveryState::IN_PROGRESS;
    auto restore = irs::make_finally([&before]() -> void {
      StorageEngineMock::recoveryStateResult = before;
    });

    EXPECT_FALSE(feature.remove(arangodb::StaticStrings::SystemDatabase + "::test_analyzer0").ok());
    EXPECT_NE(nullptr, feature.get(arangodb::StaticStrings::SystemDatabase + "::test_analyzer0"));
  }

  // remove existing (dbserver)
  {
    auto beforeRole = arangodb::ServerState::instance()->getRole();
    arangodb::ServerState::instance()->setRole(arangodb::ServerState::ROLE_DBSERVER);
    auto restoreRole = irs::make_finally([&beforeRole]() -> void {
      arangodb::ServerState::instance()->setRole(beforeRole);
    });

    // create a new instance of an ApplicationServer and fill it with the required features
    // cannot use the existing server since its features already have some state

    arangodb::application_features::ApplicationServer newServer(nullptr, nullptr);
    auto& cluster = newServer.addFeature<arangodb::ClusterFeature>();  // required to create ClusterInfo instance
    auto& networkFeature = newServer.addFeature<arangodb::NetworkFeature>();  // required to create ClusterInfo instance
    auto& dbFeature = newServer.addFeature<arangodb::DatabaseFeature>();  // required for IResearchAnalyzerFeature::emplace>(std::make_unique<arangodb::DatabaseFeature(newServer));  // required for IResearchAnalyzerFeature::emplace>(...)
    newServer.addFeature<arangodb::QueryRegistryFeature>();  // required for constructing TRI_vocbase_t
    newServer.addFeature<arangodb::ShardingFeature>();  // required for Collections::create>(std::make_unique<arangodb::ShardingFeature(newServer)); // required for Collections::create>(...)
    auto& sysDatabase = newServer.addFeature<arangodb::SystemDatabaseFeature>();  // required for IResearchAnalyzerFeature::start>(std::make_unique<arangodb::SystemDatabaseFeature(newServer));  // required for IResearchAnalyzerFeature::start>()
    newServer.addFeature<arangodb::V8DealerFeature>();  // required for DatabaseFeature::createDatabase>(std::make_unique<arangodb::V8DealerFeature(newServer)); // required for DatabaseFeature::createDatabase>(...)
    newServer.addFeature<arangodb::application_features::CommunicationFeaturePhase>();  // required for SimpleHttpClient::doRequest>(std::make_unique<arangodb::application_features::CommunicationFeaturePhase(newServer));  // required for SimpleHttpClient::doRequest>()
    auto& feature =
        newServer.addFeature<arangodb::iresearch::IResearchAnalyzerFeature>();  // required for running upgrade task

    cluster.prepare();
    networkFeature.prepare();

    auto cleanup = arangodb::scopeGuard([&]() {
      dbFeature.unprepare();
      networkFeature.unprepare();
    });

    // create system vocbase (before feature start)
    {
      auto databases = VPackBuilder();
      databases.openArray();
      databases.add(systemDatabaseArgs);
      databases.close();
      EXPECT_EQ(TRI_ERROR_NO_ERROR, dbFeature.loadDatabases(databases.slice()));
      sysDatabase.start();  // get system database from DatabaseFeature
    }

    ClusterCommMock clusterComm(newServer);
    auto scopedClusterComm = ClusterCommMock::setInstance(
        clusterComm);  // or get SIGFPE in ClusterComm::communicator() while call to ClusterInfo::createDocumentOnCoordinator(...)

    // insert response for expected empty initial analyzer list
    {
      arangodb::ClusterCommResult response;
      response.operationID = 1;  // sequential non-zero value
      response.status = arangodb::ClusterCommOpStatus::CL_COMM_RECEIVED;
      response.answer_code = arangodb::rest::ResponseCode::CREATED;
      response.answer = std::make_shared<GeneralRequestMock>(*(sysDatabase.use()));
      static_cast<GeneralRequestMock*>(response.answer.get())->_payload =
          *VPackParser::fromJson("{ \"result\": [] }");  // empty initial result
      clusterComm._responses.emplace_back(std::move(response));
    }

    // add analyzer
    {
      arangodb::iresearch::IResearchAnalyzerFeature::EmplaceResult result;
      ASSERT_EQ(nullptr, feature.get(arangodb::StaticStrings::SystemDatabase + "::test_analyzer2"));
      ASSERT_TRUE(feature.emplace(result, arangodb::StaticStrings::SystemDatabase + "::test_analyzer2",
                                   "TestAnalyzer", VPackParser::fromJson("\"abc\"")->slice()).ok());
      ASSERT_NE(nullptr, feature.get(arangodb::StaticStrings::SystemDatabase + "::test_analyzer2"));
    }

    EXPECT_TRUE(feature.remove(arangodb::StaticStrings::SystemDatabase + "::test_analyzer2").ok());
    EXPECT_EQ(nullptr, feature.get(arangodb::StaticStrings::SystemDatabase + "::test_analyzer2"));
  }

  // remove existing (inRecovery) dbserver
  {
    auto beforeRole = arangodb::ServerState::instance()->getRole();
    arangodb::ServerState::instance()->setRole(arangodb::ServerState::ROLE_DBSERVER);
    auto restoreRole = irs::make_finally([&beforeRole]() -> void {
      arangodb::ServerState::instance()->setRole(beforeRole);
    });

    arangodb::application_features::ApplicationServer newServer(nullptr, nullptr);
    auto& auth = newServer.addFeature<arangodb::AuthenticationFeature>();
    auto& cluster = newServer.addFeature<arangodb::ClusterFeature>();  // required to create ClusterInfo instance
    auto& networkFeature = newServer.addFeature<arangodb::NetworkFeature>();  // required to create ClusterInfo instance
    auto& dbFeature = newServer.addFeature<arangodb::DatabaseFeature>();  // required for IResearchAnalyzerFeature::emplace(...)
    newServer.addFeature<arangodb::QueryRegistryFeature>();  // required for constructing TRI_vocbase_t
    newServer.addFeature<arangodb::ShardingFeature>();  // required for Collections::create>(std::make_unique<arangodb::ShardingFeature(server)); // required for Collections::create>(...)
    auto& sysDatabase = newServer.addFeature<arangodb::SystemDatabaseFeature>();  // required for IResearchAnalyzerFeature::start()
    newServer.addFeature<arangodb::V8DealerFeature>();  // required for DatabaseFeature::createDatabase>(std::make_unique<arangodb::V8DealerFeature(server)); // required for DatabaseFeature::createDatabase>(...)
    newServer.addFeature<arangodb::application_features::CommunicationFeaturePhase>();  // required for SimpleHttpClient::doRequest()
    auto& feature =
        newServer.addFeature<arangodb::iresearch::IResearchAnalyzerFeature>();  // required for running upgrade task

    auth.prepare();
    cluster.prepare();
    networkFeature.prepare();

    auto cleanup = arangodb::scopeGuard([&]() {
      dbFeature.unprepare();
      networkFeature.unprepare();
      cluster.unprepare();
      auth.unprepare();
    });

    // create system vocbase (before feature start)
    {
      auto databases = VPackBuilder();
      databases.openArray();
      databases.add(systemDatabaseArgs);
      databases.close();
      EXPECT_EQ(TRI_ERROR_NO_ERROR, dbFeature.loadDatabases(databases.slice()));
      sysDatabase.start();  // get system database from DatabaseFeature
    }

    ClusterCommMock clusterComm(newServer);
    auto scopedClusterComm = ClusterCommMock::setInstance(
        clusterComm);  // or get SIGFPE in ClusterComm::communicator() while call to ClusterInfo::createDocumentOnCoordinator(...)

    // insert response for expected empty initial analyzer list
    {
      arangodb::ClusterCommResult response;
      response.operationID = 1;  // sequential non-zero value
      response.status = arangodb::ClusterCommOpStatus::CL_COMM_RECEIVED;
      response.answer_code = arangodb::rest::ResponseCode::CREATED;
      response.answer = std::make_shared<GeneralRequestMock>(*(sysDatabase.use()));
      static_cast<GeneralRequestMock*>(response.answer.get())->_payload =
          *VPackParser::fromJson("{ \"result\": [] }");  // empty initial result
      clusterComm._responses.emplace_back(std::move(response));
    }

    // add analyzer
    {
      arangodb::iresearch::IResearchAnalyzerFeature::EmplaceResult result;
      ASSERT_EQ(nullptr, feature.get(arangodb::StaticStrings::SystemDatabase + "::test_analyzer2"));
      ASSERT_TRUE(feature.emplace(result, arangodb::StaticStrings::SystemDatabase + "::test_analyzer2",
                                   "TestAnalyzer", VPackParser::fromJson("\"abc\"")->slice()).ok());
      ASSERT_NE(nullptr, feature.get(arangodb::StaticStrings::SystemDatabase + "::test_analyzer2"));
    }

    auto before = StorageEngineMock::recoveryStateResult;
    StorageEngineMock::recoveryStateResult = arangodb::RecoveryState::IN_PROGRESS;
    auto restore = irs::make_finally([&before]() -> void {
      StorageEngineMock::recoveryStateResult = before;
    });

    EXPECT_TRUE(feature.remove(arangodb::StaticStrings::SystemDatabase + "::test_analyzer2").ok());
    EXPECT_EQ(nullptr, feature.get(arangodb::StaticStrings::SystemDatabase + "::test_analyzer2"));
  }

  // remove existing (in-use)
  {
    arangodb::iresearch::IResearchAnalyzerFeature feature(server.server());
    arangodb::iresearch::IResearchAnalyzerFeature::EmplaceResult result;  // will keep reference
    ASSERT_TRUE(feature.emplace(result, arangodb::StaticStrings::SystemDatabase + "::test_analyzer3",
                                "TestAnalyzer", VPackParser::fromJson("\"abc\"")->slice()).ok());
    ASSERT_NE(nullptr, feature.get(arangodb::StaticStrings::SystemDatabase + "::test_analyzer3"));

    EXPECT_FALSE(feature.remove(arangodb::StaticStrings::SystemDatabase + "::test_analyzer3", false).ok());
    EXPECT_NE(nullptr, feature.get(arangodb::StaticStrings::SystemDatabase + "::test_analyzer3"));
    EXPECT_TRUE(feature.remove(arangodb::StaticStrings::SystemDatabase + "::test_analyzer3", true).ok());
    EXPECT_EQ(nullptr, feature.get(arangodb::StaticStrings::SystemDatabase + "::test_analyzer3"));
  }

  // remove missing (no vocbase)
  {
    arangodb::iresearch::IResearchAnalyzerFeature feature(server.server());
    ASSERT_EQ(nullptr, dbFeature.lookupDatabase("testVocbase"));

    EXPECT_EQ(nullptr, feature.get("testVocbase::test_analyzer"));
    EXPECT_FALSE(feature.remove("testVocbase::test_analyzer").ok());
  }

  // remove missing (no collection)
  {
    arangodb::iresearch::IResearchAnalyzerFeature feature(server.server());
    TRI_vocbase_t* vocbase;
    ASSERT_TRUE(dbFeature.createDatabase(testDBInfo(server.server()), vocbase).ok());
    ASSERT_NE(nullptr, dbFeature.lookupDatabase("testVocbase"));
    EXPECT_EQ(nullptr, feature.get("testVocbase::test_analyzer"));
    EXPECT_FALSE(feature.remove("testVocbase::test_analyzer").ok());
  }

  // remove invalid
  {
    arangodb::iresearch::IResearchAnalyzerFeature feature(server.server());
    EXPECT_EQ(nullptr, feature.get(arangodb::StaticStrings::SystemDatabase + "::test_analyzer"));
    EXPECT_FALSE(feature.remove(arangodb::StaticStrings::SystemDatabase + "::test_analyzer").ok());
  }

  // remove static analyzer
  {
    arangodb::iresearch::IResearchAnalyzerFeature feature(server.server());
    feature.prepare();  // add static analyzers
    EXPECT_NE(nullptr, feature.get("identity"));
    EXPECT_FALSE(feature.remove("identity").ok());
    EXPECT_NE(nullptr, feature.get("identity"));
  }
}

TEST_F(IResearchAnalyzerFeatureTest, test_prepare) {
  auto before = StorageEngineMock::recoveryStateResult;
  StorageEngineMock::recoveryStateResult = arangodb::RecoveryState::IN_PROGRESS;
  auto restore = irs::make_finally(
      [&before]() -> void { StorageEngineMock::recoveryStateResult = before; });
  arangodb::iresearch::IResearchAnalyzerFeature feature(server.server());
  EXPECT_TRUE(feature.visit([](auto) { return false; }));  // ensure feature is empty after creation
  feature.prepare();  // add static analyzers

  // check static analyzers
  auto expected = staticAnalyzers();
  feature.visit([&expected, &feature](
                    arangodb::iresearch::AnalyzerPool::ptr const& analyzer) -> bool {
    auto itr = expected.find(analyzer->name());
    EXPECT_NE(itr, expected.end());
    EXPECT_EQ(itr->second.type, analyzer->type());

    std::string expectedProperties;
    EXPECT_TRUE(irs::analysis::analyzers::normalize(
        expectedProperties, analyzer->type(), irs::text_format::vpack,
        arangodb::iresearch::ref<char>(itr->second.properties), false));

    EXPECT_EQUAL_SLICES(arangodb::iresearch::slice(expectedProperties),
                        analyzer->properties());
    EXPECT_TRUE(
        (itr->second.features.is_subset_of(feature.get(analyzer->name())->features())));
    expected.erase(itr);
    return true;
  });
  EXPECT_TRUE(expected.empty());
  feature.unprepare();
}

TEST_F(IResearchAnalyzerFeatureTest, test_start) {
  auto& database = server.getFeature<arangodb::SystemDatabaseFeature>();
  auto vocbase = database.use();

  // test feature start load configuration (inRecovery, no configuration collection)
  {
    // ensure no configuration collection
    {
      auto collection = vocbase->lookupCollection(arangodb::tests::AnalyzerCollectionName);

      if (collection) {
        auto res = vocbase->dropCollection(collection->id(), true, -1);
        EXPECT_TRUE(res.ok());
      }

      collection = vocbase->lookupCollection(arangodb::tests::AnalyzerCollectionName);
      EXPECT_EQ(nullptr, collection);
    }

    auto before = StorageEngineMock::recoveryStateResult;
    StorageEngineMock::recoveryStateResult = arangodb::RecoveryState::IN_PROGRESS;
    auto restore = irs::make_finally([&before]() -> void {
      StorageEngineMock::recoveryStateResult = before;
    });
    arangodb::iresearch::IResearchAnalyzerFeature feature(server.server());
    feature.prepare();  // add static analyzers
    feature.start();    // load persisted analyzers
    EXPECT_EQ(nullptr, vocbase->lookupCollection(arangodb::tests::AnalyzerCollectionName));

    auto expected = staticAnalyzers();

    feature.visit(
        [&expected, &feature](
            arangodb::iresearch::AnalyzerPool::ptr const& analyzer) -> bool {
          auto itr = expected.find(analyzer->name());
          EXPECT_NE(itr, expected.end());
          EXPECT_EQ(itr->second.type, analyzer->type());

          std::string expectedProperties;
          EXPECT_TRUE(irs::analysis::analyzers::normalize(
              expectedProperties, analyzer->type(), irs::text_format::vpack,
              arangodb::iresearch::ref<char>(itr->second.properties), false));

          EXPECT_EQUAL_SLICES(arangodb::iresearch::slice(expectedProperties),
                              analyzer->properties());
          EXPECT_TRUE((itr->second.features.is_subset_of(
              feature.get(analyzer->name())->features())));
          expected.erase(itr);
          return true;
        });
    EXPECT_TRUE(expected.empty());
    feature.stop();
    feature.unprepare();
  }

  // test feature start load configuration (inRecovery, with configuration collection)
  {
    // ensure there is an empty configuration collection
    {
      auto collection = vocbase->lookupCollection(arangodb::tests::AnalyzerCollectionName);

      if (collection) {
        vocbase->dropCollection(collection->id(), true, -1);
      }

      collection = vocbase->lookupCollection(arangodb::tests::AnalyzerCollectionName);
      EXPECT_EQ(nullptr, collection);
      arangodb::iresearch::IResearchAnalyzerFeature::EmplaceResult result;
      arangodb::iresearch::IResearchAnalyzerFeature feature(server.server());
      arangodb::methods::Collections::createSystem(*vocbase, arangodb::tests::AnalyzerCollectionName, false);
      EXPECT_TRUE(feature.emplace(result, arangodb::StaticStrings::SystemDatabase + "::test_analyzer",
                                  "identity", VPackParser::fromJson("\"abc\"")->slice()).ok());
      EXPECT_FALSE(!result.first);
      collection = vocbase->lookupCollection(arangodb::tests::AnalyzerCollectionName);
      EXPECT_NE(nullptr, collection);
    }

    auto before = StorageEngineMock::recoveryStateResult;
    StorageEngineMock::recoveryStateResult = arangodb::RecoveryState::IN_PROGRESS;
    auto restore = irs::make_finally([&before]() -> void {
      StorageEngineMock::recoveryStateResult = before;
    });
    arangodb::iresearch::IResearchAnalyzerFeature feature(server.server());
    feature.prepare();  // add static analyzers
    feature.start();    // doesn't load persisted analyzers
    EXPECT_NE(nullptr, vocbase->lookupCollection(arangodb::tests::AnalyzerCollectionName));

    auto expected = staticAnalyzers();

    feature.visit(
        [&expected, &feature](
            arangodb::iresearch::AnalyzerPool::ptr const& analyzer) -> bool {
          auto itr = expected.find(analyzer->name());
          EXPECT_NE(itr, expected.end());
          EXPECT_EQ(itr->second.type, analyzer->type());

          std::string expectedProperties;
          EXPECT_TRUE(irs::analysis::analyzers::normalize(
              expectedProperties, analyzer->type(), irs::text_format::vpack,
              arangodb::iresearch::ref<char>(itr->second.properties), false));

          EXPECT_EQUAL_SLICES(arangodb::iresearch::slice(expectedProperties),
                              analyzer->properties());
          EXPECT_TRUE((itr->second.features.is_subset_of(
              feature.get(analyzer->name())->features())));
          expected.erase(itr);
          return true;
        });
    EXPECT_TRUE(expected.empty());
    feature.stop();
    feature.unprepare();
  }

  // test feature start load configuration (no configuration collection)
  {
    // ensure no configuration collection
    {
      auto collection = vocbase->lookupCollection(arangodb::tests::AnalyzerCollectionName);

      if (collection) {
        vocbase->dropCollection(collection->id(), true, -1);
      }

      collection = vocbase->lookupCollection(arangodb::tests::AnalyzerCollectionName);
      EXPECT_EQ(nullptr, collection);
    }
    arangodb::iresearch::IResearchAnalyzerFeature feature(server.server());
    feature.prepare();  // add static analyzers
    feature.start();    // doesn't load persisted analyzers
    EXPECT_EQ(nullptr, vocbase->lookupCollection(arangodb::tests::AnalyzerCollectionName));

    auto expected = staticAnalyzers();

    feature.visit(
        [&expected, &feature](
            arangodb::iresearch::AnalyzerPool::ptr const& analyzer) -> bool {
          auto itr = expected.find(analyzer->name());
          EXPECT_NE(itr, expected.end());
          EXPECT_EQ(itr->second.type, analyzer->type());

          std::string expectedProperties;
          EXPECT_TRUE(irs::analysis::analyzers::normalize(
              expectedProperties, analyzer->type(), irs::text_format::vpack,
              arangodb::iresearch::ref<char>(itr->second.properties), false));

          EXPECT_EQUAL_SLICES(arangodb::iresearch::slice(expectedProperties),
                              analyzer->properties());

          EXPECT_TRUE((itr->second.features.is_subset_of(
              feature.get(analyzer->name())->features())));
          expected.erase(itr);
          return true;
        });
    EXPECT_TRUE(expected.empty());
    feature.stop();
    feature.unprepare();
  }

  // test feature start load configuration (with configuration collection)
  {
    // ensure there is an empty configuration collection
    {
      auto collection = vocbase->lookupCollection(arangodb::tests::AnalyzerCollectionName);

      if (collection) {
        vocbase->dropCollection(collection->id(), true, -1);
      }

      collection = vocbase->lookupCollection(arangodb::tests::AnalyzerCollectionName);
      EXPECT_EQ(nullptr, collection);
      arangodb::iresearch::IResearchAnalyzerFeature::EmplaceResult result;
      arangodb::iresearch::IResearchAnalyzerFeature feature(server.server());
      arangodb::methods::Collections::createSystem(*vocbase, arangodb::tests::AnalyzerCollectionName, false);
      EXPECT_TRUE(
          (true == feature
                       .emplace(result, arangodb::StaticStrings::SystemDatabase + "::test_analyzer",
                                "identity", VPackParser::fromJson("\"abc\"")->slice())
                       .ok()));
      EXPECT_FALSE(!result.first);
      collection = vocbase->lookupCollection(arangodb::tests::AnalyzerCollectionName);
      EXPECT_NE(nullptr, collection);
    }

    arangodb::iresearch::IResearchAnalyzerFeature feature(server.server());
    feature.prepare();  // add static analyzers
    feature.start();    // doesn't load persisted analyzers
    EXPECT_NE(nullptr, vocbase->lookupCollection(arangodb::tests::AnalyzerCollectionName));

    auto expected = staticAnalyzers();

    feature.visit(
        [&expected, &feature](
            arangodb::iresearch::AnalyzerPool::ptr const& analyzer) -> bool {
          auto itr = expected.find(analyzer->name());
          EXPECT_NE(itr, expected.end());
          EXPECT_EQ(itr->second.type, analyzer->type());

          std::string expectedproperties;
          EXPECT_TRUE(irs::analysis::analyzers::normalize(
              expectedproperties, analyzer->type(), irs::text_format::vpack,
              arangodb::iresearch::ref<char>(itr->second.properties), false));

          EXPECT_EQUAL_SLICES(arangodb::iresearch::slice(expectedproperties),
                              analyzer->properties());
          EXPECT_TRUE((itr->second.features.is_subset_of(
              feature.get(analyzer->name())->features())));
          expected.erase(itr);
          return true;
        });
    EXPECT_TRUE(expected.empty());
    feature.stop();
    feature.unprepare();
  }
}

TEST_F(IResearchAnalyzerFeatureTest, test_tokens) {
  // create a new instance of an ApplicationServer and fill it with the required features
  // cannot use the existing server since its features already have some state
  arangodb::application_features::ApplicationServer newServer(nullptr, nullptr);
  auto& analyzers =
      newServer.addFeature<arangodb::iresearch::IResearchAnalyzerFeature>();
  auto& dbfeature = newServer.addFeature<arangodb::DatabaseFeature>();
  auto& functions = newServer.addFeature<arangodb::aql::AqlFunctionFeature>();
  newServer.addFeature<arangodb::QueryRegistryFeature>();  // required for constructing TRI_vocbase_t
  auto& sharding = newServer.addFeature<arangodb::ShardingFeature>();
  auto& systemdb = newServer.addFeature<arangodb::SystemDatabaseFeature>();
  newServer.addFeature<arangodb::V8DealerFeature>();  // required for DatabaseFeature::createDatabase>(std::make_unique<arangodb::V8DealerFeature(server)); // required for DatabaseFeature::createDatabase>(...)

  auto cleanup = arangodb::scopeGuard([&dbfeature]() { dbfeature.unprepare(); });

  sharding.prepare();

  // create system vocbase (before feature start)
  {
    auto databases = VPackBuilder();
    databases.openArray();
    databases.add(systemDatabaseArgs);
    databases.close();
    EXPECT_EQ(TRI_ERROR_NO_ERROR, dbfeature.loadDatabases(databases.slice()));

    systemdb.start();  // get system database from DatabaseFeature
  }

  auto vocbase = systemdb.use();
  // ensure there is no configuration collection
  {
    auto collection = vocbase->lookupCollection(arangodb::tests::AnalyzerCollectionName);

    if (collection) {
      vocbase->dropCollection(collection->id(), true, -1);
    }

    collection = vocbase->lookupCollection(arangodb::tests::AnalyzerCollectionName);
    EXPECT_EQ(nullptr, collection);
  }

  arangodb::methods::Collections::createSystem(*vocbase, arangodb::tests::AnalyzerCollectionName, false);

  // test function registration

  // AqlFunctionFeature::byName(..) throws exception instead of returning a nullptr
  EXPECT_ANY_THROW((functions.byName("TOKENS")));
  analyzers.prepare();
  analyzers.start();  // load AQL functions
  // if failed to register - other tests makes no sense
  auto* function = functions.byName("TOKENS");
  ASSERT_NE(nullptr, function);
  auto& impl = function->implementation;
  ASSERT_NE(nullptr, impl);

  arangodb::iresearch::IResearchAnalyzerFeature::EmplaceResult result;
  analyzers.start();  // load AQL functions
  ASSERT_TRUE(
      (true == analyzers
                   .emplace(result, arangodb::StaticStrings::SystemDatabase + "::test_analyzer",
                            "TestAnalyzer", VPackParser::fromJson("\"abc\"")->slice())
                   .ok()));
  ASSERT_FALSE(!result.first);

  // test tokenization
  {
    std::string analyzer(arangodb::StaticStrings::SystemDatabase +
                         "::test_analyzer");
    irs::string_ref data("abcdefghijklmnopqrstuvwxyz");
    VPackFunctionParametersWrapper args;
    args->emplace_back(data.c_str(), data.size());
    args->emplace_back(analyzer.c_str(), analyzer.size());
    AqlValueWrapper result(impl(nullptr, nullptr, *args));
    EXPECT_TRUE(result->isArray());
    EXPECT_EQ(26, result->length());

    for (int64_t i = 0; i < 26; ++i) {
      bool mustDestroy;
      auto entry = result->at(i, mustDestroy, false);
      EXPECT_TRUE(entry.isString());
      auto value = arangodb::iresearch::getStringRef(entry.slice());
      EXPECT_EQ(1, value.size());
      EXPECT_EQ('a' + i, value.c_str()[0]);
    }
  }
  // test default analyzer
  {
    irs::string_ref data("abcdefghijklmnopqrstuvwxyz");
    VPackFunctionParametersWrapper args;
    args->emplace_back(data.c_str(), data.size());
    AqlValueWrapper result(impl(nullptr, nullptr, *args));
    EXPECT_TRUE(result->isArray());
    EXPECT_EQ(1, result->length());
    bool mustDestroy;
    auto entry = result->at(0, mustDestroy, false);
    EXPECT_TRUE(entry.isString());
    std::string value = arangodb::iresearch::getStringRef(entry.slice());
    EXPECT_EQ(data, value);
  }

  // test invalid arg count
  // Zero count (less than expected)
  {
    arangodb::containers::SmallVector<arangodb::aql::AqlValue>::allocator_type::arena_type arena;
    arangodb::aql::VPackFunctionParameters args{arena};
    EXPECT_THROW(AqlValueWrapper(impl(nullptr, nullptr, args)), arangodb::basics::Exception);
  }
  // test invalid arg count
  // 3 parameters. More than expected
  {
    irs::string_ref data("abcdefghijklmnopqrstuvwxyz");
    irs::string_ref analyzer("identity");
    irs::string_ref unexpectedParameter("something");
    VPackFunctionParametersWrapper args;
    args->emplace_back(data.c_str(), data.size());
    args->emplace_back(analyzer.c_str(), analyzer.size());
    args->emplace_back(unexpectedParameter.c_str(), unexpectedParameter.size());
    EXPECT_THROW(AqlValueWrapper(impl(nullptr, nullptr, *args)), arangodb::basics::Exception);
  }

  // test values
  // 123.4
  std::string expected123P4[] = {"oMBe2ZmZmZma",
                                 "sMBe2ZmZmQ==", "wMBe2Zk=", "0MBe"};

  // 123
  std::string expected123[] = {"oMBewAAAAAAA",
                               "sMBewAAAAA==", "wMBewAA=", "0MBe"};

  // boolean true
  std::string expectedTrue("/w==");
  // boolean false
  std::string expectedFalse("AA==");

  // test double data type
  {
    VPackFunctionParametersWrapper args;
    args->emplace_back(arangodb::aql::AqlValueHintDouble(123.4));
    auto result = AqlValueWrapper(impl(nullptr, nullptr, *args));
    EXPECT_TRUE(result->isArray());
    EXPECT_EQ(IRESEARCH_COUNTOF(expected123P4), result->length());

    for (size_t i = 0; i < result->length(); ++i) {
      bool mustDestroy;
      auto entry = result->at(i, mustDestroy, false).slice();
      EXPECT_TRUE(entry.isString());
      EXPECT_EQ(expected123P4[i], arangodb::iresearch::getStringRef(entry));

    }
  }
  // test integer data type
  {
    auto expected = 123;
    VPackFunctionParametersWrapper args;
    args->emplace_back(arangodb::aql::AqlValueHintInt(expected));
    auto result = AqlValueWrapper(impl(nullptr, nullptr, *args));
    EXPECT_TRUE(result->isArray());
    EXPECT_EQ(IRESEARCH_COUNTOF(expected123), result->length());

    for (size_t i = 0; i < result->length(); ++i) {
      bool mustDestroy;
      auto entry = result->at(i, mustDestroy, false).slice();
      EXPECT_TRUE(entry.isString());
      EXPECT_EQ(expected123[i], arangodb::iresearch::getStringRef(entry));
    }
  }
  // test true bool
  {
    VPackFunctionParametersWrapper args;
    args->emplace_back(arangodb::aql::AqlValueHintBool(true));
    auto result = AqlValueWrapper(impl(nullptr, nullptr, *args));
    EXPECT_TRUE(result->isArray());
    EXPECT_EQ(1, result->length());
    bool mustDestroy;
    auto entry = result->at(0, mustDestroy, false).slice();
    EXPECT_TRUE(entry.isString());
    EXPECT_EQ(expectedTrue, arangodb::iresearch::getStringRef(entry));
  }
  // test false bool
  {
    VPackFunctionParametersWrapper args;
    args->emplace_back(arangodb::aql::AqlValueHintBool(false));
    auto result = AqlValueWrapper(impl(nullptr, nullptr, *args));
    EXPECT_TRUE(result->isArray());
    EXPECT_EQ(1, result->length());
    bool mustDestroy;
    auto entry = result->at(0, mustDestroy, false).slice();
    EXPECT_TRUE(entry.isString());
    EXPECT_EQ(expectedFalse, arangodb::iresearch::getStringRef(entry));
  }
  // test null data type
  {
    VPackFunctionParametersWrapper args;
    args->emplace_back(arangodb::aql::AqlValueHintNull());
    auto result = AqlValueWrapper(impl(nullptr, nullptr, *args));
    EXPECT_TRUE(result->isArray());
    EXPECT_EQ(1, result->length());
    bool mustDestroy;
    auto entry = result->at(0, mustDestroy, false).slice();
    EXPECT_TRUE(entry.isString());
    EXPECT_EQ("", arangodb::iresearch::getStringRef(entry));
  }

  // test double type with not needed analyzer
  {
    std::string analyzer(arangodb::StaticStrings::SystemDatabase +
                         "::test_analyzer");
    VPackFunctionParametersWrapper args;
    args->emplace_back(arangodb::aql::AqlValueHintDouble(123.4));
    args->emplace_back(analyzer.c_str(), analyzer.size());
    auto result = AqlValueWrapper(impl(nullptr, nullptr, *args));
    EXPECT_TRUE(result->isArray());
    EXPECT_EQ(IRESEARCH_COUNTOF(expected123P4), result->length());

    for (size_t i = 0; i < result->length(); ++i) {
      bool mustDestroy;
      auto entry = result->at(i, mustDestroy, false).slice();
      EXPECT_TRUE(entry.isString());
      EXPECT_EQ(expected123P4[i], arangodb::iresearch::getStringRef(entry));
    }
  }
  // test double type with not needed analyzer (invalid analyzer type)
  {
    irs::string_ref analyzer("invalid_analyzer");
    VPackFunctionParametersWrapper args;
    args->emplace_back(arangodb::aql::AqlValueHintDouble(123.4));
    args->emplace_back(analyzer.c_str(), analyzer.size());
    EXPECT_THROW(AqlValueWrapper(impl(nullptr, nullptr, *args)), arangodb::basics::Exception);
  }
  // test invalid analyzer (when analyzer needed for text)
  {
    irs::string_ref analyzer("invalid");
    irs::string_ref data("abcdefghijklmnopqrstuvwxyz");
    VPackFunctionParametersWrapper args;
    args->emplace_back(data.c_str(), data.size());
    args->emplace_back(analyzer.c_str(), analyzer.size());
    EXPECT_THROW(AqlValueWrapper(impl(nullptr, nullptr, *args)), arangodb::basics::Exception);
  }

  // empty array
  {
    VPackFunctionParametersWrapper args;
    args->emplace_back(arangodb::aql::AqlValueHintEmptyArray());
    auto result = AqlValueWrapper(impl(nullptr, nullptr, *args));
    EXPECT_TRUE(result->isArray());
    EXPECT_EQ(1, result->length());
    bool mustDestroy;
    auto entry = result->at(0, mustDestroy, false).slice();
    EXPECT_TRUE(entry.isEmptyArray());
  }
  // empty nested array
  {
    VPackFunctionParametersWrapper args;
    auto buffer = irs::memory::make_unique<arangodb::velocypack::Buffer<uint8_t>>();
    VPackBuilder builder(*buffer);
    builder.openArray();
    builder.openArray();
    builder.close();
    builder.close();
    auto bufOwner = true;
    auto aqlValue = arangodb::aql::AqlValue(buffer.get(), bufOwner);
    if (!bufOwner) {
      buffer.release();
    }
    args->push_back(std::move(aqlValue));
    auto result = AqlValueWrapper(impl(nullptr, nullptr, *args));
    EXPECT_TRUE(result->isArray());
    EXPECT_EQ(1, result->length());
    bool mustDestroy;
    auto entry = result->at(0, mustDestroy, false).slice();
    EXPECT_TRUE(entry.isArray());
    EXPECT_EQ(1, entry.length());
    auto entryNested = entry.at(0);
    EXPECT_TRUE(entryNested.isEmptyArray());
  }

  // non-empty nested array
  {
    VPackFunctionParametersWrapper args;
    auto buffer = irs::memory::make_unique<arangodb::velocypack::Buffer<uint8_t>>();
    VPackBuilder builder(*buffer);
    builder.openArray();
    builder.openArray();
    builder.openArray();
    builder.add(arangodb::velocypack::Value(true));
    builder.close();
    builder.close();
    builder.close();
    auto bufOwner = true;
    auto aqlValue = arangodb::aql::AqlValue(buffer.get(), bufOwner);
    if (!bufOwner) {
      buffer.release();
    }
    args->push_back(std::move(aqlValue));
    auto result = AqlValueWrapper(impl(nullptr, nullptr, *args));
    EXPECT_TRUE(result->isArray());
    EXPECT_EQ(1, result->length());
    bool mustDestroy;
    auto entry = result->at(0, mustDestroy, false).slice();
    EXPECT_TRUE(entry.isArray());
    EXPECT_EQ(1, entry.length());
    auto nested = entry.at(0);
    EXPECT_TRUE(nested.isArray());
    EXPECT_EQ(1, nested.length());
    auto nested2 = nested.at(0);
    EXPECT_TRUE(nested2.isArray());
    EXPECT_EQ(1, nested2.length());
    auto booleanValue = nested2.at(0);
    EXPECT_TRUE(booleanValue.isString());
    EXPECT_EQ(expectedTrue, arangodb::iresearch::getStringRef(booleanValue));
  }

  // array of bools
  {
    auto buffer = irs::memory::make_unique<arangodb::velocypack::Buffer<uint8_t>>();
    VPackBuilder builder(*buffer);
    builder.openArray();
    builder.add(arangodb::velocypack::Value(true));
    builder.add(arangodb::velocypack::Value(false));
    builder.add(arangodb::velocypack::Value(true));
    builder.close();
    auto bufOwner = true;
    auto aqlValue = arangodb::aql::AqlValue(buffer.get(), bufOwner);
    if (!bufOwner) {
      buffer.release();
    }
    VPackFunctionParametersWrapper args;
    args->push_back(std::move(aqlValue));
    irs::string_ref analyzer("text_en");
    args->emplace_back(analyzer.c_str(), analyzer.size());
    auto result = AqlValueWrapper(impl(nullptr, nullptr, *args));
    EXPECT_TRUE(result->isArray());
    EXPECT_EQ(3, result->length());
    {
      bool mustDestroy;
      auto entry = result->at(0, mustDestroy, false).slice();
      EXPECT_TRUE(entry.isArray());
      EXPECT_EQ(1, entry.length());
      auto booleanValue = entry.at(0);
      EXPECT_TRUE(booleanValue.isString());
      EXPECT_EQ(expectedTrue, arangodb::iresearch::getStringRef(booleanValue));
    }
    {
      bool mustDestroy;
      auto entry = result->at(1, mustDestroy, false).slice();
      EXPECT_TRUE(entry.isArray());
      EXPECT_EQ(1, entry.length());
      auto booleanValue = entry.at(0);
      EXPECT_TRUE(booleanValue.isString());
      EXPECT_EQ(expectedFalse, arangodb::iresearch::getStringRef(booleanValue));
    }
    {
      bool mustDestroy;
      auto entry = result->at(2, mustDestroy, false).slice();
      EXPECT_TRUE(entry.isArray());
      EXPECT_EQ(1, entry.length());
      auto booleanValue = entry.at(0);
      EXPECT_TRUE(booleanValue.isString());
      EXPECT_EQ(expectedTrue, arangodb::iresearch::getStringRef(booleanValue));
    }
  }

  // mixed values array
  // [ [[]], [['test', 123.4, true]], 123, 123.4, true, null, false, 'jumps', ['quick', 'dog'] ]
  {
    VPackFunctionParametersWrapper args;
    auto buffer = irs::memory::make_unique<arangodb::velocypack::Buffer<uint8_t>>();
    VPackBuilder builder(*buffer);
    builder.openArray();
    // [[]]
    builder.openArray();
    builder.openArray();
    builder.close();
    builder.close();

    //[['test', 123.4, true]]
    builder.openArray();
    builder.openArray();
    builder.add(arangodb::velocypack::Value("test"));
    builder.add(arangodb::velocypack::Value(123.4));
    builder.add(arangodb::velocypack::Value(true));
    builder.close();
    builder.close();

    builder.add(arangodb::velocypack::Value(123));
    builder.add(arangodb::velocypack::Value(123.4));
    builder.add(arangodb::velocypack::Value(true));
    builder.add(VPackSlice::nullSlice());
    builder.add(arangodb::velocypack::Value(false));
    builder.add(arangodb::velocypack::Value("jumps"));

    //[ 'quick', 'dog' ]
    builder.openArray();
    builder.add(arangodb::velocypack::Value("quick"));
    builder.add(arangodb::velocypack::Value("dog"));
    builder.close();

    builder.close();

    auto bufOwner = true;
    auto aqlValue = arangodb::aql::AqlValue(buffer.get(), bufOwner);
    if (!bufOwner) {
      buffer.release();
    }
    args->push_back(std::move(aqlValue));
    irs::string_ref analyzer("text_en");
    args->emplace_back(analyzer.c_str(), analyzer.size());
    auto result = AqlValueWrapper(impl(nullptr, nullptr, *args));
    EXPECT_TRUE(result->isArray());
    EXPECT_EQ(9, result->length());
    {
      bool mustDestroy;
      auto entry = result->at(0, mustDestroy, false).slice();
      EXPECT_TRUE(entry.isArray());
      EXPECT_EQ(1, entry.length());
      auto nested = entry.at(0);
      EXPECT_TRUE(nested.isArray());
      EXPECT_EQ(1, nested.length());
      auto nested2 = nested.at(0);
      EXPECT_TRUE(nested2.isEmptyArray());
    }
    {
      bool mustDestroy;
      auto entry = result->at(1, mustDestroy, false).slice();
      EXPECT_TRUE(entry.isArray());
      EXPECT_EQ(1, entry.length());
      auto nested = entry.at(0);
      EXPECT_TRUE(nested.isArray());
      EXPECT_EQ(3, nested.length());

      {
        auto textTokens = nested.at(0);
        EXPECT_TRUE(textTokens.isArray());
        EXPECT_EQ(1, textTokens.length());
        std::string value = arangodb::iresearch::getStringRef(textTokens.at(0));
        EXPECT_STREQ("test", value.c_str());
      }
      {
        auto numberTokens = nested.at(1);
        EXPECT_TRUE(numberTokens.isArray());
        EXPECT_EQ(IRESEARCH_COUNTOF(expected123P4), numberTokens.length());
        for (size_t i = 0; i < numberTokens.length(); ++i) {
          auto entry = numberTokens.at(i);
          EXPECT_TRUE(entry.isString());
          EXPECT_EQ(expected123P4[i], arangodb::iresearch::getStringRef(entry));
        }
      }
      {
        auto booleanTokens = nested.at(2);
        EXPECT_TRUE(booleanTokens.isArray());
        EXPECT_EQ(1, booleanTokens.length());
        auto booleanValue = booleanTokens.at(0);
        EXPECT_TRUE(booleanValue.isString());
        EXPECT_EQ(expectedTrue, arangodb::iresearch::getStringRef(booleanValue));
      }
    }
    {
      bool mustDestroy;
      auto entry = result->at(2, mustDestroy, false).slice();
      EXPECT_TRUE(entry.isArray());
      EXPECT_EQ(IRESEARCH_COUNTOF(expected123), entry.length());
      for (size_t i = 0; i < entry.length(); ++i) {
        auto numberSlice = entry.at(i);
        EXPECT_TRUE(numberSlice.isString());
        EXPECT_EQ(expected123[i], arangodb::iresearch::getStringRef(numberSlice));
      }
    }
    {
      bool mustDestroy;
      auto entry = result->at(3, mustDestroy, false).slice();
      EXPECT_TRUE(entry.isArray());
      EXPECT_EQ(IRESEARCH_COUNTOF(expected123P4), entry.length());
      for (size_t i = 0; i < entry.length(); ++i) {
        auto numberSlice = entry.at(i);
        EXPECT_TRUE(numberSlice.isString());
        EXPECT_EQ(expected123P4[i], arangodb::iresearch::getStringRef(numberSlice));
      }
    }
    {
      bool mustDestroy;
      auto entry = result->at(4, mustDestroy, false).slice();
      EXPECT_TRUE(entry.isArray());
      EXPECT_EQ(1, entry.length());
      auto booleanValue = entry.at(0);
      EXPECT_TRUE(booleanValue.isString());
      EXPECT_EQ(expectedTrue, arangodb::iresearch::getStringRef(booleanValue));
    }
    {
      bool mustDestroy;
      auto entry = result->at(5, mustDestroy, false).slice();
      EXPECT_TRUE(entry.isArray());
      EXPECT_EQ(1, entry.length());
      auto nullSlice = entry.at(0);
      EXPECT_TRUE(nullSlice.isString());
      EXPECT_EQ("", arangodb::iresearch::getStringRef(nullSlice));
    }
    {
      bool mustDestroy;
      auto entry = result->at(6, mustDestroy, false).slice();
      EXPECT_TRUE(entry.isArray());
      EXPECT_EQ(1, entry.length());
      auto booleanValue = entry.at(0);
      EXPECT_TRUE(booleanValue.isString());
      EXPECT_EQ(expectedFalse, arangodb::iresearch::getStringRef(booleanValue));
    }
    {
      bool mustDestroy;
      auto entry = result->at(7, mustDestroy, false).slice();
      EXPECT_TRUE(entry.isArray());
      EXPECT_EQ(1, entry.length());
      auto textSlice = entry.at(0);
      EXPECT_TRUE(textSlice.isString());
      std::string value = arangodb::iresearch::getStringRef(textSlice);
      EXPECT_STREQ("jump", value.c_str());
    }
    {
      bool mustDestroy;
      auto entry = result->at(8, mustDestroy, false).slice();
      EXPECT_TRUE(entry.isArray());
      EXPECT_EQ(2, entry.length());
      {
        auto subArray = entry.at(0);
        EXPECT_TRUE(subArray.isArray());
        EXPECT_EQ(1, subArray.length());
        auto textSlice = subArray.at(0);
        EXPECT_TRUE(textSlice.isString());
        std::string value = arangodb::iresearch::getStringRef(textSlice);
        EXPECT_STREQ("quick", value.c_str());
      }
      {
        auto subArray = entry.at(1);
        EXPECT_TRUE(subArray.isArray());
        EXPECT_EQ(1, subArray.length());
        auto textSlice = subArray.at(0);
        EXPECT_TRUE(textSlice.isString());
        std::string value = arangodb::iresearch::getStringRef(textSlice);
        EXPECT_STREQ("dog", value.c_str());
      }
    }
  }
}

class IResearchAnalyzerFeatureUpgradeStaticLegacyTest : public IResearchAnalyzerFeatureTest {
 protected:
  arangodb::DatabaseFeature& dbFeature;
  arangodb::SystemDatabaseFeature& sysDatabase;

  std::string const LEGACY_ANALYZER_COLLECTION_NAME = "_iresearch_analyzers";
  std::string const ANALYZER_COLLECTION_QUERY =
      std::string("FOR d IN ") + arangodb::tests::AnalyzerCollectionName +
      " RETURN d";
  std::unordered_set<std::string> const EXPECTED_LEGACY_ANALYZERS = {
      "text_de", "text_en", "text_es", "text_fi", "text_fr", "text_it",
      "text_nl", "text_no", "text_pt", "text_ru", "text_sv", "text_zh",
  };
  std::shared_ptr<VPackBuilder> createCollectionJson = VPackParser::fromJson(
      std::string("{ \"id\": 42, \"name\": \"") + arangodb::tests::AnalyzerCollectionName +
      "\", \"isSystem\": true, \"shards\": { \"same-as-dummy-shard-id\": [ "
      "\"shard-server-does-not-matter\" ] }, \"type\": 2 }");  // 'id' and 'shards' required for coordinator tests
  std::shared_ptr<VPackBuilder> createLegacyCollectionJson = VPackParser::fromJson(
      std::string("{ \"id\": 43, \"name\": \"") + LEGACY_ANALYZER_COLLECTION_NAME +
      "\", \"isSystem\": true, \"shards\": { \"shard-id-does-not-matter\": [ "
      "\"shard-server-does-not-matter\" ] }, \"type\": 2 }");  // 'id' and 'shards' required for coordinator tests
  std::string collectionId = std::to_string(42);
  std::string legacyCollectionId = std::to_string(43);
  std::shared_ptr<VPackBuilder> versionJson =
      VPackParser::fromJson("{ \"version\": 0, \"tasks\": {} }");

 private:
  arangodb::DatabasePathFeature& dbPathFeature;

 protected:
  IResearchAnalyzerFeatureUpgradeStaticLegacyTest()
      : IResearchAnalyzerFeatureTest(),
        dbFeature(server.getFeature<arangodb::DatabaseFeature>()),
        sysDatabase(server.getFeature<arangodb::SystemDatabaseFeature>()),
        dbPathFeature(server.getFeature<arangodb::DatabasePathFeature>()) {
  }

  ~IResearchAnalyzerFeatureUpgradeStaticLegacyTest() {
  }
};

TEST_F(IResearchAnalyzerFeatureUpgradeStaticLegacyTest, no_system_no_analyzer) {
  // test no system, no analyzer collection (single-server)
  arangodb::iresearch::IResearchAnalyzerFeature feature(server.server());  // required for running upgrade task
  feature.start();  // register upgrade tasks

  TRI_vocbase_t* vocbase;
  EXPECT_TRUE(dbFeature.createDatabase(testDBInfo(server.server()), vocbase).ok());
  sysDatabase.unprepare();  // unset system vocbase
  // EXPECT_TRUE(arangodb::methods::Upgrade::startup(*vocbase, true, false).ok()); // run upgrade
  // collections are not created in upgrade tasks within iresearch anymore. For that reason, we have
  // to create the collection here manually.
  // TODO: We should use global system creation here instead of all the exissting manual stuff ...
  arangodb::methods::Collections::createSystem(*vocbase, arangodb::tests::AnalyzerCollectionName,
                                               false);

  EXPECT_FALSE(!vocbase->lookupCollection(arangodb::tests::AnalyzerCollectionName));
  auto result = arangodb::tests::executeQuery(*vocbase, ANALYZER_COLLECTION_QUERY);
  EXPECT_TRUE(result.result.ok());
  auto slice = result.data->slice();
  EXPECT_TRUE(slice.isArray());
  EXPECT_EQ(0, slice.length());
}

TEST_F(IResearchAnalyzerFeatureUpgradeStaticLegacyTest, no_system_with_analyzer) {
  // test no system, with analyzer collection (single-server)
  arangodb::iresearch::IResearchAnalyzerFeature feature(server.server());  // required for running upgrade task
  feature.start();  // register upgrade tasks

  std::unordered_set<std::string> expected{"abc"};
  TRI_vocbase_t* vocbase;
  EXPECT_TRUE(dbFeature.createDatabase(testDBInfo(server.server()), vocbase).ok());
  EXPECT_FALSE(!vocbase->createCollection(createCollectionJson->slice()));

  // add document to collection
  {
    arangodb::OperationOptions options;
    arangodb::SingleCollectionTransaction trx(
        arangodb::transaction::StandaloneContext::Create(*vocbase),
        arangodb::tests::AnalyzerCollectionName, arangodb::AccessMode::Type::WRITE);
    EXPECT_TRUE(trx.begin().ok());
    EXPECT_TRUE((true == trx.insert(arangodb::tests::AnalyzerCollectionName,
                                    VPackParser::fromJson("{\"name\": \"abc\"}")->slice(), options)
                             .ok()));
    EXPECT_TRUE(trx.commit().ok());
  }

  sysDatabase.unprepare();  // unset system vocbase
  // EXPECT_TRUE(arangodb::methods::Upgrade::startup(*vocbase, true, false).ok()); // run upgrade
  // TODO: We should use global system creation here instead of all the exissting manual stuff ...
  arangodb::methods::Collections::createSystem(*vocbase, arangodb::tests::AnalyzerCollectionName,
                                               false);
  EXPECT_FALSE(!vocbase->lookupCollection(arangodb::tests::AnalyzerCollectionName));
  auto result = arangodb::tests::executeQuery(*vocbase, ANALYZER_COLLECTION_QUERY);
  EXPECT_TRUE(result.result.ok());
  auto slice = result.data->slice();
  EXPECT_TRUE(slice.isArray());

  for (arangodb::velocypack::ArrayIterator itr(slice); itr.valid(); ++itr) {
    auto resolved = itr.value().resolveExternals();
    EXPECT_TRUE(resolved.isObject());
    EXPECT_TRUE(resolved.get("name").isString());
    EXPECT_EQ(1, expected.erase(resolved.get("name").copyString()));
  }

  EXPECT_TRUE(expected.empty());
}

TEST_F(IResearchAnalyzerFeatureUpgradeStaticLegacyTest, system_no_legacy_no_analyzer) {
  // test system, no legacy collection, no analyzer collection (single-server)
  arangodb::iresearch::IResearchAnalyzerFeature feature(server.server());  // required for running upgrade task
  feature.start();  // register upgrade tasks

  // ensure no legacy collection after feature start
  {
    auto system = sysDatabase.use();
    auto collection = system->lookupCollection(LEGACY_ANALYZER_COLLECTION_NAME);
    ASSERT_FALSE(collection);
  }

  TRI_vocbase_t* vocbase;
  EXPECT_TRUE(dbFeature.createDatabase(testDBInfo(server.server()), vocbase).ok());
  // EXPECT_TRUE(arangodb::methods::Upgrade::startup(*vocbase, true, false).ok()); // run upgrade
  // TODO: We should use global system creation here instead of all the exissting manual stuff ...
  arangodb::methods::Collections::createSystem(*vocbase, arangodb::tests::AnalyzerCollectionName,
                                               false);
  EXPECT_FALSE(!vocbase->lookupCollection(arangodb::tests::AnalyzerCollectionName));
  auto result = arangodb::tests::executeQuery(*vocbase, ANALYZER_COLLECTION_QUERY);
  EXPECT_TRUE(result.result.ok());
  auto slice = result.data->slice();
  EXPECT_TRUE(slice.isArray());
  EXPECT_EQ(0, slice.length());
}

TEST_F(IResearchAnalyzerFeatureUpgradeStaticLegacyTest, system_no_legacy_with_analyzer) {
  // test system, no legacy collection, with analyzer collection (single-server)
  arangodb::iresearch::IResearchAnalyzerFeature feature(server.server());  // required for running upgrade task
  feature.start();  // register upgrade tasks

  // ensure no legacy collection after feature start
  {
    auto system = sysDatabase.use();
    auto collection = system->lookupCollection(LEGACY_ANALYZER_COLLECTION_NAME);
    ASSERT_FALSE(collection);
  }

  std::unordered_set<std::string> expected{"abc"};
  TRI_vocbase_t* vocbase;
  EXPECT_TRUE(dbFeature.createDatabase(testDBInfo(server.server()), vocbase).ok());
  EXPECT_FALSE(!vocbase->createCollection(createCollectionJson->slice()));

  // add document to collection
  {
    arangodb::OperationOptions options;
    arangodb::SingleCollectionTransaction trx(
        arangodb::transaction::StandaloneContext::Create(*vocbase),
        arangodb::tests::AnalyzerCollectionName, arangodb::AccessMode::Type::WRITE);
    EXPECT_TRUE(trx.begin().ok());
    EXPECT_TRUE((true == trx.insert(arangodb::tests::AnalyzerCollectionName,
                                    VPackParser::fromJson("{\"name\": \"abc\"}")->slice(), options)
                             .ok()));
    EXPECT_TRUE(trx.commit().ok());
  }

  // EXPECT_TRUE(arangodb::methods::Upgrade::startup(*vocbase, true, false).ok()); // run upgrade
  // TODO: We should use global system creation here instead of all the exissting manual stuff ...
  arangodb::methods::Collections::createSystem(*vocbase, arangodb::tests::AnalyzerCollectionName,
                                               false);
  EXPECT_FALSE(!vocbase->lookupCollection(arangodb::tests::AnalyzerCollectionName));
  auto result = arangodb::tests::executeQuery(*vocbase, ANALYZER_COLLECTION_QUERY);
  EXPECT_TRUE(result.result.ok());
  auto slice = result.data->slice();
  EXPECT_TRUE(slice.isArray());

  for (arangodb::velocypack::ArrayIterator itr(slice); itr.valid(); ++itr) {
    auto resolved = itr.value().resolveExternals();
    EXPECT_TRUE(resolved.isObject());
    EXPECT_TRUE(resolved.get("name").isString());
    EXPECT_EQ(1, expected.erase(resolved.get("name").copyString()));
  }

  EXPECT_TRUE(expected.empty());
}

TEST_F(IResearchAnalyzerFeatureUpgradeStaticLegacyTest, system_with_legacy_no_analyzer) {
  // test system, with legacy collection, no analyzer collection (single-server)
  arangodb::iresearch::IResearchAnalyzerFeature feature(server.server());  // required for running upgrade task
  feature.start();  // register upgrade tasks

  // ensure legacy collection after feature start
  {
    auto system = sysDatabase.use();
    auto collection = system->lookupCollection(LEGACY_ANALYZER_COLLECTION_NAME);
    ASSERT_FALSE(collection);
    ASSERT_FALSE(!system->createCollection(createLegacyCollectionJson->slice()));
  }

  // add document to legacy collection after feature start
  {
    arangodb::OperationOptions options;
    auto system = sysDatabase.use();
    arangodb::SingleCollectionTransaction trx(
        arangodb::transaction::StandaloneContext::Create(*system),
        LEGACY_ANALYZER_COLLECTION_NAME, arangodb::AccessMode::Type::WRITE);
    EXPECT_TRUE(trx.begin().ok());
    EXPECT_TRUE(
        (true == trx.insert(LEGACY_ANALYZER_COLLECTION_NAME,
                            VPackParser::fromJson("{\"name\": \"legacy\"}")->slice(), options)
                     .ok()));
    EXPECT_TRUE(trx.commit().ok());
  }

  TRI_vocbase_t* vocbase;
  EXPECT_TRUE(dbFeature.createDatabase(testDBInfo(server.server()), vocbase).ok());
  // EXPECT_TRUE(arangodb::methods::Upgrade::startup(*vocbase, true, false).ok()); // run upgrade
  // TODO: We should use global system creation here instead of all the exissting manual stuff ...
  arangodb::methods::Collections::createSystem(*vocbase, arangodb::tests::AnalyzerCollectionName,
                                               false);
  EXPECT_FALSE(!vocbase->lookupCollection(arangodb::tests::AnalyzerCollectionName));
  auto result = arangodb::tests::executeQuery(*vocbase, ANALYZER_COLLECTION_QUERY);
  EXPECT_TRUE(result.result.ok());
  auto slice = result.data->slice();
  EXPECT_TRUE(slice.isArray());
  EXPECT_EQ(0, slice.length());
}

TEST_F(IResearchAnalyzerFeatureUpgradeStaticLegacyTest, system_no_legacy_with_analyzer_2) {
  // test system, no legacy collection, with analyzer collection (single-server)
  arangodb::iresearch::IResearchAnalyzerFeature feature(server.server());  // required for running upgrade task
  feature.start();  // register upgrade tasks

  // ensure no legacy collection after feature start
  {
    auto system = sysDatabase.use();
    auto collection = system->lookupCollection(LEGACY_ANALYZER_COLLECTION_NAME);
    ASSERT_FALSE(collection);
  }

  std::set<std::string> expected{"abc"};
  TRI_vocbase_t* vocbase;
  EXPECT_TRUE(dbFeature.createDatabase(testDBInfo(server.server()), vocbase).ok());
  EXPECT_FALSE(!vocbase->createCollection(createCollectionJson->slice()));

  // add document to collection
  {
    arangodb::OperationOptions options;
    arangodb::SingleCollectionTransaction trx(
        arangodb::transaction::StandaloneContext::Create(*vocbase),
        arangodb::tests::AnalyzerCollectionName, arangodb::AccessMode::Type::WRITE);
    EXPECT_TRUE(trx.begin().ok());
    EXPECT_TRUE((true == trx.insert(arangodb::tests::AnalyzerCollectionName,
                                    VPackParser::fromJson("{\"name\": \"abc\"}")->slice(), options)
                             .ok()));
    EXPECT_TRUE(trx.commit().ok());
  }

  // EXPECT_TRUE(arangodb::methods::Upgrade::startup(*vocbase, true, false).ok()); // run upgrade
  // TODO: We should use global system creation here instead of all the exissting manual stuff ...
  arangodb::methods::Collections::createSystem(*vocbase, arangodb::tests::AnalyzerCollectionName,
                                               false);
  EXPECT_FALSE(!vocbase->lookupCollection(arangodb::tests::AnalyzerCollectionName));
  auto result = arangodb::tests::executeQuery(*vocbase, ANALYZER_COLLECTION_QUERY);
  EXPECT_TRUE(result.result.ok());
  auto slice = result.data->slice();
  EXPECT_TRUE(slice.isArray());

  for (arangodb::velocypack::ArrayIterator itr(slice); itr.valid(); ++itr) {
    auto resolved = itr.value().resolveExternals();
    EXPECT_TRUE(resolved.isObject());
    EXPECT_TRUE(resolved.get("name").isString());
    EXPECT_EQ(1, expected.erase(resolved.get("name").copyString()));
  }

  EXPECT_TRUE(expected.empty());
}

namespace {
// helper function for string->vpack properties represenation conversion
template <class Container>
std::set<typename Container::value_type> makeVPackPropExpectedSet(const Container& stringPropContainer) {
  std::set<typename Container::value_type> expectedSet;
  for (auto& expectedEntry : stringPropContainer) {
    std::string normalizedProperties;
    auto vpack = VPackParser::fromJson(expectedEntry._properties);
    EXPECT_TRUE(irs::analysis::analyzers::normalize(
        normalizedProperties, expectedEntry._type, irs::text_format::vpack,
        arangodb::iresearch::ref<char>(vpack->slice()), false));
    expectedSet.emplace(expectedEntry._name, normalizedProperties,
                        expectedEntry._features, expectedEntry._type);
  }
  return expectedSet;
}
}  // namespace

TEST_F(IResearchAnalyzerFeatureTest, test_visit) {
  struct ExpectedType {
    irs::flags _features;
    std::string _name;
    std::string _properties;
    std::string _type;
    ExpectedType(irs::string_ref const& name, irs::string_ref const& properties,
                 irs::flags const& features, irs::string_ref const& type)
        : _features(features), _name(name), _properties(properties), _type(type) {}

    bool operator<(ExpectedType const& other) const {
      if (_name < other._name) {
        return true;
      }

      if (_name > other._name) {
        return false;
      }

      if (_properties < other._properties) {
        return true;
      }

      if (_properties > other._properties) {
        return false;
      }

      if (_features.size() < other._features.size()) {
        return true;
      }

      if (_features.size() > other._features.size()) {
        return false;
      }

      if (_type < other._type) {
        return true;
      }
      if (_type > other._type) {
        return false;
      }

      return false;  // assume equal
    }
  };

  arangodb::application_features::ApplicationServer newServer(nullptr, nullptr);
  arangodb::iresearch::IResearchAnalyzerFeature feature(newServer);
  auto& dbFeature = newServer.addFeature<arangodb::DatabaseFeature>();  // required for IResearchAnalyzerFeature::emplace(...)
  newServer.addFeature<arangodb::QueryRegistryFeature>();  // required for constructing TRI_vocbase_t
  auto& sysDatabase = newServer.addFeature<arangodb::SystemDatabaseFeature>();  // required for IResearchAnalyzerFeature::start()
  newServer.addFeature<arangodb::V8DealerFeature>();  // required for DatabaseFeature::createDatabase>(std::make_unique<arangodb::V8DealerFeature(server)); // required for DatabaseFeature::createDatabase>(...)

  // create system vocbase (before feature start)
  {
    auto databases = VPackBuilder();
    databases.openArray();
    databases.add(systemDatabaseArgs);
    databases.close();
    EXPECT_EQ(TRI_ERROR_NO_ERROR, dbFeature.loadDatabases(databases.slice()));
    sysDatabase.start();  // get system database from DatabaseFeature
    auto system = sysDatabase.use();
    arangodb::methods::Collections::createSystem(*system, arangodb::tests::AnalyzerCollectionName,
                                                 false);
  }

  auto cleanup = arangodb::scopeGuard([&dbFeature]() { dbFeature.unprepare(); });

  arangodb::iresearch::IResearchAnalyzerFeature::EmplaceResult result;
  EXPECT_TRUE(
      (true == feature
                   .emplace(result, arangodb::StaticStrings::SystemDatabase + "::test_analyzer0",
                            "TestAnalyzer", VPackParser::fromJson("\"abc0\"")->slice())
                   .ok()));
  EXPECT_FALSE(!result.first);
  EXPECT_TRUE(
      (true == feature
                   .emplace(result, arangodb::StaticStrings::SystemDatabase + "::test_analyzer1",
                            "TestAnalyzer", VPackParser::fromJson("\"abc1\"")->slice())
                   .ok()));
  EXPECT_FALSE(!result.first);
  EXPECT_TRUE(
      (true == feature
                   .emplace(result, arangodb::StaticStrings::SystemDatabase + "::test_analyzer2",
                            "TestAnalyzer", VPackParser::fromJson("\"abc2\"")->slice())
                   .ok()));
  EXPECT_FALSE(!result.first);

  // full visitation
  {
    std::set<ExpectedType> expected = {
        {arangodb::StaticStrings::SystemDatabase + "::test_analyzer0",
         "\"abc0\"",
         {},
         "TestAnalyzer"},
        {arangodb::StaticStrings::SystemDatabase + "::test_analyzer1",
         "\"abc1\"",
         {},
         "TestAnalyzer"},
        {arangodb::StaticStrings::SystemDatabase + "::test_analyzer2",
         "\"abc2\"",
         {},
         "TestAnalyzer"},
    };
    auto expectedSet = makeVPackPropExpectedSet(expected);
    auto result = feature.visit(
        [&expectedSet](arangodb::iresearch::AnalyzerPool::ptr const& analyzer) -> bool {
          if (staticAnalyzers().find(analyzer->name()) != staticAnalyzers().end()) {
            return true;  // skip static analyzers
          }

          EXPECT_EQ(analyzer->type(), "TestAnalyzer");
          EXPECT_EQ(1, expectedSet.erase(
                           ExpectedType(analyzer->name(),
                                        arangodb::iresearch::ref<char>(analyzer->properties()),
                                        analyzer->features(), analyzer->type())));
          return true;
        });
    EXPECT_TRUE(result);
    EXPECT_TRUE(expectedSet.empty());
  }

  // partial visitation
  {
    std::set<ExpectedType> expected = {
        {arangodb::StaticStrings::SystemDatabase + "::test_analyzer0",
         "\"abc0\"",
         {},
         "TestAnalyzer"},
        {arangodb::StaticStrings::SystemDatabase + "::test_analyzer1",
         "\"abc1\"",
         {},
         "TestAnalyzer"},
        {arangodb::StaticStrings::SystemDatabase + "::test_analyzer2",
         "\"abc2\"",
         {},
         "TestAnalyzer"},
    };
    auto expectedSet = makeVPackPropExpectedSet(expected);
    auto result = feature.visit(
        [&expectedSet](arangodb::iresearch::AnalyzerPool::ptr const& analyzer) -> bool {
          if (staticAnalyzers().find(analyzer->name()) != staticAnalyzers().end()) {
            return true;  // skip static analyzers
          }

          EXPECT_EQ(analyzer->type(), "TestAnalyzer");
          EXPECT_EQ(1, expectedSet.erase(
                           ExpectedType(analyzer->name(),
                                        arangodb::iresearch::ref<char>(analyzer->properties()),
                                        analyzer->features(), analyzer->type())));
          return false;
        });
    EXPECT_FALSE(result);
    EXPECT_EQ(2, expectedSet.size());
  }

  TRI_vocbase_t* vocbase0;
  TRI_vocbase_t* vocbase1;
  TRI_vocbase_t* vocbase2;
  EXPECT_TRUE(dbFeature.createDatabase(createInfo(server.server(), "vocbase0", 1), vocbase0).ok());
  EXPECT_TRUE(dbFeature.createDatabase(createInfo(server.server(), "vocbase1", 1), vocbase1).ok());
  EXPECT_TRUE(dbFeature.createDatabase(createInfo(server.server(), "vocbase2", 1), vocbase2).ok());
  arangodb::methods::Collections::createSystem(*vocbase0, arangodb::tests::AnalyzerCollectionName, false);
  arangodb::methods::Collections::createSystem(*vocbase1, arangodb::tests::AnalyzerCollectionName, false);
  arangodb::methods::Collections::createSystem(*vocbase2, arangodb::tests::AnalyzerCollectionName, false);
  // add database-prefixed analyzers
  {
    arangodb::iresearch::IResearchAnalyzerFeature::EmplaceResult result;
    EXPECT_TRUE(feature
                    .emplace(result, "vocbase2::test_analyzer3", "TestAnalyzer",
                             VPackParser::fromJson("\"abc3\"")->slice())
                    .ok());
    EXPECT_FALSE(!result.first);
    EXPECT_TRUE(feature
                    .emplace(result, "vocbase2::test_analyzer4", "TestAnalyzer",
                             VPackParser::fromJson("\"abc4\"")->slice())
                    .ok());
    EXPECT_FALSE(!result.first);
    EXPECT_TRUE(feature
                    .emplace(result, "vocbase1::test_analyzer5", "TestAnalyzer",
                             VPackParser::fromJson("\"abc5\"")->slice())
                    .ok());
    EXPECT_FALSE(!result.first);
  }

  // full visitation limited to a vocbase (empty)
  {
    std::set<ExpectedType> expected = {};
    auto result = feature.visit(
        [&expected](arangodb::iresearch::AnalyzerPool::ptr const& analyzer) -> bool {
          EXPECT_EQ(analyzer->type(), "TestAnalyzer");
          EXPECT_EQ(1, expected.erase(
                           ExpectedType(analyzer->name(),
                                        arangodb::iresearch::ref<char>(analyzer->properties()),
                                        analyzer->features(), analyzer->type())));
          return true;
        },
        vocbase0);
    EXPECT_TRUE(result);
    EXPECT_TRUE(expected.empty());
  }

  // full visitation limited to a vocbase (non-empty)
  {
    std::set<ExpectedType> expected = {
        {"vocbase2::test_analyzer3", "\"abc3\"", {}, "TestAnalyzer"},
        {"vocbase2::test_analyzer4", "\"abc4\"", {}, "TestAnalyzer"},
    };
    auto expectedSet = makeVPackPropExpectedSet(expected);
    auto result = feature.visit(
        [&expectedSet](arangodb::iresearch::AnalyzerPool::ptr const& analyzer) -> bool {
          EXPECT_EQ(analyzer->type(), "TestAnalyzer");
          EXPECT_EQ(1, expectedSet.erase(
                           ExpectedType(analyzer->name(),
                                        arangodb::iresearch::ref<char>(analyzer->properties()),
                                        analyzer->features(), analyzer->type())));
          return true;
        },
        vocbase2);
    EXPECT_TRUE(result);
    EXPECT_TRUE(expectedSet.empty());
  }

  // static analyzer visitation
  {
    std::vector<ExpectedType> expected = {
        {"identity",
         "{}",
         {irs::frequency::type(), irs::norm::type()},
         "identity"},
        {"text_de",
         "{ \"locale\": \"de.UTF-8\", \"stopwords\": [ ] "
         "}",
         {irs::frequency::type(), irs::norm::type(), irs::position::type()},
         "text"},
        {"text_en",
         "{ \"locale\": \"en.UTF-8\", \"stopwords\": [ ] "
         "}",
         {irs::frequency::type(), irs::norm::type(), irs::position::type()},
         "text"},
        {"text_es",
         "{ \"locale\": \"es.UTF-8\", \"stopwords\": [ ] "
         "}",
         {irs::frequency::type(), irs::norm::type(), irs::position::type()},
         "text"},
        {"text_fi",
         "{ \"locale\": \"fi.UTF-8\", \"stopwords\": [ ] "
         "}",
         {irs::frequency::type(), irs::norm::type(), irs::position::type()},
         "text"},
        {"text_fr",
         "{ \"locale\": \"fr.UTF-8\", \"stopwords\": [ ] "
         "}",
         {irs::frequency::type(), irs::norm::type(), irs::position::type()},
         "text"},
        {"text_it",
         "{ \"locale\": \"it.UTF-8\", \"stopwords\": [ ] "
         "}",
         {irs::frequency::type(), irs::norm::type(), irs::position::type()},
         "text"},
        {"text_nl",
         "{ \"locale\": \"nl.UTF-8\", \"stopwords\": [ ] "
         "}",
         {irs::frequency::type(), irs::norm::type(), irs::position::type()},
         "text"},
        {"text_no",
         "{ \"locale\": \"no.UTF-8\", \"stopwords\": [ ] "
         "}",
         {irs::frequency::type(), irs::norm::type(), irs::position::type()},
         "text"},
        {"text_pt",
         "{ \"locale\": \"pt.UTF-8\", \"stopwords\": [ ] "
         "}",
         {irs::frequency::type(), irs::norm::type(), irs::position::type()},
         "text"},
        {"text_ru",
         "{ \"locale\": \"ru.UTF-8\", \"stopwords\": [ ] "
         "}",
         {irs::frequency::type(), irs::norm::type(), irs::position::type()},
         "text"},
        {"text_sv",
         "{ \"locale\": \"sv.UTF-8\", \"stopwords\": [ ] "
         "}",
         {irs::frequency::type(), irs::norm::type(), irs::position::type()},
         "text"},
        {"text_zh",
         "{ \"locale\": \"zh.UTF-8\", \"stopwords\": [ ] "
         "}",
         {irs::frequency::type(), irs::norm::type(), irs::position::type()},
         "text"},
    };

    auto expectedSet = makeVPackPropExpectedSet(expected);
    ASSERT_EQ(expected.size(), expectedSet.size());

    auto result = feature.visit(
        [&expectedSet](arangodb::iresearch::AnalyzerPool::ptr const& analyzer) -> bool {
          EXPECT_EQ(1, expectedSet.erase(
                           ExpectedType(analyzer->name(),
                                        arangodb::iresearch::ref<char>(analyzer->properties()),
                                        analyzer->features(), analyzer->type())));
          return true;
        },
        nullptr);
    EXPECT_TRUE(result);
    EXPECT_TRUE(expectedSet.empty());
  }
}

TEST_F(IResearchAnalyzerFeatureTest, custom_analyzers_toVelocyPack) {
  // create a new instance of an ApplicationServer and fill it with the required features
  // cannot use the existing server since its features already have some state
  arangodb::application_features::ApplicationServer newServer(nullptr, nullptr);
  arangodb::iresearch::IResearchAnalyzerFeature feature(newServer);
  auto& dbFeature = newServer.addFeature<arangodb::DatabaseFeature>();  // required for IResearchAnalyzerFeature::emplace(...)
  newServer.addFeature<arangodb::QueryRegistryFeature>();  // required for constructing TRI_vocbase_t
  auto& sysDatabase = newServer.addFeature<arangodb::SystemDatabaseFeature>();  // required for IResearchAnalyzerFeature::start()
  newServer.addFeature<arangodb::V8DealerFeature>();  // required for DatabaseFeature::createDatabase>(std::make_unique<arangodb::V8DealerFeature(server)); // required for DatabaseFeature::createDatabase>(...)
  auto cleanup = arangodb::scopeGuard([&dbFeature]() { dbFeature.unprepare(); });

  // create system vocbase (before feature start)
  {
    auto databases = VPackBuilder();
    databases.openArray();
    databases.add(systemDatabaseArgs);
    databases.close();
    EXPECT_EQ(TRI_ERROR_NO_ERROR, dbFeature.loadDatabases(databases.slice()));
    sysDatabase.start();  // get system database from DatabaseFeature
    auto vocbase = dbFeature.useDatabase(arangodb::StaticStrings::SystemDatabase);
    arangodb::methods::Collections::createSystem(*vocbase, arangodb::tests::AnalyzerCollectionName, false);
    EXPECT_NE(nullptr, sysDatabase.use());
  }

  arangodb::iresearch::IResearchAnalyzerFeature::EmplaceResult result;
  auto vpack = VPackParser::fromJson(
      "{\"locale\":\"ru_RU.utf-8\",\"case\":\"upper\",\"accent\":true}");
  EXPECT_TRUE(feature.emplace(result,
                              arangodb::StaticStrings::SystemDatabase + "::test_norm_analyzer4",
                              "norm", vpack->slice()).ok());
  EXPECT_TRUE(result.first);
  EXPECT_EQUAL_SLICES(vpack->slice(), result.first->properties());

  // for persistence
  {
    auto expectedVpack = VPackParser::fromJson(
      "{ \"_key\": \"test_norm_analyzer4\", \"name\": \"test_norm_analyzer4\", \"type\": \"norm\", "
      "\"properties\":{\"locale\":\"ru_RU.utf-8\",\"case\":\"upper\",\"accent\":true}, "
      "\"features\": [] }");

    VPackBuilder builder;
    result.first->toVelocyPack(builder, true);
    EXPECT_EQUAL_SLICES(expectedVpack->slice(), builder.slice());
  }

  // not for persistence
  {
    auto expectedVpack = VPackParser::fromJson(
      "{ \"name\": \"" + arangodb::StaticStrings::SystemDatabase + "::test_norm_analyzer4\", "
      "\"type\": \"norm\", "
      "\"properties\":{\"locale\":\"ru_RU.utf-8\",\"case\":\"upper\",\"accent\":true}, "
      "\"features\": [] }");

    VPackBuilder builder;
    result.first->toVelocyPack(builder, false);
    EXPECT_EQUAL_SLICES(expectedVpack->slice(), builder.slice());
  }

  // for definition (same database)
  {
    auto expectedVpack = VPackParser::fromJson(
      "{ \"name\": \"test_norm_analyzer4\", "
      "\"type\": \"norm\", "
      "\"properties\":{\"locale\":\"ru_RU.utf-8\",\"case\":\"upper\",\"accent\":true}, "
      "\"features\": [] }");

    VPackBuilder builder;
    result.first->toVelocyPack(builder, sysDatabase.use().get());
    EXPECT_EQUAL_SLICES(expectedVpack->slice(), builder.slice());
  }

  // for definition (different database)
  {
    TRI_vocbase_t* vocbase;
    EXPECT_TRUE(dbFeature.createDatabase(createInfo(server.server(), "vocbase0", 1), vocbase).ok());

    auto expectedVpack = VPackParser::fromJson(
      "{ \"name\": \"::test_norm_analyzer4\", "
      "\"type\": \"norm\", "
      "\"properties\":{\"locale\":\"ru_RU.utf-8\",\"case\":\"upper\",\"accent\":true}, "
      "\"features\": [] }");

    VPackBuilder builder;
    result.first->toVelocyPack(builder, vocbase);
    EXPECT_EQUAL_SLICES(expectedVpack->slice(), builder.slice());
  }

  // for definition (without database)
  {
    auto expectedVpack = VPackParser::fromJson(
      "{ \"name\": \"" + arangodb::StaticStrings::SystemDatabase + "::test_norm_analyzer4\", "
      "\"type\": \"norm\", "
      "\"properties\":{\"locale\":\"ru_RU.utf-8\",\"case\":\"upper\",\"accent\":true}, "
      "\"features\": [] }");

    VPackBuilder builder;
    result.first->toVelocyPack(builder, nullptr);
    EXPECT_EQUAL_SLICES(expectedVpack->slice(), builder.slice());
  }
}

TEST_F(IResearchAnalyzerFeatureTest, custom_analyzers_vpack_create) {
  // create a new instance of an ApplicationServer and fill it with the required features
  // cannot use the existing server since its features already have some state
  arangodb::application_features::ApplicationServer newServer(nullptr, nullptr);
  arangodb::iresearch::IResearchAnalyzerFeature feature(newServer);
  auto& dbFeature = newServer.addFeature<arangodb::DatabaseFeature>();  // required for IResearchAnalyzerFeature::emplace(...)
  newServer.addFeature<arangodb::QueryRegistryFeature>();  // required for constructing TRI_vocbase_t
  auto& sysDatabase = newServer.addFeature<arangodb::SystemDatabaseFeature>();  // required for IResearchAnalyzerFeature::start()
  newServer.addFeature<arangodb::V8DealerFeature>();  // required for DatabaseFeature::createDatabase>(std::make_unique<arangodb::V8DealerFeature(server)); // required for DatabaseFeature::createDatabase>(...)
  auto cleanup = arangodb::scopeGuard([&dbFeature]() { dbFeature.unprepare(); });

  // create system vocbase (before feature start)
  {
    auto databases = VPackBuilder();
    databases.openArray();
    databases.add(systemDatabaseArgs);
    databases.close();
    EXPECT_EQ(TRI_ERROR_NO_ERROR, dbFeature.loadDatabases(databases.slice()));
    sysDatabase.start();  // get system database from DatabaseFeature
    auto vocbase = dbFeature.useDatabase(arangodb::StaticStrings::SystemDatabase);
    arangodb::methods::Collections::createSystem(*vocbase, arangodb::tests::AnalyzerCollectionName, false);
  }

  // NGRAM ////////////////////////////////////////////////////////////////////
  {
    arangodb::iresearch::IResearchAnalyzerFeature::EmplaceResult result;
    // with unknown parameter
    EXPECT_TRUE(feature
                    .emplace(result, arangodb::StaticStrings::SystemDatabase + "::test_ngram_analyzer1",
                             "ngram",
                             VPackParser::fromJson(
                                 "{\"min\":1,\"max\":5,\"preserveOriginal\":"
                                 "false,\"invalid_parameter\":true}")
                                 ->slice())
                    .ok());
    EXPECT_TRUE(result.first);
    EXPECT_EQUAL_SLICES(VPackParser::fromJson(
                            "{\"min\":1,\"max\":5,\"preserveOriginal\":false}")
                            ->slice(),
                        result.first->properties());
  }
  {
    arangodb::iresearch::IResearchAnalyzerFeature::EmplaceResult result;
    // with changed parameters
    auto vpack = VPackParser::fromJson(
        "{\"min\":11,\"max\":22,\"preserveOriginal\":true}");
    EXPECT_TRUE(feature
                    .emplace(result, arangodb::StaticStrings::SystemDatabase + "::test_ngram_analyzer2",
                             "ngram", vpack->slice())
                    .ok());
    EXPECT_TRUE(result.first);
    EXPECT_EQUAL_SLICES(vpack->slice(), result.first->properties());
  }
  // DELIMITER ////////////////////////////////////////////////////////////////
  {
    arangodb::iresearch::IResearchAnalyzerFeature::EmplaceResult result;
    // with unknown parameter
    EXPECT_TRUE(
        feature
            .emplace(result, arangodb::StaticStrings::SystemDatabase + "::test_delimiter_analyzer1",
                     "delimiter",
                     VPackParser::fromJson(
                         "{\"delimiter\":\",\",\"invalid_parameter\":true}")
                         ->slice())
            .ok());
    EXPECT_TRUE(result.first);
    EXPECT_EQUAL_SLICES(VPackParser::fromJson("{\"delimiter\":\",\"}")->slice(),
                        result.first->properties());
  }
  {
    arangodb::iresearch::IResearchAnalyzerFeature::EmplaceResult result;
    // with unknown parameter
    auto vpack = VPackParser::fromJson("{\"delimiter\":\"|\"}");
    EXPECT_TRUE(feature
                    .emplace(result, arangodb::StaticStrings::SystemDatabase + "::test_delimiter_analyzer2",
                             "delimiter", vpack->slice())
                    .ok());
    EXPECT_TRUE(result.first);
    EXPECT_EQUAL_SLICES(vpack->slice(), result.first->properties());
  }
  // TEXT /////////////////////////////////////////////////////////////////////
  // with unknown parameter
  {
    arangodb::iresearch::IResearchAnalyzerFeature::EmplaceResult result;
    auto vpack = VPackParser::fromJson(
        "{\"locale\":\"ru_RU.UTF-8\",\"case\":\"lower\",\"invalid_parameter\":"
        "true,\"stopwords\":[],\"accent\":true,\"stemming\":false}");
    EXPECT_TRUE(feature
                    .emplace(result, arangodb::StaticStrings::SystemDatabase + "::test_text_analyzer1",
                             "text", vpack->slice())
                    .ok());
    EXPECT_TRUE(result.first);
    EXPECT_EQUAL_SLICES(
        VPackParser::fromJson(
            "{ "
            "\"locale\":\"ru_RU.utf-8\",\"case\":\"lower\",\"stopwords\":[],"
            "\"accent\":true,\"stemming\":false}")
            ->slice(),
        result.first->properties());
  }

  // no case convert in creation. Default value shown
  {
    arangodb::iresearch::IResearchAnalyzerFeature::EmplaceResult result;
    auto vpack = VPackParser::fromJson(
        "{\"locale\":\"ru_RU.UTF-8\",\"stopwords\":[],\"accent\":true,"
        "\"stemming\":false}");
    EXPECT_TRUE(feature
                    .emplace(result, arangodb::StaticStrings::SystemDatabase + "::test_text_analyzer2",
                             "text", vpack->slice())
                    .ok());
    EXPECT_TRUE(result.first);
    EXPECT_EQUAL_SLICES(
        VPackParser::fromJson(
            "{\"locale\":\"ru_RU.utf-8\",\"case\":\"lower\",\"stopwords\":[],"
            "\"accent\":true,\"stemming\":false}")
            ->slice(),
        result.first->properties());
  }

  // no accent in creation. Default value shown
  {
    arangodb::iresearch::IResearchAnalyzerFeature::EmplaceResult result;
    auto vpack = VPackParser::fromJson(
        "{\"locale\":\"ru_RU.UTF-8\",\"case\":\"lower\",\"stopwords\":[],"
        "\"stemming\":false}");
    EXPECT_TRUE(feature
                    .emplace(result, arangodb::StaticStrings::SystemDatabase + "::test_text_analyzer3",
                             "text", vpack->slice())
                    .ok());
    EXPECT_TRUE(result.first);
    EXPECT_EQUAL_SLICES(
        VPackParser::fromJson(
            "{\"locale\":\"ru_RU.utf-8\",\"case\":\"lower\",\"stopwords\":[],"
            "\"accent\":false,\"stemming\":false}")
            ->slice(),
        result.first->properties());
  }

  // no stem in creation. Default value shown
  {
    arangodb::iresearch::IResearchAnalyzerFeature::EmplaceResult result;
    auto vpack = VPackParser::fromJson(
        "{\"locale\":\"ru_RU.UTF-8\",\"case\":\"lower\",\"stopwords\":[],"
        "\"accent\":true}");
    EXPECT_TRUE(feature
                    .emplace(result, arangodb::StaticStrings::SystemDatabase + "::test_text_analyzer4",
                             "text", vpack->slice())
                    .ok());
    EXPECT_TRUE(result.first);
    EXPECT_EQUAL_SLICES(
        VPackParser::fromJson(
            "{\"locale\":\"ru_RU.utf-8\",\"case\":\"lower\",\"stopwords\":[],"
            "\"accent\":true,\"stemming\":true}")
            ->slice(),
        result.first->properties());
  }

  // non default values for stem, accent and case
  {
    arangodb::iresearch::IResearchAnalyzerFeature::EmplaceResult result;
    auto vpack = VPackParser::fromJson(
        "{\"locale\":\"ru_RU.utf-8\",\"case\":\"upper\",\"stopwords\":[],"
        "\"accent\":true,\"stemming\":false}");
    EXPECT_TRUE(feature
                    .emplace(result, arangodb::StaticStrings::SystemDatabase + "::test_text_analyzer5",
                             "text", vpack->slice())
                    .ok());
    EXPECT_TRUE(result.first);
    EXPECT_EQUAL_SLICES(vpack->slice(), result.first->properties());
  }

  // non-empty stopwords with duplicates
  {
    arangodb::iresearch::IResearchAnalyzerFeature::EmplaceResult result;
    auto vpack = VPackParser::fromJson(
        "{\"locale\":\"en_US.utf-8\",\"case\":\"upper\",\"stopwords\":[\"z\","
        "\"a\",\"b\",\"a\"],\"accent\":false,\"stemming\":true}");
    EXPECT_TRUE(feature
                    .emplace(result, arangodb::StaticStrings::SystemDatabase + "::test_text_analyzer6",
                             "text", vpack->slice())
                    .ok());
    EXPECT_TRUE(result.first);

    // stopwords order is not guaranteed. Need to deep check json
    auto propSlice = result.first->properties();
    ASSERT_TRUE(propSlice.hasKey("stopwords"));
    auto stopwords = propSlice.get("stopwords");
    ASSERT_TRUE(stopwords.isArray());

    std::unordered_set<std::string> expected_stopwords = {"z", "a", "b"};
    for (auto const& it : arangodb::velocypack::ArrayIterator(stopwords)) {
      ASSERT_TRUE(it.isString());
      expected_stopwords.erase(it.copyString());
    }
    ASSERT_TRUE(expected_stopwords.empty());
  }
  // with invalid locale
  {
    arangodb::iresearch::IResearchAnalyzerFeature::EmplaceResult result;
    auto vpack = VPackParser::fromJson("{\"locale\":\"invalid12345.UTF-8\"}");
    EXPECT_FALSE(feature
                     .emplace(result, arangodb::StaticStrings::SystemDatabase + "::test_text_analyzer7",
                              "text", vpack->slice())
                     .ok());
  }
  // STEM /////////////////////////////////////////////////////////////////////
  // with unknown parameter
  {
    arangodb::iresearch::IResearchAnalyzerFeature::EmplaceResult result;
    auto vpack = VPackParser::fromJson(
        "{\"locale\":\"ru_RU.UTF-8\",\"invalid_parameter\":true}");
    EXPECT_TRUE(feature
                    .emplace(result, arangodb::StaticStrings::SystemDatabase + "::test_stem_analyzer1",
                             "stem", vpack->slice())
                    .ok());
    EXPECT_TRUE(result.first);
    EXPECT_EQUAL_SLICES(VPackParser::fromJson("{\"locale\":\"ru_RU.utf-8\"}")->slice(),
                        result.first->properties());
  }
  // with invalid locale
  {
    arangodb::iresearch::IResearchAnalyzerFeature::EmplaceResult result;
    auto vpack = VPackParser::fromJson("{\"locale\":\"invalid12345.UTF-8\"}");
    EXPECT_FALSE(feature
                     .emplace(result, arangodb::StaticStrings::SystemDatabase + "::test_stem_analyzer2",
                              "stem", vpack->slice())
                     .ok());
  }
  // NORM /////////////////////////////////////////////////////////////////////
  // with unknown parameter
  {
    arangodb::iresearch::IResearchAnalyzerFeature::EmplaceResult result;
    auto vpack = VPackParser::fromJson(
        "{\"locale\":\"ru_RU.UTF-8\",\"case\":\"lower\",\"invalid_parameter\":"
        "true,\"accent\":true}");
    EXPECT_TRUE(feature
                    .emplace(result, arangodb::StaticStrings::SystemDatabase + "::test_norm_analyzer1",
                             "norm", vpack->slice())
                    .ok());
    EXPECT_TRUE(result.first);
    EXPECT_EQUAL_SLICES(
        VPackParser::fromJson(
            "{\"locale\":\"ru_RU.utf-8\",\"case\":\"lower\",\"accent\":true}")
            ->slice(),
        result.first->properties());
  }

  // no case convert in creation. Default value shown
  {
    arangodb::iresearch::IResearchAnalyzerFeature::EmplaceResult result;
    auto vpack =
        VPackParser::fromJson("{\"locale\":\"ru_RU.UTF-8\",\"accent\":true}");
    EXPECT_TRUE(feature
                    .emplace(result, arangodb::StaticStrings::SystemDatabase + "::test_norm_analyzer2",
                             "norm", vpack->slice())
                    .ok());
    EXPECT_TRUE(result.first);
    EXPECT_EQUAL_SLICES(
        VPackParser::fromJson(
            "{\"locale\":\"ru_RU.utf-8\",\"case\":\"none\",\"accent\":true}")
            ->slice(),
        result.first->properties());
  }

  // no accent in creation. Default value shown
  {
    arangodb::iresearch::IResearchAnalyzerFeature::EmplaceResult result;
    auto vpack = VPackParser::fromJson(
        "{\"locale\":\"ru_RU.UTF-8\",\"case\":\"lower\"}");
    EXPECT_TRUE(feature
                    .emplace(result, arangodb::StaticStrings::SystemDatabase + "::test_norm_analyzer3",
                             "norm", vpack->slice())
                    .ok());
    EXPECT_TRUE(result.first);
    EXPECT_EQUAL_SLICES(
        VPackParser::fromJson(
            "{\"locale\":\"ru_RU.utf-8\",\"case\":\"lower\",\"accent\":true}")
            ->slice(),
        result.first->properties());
  }
  // non default values for accent and case
  {
    arangodb::iresearch::IResearchAnalyzerFeature::EmplaceResult result;
    auto vpack = VPackParser::fromJson(
        "{\"locale\":\"ru_RU.utf-8\",\"case\":\"upper\",\"accent\":true}");
    EXPECT_TRUE(feature.emplace(result,
                                arangodb::StaticStrings::SystemDatabase + "::test_norm_analyzer4",
                                "norm", vpack->slice()).ok());
    EXPECT_TRUE(result.first);
    EXPECT_EQUAL_SLICES(vpack->slice(), result.first->properties());
  }
  // with invalid locale
  {
    arangodb::iresearch::IResearchAnalyzerFeature::EmplaceResult result;
    auto vpack = VPackParser::fromJson("{\"locale\":\"invalid12345.UTF-8\"}");
    EXPECT_FALSE(feature
                     .emplace(result, arangodb::StaticStrings::SystemDatabase + "::test_norm_analyzer5",
                              "norm", vpack->slice())
                     .ok());
  }
}<|MERGE_RESOLUTION|>--- conflicted
+++ resolved
@@ -189,10 +189,6 @@
     _attrs.emplace(_attr);
     _attrs.emplace(_increment);  // required by field_data::invert(...)
   }
-<<<<<<< HEAD
-
-=======
->>>>>>> c6fc7785
   virtual irs::attribute_view const& attributes() const noexcept override {
     return _attrs;
   }
