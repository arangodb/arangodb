////////////////////////////////////////////////////////////////////////////////
/// DISCLAIMER
///
/// Copyright 2017 ArangoDB GmbH, Cologne, Germany
///
/// Licensed under the Apache License, Version 2.0 (the "License");
/// you may not use this file except in compliance with the License.
/// You may obtain a copy of the License at
///
///     http://www.apache.org/licenses/LICENSE-2.0
///
/// Unless required by applicable law or agreed to in writing, software
/// distributed under the License is distributed on an "AS IS" BASIS,
/// WITHOUT WARRANTIES OR CONDITIONS OF ANY KIND, either express or implied.
/// See the License for the specific language governing permissions and
/// limitations under the License.
///
/// Copyright holder is ArangoDB GmbH, Cologne, Germany
///
/// @author Andrey Abramov
/// @author Vasiliy Nabatchikov
////////////////////////////////////////////////////////////////////////////////

#include "gtest/gtest.h"

#include "IResearch/ClusterCommMock.h"
#include "IResearch/RestHandlerMock.h"
#include "Mocks/Servers.h"
#include "Mocks/StorageEngineMock.h"

#include "common.h"

#include "analysis/analyzers.hpp"
#include "analysis/token_attributes.hpp"
#include "utils/utf8_path.hpp"

#include "Agency/Store.h"
#include "ApplicationFeatures/CommunicationFeaturePhase.h"
#include "ApplicationFeatures/GreetingsFeaturePhase.h"
#include "Aql/AqlFunctionFeature.h"
#include "Aql/OptimizerRulesFeature.h"
#include "Aql/QueryRegistry.h"
#include "Basics/files.h"
#include "Cluster/ClusterComm.h"
#include "Cluster/ClusterFeature.h"
#include "FeaturePhases/BasicFeaturePhaseServer.h"
#include "FeaturePhases/ClusterFeaturePhase.h"
#include "FeaturePhases/DatabaseFeaturePhase.h"
#include "FeaturePhases/V8FeaturePhase.h"
#include "GeneralServer/AuthenticationFeature.h"
#include "IResearch/AgencyMock.h"
#include "IResearch/IResearchAnalyzerFeature.h"
#include "IResearch/IResearchCommon.h"
#include "IResearch/IResearchFeature.h"
#include "IResearch/VelocyPackHelper.h"
#include "Indexes/IndexFactory.h"
#include "Random/RandomFeature.h"
#include "RestServer/AqlFeature.h"
#include "RestServer/DatabaseFeature.h"
#include "RestServer/DatabasePathFeature.h"
#include "RestServer/FlushFeature.h"
#include "RestServer/QueryRegistryFeature.h"
#include "RestServer/SystemDatabaseFeature.h"
#include "RestServer/TraverserEngineRegistryFeature.h"
#include "RestServer/UpgradeFeature.h"
#include "RestServer/ViewTypesFeature.h"
#include "Scheduler/SchedulerFeature.h"
#include "Sharding/ShardingFeature.h"
#include "StorageEngine/EngineSelectorFeature.h"
#include "Transaction/StandaloneContext.h"
#include "Utils/ExecContext.h"
#include "Utils/OperationOptions.h"
#include "Utils/SingleCollectionTransaction.h"
#include "V8Server/V8DealerFeature.h"
#include "VocBase/KeyGenerator.h"
#include "VocBase/LogicalCollection.h"
#include "VocBase/ManagedDocumentResult.h"
#include "VocBase/Methods/Collections.h"
#include "VocBase/Methods/Indexes.h"
#include "velocypack/Slice.h"

#if USE_ENTERPRISE
#include "Enterprise/Ldap/LdapFeature.h"
#endif

namespace {

struct TestIndex : public arangodb::Index {
  TestIndex(TRI_idx_iid_t id, arangodb::LogicalCollection& collection,
            arangodb::velocypack::Slice const& definition)
      : arangodb::Index(id, collection, definition) {}
  bool canBeDropped() const override { return false; }
  bool hasSelectivityEstimate() const override { return false; }
  bool isHidden() const override { return false; }
  bool isPersistent() const override { return false; }
  bool isSorted() const override { return false; }
  std::unique_ptr<arangodb::IndexIterator> iteratorForCondition(
      arangodb::transaction::Methods* /* trx */, arangodb::aql::AstNode const* /* node */,
      arangodb::aql::Variable const* /* reference */,
      arangodb::IndexIteratorOptions const& /* opts */) override {
    return nullptr;
  }
  void load() override {}
  size_t memory() const override { return sizeof(Index); }
  arangodb::Index::IndexType type() const override {
    return arangodb::Index::TRI_IDX_TYPE_UNKNOWN;
  }
  char const* typeName() const override { return "testType"; }
  void unload() override {}
};

struct TestAttribute : public irs::attribute {
  DECLARE_ATTRIBUTE_TYPE();
};

DEFINE_ATTRIBUTE_TYPE(TestAttribute);
REGISTER_ATTRIBUTE(TestAttribute);  // required to open reader on segments with analized fields

struct TestTermAttribute : public irs::term_attribute {
 public:
  void value(irs::bytes_ref const& value) { value_ = value; }
};

class ReNormalizingAnalyzer : public irs::analysis::analyzer {
 public:
  DECLARE_ANALYZER_TYPE();
  ReNormalizingAnalyzer() : irs::analysis::analyzer(ReNormalizingAnalyzer::type()) {
    _attrs.emplace(_attr);
  }
  
  virtual irs::attribute_view const& attributes() const NOEXCEPT override {
    return _attrs;
  }

  static ptr make(irs::string_ref const& args) {
    auto slice = arangodb::iresearch::slice(args);
    if (slice.isNull()) throw std::exception();
    if (slice.isNone()) return nullptr;
    PTR_NAMED(ReNormalizingAnalyzer, ptr);
    return ptr;
  }

  // test implementation
  // string will be normalized as is. But object will be converted!
  // need this to test comparsion "old-normalized"  against "new-normalized"
  static bool normalize(irs::string_ref const& args, std::string& definition) {
    auto slice = arangodb::iresearch::slice(args);
    arangodb::velocypack::Builder builder;
    if (slice.isString()) {
      VPackObjectBuilder scope(&builder);
      arangodb::iresearch::addStringRef(builder, "args",
                                        arangodb::iresearch::getStringRef(slice));
    } else if (slice.isObject() && slice.hasKey("args") && slice.get("args").isString()) {
      VPackObjectBuilder scope(&builder);
      auto inputDef = arangodb::iresearch::getStringRef(slice.get("args"));
      arangodb::iresearch::addStringRef(builder, "args",
                                        inputDef == "123" ? "321" : inputDef);
    } else {
      return false;
    }

    definition = builder.buffer()->toString();

    return true;
  }

  virtual bool next() override {
    return false;
  }

  virtual bool reset(irs::string_ref const& data) override {
    return false;
  }

 private:
  irs::attribute_view _attrs;
  TestAttribute _attr;
};

DEFINE_ANALYZER_TYPE_NAMED(ReNormalizingAnalyzer, "ReNormalizingAnalyzer");
REGISTER_ANALYZER_VPACK(ReNormalizingAnalyzer, ReNormalizingAnalyzer::make, ReNormalizingAnalyzer::normalize);

class TestAnalyzer : public irs::analysis::analyzer {
 public:
  DECLARE_ANALYZER_TYPE();
  TestAnalyzer() : irs::analysis::analyzer(TestAnalyzer::type()) {
    _attrs.emplace(_term);
    _attrs.emplace(_attr);
    _attrs.emplace(_increment);  // required by field_data::invert(...)
  }

  virtual irs::attribute_view const& attributes() const NOEXCEPT override {
    return _attrs;
  }

  static ptr make(irs::string_ref const& args) {
    auto slice = arangodb::iresearch::slice(args);
    if (slice.isNull()) throw std::exception();
    if (slice.isNone()) return nullptr;
    PTR_NAMED(TestAnalyzer, ptr);
    return ptr;
  }

  static bool normalize(irs::string_ref const& args, std::string& definition) {
    // same validation as for make,
    // as normalize usually called to sanitize data before make
    auto slice = arangodb::iresearch::slice(args);
    if (slice.isNull()) throw std::exception();
    if (slice.isNone()) return false;

    arangodb::velocypack::Builder builder;
    if (slice.isString()) {
      VPackObjectBuilder scope(&builder);
      arangodb::iresearch::addStringRef(builder, "args",
                                        arangodb::iresearch::getStringRef(slice));
    } else if (slice.isObject() && slice.hasKey("args") && slice.get("args").isString()) {
      VPackObjectBuilder scope(&builder);
      arangodb::iresearch::addStringRef(builder, "args",
                                        arangodb::iresearch::getStringRef(slice.get("args")));
    } else {
      return false;
    }

    definition = builder.buffer()->toString();

    return true;
  }

  virtual bool next() override {
    if (_data.empty()) return false;

    _term.value(irs::bytes_ref(_data.c_str(), 1));
    _data = irs::bytes_ref(_data.c_str() + 1, _data.size() - 1);
    return true;
  }

  virtual bool reset(irs::string_ref const& data) override {
    _data = irs::ref_cast<irs::byte_type>(data);
    return true;
  }

 private:
  irs::attribute_view _attrs;
  irs::bytes_ref _data;
  irs::increment _increment;
  TestTermAttribute _term;
  TestAttribute _attr;
};

DEFINE_ANALYZER_TYPE_NAMED(TestAnalyzer, "TestAnalyzer");
REGISTER_ANALYZER_VPACK(TestAnalyzer, TestAnalyzer::make, TestAnalyzer::normalize);

struct Analyzer {
  irs::string_ref type;
  VPackSlice properties;
  irs::flags features;

  Analyzer() = default;
  Analyzer(irs::string_ref const& t, irs::string_ref const& p,
           irs::flags const& f = irs::flags::empty_instance())
      : type(t), features(f) {
    if (p.null()) {
      properties = VPackSlice::nullSlice();
    } else {
      propBuilder = VPackParser::fromJson(p);
      properties = propBuilder->slice();
    }
  }

 private:
  // internal VPack storage. Not to be used outside
  std::shared_ptr<VPackBuilder> propBuilder;
};

std::map<irs::string_ref, Analyzer> const& staticAnalyzers() {
  static const std::map<irs::string_ref, Analyzer> analyzers = {
      {"identity",
       {"identity", irs::string_ref::NIL, {irs::frequency::type(), irs::norm::type()}}},
      {"text_de",
       {"text",
        "{ \"locale\": \"de.UTF-8\", \"stopwords\": [ ] "
        "}",
        {irs::frequency::type(), irs::norm::type(), irs::position::type()}}},
      {"text_en",
       {"text",
        "{ \"locale\": \"en.UTF-8\", \"stopwords\": [ ] "
        "}",
        {irs::frequency::type(), irs::norm::type(), irs::position::type()}}},
      {"text_es",
       {"text",
        "{ \"locale\": \"es.UTF-8\", \"stopwords\": [ ] "
        "}",
        {irs::frequency::type(), irs::norm::type(), irs::position::type()}}},
      {"text_fi",
       {"text",
        "{ \"locale\": \"fi.UTF-8\", \"stopwords\": [ ] "
        "}",
        {irs::frequency::type(), irs::norm::type(), irs::position::type()}}},
      {"text_fr",
       {"text",
        "{ \"locale\": \"fr.UTF-8\", \"stopwords\": [ ] "
        "}",
        {irs::frequency::type(), irs::norm::type(), irs::position::type()}}},
      {"text_it",
       {"text",
        "{ \"locale\": \"it.UTF-8\", \"stopwords\": [ ] "
        "}",
        {irs::frequency::type(), irs::norm::type(), irs::position::type()}}},
      {"text_nl",
       {"text",
        "{ \"locale\": \"nl.UTF-8\", \"stopwords\": [ ] "
        "}",
        {irs::frequency::type(), irs::norm::type(), irs::position::type()}}},
      {"text_no",
       {"text",
        "{ \"locale\": \"no.UTF-8\", \"stopwords\": [ ] "
        "}",
        {irs::frequency::type(), irs::norm::type(), irs::position::type()}}},
      {"text_pt",
       {"text",
        "{ \"locale\": \"pt.UTF-8\", \"stopwords\": [ ] "
        "}",
        {irs::frequency::type(), irs::norm::type(), irs::position::type()}}},
      {"text_ru",
       {"text",
        "{ \"locale\": \"ru.UTF-8\", \"stopwords\": [ ] "
        "}",
        {irs::frequency::type(), irs::norm::type(), irs::position::type()}}},
      {"text_sv",
       {"text",
        "{ \"locale\": \"sv.UTF-8\", \"stopwords\": [ ] "
        "}",
        {irs::frequency::type(), irs::norm::type(), irs::position::type()}}},
      {"text_zh",
       {"text",
        "{ \"locale\": \"zh.UTF-8\", \"stopwords\": [ ] "
        "}",
        {irs::frequency::type(), irs::norm::type(), irs::position::type()}}},
  };

  return analyzers;
}

// AqlValue entries must be explicitly deallocated
struct VPackFunctionParametersWrapper {
  arangodb::SmallVector<arangodb::aql::AqlValue>::allocator_type::arena_type arena;
  arangodb::aql::VPackFunctionParameters instance;
  VPackFunctionParametersWrapper() : instance(arena) {}
  ~VPackFunctionParametersWrapper() {
    for (auto& entry : instance) {
      entry.destroy();
    }
  }
  arangodb::aql::VPackFunctionParameters* operator->() { return &instance; }
  arangodb::aql::VPackFunctionParameters& operator*() { return instance; }
};

// AqlValue entrys must be explicitly deallocated
struct AqlValueWrapper {
  arangodb::aql::AqlValue instance;
  AqlValueWrapper(arangodb::aql::AqlValue&& other)
      : instance(std::move(other)) {}
  ~AqlValueWrapper() { instance.destroy(); }
  arangodb::aql::AqlValue* operator->() { return &instance; }
  arangodb::aql::AqlValue& operator*() { return instance; }
};

}  // namespace

// -----------------------------------------------------------------------------
// --SECTION--                                                 setup / tear-down
// -----------------------------------------------------------------------------

class IResearchAnalyzerFeatureTest : public ::testing::Test {
 protected:
  struct ClusterCommControl : arangodb::ClusterComm {
    static void reset() { arangodb::ClusterComm::_theInstanceInit.store(0); }
  };

  arangodb::tests::mocks::MockV8Server server;
  arangodb::SystemDatabaseFeature* sysDatabaseFeature{};

  IResearchAnalyzerFeatureTest() : server(false) {
    arangodb::tests::init();

    // suppress INFO {authentication} Authentication is turned on (system only), authentication for unix sockets is turned on
    // suppress WARNING {authentication} --server.jwt-secret is insecure. Use --server.jwt-secret-keyfile instead
    arangodb::LogTopic::setLogLevel(arangodb::Logger::AUTHENTICATION.name(),
                                    arangodb::LogLevel::ERR);

    server.addFeature<arangodb::QueryRegistryFeature>(false);
    server.addFeature<arangodb::TraverserEngineRegistryFeature>(false);

    server.startFeatures();

    auto& dbFeature = server.getFeature<arangodb::DatabaseFeature>();

    auto vocbase = dbFeature.useDatabase(arangodb::StaticStrings::SystemDatabase);
    auto res = arangodb::methods::Collections::createSystem(*vocbase, arangodb::tests::AnalyzerCollectionName, false);
  }

  ~IResearchAnalyzerFeatureTest() {
    // Clear the authentication user:
    auto& authFeature = server.getFeature<arangodb::AuthenticationFeature>();
    auto* userManager = authFeature.userManager();
    if (userManager != nullptr) {
      userManager->removeAllUsers();
    }

    // reset to warn
    arangodb::LogTopic::setLogLevel(arangodb::Logger::AUTHENTICATION.name(),
                                    arangodb::LogLevel::WARN);
  }

  void userSetAccessLevel(arangodb::auth::Level db, arangodb::auth::Level col) {
    auto* authFeature = arangodb::AuthenticationFeature::instance();
    ASSERT_TRUE(authFeature != nullptr);
    auto* userManager = authFeature->userManager();
    ASSERT_TRUE(userManager != nullptr);
    arangodb::auth::UserMap userMap;
    auto user = arangodb::auth::User::newUser("testUser", "testPW",
                                              arangodb::auth::Source::LDAP);
    user.grantDatabase("testVocbase", db);
    user.grantCollection("testVocbase", "*", col);
    userMap.emplace("testUser", std::move(user));
    userManager->setAuthInfo(userMap);  // set user map to avoid loading configuration from system database
  }

  std::unique_ptr<arangodb::ExecContext> getLoggedInContext() const {
    return arangodb::ExecContext::create("testUser", "testVocbase");
  }

  std::string analyzerName() const {
    return arangodb::StaticStrings::SystemDatabase + "::test_analyzer";
  }
};

// -----------------------------------------------------------------------------
// --SECTION--                                                        test suite
// -----------------------------------------------------------------------------

// -----------------------------------------------------------------------------
// --SECTION--                                         authentication test suite
// -----------------------------------------------------------------------------

TEST_F(IResearchAnalyzerFeatureTest, test_auth_no_auth) {
  TRI_vocbase_t vocbase(server.server(), TRI_vocbase_type_e::TRI_VOCBASE_TYPE_NORMAL,
                        1, "testVocbase");
  EXPECT_TRUE(arangodb::iresearch::IResearchAnalyzerFeature::canUse(vocbase,
                                                                    arangodb::auth::Level::RW));
}
TEST_F(IResearchAnalyzerFeatureTest, test_auth_no_vocbase_read) {
  // no vocbase read access
  TRI_vocbase_t vocbase(server.server(), TRI_vocbase_type_e::TRI_VOCBASE_TYPE_NORMAL,
                        1, "testVocbase");
  userSetAccessLevel(arangodb::auth::Level::NONE, arangodb::auth::Level::NONE);
  auto ctxt = getLoggedInContext();
  arangodb::ExecContextScope execContextScope(ctxt.get());
  EXPECT_FALSE(
      arangodb::iresearch::IResearchAnalyzerFeature::canUse(vocbase, arangodb::auth::Level::RO));
}

// no collection read access (vocbase read access, no user)
TEST_F(IResearchAnalyzerFeatureTest, test_auth_vocbase_none_collection_read_no_user) {
  TRI_vocbase_t vocbase(server.server(), TRI_vocbase_type_e::TRI_VOCBASE_TYPE_NORMAL,
                        1, "testVocbase");
  userSetAccessLevel(arangodb::auth::Level::NONE, arangodb::auth::Level::RO);
  auto ctxt = getLoggedInContext();
  arangodb::ExecContextScope execContextScope(ctxt.get());
  EXPECT_FALSE(
      arangodb::iresearch::IResearchAnalyzerFeature::canUse(vocbase, arangodb::auth::Level::RO));
}

// no collection read access (vocbase read access)
TEST_F(IResearchAnalyzerFeatureTest, test_auth_vocbase_ro_collection_none) {
  TRI_vocbase_t vocbase(server.server(), TRI_vocbase_type_e::TRI_VOCBASE_TYPE_NORMAL,
                        1, "testVocbase");
  // arangodb::iresearch::IResearchAnalyzerFeature& feature(server.getFeature<arangodb::iresearch::IResearchAnalyzerFeature>());
  userSetAccessLevel(arangodb::auth::Level::RO, arangodb::auth::Level::NONE);
  auto ctxt = getLoggedInContext();
  arangodb::ExecContextScope execContextScope(ctxt.get());
  // implicit RO access to collection _analyzers collection granted due to RO access to db
  EXPECT_TRUE(arangodb::iresearch::IResearchAnalyzerFeature::canUse(vocbase,
                                                                    arangodb::auth::Level::RO));

  EXPECT_FALSE(
      arangodb::iresearch::IResearchAnalyzerFeature::canUse(vocbase, arangodb::auth::Level::RW));
}

TEST_F(IResearchAnalyzerFeatureTest, test_auth_vocbase_ro_collection_ro) {
  TRI_vocbase_t vocbase(server.server(), TRI_vocbase_type_e::TRI_VOCBASE_TYPE_NORMAL,
                        1, "testVocbase");
  userSetAccessLevel(arangodb::auth::Level::RO, arangodb::auth::Level::RO);
  auto ctxt = getLoggedInContext();
  arangodb::ExecContextScope execContextScope(ctxt.get());
  EXPECT_TRUE(arangodb::iresearch::IResearchAnalyzerFeature::canUse(vocbase,
                                                                    arangodb::auth::Level::RO));
  EXPECT_FALSE(
      arangodb::iresearch::IResearchAnalyzerFeature::canUse(vocbase, arangodb::auth::Level::RW));
}

TEST_F(IResearchAnalyzerFeatureTest, test_auth_vocbase_ro_collection_rw) {
  TRI_vocbase_t vocbase(server.server(), TRI_vocbase_type_e::TRI_VOCBASE_TYPE_NORMAL,
                        1, "testVocbase");
  userSetAccessLevel(arangodb::auth::Level::RO, arangodb::auth::Level::RW);
  auto ctxt = getLoggedInContext();
  arangodb::ExecContextScope execContextScope(ctxt.get());
  EXPECT_TRUE(arangodb::iresearch::IResearchAnalyzerFeature::canUse(vocbase,
                                                                    arangodb::auth::Level::RO));
  EXPECT_FALSE(
      arangodb::iresearch::IResearchAnalyzerFeature::canUse(vocbase, arangodb::auth::Level::RW));
}

TEST_F(IResearchAnalyzerFeatureTest, test_auth_vocbase_rw_collection_ro) {
  TRI_vocbase_t vocbase(server.server(), TRI_vocbase_type_e::TRI_VOCBASE_TYPE_NORMAL,
                        1, "testVocbase");
  userSetAccessLevel(arangodb::auth::Level::RW, arangodb::auth::Level::RO);
  auto ctxt = getLoggedInContext();
  arangodb::ExecContextScope execContextScope(ctxt.get());
  EXPECT_TRUE(arangodb::iresearch::IResearchAnalyzerFeature::canUse(vocbase,
                                                                    arangodb::auth::Level::RO));
  // implicit access for system analyzers collection granted due to RW access to database
  EXPECT_TRUE(arangodb::iresearch::IResearchAnalyzerFeature::canUse(vocbase,
                                                                    arangodb::auth::Level::RW));
}

TEST_F(IResearchAnalyzerFeatureTest, test_auth_vocbase_rw_collection_rw) {
  TRI_vocbase_t vocbase(server.server(), TRI_vocbase_type_e::TRI_VOCBASE_TYPE_NORMAL,
                        1, "testVocbase");
  userSetAccessLevel(arangodb::auth::Level::RW, arangodb::auth::Level::RW);
  auto ctxt = getLoggedInContext();
  arangodb::ExecContextScope execContextScope(ctxt.get());
  EXPECT_TRUE(arangodb::iresearch::IResearchAnalyzerFeature::canUse(vocbase,
                                                                    arangodb::auth::Level::RO));
  EXPECT_TRUE(arangodb::iresearch::IResearchAnalyzerFeature::canUse(vocbase,
                                                                    arangodb::auth::Level::RW));
}

// -----------------------------------------------------------------------------
// --SECTION--                                                emplace test suite
// -----------------------------------------------------------------------------

TEST_F(IResearchAnalyzerFeatureTest, test_emplace_valid) {
  arangodb::iresearch::IResearchAnalyzerFeature feature(server.server());
  {
    arangodb::iresearch::IResearchAnalyzerFeature::EmplaceResult result;
    EXPECT_TRUE(feature
                    .emplace(result, analyzerName(), "TestAnalyzer",
                             VPackParser::fromJson("\"abcd\"")->slice())
                    .ok());
    EXPECT_NE(result.first, nullptr);
  }
  auto pool = feature.get(analyzerName());
  ASSERT_NE(pool, nullptr);
  EXPECT_EQ(irs::flags(), pool->features());
}

TEST_F(IResearchAnalyzerFeatureTest, test_emplace_duplicate_valid) {
  // add duplicate valid (same name+type+properties)
  arangodb::iresearch::IResearchAnalyzerFeature feature(server.server());
  {
    arangodb::iresearch::IResearchAnalyzerFeature::EmplaceResult result;
    auto res = feature.emplace(result, analyzerName(), "TestAnalyzer",
                               VPackParser::fromJson("\"abcd\"")->slice(),
                               irs::flags{irs::frequency::type()});
    EXPECT_TRUE(res.ok());
    EXPECT_NE(result.first, nullptr);
  }
  auto pool = feature.get(analyzerName());
  ASSERT_NE(pool, nullptr);
  EXPECT_EQ(irs::flags({irs::frequency::type()}), pool->features());
  {
    arangodb::iresearch::IResearchAnalyzerFeature::EmplaceResult result;
    EXPECT_TRUE(feature
                    .emplace(result, analyzerName(), "TestAnalyzer",
                             VPackParser::fromJson("\"abcd\"")->slice(),
                             irs::flags{irs::frequency::type()})
                    .ok());
    EXPECT_NE(result.first, nullptr);
  }
  auto poolOther = feature.get(analyzerName());
  ASSERT_NE(poolOther, nullptr);
  EXPECT_EQ(pool, poolOther);
}

TEST_F(IResearchAnalyzerFeatureTest, test_emplace_duplicate_invalid_properties) {
  // add duplicate invalid (same name+type different properties)
  arangodb::iresearch::IResearchAnalyzerFeature feature(server.server());
  {
    arangodb::iresearch::IResearchAnalyzerFeature::EmplaceResult result;
    EXPECT_TRUE(feature
                    .emplace(result, analyzerName(), "TestAnalyzer",
                             VPackParser::fromJson("\"abc\"")->slice())
                    .ok());
    EXPECT_NE(result.first, nullptr);
  }
  auto pool = feature.get(analyzerName());
  ASSERT_NE(pool, nullptr);
  EXPECT_EQ(irs::flags(), pool->features());
  // Emplace should fail
  {
    arangodb::iresearch::IResearchAnalyzerFeature::EmplaceResult result;
    EXPECT_FALSE(feature
                     .emplace(result, analyzerName(), "TestAnalyzer",
                              VPackParser::fromJson("\"abcd\"")->slice())
                     .ok());
    EXPECT_EQ(result.first, nullptr);
  }
  // The formerly stored feature should still be available
  auto poolOther = feature.get(analyzerName());
  ASSERT_NE(poolOther, nullptr);
  EXPECT_EQ(pool, poolOther);
}

TEST_F(IResearchAnalyzerFeatureTest, test_emplace_duplicate_invalid_features) {
  // add duplicate invalid (same name+type different properties)
  arangodb::iresearch::IResearchAnalyzerFeature feature(server.server());
  {
    arangodb::iresearch::IResearchAnalyzerFeature::EmplaceResult result;
    EXPECT_TRUE(feature
                    .emplace(result, analyzerName(), "TestAnalyzer",
                             VPackParser::fromJson("\"abc\"")->slice())
                    .ok());
    EXPECT_NE(result.first, nullptr);
  }
  auto pool = feature.get(analyzerName());
  ASSERT_NE(pool, nullptr);
  EXPECT_EQ(irs::flags(), pool->features());
  {
    // Emplace should fail
    arangodb::iresearch::IResearchAnalyzerFeature::EmplaceResult result;
    EXPECT_FALSE(feature
                     .emplace(result, analyzerName(), "TestAnalyzer",
                              VPackParser::fromJson("\"abc\"")->slice(),
                              irs::flags{irs::frequency::type()})
                     .ok());
    EXPECT_EQ(result.first, nullptr);
  }
  // The formerly stored feature should still be available
  auto poolOther = feature.get(analyzerName());
  ASSERT_NE(poolOther, nullptr);
  EXPECT_EQ(pool, poolOther);
}

TEST_F(IResearchAnalyzerFeatureTest, test_emplace_duplicate_invalid_type) {
  // add duplicate invalid (same name+type different properties)
  arangodb::iresearch::IResearchAnalyzerFeature feature(server.server());
  {
    arangodb::iresearch::IResearchAnalyzerFeature::EmplaceResult result;
    EXPECT_TRUE(feature
                    .emplace(result, analyzerName(), "TestAnalyzer",
                             VPackParser::fromJson("\"abc\"")->slice())
                    .ok());
    EXPECT_NE(result.first, nullptr);
  }
  auto pool = feature.get(analyzerName());
  ASSERT_NE(pool, nullptr);
  EXPECT_EQ(irs::flags(), pool->features());
  {
    // Emplace should fail
    arangodb::iresearch::IResearchAnalyzerFeature::EmplaceResult result;
    EXPECT_FALSE(feature
                     .emplace(result, analyzerName(), "invalid",
                              VPackParser::fromJson("\"abc\"")->slice(),
                              irs::flags{irs::frequency::type()})
                     .ok());
    EXPECT_EQ(result.first, nullptr);
  }
  // The formerly stored feature should still be available
  auto poolOther = feature.get(analyzerName());
  ASSERT_NE(poolOther, nullptr);
  EXPECT_EQ(pool, poolOther);
}

TEST_F(IResearchAnalyzerFeatureTest, test_emplace_creation_failure_properties) {
  // add invalid (instance creation failure)
  arangodb::iresearch::IResearchAnalyzerFeature::EmplaceResult result;
  arangodb::iresearch::IResearchAnalyzerFeature feature(server.server());
  auto res = feature.emplace(result, analyzerName(), "TestAnalyzer",
                             VPackSlice::noneSlice());
  EXPECT_FALSE(res.ok());
  EXPECT_EQ(TRI_ERROR_BAD_PARAMETER, res.errorNumber());
  EXPECT_EQ(feature.get(analyzerName()), nullptr);
}

TEST_F(IResearchAnalyzerFeatureTest, test_emplace_creation_failure__properties_nil) {
  // add invalid (instance creation exception)
  arangodb::iresearch::IResearchAnalyzerFeature::EmplaceResult result;
  arangodb::iresearch::IResearchAnalyzerFeature feature(server.server());
  auto res = feature.emplace(result, analyzerName(), "TestAnalyzer",
                             VPackSlice::nullSlice());
  EXPECT_FALSE(res.ok());
  EXPECT_EQ(TRI_ERROR_BAD_PARAMETER, res.errorNumber());
  EXPECT_EQ(feature.get(analyzerName()), nullptr);
}

TEST_F(IResearchAnalyzerFeatureTest, test_emplace_creation_failure_invalid_type) {
  // add invalid (not registred)
  arangodb::iresearch::IResearchAnalyzerFeature::EmplaceResult result;
  arangodb::iresearch::IResearchAnalyzerFeature feature(server.server());
  auto res = feature.emplace(result, analyzerName(), "invalid",
                             VPackParser::fromJson("\"abc\"")->slice());
  EXPECT_FALSE(res.ok());
  EXPECT_EQ(TRI_ERROR_NOT_IMPLEMENTED, res.errorNumber());
  EXPECT_EQ(feature.get(analyzerName()), nullptr);
}

TEST_F(IResearchAnalyzerFeatureTest, test_emplace_creation_during_recovery) {
  // add valid inRecovery (failure)
  arangodb::iresearch::IResearchAnalyzerFeature::EmplaceResult result;
  arangodb::iresearch::IResearchAnalyzerFeature feature(server.server());
  auto before = StorageEngineMock::recoveryStateResult;
  StorageEngineMock::recoveryStateResult = arangodb::RecoveryState::IN_PROGRESS;
  auto restore = irs::make_finally(
      [&before]() -> void { StorageEngineMock::recoveryStateResult = before; });
  auto res = feature.emplace(result, analyzerName(), "TestAnalyzer",
                             VPackParser::fromJson("\"abc\"")->slice());
  // emplace should return OK for the sake of recovery
  EXPECT_TRUE(res.ok());
  auto ptr = feature.get(analyzerName());
  // but nothing should be stored
  EXPECT_EQ(nullptr, ptr);
}

TEST_F(IResearchAnalyzerFeatureTest, test_emplace_creation_unsupported_type) {
  // add invalid (unsupported feature)
  arangodb::iresearch::IResearchAnalyzerFeature::EmplaceResult result;
  arangodb::iresearch::IResearchAnalyzerFeature feature(server.server());
  auto res = feature.emplace(result, analyzerName(), "TestAnalyzer",
                             VPackParser::fromJson("\"abc\"")->slice(),
                             {irs::document::type()});
  EXPECT_FALSE(res.ok());
  EXPECT_EQ(TRI_ERROR_BAD_PARAMETER, res.errorNumber());
  EXPECT_EQ(feature.get(analyzerName()), nullptr);
}

TEST_F(IResearchAnalyzerFeatureTest, test_emplace_creation_position_without_frequency) {
  // add invalid ('position' without 'frequency')
  arangodb::iresearch::IResearchAnalyzerFeature::EmplaceResult result;
  arangodb::iresearch::IResearchAnalyzerFeature feature(server.server());
  auto res = feature.emplace(result, analyzerName(), "TestAnalyzer",
                             VPackParser::fromJson("\"abc\"")->slice(),
                             {irs::position::type()});
  EXPECT_FALSE(res.ok());
  EXPECT_EQ(TRI_ERROR_BAD_PARAMETER, res.errorNumber());
  EXPECT_EQ(feature.get(analyzerName()), nullptr);
}

TEST_F(IResearchAnalyzerFeatureTest, test_emplace_creation_properties_too_large) {
  arangodb::iresearch::IResearchAnalyzerFeature::EmplaceResult result;
  arangodb::iresearch::IResearchAnalyzerFeature feature(server.server());
  std::string properties(1024 * 1024 + 1, 'x');  // +1 char longer then limit
  auto res = feature.emplace(result, analyzerName(), "TestAnalyzer",
                             VPackParser::fromJson("\"abc\"")->slice(),
                             {irs::position::type()});
  EXPECT_FALSE(res.ok());
  EXPECT_EQ(TRI_ERROR_BAD_PARAMETER, res.errorNumber());
  EXPECT_EQ(feature.get(analyzerName()), nullptr);
}

TEST_F(IResearchAnalyzerFeatureTest, test_emplace_creation_name_invalid_character) {
  arangodb::iresearch::IResearchAnalyzerFeature::EmplaceResult result;
  arangodb::iresearch::IResearchAnalyzerFeature feature(server.server());
  std::string invalidName = analyzerName() + "+";  // '+' is invalid
  auto res = feature.emplace(result, invalidName, "TestAnalyzer",
                             VPackParser::fromJson("\"abc\"")->slice());
  EXPECT_FALSE(res.ok());
  EXPECT_EQ(TRI_ERROR_BAD_PARAMETER, res.errorNumber());
  EXPECT_EQ(feature.get(invalidName), nullptr);
}

TEST_F(IResearchAnalyzerFeatureTest, test_emplace_add_static_analyzer) {
  arangodb::iresearch::IResearchAnalyzerFeature::EmplaceResult result;
  arangodb::iresearch::IResearchAnalyzerFeature feature(server.server());
  feature.prepare();  // add static analyzers
  auto res = feature.emplace(result, "identity", "identity", VPackSlice::noneSlice(),
                             irs::flags{irs::frequency::type(), irs::norm::type()});
  EXPECT_TRUE(res.ok());
  EXPECT_NE(result.first, nullptr);
  auto pool = feature.get("identity");
  ASSERT_NE(pool, nullptr);
  EXPECT_EQ(irs::flags({irs::norm::type(), irs::frequency::type()}), pool->features());
  auto analyzer = pool->get();
  ASSERT_NE(analyzer, nullptr);
  feature.unprepare();
}

TEST_F(IResearchAnalyzerFeatureTest, test_get_parameter_match) {
  arangodb::iresearch::IResearchAnalyzerFeature::EmplaceResult result;
  arangodb::iresearch::IResearchAnalyzerFeature feature(server.server());
  auto res = feature.emplace(result, analyzerName(), "TestAnalyzer",
                             VPackParser::fromJson("\"abc\"")->slice(),
                             {irs::frequency::type()});
  EXPECT_TRUE(res.ok());
  auto read = feature.get(analyzerName(), "identity",
                          VPackParser::fromJson("\"abc\"")->slice(),
                          {irs::frequency::type()});
  ASSERT_EQ(read, nullptr);
}

TEST_F(IResearchAnalyzerFeatureTest, test_get_properties_mismatch) {
  arangodb::iresearch::IResearchAnalyzerFeature::EmplaceResult result;
  arangodb::iresearch::IResearchAnalyzerFeature feature(server.server());
  auto res = feature.emplace(result, analyzerName(), "TestAnalyzer",
                             VPackParser::fromJson("\"abc\"")->slice(),
                             {irs::frequency::type()});
  EXPECT_TRUE(res.ok());
  auto read = feature.get(analyzerName(), "TestAnalyzer",
                          VPackParser::fromJson("\"abcd\"")->slice(),
                          {irs::frequency::type()});
  ASSERT_EQ(read, nullptr);
}

TEST_F(IResearchAnalyzerFeatureTest, test_get_feature_mismatch) {
  arangodb::iresearch::IResearchAnalyzerFeature::EmplaceResult result;
  arangodb::iresearch::IResearchAnalyzerFeature feature(server.server());
  auto res = feature.emplace(result, analyzerName(), "TestAnalyzer",
                             VPackParser::fromJson("\"abc\"")->slice(),
                             {irs::frequency::type()});
  EXPECT_TRUE(res.ok());
  auto read = feature.get(analyzerName(), "TestAnalyzer",
                          VPackParser::fromJson("\"abc\"")->slice(),
                          {irs::position::type()});
  ASSERT_EQ(read, nullptr);
}

TEST_F(IResearchAnalyzerFeatureTest, test_renormalize_for_equal) {
  arangodb::iresearch::IResearchAnalyzerFeature feature(server.server());
  {
    arangodb::iresearch::IResearchAnalyzerFeature::EmplaceResult result;
    EXPECT_TRUE(feature.emplace(result, analyzerName(), "ReNormalizingAnalyzer",
                                VPackParser::fromJson("\"123\"")->slice()) //123 will be stored as is (old-normalized)
                    .ok());
    EXPECT_NE(result.first, nullptr);
  }
  {
    arangodb::iresearch::IResearchAnalyzerFeature::EmplaceResult result;
    EXPECT_TRUE(feature.emplace(result, analyzerName(), "ReNormalizingAnalyzer",
                                VPackParser::fromJson("{ \"args\":\"123\"}")->slice()) //123 will be normalized to 321
                    .ok());
    EXPECT_NE(result.first, nullptr);
  }
  {
    arangodb::iresearch::IResearchAnalyzerFeature::EmplaceResult result;
    EXPECT_FALSE(feature.emplace(result, analyzerName(), "ReNormalizingAnalyzer",
                                VPackParser::fromJson("{ \"args\":\"1231\"}")->slice()) //Re-normalization should not help
                    .ok());
    EXPECT_EQ(result.first, nullptr);
  }
}

// -----------------------------------------------------------------------------
// --SECTION--                                                    get test suite
// -----------------------------------------------------------------------------

class IResearchAnalyzerFeatureGetTest : public IResearchAnalyzerFeatureTest {
 protected:
  arangodb::AqlFeature& aqlFeature;
  arangodb::iresearch::IResearchAnalyzerFeature& analyzerFeature;
  std::string dbName;

 private:
  arangodb::SystemDatabaseFeature::ptr _sysVocbase;
  TRI_vocbase_t* _vocbase;

 protected:
  IResearchAnalyzerFeatureGetTest()
      : IResearchAnalyzerFeatureTest(),
        aqlFeature(server.addFeatureUntracked<arangodb::AqlFeature>()),
        analyzerFeature(server.addFeatureUntracked<arangodb::iresearch::IResearchAnalyzerFeature>()),
        dbName("testVocbase") {}

  ~IResearchAnalyzerFeatureGetTest() {}

  // Need Setup inorder to alow ASSERTs
  void SetUp() override {
    // Prepare a database
    _sysVocbase = server.getFeature<arangodb::SystemDatabaseFeature>().use();
    ASSERT_NE(_sysVocbase, nullptr);

    _vocbase = nullptr;
<<<<<<< HEAD
    auto res = server.getFeature<arangodb::DatabaseFeature>().createDatabase(1, dbName, _vocbase);
    ASSERT_EQ(res, TRI_ERROR_NO_ERROR);
=======
    ASSERT_TRUE(_dbFeature->createDatabase(1, dbName, _vocbase).ok());
>>>>>>> 5b583230
    ASSERT_NE(_vocbase, nullptr);
    arangodb::methods::Collections::createSystem(*_vocbase, arangodb::tests::AnalyzerCollectionName,
                                                 false);
    // Prepare analyzers
    analyzerFeature.prepare();  // add static analyzers

    arangodb::iresearch::IResearchAnalyzerFeature::EmplaceResult result;
    ASSERT_TRUE(feature()
                    .emplace(result, sysName(), "TestAnalyzer",
                             VPackParser::fromJson("\"abc\"")->slice())
                    .ok());
    ASSERT_TRUE(feature()
                    .emplace(result, specificName(), "TestAnalyzer",
                             VPackParser::fromJson("\"def\"")->slice())
                    .ok());

    // required for Query::Query(...), must not call ~AqlFeature() for the duration of the test
    aqlFeature.start();
  }

  void TearDown() override {
    // Not allowed to assert here
    if (server.server().hasFeature<arangodb::DatabaseFeature>()) {
      server.getFeature<arangodb::DatabaseFeature>().dropDatabase(dbName, true, true);
      _vocbase = nullptr;
    }
    aqlFeature.stop();
    analyzerFeature.unprepare();
  }

  arangodb::iresearch::IResearchAnalyzerFeature& feature() {
    return analyzerFeature;
  }

  std::string sysName() const {
    return arangodb::StaticStrings::SystemDatabase + shortName();
  }

  std::string specificName() const { return dbName + shortName(); }
  std::string shortName() const { return "::test_analyzer"; }

  TRI_vocbase_t* system() const { return _sysVocbase.get(); }

  TRI_vocbase_t* specificBase() const { return _vocbase; }
};

TEST_F(IResearchAnalyzerFeatureGetTest, test_get_valid) {
  auto pool = feature().get(analyzerName());
  ASSERT_NE(pool, nullptr);
  EXPECT_EQ(irs::flags(), pool->features());
  EXPECT_EQUAL_SLICES(VPackParser::fromJson("{\"args\":\"abc\"}")->slice(),
                      pool->properties());
  auto analyzer = pool.get();
  EXPECT_NE(analyzer, nullptr);
}

TEST_F(IResearchAnalyzerFeatureGetTest, test_get_global_system) {
  auto sysVocbase = system();
  ASSERT_NE(sysVocbase, nullptr);
  auto pool = feature().get(analyzerName(), *sysVocbase, *sysVocbase);
  ASSERT_NE(pool, nullptr);
  EXPECT_EQ(irs::flags(), pool->features());
  EXPECT_EQUAL_SLICES(VPackParser::fromJson("{\"args\":\"abc\"}")->slice(),
                      pool->properties());
  auto analyzer = pool.get();
  EXPECT_NE(analyzer, nullptr);
}

TEST_F(IResearchAnalyzerFeatureGetTest, test_get_global_specific) {
  auto sysVocbase = system();
  auto vocbase = specificBase();
  ASSERT_NE(sysVocbase, nullptr);
  ASSERT_NE(vocbase, nullptr);
  auto pool = feature().get(analyzerName(), *vocbase, *sysVocbase);
  ASSERT_NE(pool, nullptr);
  EXPECT_EQ(irs::flags(), pool->features());
  EXPECT_EQUAL_SLICES(VPackParser::fromJson("{\"args\":\"abc\"}")->slice(),
                      pool->properties());
  auto analyzer = pool.get();
  EXPECT_NE(analyzer, nullptr);
}

TEST_F(IResearchAnalyzerFeatureGetTest, test_get_global_specific_analyzer_name_only) {
  auto sysVocbase = system();
  auto vocbase = specificBase();
  ASSERT_NE(sysVocbase, nullptr);
  ASSERT_NE(vocbase, nullptr);
  auto pool = feature().get(shortName(), *vocbase, *sysVocbase);
  ASSERT_NE(pool, nullptr);
  EXPECT_EQ(irs::flags(), pool->features());
  EXPECT_EQUAL_SLICES(VPackParser::fromJson("{\"args\":\"abc\"}")->slice(),
                      pool->properties());
  auto analyzer = pool.get();
  EXPECT_NE(analyzer, nullptr);
}

TEST_F(IResearchAnalyzerFeatureGetTest, test_get_local_system_analyzer_no_colons) {
  auto sysVocbase = system();
  auto vocbase = specificBase();
  ASSERT_NE(sysVocbase, nullptr);
  ASSERT_NE(vocbase, nullptr);
  auto pool = feature().get("test_analyzer", *vocbase, *sysVocbase);
  ASSERT_NE(pool, nullptr);
  EXPECT_EQ(irs::flags(), pool->features());
  EXPECT_EQUAL_SLICES(VPackParser::fromJson("{\"args\":\"def\"}")->slice(),
                      pool->properties());
  auto analyzer = pool.get();
  EXPECT_NE(analyzer, nullptr);
}

TEST_F(IResearchAnalyzerFeatureGetTest, test_get_local_including_collection_name) {
  auto sysVocbase = system();
  auto vocbase = specificBase();
  ASSERT_NE(sysVocbase, nullptr);
  ASSERT_NE(vocbase, nullptr);
  auto pool = feature().get(specificName(), *vocbase, *sysVocbase);
  ASSERT_NE(pool, nullptr);
  EXPECT_EQ(irs::flags(), pool->features());
  EXPECT_EQUAL_SLICES(VPackParser::fromJson("{\"args\":\"def\"}")->slice(),
                      pool->properties());
  auto analyzer = pool.get();
  EXPECT_NE(analyzer, nullptr);
}

TEST_F(IResearchAnalyzerFeatureGetTest, test_get_failure_invalid_name) {
  auto pool =
      feature().get(arangodb::StaticStrings::SystemDatabase + "::invalid");
  EXPECT_EQ(pool, nullptr);
}

TEST_F(IResearchAnalyzerFeatureGetTest, test_get_failure_invalid_name_adding_vocbases) {
  auto sysVocbase = system();
  ASSERT_NE(sysVocbase, nullptr);
  auto pool =
      feature().get(arangodb::StaticStrings::SystemDatabase + "::invalid",
                    *sysVocbase, *sysVocbase);
  EXPECT_EQ(pool, nullptr);
}

TEST_F(IResearchAnalyzerFeatureGetTest, test_get_failure_invalid_short_name_adding_vocbases) {
  auto sysVocbase = system();
  ASSERT_NE(sysVocbase, nullptr);
  auto pool = feature().get("::invalid", *sysVocbase, *sysVocbase);
  EXPECT_EQ(pool, nullptr);
}

TEST_F(IResearchAnalyzerFeatureGetTest,
       test_get_failure_invalid_short_name_no_colons_adding_vocbases) {
  auto sysVocbase = system();
  ASSERT_NE(sysVocbase, nullptr);
  auto pool = feature().get("invalid", *sysVocbase, *sysVocbase);
  EXPECT_EQ(pool, nullptr);
}

TEST_F(IResearchAnalyzerFeatureGetTest, test_get_failure_invalid_type_adding_vocbases) {
  auto sysVocbase = system();
  ASSERT_NE(sysVocbase, nullptr);
  auto pool = feature().get("testAnalyzer", *sysVocbase, *sysVocbase);
  EXPECT_EQ(pool, nullptr);
}

TEST_F(IResearchAnalyzerFeatureGetTest, test_get_static_analyzer) {
  auto pool = feature().get("identity");
  ASSERT_NE(pool, nullptr);
  EXPECT_EQ(irs::flags({irs::norm::type(), irs::frequency::type()}), pool->features());
  auto analyzer = pool->get();
  ASSERT_NE(analyzer, nullptr);
}

TEST_F(IResearchAnalyzerFeatureGetTest, test_get_static_analyzer_adding_vocbases) {
  auto sysVocbase = system();
  ASSERT_NE(sysVocbase, nullptr);
  auto pool = feature().get("identity", *sysVocbase, *sysVocbase);
  ASSERT_NE(pool, nullptr);
  EXPECT_EQ(irs::flags({irs::norm::type(), irs::frequency::type()}), pool->features());
  auto analyzer = pool->get();
  ASSERT_NE(analyzer, nullptr);
}

TEST_F(IResearchAnalyzerFeatureGetTest, test_get_failure_specfic_type_and_properties_mismatch) {
  auto pool = feature().get(specificName(), "TestAnalyzer",
                            VPackParser::fromJson("{\"args\":\"abc\"}")->slice(),
                            {irs::frequency::type()});
  ASSERT_EQ(pool, nullptr);
}

TEST_F(IResearchAnalyzerFeatureGetTest, test_get_db_server) {
  auto before = arangodb::ServerState::instance()->getRole();
  arangodb::ServerState::instance()->setRole(arangodb::ServerState::ROLE_DBSERVER);
  auto restore = irs::make_finally([&before]() -> void {
    arangodb::ServerState::instance()->setRole(before);
  });

  server.addFeatureUntracked<arangodb::iresearch::IResearchAnalyzerFeature>();
  auto& feature = server.getFeature<arangodb::iresearch::IResearchAnalyzerFeature>();
  EXPECT_TRUE(
      (false == !feature.get("testVocbase::test_analyzer", "TestAnalyzer",
                             VPackParser::fromJson("\"abc\"")->slice(),
                             {irs::frequency::type()})));
}

// -----------------------------------------------------------------------------
// --SECTION--                                            coordinator test suite
// -----------------------------------------------------------------------------

class IResearchAnalyzerFeatureCoordinatorTest : public ::testing::Test {
 public:
  struct ClusterCommControl : arangodb::ClusterComm {
    static void reset() { arangodb::ClusterComm::_theInstanceInit.store(0); }
  };

  arangodb::tests::mocks::MockCoordinator server;
  std::string _dbName;
  arangodb::SystemDatabaseFeature::ptr _system;
  TRI_vocbase_t* _vocbase;
  arangodb::iresearch::IResearchAnalyzerFeature& _feature;

 protected:
  IResearchAnalyzerFeatureCoordinatorTest()
      : server(),
        _dbName("TestVocbase"),
        _system(server.getFeature<arangodb::SystemDatabaseFeature>().use()),
        _feature(server.getFeature<arangodb::iresearch::IResearchAnalyzerFeature>()) {
    arangodb::tests::init();

    // suppress INFO {authentication} Authentication is turned on (system only), authentication for unix sockets is turned on
    arangodb::LogTopic::setLogLevel(arangodb::Logger::AUTHENTICATION.name(),
                                    arangodb::LogLevel::WARN);

    // suppress log messages since tests check error conditions
    arangodb::LogTopic::setLogLevel(arangodb::Logger::AGENCY.name(),
                                    arangodb::LogLevel::FATAL);
    arangodb::LogTopic::setLogLevel(arangodb::Logger::ENGINES.name(), arangodb::LogLevel::FATAL);  // suppress ERROR {engines} failed to instantiate index, error: ...
    arangodb::LogTopic::setLogLevel(arangodb::Logger::FIXME.name(), arangodb::LogLevel::ERR);  // suppress ERROR recovery failure due to error from callback
    arangodb::LogTopic::setLogLevel(arangodb::Logger::CLUSTER.name(),
                                    arangodb::LogLevel::FATAL);
    arangodb::LogTopic::setLogLevel(arangodb::iresearch::TOPIC.name(),
                                    arangodb::LogLevel::FATAL);
    irs::logger::output_le(iresearch::logger::IRL_FATAL, stderr);

    TransactionStateMock::abortTransactionCount = 0;
    TransactionStateMock::beginTransactionCount = 0;
    TransactionStateMock::commitTransactionCount = 0;
  }

  ~IResearchAnalyzerFeatureCoordinatorTest() {
    arangodb::LogTopic::setLogLevel(arangodb::iresearch::TOPIC.name(),
                                    arangodb::LogLevel::DEFAULT);
    arangodb::LogTopic::setLogLevel(arangodb::Logger::CLUSTER.name(),
                                    arangodb::LogLevel::DEFAULT);
    arangodb::LogTopic::setLogLevel(arangodb::Logger::FIXME.name(),
                                    arangodb::LogLevel::DEFAULT);
    arangodb::LogTopic::setLogLevel(arangodb::Logger::ENGINES.name(),
                                    arangodb::LogLevel::DEFAULT);
    arangodb::LogTopic::setLogLevel(arangodb::Logger::AGENCY.name(),
                                    arangodb::LogLevel::DEFAULT);

    arangodb::LogTopic::setLogLevel(arangodb::Logger::AUTHENTICATION.name(),
                                    arangodb::LogLevel::DEFAULT);
  }

  void SetUp() override {
    auto& dbFeature = server.getFeature<arangodb::DatabaseFeature>();

    _vocbase = nullptr;
<<<<<<< HEAD
    auto res = dbFeature.createDatabase(1, _dbName, _vocbase);
    ASSERT_EQ(res, TRI_ERROR_NO_ERROR);
=======
    ASSERT_TRUE(dbFeature->createDatabase(1, _dbName, _vocbase).ok());
>>>>>>> 5b583230
    ASSERT_NE(_vocbase, nullptr);
  }

  void TearDown() override {
    // Not allowed to assert here
    if (server.server().hasFeature<arangodb::DatabaseFeature>()) {
      server.getFeature<arangodb::DatabaseFeature>().dropDatabase(_dbName, true, true);
      _vocbase = nullptr;
    }
  }

  arangodb::iresearch::IResearchAnalyzerFeature& feature() {
    // Cannot use TestAsserts here, only in void funtions
    return _feature;
  }

  std::string sysName() const {
    return arangodb::StaticStrings::SystemDatabase + shortName();
  }

  std::string specificName() const { return _dbName + shortName(); }
  std::string shortName() const { return "::test_analyzer"; }

  TRI_vocbase_t* system() const { return _system.get(); }

  TRI_vocbase_t* specificBase() const { return _vocbase; }
};

TEST_F(IResearchAnalyzerFeatureCoordinatorTest, test_ensure_index_add_factory) {
  // add index factory
  {
    struct IndexTypeFactory : public arangodb::IndexTypeFactory {
      virtual bool equal(arangodb::velocypack::Slice const& lhs,
                         arangodb::velocypack::Slice const& rhs) const override {
        return false;
      }

      std::shared_ptr<arangodb::Index> instantiate(arangodb::LogicalCollection& collection,
                                                   arangodb::velocypack::Slice const& definition,
                                                   TRI_idx_iid_t id,
                                                   bool isClusterConstructor) const override {
        auto& ci =
            collection.vocbase().server().getFeature<arangodb::ClusterFeature>().clusterInfo();
        EXPECT_TRUE(collection.vocbase().server().hasFeature<arangodb::iresearch::IResearchAnalyzerFeature>());
        auto& feature =
            collection.vocbase().server().getFeature<arangodb::iresearch::IResearchAnalyzerFeature>();
        ci.invalidatePlan();  // invalidate plan to test recursive lock aquisition in ClusterInfo::loadPlan()
        EXPECT_EQ(nullptr, feature.get(arangodb::StaticStrings::SystemDatabase + "::missing",
                                       "TestAnalyzer", VPackSlice::noneSlice(),
                                       irs::flags()));
        return std::make_shared<TestIndex>(id, collection, definition);
      }

      virtual arangodb::Result normalize(arangodb::velocypack::Builder& normalized,
                                         arangodb::velocypack::Slice definition, bool isCreation,
                                         TRI_vocbase_t const& vocbase) const override {
        EXPECT_TRUE((arangodb::iresearch::mergeSlice(normalized, definition)));
        return arangodb::Result();
      }
    };
    static const IndexTypeFactory indexTypeFactory;
    auto& indexFactory = const_cast<arangodb::IndexFactory&>(
        server.getFeature<arangodb::EngineSelectorFeature>().engine().indexFactory());
    indexFactory.emplace("testType", indexTypeFactory);
  }

  // get missing via link creation (coordinator) ensure no recursive ClusterInfo::loadPlan() call
  {
    auto createCollectionJson = VPackParser::fromJson(
        std::string("{ \"id\": 42, \"name\": \"") + arangodb::tests::AnalyzerCollectionName +
        "\", \"isSystem\": true, \"shards\": { }, \"type\": 2 }");  // 'id' and 'shards' required for coordinator tests
    auto collectionId = std::to_string(42);

    ClusterCommMock clusterComm(server.server());
    auto scopedClusterComm = ClusterCommMock::setInstance(clusterComm);
    auto& ci = server.getFeature<arangodb::ClusterFeature>().clusterInfo();

    std::shared_ptr<arangodb::LogicalCollection> logicalCollection;
    auto res = arangodb::methods::Collections::lookup(
        *system(), arangodb::tests::AnalyzerCollectionName,
        [&logicalCollection](std::shared_ptr<arangodb::LogicalCollection> const& c) {
          logicalCollection = c;
        });
    ASSERT_TRUE(res.ok());
    ASSERT_NE(nullptr, logicalCollection);

    // simulate heartbeat thread
    // We need this call BEFORE creation of collection if at all
    {
      auto const colPath =
          "/Current/Collections/_system/" + std::to_string(logicalCollection->id());
      auto const colValue =
          VPackParser::fromJson(
              "{ \"same-as-dummy-shard-id\": { \"indexes\": [ { \"id\": \"1\" "
              "} ], \"servers\": [ \"same-as-dummy-shard-server\" ] } }");  // '1' must match 'idString' in ClusterInfo::ensureIndexCoordinatorInner(...)
      EXPECT_TRUE(
          arangodb::AgencyComm().setValue(colPath, colValue->slice(), 0.0).successful());
      auto const dummyPath = "/Plan/Collections";
      auto const dummyValue = VPackParser::fromJson(
          "{ \"_system\": { \"" + std::to_string(logicalCollection->id()) +
          "\": { \"name\": \"testCollection\", "
          "\"shards\": { \"same-as-dummy-shard-id\": [ "
          "\"same-as-dummy-shard-server\" ] } } } }");
      EXPECT_TRUE(
          arangodb::AgencyComm().setValue(dummyPath, dummyValue->slice(), 0.0).successful());
      auto const versionPath = "/Plan/Version";
      auto const versionValue =
          VPackParser::fromJson(std::to_string(ci.getPlanVersion() + 1));
      EXPECT_TRUE((arangodb::AgencyComm()
                       .setValue(versionPath, versionValue->slice(), 0.0)
                       .successful()));  // force loadPlan() update
      ci.invalidateCurrent();            // force reload of 'Current'
    }

    // insert response for expected analyzer lookup
    {
      arangodb::ClusterCommResult response;
      response.status = arangodb::ClusterCommOpStatus::CL_COMM_RECEIVED;
      response.result = std::make_shared<arangodb::httpclient::SimpleHttpResult>();
      response.result->getBody()
          .appendText(
              "{ \"result\": { \"snippets\": { \"6:shard-id-does-not-matter\": "
              "\"value-does-not-matter\" } } }")
          .ensureNullTerminated();  // '6' must match GATHER Node id in ExecutionEngine::createBlocks(...)
      clusterComm._responses.emplace_back(std::move(response));
    }

    // insert response for expected analyzer reload from collection
    {
      arangodb::ClusterCommResult response;
      response.status = arangodb::ClusterCommOpStatus::CL_COMM_SENT;
      response.result = std::make_shared<arangodb::httpclient::SimpleHttpResult>();
      response.result->getBody()
          .appendText(
              "{ \"done\": true, \"nrItems\": 1, \"nrRegs\": 1, \"data\": [ 1 "
              "], \"raw\": [ null, null, { \"_key\": \"key-does-not-matter\", "
              "\"name\": \"abc\", \"type\": \"TestAnalyzer\", \"properties\": "
              "\"abc\" } ] }")
          .ensureNullTerminated();  // 'data' value must be 1 as per AqlItemBlock::AqlItemBlock(...), first 2 'raw' values ignored, 'nrRegs' must be 1 or assertion failure in ExecutionBlockImpl<Executor>::requestWrappedBlock(...)
      clusterComm._responses.emplace_back(std::move(response));
    }

    arangodb::velocypack::Builder builder;
    arangodb::velocypack::Builder tmp;

    builder.openObject();
    builder.add(arangodb::StaticStrings::IndexType, arangodb::velocypack::Value("testType"));
    builder.add(arangodb::StaticStrings::IndexFields,
                arangodb::velocypack::Slice::emptyArraySlice());
    builder.close();
    res = arangodb::methods::Indexes::ensureIndex(logicalCollection.get(),
                                                  builder.slice(), true, tmp);
    EXPECT_TRUE((res.ok()));
  }
}

// -----------------------------------------------------------------------------
// --SECTION--                                               identity test suite
// -----------------------------------------------------------------------------
TEST_F(IResearchAnalyzerFeatureTest, test_identity_static) {
  auto pool = arangodb::iresearch::IResearchAnalyzerFeature::identity();
  ASSERT_NE(nullptr, pool);
  EXPECT_EQ(irs::flags({irs::norm::type(), irs::frequency::type()}), pool->features());
  EXPECT_EQ("identity", pool->name());
  auto analyzer = pool->get();
  ASSERT_NE(nullptr, analyzer);
  auto& term = analyzer->attributes().get<irs::term_attribute>();
  ASSERT_NE(nullptr, term);
  EXPECT_FALSE(analyzer->next());
  EXPECT_TRUE(analyzer->reset("abc def ghi"));
  EXPECT_TRUE(analyzer->next());
  EXPECT_EQ(irs::ref_cast<irs::byte_type>(irs::string_ref("abc def ghi")), term->value());
  EXPECT_FALSE(analyzer->next());
  EXPECT_TRUE(analyzer->reset("123 456"));
  EXPECT_TRUE(analyzer->next());
  EXPECT_EQ(irs::ref_cast<irs::byte_type>(irs::string_ref("123 456")), term->value());
  EXPECT_FALSE(analyzer->next());
}
TEST_F(IResearchAnalyzerFeatureTest, test_identity_registered) {
  arangodb::iresearch::IResearchAnalyzerFeature feature(server.server());
  feature.prepare();  // add static analyzers
  EXPECT_TRUE((false == !feature.get("identity")));
  auto pool = feature.get("identity");
  ASSERT_NE(nullptr, pool);
  EXPECT_EQ(irs::flags({irs::norm::type(), irs::frequency::type()}), pool->features());
  EXPECT_EQ("identity", pool->name());
  auto analyzer = pool->get();
  ASSERT_NE(nullptr, analyzer);
  auto& term = analyzer->attributes().get<irs::term_attribute>();
  ASSERT_NE(nullptr, term);
  EXPECT_FALSE(analyzer->next());
  EXPECT_TRUE(analyzer->reset("abc def ghi"));
  EXPECT_TRUE(analyzer->next());
  EXPECT_EQ(irs::ref_cast<irs::byte_type>(irs::string_ref("abc def ghi")), term->value());
  EXPECT_FALSE(analyzer->next());
  EXPECT_TRUE(analyzer->reset("123 456"));
  EXPECT_TRUE(analyzer->next());
  EXPECT_EQ(irs::ref_cast<irs::byte_type>(irs::string_ref("123 456")), term->value());
  EXPECT_FALSE(analyzer->next());
  feature.unprepare();
}

// -----------------------------------------------------------------------------
// --SECTION--                                              normalize test suite
// -----------------------------------------------------------------------------

TEST_F(IResearchAnalyzerFeatureTest, test_normalize) {
  TRI_vocbase_t active(server.server(),
                       TRI_vocbase_type_e::TRI_VOCBASE_TYPE_NORMAL, 1, "active");
  TRI_vocbase_t system(server.server(),
                       TRI_vocbase_type_e::TRI_VOCBASE_TYPE_NORMAL, 1, "system");

  // normalize 'identity' (with prefix)
  {
    irs::string_ref analyzer = "identity";
    auto normalized =
        arangodb::iresearch::IResearchAnalyzerFeature::normalize(analyzer, active,
                                                                 system, true);
    EXPECT_TRUE((std::string("identity") == normalized));
  }

  // normalize 'identity' (without prefix)
  {
    irs::string_ref analyzer = "identity";
    auto normalized =
        arangodb::iresearch::IResearchAnalyzerFeature::normalize(analyzer, active,
                                                                 system, true);
    EXPECT_TRUE((std::string("identity") == normalized));
  }

  // normalize NIL (with prefix)
  {
    irs::string_ref analyzer = irs::string_ref::NIL;
    auto normalized =
        arangodb::iresearch::IResearchAnalyzerFeature::normalize(analyzer, active,
                                                                 system, true);
    EXPECT_TRUE((std::string("active::") == normalized));
  }

  // normalize NIL (without prefix)
  {
    irs::string_ref analyzer = irs::string_ref::NIL;
    auto normalized =
        arangodb::iresearch::IResearchAnalyzerFeature::normalize(analyzer, active,
                                                                 system, false);
    EXPECT_TRUE((std::string("") == normalized));
  }

  // normalize EMPTY (with prefix)
  {
    irs::string_ref analyzer = irs::string_ref::EMPTY;
    auto normalized =
        arangodb::iresearch::IResearchAnalyzerFeature::normalize(analyzer, active,
                                                                 system, true);
    EXPECT_TRUE((std::string("active::") == normalized));
  }

  // normalize EMPTY (without prefix)
  {
    irs::string_ref analyzer = irs::string_ref::EMPTY;
    auto normalized =
        arangodb::iresearch::IResearchAnalyzerFeature::normalize(analyzer, active,
                                                                 system, false);
    EXPECT_TRUE((std::string("") == normalized));
  }

  // normalize delimiter (with prefix)
  {
    irs::string_ref analyzer = "::";
    auto normalized =
        arangodb::iresearch::IResearchAnalyzerFeature::normalize(analyzer, active,
                                                                 system, true);
    EXPECT_TRUE((std::string("system::") == normalized));
  }

  // normalize delimiter (without prefix)
  {
    irs::string_ref analyzer = "::";
    auto normalized =
        arangodb::iresearch::IResearchAnalyzerFeature::normalize(analyzer, active,
                                                                 system, false);
    EXPECT_TRUE((std::string("::") == normalized));
  }

  // normalize delimiter + name (with prefix)
  {
    irs::string_ref analyzer = "::name";
    auto normalized =
        arangodb::iresearch::IResearchAnalyzerFeature::normalize(analyzer, active,
                                                                 system, true);
    EXPECT_TRUE((std::string("system::name") == normalized));
  }

  // normalize delimiter + name (without prefix)
  {
    irs::string_ref analyzer = "::name";
    auto normalized =
        arangodb::iresearch::IResearchAnalyzerFeature::normalize(analyzer, active,
                                                                 system, false);
    EXPECT_TRUE((std::string("::name") == normalized));
  }

  // normalize no-delimiter + name (with prefix)
  {
    irs::string_ref analyzer = "name";
    auto normalized =
        arangodb::iresearch::IResearchAnalyzerFeature::normalize(analyzer, active,
                                                                 system, true);
    EXPECT_TRUE((std::string("active::name") == normalized));
  }

  // normalize no-delimiter + name (without prefix)
  {
    irs::string_ref analyzer = "name";
    auto normalized =
        arangodb::iresearch::IResearchAnalyzerFeature::normalize(analyzer, active,
                                                                 system, false);
    EXPECT_TRUE((std::string("name") == normalized));
  }

  // normalize system + delimiter (with prefix)
  {
    irs::string_ref analyzer = "system::";
    auto normalized =
        arangodb::iresearch::IResearchAnalyzerFeature::normalize(analyzer, active,
                                                                 system, true);
    EXPECT_TRUE((std::string("system::") == normalized));
  }

  // normalize system + delimiter (without prefix)
  {
    irs::string_ref analyzer = "system::";
    auto normalized =
        arangodb::iresearch::IResearchAnalyzerFeature::normalize(analyzer, active,
                                                                 system, false);
    EXPECT_TRUE((std::string("::") == normalized));
  }

  // normalize vocbase + delimiter (with prefix)
  {
    irs::string_ref analyzer = "active::";
    auto normalized =
        arangodb::iresearch::IResearchAnalyzerFeature::normalize(analyzer, active,
                                                                 system, true);
    EXPECT_TRUE((std::string("active::") == normalized));
  }

  // normalize vocbase + delimiter (without prefix)
  {
    irs::string_ref analyzer = "active::";
    auto normalized =
        arangodb::iresearch::IResearchAnalyzerFeature::normalize(analyzer, active,
                                                                 system, false);
    EXPECT_TRUE((std::string("") == normalized));
  }

  // normalize system + delimiter + name (with prefix)
  {
    irs::string_ref analyzer = "system::name";
    auto normalized =
        arangodb::iresearch::IResearchAnalyzerFeature::normalize(analyzer, active,
                                                                 system, true);
    EXPECT_TRUE((std::string("system::name") == normalized));
  }

  // normalize system + delimiter + name (without prefix)
  {
    irs::string_ref analyzer = "system::name";
    auto normalized =
        arangodb::iresearch::IResearchAnalyzerFeature::normalize(analyzer, active,
                                                                 system, false);
    EXPECT_TRUE((std::string("::name") == normalized));
  }

  // normalize system + delimiter + name (without prefix) in system
  {
    irs::string_ref analyzer = "system::name";
    auto normalized =
        arangodb::iresearch::IResearchAnalyzerFeature::normalize(analyzer, system,
                                                                 system, false);
    EXPECT_TRUE((std::string("name") == normalized));
  }

  // normalize vocbase + delimiter + name (with prefix)
  {
    irs::string_ref analyzer = "active::name";
    auto normalized =
        arangodb::iresearch::IResearchAnalyzerFeature::normalize(analyzer, active,
                                                                 system, true);
    EXPECT_TRUE((std::string("active::name") == normalized));
  }

  // normalize vocbase + delimiter + name (without prefix)
  {
    irs::string_ref analyzer = "active::name";
    auto normalized =
        arangodb::iresearch::IResearchAnalyzerFeature::normalize(analyzer, active,
                                                                 system, false);
    EXPECT_TRUE((std::string("name") == normalized));
  }
}

// -----------------------------------------------------------------------------
// --SECTION--                                        static_analyzer test suite
// -----------------------------------------------------------------------------

TEST_F(IResearchAnalyzerFeatureTest, test_static_analyzer_features) {
  // test registered 'identity'
  arangodb::iresearch::IResearchAnalyzerFeature feature(server.server());
  feature.prepare();  // add static analyzers
  for (auto& analyzerEntry : staticAnalyzers()) {
    EXPECT_TRUE((false == !feature.get(analyzerEntry.first)));
    auto pool = feature.get(analyzerEntry.first);
    ASSERT_TRUE((false == !pool));
    EXPECT_TRUE(analyzerEntry.second.features == pool->features());
    EXPECT_TRUE(analyzerEntry.first == pool->name());
    auto analyzer = pool->get();
    EXPECT_TRUE((false == !analyzer));
    auto& term = analyzer->attributes().get<irs::term_attribute>();
    EXPECT_TRUE((false == !term));
  }
  feature.unprepare();
}

// -----------------------------------------------------------------------------
// --SECTION--                                            persistence test suite
// -----------------------------------------------------------------------------

TEST_F(IResearchAnalyzerFeatureTest, test_persistence_invalid_missing_attributes) {
  static std::vector<std::string> const EMPTY;
  auto& database = server.getFeature<arangodb::SystemDatabaseFeature>();
  auto vocbase = database.use();

  // read invalid configuration (missing attributes)
  {
    {
      std::string collection(arangodb::tests::AnalyzerCollectionName);
      arangodb::OperationOptions options;
      arangodb::SingleCollectionTransaction trx(
          arangodb::transaction::StandaloneContext::Create(*vocbase),
          collection, arangodb::AccessMode::Type::WRITE);
      trx.begin();
      trx.truncate(collection, options);
      trx.insert(collection, VPackParser::fromJson("{}")->slice(), options);
      trx.insert(collection,
                 VPackParser::fromJson("{\"type\": \"identity\", "
                                       "\"properties\": null}")
                     ->slice(),
                 options);
      trx.insert(collection,
                 VPackParser::fromJson(
                     "{\"name\": 12345,        \"type\": \"identity\", "
                     "\"properties\": null}")
                     ->slice(),
                 options);
      trx.insert(collection,
                 VPackParser::fromJson(
                     "{\"name\": \"invalid1\",                         "
                     "\"properties\": null}")
                     ->slice(),
                 options);
      trx.insert(collection,
                 VPackParser::fromJson(
                     "{\"name\": \"invalid2\", \"type\": 12345,        "
                     "\"properties\": null}")
                     ->slice(),
                 options);
      trx.commit();
    }

    std::map<std::string, std::pair<irs::string_ref, irs::string_ref>> expected = {};
    arangodb::iresearch::IResearchAnalyzerFeature feature(server.server());

    feature.start();  // load persisted analyzers

    feature.visit(
        [&expected](arangodb::iresearch::IResearchAnalyzerFeature::AnalyzerPool::ptr const& analyzer) -> bool {
          if (staticAnalyzers().find(analyzer->name()) != staticAnalyzers().end()) {
            return true;  // skip static analyzers
          }

          auto itr = expected.find(analyzer->name());
          EXPECT_TRUE((itr != expected.end()));
          EXPECT_TRUE((itr->second.first == analyzer->type()));
          EXPECT_TRUE((itr->second.second == analyzer->properties().toString()));
          expected.erase(itr);
          return true;
        });
    EXPECT_TRUE((expected.empty()));
    feature.stop();
  }
}

TEST_F(IResearchAnalyzerFeatureTest, test_persistence_invalid_duplicate_records) {
  static std::vector<std::string> const EMPTY;
  auto& database = server.getFeature<arangodb::SystemDatabaseFeature>();
  auto vocbase = database.use();

  // read invalid configuration (duplicate non-identical records)
  {
    {
      std::string collection(arangodb::tests::AnalyzerCollectionName);
      arangodb::OperationOptions options;
      arangodb::SingleCollectionTransaction trx(
          arangodb::transaction::StandaloneContext::Create(*vocbase),
          collection, arangodb::AccessMode::Type::WRITE);
      trx.begin();
      trx.truncate(collection, options);
      trx.insert(collection,
                 VPackParser::fromJson(
                     "{\"name\": \"valid\", \"type\": \"TestAnalyzer\", "
                     "\"properties\": {\"args\":\"abcd\"} }")
                     ->slice(),
                 options);
      trx.insert(collection,
                 VPackParser::fromJson(
                     "{\"name\": \"valid\", \"type\": \"TestAnalyzer\", "
                     "\"properties\": {\"args\":\"abc\"} }")
                     ->slice(),
                 options);
      trx.commit();
    }

    arangodb::iresearch::IResearchAnalyzerFeature feature(server.server());
    EXPECT_ANY_THROW((feature.start()));
  }
}

TEST_F(IResearchAnalyzerFeatureTest, test_persistence_valid_different_parameters) {
  static std::vector<std::string> const EMPTY;
  auto& database = server.getFeature<arangodb::SystemDatabaseFeature>();
  auto vocbase = database.use();

  // read valid configuration (different parameter options)
  {
    {
      std::string collection(arangodb::tests::AnalyzerCollectionName);
      arangodb::OperationOptions options;
      arangodb::SingleCollectionTransaction trx(
          arangodb::transaction::StandaloneContext::Create(*vocbase),
          collection, arangodb::AccessMode::Type::WRITE);
      trx.begin();
      trx.truncate(collection, options);
      trx.insert(collection,
                 VPackParser::fromJson(
                     "{\"name\": \"valid0\", \"type\": \"identity\", "
                     "\"properties\": {}                      }")
                     ->slice(),
                 options);
      trx.insert(collection,
                 VPackParser::fromJson(
                     "{\"name\": \"valid1\", \"type\": \"identity\", "
                     "\"properties\": true                      }")
                     ->slice(),
                 options);
      trx.insert(collection,
                 VPackParser::fromJson(
                     "{\"name\": \"valid2\", \"type\": \"identity\", "
                     "\"properties\": {\"args\":\"abc\"}                  }")
                     ->slice(),
                 options);
      trx.insert(collection,
                 VPackParser::fromJson(
                     "{\"name\": \"valid3\", \"type\": \"identity\", "
                     "\"properties\": 3.14                      }")
                     ->slice(),
                 options);
      trx.insert(collection,
                 VPackParser::fromJson(
                     "{\"name\": \"valid4\", \"type\": \"identity\", "
                     "\"properties\": [ 1, \"abc\" ]            }")
                     ->slice(),
                 options);
      trx.insert(collection,
                 VPackParser::fromJson(
                     "{\"name\": \"valid5\", \"type\": \"identity\", "
                     "\"properties\": { \"a\": 7, \"b\": \"c\" }}")
                     ->slice(),
                 options);
      trx.commit();
    }

    std::map<std::string, std::pair<irs::string_ref, irs::string_ref>> expected = {
        {arangodb::StaticStrings::SystemDatabase + "::valid0",
         {"identity", "{\n}"}},
        {arangodb::StaticStrings::SystemDatabase + "::valid2",
         {"identity", "{\n}"}},
        {arangodb::StaticStrings::SystemDatabase + "::valid4",
         {"identity", "{\n}"}},
        {arangodb::StaticStrings::SystemDatabase + "::valid5",
         {"identity", "{\n}"}},
    };

    arangodb::iresearch::IResearchAnalyzerFeature feature(server.server());

    feature.start();  // load persisted analyzers

    feature.visit(
        [&expected](arangodb::iresearch::IResearchAnalyzerFeature::AnalyzerPool::ptr const& analyzer) -> bool {
          if (staticAnalyzers().find(analyzer->name()) != staticAnalyzers().end()) {
            return true;  // skip static analyzers
          }

          auto itr = expected.find(analyzer->name());
          EXPECT_TRUE((itr != expected.end()));
          EXPECT_EQ(itr->second.first, analyzer->type());
          EXPECT_EQ(itr->second.second, analyzer->properties().toString());
          expected.erase(itr);
          return true;
        });
    EXPECT_TRUE((expected.empty()));

    feature.stop();
  }
}

TEST_F(IResearchAnalyzerFeatureTest, test_persistence_add_new_records) {
  static std::vector<std::string> const EMPTY;
  auto& database = server.getFeature<arangodb::SystemDatabaseFeature>();
  auto vocbase = database.use();

  // add new records
  {
    {
      arangodb::OperationOptions options;
      arangodb::ManagedDocumentResult result;
      auto collection = vocbase->lookupCollection(arangodb::tests::AnalyzerCollectionName);
      arangodb::transaction::Methods trx(arangodb::transaction::StandaloneContext::Create(*vocbase),
                                         EMPTY, EMPTY, EMPTY,
                                         arangodb::transaction::Options());
      EXPECT_TRUE((collection->truncate(trx, options).ok()));
    }

    {
      arangodb::iresearch::IResearchAnalyzerFeature::EmplaceResult result;
      arangodb::iresearch::IResearchAnalyzerFeature feature(server.server());

      EXPECT_TRUE(
          (feature
               .emplace(result, arangodb::StaticStrings::SystemDatabase + "::valid",
                        "identity", VPackParser::fromJson("{\"args\":\"abc\"}")->slice())
               .ok()));
      EXPECT_TRUE((result.first));
      EXPECT_TRUE((result.second));
    }

    {
      std::map<std::string, std::pair<irs::string_ref, irs::string_ref>> expected = {
          {arangodb::StaticStrings::SystemDatabase + "::valid",
           {"identity", "{\n}"}},
      };

      arangodb::iresearch::IResearchAnalyzerFeature feature(server.server());
      feature.start();  // load persisted analyzers

      feature.visit(
          [&expected](arangodb::iresearch::IResearchAnalyzerFeature::AnalyzerPool::ptr const& analyzer) -> bool {
            if (staticAnalyzers().find(analyzer->name()) != staticAnalyzers().end()) {
              return true;  // skip static analyzers
            }

            auto itr = expected.find(analyzer->name());
            EXPECT_TRUE((itr != expected.end()));
            EXPECT_EQ(itr->second.first, analyzer->type());
            EXPECT_EQ(itr->second.second, analyzer->properties().toString());
            expected.erase(itr);
            return true;
          });
      EXPECT_TRUE((expected.empty()));

      feature.stop();
    }
  }
}

TEST_F(IResearchAnalyzerFeatureTest, test_persistence_remove_existing_records) {
  static std::vector<std::string> const EMPTY;
  auto& database = server.getFeature<arangodb::SystemDatabaseFeature>();
  auto vocbase = database.use();

  // remove existing records
  {
    {
      std::string collection(arangodb::tests::AnalyzerCollectionName);
      arangodb::OperationOptions options;
      arangodb::SingleCollectionTransaction trx(
          arangodb::transaction::StandaloneContext::Create(*vocbase),
          collection, arangodb::AccessMode::Type::WRITE);
      trx.begin();
      trx.truncate(collection, options);
      trx.insert(collection,
                 VPackParser::fromJson("{\"name\": \"valid\", \"type\": "
                                       "\"identity\", \"properties\": {}}")
                     ->slice(),
                 options);
      trx.commit();
    }

    {
      std::map<std::string, std::pair<irs::string_ref, irs::string_ref>> expected = {
          {"identity", {"identity", "{\n}"}},
          {"text_de",
           {"text",
            "{ \"locale\": \"de.UTF-8\", \"caseConvert\": \"lower\", "
            "\"stopwords\": [ ], \"noAccent\": true, \"noStrem\": false }"}},
          {"text_en",
           {"text",
            "{ \"locale\": \"en.UTF-8\", \"caseConvert\": \"lower\", "
            "\"stopwords\": [ ], \"noAccent\": true, \"noStrem\": false }"}},
          {"text_es",
           {"text",
            "{ \"locale\": \"es.UTF-8\", \"caseConvert\": \"lower\", "
            "\"stopwords\": [ ], \"noAccent\": true, \"noStrem\": false }"}},
          {"text_fi",
           {"text",
            "{ \"locale\": \"fi.UTF-8\", \"caseConvert\": \"lower\", "
            "\"stopwords\": [ ], \"noAccent\": true, \"noStrem\": false }"}},
          {"text_fr",
           {"text",
            "{ \"locale\": \"fr.UTF-8\", \"caseConvert\": \"lower\", "
            "\"stopwords\": [ ], \"noAccent\": true, \"noStrem\": false }"}},
          {"text_it",
           {"text",
            "{ \"locale\": \"it.UTF-8\", \"caseConvert\": \"lower\", "
            "\"stopwords\": [ ], \"noAccent\": true, \"noStrem\": false }"}},
          {"text_nl",
           {"text",
            "{ \"locale\": \"nl.UTF-8\", \"caseConvert\": \"lower\", "
            "\"stopwords\": [ ], \"noAccent\": true, \"noStrem\": false }"}},
          {"text_no",
           {"text",
            "{ \"locale\": \"no.UTF-8\", \"caseConvert\": \"lower\", "
            "\"stopwords\": [ ], \"noAccent\": true, \"noStrem\": false }"}},
          {"text_pt",
           {"text",
            "{ \"locale\": \"pt.UTF-8\", \"caseConvert\": \"lower\", "
            "\"stopwords\": [ ], \"noAccent\": true, \"noStrem\": false }"}},
          {"text_ru",
           {"text",
            "{ \"locale\": \"ru.UTF-8\", \"caseConvert\": \"lower\", "
            "\"stopwords\": [ ], \"noAccent\": true, \"noStrem\": false }"}},
          {"text_sv",
           {"text",
            "{ \"locale\": \"sv.UTF-8\", \"caseConvert\": \"lower\", "
            "\"stopwords\": [ ], \"noAccent\": true, \"noStrem\": false }"}},
          {"text_zh",
           {"text",
            "{ \"locale\": \"zh.UTF-8\", \"caseConvert\": \"lower\", "
            "\"stopwords\": [ ], \"noAccent\": true, \"noStrem\": false }"}},
          {arangodb::StaticStrings::SystemDatabase + "::valid",
           {"identity", "{}"}},
      };

      arangodb::iresearch::IResearchAnalyzerFeature feature(server.server());

      feature.prepare();  // load static analyzers
      feature.start();    // load persisted analyzers

      feature.visit([&expected](arangodb::iresearch::IResearchAnalyzerFeature::AnalyzerPool::ptr const& analyzer) -> bool {
        if ((analyzer->name() != "identity" &&
             !irs::starts_with(irs::string_ref(analyzer->name()), "text_")) &&
            staticAnalyzers().find(analyzer->name()) != staticAnalyzers().end()) {
          return true;  // skip static analyzers
        }

        auto itr = expected.find(analyzer->name());
        EXPECT_TRUE((itr != expected.end()));
        EXPECT_TRUE((itr->second.first == analyzer->type()));

        std::string expectedProperties;
        EXPECT_TRUE(irs::analysis::analyzers::normalize(
            expectedProperties, analyzer->type(), irs::text_format::vpack,
            arangodb::iresearch::ref<char>(
                VPackParser::fromJson(itr->second.second)->slice()),
            false));

        EXPECT_EQUAL_SLICES(arangodb::iresearch::slice(expectedProperties),
                            analyzer->properties());
        expected.erase(itr);
        return true;
      });

      EXPECT_TRUE((expected.empty()));
      EXPECT_TRUE(
          (true ==
           feature.remove(arangodb::StaticStrings::SystemDatabase + "::valid").ok()));
      EXPECT_TRUE((false == feature.remove("identity").ok()));

      feature.stop();
      feature.unprepare();
    }

    {
      std::map<std::string, std::pair<irs::string_ref, irs::string_ref>> expected = {};
      arangodb::iresearch::IResearchAnalyzerFeature feature(server.server());

      feature.start();  // load persisted analyzers

      feature.visit(
          [&expected](arangodb::iresearch::IResearchAnalyzerFeature::AnalyzerPool::ptr const& analyzer) -> bool {
            if (staticAnalyzers().find(analyzer->name()) != staticAnalyzers().end()) {
              return true;  // skip static analyzers
            }

            auto itr = expected.find(analyzer->name());
            EXPECT_TRUE((itr != expected.end()));
            EXPECT_TRUE((itr->second.first == analyzer->type()));
            EXPECT_TRUE((itr->second.second == analyzer->properties().toString()));
            expected.erase(itr);
            return true;
          });
      EXPECT_TRUE((expected.empty()));

      feature.stop();
    }
  }
}

TEST_F(IResearchAnalyzerFeatureTest, test_persistence_emplace_on_single_server) {
  static std::vector<std::string> const EMPTY;
  auto& database = server.getFeature<arangodb::SystemDatabaseFeature>();
  auto vocbase = database.use();

  // emplace on single-server (should persist)
  {
    arangodb::iresearch::IResearchAnalyzerFeature::EmplaceResult result;
    arangodb::iresearch::IResearchAnalyzerFeature feature(server.server());
    EXPECT_TRUE(
        (true == feature
                     .emplace(result, arangodb::StaticStrings::SystemDatabase + "::test_analyzerA",
                              "TestAnalyzer", VPackParser::fromJson("\"abc\"")->slice(),
                              {irs::frequency::type()})
                     .ok()));
    EXPECT_TRUE((false == !result.first));
    EXPECT_TRUE((false == !feature.get(arangodb::StaticStrings::SystemDatabase + "::test_analyzerA")));
    EXPECT_TRUE((false == !vocbase->lookupCollection(arangodb::tests::AnalyzerCollectionName)));
    arangodb::OperationOptions options;
    arangodb::SingleCollectionTransaction trx(
        arangodb::transaction::StandaloneContext::Create(*vocbase),
        arangodb::tests::AnalyzerCollectionName, arangodb::AccessMode::Type::WRITE);
    EXPECT_TRUE((trx.begin().ok()));
    auto queryResult = trx.all(arangodb::tests::AnalyzerCollectionName, 0, 2, options);
    EXPECT_TRUE((true == queryResult.ok()));
    auto slice = arangodb::velocypack::Slice(queryResult.buffer->data());
    EXPECT_TRUE((slice.isArray() && 1 == slice.length()));
    slice = slice.at(0);
    EXPECT_TRUE((slice.isObject()));
    EXPECT_TRUE((slice.hasKey("name") && slice.get("name").isString() &&
                 std::string("test_analyzerA") == slice.get("name").copyString()));
    EXPECT_TRUE((slice.hasKey("type") && slice.get("type").isString() &&
                 std::string("TestAnalyzer") == slice.get("type").copyString()));
    EXPECT_TRUE((slice.hasKey("properties") && slice.get("properties").isObject() &&
                 VPackParser::fromJson("{\"args\":\"abc\"}")->slice().toString() ==
                     slice.get("properties").toString()));
    EXPECT_TRUE((slice.hasKey("features") && slice.get("features").isArray() &&
                 1 == slice.get("features").length() &&
                 slice.get("features").at(0).isString() &&
                 std::string("frequency") == slice.get("features").at(0).copyString()));
    EXPECT_TRUE((trx.truncate(arangodb::tests::AnalyzerCollectionName, options).ok()));
    EXPECT_TRUE((trx.commit().ok()));
  }
}

TEST_F(IResearchAnalyzerFeatureTest, test_remove) {
  arangodb::consensus::Store agencyStore(server.server(), nullptr, "arango");
  auto* agencyCommManager = new AgencyCommManagerMock("arango");
  std::ignore =
      agencyCommManager->addConnection<GeneralClientConnectionAgencyMock>(agencyStore);
  std::ignore = agencyCommManager->addConnection<GeneralClientConnectionAgencyMock>(
      agencyStore);  // need 2 connections or Agency callbacks will fail
  arangodb::AgencyCommManager::MANAGER.reset(agencyCommManager);
  arangodb::AgencyCommManager::MANAGER->start();  // initialize agency

  ASSERT_TRUE(server.server().hasFeature<arangodb::DatabaseFeature>());
  auto& dbFeature = server.getFeature<arangodb::DatabaseFeature>();
  arangodb::AqlFeature aqlFeature(server.server());
  aqlFeature.start();  // required for Query::Query(...), must not call ~AqlFeature() for the duration of the test

  // remove existing
  {
    arangodb::iresearch::IResearchAnalyzerFeature feature(server.server());
    feature.prepare();  // add static analyzers

    // add analyzer
    {
      arangodb::iresearch::IResearchAnalyzerFeature::EmplaceResult result;
      ASSERT_TRUE(
          (true == feature
                       .emplace(result, arangodb::StaticStrings::SystemDatabase + "::test_analyzer0",
                                "TestAnalyzer", VPackParser::fromJson("\"abc\"")->slice())
                       .ok()));
      ASSERT_TRUE((false == !feature.get(arangodb::StaticStrings::SystemDatabase +
                                         "::test_analyzer0")));
    }

    EXPECT_TRUE((true == feature
                             .remove(arangodb::StaticStrings::SystemDatabase + "::test_analyzer0")
                             .ok()));
    EXPECT_TRUE((true == !feature.get(arangodb::StaticStrings::SystemDatabase + "::test_analyzer0")));
    feature.unprepare();
  }

  // remove existing (inRecovery) single-server
  {
    arangodb::iresearch::IResearchAnalyzerFeature feature(server.server());

    // add analyzer
    {
      arangodb::iresearch::IResearchAnalyzerFeature::EmplaceResult result;
      ASSERT_TRUE(
          (true == feature
                       .emplace(result, arangodb::StaticStrings::SystemDatabase + "::test_analyzer0",
                                "TestAnalyzer", VPackParser::fromJson("\"abc\"")->slice())
                       .ok()));
      ASSERT_TRUE((false == !feature.get(arangodb::StaticStrings::SystemDatabase +
                                         "::test_analyzer0")));
    }

    auto before = StorageEngineMock::recoveryStateResult;
    StorageEngineMock::recoveryStateResult = arangodb::RecoveryState::IN_PROGRESS;
    auto restore = irs::make_finally([&before]() -> void {
      StorageEngineMock::recoveryStateResult = before;
    });

    EXPECT_TRUE((false == feature
                              .remove(arangodb::StaticStrings::SystemDatabase + "::test_analyzer0")
                              .ok()));
    EXPECT_TRUE((false == !feature.get(arangodb::StaticStrings::SystemDatabase + "::test_analyzer0")));
  }

  // remove existing (dbserver)
  {
    auto beforeRole = arangodb::ServerState::instance()->getRole();
    arangodb::ServerState::instance()->setRole(arangodb::ServerState::ROLE_DBSERVER);
    auto restoreRole = irs::make_finally([&beforeRole]() -> void {
      arangodb::ServerState::instance()->setRole(beforeRole);
    });

    // create a new instance of an ApplicationServer and fill it with the required features
    // cannot use the existing server since its features already have some state
    arangodb::application_features::ApplicationServer newServer(nullptr, nullptr);
    newServer.addFeature<arangodb::ClusterFeature>(
        std::make_unique<arangodb::ClusterFeature>(newServer));  // required to create ClusterInfo instance
    newServer.addFeature<arangodb::DatabaseFeature>(std::make_unique<arangodb::DatabaseFeature>(newServer));  // required for IResearchAnalyzerFeature::emplace>(std::make_unique<arangodb::DatabaseFeature(newServer));  // required for IResearchAnalyzerFeature::emplace>(...)
    newServer.addFeature<arangodb::QueryRegistryFeature>(
        std::make_unique<arangodb::QueryRegistryFeature>(newServer));  // required for constructing TRI_vocbase_t
    newServer.addFeature<arangodb::ShardingFeature>(std::make_unique<arangodb::ShardingFeature>(newServer));  // required for Collections::create>(std::make_unique<arangodb::ShardingFeature(newServer));  // required for Collections::create>(...)
    newServer.addFeature<arangodb::SystemDatabaseFeature>(
        std::make_unique<arangodb::SystemDatabaseFeature>(newServer));  // required for IResearchAnalyzerFeature::start>(std::make_unique<arangodb::SystemDatabaseFeature(newServer));  // required for IResearchAnalyzerFeature::start>()
    newServer.addFeature<arangodb::V8DealerFeature>(std::make_unique<arangodb::V8DealerFeature>(newServer));  // required for DatabaseFeature::createDatabase>(std::make_unique<arangodb::V8DealerFeature(newServer));  // required for DatabaseFeature::createDatabase>(...)
    newServer.addFeature<arangodb::application_features::CommunicationFeaturePhase>(
        std::make_unique<arangodb::application_features::CommunicationFeaturePhase>(newServer));  // required for SimpleHttpClient::doRequest>(std::make_unique<arangodb::application_features::CommunicationFeaturePhase(newServer));  // required for SimpleHttpClient::doRequest>()
    newServer.addFeature<arangodb::iresearch::IResearchAnalyzerFeature>(
        std::make_unique<arangodb::iresearch::IResearchAnalyzerFeature>(newServer));  // required for running upgrade task
    arangodb::iresearch::IResearchAnalyzerFeature& feature =
        newServer.getFeature<arangodb::iresearch::IResearchAnalyzerFeature>();
    arangodb::DatabaseFeature& dbFeature =
        newServer.getFeature<arangodb::DatabaseFeature>();
    arangodb::SystemDatabaseFeature& sysDatabase =
        newServer.getFeature<arangodb::SystemDatabaseFeature>();
    arangodb::aql::OptimizerRulesFeature(this->server.server()).prepare();  // required for Query::preparePlan(...)
    auto clearOptimizerRules = irs::make_finally([this]() -> void {
      arangodb::aql::OptimizerRulesFeature(this->server.server()).unprepare();
    });

    auto cleanup = arangodb::scopeGuard([&dbFeature]() { dbFeature.unprepare(); });

    // create system vocbase (before feature start)
    {
      auto const databases = VPackParser::fromJson(
          std::string("[ { \"name\": \"") +
          arangodb::StaticStrings::SystemDatabase + "\" } ]");
      EXPECT_TRUE((TRI_ERROR_NO_ERROR == dbFeature.loadDatabases(databases->slice())));
      sysDatabase.start();  // get system database from DatabaseFeature
    }

    ClusterCommMock clusterComm(newServer);
    auto scopedClusterComm = ClusterCommMock::setInstance(
        clusterComm);  // or get SIGFPE in ClusterComm::communicator() while call to ClusterInfo::createDocumentOnCoordinator(...)

    // insert response for expected empty initial analyzer list
    {
      arangodb::ClusterCommResult response;
      response.operationID = 1;  // sequential non-zero value
      response.status = arangodb::ClusterCommOpStatus::CL_COMM_RECEIVED;
      response.answer_code = arangodb::rest::ResponseCode::CREATED;
      response.answer = std::make_shared<GeneralRequestMock>(*(sysDatabase.use()));
      static_cast<GeneralRequestMock*>(response.answer.get())->_payload =
          *VPackParser::fromJson("{ \"result\": [] }");  // empty initial result
      clusterComm._responses.emplace_back(std::move(response));
    }

    // add analyzer
    {
      arangodb::iresearch::IResearchAnalyzerFeature::EmplaceResult result;
      ASSERT_TRUE((true == !feature.get(arangodb::StaticStrings::SystemDatabase +
                                        "::test_analyzer2")));
      ASSERT_TRUE(
          (true == feature
                       .emplace(result, arangodb::StaticStrings::SystemDatabase + "::test_analyzer2",
                                "TestAnalyzer", VPackParser::fromJson("\"abc\"")->slice())
                       .ok()));
      ASSERT_TRUE((false == !feature.get(arangodb::StaticStrings::SystemDatabase +
                                         "::test_analyzer2")));
    }

    EXPECT_TRUE((true == feature
                             .remove(arangodb::StaticStrings::SystemDatabase + "::test_analyzer2")
                             .ok()));
    EXPECT_TRUE((true == !feature.get(arangodb::StaticStrings::SystemDatabase + "::test_analyzer2")));
  }

  // remove existing (inRecovery) dbserver
  {
    auto beforeRole = arangodb::ServerState::instance()->getRole();
    arangodb::ServerState::instance()->setRole(arangodb::ServerState::ROLE_DBSERVER);
    auto restoreRole = irs::make_finally([&beforeRole]() -> void {
      arangodb::ServerState::instance()->setRole(beforeRole);
    });

    arangodb::application_features::ApplicationServer newServer(nullptr, nullptr);
    newServer.addFeature<arangodb::ClusterFeature>(
        std::make_unique<arangodb::ClusterFeature>(newServer));  // required to create ClusterInfo instance
    newServer.addFeature<arangodb::DatabaseFeature>(std::make_unique<arangodb::DatabaseFeature>(
        newServer));  // required for IResearchAnalyzerFeature::emplace(...)
    newServer.addFeature<arangodb::QueryRegistryFeature>(
        std::make_unique<arangodb::QueryRegistryFeature>(newServer));  // required for constructing TRI_vocbase_t
    newServer.addFeature<arangodb::ShardingFeature>(
        std::make_unique<arangodb::ShardingFeature>(newServer));  // required for Collections::create>(std::make_unique<arangodb::ShardingFeature(server));  // required for Collections::create>(...)
    newServer.addFeature<arangodb::SystemDatabaseFeature>(
        std::make_unique<arangodb::SystemDatabaseFeature>(newServer));  // required for IResearchAnalyzerFeature::start()
    newServer.addFeature<arangodb::V8DealerFeature>(std::make_unique<arangodb::V8DealerFeature>(newServer));  // required for DatabaseFeature::createDatabase>(std::make_unique<arangodb::V8DealerFeature(server));  // required for DatabaseFeature::createDatabase>(...)
    newServer.addFeature<arangodb::application_features::CommunicationFeaturePhase>(
        std::make_unique<arangodb::application_features::CommunicationFeaturePhase>(
            newServer));  // required for SimpleHttpClient::doRequest()
    newServer.addFeature<arangodb::iresearch::IResearchAnalyzerFeature>(
        std::make_unique<arangodb::iresearch::IResearchAnalyzerFeature>(newServer));  // required for running upgrade task
    arangodb::iresearch::IResearchAnalyzerFeature& feature =
        newServer.getFeature<arangodb::iresearch::IResearchAnalyzerFeature>();
    arangodb::DatabaseFeature& dbFeature =
        newServer.getFeature<arangodb::DatabaseFeature>();
    arangodb::SystemDatabaseFeature& sysDatabase =
        newServer.getFeature<arangodb::SystemDatabaseFeature>();
    arangodb::aql::OptimizerRulesFeature(this->server.server()).prepare();  // required for Query::preparePlan(...)
    auto clearOptimizerRules = irs::make_finally([this]() -> void {
      arangodb::aql::OptimizerRulesFeature(this->server.server()).unprepare();
    });

    auto cleanup = arangodb::scopeGuard([&dbFeature]() { dbFeature.unprepare(); });

    // create system vocbase (before feature start)
    {
      auto const databases = VPackParser::fromJson(
          std::string("[ { \"name\": \"") +
          arangodb::StaticStrings::SystemDatabase + "\" } ]");
      EXPECT_TRUE((TRI_ERROR_NO_ERROR == dbFeature.loadDatabases(databases->slice())));
      sysDatabase.start();  // get system database from DatabaseFeature
    }

    ClusterCommMock clusterComm(newServer);
    auto scopedClusterComm = ClusterCommMock::setInstance(
        clusterComm);  // or get SIGFPE in ClusterComm::communicator() while call to ClusterInfo::createDocumentOnCoordinator(...)

    // insert response for expected empty initial analyzer list
    {
      arangodb::ClusterCommResult response;
      response.operationID = 1;  // sequential non-zero value
      response.status = arangodb::ClusterCommOpStatus::CL_COMM_RECEIVED;
      response.answer_code = arangodb::rest::ResponseCode::CREATED;
      response.answer = std::make_shared<GeneralRequestMock>(*(sysDatabase.use()));
      static_cast<GeneralRequestMock*>(response.answer.get())->_payload =
          *VPackParser::fromJson("{ \"result\": [] }");  // empty initial result
      clusterComm._responses.emplace_back(std::move(response));
    }

    // add analyzer
    {
      arangodb::iresearch::IResearchAnalyzerFeature::EmplaceResult result;
      ASSERT_TRUE((true == !feature.get(arangodb::StaticStrings::SystemDatabase +
                                        "::test_analyzer2")));
      ASSERT_TRUE(
          (true == feature
                       .emplace(result, arangodb::StaticStrings::SystemDatabase + "::test_analyzer2",
                                "TestAnalyzer", VPackParser::fromJson("\"abc\"")->slice())
                       .ok()));
      ASSERT_TRUE((false == !feature.get(arangodb::StaticStrings::SystemDatabase +
                                         "::test_analyzer2")));
    }

    auto before = StorageEngineMock::recoveryStateResult;
    StorageEngineMock::recoveryStateResult = arangodb::RecoveryState::IN_PROGRESS;
    auto restore = irs::make_finally([&before]() -> void {
      StorageEngineMock::recoveryStateResult = before;
    });

    EXPECT_TRUE((true == feature
                             .remove(arangodb::StaticStrings::SystemDatabase + "::test_analyzer2")
                             .ok()));
    EXPECT_TRUE((true == !feature.get(arangodb::StaticStrings::SystemDatabase + "::test_analyzer2")));
  }

  // remove existing (in-use)
  {
    arangodb::iresearch::IResearchAnalyzerFeature feature(server.server());
    arangodb::iresearch::IResearchAnalyzerFeature::EmplaceResult result;  // will keep reference
    ASSERT_TRUE(
        (true == feature
                     .emplace(result, arangodb::StaticStrings::SystemDatabase + "::test_analyzer3",
                              "TestAnalyzer", VPackParser::fromJson("\"abc\"")->slice())
                     .ok()));
    ASSERT_TRUE((false == !feature.get(arangodb::StaticStrings::SystemDatabase + "::test_analyzer3")));

    EXPECT_TRUE((false == feature
                              .remove(arangodb::StaticStrings::SystemDatabase + "::test_analyzer3", false)
                              .ok()));
    EXPECT_TRUE((false == !feature.get(arangodb::StaticStrings::SystemDatabase + "::test_analyzer3")));
    EXPECT_TRUE((true == feature
                             .remove(arangodb::StaticStrings::SystemDatabase + "::test_analyzer3", true)
                             .ok()));
    EXPECT_TRUE((true == !feature.get(arangodb::StaticStrings::SystemDatabase + "::test_analyzer3")));
  }

  // remove missing (no vocbase)
  {
    arangodb::iresearch::IResearchAnalyzerFeature feature(server.server());
    ASSERT_TRUE((nullptr == dbFeature.lookupDatabase("testVocbase")));

    EXPECT_TRUE((true == !feature.get("testVocbase::test_analyzer")));
    EXPECT_TRUE((false == feature.remove("testVocbase::test_analyzer").ok()));
  }

  // remove missing (no collection)
  {
    arangodb::iresearch::IResearchAnalyzerFeature feature(server.server());
    TRI_vocbase_t* vocbase;
<<<<<<< HEAD
    ASSERT_TRUE((TRI_ERROR_NO_ERROR == dbFeature.createDatabase(1, "testVocbase", vocbase)));
    ASSERT_TRUE((nullptr != dbFeature.lookupDatabase("testVocbase")));
=======
    ASSERT_TRUE(dbFeature->createDatabase(1, "testVocbase", vocbase).ok());
    ASSERT_TRUE((nullptr != dbFeature->lookupDatabase("testVocbase")));
>>>>>>> 5b583230

    EXPECT_TRUE((true == !feature.get("testVocbase::test_analyzer")));
    EXPECT_TRUE((false == feature.remove("testVocbase::test_analyzer").ok()));
  }

  // remove invalid
  {
    arangodb::iresearch::IResearchAnalyzerFeature feature(server.server());
    EXPECT_TRUE((true == !feature.get(arangodb::StaticStrings::SystemDatabase + "::test_analyzer")));
    EXPECT_TRUE((false == feature
                              .remove(arangodb::StaticStrings::SystemDatabase + "::test_analyzer")
                              .ok()));
  }

  // remove static analyzer
  {
    arangodb::iresearch::IResearchAnalyzerFeature feature(server.server());
    feature.prepare();  // add static analyzers
    EXPECT_TRUE((false == !feature.get("identity")));
    EXPECT_TRUE((false == feature.remove("identity").ok()));
    EXPECT_TRUE((false == !feature.get("identity")));
  }
}

TEST_F(IResearchAnalyzerFeatureTest, test_prepare) {
  auto before = StorageEngineMock::recoveryStateResult;
  StorageEngineMock::recoveryStateResult = arangodb::RecoveryState::IN_PROGRESS;
  auto restore = irs::make_finally(
      [&before]() -> void { StorageEngineMock::recoveryStateResult = before; });
  arangodb::iresearch::IResearchAnalyzerFeature feature(server.server());
  EXPECT_TRUE(feature.visit([](auto) { return false; }));  // ensure feature is empty after creation
  feature.prepare();  // add static analyzers

  // check static analyzers
  auto expected = staticAnalyzers();
  feature.visit([&expected, &feature](
                    arangodb::iresearch::IResearchAnalyzerFeature::AnalyzerPool::ptr const& analyzer) -> bool {
    auto itr = expected.find(analyzer->name());
    EXPECT_TRUE((itr != expected.end()));
    EXPECT_TRUE((itr->second.type == analyzer->type()));

    std::string expectedProperties;
    EXPECT_TRUE(irs::analysis::analyzers::normalize(
        expectedProperties, analyzer->type(), irs::text_format::vpack,
        arangodb::iresearch::ref<char>(itr->second.properties), false));

    EXPECT_EQUAL_SLICES(arangodb::iresearch::slice(expectedProperties),
                        analyzer->properties());
    EXPECT_TRUE(
        (itr->second.features.is_subset_of(feature.get(analyzer->name())->features())));
    expected.erase(itr);
    return true;
  });
  EXPECT_TRUE((expected.empty()));
  feature.unprepare();
}

TEST_F(IResearchAnalyzerFeatureTest, test_start) {
  auto& database = server.getFeature<arangodb::SystemDatabaseFeature>();
  auto vocbase = database.use();

  // test feature start load configuration (inRecovery, no configuration collection)
  {
    // ensure no configuration collection
    {
      auto collection = vocbase->lookupCollection(arangodb::tests::AnalyzerCollectionName);

      if (collection) {
        auto res = vocbase->dropCollection(collection->id(), true, -1);
        EXPECT_TRUE(res.ok());
      }

      collection = vocbase->lookupCollection(arangodb::tests::AnalyzerCollectionName);
      EXPECT_TRUE((nullptr == collection));
    }

    auto before = StorageEngineMock::recoveryStateResult;
    StorageEngineMock::recoveryStateResult = arangodb::RecoveryState::IN_PROGRESS;
    auto restore = irs::make_finally([&before]() -> void {
      StorageEngineMock::recoveryStateResult = before;
    });
    arangodb::iresearch::IResearchAnalyzerFeature feature(server.server());
    feature.prepare();  // add static analyzers
    feature.start();    // load persisted analyzers
    EXPECT_TRUE((nullptr == vocbase->lookupCollection(arangodb::tests::AnalyzerCollectionName)));

    auto expected = staticAnalyzers();

    feature.visit(
        [&expected, &feature](
            arangodb::iresearch::IResearchAnalyzerFeature::AnalyzerPool::ptr const& analyzer) -> bool {
          auto itr = expected.find(analyzer->name());
          EXPECT_TRUE((itr != expected.end()));
          EXPECT_TRUE((itr->second.type == analyzer->type()));

          std::string expectedProperties;
          EXPECT_TRUE(irs::analysis::analyzers::normalize(
              expectedProperties, analyzer->type(), irs::text_format::vpack,
              arangodb::iresearch::ref<char>(itr->second.properties), false));

          EXPECT_EQUAL_SLICES(arangodb::iresearch::slice(expectedProperties),
                              analyzer->properties());
          EXPECT_TRUE((itr->second.features.is_subset_of(
              feature.get(analyzer->name())->features())));
          expected.erase(itr);
          return true;
        });
    EXPECT_TRUE((expected.empty()));
    feature.stop();
    feature.unprepare();
  }

  // test feature start load configuration (inRecovery, with configuration collection)
  {
    // ensure there is an empty configuration collection
    {
      auto collection = vocbase->lookupCollection(arangodb::tests::AnalyzerCollectionName);

      if (collection) {
        vocbase->dropCollection(collection->id(), true, -1);
      }

      collection = vocbase->lookupCollection(arangodb::tests::AnalyzerCollectionName);
      EXPECT_TRUE((nullptr == collection));
      arangodb::iresearch::IResearchAnalyzerFeature::EmplaceResult result;
      arangodb::iresearch::IResearchAnalyzerFeature feature(server.server());
      arangodb::methods::Collections::createSystem(*vocbase, arangodb::tests::AnalyzerCollectionName, false);
      EXPECT_TRUE(
          (true == feature
                       .emplace(result, arangodb::StaticStrings::SystemDatabase + "::test_analyzer",
                                "identity", VPackParser::fromJson("\"abc\"")->slice())
                       .ok()));
      EXPECT_TRUE((false == !result.first));
      collection = vocbase->lookupCollection(arangodb::tests::AnalyzerCollectionName);
      EXPECT_TRUE((nullptr != collection));
    }

    auto before = StorageEngineMock::recoveryStateResult;
    StorageEngineMock::recoveryStateResult = arangodb::RecoveryState::IN_PROGRESS;
    auto restore = irs::make_finally([&before]() -> void {
      StorageEngineMock::recoveryStateResult = before;
    });
    arangodb::iresearch::IResearchAnalyzerFeature feature(server.server());
    feature.prepare();  // add static analyzers
    feature.start();    // load persisted analyzers
    EXPECT_TRUE((nullptr != vocbase->lookupCollection(arangodb::tests::AnalyzerCollectionName)));

    auto expected = staticAnalyzers();
    auto expectedAnalyzer =
        arangodb::StaticStrings::SystemDatabase + "::test_analyzer";

    expected.emplace(std::piecewise_construct, std::forward_as_tuple(expectedAnalyzer),
                     std::forward_as_tuple("identity", "\"abc\""));
    feature.visit(
        [&expected, &feature](
            arangodb::iresearch::IResearchAnalyzerFeature::AnalyzerPool::ptr const& analyzer) -> bool {
          auto itr = expected.find(analyzer->name());
          EXPECT_TRUE((itr != expected.end()));
          EXPECT_TRUE((itr->second.type == analyzer->type()));

          std::string expectedProperties;
          EXPECT_TRUE(irs::analysis::analyzers::normalize(
              expectedProperties, analyzer->type(), irs::text_format::vpack,
              arangodb::iresearch::ref<char>(itr->second.properties), false));

          EXPECT_EQUAL_SLICES(arangodb::iresearch::slice(expectedProperties),
                              analyzer->properties());
          EXPECT_TRUE((itr->second.features.is_subset_of(
              feature.get(analyzer->name())->features())));
          expected.erase(itr);
          return true;
        });
    EXPECT_TRUE((expected.empty()));
    feature.stop();
    feature.unprepare();
  }

  // test feature start load configuration (no configuration collection)
  {
    // ensure no configuration collection
    {
      auto collection = vocbase->lookupCollection(arangodb::tests::AnalyzerCollectionName);

      if (collection) {
        vocbase->dropCollection(collection->id(), true, -1);
      }

      collection = vocbase->lookupCollection(arangodb::tests::AnalyzerCollectionName);
      EXPECT_TRUE((nullptr == collection));
    }
    arangodb::iresearch::IResearchAnalyzerFeature feature(server.server());
    feature.prepare();  // add static analyzers
    feature.start();    // load persisted analyzers
    EXPECT_TRUE((nullptr == vocbase->lookupCollection(arangodb::tests::AnalyzerCollectionName)));

    auto expected = staticAnalyzers();

    feature.visit(
        [&expected, &feature](
            arangodb::iresearch::IResearchAnalyzerFeature::AnalyzerPool::ptr const& analyzer) -> bool {
          auto itr = expected.find(analyzer->name());
          EXPECT_TRUE((itr != expected.end()));
          EXPECT_TRUE((itr->second.type == analyzer->type()));

          std::string expectedProperties;
          EXPECT_TRUE(irs::analysis::analyzers::normalize(
              expectedProperties, analyzer->type(), irs::text_format::vpack,
              arangodb::iresearch::ref<char>(itr->second.properties), false));

          EXPECT_EQUAL_SLICES(arangodb::iresearch::slice(expectedProperties),
                              analyzer->properties());

          EXPECT_TRUE((itr->second.features.is_subset_of(
              feature.get(analyzer->name())->features())));
          expected.erase(itr);
          return true;
        });
    EXPECT_TRUE((expected.empty()));
    feature.stop();
    feature.unprepare();
  }

  // test feature start load configuration (with configuration collection)
  {
    // ensure there is an empty configuration collection
    {
      auto collection = vocbase->lookupCollection(arangodb::tests::AnalyzerCollectionName);

      if (collection) {
        vocbase->dropCollection(collection->id(), true, -1);
      }

      collection = vocbase->lookupCollection(arangodb::tests::AnalyzerCollectionName);
      EXPECT_TRUE((nullptr == collection));
      arangodb::iresearch::IResearchAnalyzerFeature::EmplaceResult result;
      arangodb::iresearch::IResearchAnalyzerFeature feature(server.server());
      arangodb::methods::Collections::createSystem(*vocbase, arangodb::tests::AnalyzerCollectionName, false);
      EXPECT_TRUE(
          (true == feature
                       .emplace(result, arangodb::StaticStrings::SystemDatabase + "::test_analyzer",
                                "identity", VPackParser::fromJson("\"abc\"")->slice())
                       .ok()));
      EXPECT_TRUE((false == !result.first));
      collection = vocbase->lookupCollection(arangodb::tests::AnalyzerCollectionName);
      EXPECT_TRUE((nullptr != collection));
    }

    arangodb::iresearch::IResearchAnalyzerFeature feature(server.server());
    feature.prepare();  // add static analyzers
    feature.start();    // load persisted analyzers
    EXPECT_TRUE((nullptr != vocbase->lookupCollection(arangodb::tests::AnalyzerCollectionName)));

    auto expected = staticAnalyzers();
    auto expectedAnalyzer =
        arangodb::StaticStrings::SystemDatabase + "::test_analyzer";

    expected.emplace(std::piecewise_construct, std::forward_as_tuple(expectedAnalyzer),
                     std::forward_as_tuple("identity", "{}"));
    feature.visit(
        [&expected, &feature](
            arangodb::iresearch::IResearchAnalyzerFeature::AnalyzerPool::ptr const& analyzer) -> bool {
          auto itr = expected.find(analyzer->name());
          EXPECT_TRUE((itr != expected.end()));
          EXPECT_TRUE((itr->second.type == analyzer->type()));

          std::string expectedproperties;
          EXPECT_TRUE(irs::analysis::analyzers::normalize(
              expectedproperties, analyzer->type(), irs::text_format::vpack,
              arangodb::iresearch::ref<char>(itr->second.properties), false));

          EXPECT_EQUAL_SLICES(arangodb::iresearch::slice(expectedproperties),
                              analyzer->properties());
          EXPECT_TRUE((itr->second.features.is_subset_of(
              feature.get(analyzer->name())->features())));
          expected.erase(itr);
          return true;
        });
    EXPECT_TRUE((expected.empty()));
    feature.stop();
    feature.unprepare();
  }
}

TEST_F(IResearchAnalyzerFeatureTest, test_tokens) {
  // create a new instance of an ApplicationServer and fill it with the required features
  // cannot use the existing server since its features already have some state
  arangodb::application_features::ApplicationServer newServer(nullptr, nullptr);
  newServer.addFeature<arangodb::iresearch::IResearchAnalyzerFeature>(
      std::make_unique<arangodb::iresearch::IResearchAnalyzerFeature>(newServer));
  newServer.addFeature<arangodb::DatabaseFeature>(
      std::make_unique<arangodb::DatabaseFeature>(newServer));
  newServer.addFeature<arangodb::aql::AqlFunctionFeature>(
      std::make_unique<arangodb::aql::AqlFunctionFeature>(newServer));
  newServer.addFeature<arangodb::QueryRegistryFeature>(
      std::make_unique<arangodb::QueryRegistryFeature>(newServer));  // required for constructing TRI_vocbase_t
  newServer.addFeature<arangodb::ShardingFeature>(
      std::make_unique<arangodb::ShardingFeature>(newServer));
  newServer.addFeature<arangodb::SystemDatabaseFeature>(
      std::make_unique<arangodb::SystemDatabaseFeature>(newServer));
  newServer.addFeature<arangodb::V8DealerFeature>(std::make_unique<arangodb::V8DealerFeature>(newServer));  // required for DatabaseFeature::createDatabase>(std::make_unique<arangodb::V8DealerFeature(server));  // required for DatabaseFeature::createDatabase>(...)

  auto& analyzers =
      newServer.getFeature<arangodb::iresearch::IResearchAnalyzerFeature>();
  auto& functions = newServer.getFeature<arangodb::aql::AqlFunctionFeature>();
  auto& dbfeature = newServer.getFeature<arangodb::DatabaseFeature>();
  auto cleanup = arangodb::scopeGuard([&dbfeature]() { dbfeature.unprepare(); });
  auto& sharding = newServer.getFeature<arangodb::ShardingFeature>();
  auto& systemdb = newServer.getFeature<arangodb::SystemDatabaseFeature>();

  sharding.prepare();

  // create system vocbase (before feature start)
  {
    auto const databases = VPackParser::fromJson(
        std::string("[ { \"name\": \"") +
        arangodb::StaticStrings::SystemDatabase + "\" } ]");
    EXPECT_EQ(TRI_ERROR_NO_ERROR, dbfeature.loadDatabases(databases->slice()));
    systemdb.start();  // get system database from DatabaseFeature
  }

  auto vocbase = systemdb.use();
  // ensure there is no configuration collection
  {
    auto collection = vocbase->lookupCollection(arangodb::tests::AnalyzerCollectionName);

    if (collection) {
      vocbase->dropCollection(collection->id(), true, -1);
    }

    collection = vocbase->lookupCollection(arangodb::tests::AnalyzerCollectionName);
    EXPECT_EQ(nullptr, collection);
  }

  arangodb::methods::Collections::createSystem(*vocbase, arangodb::tests::AnalyzerCollectionName, false);

  // test function registration

  // AqlFunctionFeature::byName(..) throws exception instead of returning a nullptr
  EXPECT_ANY_THROW((functions.byName("TOKENS")));
  analyzers.prepare();
  analyzers.start();  // load AQL functions
  // if failed to register - other tests makes no sense
  auto* function = functions.byName("TOKENS");
  ASSERT_NE(nullptr, function);
  auto& impl = function->implementation;
  ASSERT_NE(nullptr, impl);

  arangodb::iresearch::IResearchAnalyzerFeature::EmplaceResult result;
  analyzers.start();  // load AQL functions
  ASSERT_TRUE(
      (true == analyzers
                   .emplace(result, arangodb::StaticStrings::SystemDatabase + "::test_analyzer",
                            "TestAnalyzer", VPackParser::fromJson("\"abc\"")->slice())
                   .ok()));
  ASSERT_TRUE((false == !result.first));

  // test tokenization
  {
    std::string analyzer(arangodb::StaticStrings::SystemDatabase +
                         "::test_analyzer");
    irs::string_ref data("abcdefghijklmnopqrstuvwxyz");
    VPackFunctionParametersWrapper args;
    args->emplace_back(data.c_str(), data.size());
    args->emplace_back(analyzer.c_str(), analyzer.size());
    AqlValueWrapper result(impl(nullptr, nullptr, *args));
    EXPECT_TRUE(result->isArray());
    EXPECT_EQ(26, result->length());

    for (int64_t i = 0; i < 26; ++i) {
      bool mustDestroy;
      auto entry = result->at(i, mustDestroy, false);
      EXPECT_TRUE(entry.isString());
      auto value = arangodb::iresearch::getStringRef(entry.slice());
      EXPECT_EQ(1, value.size());
      EXPECT_EQ('a' + i, value.c_str()[0]);
    }
  }
  // test default analyzer
  {
    irs::string_ref data("abcdefghijklmnopqrstuvwxyz");
    VPackFunctionParametersWrapper args;
    args->emplace_back(data.c_str(), data.size());
    AqlValueWrapper result(impl(nullptr, nullptr, *args));
    EXPECT_TRUE(result->isArray());
    EXPECT_EQ(1, result->length());
    bool mustDestroy;
    auto entry = result->at(0, mustDestroy, false);
    EXPECT_TRUE(entry.isString());
    std::string value = arangodb::iresearch::getStringRef(entry.slice());
    EXPECT_EQ(data, value);
  }

  // test invalid arg count
  // Zero count (less than expected)
  {
    arangodb::SmallVector<arangodb::aql::AqlValue>::allocator_type::arena_type arena;
    arangodb::aql::VPackFunctionParameters args{arena};
    EXPECT_THROW(AqlValueWrapper(impl(nullptr, nullptr, args)), arangodb::basics::Exception);
  }
  // test invalid arg count
  // 3 parameters. More than expected
  {
    irs::string_ref data("abcdefghijklmnopqrstuvwxyz");
    irs::string_ref analyzer("identity");
    irs::string_ref unexpectedParameter("something");
    VPackFunctionParametersWrapper args;
    args->emplace_back(data.c_str(), data.size());
    args->emplace_back(analyzer.c_str(), analyzer.size());
    args->emplace_back(unexpectedParameter.c_str(), unexpectedParameter.size());
    EXPECT_THROW(AqlValueWrapper(impl(nullptr, nullptr, *args)), arangodb::basics::Exception);
  }

  // test values
  // 123.4
  std::string expected123P4[] = {"oMBe2ZmZmZma",
                                 "sMBe2ZmZmQ==", "wMBe2Zk=", "0MBe"};

  // 123
  std::string expected123[] = {"oMBewAAAAAAA",
                               "sMBewAAAAA==", "wMBewAA=", "0MBe"};

  // boolean true
  std::string expectedTrue("/w==");
  // boolean false
  std::string expectedFalse("AA==");

  // test double data type
  {
    VPackFunctionParametersWrapper args;
    args->emplace_back(arangodb::aql::AqlValueHintDouble(123.4));
    auto result = AqlValueWrapper(impl(nullptr, nullptr, *args));
    EXPECT_TRUE(result->isArray());
    EXPECT_EQ(IRESEARCH_COUNTOF(expected123P4), result->length());

    for (size_t i = 0; i < result->length(); ++i) {
      bool mustDestroy;
      auto entry = result->at(i, mustDestroy, false).slice();
      EXPECT_TRUE(entry.isString());
      EXPECT_EQ(expected123P4[i], arangodb::iresearch::getStringRef(entry));
    }
  }
  // test integer data type
  {
    auto expected = 123;
    VPackFunctionParametersWrapper args;
    args->emplace_back(arangodb::aql::AqlValueHintInt(expected));
    auto result = AqlValueWrapper(impl(nullptr, nullptr, *args));
    EXPECT_TRUE(result->isArray());
    EXPECT_EQ(IRESEARCH_COUNTOF(expected123), result->length());

    for (size_t i = 0; i < result->length(); ++i) {
      bool mustDestroy;
      auto entry = result->at(i, mustDestroy, false).slice();
      EXPECT_TRUE(entry.isString());
      EXPECT_EQ(expected123[i], arangodb::iresearch::getStringRef(entry));
    }
  }
  // test true bool
  {
    VPackFunctionParametersWrapper args;
    args->emplace_back(arangodb::aql::AqlValueHintBool(true));
    auto result = AqlValueWrapper(impl(nullptr, nullptr, *args));
    EXPECT_TRUE(result->isArray());
    EXPECT_EQ(1, result->length());
    bool mustDestroy;
    auto entry = result->at(0, mustDestroy, false).slice();
    EXPECT_TRUE(entry.isString());
    EXPECT_EQ(expectedTrue, arangodb::iresearch::getStringRef(entry));
  }
  // test false bool
  {
    VPackFunctionParametersWrapper args;
    args->emplace_back(arangodb::aql::AqlValueHintBool(false));
    auto result = AqlValueWrapper(impl(nullptr, nullptr, *args));
    EXPECT_TRUE(result->isArray());
    EXPECT_EQ(1, result->length());
    bool mustDestroy;
    auto entry = result->at(0, mustDestroy, false).slice();
    EXPECT_TRUE(entry.isString());
    EXPECT_EQ(expectedFalse, arangodb::iresearch::getStringRef(entry));
  }
  // test null data type
  {
    VPackFunctionParametersWrapper args;
    args->emplace_back(arangodb::aql::AqlValueHintNull());
    auto result = AqlValueWrapper(impl(nullptr, nullptr, *args));
    EXPECT_TRUE(result->isArray());
    EXPECT_EQ(1, result->length());
    bool mustDestroy;
    auto entry = result->at(0, mustDestroy, false).slice();
    EXPECT_TRUE(entry.isString());
    EXPECT_EQ("", arangodb::iresearch::getStringRef(entry));
  }

  // test double type with not needed analyzer
  {
    std::string analyzer(arangodb::StaticStrings::SystemDatabase +
                         "::test_analyzer");
    VPackFunctionParametersWrapper args;
    args->emplace_back(arangodb::aql::AqlValueHintDouble(123.4));
    args->emplace_back(analyzer.c_str(), analyzer.size());
    auto result = AqlValueWrapper(impl(nullptr, nullptr, *args));
    EXPECT_TRUE(result->isArray());
    EXPECT_EQ(IRESEARCH_COUNTOF(expected123P4), result->length());

    for (size_t i = 0; i < result->length(); ++i) {
      bool mustDestroy;
      auto entry = result->at(i, mustDestroy, false).slice();
      EXPECT_TRUE(entry.isString());
      EXPECT_EQ(expected123P4[i], arangodb::iresearch::getStringRef(entry));
    }
  }
  // test double type with not needed analyzer (invalid analyzer type)
  {
    irs::string_ref analyzer("invalid_analyzer");
    VPackFunctionParametersWrapper args;
    args->emplace_back(arangodb::aql::AqlValueHintDouble(123.4));
    args->emplace_back(analyzer.c_str(), analyzer.size());
    EXPECT_THROW(AqlValueWrapper(impl(nullptr, nullptr, *args)), arangodb::basics::Exception);
  }
  // test invalid analyzer (when analyzer needed for text)
  {
    irs::string_ref analyzer("invalid");
    irs::string_ref data("abcdefghijklmnopqrstuvwxyz");
    VPackFunctionParametersWrapper args;
    args->emplace_back(data.c_str(), data.size());
    args->emplace_back(analyzer.c_str(), analyzer.size());
    EXPECT_THROW(AqlValueWrapper(impl(nullptr, nullptr, *args)), arangodb::basics::Exception);
  }

  // empty array
  {
    VPackFunctionParametersWrapper args;
    args->emplace_back(arangodb::aql::AqlValueHintEmptyArray());
    auto result = AqlValueWrapper(impl(nullptr, nullptr, *args));
    EXPECT_TRUE(result->isArray());
    EXPECT_EQ(1, result->length());
    bool mustDestroy;
    auto entry = result->at(0, mustDestroy, false).slice();
    EXPECT_TRUE(entry.isEmptyArray());
  }
  // empty nested array
  {
    VPackFunctionParametersWrapper args;
    auto buffer = irs::memory::make_unique<arangodb::velocypack::Buffer<uint8_t>>();
    VPackBuilder builder(*buffer);
    builder.openArray();
    builder.openArray();
    builder.close();
    builder.close();
    auto bufOwner = true;
    auto aqlValue = arangodb::aql::AqlValue(buffer.get(), bufOwner);
    if (!bufOwner) {
      buffer.release();
    }
    args->push_back(std::move(aqlValue));
    auto result = AqlValueWrapper(impl(nullptr, nullptr, *args));
    EXPECT_TRUE(result->isArray());
    EXPECT_EQ(1, result->length());
    bool mustDestroy;
    auto entry = result->at(0, mustDestroy, false).slice();
    EXPECT_TRUE(entry.isArray());
    EXPECT_EQ(1, entry.length());
    auto entryNested = entry.at(0);
    EXPECT_TRUE(entryNested.isEmptyArray());
  }

  // non-empty nested array
  {
    VPackFunctionParametersWrapper args;
    auto buffer = irs::memory::make_unique<arangodb::velocypack::Buffer<uint8_t>>();
    VPackBuilder builder(*buffer);
    builder.openArray();
    builder.openArray();
    builder.openArray();
    builder.add(arangodb::velocypack::Value(true));
    builder.close();
    builder.close();
    builder.close();
    auto bufOwner = true;
    auto aqlValue = arangodb::aql::AqlValue(buffer.get(), bufOwner);
    if (!bufOwner) {
      buffer.release();
    }
    args->push_back(std::move(aqlValue));
    auto result = AqlValueWrapper(impl(nullptr, nullptr, *args));
    EXPECT_TRUE(result->isArray());
    EXPECT_EQ(1, result->length());
    bool mustDestroy;
    auto entry = result->at(0, mustDestroy, false).slice();
    EXPECT_TRUE(entry.isArray());
    EXPECT_EQ(1, entry.length());
    auto nested = entry.at(0);
    EXPECT_TRUE(nested.isArray());
    EXPECT_EQ(1, nested.length());
    auto nested2 = nested.at(0);
    EXPECT_TRUE(nested2.isArray());
    EXPECT_EQ(1, nested2.length());
    auto booleanValue = nested2.at(0);
    EXPECT_TRUE(booleanValue.isString());
    EXPECT_EQ(expectedTrue, arangodb::iresearch::getStringRef(booleanValue));
  }

  // array of bools
  {
    auto buffer = irs::memory::make_unique<arangodb::velocypack::Buffer<uint8_t>>();
    VPackBuilder builder(*buffer);
    builder.openArray();
    builder.add(arangodb::velocypack::Value(true));
    builder.add(arangodb::velocypack::Value(false));
    builder.add(arangodb::velocypack::Value(true));
    builder.close();
    auto bufOwner = true;
    auto aqlValue = arangodb::aql::AqlValue(buffer.get(), bufOwner);
    if (!bufOwner) {
      buffer.release();
    }
    VPackFunctionParametersWrapper args;
    args->push_back(std::move(aqlValue));
    irs::string_ref analyzer("text_en");
    args->emplace_back(analyzer.c_str(), analyzer.size());
    auto result = AqlValueWrapper(impl(nullptr, nullptr, *args));
    EXPECT_TRUE(result->isArray());
    EXPECT_EQ(3, result->length());
    {
      bool mustDestroy;
      auto entry = result->at(0, mustDestroy, false).slice();
      EXPECT_TRUE(entry.isArray());
      EXPECT_EQ(1, entry.length());
      auto booleanValue = entry.at(0);
      EXPECT_TRUE(booleanValue.isString());
      EXPECT_EQ(expectedTrue, arangodb::iresearch::getStringRef(booleanValue));
    }
    {
      bool mustDestroy;
      auto entry = result->at(1, mustDestroy, false).slice();
      EXPECT_TRUE(entry.isArray());
      EXPECT_EQ(1, entry.length());
      auto booleanValue = entry.at(0);
      EXPECT_TRUE(booleanValue.isString());
      EXPECT_EQ(expectedFalse, arangodb::iresearch::getStringRef(booleanValue));
    }
    {
      bool mustDestroy;
      auto entry = result->at(2, mustDestroy, false).slice();
      EXPECT_TRUE(entry.isArray());
      EXPECT_EQ(1, entry.length());
      auto booleanValue = entry.at(0);
      EXPECT_TRUE(booleanValue.isString());
      EXPECT_EQ(expectedTrue, arangodb::iresearch::getStringRef(booleanValue));
    }
  }

  // mixed values array
  // [ [[]], [['test', 123.4, true]], 123, 123.4, true, null, false, 'jumps', ['quick', 'dog'] ]
  {
    VPackFunctionParametersWrapper args;
    auto buffer = irs::memory::make_unique<arangodb::velocypack::Buffer<uint8_t>>();
    VPackBuilder builder(*buffer);
    builder.openArray();
    // [[]]
    builder.openArray();
    builder.openArray();
    builder.close();
    builder.close();

    //[['test', 123.4, true]]
    builder.openArray();
    builder.openArray();
    builder.add(arangodb::velocypack::Value("test"));
    builder.add(arangodb::velocypack::Value(123.4));
    builder.add(arangodb::velocypack::Value(true));
    builder.close();
    builder.close();

    builder.add(arangodb::velocypack::Value(123));
    builder.add(arangodb::velocypack::Value(123.4));
    builder.add(arangodb::velocypack::Value(true));
    builder.add(VPackSlice::nullSlice());
    builder.add(arangodb::velocypack::Value(false));
    builder.add(arangodb::velocypack::Value("jumps"));

    //[ 'quick', 'dog' ]
    builder.openArray();
    builder.add(arangodb::velocypack::Value("quick"));
    builder.add(arangodb::velocypack::Value("dog"));
    builder.close();

    builder.close();

    auto bufOwner = true;
    auto aqlValue = arangodb::aql::AqlValue(buffer.get(), bufOwner);
    if (!bufOwner) {
      buffer.release();
    }
    args->push_back(std::move(aqlValue));
    irs::string_ref analyzer("text_en");
    args->emplace_back(analyzer.c_str(), analyzer.size());
    auto result = AqlValueWrapper(impl(nullptr, nullptr, *args));
    EXPECT_TRUE(result->isArray());
    EXPECT_EQ(9, result->length());
    {
      bool mustDestroy;
      auto entry = result->at(0, mustDestroy, false).slice();
      EXPECT_TRUE(entry.isArray());
      EXPECT_EQ(1, entry.length());
      auto nested = entry.at(0);
      EXPECT_TRUE(nested.isArray());
      EXPECT_EQ(1, nested.length());
      auto nested2 = nested.at(0);
      EXPECT_TRUE(nested2.isEmptyArray());
    }
    {
      bool mustDestroy;
      auto entry = result->at(1, mustDestroy, false).slice();
      EXPECT_TRUE(entry.isArray());
      EXPECT_EQ(1, entry.length());
      auto nested = entry.at(0);
      EXPECT_TRUE(nested.isArray());
      EXPECT_EQ(3, nested.length());

      {
        auto textTokens = nested.at(0);
        EXPECT_TRUE(textTokens.isArray());
        EXPECT_EQ(1, textTokens.length());
        std::string value = arangodb::iresearch::getStringRef(textTokens.at(0));
        EXPECT_STREQ("test", value.c_str());
      }
      {
        auto numberTokens = nested.at(1);
        EXPECT_TRUE(numberTokens.isArray());
        EXPECT_EQ(IRESEARCH_COUNTOF(expected123P4), numberTokens.length());
        for (size_t i = 0; i < numberTokens.length(); ++i) {
          auto entry = numberTokens.at(i);
          EXPECT_TRUE(entry.isString());
          EXPECT_EQ(expected123P4[i], arangodb::iresearch::getStringRef(entry));
        }
      }
      {
        auto booleanTokens = nested.at(2);
        EXPECT_TRUE(booleanTokens.isArray());
        EXPECT_EQ(1, booleanTokens.length());
        auto booleanValue = booleanTokens.at(0);
        EXPECT_TRUE(booleanValue.isString());
        EXPECT_EQ(expectedTrue, arangodb::iresearch::getStringRef(booleanValue));
      }
    }
    {
      bool mustDestroy;
      auto entry = result->at(2, mustDestroy, false).slice();
      EXPECT_TRUE(entry.isArray());
      EXPECT_EQ(IRESEARCH_COUNTOF(expected123), entry.length());
      for (size_t i = 0; i < entry.length(); ++i) {
        auto numberSlice = entry.at(i);
        EXPECT_TRUE(numberSlice.isString());
        EXPECT_EQ(expected123[i], arangodb::iresearch::getStringRef(numberSlice));
      }
    }
    {
      bool mustDestroy;
      auto entry = result->at(3, mustDestroy, false).slice();
      EXPECT_TRUE(entry.isArray());
      EXPECT_EQ(IRESEARCH_COUNTOF(expected123P4), entry.length());
      for (size_t i = 0; i < entry.length(); ++i) {
        auto numberSlice = entry.at(i);
        EXPECT_TRUE(numberSlice.isString());
        EXPECT_EQ(expected123P4[i], arangodb::iresearch::getStringRef(numberSlice));
      }
    }
    {
      bool mustDestroy;
      auto entry = result->at(4, mustDestroy, false).slice();
      EXPECT_TRUE(entry.isArray());
      EXPECT_EQ(1, entry.length());
      auto booleanValue = entry.at(0);
      EXPECT_TRUE(booleanValue.isString());
      EXPECT_EQ(expectedTrue, arangodb::iresearch::getStringRef(booleanValue));
    }
    {
      bool mustDestroy;
      auto entry = result->at(5, mustDestroy, false).slice();
      EXPECT_TRUE(entry.isArray());
      EXPECT_EQ(1, entry.length());
      auto nullSlice = entry.at(0);
      EXPECT_TRUE(nullSlice.isString());
      EXPECT_EQ("", arangodb::iresearch::getStringRef(nullSlice));
    }
    {
      bool mustDestroy;
      auto entry = result->at(6, mustDestroy, false).slice();
      EXPECT_TRUE(entry.isArray());
      EXPECT_EQ(1, entry.length());
      auto booleanValue = entry.at(0);
      EXPECT_TRUE(booleanValue.isString());
      EXPECT_EQ(expectedFalse, arangodb::iresearch::getStringRef(booleanValue));
    }
    {
      bool mustDestroy;
      auto entry = result->at(7, mustDestroy, false).slice();
      EXPECT_TRUE(entry.isArray());
      EXPECT_EQ(1, entry.length());
      auto textSlice = entry.at(0);
      EXPECT_TRUE(textSlice.isString());
      std::string value = arangodb::iresearch::getStringRef(textSlice);
      EXPECT_STREQ("jump", value.c_str());
    }
    {
      bool mustDestroy;
      auto entry = result->at(8, mustDestroy, false).slice();
      EXPECT_TRUE(entry.isArray());
      EXPECT_EQ(2, entry.length());
      {
        auto subArray = entry.at(0);
        EXPECT_TRUE(subArray.isArray());
        EXPECT_EQ(1, subArray.length());
        auto textSlice = subArray.at(0);
        EXPECT_TRUE(textSlice.isString());
        std::string value = arangodb::iresearch::getStringRef(textSlice);
        EXPECT_STREQ("quick", value.c_str());
      }
      {
        auto subArray = entry.at(1);
        EXPECT_TRUE(subArray.isArray());
        EXPECT_EQ(1, subArray.length());
        auto textSlice = subArray.at(0);
        EXPECT_TRUE(textSlice.isString());
        std::string value = arangodb::iresearch::getStringRef(textSlice);
        EXPECT_STREQ("dog", value.c_str());
      }
    }
  }
}

class IResearchAnalyzerFeatureUpgradeStaticLegacyTest : public IResearchAnalyzerFeatureTest {
 protected:
  arangodb::DatabaseFeature& dbFeature;
  arangodb::SystemDatabaseFeature& sysDatabase;

  std::string const LEGACY_ANALYZER_COLLECTION_NAME = "_iresearch_analyzers";
  std::string const ANALYZER_COLLECTION_QUERY =
      std::string("FOR d IN ") + arangodb::tests::AnalyzerCollectionName +
      " RETURN d";
  std::unordered_set<std::string> const EXPECTED_LEGACY_ANALYZERS = {
      "text_de", "text_en", "text_es", "text_fi", "text_fr", "text_it",
      "text_nl", "text_no", "text_pt", "text_ru", "text_sv", "text_zh",
  };
  std::shared_ptr<VPackBuilder> createCollectionJson = VPackParser::fromJson(
      std::string("{ \"id\": 42, \"name\": \"") + arangodb::tests::AnalyzerCollectionName +
      "\", \"isSystem\": true, \"shards\": { \"same-as-dummy-shard-id\": [ "
      "\"shard-server-does-not-matter\" ] }, \"type\": 2 }");  // 'id' and 'shards' required for coordinator tests
  std::shared_ptr<VPackBuilder> createLegacyCollectionJson = VPackParser::fromJson(
      std::string("{ \"id\": 43, \"name\": \"") + LEGACY_ANALYZER_COLLECTION_NAME +
      "\", \"isSystem\": true, \"shards\": { \"shard-id-does-not-matter\": [ "
      "\"shard-server-does-not-matter\" ] }, \"type\": 2 }");  // 'id' and 'shards' required for coordinator tests
  std::string collectionId = std::to_string(42);
  std::string legacyCollectionId = std::to_string(43);
  std::shared_ptr<VPackBuilder> versionJson =
      VPackParser::fromJson("{ \"version\": 0, \"tasks\": {} }");

<<<<<<< HEAD
 private:
  arangodb::AqlFeature& aqlFeature;
  arangodb::aql::OptimizerRulesFeature& rulesFeature;
  arangodb::DatabasePathFeature& dbPathFeature;
=======
  // test no system, no analyzer collection (single-server)
  {
    TRI_vocbase_t system(TRI_vocbase_type_e::TRI_VOCBASE_TYPE_NORMAL, 0,
                         TRI_VOC_SYSTEM_DATABASE);  // create befor reseting srver

    // create a new instance of an ApplicationServer and fill it with the required features
    // cannot use the existing server since its features already have some state
    std::shared_ptr<arangodb::application_features::ApplicationServer> originalServer(
        arangodb::application_features::ApplicationServer::server,
        [](arangodb::application_features::ApplicationServer* ptr) -> void {
          arangodb::application_features::ApplicationServer::server = ptr;
        });
    arangodb::application_features::ApplicationServer::server =
        nullptr;  // avoid "ApplicationServer initialized twice"
    arangodb::application_features::ApplicationServer server(nullptr, nullptr);
    arangodb::iresearch::IResearchAnalyzerFeature* feature;
    arangodb::DatabaseFeature* dbFeature;
    arangodb::SystemDatabaseFeature* sysDatabase;
    server.addFeature(dbFeature = new arangodb::DatabaseFeature(server));  // required for IResearchAnalyzerFeature::emplace(...)
    server.addFeature(new arangodb::QueryRegistryFeature(server));  // required for constructing TRI_vocbase_t
    server.addFeature(sysDatabase = new arangodb::SystemDatabaseFeature(server, &system));  // required for IResearchAnalyzerFeature::start()
    server.addFeature(new arangodb::UpgradeFeature(server, nullptr, {}));  // required for upgrade tasks
    server.addFeature(new arangodb::V8DealerFeature(server));  // required for DatabaseFeature::createDatabase(...)
    server.addFeature(feature = new arangodb::iresearch::IResearchAnalyzerFeature(server));  // required for running upgrade task
    arangodb::aql::OptimizerRulesFeature(this->server).prepare();  // required for Query::preparePlan(...)
    auto clearOptimizerRules = irs::make_finally([this]() -> void {
      arangodb::aql::OptimizerRulesFeature(this->server).unprepare();
    });

    auto cleanup = arangodb::scopeGuard([dbFeature]() { dbFeature->unprepare(); });
    feature->start();  // register upgrade tasks

    arangodb::DatabasePathFeature dbPathFeature(server);
    arangodb::tests::setDatabasePath(dbPathFeature);  // ensure test data is stored in a unique directory
    auto versionFilename = StorageEngineMock::versionFilenameResult;
    auto versionFilenameRestore = irs::make_finally([&versionFilename]() -> void {
      StorageEngineMock::versionFilenameResult = versionFilename;
    });
    StorageEngineMock::versionFilenameResult =
        (irs::utf8_path(dbPathFeature.directory()) /= "version").utf8();
    ASSERT_TRUE((irs::utf8_path(dbPathFeature.directory()).mkdir()));
    ASSERT_TRUE((arangodb::basics::VelocyPackHelper::velocyPackToFile(
        StorageEngineMock::versionFilenameResult, versionJson->slice(), false)));

    TRI_vocbase_t* vocbase;
    EXPECT_TRUE(dbFeature->createDatabase(1, "testVocbase", vocbase).ok());
    sysDatabase->unprepare();  // unset system vocbase
    // EXPECT_TRUE((arangodb::methods::Upgrade::startup(*vocbase, true, false).ok())); // run upgrade
    // collections are not created in upgrade tasks within iresearch anymore. For that reason, we have
    // to create the collection here manually.
    // TODO: We should use global system creation here instead of all the existing manual stuff ...
    arangodb::methods::Collections::createSystem(*vocbase, arangodb::tests::AnalyzerCollectionName, false);
>>>>>>> 5b583230

 protected:
  IResearchAnalyzerFeatureUpgradeStaticLegacyTest()
      : IResearchAnalyzerFeatureTest(),
        dbFeature(server.getFeature<arangodb::DatabaseFeature>()),
        sysDatabase(server.getFeature<arangodb::SystemDatabaseFeature>()),
        aqlFeature(server.addFeatureUntracked<arangodb::AqlFeature>()),
        rulesFeature(server.addFeatureUntracked<arangodb::aql::OptimizerRulesFeature>()),
        dbPathFeature(server.getFeature<arangodb::DatabasePathFeature>()) {
    aqlFeature.start();
    rulesFeature.prepare();
  }

<<<<<<< HEAD
  ~IResearchAnalyzerFeatureUpgradeStaticLegacyTest() {
    rulesFeature.unprepare();
    aqlFeature.stop();
=======
  // test no system, with analyzer collection (single-server)
  {
    TRI_vocbase_t system(TRI_vocbase_type_e::TRI_VOCBASE_TYPE_NORMAL, 0,
                         TRI_VOC_SYSTEM_DATABASE);  // create befor reseting srver

    // create a new instance of an ApplicationServer and fill it with the required features
    // cannot use the existing server since its features already have some state
    std::shared_ptr<arangodb::application_features::ApplicationServer> originalServer(
        arangodb::application_features::ApplicationServer::server,
        [](arangodb::application_features::ApplicationServer* ptr) -> void {
          arangodb::application_features::ApplicationServer::server = ptr;
        });
    arangodb::application_features::ApplicationServer::server =
        nullptr;  // avoid "ApplicationServer initialized twice"
    arangodb::application_features::ApplicationServer server(nullptr, nullptr);
    arangodb::iresearch::IResearchAnalyzerFeature* feature;
    arangodb::DatabaseFeature* dbFeature;
    arangodb::SystemDatabaseFeature* sysDatabase;
    server.addFeature(dbFeature = new arangodb::DatabaseFeature(server));  // required for IResearchAnalyzerFeature::emplace(...)
    server.addFeature(new arangodb::QueryRegistryFeature(server));  // required for constructing TRI_vocbase_t
    server.addFeature(sysDatabase = new arangodb::SystemDatabaseFeature(server, &system));  // required for IResearchAnalyzerFeature::start()
    server.addFeature(new arangodb::UpgradeFeature(server, nullptr, {}));  // required for upgrade tasks
    server.addFeature(new arangodb::V8DealerFeature(server));  // required for DatabaseFeature::createDatabase(...)
    server.addFeature(feature = new arangodb::iresearch::IResearchAnalyzerFeature(server));  // required for running upgrade task
    arangodb::aql::OptimizerRulesFeature(this->server).prepare();  // required for Query::preparePlan(...)
    auto clearOptimizerRules = irs::make_finally([this]() -> void {
      arangodb::aql::OptimizerRulesFeature(this->server).unprepare();
    });

    auto cleanup = arangodb::scopeGuard([dbFeature]() { dbFeature->unprepare(); });
    feature->start();  // register upgrade tasks

    arangodb::DatabasePathFeature dbPathFeature(server);
    arangodb::tests::setDatabasePath(dbPathFeature);  // ensure test data is stored in a unique directory
    auto versionFilename = StorageEngineMock::versionFilenameResult;
    auto versionFilenameRestore = irs::make_finally([&versionFilename]() -> void {
      StorageEngineMock::versionFilenameResult = versionFilename;
    });
    StorageEngineMock::versionFilenameResult =
        (irs::utf8_path(dbPathFeature.directory()) /= "version").utf8();
    ASSERT_TRUE((irs::utf8_path(dbPathFeature.directory()).mkdir()));
    ASSERT_TRUE((arangodb::basics::VelocyPackHelper::velocyPackToFile(
        StorageEngineMock::versionFilenameResult, versionJson->slice(), false)));

    std::unordered_set<std::string> expected{"abc"};
    TRI_vocbase_t* vocbase;
    EXPECT_TRUE(dbFeature->createDatabase(1, "testVocbase", vocbase).ok());
    EXPECT_TRUE((false == !vocbase->createCollection(createCollectionJson->slice())));

    // add document to collection
    {
      arangodb::OperationOptions options;
      arangodb::SingleCollectionTransaction trx(
          arangodb::transaction::StandaloneContext::Create(*vocbase),
          arangodb::tests::AnalyzerCollectionName, arangodb::AccessMode::Type::WRITE);
      EXPECT_TRUE((true == trx.begin().ok()));
      EXPECT_TRUE(
          (true == trx.insert(arangodb::tests::AnalyzerCollectionName,
                              VPackParser::fromJson("{\"name\": \"abc\"}")->slice(), options)
                       .ok()));
      EXPECT_TRUE((trx.commit().ok()));
    }

    sysDatabase->unprepare();  // unset system vocbase
    // EXPECT_TRUE((arangodb::methods::Upgrade::startup(*vocbase, true, false).ok())); // run upgrade
    // TODO: We should use global system creation here instead of all the existing manual stuff ...
    arangodb::methods::Collections::createSystem(*vocbase, arangodb::tests::AnalyzerCollectionName, false);
    EXPECT_TRUE((false == !vocbase->lookupCollection(arangodb::tests::AnalyzerCollectionName)));
    auto result = arangodb::tests::executeQuery(*vocbase, ANALYZER_COLLECTION_QUERY);
    EXPECT_TRUE((result.result.ok()));
    auto slice = result.data->slice();
    EXPECT_TRUE(slice.isArray());

    for (arangodb::velocypack::ArrayIterator itr(slice); itr.valid(); ++itr) {
      auto resolved = itr.value().resolveExternals();
      EXPECT_TRUE((resolved.isObject()));
      EXPECT_TRUE((resolved.get("name").isString()));
      EXPECT_TRUE((1 == expected.erase(resolved.get("name").copyString())));
    }

    EXPECT_TRUE((true == expected.empty()));
>>>>>>> 5b583230
  }
};

TEST_F(IResearchAnalyzerFeatureUpgradeStaticLegacyTest, no_system_no_analyzer) {
  // test no system, no analyzer collection (single-server)
  arangodb::iresearch::IResearchAnalyzerFeature feature(server.server());  // required for running upgrade task
  feature.start();  // register upgrade tasks

  TRI_vocbase_t* vocbase;
  EXPECT_TRUE((TRI_ERROR_NO_ERROR == dbFeature.createDatabase(1, "testVocbase", vocbase)));
  sysDatabase.unprepare();  // unset system vocbase
  // EXPECT_TRUE((arangodb::methods::Upgrade::startup(*vocbase, true, false).ok())); // run upgrade
  // collections are not created in upgrade tasks within iresearch anymore. For that reason, we have
  // to create the collection here manually.
  // TODO: We should use global system creation here instead of all the exissting manual stuff ...
  arangodb::methods::Collections::createSystem(*vocbase, arangodb::tests::AnalyzerCollectionName,
                                               false);

  EXPECT_TRUE((false == !vocbase->lookupCollection(arangodb::tests::AnalyzerCollectionName)));
  auto result = arangodb::tests::executeQuery(*vocbase, ANALYZER_COLLECTION_QUERY);
  EXPECT_TRUE((result.result.ok()));
  auto slice = result.data->slice();
  EXPECT_TRUE(slice.isArray());
  EXPECT_EQ(0, slice.length());
}

<<<<<<< HEAD
TEST_F(IResearchAnalyzerFeatureUpgradeStaticLegacyTest, no_system_with_analyzer) {
  // test no system, with analyzer collection (single-server)
  arangodb::iresearch::IResearchAnalyzerFeature feature(server.server());  // required for running upgrade task
  feature.start();  // register upgrade tasks

  std::unordered_set<std::string> expected{"abc"};
  TRI_vocbase_t* vocbase;
  EXPECT_TRUE((TRI_ERROR_NO_ERROR == dbFeature.createDatabase(1, "testVocbase", vocbase)));
  EXPECT_TRUE((false == !vocbase->createCollection(createCollectionJson->slice())));

  // add document to collection
  {
    arangodb::OperationOptions options;
    arangodb::SingleCollectionTransaction trx(
        arangodb::transaction::StandaloneContext::Create(*vocbase),
        arangodb::tests::AnalyzerCollectionName, arangodb::AccessMode::Type::WRITE);
    EXPECT_TRUE((true == trx.begin().ok()));
    EXPECT_TRUE((true == trx.insert(arangodb::tests::AnalyzerCollectionName,
                                    VPackParser::fromJson("{\"name\": \"abc\"}")->slice(), options)
                             .ok()));
    EXPECT_TRUE((trx.commit().ok()));
=======
    TRI_vocbase_t* vocbase;
    EXPECT_TRUE(dbFeature->createDatabase(1, "testVocbase", vocbase).ok());
    // EXPECT_TRUE((arangodb::methods::Upgrade::startup(*vocbase, true, false).ok())); // run upgrade
    // TODO: We should use global system creation here instead of all the existing manual stuff ...
    arangodb::methods::Collections::createSystem(*vocbase, arangodb::tests::AnalyzerCollectionName, false);
    EXPECT_TRUE((false == !vocbase->lookupCollection(arangodb::tests::AnalyzerCollectionName)));
    auto result = arangodb::tests::executeQuery(*vocbase, ANALYZER_COLLECTION_QUERY);
    EXPECT_TRUE((result.result.ok()));
    auto slice = result.data->slice();
    EXPECT_TRUE(slice.isArray());
    EXPECT_EQ(0, slice.length());
>>>>>>> 5b583230
  }

  sysDatabase.unprepare();  // unset system vocbase
  // EXPECT_TRUE((arangodb::methods::Upgrade::startup(*vocbase, true, false).ok())); // run upgrade
  // TODO: We should use global system creation here instead of all the exissting manual stuff ...
  arangodb::methods::Collections::createSystem(*vocbase, arangodb::tests::AnalyzerCollectionName,
                                               false);
  EXPECT_TRUE((false == !vocbase->lookupCollection(arangodb::tests::AnalyzerCollectionName)));
  auto result = arangodb::tests::executeQuery(*vocbase, ANALYZER_COLLECTION_QUERY);
  EXPECT_TRUE((result.result.ok()));
  auto slice = result.data->slice();
  EXPECT_TRUE(slice.isArray());

  for (arangodb::velocypack::ArrayIterator itr(slice); itr.valid(); ++itr) {
    auto resolved = itr.value().resolveExternals();
    EXPECT_TRUE((resolved.isObject()));
    EXPECT_TRUE((resolved.get("name").isString()));
    EXPECT_TRUE((1 == expected.erase(resolved.get("name").copyString())));
  }

  EXPECT_TRUE((true == expected.empty()));
}

TEST_F(IResearchAnalyzerFeatureUpgradeStaticLegacyTest, system_no_legacy_no_analyzer) {
  // test system, no legacy collection, no analyzer collection (single-server)
  arangodb::iresearch::IResearchAnalyzerFeature feature(server.server());  // required for running upgrade task
  feature.start();  // register upgrade tasks

<<<<<<< HEAD
  // ensure no legacy collection after feature start
  {
    auto& system = *sysDatabase.use();
    auto collection = system.lookupCollection(LEGACY_ANALYZER_COLLECTION_NAME);
    ASSERT_TRUE((true == !collection));
  }
=======
    std::unordered_set<std::string> expected{"abc"};
    TRI_vocbase_t* vocbase;
    EXPECT_TRUE(dbFeature->createDatabase(1, "testVocbase", vocbase).ok());
    EXPECT_TRUE((false == !vocbase->createCollection(createCollectionJson->slice())));
>>>>>>> 5b583230

  TRI_vocbase_t* vocbase;
  EXPECT_TRUE((TRI_ERROR_NO_ERROR == dbFeature.createDatabase(1, "testVocbase", vocbase)));
  // EXPECT_TRUE((arangodb::methods::Upgrade::startup(*vocbase, true, false).ok())); // run upgrade
  // TODO: We should use global system creation here instead of all the exissting manual stuff ...
  arangodb::methods::Collections::createSystem(*vocbase, arangodb::tests::AnalyzerCollectionName,
                                               false);
  EXPECT_TRUE((false == !vocbase->lookupCollection(arangodb::tests::AnalyzerCollectionName)));
  auto result = arangodb::tests::executeQuery(*vocbase, ANALYZER_COLLECTION_QUERY);
  EXPECT_TRUE((result.result.ok()));
  auto slice = result.data->slice();
  EXPECT_TRUE(slice.isArray());
  EXPECT_EQ(0, slice.length());
}

<<<<<<< HEAD
TEST_F(IResearchAnalyzerFeatureUpgradeStaticLegacyTest, system_no_legacy_with_analyzer) {
  // test system, no legacy collection, with analyzer collection (single-server)
  arangodb::iresearch::IResearchAnalyzerFeature feature(server.server());  // required for running upgrade task
  feature.start();  // register upgrade tasks
=======
    // EXPECT_TRUE((arangodb::methods::Upgrade::startup(*vocbase, true, false).ok())); // run upgrade
    // TODO: We should use global system creation here instead of all the existing manual stuff ...
    arangodb::methods::Collections::createSystem(*vocbase, arangodb::tests::AnalyzerCollectionName, false);
    EXPECT_TRUE((false == !vocbase->lookupCollection(arangodb::tests::AnalyzerCollectionName)));
    auto result = arangodb::tests::executeQuery(*vocbase, ANALYZER_COLLECTION_QUERY);
    EXPECT_TRUE((result.result.ok()));
    auto slice = result.data->slice();
    EXPECT_TRUE(slice.isArray());

    for (arangodb::velocypack::ArrayIterator itr(slice); itr.valid(); ++itr) {
      auto resolved = itr.value().resolveExternals();
      EXPECT_TRUE((resolved.isObject()));
      EXPECT_TRUE((resolved.get("name").isString()));
      EXPECT_TRUE((1 == expected.erase(resolved.get("name").copyString())));
    }
>>>>>>> 5b583230

  // ensure no legacy collection after feature start
  {
    auto& system = *sysDatabase.use();
    auto collection = system.lookupCollection(LEGACY_ANALYZER_COLLECTION_NAME);
    ASSERT_TRUE((true == !collection));
  }

  std::unordered_set<std::string> expected{"abc"};
  TRI_vocbase_t* vocbase;
  EXPECT_TRUE((TRI_ERROR_NO_ERROR == dbFeature.createDatabase(1, "testVocbase", vocbase)));
  EXPECT_TRUE((false == !vocbase->createCollection(createCollectionJson->slice())));

  // add document to collection
  {
    arangodb::OperationOptions options;
    arangodb::SingleCollectionTransaction trx(
        arangodb::transaction::StandaloneContext::Create(*vocbase),
        arangodb::tests::AnalyzerCollectionName, arangodb::AccessMode::Type::WRITE);
    EXPECT_TRUE((true == trx.begin().ok()));
    EXPECT_TRUE((true == trx.insert(arangodb::tests::AnalyzerCollectionName,
                                    VPackParser::fromJson("{\"name\": \"abc\"}")->slice(), options)
                             .ok()));
    EXPECT_TRUE((trx.commit().ok()));
  }

  // EXPECT_TRUE((arangodb::methods::Upgrade::startup(*vocbase, true, false).ok())); // run upgrade
  // TODO: We should use global system creation here instead of all the exissting manual stuff ...
  arangodb::methods::Collections::createSystem(*vocbase, arangodb::tests::AnalyzerCollectionName,
                                               false);
  EXPECT_TRUE((false == !vocbase->lookupCollection(arangodb::tests::AnalyzerCollectionName)));
  auto result = arangodb::tests::executeQuery(*vocbase, ANALYZER_COLLECTION_QUERY);
  EXPECT_TRUE((result.result.ok()));
  auto slice = result.data->slice();
  EXPECT_TRUE(slice.isArray());

  for (arangodb::velocypack::ArrayIterator itr(slice); itr.valid(); ++itr) {
    auto resolved = itr.value().resolveExternals();
    EXPECT_TRUE((resolved.isObject()));
    EXPECT_TRUE((resolved.get("name").isString()));
    EXPECT_TRUE((1 == expected.erase(resolved.get("name").copyString())));
  }

<<<<<<< HEAD
  EXPECT_TRUE((true == expected.empty()));
}
=======
    // add document to legacy collection after feature start
    {
      arangodb::OperationOptions options;
      arangodb::SingleCollectionTransaction trx(
          arangodb::transaction::StandaloneContext::Create(system),
          LEGACY_ANALYZER_COLLECTION_NAME, arangodb::AccessMode::Type::WRITE);
      EXPECT_TRUE((true == trx.begin().ok()));
      EXPECT_TRUE(
          (true == trx.insert(LEGACY_ANALYZER_COLLECTION_NAME,
                              VPackParser::fromJson("{\"name\": \"legacy\"}")->slice(), options)
                       .ok()));
      EXPECT_TRUE((trx.commit().ok()));
    }
>>>>>>> 5b583230

TEST_F(IResearchAnalyzerFeatureUpgradeStaticLegacyTest, system_with_legacy_no_analyzer) {
  // test system, with legacy collection, no analyzer collection (single-server)
  arangodb::iresearch::IResearchAnalyzerFeature feature(server.server());  // required for running upgrade task
  feature.start();  // register upgrade tasks

<<<<<<< HEAD
  // ensure legacy collection after feature start
  {
    auto& system = *sysDatabase.use();
    auto collection = system.lookupCollection(LEGACY_ANALYZER_COLLECTION_NAME);
    ASSERT_TRUE((true == !collection));
    ASSERT_TRUE((false == !system.createCollection(createLegacyCollectionJson->slice())));
=======
    TRI_vocbase_t* vocbase;
    EXPECT_TRUE(dbFeature->createDatabase(1, "testVocbase", vocbase).ok());
    // EXPECT_TRUE((arangodb::methods::Upgrade::startup(*vocbase, true, false).ok())); // run upgrade
    // TODO: We should use global system creation here instead of all the existing manual stuff ...
    arangodb::methods::Collections::createSystem(*vocbase, arangodb::tests::AnalyzerCollectionName, false);
    EXPECT_TRUE((false == !vocbase->lookupCollection(arangodb::tests::AnalyzerCollectionName)));
    auto result = arangodb::tests::executeQuery(*vocbase, ANALYZER_COLLECTION_QUERY);
    EXPECT_TRUE((result.result.ok()));
    auto slice = result.data->slice();
    EXPECT_TRUE(slice.isArray());
    EXPECT_EQ(0, slice.length());
>>>>>>> 5b583230
  }

  // add document to legacy collection after feature start
  {
    arangodb::OperationOptions options;
    arangodb::SingleCollectionTransaction trx(
        arangodb::transaction::StandaloneContext::Create(*sysDatabase.use()),
        LEGACY_ANALYZER_COLLECTION_NAME, arangodb::AccessMode::Type::WRITE);
    EXPECT_TRUE((true == trx.begin().ok()));
    EXPECT_TRUE(
        (true == trx.insert(arangodb::tests::AnalyzerCollectionName,
                            VPackParser::fromJson("{\"name\": \"legacy\"}")->slice(), options)
                     .ok()));
    EXPECT_TRUE((trx.commit().ok()));
  }

  TRI_vocbase_t* vocbase;
  EXPECT_TRUE((TRI_ERROR_NO_ERROR == dbFeature.createDatabase(1, "testVocbase", vocbase)));
  // EXPECT_TRUE((arangodb::methods::Upgrade::startup(*vocbase, true, false).ok())); // run upgrade
  // TODO: We should use global system creation here instead of all the exissting manual stuff ...
  arangodb::methods::Collections::createSystem(*vocbase, arangodb::tests::AnalyzerCollectionName,
                                               false);
  EXPECT_TRUE((false == !vocbase->lookupCollection(arangodb::tests::AnalyzerCollectionName)));
  auto result = arangodb::tests::executeQuery(*vocbase, ANALYZER_COLLECTION_QUERY);
  EXPECT_TRUE((result.result.ok()));
  auto slice = result.data->slice();
  EXPECT_TRUE(slice.isArray());
  EXPECT_EQ(0, slice.length());
}

TEST_F(IResearchAnalyzerFeatureUpgradeStaticLegacyTest, system_no_legacy_with_analyzer_2) {
  // test system, no legacy collection, with analyzer collection (single-server)
  arangodb::iresearch::IResearchAnalyzerFeature feature(server.server());  // required for running upgrade task
  feature.start();  // register upgrade tasks

  // ensure no legacy collection after feature start
  {
    auto& system = *sysDatabase.use();
    auto collection = system.lookupCollection(LEGACY_ANALYZER_COLLECTION_NAME);
    ASSERT_TRUE((true == !collection));
  }

<<<<<<< HEAD
  std::set<std::string> expected{"abc"};
  TRI_vocbase_t* vocbase;
  EXPECT_TRUE((TRI_ERROR_NO_ERROR == dbFeature.createDatabase(1, "testVocbase", vocbase)));
  EXPECT_TRUE((false == !vocbase->createCollection(createCollectionJson->slice())));
=======
    std::set<std::string> expected{"abc"};
    TRI_vocbase_t* vocbase;
    EXPECT_TRUE(dbFeature->createDatabase(1, "testVocbase", vocbase).ok());
    EXPECT_TRUE((false == !vocbase->createCollection(createCollectionJson->slice())));
>>>>>>> 5b583230

  // add document to collection
  {
    arangodb::OperationOptions options;
    arangodb::SingleCollectionTransaction trx(
        arangodb::transaction::StandaloneContext::Create(*vocbase),
        arangodb::tests::AnalyzerCollectionName, arangodb::AccessMode::Type::WRITE);
    EXPECT_TRUE((true == trx.begin().ok()));
    EXPECT_TRUE((true == trx.insert(arangodb::tests::AnalyzerCollectionName,
                                    VPackParser::fromJson("{\"name\": \"abc\"}")->slice(), options)
                             .ok()));
    EXPECT_TRUE((trx.commit().ok()));
  }

<<<<<<< HEAD
  // EXPECT_TRUE((arangodb::methods::Upgrade::startup(*vocbase, true, false).ok())); // run upgrade
  // TODO: We should use global system creation here instead of all the exissting manual stuff ...
  arangodb::methods::Collections::createSystem(*vocbase, arangodb::tests::AnalyzerCollectionName,
                                               false);
  EXPECT_TRUE((false == !vocbase->lookupCollection(arangodb::tests::AnalyzerCollectionName)));
  auto result = arangodb::tests::executeQuery(*vocbase, ANALYZER_COLLECTION_QUERY);
  EXPECT_TRUE((result.result.ok()));
  auto slice = result.data->slice();
  EXPECT_TRUE(slice.isArray());
=======
    // EXPECT_TRUE((arangodb::methods::Upgrade::startup(*vocbase, true, false).ok())); // run upgrade
    // TODO: We should use global system creation here instead of all the existing manual stuff ...
    arangodb::methods::Collections::createSystem(*vocbase, arangodb::tests::AnalyzerCollectionName, false);
    EXPECT_TRUE((false == !vocbase->lookupCollection(arangodb::tests::AnalyzerCollectionName)));
    auto result = arangodb::tests::executeQuery(*vocbase, ANALYZER_COLLECTION_QUERY);
    EXPECT_TRUE((result.result.ok()));
    auto slice = result.data->slice();
    EXPECT_TRUE(slice.isArray());

    for (arangodb::velocypack::ArrayIterator itr(slice); itr.valid(); ++itr) {
      auto resolved = itr.value().resolveExternals();
      EXPECT_TRUE((resolved.isObject()));
      EXPECT_TRUE((resolved.get("name").isString()));
      EXPECT_TRUE((1 == expected.erase(resolved.get("name").copyString())));
    }
>>>>>>> 5b583230

  for (arangodb::velocypack::ArrayIterator itr(slice); itr.valid(); ++itr) {
    auto resolved = itr.value().resolveExternals();
    EXPECT_TRUE((resolved.isObject()));
    EXPECT_TRUE((resolved.get("name").isString()));
    EXPECT_TRUE((1 == expected.erase(resolved.get("name").copyString())));
  }

  EXPECT_TRUE((true == expected.empty()));
}

namespace {
// helper function for string->vpack properties represenation conversion
template <class Container>
std::set<typename Container::value_type> makeVPackPropExpectedSet(const Container& stringPropContainer) {
  std::set<typename Container::value_type> expectedSet;
  for (auto& expectedEntry : stringPropContainer) {
    std::string normalizedProperties;
    auto vpack = VPackParser::fromJson(expectedEntry._properties);
    EXPECT_TRUE(irs::analysis::analyzers::normalize(
        normalizedProperties, expectedEntry._type, irs::text_format::vpack,
        arangodb::iresearch::ref<char>(vpack->slice()), false));
    expectedSet.emplace(expectedEntry._name, normalizedProperties,
                        expectedEntry._features, expectedEntry._type);
  }
  return expectedSet;
}
}  // namespace

TEST_F(IResearchAnalyzerFeatureTest, test_visit) {
  struct ExpectedType {
    irs::flags _features;
    std::string _name;
    std::string _properties;
    std::string _type;
    ExpectedType(irs::string_ref const& name, irs::string_ref const& properties,
                 irs::flags const& features, irs::string_ref const& type)
        : _features(features), _name(name), _properties(properties), _type(type) {}

    bool operator<(ExpectedType const& other) const {
      if (_name < other._name) {
        return true;
      }

      if (_name > other._name) {
        return false;
      }

      if (_properties < other._properties) {
        return true;
      }

      if (_properties > other._properties) {
        return false;
      }

      if (_features.size() < other._features.size()) {
        return true;
      }

      if (_features.size() > other._features.size()) {
        return false;
      }

      if (_type < other._type) {
        return true;
      }
      if (_type > other._type) {
        return false;
      }

      return false;  // assume equal
    }
  };

  arangodb::application_features::ApplicationServer newServer(nullptr, nullptr);
  arangodb::iresearch::IResearchAnalyzerFeature feature(newServer);
  newServer.addFeature<arangodb::DatabaseFeature>(std::make_unique<arangodb::DatabaseFeature>(
      newServer));  // required for IResearchAnalyzerFeature::emplace(...)
  newServer.addFeature<arangodb::QueryRegistryFeature>(
      std::make_unique<arangodb::QueryRegistryFeature>(newServer));  // required for constructing TRI_vocbase_t
  newServer.addFeature<arangodb::SystemDatabaseFeature>(
      std::make_unique<arangodb::SystemDatabaseFeature>(newServer));  // required for IResearchAnalyzerFeature::start()
  newServer.addFeature<arangodb::V8DealerFeature>(std::make_unique<arangodb::V8DealerFeature>(newServer));  // required for DatabaseFeature::createDatabase>(std::make_unique<arangodb::V8DealerFeature(server));  // required for DatabaseFeature::createDatabase>(...)
  arangodb::DatabaseFeature& dbFeature =
      newServer.getFeature<arangodb::DatabaseFeature>();
  arangodb::SystemDatabaseFeature& sysDatabase =
      newServer.getFeature<arangodb::SystemDatabaseFeature>();

  // create system vocbase (before feature start)
  {
    auto const databases = VPackParser::fromJson(
        std::string("[ { \"name\": \"") +
        arangodb::StaticStrings::SystemDatabase + "\" } ]");
    EXPECT_TRUE((TRI_ERROR_NO_ERROR == dbFeature.loadDatabases(databases->slice())));
    sysDatabase.start();  // get system database from DatabaseFeature
    arangodb::methods::Collections::createSystem(*sysDatabase.use(),
                                                 arangodb::tests::AnalyzerCollectionName, false);
  }

  auto cleanup = arangodb::scopeGuard([&dbFeature]() { dbFeature.unprepare(); });

  arangodb::iresearch::IResearchAnalyzerFeature::EmplaceResult result;
  EXPECT_TRUE(
      (true == feature
                   .emplace(result, arangodb::StaticStrings::SystemDatabase + "::test_analyzer0",
                            "TestAnalyzer", VPackParser::fromJson("\"abc0\"")->slice())
                   .ok()));
  EXPECT_TRUE((false == !result.first));
  EXPECT_TRUE(
      (true == feature
                   .emplace(result, arangodb::StaticStrings::SystemDatabase + "::test_analyzer1",
                            "TestAnalyzer", VPackParser::fromJson("\"abc1\"")->slice())
                   .ok()));
  EXPECT_TRUE((false == !result.first));
  EXPECT_TRUE(
      (true == feature
                   .emplace(result, arangodb::StaticStrings::SystemDatabase + "::test_analyzer2",
                            "TestAnalyzer", VPackParser::fromJson("\"abc2\"")->slice())
                   .ok()));
  EXPECT_TRUE((false == !result.first));

  // full visitation
  {
    std::set<ExpectedType> expected = {
        {arangodb::StaticStrings::SystemDatabase + "::test_analyzer0",
         "\"abc0\"",
         {},
         "TestAnalyzer"},
        {arangodb::StaticStrings::SystemDatabase + "::test_analyzer1",
         "\"abc1\"",
         {},
         "TestAnalyzer"},
        {arangodb::StaticStrings::SystemDatabase + "::test_analyzer2",
         "\"abc2\"",
         {},
         "TestAnalyzer"},
    };
    auto expectedSet = makeVPackPropExpectedSet(expected);
    auto result = feature.visit(
        [&expectedSet](arangodb::iresearch::IResearchAnalyzerFeature::AnalyzerPool::ptr const& analyzer) -> bool {
          if (staticAnalyzers().find(analyzer->name()) != staticAnalyzers().end()) {
            return true;  // skip static analyzers
          }

          EXPECT_EQ(analyzer->type(), "TestAnalyzer");
          EXPECT_EQ(1, expectedSet.erase(
                           ExpectedType(analyzer->name(),
                                        arangodb::iresearch::ref<char>(analyzer->properties()),
                                        analyzer->features(), analyzer->type())));
          return true;
        });
    EXPECT_TRUE((true == result));
    EXPECT_TRUE((expectedSet.empty()));
  }

  // partial visitation
  {
    std::set<ExpectedType> expected = {
        {arangodb::StaticStrings::SystemDatabase + "::test_analyzer0",
         "\"abc0\"",
         {},
         "TestAnalyzer"},
        {arangodb::StaticStrings::SystemDatabase + "::test_analyzer1",
         "\"abc1\"",
         {},
         "TestAnalyzer"},
        {arangodb::StaticStrings::SystemDatabase + "::test_analyzer2",
         "\"abc2\"",
         {},
         "TestAnalyzer"},
    };
    auto expectedSet = makeVPackPropExpectedSet(expected);
    auto result = feature.visit(
        [&expectedSet](arangodb::iresearch::IResearchAnalyzerFeature::AnalyzerPool::ptr const& analyzer) -> bool {
          if (staticAnalyzers().find(analyzer->name()) != staticAnalyzers().end()) {
            return true;  // skip static analyzers
          }

          EXPECT_EQ(analyzer->type(), "TestAnalyzer");
          EXPECT_EQ(1, expectedSet.erase(
                           ExpectedType(analyzer->name(),
                                        arangodb::iresearch::ref<char>(analyzer->properties()),
                                        analyzer->features(), analyzer->type())));
          return false;
        });
    EXPECT_TRUE((false == result));
    EXPECT_TRUE((2 == expectedSet.size()));
  }

  TRI_vocbase_t* vocbase0;
  TRI_vocbase_t* vocbase1;
  TRI_vocbase_t* vocbase2;
<<<<<<< HEAD
  EXPECT_TRUE((TRI_ERROR_NO_ERROR == dbFeature.createDatabase(1, "vocbase0", vocbase0)));
  EXPECT_TRUE((TRI_ERROR_NO_ERROR == dbFeature.createDatabase(1, "vocbase1", vocbase1)));
  EXPECT_TRUE((TRI_ERROR_NO_ERROR == dbFeature.createDatabase(1, "vocbase2", vocbase2)));
=======
  EXPECT_TRUE(dbFeature->createDatabase(1, "vocbase0", vocbase0).ok());
  EXPECT_TRUE(dbFeature->createDatabase(1, "vocbase1", vocbase1).ok());
  EXPECT_TRUE(dbFeature->createDatabase(1, "vocbase2", vocbase2).ok());
>>>>>>> 5b583230
  arangodb::methods::Collections::createSystem(*vocbase0, arangodb::tests::AnalyzerCollectionName, false);
  arangodb::methods::Collections::createSystem(*vocbase1, arangodb::tests::AnalyzerCollectionName, false);
  arangodb::methods::Collections::createSystem(*vocbase2, arangodb::tests::AnalyzerCollectionName, false);
  // add database-prefixed analyzers
  {
    arangodb::iresearch::IResearchAnalyzerFeature::EmplaceResult result;
    EXPECT_TRUE(feature
                    .emplace(result, "vocbase2::test_analyzer3", "TestAnalyzer",
                             VPackParser::fromJson("\"abc3\"")->slice())
                    .ok());
    EXPECT_TRUE((false == !result.first));
    EXPECT_TRUE(feature
                    .emplace(result, "vocbase2::test_analyzer4", "TestAnalyzer",
                             VPackParser::fromJson("\"abc4\"")->slice())
                    .ok());
    EXPECT_TRUE((false == !result.first));
    EXPECT_TRUE(feature
                    .emplace(result, "vocbase1::test_analyzer5", "TestAnalyzer",
                             VPackParser::fromJson("\"abc5\"")->slice())
                    .ok());
    EXPECT_TRUE((false == !result.first));
  }

  // full visitation limited to a vocbase (empty)
  {
    std::set<ExpectedType> expected = {};
    auto result = feature.visit(
        [&expected](arangodb::iresearch::IResearchAnalyzerFeature::AnalyzerPool::ptr const& analyzer) -> bool {
          EXPECT_EQ(analyzer->type(), "TestAnalyzer");
          EXPECT_EQ(1, expected.erase(
                           ExpectedType(analyzer->name(),
                                        arangodb::iresearch::ref<char>(analyzer->properties()),
                                        analyzer->features(), analyzer->type())));
          return true;
        },
        vocbase0);
    EXPECT_TRUE((true == result));
    EXPECT_TRUE((expected.empty()));
  }

  // full visitation limited to a vocbase (non-empty)
  {
    std::set<ExpectedType> expected = {
        {"vocbase2::test_analyzer3", "\"abc3\"", {}, "TestAnalyzer"},
        {"vocbase2::test_analyzer4", "\"abc4\"", {}, "TestAnalyzer"},
    };
    auto expectedSet = makeVPackPropExpectedSet(expected);
    auto result = feature.visit(
        [&expectedSet](arangodb::iresearch::IResearchAnalyzerFeature::AnalyzerPool::ptr const& analyzer) -> bool {
          EXPECT_EQ(analyzer->type(), "TestAnalyzer");
          EXPECT_EQ(1, expectedSet.erase(
                           ExpectedType(analyzer->name(),
                                        arangodb::iresearch::ref<char>(analyzer->properties()),
                                        analyzer->features(), analyzer->type())));
          return true;
        },
        vocbase2);
    EXPECT_TRUE((true == result));
    EXPECT_TRUE((expectedSet.empty()));
  }

  // static analyzer visitation
  {
    std::vector<ExpectedType> expected = {
        {"identity",
         "{}",
         {irs::frequency::type(), irs::norm::type()},
         "identity"},
        {"text_de",
         "{ \"locale\": \"de.UTF-8\", \"stopwords\": [ ] "
         "}",
         {irs::frequency::type(), irs::norm::type(), irs::position::type()},
         "text"},
        {"text_en",
         "{ \"locale\": \"en.UTF-8\", \"stopwords\": [ ] "
         "}",
         {irs::frequency::type(), irs::norm::type(), irs::position::type()},
         "text"},
        {"text_es",
         "{ \"locale\": \"es.UTF-8\", \"stopwords\": [ ] "
         "}",
         {irs::frequency::type(), irs::norm::type(), irs::position::type()},
         "text"},
        {"text_fi",
         "{ \"locale\": \"fi.UTF-8\", \"stopwords\": [ ] "
         "}",
         {irs::frequency::type(), irs::norm::type(), irs::position::type()},
         "text"},
        {"text_fr",
         "{ \"locale\": \"fr.UTF-8\", \"stopwords\": [ ] "
         "}",
         {irs::frequency::type(), irs::norm::type(), irs::position::type()},
         "text"},
        {"text_it",
         "{ \"locale\": \"it.UTF-8\", \"stopwords\": [ ] "
         "}",
         {irs::frequency::type(), irs::norm::type(), irs::position::type()},
         "text"},
        {"text_nl",
         "{ \"locale\": \"nl.UTF-8\", \"stopwords\": [ ] "
         "}",
         {irs::frequency::type(), irs::norm::type(), irs::position::type()},
         "text"},
        {"text_no",
         "{ \"locale\": \"no.UTF-8\", \"stopwords\": [ ] "
         "}",
         {irs::frequency::type(), irs::norm::type(), irs::position::type()},
         "text"},
        {"text_pt",
         "{ \"locale\": \"pt.UTF-8\", \"stopwords\": [ ] "
         "}",
         {irs::frequency::type(), irs::norm::type(), irs::position::type()},
         "text"},
        {"text_ru",
         "{ \"locale\": \"ru.UTF-8\", \"stopwords\": [ ] "
         "}",
         {irs::frequency::type(), irs::norm::type(), irs::position::type()},
         "text"},
        {"text_sv",
         "{ \"locale\": \"sv.UTF-8\", \"stopwords\": [ ] "
         "}",
         {irs::frequency::type(), irs::norm::type(), irs::position::type()},
         "text"},
        {"text_zh",
         "{ \"locale\": \"zh.UTF-8\", \"stopwords\": [ ] "
         "}",
         {irs::frequency::type(), irs::norm::type(), irs::position::type()},
         "text"},
    };

    auto expectedSet = makeVPackPropExpectedSet(expected);
    ASSERT_EQ(expected.size(), expectedSet.size());

    auto result = feature.visit(
        [&expectedSet](arangodb::iresearch::IResearchAnalyzerFeature::AnalyzerPool::ptr const& analyzer) -> bool {
          EXPECT_EQ(1, expectedSet.erase(
                           ExpectedType(analyzer->name(),
                                        arangodb::iresearch::ref<char>(analyzer->properties()),
                                        analyzer->features(), analyzer->type())));
          return true;
        },
        nullptr);
    EXPECT_TRUE((true == result));
    EXPECT_TRUE((expectedSet.empty()));
  }
}

TEST_F(IResearchAnalyzerFeatureTest, custom_analyzers_vpack_create) {
  // create a new instance of an ApplicationServer and fill it with the required features
  // cannot use the existing server since its features already have some state
  arangodb::application_features::ApplicationServer newServer(nullptr, nullptr);
  arangodb::iresearch::IResearchAnalyzerFeature feature(newServer);
  newServer.addFeature<arangodb::DatabaseFeature>(std::make_unique<arangodb::DatabaseFeature>(
      newServer));  // required for IResearchAnalyzerFeature::emplace(...)
  newServer.addFeature<arangodb::QueryRegistryFeature>(
      std::make_unique<arangodb::QueryRegistryFeature>(newServer));  // required for constructing TRI_vocbase_t
  newServer.addFeature<arangodb::SystemDatabaseFeature>(
      std::make_unique<arangodb::SystemDatabaseFeature>(newServer));  // required for IResearchAnalyzerFeature::start()
  newServer.addFeature<arangodb::V8DealerFeature>(std::make_unique<arangodb::V8DealerFeature>(newServer));  // required for DatabaseFeature::createDatabase>(std::make_unique<arangodb::V8DealerFeature(server));  // required for DatabaseFeature::createDatabase>(...)
  arangodb::DatabaseFeature& dbFeature =
      newServer.getFeature<arangodb::DatabaseFeature>();
  arangodb::SystemDatabaseFeature& sysDatabase =
      newServer.getFeature<arangodb::SystemDatabaseFeature>();
  auto cleanup = arangodb::scopeGuard([&dbFeature]() { dbFeature.unprepare(); });

  // create system vocbase (before feature start)
  {
    auto const databases = VPackParser::fromJson(
        std::string("[ { \"name\": \"") +
        arangodb::StaticStrings::SystemDatabase + "\" } ]");
    EXPECT_TRUE((TRI_ERROR_NO_ERROR == dbFeature.loadDatabases(databases->slice())));
    sysDatabase.start();  // get system database from DatabaseFeature
    auto vocbase = dbFeature.useDatabase(arangodb::StaticStrings::SystemDatabase);
    arangodb::methods::Collections::createSystem(*vocbase, arangodb::tests::AnalyzerCollectionName, false);
  }

  // NGRAM ////////////////////////////////////////////////////////////////////
  {
    arangodb::iresearch::IResearchAnalyzerFeature::EmplaceResult result;
    // with unknown parameter
    EXPECT_TRUE(feature
                    .emplace(result, arangodb::StaticStrings::SystemDatabase + "::test_ngram_analyzer1",
                             "ngram",
                             VPackParser::fromJson(
                                 "{\"min\":1,\"max\":5,\"preserveOriginal\":"
                                 "false,\"invalid_parameter\":true}")
                                 ->slice())
                    .ok());
    EXPECT_TRUE(result.first);
    EXPECT_EQUAL_SLICES(VPackParser::fromJson(
                            "{\"min\":1,\"max\":5,\"preserveOriginal\":false}")
                            ->slice(),
                        result.first->properties());
  }
  {
    arangodb::iresearch::IResearchAnalyzerFeature::EmplaceResult result;
    // with changed parameters
    auto vpack = VPackParser::fromJson(
        "{\"min\":11,\"max\":22,\"preserveOriginal\":true}");
    EXPECT_TRUE(feature
                    .emplace(result, arangodb::StaticStrings::SystemDatabase + "::test_ngram_analyzer2",
                             "ngram", vpack->slice())
                    .ok());
    EXPECT_TRUE(result.first);
    EXPECT_EQUAL_SLICES(vpack->slice(), result.first->properties());
  }
  // DELIMITER ////////////////////////////////////////////////////////////////
  {
    arangodb::iresearch::IResearchAnalyzerFeature::EmplaceResult result;
    // with unknown parameter
    EXPECT_TRUE(
        feature
            .emplace(result, arangodb::StaticStrings::SystemDatabase + "::test_delimiter_analyzer1",
                     "delimiter",
                     VPackParser::fromJson(
                         "{\"delimiter\":\",\",\"invalid_parameter\":true}")
                         ->slice())
            .ok());
    EXPECT_TRUE(result.first);
    EXPECT_EQUAL_SLICES(VPackParser::fromJson("{\"delimiter\":\",\"}")->slice(),
                        result.first->properties());
  }
  {
    arangodb::iresearch::IResearchAnalyzerFeature::EmplaceResult result;
    // with unknown parameter
    auto vpack = VPackParser::fromJson("{\"delimiter\":\"|\"}");
    EXPECT_TRUE(feature
                    .emplace(result, arangodb::StaticStrings::SystemDatabase + "::test_delimiter_analyzer2",
                             "delimiter", vpack->slice())
                    .ok());
    EXPECT_TRUE(result.first);
    EXPECT_EQUAL_SLICES(vpack->slice(), result.first->properties());
  }
  // TEXT /////////////////////////////////////////////////////////////////////
  // with unknown parameter
  {
    arangodb::iresearch::IResearchAnalyzerFeature::EmplaceResult result;
    auto vpack = VPackParser::fromJson(
        "{\"locale\":\"ru_RU.UTF-8\",\"case\":\"lower\",\"invalid_parameter\":"
        "true,\"stopwords\":[],\"accent\":true,\"stemming\":false}");
    EXPECT_TRUE(feature
                    .emplace(result, arangodb::StaticStrings::SystemDatabase + "::test_text_analyzer1",
                             "text", vpack->slice())
                    .ok());
    EXPECT_TRUE(result.first);
    EXPECT_EQUAL_SLICES(
        VPackParser::fromJson(
            "{ "
            "\"locale\":\"ru_RU.utf-8\",\"case\":\"lower\",\"stopwords\":[],"
            "\"accent\":true,\"stemming\":false}")
            ->slice(),
        result.first->properties());
  }

  // no case convert in creation. Default value shown
  {
    arangodb::iresearch::IResearchAnalyzerFeature::EmplaceResult result;
    auto vpack = VPackParser::fromJson(
        "{\"locale\":\"ru_RU.UTF-8\",\"stopwords\":[],\"accent\":true,"
        "\"stemming\":false}");
    EXPECT_TRUE(feature
                    .emplace(result, arangodb::StaticStrings::SystemDatabase + "::test_text_analyzer2",
                             "text", vpack->slice())
                    .ok());
    EXPECT_TRUE(result.first);
    EXPECT_EQUAL_SLICES(
        VPackParser::fromJson(
            "{\"locale\":\"ru_RU.utf-8\",\"case\":\"lower\",\"stopwords\":[],"
            "\"accent\":true,\"stemming\":false}")
            ->slice(),
        result.first->properties());
  }

  // no accent in creation. Default value shown
  {
    arangodb::iresearch::IResearchAnalyzerFeature::EmplaceResult result;
    auto vpack = VPackParser::fromJson(
        "{\"locale\":\"ru_RU.UTF-8\",\"case\":\"lower\",\"stopwords\":[],"
        "\"stemming\":false}");
    EXPECT_TRUE(feature
                    .emplace(result, arangodb::StaticStrings::SystemDatabase + "::test_text_analyzer3",
                             "text", vpack->slice())
                    .ok());
    EXPECT_TRUE(result.first);
    EXPECT_EQUAL_SLICES(
        VPackParser::fromJson(
            "{\"locale\":\"ru_RU.utf-8\",\"case\":\"lower\",\"stopwords\":[],"
            "\"accent\":false,\"stemming\":false}")
            ->slice(),
        result.first->properties());
  }

  // no stem in creation. Default value shown
  {
    arangodb::iresearch::IResearchAnalyzerFeature::EmplaceResult result;
    auto vpack = VPackParser::fromJson(
        "{\"locale\":\"ru_RU.UTF-8\",\"case\":\"lower\",\"stopwords\":[],"
        "\"accent\":true}");
    EXPECT_TRUE(feature
                    .emplace(result, arangodb::StaticStrings::SystemDatabase + "::test_text_analyzer4",
                             "text", vpack->slice())
                    .ok());
    EXPECT_TRUE(result.first);
    EXPECT_EQUAL_SLICES(
        VPackParser::fromJson(
            "{\"locale\":\"ru_RU.utf-8\",\"case\":\"lower\",\"stopwords\":[],"
            "\"accent\":true,\"stemming\":true}")
            ->slice(),
        result.first->properties());
  }

  // non default values for stem, accent and case
  {
    arangodb::iresearch::IResearchAnalyzerFeature::EmplaceResult result;
    auto vpack = VPackParser::fromJson(
        "{\"locale\":\"ru_RU.utf-8\",\"case\":\"upper\",\"stopwords\":[],"
        "\"accent\":true,\"stemming\":false}");
    EXPECT_TRUE(feature
                    .emplace(result, arangodb::StaticStrings::SystemDatabase + "::test_text_analyzer5",
                             "text", vpack->slice())
                    .ok());
    EXPECT_TRUE(result.first);
    EXPECT_EQUAL_SLICES(vpack->slice(), result.first->properties());
  }

  // non-empty stopwords with duplicates
  {
    arangodb::iresearch::IResearchAnalyzerFeature::EmplaceResult result;
    auto vpack = VPackParser::fromJson(
        "{\"locale\":\"en_US.utf-8\",\"case\":\"upper\",\"stopwords\":[\"z\","
        "\"a\",\"b\",\"a\"],\"accent\":false,\"stemming\":true}");
    EXPECT_TRUE(feature
                    .emplace(result, arangodb::StaticStrings::SystemDatabase + "::test_text_analyzer6",
                             "text", vpack->slice())
                    .ok());
    EXPECT_TRUE(result.first);

    // stopwords order is not guaranteed. Need to deep check json
    auto propSlice = result.first->properties();
    ASSERT_TRUE(propSlice.hasKey("stopwords"));
    auto stopwords = propSlice.get("stopwords");
    ASSERT_TRUE(stopwords.isArray());

    std::unordered_set<std::string> expected_stopwords = {"z", "a", "b"};
    for (auto const& it : arangodb::velocypack::ArrayIterator(stopwords)) {
      ASSERT_TRUE(it.isString());
      expected_stopwords.erase(it.copyString());
    }
    ASSERT_TRUE(expected_stopwords.empty());
  }
  // with invalid locale
  {
    arangodb::iresearch::IResearchAnalyzerFeature::EmplaceResult result;
    auto vpack = VPackParser::fromJson("{\"locale\":\"invalid12345.UTF-8\"}");
    EXPECT_FALSE(feature
                     .emplace(result, arangodb::StaticStrings::SystemDatabase + "::test_text_analyzer7",
                              "text", vpack->slice())
                     .ok());
  }
  // STEM /////////////////////////////////////////////////////////////////////
  // with unknown parameter
  {
    arangodb::iresearch::IResearchAnalyzerFeature::EmplaceResult result;
    auto vpack = VPackParser::fromJson(
        "{\"locale\":\"ru_RU.UTF-8\",\"invalid_parameter\":true}");
    EXPECT_TRUE(feature
                    .emplace(result, arangodb::StaticStrings::SystemDatabase + "::test_stem_analyzer1",
                             "stem", vpack->slice())
                    .ok());
    EXPECT_TRUE(result.first);
    EXPECT_EQUAL_SLICES(VPackParser::fromJson("{\"locale\":\"ru_RU.utf-8\"}")->slice(),
                        result.first->properties());
  }
  // with invalid locale
  {
    arangodb::iresearch::IResearchAnalyzerFeature::EmplaceResult result;
    auto vpack = VPackParser::fromJson("{\"locale\":\"invalid12345.UTF-8\"}");
    EXPECT_FALSE(feature
                     .emplace(result, arangodb::StaticStrings::SystemDatabase + "::test_stem_analyzer2",
                              "stem", vpack->slice())
                     .ok());
  }
  // NORM /////////////////////////////////////////////////////////////////////
  // with unknown parameter
  {
    arangodb::iresearch::IResearchAnalyzerFeature::EmplaceResult result;
    auto vpack = VPackParser::fromJson(
        "{\"locale\":\"ru_RU.UTF-8\",\"case\":\"lower\",\"invalid_parameter\":"
        "true,\"accent\":true}");
    EXPECT_TRUE(feature
                    .emplace(result, arangodb::StaticStrings::SystemDatabase + "::test_norm_analyzer1",
                             "norm", vpack->slice())
                    .ok());
    EXPECT_TRUE(result.first);
    EXPECT_EQUAL_SLICES(
        VPackParser::fromJson(
            "{\"locale\":\"ru_RU.utf-8\",\"case\":\"lower\",\"accent\":true}")
            ->slice(),
        result.first->properties());
  }

  // no case convert in creation. Default value shown
  {
    arangodb::iresearch::IResearchAnalyzerFeature::EmplaceResult result;
    auto vpack =
        VPackParser::fromJson("{\"locale\":\"ru_RU.UTF-8\",\"accent\":true}");
    EXPECT_TRUE(feature
                    .emplace(result, arangodb::StaticStrings::SystemDatabase + "::test_norm_analyzer2",
                             "norm", vpack->slice())
                    .ok());
    EXPECT_TRUE(result.first);
    EXPECT_EQUAL_SLICES(
        VPackParser::fromJson(
            "{\"locale\":\"ru_RU.utf-8\",\"case\":\"none\",\"accent\":true}")
            ->slice(),
        result.first->properties());
  }

  // no accent in creation. Default value shown
  {
    arangodb::iresearch::IResearchAnalyzerFeature::EmplaceResult result;
    auto vpack = VPackParser::fromJson(
        "{\"locale\":\"ru_RU.UTF-8\",\"case\":\"lower\"}");
    EXPECT_TRUE(feature
                    .emplace(result, arangodb::StaticStrings::SystemDatabase + "::test_norm_analyzer3",
                             "norm", vpack->slice())
                    .ok());
    EXPECT_TRUE(result.first);
    EXPECT_EQUAL_SLICES(
        VPackParser::fromJson(
            "{\"locale\":\"ru_RU.utf-8\",\"case\":\"lower\",\"accent\":true}")
            ->slice(),
        result.first->properties());
  }
  // non default values for accent and case
  {
    arangodb::iresearch::IResearchAnalyzerFeature::EmplaceResult result;
    auto vpack = VPackParser::fromJson(
        "{\"locale\":\"ru_RU.utf-8\",\"case\":\"upper\",\"accent\":true}");
    EXPECT_TRUE(feature
                    .emplace(result, arangodb::StaticStrings::SystemDatabase + "::test_norm_analyzer4",
                             "norm", vpack->slice())
                    .ok());
    EXPECT_TRUE(result.first);
    EXPECT_EQUAL_SLICES(vpack->slice(), result.first->properties());
  }
  // with invalid locale
  {
    arangodb::iresearch::IResearchAnalyzerFeature::EmplaceResult result;
    auto vpack = VPackParser::fromJson("{\"locale\":\"invalid12345.UTF-8\"}");
    EXPECT_FALSE(feature
                     .emplace(result, arangodb::StaticStrings::SystemDatabase + "::test_norm_analyzer5",
                              "norm", vpack->slice())
                     .ok());
  }
}<|MERGE_RESOLUTION|>--- conflicted
+++ resolved
@@ -879,12 +879,7 @@
     ASSERT_NE(_sysVocbase, nullptr);
 
     _vocbase = nullptr;
-<<<<<<< HEAD
-    auto res = server.getFeature<arangodb::DatabaseFeature>().createDatabase(1, dbName, _vocbase);
-    ASSERT_EQ(res, TRI_ERROR_NO_ERROR);
-=======
-    ASSERT_TRUE(_dbFeature->createDatabase(1, dbName, _vocbase).ok());
->>>>>>> 5b583230
+    ASSERT_TRUE(server.getFeature<arangodb::DatabaseFeature>().createDatabase(1, dbName, _vocbase).ok());
     ASSERT_NE(_vocbase, nullptr);
     arangodb::methods::Collections::createSystem(*_vocbase, arangodb::tests::AnalyzerCollectionName,
                                                  false);
@@ -1150,12 +1145,7 @@
     auto& dbFeature = server.getFeature<arangodb::DatabaseFeature>();
 
     _vocbase = nullptr;
-<<<<<<< HEAD
-    auto res = dbFeature.createDatabase(1, _dbName, _vocbase);
-    ASSERT_EQ(res, TRI_ERROR_NO_ERROR);
-=======
-    ASSERT_TRUE(dbFeature->createDatabase(1, _dbName, _vocbase).ok());
->>>>>>> 5b583230
+    ASSERT_TRUE(dbFeature.createDatabase(1, _dbName, _vocbase).ok());
     ASSERT_NE(_vocbase, nullptr);
   }
 
@@ -2291,13 +2281,8 @@
   {
     arangodb::iresearch::IResearchAnalyzerFeature feature(server.server());
     TRI_vocbase_t* vocbase;
-<<<<<<< HEAD
-    ASSERT_TRUE((TRI_ERROR_NO_ERROR == dbFeature.createDatabase(1, "testVocbase", vocbase)));
+    ASSERT_TRUE(dbFeature.createDatabase(1, "testVocbase", vocbase).ok());
     ASSERT_TRUE((nullptr != dbFeature.lookupDatabase("testVocbase")));
-=======
-    ASSERT_TRUE(dbFeature->createDatabase(1, "testVocbase", vocbase).ok());
-    ASSERT_TRUE((nullptr != dbFeature->lookupDatabase("testVocbase")));
->>>>>>> 5b583230
 
     EXPECT_TRUE((true == !feature.get("testVocbase::test_analyzer")));
     EXPECT_TRUE((false == feature.remove("testVocbase::test_analyzer").ok()));
@@ -3157,65 +3142,10 @@
   std::shared_ptr<VPackBuilder> versionJson =
       VPackParser::fromJson("{ \"version\": 0, \"tasks\": {} }");
 
-<<<<<<< HEAD
  private:
   arangodb::AqlFeature& aqlFeature;
   arangodb::aql::OptimizerRulesFeature& rulesFeature;
   arangodb::DatabasePathFeature& dbPathFeature;
-=======
-  // test no system, no analyzer collection (single-server)
-  {
-    TRI_vocbase_t system(TRI_vocbase_type_e::TRI_VOCBASE_TYPE_NORMAL, 0,
-                         TRI_VOC_SYSTEM_DATABASE);  // create befor reseting srver
-
-    // create a new instance of an ApplicationServer and fill it with the required features
-    // cannot use the existing server since its features already have some state
-    std::shared_ptr<arangodb::application_features::ApplicationServer> originalServer(
-        arangodb::application_features::ApplicationServer::server,
-        [](arangodb::application_features::ApplicationServer* ptr) -> void {
-          arangodb::application_features::ApplicationServer::server = ptr;
-        });
-    arangodb::application_features::ApplicationServer::server =
-        nullptr;  // avoid "ApplicationServer initialized twice"
-    arangodb::application_features::ApplicationServer server(nullptr, nullptr);
-    arangodb::iresearch::IResearchAnalyzerFeature* feature;
-    arangodb::DatabaseFeature* dbFeature;
-    arangodb::SystemDatabaseFeature* sysDatabase;
-    server.addFeature(dbFeature = new arangodb::DatabaseFeature(server));  // required for IResearchAnalyzerFeature::emplace(...)
-    server.addFeature(new arangodb::QueryRegistryFeature(server));  // required for constructing TRI_vocbase_t
-    server.addFeature(sysDatabase = new arangodb::SystemDatabaseFeature(server, &system));  // required for IResearchAnalyzerFeature::start()
-    server.addFeature(new arangodb::UpgradeFeature(server, nullptr, {}));  // required for upgrade tasks
-    server.addFeature(new arangodb::V8DealerFeature(server));  // required for DatabaseFeature::createDatabase(...)
-    server.addFeature(feature = new arangodb::iresearch::IResearchAnalyzerFeature(server));  // required for running upgrade task
-    arangodb::aql::OptimizerRulesFeature(this->server).prepare();  // required for Query::preparePlan(...)
-    auto clearOptimizerRules = irs::make_finally([this]() -> void {
-      arangodb::aql::OptimizerRulesFeature(this->server).unprepare();
-    });
-
-    auto cleanup = arangodb::scopeGuard([dbFeature]() { dbFeature->unprepare(); });
-    feature->start();  // register upgrade tasks
-
-    arangodb::DatabasePathFeature dbPathFeature(server);
-    arangodb::tests::setDatabasePath(dbPathFeature);  // ensure test data is stored in a unique directory
-    auto versionFilename = StorageEngineMock::versionFilenameResult;
-    auto versionFilenameRestore = irs::make_finally([&versionFilename]() -> void {
-      StorageEngineMock::versionFilenameResult = versionFilename;
-    });
-    StorageEngineMock::versionFilenameResult =
-        (irs::utf8_path(dbPathFeature.directory()) /= "version").utf8();
-    ASSERT_TRUE((irs::utf8_path(dbPathFeature.directory()).mkdir()));
-    ASSERT_TRUE((arangodb::basics::VelocyPackHelper::velocyPackToFile(
-        StorageEngineMock::versionFilenameResult, versionJson->slice(), false)));
-
-    TRI_vocbase_t* vocbase;
-    EXPECT_TRUE(dbFeature->createDatabase(1, "testVocbase", vocbase).ok());
-    sysDatabase->unprepare();  // unset system vocbase
-    // EXPECT_TRUE((arangodb::methods::Upgrade::startup(*vocbase, true, false).ok())); // run upgrade
-    // collections are not created in upgrade tasks within iresearch anymore. For that reason, we have
-    // to create the collection here manually.
-    // TODO: We should use global system creation here instead of all the existing manual stuff ...
-    arangodb::methods::Collections::createSystem(*vocbase, arangodb::tests::AnalyzerCollectionName, false);
->>>>>>> 5b583230
 
  protected:
   IResearchAnalyzerFeatureUpgradeStaticLegacyTest()
@@ -3229,93 +3159,9 @@
     rulesFeature.prepare();
   }
 
-<<<<<<< HEAD
   ~IResearchAnalyzerFeatureUpgradeStaticLegacyTest() {
     rulesFeature.unprepare();
     aqlFeature.stop();
-=======
-  // test no system, with analyzer collection (single-server)
-  {
-    TRI_vocbase_t system(TRI_vocbase_type_e::TRI_VOCBASE_TYPE_NORMAL, 0,
-                         TRI_VOC_SYSTEM_DATABASE);  // create befor reseting srver
-
-    // create a new instance of an ApplicationServer and fill it with the required features
-    // cannot use the existing server since its features already have some state
-    std::shared_ptr<arangodb::application_features::ApplicationServer> originalServer(
-        arangodb::application_features::ApplicationServer::server,
-        [](arangodb::application_features::ApplicationServer* ptr) -> void {
-          arangodb::application_features::ApplicationServer::server = ptr;
-        });
-    arangodb::application_features::ApplicationServer::server =
-        nullptr;  // avoid "ApplicationServer initialized twice"
-    arangodb::application_features::ApplicationServer server(nullptr, nullptr);
-    arangodb::iresearch::IResearchAnalyzerFeature* feature;
-    arangodb::DatabaseFeature* dbFeature;
-    arangodb::SystemDatabaseFeature* sysDatabase;
-    server.addFeature(dbFeature = new arangodb::DatabaseFeature(server));  // required for IResearchAnalyzerFeature::emplace(...)
-    server.addFeature(new arangodb::QueryRegistryFeature(server));  // required for constructing TRI_vocbase_t
-    server.addFeature(sysDatabase = new arangodb::SystemDatabaseFeature(server, &system));  // required for IResearchAnalyzerFeature::start()
-    server.addFeature(new arangodb::UpgradeFeature(server, nullptr, {}));  // required for upgrade tasks
-    server.addFeature(new arangodb::V8DealerFeature(server));  // required for DatabaseFeature::createDatabase(...)
-    server.addFeature(feature = new arangodb::iresearch::IResearchAnalyzerFeature(server));  // required for running upgrade task
-    arangodb::aql::OptimizerRulesFeature(this->server).prepare();  // required for Query::preparePlan(...)
-    auto clearOptimizerRules = irs::make_finally([this]() -> void {
-      arangodb::aql::OptimizerRulesFeature(this->server).unprepare();
-    });
-
-    auto cleanup = arangodb::scopeGuard([dbFeature]() { dbFeature->unprepare(); });
-    feature->start();  // register upgrade tasks
-
-    arangodb::DatabasePathFeature dbPathFeature(server);
-    arangodb::tests::setDatabasePath(dbPathFeature);  // ensure test data is stored in a unique directory
-    auto versionFilename = StorageEngineMock::versionFilenameResult;
-    auto versionFilenameRestore = irs::make_finally([&versionFilename]() -> void {
-      StorageEngineMock::versionFilenameResult = versionFilename;
-    });
-    StorageEngineMock::versionFilenameResult =
-        (irs::utf8_path(dbPathFeature.directory()) /= "version").utf8();
-    ASSERT_TRUE((irs::utf8_path(dbPathFeature.directory()).mkdir()));
-    ASSERT_TRUE((arangodb::basics::VelocyPackHelper::velocyPackToFile(
-        StorageEngineMock::versionFilenameResult, versionJson->slice(), false)));
-
-    std::unordered_set<std::string> expected{"abc"};
-    TRI_vocbase_t* vocbase;
-    EXPECT_TRUE(dbFeature->createDatabase(1, "testVocbase", vocbase).ok());
-    EXPECT_TRUE((false == !vocbase->createCollection(createCollectionJson->slice())));
-
-    // add document to collection
-    {
-      arangodb::OperationOptions options;
-      arangodb::SingleCollectionTransaction trx(
-          arangodb::transaction::StandaloneContext::Create(*vocbase),
-          arangodb::tests::AnalyzerCollectionName, arangodb::AccessMode::Type::WRITE);
-      EXPECT_TRUE((true == trx.begin().ok()));
-      EXPECT_TRUE(
-          (true == trx.insert(arangodb::tests::AnalyzerCollectionName,
-                              VPackParser::fromJson("{\"name\": \"abc\"}")->slice(), options)
-                       .ok()));
-      EXPECT_TRUE((trx.commit().ok()));
-    }
-
-    sysDatabase->unprepare();  // unset system vocbase
-    // EXPECT_TRUE((arangodb::methods::Upgrade::startup(*vocbase, true, false).ok())); // run upgrade
-    // TODO: We should use global system creation here instead of all the existing manual stuff ...
-    arangodb::methods::Collections::createSystem(*vocbase, arangodb::tests::AnalyzerCollectionName, false);
-    EXPECT_TRUE((false == !vocbase->lookupCollection(arangodb::tests::AnalyzerCollectionName)));
-    auto result = arangodb::tests::executeQuery(*vocbase, ANALYZER_COLLECTION_QUERY);
-    EXPECT_TRUE((result.result.ok()));
-    auto slice = result.data->slice();
-    EXPECT_TRUE(slice.isArray());
-
-    for (arangodb::velocypack::ArrayIterator itr(slice); itr.valid(); ++itr) {
-      auto resolved = itr.value().resolveExternals();
-      EXPECT_TRUE((resolved.isObject()));
-      EXPECT_TRUE((resolved.get("name").isString()));
-      EXPECT_TRUE((1 == expected.erase(resolved.get("name").copyString())));
-    }
-
-    EXPECT_TRUE((true == expected.empty()));
->>>>>>> 5b583230
   }
 };
 
@@ -3325,7 +3171,7 @@
   feature.start();  // register upgrade tasks
 
   TRI_vocbase_t* vocbase;
-  EXPECT_TRUE((TRI_ERROR_NO_ERROR == dbFeature.createDatabase(1, "testVocbase", vocbase)));
+  EXPECT_TRUE(dbFeature.createDatabase(1, "testVocbase", vocbase).ok());
   sysDatabase.unprepare();  // unset system vocbase
   // EXPECT_TRUE((arangodb::methods::Upgrade::startup(*vocbase, true, false).ok())); // run upgrade
   // collections are not created in upgrade tasks within iresearch anymore. For that reason, we have
@@ -3342,7 +3188,6 @@
   EXPECT_EQ(0, slice.length());
 }
 
-<<<<<<< HEAD
 TEST_F(IResearchAnalyzerFeatureUpgradeStaticLegacyTest, no_system_with_analyzer) {
   // test no system, with analyzer collection (single-server)
   arangodb::iresearch::IResearchAnalyzerFeature feature(server.server());  // required for running upgrade task
@@ -3350,7 +3195,7 @@
 
   std::unordered_set<std::string> expected{"abc"};
   TRI_vocbase_t* vocbase;
-  EXPECT_TRUE((TRI_ERROR_NO_ERROR == dbFeature.createDatabase(1, "testVocbase", vocbase)));
+  EXPECT_TRUE(dbFeature.createDatabase(1, "testVocbase", vocbase).ok());
   EXPECT_TRUE((false == !vocbase->createCollection(createCollectionJson->slice())));
 
   // add document to collection
@@ -3364,19 +3209,6 @@
                                     VPackParser::fromJson("{\"name\": \"abc\"}")->slice(), options)
                              .ok()));
     EXPECT_TRUE((trx.commit().ok()));
-=======
-    TRI_vocbase_t* vocbase;
-    EXPECT_TRUE(dbFeature->createDatabase(1, "testVocbase", vocbase).ok());
-    // EXPECT_TRUE((arangodb::methods::Upgrade::startup(*vocbase, true, false).ok())); // run upgrade
-    // TODO: We should use global system creation here instead of all the existing manual stuff ...
-    arangodb::methods::Collections::createSystem(*vocbase, arangodb::tests::AnalyzerCollectionName, false);
-    EXPECT_TRUE((false == !vocbase->lookupCollection(arangodb::tests::AnalyzerCollectionName)));
-    auto result = arangodb::tests::executeQuery(*vocbase, ANALYZER_COLLECTION_QUERY);
-    EXPECT_TRUE((result.result.ok()));
-    auto slice = result.data->slice();
-    EXPECT_TRUE(slice.isArray());
-    EXPECT_EQ(0, slice.length());
->>>>>>> 5b583230
   }
 
   sysDatabase.unprepare();  // unset system vocbase
@@ -3405,22 +3237,15 @@
   arangodb::iresearch::IResearchAnalyzerFeature feature(server.server());  // required for running upgrade task
   feature.start();  // register upgrade tasks
 
-<<<<<<< HEAD
   // ensure no legacy collection after feature start
   {
     auto& system = *sysDatabase.use();
     auto collection = system.lookupCollection(LEGACY_ANALYZER_COLLECTION_NAME);
     ASSERT_TRUE((true == !collection));
   }
-=======
-    std::unordered_set<std::string> expected{"abc"};
-    TRI_vocbase_t* vocbase;
-    EXPECT_TRUE(dbFeature->createDatabase(1, "testVocbase", vocbase).ok());
-    EXPECT_TRUE((false == !vocbase->createCollection(createCollectionJson->slice())));
->>>>>>> 5b583230
 
   TRI_vocbase_t* vocbase;
-  EXPECT_TRUE((TRI_ERROR_NO_ERROR == dbFeature.createDatabase(1, "testVocbase", vocbase)));
+  EXPECT_TRUE(dbFeature.createDatabase(1, "testVocbase", vocbase).ok());
   // EXPECT_TRUE((arangodb::methods::Upgrade::startup(*vocbase, true, false).ok())); // run upgrade
   // TODO: We should use global system creation here instead of all the exissting manual stuff ...
   arangodb::methods::Collections::createSystem(*vocbase, arangodb::tests::AnalyzerCollectionName,
@@ -3433,28 +3258,10 @@
   EXPECT_EQ(0, slice.length());
 }
 
-<<<<<<< HEAD
 TEST_F(IResearchAnalyzerFeatureUpgradeStaticLegacyTest, system_no_legacy_with_analyzer) {
   // test system, no legacy collection, with analyzer collection (single-server)
   arangodb::iresearch::IResearchAnalyzerFeature feature(server.server());  // required for running upgrade task
   feature.start();  // register upgrade tasks
-=======
-    // EXPECT_TRUE((arangodb::methods::Upgrade::startup(*vocbase, true, false).ok())); // run upgrade
-    // TODO: We should use global system creation here instead of all the existing manual stuff ...
-    arangodb::methods::Collections::createSystem(*vocbase, arangodb::tests::AnalyzerCollectionName, false);
-    EXPECT_TRUE((false == !vocbase->lookupCollection(arangodb::tests::AnalyzerCollectionName)));
-    auto result = arangodb::tests::executeQuery(*vocbase, ANALYZER_COLLECTION_QUERY);
-    EXPECT_TRUE((result.result.ok()));
-    auto slice = result.data->slice();
-    EXPECT_TRUE(slice.isArray());
-
-    for (arangodb::velocypack::ArrayIterator itr(slice); itr.valid(); ++itr) {
-      auto resolved = itr.value().resolveExternals();
-      EXPECT_TRUE((resolved.isObject()));
-      EXPECT_TRUE((resolved.get("name").isString()));
-      EXPECT_TRUE((1 == expected.erase(resolved.get("name").copyString())));
-    }
->>>>>>> 5b583230
 
   // ensure no legacy collection after feature start
   {
@@ -3465,7 +3272,7 @@
 
   std::unordered_set<std::string> expected{"abc"};
   TRI_vocbase_t* vocbase;
-  EXPECT_TRUE((TRI_ERROR_NO_ERROR == dbFeature.createDatabase(1, "testVocbase", vocbase)));
+  EXPECT_TRUE(dbFeature.createDatabase(1, "testVocbase", vocbase).ok());
   EXPECT_TRUE((false == !vocbase->createCollection(createCollectionJson->slice())));
 
   // add document to collection
@@ -3498,68 +3305,39 @@
     EXPECT_TRUE((1 == expected.erase(resolved.get("name").copyString())));
   }
 
-<<<<<<< HEAD
   EXPECT_TRUE((true == expected.empty()));
 }
-=======
-    // add document to legacy collection after feature start
-    {
-      arangodb::OperationOptions options;
-      arangodb::SingleCollectionTransaction trx(
-          arangodb::transaction::StandaloneContext::Create(system),
-          LEGACY_ANALYZER_COLLECTION_NAME, arangodb::AccessMode::Type::WRITE);
-      EXPECT_TRUE((true == trx.begin().ok()));
-      EXPECT_TRUE(
-          (true == trx.insert(LEGACY_ANALYZER_COLLECTION_NAME,
-                              VPackParser::fromJson("{\"name\": \"legacy\"}")->slice(), options)
-                       .ok()));
-      EXPECT_TRUE((trx.commit().ok()));
-    }
->>>>>>> 5b583230
 
 TEST_F(IResearchAnalyzerFeatureUpgradeStaticLegacyTest, system_with_legacy_no_analyzer) {
   // test system, with legacy collection, no analyzer collection (single-server)
   arangodb::iresearch::IResearchAnalyzerFeature feature(server.server());  // required for running upgrade task
   feature.start();  // register upgrade tasks
 
-<<<<<<< HEAD
   // ensure legacy collection after feature start
   {
     auto& system = *sysDatabase.use();
     auto collection = system.lookupCollection(LEGACY_ANALYZER_COLLECTION_NAME);
     ASSERT_TRUE((true == !collection));
     ASSERT_TRUE((false == !system.createCollection(createLegacyCollectionJson->slice())));
-=======
-    TRI_vocbase_t* vocbase;
-    EXPECT_TRUE(dbFeature->createDatabase(1, "testVocbase", vocbase).ok());
-    // EXPECT_TRUE((arangodb::methods::Upgrade::startup(*vocbase, true, false).ok())); // run upgrade
-    // TODO: We should use global system creation here instead of all the existing manual stuff ...
-    arangodb::methods::Collections::createSystem(*vocbase, arangodb::tests::AnalyzerCollectionName, false);
-    EXPECT_TRUE((false == !vocbase->lookupCollection(arangodb::tests::AnalyzerCollectionName)));
-    auto result = arangodb::tests::executeQuery(*vocbase, ANALYZER_COLLECTION_QUERY);
-    EXPECT_TRUE((result.result.ok()));
-    auto slice = result.data->slice();
-    EXPECT_TRUE(slice.isArray());
-    EXPECT_EQ(0, slice.length());
->>>>>>> 5b583230
   }
 
   // add document to legacy collection after feature start
   {
     arangodb::OperationOptions options;
+    auto& system = *sysDatabase.use();
     arangodb::SingleCollectionTransaction trx(
-        arangodb::transaction::StandaloneContext::Create(*sysDatabase.use()),
+        arangodb::transaction::StandaloneContext::Create(system),
         LEGACY_ANALYZER_COLLECTION_NAME, arangodb::AccessMode::Type::WRITE);
     EXPECT_TRUE((true == trx.begin().ok()));
     EXPECT_TRUE(
-        (true == trx.insert(arangodb::tests::AnalyzerCollectionName,
+        (true == trx.insert(LEGACY_ANALYZER_COLLECTION_NAME,
                             VPackParser::fromJson("{\"name\": \"legacy\"}")->slice(), options)
                      .ok()));
     EXPECT_TRUE((trx.commit().ok()));
   }
 
   TRI_vocbase_t* vocbase;
-  EXPECT_TRUE((TRI_ERROR_NO_ERROR == dbFeature.createDatabase(1, "testVocbase", vocbase)));
+  EXPECT_TRUE(dbFeature.createDatabase(1, "testVocbase", vocbase).ok());
   // EXPECT_TRUE((arangodb::methods::Upgrade::startup(*vocbase, true, false).ok())); // run upgrade
   // TODO: We should use global system creation here instead of all the exissting manual stuff ...
   arangodb::methods::Collections::createSystem(*vocbase, arangodb::tests::AnalyzerCollectionName,
@@ -3584,17 +3362,10 @@
     ASSERT_TRUE((true == !collection));
   }
 
-<<<<<<< HEAD
   std::set<std::string> expected{"abc"};
   TRI_vocbase_t* vocbase;
-  EXPECT_TRUE((TRI_ERROR_NO_ERROR == dbFeature.createDatabase(1, "testVocbase", vocbase)));
+  EXPECT_TRUE(dbFeature.createDatabase(1, "testVocbase", vocbase).ok());
   EXPECT_TRUE((false == !vocbase->createCollection(createCollectionJson->slice())));
-=======
-    std::set<std::string> expected{"abc"};
-    TRI_vocbase_t* vocbase;
-    EXPECT_TRUE(dbFeature->createDatabase(1, "testVocbase", vocbase).ok());
-    EXPECT_TRUE((false == !vocbase->createCollection(createCollectionJson->slice())));
->>>>>>> 5b583230
 
   // add document to collection
   {
@@ -3609,7 +3380,6 @@
     EXPECT_TRUE((trx.commit().ok()));
   }
 
-<<<<<<< HEAD
   // EXPECT_TRUE((arangodb::methods::Upgrade::startup(*vocbase, true, false).ok())); // run upgrade
   // TODO: We should use global system creation here instead of all the exissting manual stuff ...
   arangodb::methods::Collections::createSystem(*vocbase, arangodb::tests::AnalyzerCollectionName,
@@ -3619,23 +3389,6 @@
   EXPECT_TRUE((result.result.ok()));
   auto slice = result.data->slice();
   EXPECT_TRUE(slice.isArray());
-=======
-    // EXPECT_TRUE((arangodb::methods::Upgrade::startup(*vocbase, true, false).ok())); // run upgrade
-    // TODO: We should use global system creation here instead of all the existing manual stuff ...
-    arangodb::methods::Collections::createSystem(*vocbase, arangodb::tests::AnalyzerCollectionName, false);
-    EXPECT_TRUE((false == !vocbase->lookupCollection(arangodb::tests::AnalyzerCollectionName)));
-    auto result = arangodb::tests::executeQuery(*vocbase, ANALYZER_COLLECTION_QUERY);
-    EXPECT_TRUE((result.result.ok()));
-    auto slice = result.data->slice();
-    EXPECT_TRUE(slice.isArray());
-
-    for (arangodb::velocypack::ArrayIterator itr(slice); itr.valid(); ++itr) {
-      auto resolved = itr.value().resolveExternals();
-      EXPECT_TRUE((resolved.isObject()));
-      EXPECT_TRUE((resolved.get("name").isString()));
-      EXPECT_TRUE((1 == expected.erase(resolved.get("name").copyString())));
-    }
->>>>>>> 5b583230
 
   for (arangodb::velocypack::ArrayIterator itr(slice); itr.valid(); ++itr) {
     auto resolved = itr.value().resolveExternals();
@@ -3829,15 +3582,9 @@
   TRI_vocbase_t* vocbase0;
   TRI_vocbase_t* vocbase1;
   TRI_vocbase_t* vocbase2;
-<<<<<<< HEAD
-  EXPECT_TRUE((TRI_ERROR_NO_ERROR == dbFeature.createDatabase(1, "vocbase0", vocbase0)));
-  EXPECT_TRUE((TRI_ERROR_NO_ERROR == dbFeature.createDatabase(1, "vocbase1", vocbase1)));
-  EXPECT_TRUE((TRI_ERROR_NO_ERROR == dbFeature.createDatabase(1, "vocbase2", vocbase2)));
-=======
-  EXPECT_TRUE(dbFeature->createDatabase(1, "vocbase0", vocbase0).ok());
-  EXPECT_TRUE(dbFeature->createDatabase(1, "vocbase1", vocbase1).ok());
-  EXPECT_TRUE(dbFeature->createDatabase(1, "vocbase2", vocbase2).ok());
->>>>>>> 5b583230
+  EXPECT_TRUE(dbFeature.createDatabase(1, "vocbase0", vocbase0).ok());
+  EXPECT_TRUE(dbFeature.createDatabase(1, "vocbase1", vocbase1).ok());
+  EXPECT_TRUE(dbFeature.createDatabase(1, "vocbase2", vocbase2).ok());
   arangodb::methods::Collections::createSystem(*vocbase0, arangodb::tests::AnalyzerCollectionName, false);
   arangodb::methods::Collections::createSystem(*vocbase1, arangodb::tests::AnalyzerCollectionName, false);
   arangodb::methods::Collections::createSystem(*vocbase2, arangodb::tests::AnalyzerCollectionName, false);
