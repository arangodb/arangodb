--- conflicted
+++ resolved
@@ -536,7 +536,7 @@
   EXPECT_TRUE(
       arangodb::iresearch::IResearchAnalyzerFeature::canUse(vocbase, arangodb::auth::Level::RO));
 
-  EXPECT_FALSE( 
+  EXPECT_FALSE(
     arangodb::iresearch::IResearchAnalyzerFeature::canUse(vocbase, arangodb::auth::Level::RW));
 }
 
@@ -770,7 +770,7 @@
   // emplace should return OK for the sake of recovery
   EXPECT_TRUE(res.ok());
   auto ptr = feature.get(analyzerName());
-  // but nothing should be stored 
+  // but nothing should be stored
   EXPECT_EQ(nullptr, ptr);
 }
 
@@ -2494,15 +2494,9 @@
       collection = vocbase->lookupCollection(arangodb::tests::AnalyzerCollectionName);
       EXPECT_TRUE((nullptr == collection));
     }
-<<<<<<< HEAD
-
-    auto before = StorageEngineMock::inRecoveryResult;
-    StorageEngineMock::inRecoveryResult = true;
-=======
-    
+
     auto before = StorageEngineMock::recoveryStateResult;
     StorageEngineMock::recoveryStateResult = arangodb::RecoveryState::IN_PROGRESS;
->>>>>>> 5bc6eac6
     auto restore = irs::make_finally(
         [&before]() -> void { StorageEngineMock::recoveryStateResult = before; });
     arangodb::iresearch::IResearchAnalyzerFeature feature(server);
