--- conflicted
+++ resolved
@@ -77,12 +77,7 @@
                  arangodb::aql::ExpressionContext* exprCtx = nullptr,
                  std::shared_ptr<arangodb::velocypack::Builder> bindVars = nullptr,
                  std::string const& refName = "d") {
-<<<<<<< HEAD
-  TRI_vocbase_t vocbase(server, TRI_vocbase_type_e::TRI_VOCBASE_TYPE_NORMAL, 1,
-                        "testVocbase");
-=======
-  TRI_vocbase_t vocbase(TRI_vocbase_type_e::TRI_VOCBASE_TYPE_NORMAL, testDBInfo());
->>>>>>> 1b9cc85c
+  TRI_vocbase_t vocbase(TRI_vocbase_type_e::TRI_VOCBASE_TYPE_NORMAL, testDBInfo(server.server()));
 
   arangodb::aql::Query query(false, vocbase, arangodb::aql::QueryString(queryString), bindVars,
                              std::make_shared<arangodb::velocypack::Builder>(),
@@ -191,15 +186,9 @@
   return assertOrder(server, true, false, queryString, expected, exprCtx, bindVars, refName);
 }
 
-<<<<<<< HEAD
 void assertOrderParseFail(arangodb::application_features::ApplicationServer& server,
                           std::string const& queryString, int parseCode) {
-  TRI_vocbase_t vocbase(server, TRI_vocbase_type_e::TRI_VOCBASE_TYPE_NORMAL, 1,
-                        "testVocbase");
-=======
-void assertOrderParseFail(std::string const& queryString, int parseCode) {
-  TRI_vocbase_t vocbase(TRI_vocbase_type_e::TRI_VOCBASE_TYPE_NORMAL, testDBInfo());
->>>>>>> 1b9cc85c
+  TRI_vocbase_t vocbase(TRI_vocbase_type_e::TRI_VOCBASE_TYPE_NORMAL, testDBInfo(server));
 
   arangodb::aql::Query query(false, vocbase, arangodb::aql::QueryString(queryString),
                              nullptr, nullptr, arangodb::aql::PART_MAIN);
