///////////////////////////////////////////////////////////////////////////////
/// DISCLAIMER
///
/// Copyright 2014-2020 ArangoDB GmbH, Cologne, Germany
/// Copyright 2004-2014 triAGENS GmbH, Cologne, Germany
///
/// Licensed under the Apache License, Version 2.0 (the "License");
/// you may not use this file except in compliance with the License.
/// You may obtain a copy of the License at
///
///     http://www.apache.org/licenses/LICENSE-2.0
///
/// Unless required by applicable law or agreed to in writing, software
/// distributed under the License is distributed on an "AS IS" BASIS,
/// WITHOUT WARRANTIES OR CONDITIONS OF ANY KIND, either express or implied.
/// See the License for the specific language governing permissions and
/// limitations under the License.
///
/// Copyright holder is ArangoDB GmbH, Cologne, Germany
///
/// @author Andrey Abramov
/// @author Vasiliy Nabatchikov
////////////////////////////////////////////////////////////////////////////////

#include "gtest/gtest.h"

#include "store/fs_directory.hpp"
#include "utils/file_utils.hpp"
#include "utils/log.hpp"
#include "utils/utf8_path.hpp"

#include <velocypack/Parser.h>

#include <filesystem>
#include <regex>

#include "Aql/QueryRegistry.h"
#include "Basics/files.h"
#include "IResearch/IResearchCommon.h"
#include "IResearch/IResearchFeature.h"
#include "IResearch/IResearchLink.h"
#include "IResearch/IResearchView.h"
#include "IResearch/common.h"
#include "IResearchTestCompressor.h"
#include "Logger/LogTopic.h"
#include "Logger/Logger.h"
#include "Metrics/MetricKey.h"
#include "Mocks/IResearchLinkMock.h"
#include "Mocks/Servers.h"
#include "Mocks/StorageEngineMock.h"
#include "RestServer/DatabasePathFeature.h"
#include "RestServer/FlushFeature.h"
#include "StorageEngine/EngineSelectorFeature.h"
#include "Transaction/Methods.h"
#include "Transaction/StandaloneContext.h"
#include "VocBase/KeyGenerator.h"
#include "VocBase/LogicalCollection.h"
#include "VocBase/LogicalView.h"

using namespace std::chrono_literals;
namespace fs = std::filesystem;

#if USE_ENTERPRISE
#include "Enterprise/Ldap/LdapFeature.h"
#endif

REGISTER_COMPRESSION(
    iresearch::compression::mock::test_compressor,
    &iresearch::compression::mock::test_compressor::compressor,
    &iresearch::compression::mock::test_compressor::decompressor);

static const VPackBuilder systemDatabaseBuilder = dbArgsBuilder();
static const VPackSlice systemDatabaseArgs = systemDatabaseBuilder.slice();
// -----------------------------------------------------------------------------
// --SECTION--                                                 setup / tear-down
// -----------------------------------------------------------------------------

class IResearchLinkTest
    : public ::testing::Test,
      public arangodb::tests::LogSuppressor<arangodb::Logger::AUTHENTICATION,
                                            arangodb::LogLevel::ERR>,
      public arangodb::tests::LogSuppressor<arangodb::Logger::ENGINES,
                                            arangodb::LogLevel::FATAL>,
      public arangodb::tests::LogSuppressor<arangodb::Logger::FIXME,
                                            arangodb::LogLevel::FATAL> {
 protected:
  static constexpr size_t kEncBlockSize{13};
  arangodb::tests::mocks::MockAqlServer server;
  std::string testFilesystemPath;

  IResearchLinkTest() : server(false) {
    arangodb::tests::init();

    // ensure ArangoSearch start 1 maintenance for each group
    auto opts = server.server().options();
    auto& ars = server.getFeature<arangodb::iresearch::IResearchFeature>();
    ars.collectOptions(opts);
    auto* commitThreads = opts->get<arangodb::options::UInt32Parameter>(
        "--arangosearch.commit-threads");
    opts->processingResult().touch("arangosearch.commit-threads");
    EXPECT_NE(nullptr, commitThreads);
    *commitThreads->ptr = 1;
    auto* consolidationThreads = opts->get<arangodb::options::UInt32Parameter>(
        "--arangosearch.consolidation-threads");
    opts->processingResult().touch("arangosearch.consolidation-threads");
    EXPECT_NE(nullptr, consolidationThreads);
    *consolidationThreads->ptr = 1;
    ars.validateOptions(opts);

    server.addFeature<arangodb::FlushFeature>(false);
    server.startFeatures();
    EXPECT_EQ((std::pair<size_t, size_t>{1, 1}),
              ars.limits(arangodb::iresearch::ThreadGroup::_0));
    EXPECT_EQ((std::pair<size_t, size_t>{1, 1}),
              ars.limits(arangodb::iresearch::ThreadGroup::_1));

    TransactionStateMock::abortTransactionCount = 0;
    TransactionStateMock::beginTransactionCount = 0;
    TransactionStateMock::commitTransactionCount = 0;

    auto& dbPathFeature = server.getFeature<arangodb::DatabasePathFeature>();
    arangodb::tests::setDatabasePath(
        dbPathFeature);  // ensure test data is stored in a unique directory
    testFilesystemPath = dbPathFeature.directory();

    long systemError;
    std::string systemErrorStr;
    TRI_CreateDirectory(testFilesystemPath.c_str(), systemError,
                        systemErrorStr);
  }

  ~IResearchLinkTest() override {
    TRI_RemoveDirectory(testFilesystemPath.c_str());
  }
};

// -----------------------------------------------------------------------------
// --SECTION--                                                        test suite
// -----------------------------------------------------------------------------

TEST_F(IResearchLinkTest, test_format_id) {
  using namespace arangodb::iresearch;
  static_assert("1_3simd" == getFormat(LinkVersion::MIN));
  static_assert("1_4simd" == getFormat(LinkVersion::MAX));
}

TEST_F(IResearchLinkTest, test_defaults) {
  // no view specified
  {
    auto& engine = *static_cast<StorageEngineMock*>(
        &server.getFeature<arangodb::EngineSelectorFeature>().engine());
    engine.views.clear();
    TRI_vocbase_t vocbase(TRI_vocbase_type_e::TRI_VOCBASE_TYPE_NORMAL,
                          testDBInfo(server.server()));
    auto collectionJson = arangodb::velocypack::Parser::fromJson(
        R"({ "name": "testCollection" })");
    auto logicalCollection = vocbase.createCollection(collectionJson->slice());
    ASSERT_NE(nullptr, logicalCollection);
    auto json = arangodb::velocypack::Parser::fromJson("{}");
    try {
      StorageEngineMock::buildLinkMock(arangodb::IndexId{1}, *logicalCollection,
                                       json->slice());
      EXPECT_TRUE(false);
    } catch (arangodb::basics::Exception const& ex) {
      EXPECT_EQ(TRI_ERROR_ARANGO_DATA_SOURCE_NOT_FOUND, ex.code());
    }
  }

  // no view can be found (e.g. db-server coming up with view not available from
  // Agency yet)
  {
    auto& engine = *static_cast<StorageEngineMock*>(
        &server.getFeature<arangodb::EngineSelectorFeature>().engine());
    engine.views.clear();
    TRI_vocbase_t vocbase(TRI_vocbase_type_e::TRI_VOCBASE_TYPE_NORMAL,
                          testDBInfo(server.server()));
    auto collectionJson = arangodb::velocypack::Parser::fromJson(
        R"({ "name": "testCollection" })");
    auto logicalCollection = vocbase.createCollection(collectionJson->slice());
    ASSERT_NE(nullptr, logicalCollection);
    auto json = arangodb::velocypack::Parser::fromJson(R"({ "view": "42" })");
    auto link = StorageEngineMock::buildLinkMock(
        arangodb::IndexId{1}, *logicalCollection, json->slice());
    EXPECT_NE(nullptr, link.get());
  }

  // valid link creation
  {
    auto& engine = *static_cast<StorageEngineMock*>(
        &server.getFeature<arangodb::EngineSelectorFeature>().engine());
    engine.views.clear();
    TRI_vocbase_t vocbase(TRI_vocbase_type_e::TRI_VOCBASE_TYPE_NORMAL,
                          testDBInfo(server.server()));
    auto linkJson = arangodb::velocypack::Parser::fromJson(
        R"({ "type": "arangosearch", "view": "42" })");
    auto collectionJson = arangodb::velocypack::Parser::fromJson(
        R"({ "name": "testCollection" })");
    auto viewJson = arangodb::velocypack::Parser::fromJson(
        R"({ "name": "testView", "id": 42, "type": "arangosearch" })");
    auto logicalCollection = vocbase.createCollection(collectionJson->slice());
    ASSERT_NE(nullptr, logicalCollection);
    auto logicalView = vocbase.createView(viewJson->slice());
    ASSERT_NE(nullptr, logicalView);

    bool created;
    auto link = logicalCollection->createIndex(linkJson->slice(), created);
    ASSERT_TRUE(nullptr != link && created);
    EXPECT_TRUE(link->canBeDropped());
    EXPECT_EQ(logicalCollection.get(), &(link->collection()));
    EXPECT_TRUE(link->fieldNames().empty());
    EXPECT_TRUE(link->fields().empty());
    EXPECT_FALSE(link->hasExpansion());
    EXPECT_FALSE(link->hasSelectivityEstimate());
    EXPECT_FALSE(link->implicitlyUnique());
    EXPECT_FALSE(link->isSorted());
    EXPECT_EQ(0, link->memory());
    EXPECT_TRUE(link->sparse());
    EXPECT_TRUE(arangodb::Index::IndexType::TRI_IDX_TYPE_IRESEARCH_LINK ==
                link->type());
    EXPECT_TRUE(arangodb::iresearch::StaticStrings::DataSourceType ==
                link->typeName());
    EXPECT_FALSE(link->unique());
    auto* impl = dynamic_cast<arangodb::iresearch::IResearchLink*>(link.get());
    ASSERT_NE(nullptr, impl);
    ASSERT_EQ("1_3simd", impl->format());

    arangodb::iresearch::IResearchLinkMeta actualMeta;
    arangodb::iresearch::IResearchLinkMeta expectedMeta;
    auto builder = link->toVelocyPack(
        arangodb::Index::makeFlags(arangodb::Index::Serialize::Figures));
    std::string error;

    EXPECT_TRUE(actualMeta.init(server.server(), builder->slice(), error));
    EXPECT_EQ(expectedMeta, actualMeta);
    auto slice = builder->slice();
    EXPECT_TRUE(slice.hasKey("view"));
    EXPECT_TRUE(slice.get("view").isString());
    EXPECT_TRUE(logicalView->guid() == slice.get("view").copyString());
    EXPECT_TRUE(slice.hasKey("figures"));
    auto figuresSlice = slice.get("figures");
    EXPECT_TRUE(figuresSlice.isObject());
    EXPECT_TRUE(figuresSlice.hasKey("indexSize"));
    EXPECT_TRUE(figuresSlice.get("indexSize").isNumber());
    EXPECT_EQ(0, figuresSlice.get("indexSize").getNumber<size_t>());
    EXPECT_TRUE(figuresSlice.hasKey("numFiles"));
    EXPECT_TRUE(figuresSlice.get("numFiles").isNumber());
    EXPECT_EQ(1, figuresSlice.get("numFiles").getNumber<size_t>());
    EXPECT_TRUE(figuresSlice.hasKey("numDocs"));
    EXPECT_TRUE(figuresSlice.get("numDocs").isNumber());
    EXPECT_EQ(0, figuresSlice.get("numDocs").getNumber<size_t>());
    EXPECT_TRUE(figuresSlice.hasKey("numLiveDocs"));
    EXPECT_TRUE(figuresSlice.get("numLiveDocs").isNumber());
    EXPECT_EQ(0, figuresSlice.get("numLiveDocs").getNumber<size_t>());
    EXPECT_TRUE(figuresSlice.hasKey("numBufferedDocs"));
    EXPECT_TRUE(figuresSlice.get("numBufferedDocs").isNumber());
    EXPECT_EQ(0, figuresSlice.get("numBufferedDocs").getNumber<size_t>());
    EXPECT_TRUE(figuresSlice.hasKey("numSegments"));
    EXPECT_TRUE(figuresSlice.get("numSegments").isNumber());
    EXPECT_EQ(0, figuresSlice.get("numSegments").getNumber<size_t>());
    EXPECT_TRUE((logicalCollection->dropIndex(link->id()) &&
                 logicalCollection->getIndexes().empty()));
  }

  // valid link creation (explicit version)
  {
    auto& engine = *static_cast<StorageEngineMock*>(
        &server.getFeature<arangodb::EngineSelectorFeature>().engine());
    engine.views.clear();
    TRI_vocbase_t vocbase(TRI_vocbase_type_e::TRI_VOCBASE_TYPE_NORMAL,
                          testDBInfo(server.server()));
    auto linkJson = arangodb::velocypack::Parser::fromJson(
        R"({ "type": "arangosearch", "view": "42", "version":1 })");
    auto collectionJson = arangodb::velocypack::Parser::fromJson(
        R"({ "name": "testCollection" })");
    auto viewJson = arangodb::velocypack::Parser::fromJson(
        R"({ "name": "testView", "id": 42, "type": "arangosearch" })");
    auto logicalCollection = vocbase.createCollection(collectionJson->slice());
    ASSERT_NE(nullptr, logicalCollection);
    auto logicalView = vocbase.createView(viewJson->slice());
    ASSERT_NE(nullptr, logicalView);

    bool created;
    auto link = logicalCollection->createIndex(linkJson->slice(), created);
    ASSERT_TRUE(nullptr != link && created);
    EXPECT_TRUE(link->canBeDropped());
    EXPECT_EQ(logicalCollection.get(), &(link->collection()));
    EXPECT_TRUE(link->fieldNames().empty());
    EXPECT_TRUE(link->fields().empty());
    EXPECT_FALSE(link->hasExpansion());
    EXPECT_FALSE(link->hasSelectivityEstimate());
    EXPECT_FALSE(link->implicitlyUnique());
    EXPECT_FALSE(link->isSorted());
    EXPECT_EQ(0, link->memory());
    EXPECT_TRUE(link->sparse());
    EXPECT_TRUE(arangodb::Index::IndexType::TRI_IDX_TYPE_IRESEARCH_LINK ==
                link->type());
    EXPECT_TRUE(arangodb::iresearch::StaticStrings::DataSourceType ==
                link->typeName());
    EXPECT_FALSE(link->unique());
    auto* impl = dynamic_cast<arangodb::iresearch::IResearchLink*>(link.get());
    ASSERT_NE(nullptr, impl);
    ASSERT_EQ("1_4simd", impl->format());

    arangodb::iresearch::IResearchLinkMeta actualMeta;
    arangodb::iresearch::IResearchLinkMeta expectedMeta;
    auto builder = link->toVelocyPack(
        arangodb::Index::makeFlags(arangodb::Index::Serialize::Figures));
    std::string error;

    EXPECT_TRUE(actualMeta.init(server.server(), builder->slice(), error));
    EXPECT_EQ(expectedMeta, actualMeta);
    auto slice = builder->slice();
    EXPECT_TRUE(slice.hasKey("view"));
    EXPECT_TRUE(slice.get("view").isString());
    EXPECT_TRUE(logicalView->guid() == slice.get("view").copyString());
    EXPECT_TRUE(slice.hasKey("figures"));
    auto figuresSlice = slice.get("figures");
    EXPECT_TRUE(figuresSlice.isObject());
    EXPECT_TRUE(figuresSlice.hasKey("indexSize"));
    EXPECT_TRUE(figuresSlice.get("indexSize").isNumber());
    EXPECT_EQ(0, figuresSlice.get("indexSize").getNumber<size_t>());
    EXPECT_TRUE(figuresSlice.hasKey("numFiles"));
    EXPECT_TRUE(figuresSlice.get("numFiles").isNumber());
    EXPECT_EQ(1, figuresSlice.get("numFiles").getNumber<size_t>());
    EXPECT_TRUE(figuresSlice.hasKey("numDocs"));
    EXPECT_TRUE(figuresSlice.get("numDocs").isNumber());
    EXPECT_EQ(0, figuresSlice.get("numDocs").getNumber<size_t>());
    EXPECT_TRUE(figuresSlice.hasKey("numLiveDocs"));
    EXPECT_TRUE(figuresSlice.get("numLiveDocs").isNumber());
    EXPECT_EQ(0, figuresSlice.get("numLiveDocs").getNumber<size_t>());
    EXPECT_TRUE(figuresSlice.hasKey("numBufferedDocs"));
    EXPECT_TRUE(figuresSlice.get("numBufferedDocs").isNumber());
    EXPECT_EQ(0, figuresSlice.get("numBufferedDocs").getNumber<size_t>());
    EXPECT_TRUE(figuresSlice.hasKey("numSegments"));
    EXPECT_TRUE(figuresSlice.get("numSegments").isNumber());
    EXPECT_EQ(0, figuresSlice.get("numSegments").getNumber<size_t>());
    EXPECT_TRUE((logicalCollection->dropIndex(link->id()) &&
                 logicalCollection->getIndexes().empty()));
  }

  // ensure jSON is still valid after unload()
  {
    auto& engine = *static_cast<StorageEngineMock*>(
        &server.getFeature<arangodb::EngineSelectorFeature>().engine());
    engine.views.clear();
    TRI_vocbase_t vocbase(TRI_vocbase_type_e::TRI_VOCBASE_TYPE_NORMAL,
                          testDBInfo(server.server()));
    auto linkJson = arangodb::velocypack::Parser::fromJson(
        R"({ "type": "arangosearch", "view": "42" })");
    auto collectionJson = arangodb::velocypack::Parser::fromJson(
        R"({ "name": "testCollection" })");
    auto viewJson = arangodb::velocypack::Parser::fromJson(
        R"({ "name": "testView", "id": 42, "type": "arangosearch" })");
    auto logicalCollection = vocbase.createCollection(collectionJson->slice());
    ASSERT_TRUE((nullptr != logicalCollection));
    auto logicalView = vocbase.createView(viewJson->slice());
    ASSERT_TRUE((false == !logicalView));

    bool created;
    auto link = logicalCollection->createIndex(linkJson->slice(), created);
    ASSERT_TRUE(nullptr != link && created);
    EXPECT_TRUE(link->canBeDropped());
    EXPECT_EQ(logicalCollection.get(), &(link->collection()));
    EXPECT_TRUE(link->fieldNames().empty());
    EXPECT_TRUE(link->fields().empty());
    EXPECT_FALSE(link->hasExpansion());
    EXPECT_FALSE(link->hasSelectivityEstimate());
    EXPECT_FALSE(link->implicitlyUnique());
    EXPECT_FALSE(link->isSorted());
    EXPECT_EQ(0, link->memory());
    EXPECT_TRUE(link->sparse());
    EXPECT_EQ(arangodb::Index::IndexType::TRI_IDX_TYPE_IRESEARCH_LINK,
              link->type());
    EXPECT_EQ(arangodb::iresearch::StaticStrings::DataSourceType,
              link->typeName());
    EXPECT_FALSE(link->unique());

    {
      arangodb::iresearch::IResearchLinkMeta actualMeta;
      arangodb::iresearch::IResearchLinkMeta expectedMeta;
      auto builder = link->toVelocyPack(
          arangodb::Index::makeFlags(arangodb::Index::Serialize::Figures));
      std::string error;

      EXPECT_TRUE(actualMeta.init(server.server(), builder->slice(), error) &&
                  expectedMeta == actualMeta);
      auto slice = builder->slice();
      EXPECT_TRUE(slice.hasKey("view") && slice.get("view").isString() &&
                  logicalView->guid() == slice.get("view").copyString());
      EXPECT_TRUE(slice.hasKey("figures"));
      auto figuresSlice = slice.get("figures");
      EXPECT_TRUE(figuresSlice.isObject());
      EXPECT_TRUE(figuresSlice.hasKey("indexSize"));
      EXPECT_TRUE(figuresSlice.get("indexSize").isNumber());
      EXPECT_EQ(0, figuresSlice.get("indexSize").getNumber<size_t>());
      EXPECT_TRUE(figuresSlice.hasKey("numFiles"));
      EXPECT_TRUE(figuresSlice.get("numFiles").isNumber());
      EXPECT_EQ(1, figuresSlice.get("numFiles").getNumber<size_t>());
      EXPECT_TRUE(figuresSlice.hasKey("numDocs"));
      EXPECT_TRUE(figuresSlice.get("numDocs").isNumber());
      EXPECT_EQ(0, figuresSlice.get("numDocs").getNumber<size_t>());
      EXPECT_TRUE(figuresSlice.hasKey("numLiveDocs"));
      EXPECT_TRUE(figuresSlice.get("numLiveDocs").isNumber());
      EXPECT_EQ(0, figuresSlice.get("numLiveDocs").getNumber<size_t>());
      EXPECT_TRUE(figuresSlice.hasKey("numBufferedDocs"));
      EXPECT_TRUE(figuresSlice.get("numBufferedDocs").isNumber());
      EXPECT_EQ(0, figuresSlice.get("numBufferedDocs").getNumber<size_t>());
      EXPECT_TRUE(figuresSlice.hasKey("numSegments"));
      EXPECT_TRUE(figuresSlice.get("numSegments").isNumber());
      EXPECT_EQ(0, figuresSlice.get("numSegments").getNumber<size_t>());
    }

    // ensure jSON is still valid after unload()
    {
      link->unload();
      auto builder = link->toVelocyPack(
          arangodb::Index::makeFlags(arangodb::Index::Serialize::Figures));
      auto slice = builder->slice();
      EXPECT_TRUE(slice.hasKey("view") && slice.get("view").isString() &&
                  logicalView->guid() == slice.get("view").copyString());
      EXPECT_TRUE(slice.hasKey("figures"));
      auto figuresSlice = slice.get("figures");
      EXPECT_TRUE(figuresSlice.isObject());
      EXPECT_TRUE(figuresSlice.hasKey("indexSize"));
      EXPECT_TRUE(figuresSlice.get("indexSize").isNumber());
      EXPECT_EQ(0, figuresSlice.get("indexSize").getNumber<size_t>());
      EXPECT_TRUE(figuresSlice.hasKey("numFiles"));
      EXPECT_TRUE(figuresSlice.get("numFiles").isNumber());
      EXPECT_EQ(0, figuresSlice.get("numFiles").getNumber<size_t>());
      EXPECT_TRUE(figuresSlice.hasKey("numDocs"));
      EXPECT_TRUE(figuresSlice.get("numDocs").isNumber());
      EXPECT_EQ(0, figuresSlice.get("numDocs").getNumber<size_t>());
      EXPECT_TRUE(figuresSlice.hasKey("numLiveDocs"));
      EXPECT_TRUE(figuresSlice.get("numLiveDocs").isNumber());
      EXPECT_EQ(0, figuresSlice.get("numLiveDocs").getNumber<size_t>());
      EXPECT_TRUE(figuresSlice.hasKey("numBufferedDocs"));
      EXPECT_TRUE(figuresSlice.get("numBufferedDocs").isNumber());
      EXPECT_EQ(0, figuresSlice.get("numBufferedDocs").getNumber<size_t>());
      EXPECT_TRUE(figuresSlice.hasKey("numSegments"));
      EXPECT_TRUE(figuresSlice.get("numSegments").isNumber());
      EXPECT_EQ(0, figuresSlice.get("numSegments").getNumber<size_t>());
    }
  }
}

TEST_F(IResearchLinkTest, test_init) {
  // collection registered with view (collection initially not in view)
  {
    auto collectionJson = arangodb::velocypack::Parser::fromJson(
        R"({ "name": "testCollection", "id": 100 })");
    auto linkJson = arangodb::velocypack::Parser::fromJson(
        R"({ "type": "arangosearch", "view": "42" })");
    auto viewJson = arangodb::velocypack::Parser::fromJson(
        R"({ "name": "testView", "id": 42, "type": "arangosearch" })");
    TRI_vocbase_t vocbase(TRI_vocbase_type_e::TRI_VOCBASE_TYPE_NORMAL,
                          testDBInfo(server.server()));
    auto logicalCollection = vocbase.createCollection(collectionJson->slice());
    ASSERT_TRUE((nullptr != logicalCollection));
    auto logicalView = vocbase.createView(viewJson->slice());
    ASSERT_TRUE((false == !logicalView));

    // no collections in view before
    {
      std::unordered_set<arangodb::DataSourceId> expected;
      std::set<arangodb::DataSourceId> actual;

      EXPECT_TRUE((logicalView->visitCollections(
          [&actual](arangodb::DataSourceId cid) -> bool {
            actual.emplace(cid);
            return true;
          })));

      for (auto& cid : expected) {
        EXPECT_EQ(1, actual.erase(cid));
      }

      EXPECT_TRUE((actual.empty()));
    }

    auto link = StorageEngineMock::buildLinkMock(
        arangodb::IndexId{1}, *logicalCollection, linkJson->slice());
    EXPECT_NE(nullptr, link.get());
    // EXPECT_TRUE((false == !link));

    // collection in view after
    {
      std::unordered_set<arangodb::DataSourceId> expected = {
          arangodb::DataSourceId{100}};
      std::set<arangodb::DataSourceId> actual;

      EXPECT_TRUE((logicalView->visitCollections(
          [&actual](arangodb::DataSourceId cid) -> bool {
            actual.emplace(cid);
            return true;
          })));

      for (auto& cid : expected) {
        EXPECT_EQ(1, actual.erase(cid));
      }

      EXPECT_TRUE((actual.empty()));
    }

    link.reset();

    // collection in view on destruct
    {
      std::unordered_set<arangodb::DataSourceId> expected = {
          arangodb::DataSourceId{100}};
      std::set<arangodb::DataSourceId> actual;

      EXPECT_TRUE((logicalView->visitCollections(
          [&actual](arangodb::DataSourceId cid) -> bool {
            actual.emplace(cid);
            return true;
          })));

      for (auto& cid : expected) {
        EXPECT_EQ(1, actual.erase(cid));
      }

      EXPECT_TRUE((actual.empty()));
    }
  }

  // collection registered with view (collection initially is in view)
  {
    auto collectionJson = arangodb::velocypack::Parser::fromJson(
        R"({ "name": "testCollection", "id": 101 })");
    auto linkJson = arangodb::velocypack::Parser::fromJson(
        R"({ "type": "arangosearch", "view": "43" })");
    auto viewJson = arangodb::velocypack::Parser::fromJson(
        "{ \"name\": \"testView\", \"id\": 43, \"type\": \"arangosearch\", "
        "\"collections\": [ 101 ] }");
    TRI_vocbase_t vocbase(TRI_vocbase_type_e::TRI_VOCBASE_TYPE_NORMAL,
                          testDBInfo(server.server()));
    auto logicalCollection = vocbase.createCollection(collectionJson->slice());
    ASSERT_NE(nullptr, logicalCollection);
    auto logicalView = vocbase.createView(viewJson->slice());
    ASSERT_NE(nullptr, logicalView);

    // collection in view before
    {
      std::unordered_set<arangodb::DataSourceId> expected = {
          arangodb::DataSourceId{101}};
      std::set<arangodb::DataSourceId> actual;

      EXPECT_TRUE((logicalView->visitCollections(
          [&actual](arangodb::DataSourceId cid) -> bool {
            actual.emplace(cid);
            return true;
          })));

      for (auto& cid : expected) {
        EXPECT_EQ(1, actual.erase(cid));
      }

      EXPECT_TRUE((actual.empty()));
    }

    auto link = StorageEngineMock::buildLinkMock(
        arangodb::IndexId{1}, *logicalCollection, linkJson->slice());
    EXPECT_NE(nullptr, link.get());

    // collection in view after
    {
      std::unordered_set<arangodb::DataSourceId> expected = {
          arangodb::DataSourceId{101}};
      std::set<arangodb::DataSourceId> actual;

      EXPECT_TRUE((logicalView->visitCollections(
          [&actual](arangodb::DataSourceId cid) -> bool {
            actual.emplace(cid);
            return true;
          })));

      for (auto& cid : expected) {
        EXPECT_EQ(1, actual.erase(cid));
      }

      EXPECT_TRUE((actual.empty()));
    }

    link.reset();

    // collection still in view on destruct
    {
      std::unordered_set<arangodb::DataSourceId> expected = {
          arangodb::DataSourceId{101}};
      std::set<arangodb::DataSourceId> actual;

      EXPECT_TRUE((logicalView->visitCollections(
          [&actual](arangodb::DataSourceId cid) -> bool {
            actual.emplace(cid);
            return true;
          })));

      for (auto& cid : expected) {
        EXPECT_EQ(1, actual.erase(cid));
      }

      EXPECT_TRUE((actual.empty()));
    }
  }
}

TEST_F(IResearchLinkTest, test_self_token) {
  // test empty token
  {
    arangodb::iresearch::AsyncLinkHandle empty(nullptr);
    auto lock = empty.lock();
    EXPECT_EQ(nullptr, lock.get());
  }

  arangodb::iresearch::IResearchLink::AsyncLinkPtr self;

  {
    auto collectionJson = arangodb::velocypack::Parser::fromJson(
        R"({ "name": "testCollection" })");
    auto linkJson =
        arangodb::velocypack::Parser::fromJson(R"({ "view": "testView" })");
    auto viewJson = arangodb::velocypack::Parser::fromJson(
        R"({ "name": "testView", "type":"arangosearch" })");
    Vocbase vocbase(TRI_vocbase_type_e::TRI_VOCBASE_TYPE_NORMAL,
                    testDBInfo(server.server()));
    auto logicalCollection = vocbase.createCollection(collectionJson->slice());
    ASSERT_NE(nullptr, logicalCollection);
    auto logicalView = vocbase.createView(viewJson->slice());
    EXPECT_NE(nullptr, logicalView);
    auto index = StorageEngineMock::buildLinkMock(
        arangodb::IndexId{42}, *logicalCollection, linkJson->slice());
    ASSERT_NE(nullptr, index.get());
    // ASSERT_TRUE((false == !index));
    auto link =
        std::dynamic_pointer_cast<arangodb::iresearch::IResearchLink>(index);
    ASSERT_NE(nullptr, link);
    ASSERT_EQ(
        arangodb::iresearch::getFormat(arangodb::iresearch::LinkVersion::MIN),
        link->format());
    self = link->self();
    EXPECT_NE(nullptr, self);
    auto lock = self->lock();
    EXPECT_EQ(link.get(), lock.get());
  }

  EXPECT_TRUE(self);
  auto lock = self->lock();
  EXPECT_EQ(nullptr, lock.get());
}

TEST_F(IResearchLinkTest, test_drop) {
  // collection drop (removes collection from view) subsequent destroy does not
  // touch view
  {
    auto collectionJson = arangodb::velocypack::Parser::fromJson(
        R"({ "name": "testCollection", "id": 100 })");
    auto linkJson = arangodb::velocypack::Parser::fromJson(
        R"({ "type": "arangosearch", "view": "42" })");
    auto viewJson = arangodb::velocypack::Parser::fromJson(
        R"({ "name": "testView", "id": 42, "type": "arangosearch" })");
    TRI_vocbase_t vocbase(TRI_vocbase_type_e::TRI_VOCBASE_TYPE_NORMAL,
                          testDBInfo(server.server()));
    auto logicalCollection = vocbase.createCollection(collectionJson->slice());
    ASSERT_TRUE((nullptr != logicalCollection));
    auto logicalView = vocbase.createView(viewJson->slice());
    ASSERT_TRUE((false == !logicalView));

    auto link0 = StorageEngineMock::buildLinkMock(
        arangodb::IndexId{1}, *logicalCollection, linkJson->slice());
    EXPECT_NE(nullptr, link0.get());

    // collection in view before
    {
      std::unordered_set<arangodb::DataSourceId> expected = {
          arangodb::DataSourceId{100}};
      std::set<arangodb::DataSourceId> actual;

      EXPECT_TRUE((logicalView->visitCollections(
          [&actual](arangodb::DataSourceId cid) -> bool {
            actual.emplace(cid);
            return true;
          })));

      for (auto& cid : expected) {
        EXPECT_EQ(1, actual.erase(cid));
      }

      EXPECT_TRUE((actual.empty()));
    }

    EXPECT_TRUE((true == (*dynamic_cast<arangodb::iresearch::IResearchLink*>(
                              link0.get()) == *logicalView)));
    EXPECT_TRUE((link0->drop().ok()));
    EXPECT_TRUE((true == (*dynamic_cast<arangodb::iresearch::IResearchLink*>(
                              link0.get()) == *logicalView)));

    // collection not in view after
    {
      std::unordered_set<arangodb::DataSourceId> expected;
      std::set<arangodb::DataSourceId> actual;

      EXPECT_TRUE((logicalView->visitCollections(
          [&actual](arangodb::DataSourceId cid) -> bool {
            actual.emplace(cid);
            return true;
          })));

      for (auto& cid : expected) {
        EXPECT_EQ(1, actual.erase(cid));
      }

      EXPECT_TRUE((actual.empty()));
    }

    auto link1 = StorageEngineMock::buildLinkMock(
        arangodb::IndexId{1}, *logicalCollection, linkJson->slice());
    EXPECT_NE(nullptr, link1);

    // collection in view before (new link)
    {
      std::unordered_set<arangodb::DataSourceId> expected = {
          arangodb::DataSourceId{100}};
      std::set<arangodb::DataSourceId> actual;

      EXPECT_TRUE((logicalView->visitCollections(
          [&actual](arangodb::DataSourceId cid) -> bool {
            actual.emplace(cid);
            return true;
          })));

      for (auto& cid : expected) {
        EXPECT_EQ(1, actual.erase(cid));
      }

      EXPECT_TRUE((actual.empty()));
    }

    link0.reset();

    // collection in view after (new link) subsequent destroy does not touch
    // view
    {
      std::unordered_set<arangodb::DataSourceId> expected = {
          arangodb::DataSourceId{100}};
      std::set<arangodb::DataSourceId> actual;

      EXPECT_TRUE((logicalView->visitCollections(
          [&actual](arangodb::DataSourceId cid) -> bool {
            actual.emplace(cid);
            return true;
          })));

      for (auto& cid : expected) {
        EXPECT_EQ(1, actual.erase(cid));
      }

      EXPECT_TRUE((actual.empty()));
    }
  }
}

TEST_F(IResearchLinkTest, test_unload) {
  // index unload does not touch the view (subsequent destroy)
  {
    auto collectionJson = arangodb::velocypack::Parser::fromJson(
        R"({ "name": "testCollection", "id": 100 })");
    auto linkJson = arangodb::velocypack::Parser::fromJson(
        R"({ "type": "arangosearch", "view": "42" })");
    auto viewJson = arangodb::velocypack::Parser::fromJson(
        R"({ "name": "testView", "id": 42, "type": "arangosearch" })");
    TRI_vocbase_t vocbase(TRI_vocbase_type_e::TRI_VOCBASE_TYPE_NORMAL,
                          testDBInfo(server.server()));
    auto logicalCollection = vocbase.createCollection(collectionJson->slice());
    ASSERT_TRUE((nullptr != logicalCollection));
    auto logicalView = vocbase.createView(viewJson->slice());
    ASSERT_TRUE((false == !logicalView));

    auto link = StorageEngineMock::buildLinkMock(
        arangodb::IndexId{1}, *logicalCollection, linkJson->slice());
    EXPECT_NE(nullptr, link.get());

    // collection in view before
    {
      std::unordered_set<arangodb::DataSourceId> expected = {
          arangodb::DataSourceId{100}};
      std::set<arangodb::DataSourceId> actual;

      EXPECT_TRUE((logicalView->visitCollections(
          [&actual](arangodb::DataSourceId cid) -> bool {
            actual.emplace(cid);
            return true;
          })));

      for (auto& cid : expected) {
        EXPECT_EQ(1, actual.erase(cid));
      }

      EXPECT_TRUE((actual.empty()));
    }

    EXPECT_TRUE((true == (*dynamic_cast<arangodb::iresearch::IResearchLink*>(
                              link.get()) == *logicalView)));
    link->unload();
    EXPECT_TRUE((true == (*dynamic_cast<arangodb::iresearch::IResearchLink*>(
                              link.get()) == *logicalView)));

    // collection in view after unload
    {
      std::unordered_set<arangodb::DataSourceId> expected = {
          arangodb::DataSourceId{100}};
      std::set<arangodb::DataSourceId> actual;

      EXPECT_TRUE((logicalView->visitCollections(
          [&actual](arangodb::DataSourceId cid) -> bool {
            actual.emplace(cid);
            return true;
          })));

      for (auto& cid : expected) {
        EXPECT_EQ(1, actual.erase(cid));
      }

      EXPECT_TRUE((actual.empty()));
    }

    link.reset();

    // collection in view after destruct, subsequent destroy does not touch view
    {
      std::unordered_set<arangodb::DataSourceId> expected = {
          arangodb::DataSourceId{100}};
      std::set<arangodb::DataSourceId> actual;

      EXPECT_TRUE((logicalView->visitCollections(
          [&actual](arangodb::DataSourceId cid) -> bool {
            actual.emplace(cid);
            return true;
          })));

      for (auto& cid : expected) {
        EXPECT_EQ(1, actual.erase(cid));
      }

      EXPECT_TRUE((actual.empty()));
    }
  }
}

TEST_F(IResearchLinkTest, test_write_index_creation_version_0) {
  static std::vector<std::string> const kEmpty;
  auto doc0 = arangodb::velocypack::Parser::fromJson(R"({ "abc": "def" })");
  TRI_vocbase_t vocbase(TRI_vocbase_type_e::TRI_VOCBASE_TYPE_NORMAL,
                        testDBInfo(server.server()));
  std::string dataPath =
      ((((irs::utf8_path() /= testFilesystemPath) /=
         std::string("databases")) /=
        (std::string("database-") + std::to_string(vocbase.id()))) /=
       std::string("arangosearch-42"))
          .string();
  auto linkJson = arangodb::velocypack::Parser::fromJson(
      "{ \"id\": 42, \"type\": \"arangosearch\", \"view\": \"42\", "
      "\"includeAllFields\": true }");
  auto collectionJson =
      arangodb::velocypack::Parser::fromJson(R"({ "name": "testCollection" })");
  auto viewJson = arangodb::velocypack::Parser::fromJson(
      "{ \
    \"id\": 42, \
    \"name\": \"testView\", \
    \"type\": \"arangosearch\" \
  }");
  auto logicalCollection = vocbase.createCollection(collectionJson->slice());
  ASSERT_TRUE((nullptr != logicalCollection));
  auto view = std::dynamic_pointer_cast<arangodb::iresearch::IResearchView>(
      vocbase.createView(viewJson->slice()));
  ASSERT_TRUE((false == !view));
  view->open();
  ASSERT_TRUE(server.server().hasFeature<arangodb::FlushFeature>());

  dataPath = ((((irs::utf8_path() /= testFilesystemPath) /=
                std::string("databases")) /=
               (std::string("database-") + std::to_string(vocbase.id()))) /=
              (std::string("arangosearch-") +
               std::to_string(logicalCollection->id().id()) + "_42"))
                 .string();
  irs::fs_directory directory(dataPath);
  bool created;
  auto link = logicalCollection->createIndex(linkJson->slice(), created);
  ASSERT_TRUE((false == !link && created));
  auto reader = irs::directory_reader::open(directory);
  EXPECT_EQ(0, reader.reopen().live_docs_count());
  {
    arangodb::transaction::Methods trx(
        arangodb::transaction::StandaloneContext::Create(vocbase), kEmpty,
        kEmpty, kEmpty, arangodb::transaction::Options());
    trx.addHint(arangodb::transaction::Hints::Hint::INDEX_CREATION);
    EXPECT_TRUE((trx.begin().ok()));
    auto* l = dynamic_cast<arangodb::iresearch::IResearchLink*>(link.get());
    ASSERT_EQ(
        arangodb::iresearch::getFormat(arangodb::iresearch::LinkVersion::MIN),
        l->format());
    ASSERT_TRUE(l != nullptr);
    EXPECT_TRUE(
        (l->insert(trx, arangodb::LocalDocumentId(1), doc0->slice()).ok()));
    l->commit(true);
    EXPECT_EQ(
        1, reader.reopen().live_docs_count());  // should see this immediately

    EXPECT_TRUE((trx.commit().ok()));
    EXPECT_TRUE((l->commit().ok()));
  }

  EXPECT_EQ(1, reader.reopen().live_docs_count());
  logicalCollection->dropIndex(link->id());
  EXPECT_ANY_THROW((reader.reopen()));
}

TEST_F(IResearchLinkTest, test_write_index_creation_version_1) {
  static std::vector<std::string> const kEmpty;
  auto doc0 = arangodb::velocypack::Parser::fromJson(R"({ "abc": "def" })");
  TRI_vocbase_t vocbase(TRI_vocbase_type_e::TRI_VOCBASE_TYPE_NORMAL,
                        testDBInfo(server.server()));
  std::string dataPath =
      ((((irs::utf8_path() /= testFilesystemPath) /=
         std::string("databases")) /=
        (std::string("database-") + std::to_string(vocbase.id()))) /=
       std::string("arangosearch-42"))
          .string();
  auto linkJson = arangodb::velocypack::Parser::fromJson(
      R"({ "id": 42, "type": "arangosearch", "view": "42", "includeAllFields": true, "version":1 })");
  auto collectionJson =
      arangodb::velocypack::Parser::fromJson(R"({ "name": "testCollection" })");
  auto viewJson = arangodb::velocypack::Parser::fromJson(
      "{ \
    \"id\": 42, \
    \"name\": \"testView\", \
    \"type\": \"arangosearch\" \
  }");
  auto logicalCollection = vocbase.createCollection(collectionJson->slice());
  ASSERT_TRUE((nullptr != logicalCollection));
  auto view = std::dynamic_pointer_cast<arangodb::iresearch::IResearchView>(
      vocbase.createView(viewJson->slice()));
  ASSERT_TRUE((false == !view));
  view->open();
  ASSERT_TRUE(server.server().hasFeature<arangodb::FlushFeature>());

  dataPath = ((((irs::utf8_path() /= testFilesystemPath) /=
                std::string("databases")) /=
               (std::string("database-") + std::to_string(vocbase.id()))) /=
              (std::string("arangosearch-") +
               std::to_string(logicalCollection->id().id()) + "_42"))
                 .string();
  irs::fs_directory directory(dataPath);
  bool created;
  auto link = logicalCollection->createIndex(linkJson->slice(), created);
  ASSERT_TRUE((false == !link && created));
  auto reader = irs::directory_reader::open(directory);
  EXPECT_EQ(0, reader.reopen().live_docs_count());
  {
    arangodb::transaction::Methods trx(
        arangodb::transaction::StandaloneContext::Create(vocbase), kEmpty,
        kEmpty, kEmpty, arangodb::transaction::Options());
    trx.addHint(arangodb::transaction::Hints::Hint::INDEX_CREATION);
    EXPECT_TRUE((trx.begin().ok()));
    auto* l = dynamic_cast<arangodb::iresearch::IResearchLink*>(link.get());
    ASSERT_EQ(
        arangodb::iresearch::getFormat(arangodb::iresearch::LinkVersion::MAX),
        l->format());
    ASSERT_TRUE(l != nullptr);
    EXPECT_TRUE(
        (l->insert(trx, arangodb::LocalDocumentId(1), doc0->slice()).ok()));
    l->commit(true);
    EXPECT_EQ(
        1, reader.reopen().live_docs_count());  // should see this immediately

    EXPECT_TRUE((trx.commit().ok()));
    EXPECT_TRUE((l->commit().ok()));
  }

  EXPECT_EQ(1, reader.reopen().live_docs_count());
  logicalCollection->dropIndex(link->id());
  EXPECT_ANY_THROW((reader.reopen()));
}

TEST_F(IResearchLinkTest, test_write) {
  static std::vector<std::string> const kEmpty;
  auto doc0 = arangodb::velocypack::Parser::fromJson(R"({ "abc": "def" })");
  auto doc1 = arangodb::velocypack::Parser::fromJson(R"({ "ghi": "jkl" })");
  TRI_vocbase_t vocbase(TRI_vocbase_type_e::TRI_VOCBASE_TYPE_NORMAL,
                        testDBInfo(server.server()));
  std::string dataPath =
      ((((irs::utf8_path() /= testFilesystemPath) /=
         std::string("databases")) /=
        (std::string("database-") + std::to_string(vocbase.id()))) /=
       std::string("arangosearch-42"))
          .string();
  auto linkJson = arangodb::velocypack::Parser::fromJson(
      "{ \"id\": 42, \"type\": \"arangosearch\", \"view\": \"42\", "
      "\"includeAllFields\": true }");
  auto collectionJson =
      arangodb::velocypack::Parser::fromJson(R"({ "name": "testCollection" })");
  auto viewJson = arangodb::velocypack::Parser::fromJson(
      "{ \
    \"id\": 42, \
    \"name\": \"testView\", \
    \"type\": \"arangosearch\" \
  }");
  auto logicalCollection = vocbase.createCollection(collectionJson->slice());
  ASSERT_TRUE((nullptr != logicalCollection));
  auto view = std::dynamic_pointer_cast<arangodb::iresearch::IResearchView>(
      vocbase.createView(viewJson->slice()));
  ASSERT_TRUE((false == !view));
  view->open();
  ASSERT_TRUE(server.server().hasFeature<arangodb::FlushFeature>());

  dataPath = ((((irs::utf8_path() /= testFilesystemPath) /=
                std::string("databases")) /=
               (std::string("database-") + std::to_string(vocbase.id()))) /=
              (std::string("arangosearch-") +
               std::to_string(logicalCollection->id().id()) + "_42"))
                 .string();
  irs::fs_directory directory(dataPath);
  bool created;
  auto link = logicalCollection->createIndex(linkJson->slice(), created);
  ASSERT_TRUE((false == !link && created));
  auto reader = irs::directory_reader::open(directory);
  EXPECT_EQ(0, reader.reopen().live_docs_count());
  {
    arangodb::transaction::Methods trx(
        arangodb::transaction::StandaloneContext::Create(vocbase), kEmpty,
        kEmpty, kEmpty, arangodb::transaction::Options());
    EXPECT_TRUE((trx.begin().ok()));
    auto* l = dynamic_cast<arangodb::iresearch::IResearchLink*>(link.get());
    ASSERT_TRUE(l != nullptr);
    EXPECT_TRUE(
        (l->insert(trx, arangodb::LocalDocumentId(1), doc0->slice()).ok()));
    EXPECT_TRUE((l->commit().ok()));
    EXPECT_EQ(0, reader.reopen().live_docs_count());

    EXPECT_TRUE((trx.commit().ok()));
    EXPECT_TRUE((l->commit().ok()));
  }

  EXPECT_EQ(1, reader.reopen().live_docs_count());

  {
    arangodb::transaction::Methods trx(
        arangodb::transaction::StandaloneContext::Create(vocbase), kEmpty,
        kEmpty, kEmpty, arangodb::transaction::Options());
    EXPECT_TRUE((trx.begin().ok()));
    auto* l = dynamic_cast<arangodb::iresearch::IResearchLink*>(link.get());
    ASSERT_TRUE(l != nullptr);
    EXPECT_TRUE(
        (l->insert(trx, arangodb::LocalDocumentId(2), doc1->slice()).ok()));
    EXPECT_TRUE((trx.commit().ok()));
    EXPECT_TRUE((l->commit().ok()));
  }

  EXPECT_EQ(2, reader.reopen().live_docs_count());

  {
    arangodb::transaction::Methods trx(
        arangodb::transaction::StandaloneContext::Create(vocbase), kEmpty,
        kEmpty, kEmpty, arangodb::transaction::Options());
    EXPECT_TRUE((trx.begin().ok()));
    auto* l = dynamic_cast<arangodb::iresearch::IResearchLink*>(link.get());
    ASSERT_TRUE(l != nullptr);
    EXPECT_TRUE(
        (l->remove(trx, arangodb::LocalDocumentId(2), doc1->slice()).ok()));
    EXPECT_TRUE((trx.commit().ok()));
    EXPECT_TRUE((l->commit().ok()));
  }

  EXPECT_EQ(1, reader.reopen().live_docs_count());
  logicalCollection->dropIndex(link->id());
  EXPECT_ANY_THROW((reader.reopen()));
}

TEST_F(IResearchLinkTest, test_write_with_custom_compression_nondefault_sole) {
  static std::vector<std::string> const kEmpty;
  auto doc0 = arangodb::velocypack::Parser::fromJson(
      R"({ "abc": "def", "abc2":"aaa", "sort":"ps"  })");
  auto doc1 = arangodb::velocypack::Parser::fromJson(R"({ "ghi": "jkl" })");
  TRI_vocbase_t vocbase(TRI_vocbase_type_e::TRI_VOCBASE_TYPE_NORMAL,
                        testDBInfo(server.server()));
  std::string dataPath =
      ((((irs::utf8_path() /= testFilesystemPath) /=
         std::string("databases")) /=
        (std::string("database-") + std::to_string(vocbase.id()))) /=
       std::string("arangosearch-42"))
          .string();
  auto linkJson = arangodb::velocypack::Parser::fromJson(
      "{ \"id\": 42, \"type\": \"arangosearch\", \"view\": \"42\", "
      "\"includeAllFields\": true,\
    \"primarySort\":[{\"field\":\"sort\", \"direction\":\"asc\"}],\
    \"storedValues\":[{\"fields\":[\"abc\"], \"compression\":\"test\"}, {\"fields\":[\"abc2\"], \"compression\":\"test\"}]\
    }");
  auto collectionJson =
      arangodb::velocypack::Parser::fromJson(R"({ "name": "testCollection" })");
  auto viewJson = arangodb::velocypack::Parser::fromJson(
      "{ \
    \"id\": 42, \
    \"name\": \"testView\", \
    \"type\": \"arangosearch\", \
    \"primarySort\":[{\"field\":\"sort\", \"direction\":\"asc\"}],\
    \"storedValues\":[{\"fields\":[\"abc\"], \"compression\":\"test\"}, {\"fields\":[\"abc2\"], \"compression\":\"test\"}]\
  }");
  std::set<std::string> compressedValues;
  irs::compression::mock::test_compressor::functions().compress_mock =
      [&compressedValues](irs::byte_type* src, size_t size,
                          irs::bstring& out) -> irs::bytes_ref {
    out.append(src, size);
    compressedValues.emplace(reinterpret_cast<const char*>(src), size);
    return {reinterpret_cast<const irs::byte_type*>(out.data()), size};
  };
  auto compressorRemover = irs::make_finally([]() {
    irs::compression::mock::test_compressor::functions().compress_mock =
        nullptr;
  });
  auto logicalCollection = vocbase.createCollection(collectionJson->slice());
  ASSERT_TRUE((nullptr != logicalCollection));
  auto view = std::dynamic_pointer_cast<arangodb::iresearch::IResearchView>(
      vocbase.createView(viewJson->slice()));
  ASSERT_TRUE((false == !view));
  view->open();
  ASSERT_TRUE(server.server().hasFeature<arangodb::FlushFeature>());

  dataPath = ((((irs::utf8_path() /= testFilesystemPath) /=
                std::string("databases")) /=
               (std::string("database-") + std::to_string(vocbase.id()))) /=
              (std::string("arangosearch-") +
               std::to_string(logicalCollection->id().id()) + "_42"))
                 .string();
  irs::fs_directory directory(dataPath);
  bool created;
  auto link = logicalCollection->createIndex(linkJson->slice(), created);
  ASSERT_TRUE((false == !link && created));
  auto reader = irs::directory_reader::open(directory);
  EXPECT_EQ(0, reader.reopen().live_docs_count());
  {
    arangodb::transaction::Methods trx(
        arangodb::transaction::StandaloneContext::Create(vocbase), kEmpty,
        kEmpty, kEmpty, arangodb::transaction::Options());
    EXPECT_TRUE((trx.begin().ok()));
    auto* l = dynamic_cast<arangodb::iresearch::IResearchLink*>(link.get());
    ASSERT_TRUE(l != nullptr);
    EXPECT_TRUE(
        (l->insert(trx, arangodb::LocalDocumentId(1), doc0->slice()).ok()));
    EXPECT_TRUE((l->commit().ok()));
    EXPECT_EQ(0, reader.reopen().live_docs_count());

    EXPECT_TRUE((trx.commit().ok()));
    EXPECT_TRUE((l->commit().ok()));
  }

  EXPECT_EQ(1, reader.reopen().live_docs_count());

  {
    arangodb::transaction::Methods trx(
        arangodb::transaction::StandaloneContext::Create(vocbase), kEmpty,
        kEmpty, kEmpty, arangodb::transaction::Options());
    EXPECT_TRUE((trx.begin().ok()));
    auto* l = dynamic_cast<arangodb::iresearch::IResearchLink*>(link.get());
    ASSERT_TRUE(l != nullptr);
    EXPECT_TRUE(
        (l->insert(trx, arangodb::LocalDocumentId(2), doc1->slice()).ok()));
    EXPECT_TRUE((trx.commit().ok()));
    EXPECT_TRUE((l->commit().ok()));
  }

  EXPECT_EQ(2, reader.reopen().live_docs_count());
  std::set<std::string> expected;
  auto abcSlice = doc0->slice().get("abc");
  expected.emplace(reinterpret_cast<const char*>(abcSlice.start()),
                   abcSlice.byteSize());
  auto abc2Slice = doc0->slice().get("abc2");
  expected.emplace(reinterpret_cast<const char*>(abc2Slice.start()),
                   abc2Slice.byteSize());
  EXPECT_EQ(expected, compressedValues);
}

TEST_F(IResearchLinkTest,
       test_write_with_custom_compression_nondefault_sole_with_sort) {
  static std::vector<std::string> const kEmpty;
  auto doc0 = arangodb::velocypack::Parser::fromJson(
      R"({ "abc": "def", "abc2":"aaa", "sort":"ps"  })");
  auto doc1 = arangodb::velocypack::Parser::fromJson(
      R"({ "ghi": "jkl", "sort":"pp" })");
  TRI_vocbase_t vocbase(TRI_vocbase_type_e::TRI_VOCBASE_TYPE_NORMAL,
                        testDBInfo(server.server()));
  std::string dataPath =
      ((((irs::utf8_path() /= testFilesystemPath) /=
         std::string("databases")) /=
        (std::string("database-") + std::to_string(vocbase.id()))) /=
       std::string("arangosearch-42"))
          .string();
  auto linkJson = arangodb::velocypack::Parser::fromJson(
      "{ \"id\": 42, \"type\": \"arangosearch\", \"view\": \"42\", "
      "\"includeAllFields\": true,\
    \"primarySort\":[{\"field\":\"sort\", \"direction\":\"asc\"}],\
    \"primarySortCompression\":\"test\",\
    \"storedValues\":[{\"fields\":[\"abc\"], \"compression\":\"test\"}, {\"fields\":[\"abc2\"], \"compression\":\"test\"}]\
    }");
  auto collectionJson =
      arangodb::velocypack::Parser::fromJson(R"({ "name": "testCollection" })");
  auto viewJson = arangodb::velocypack::Parser::fromJson(
      "{ \
    \"id\": 42, \
    \"name\": \"testView\", \
    \"type\": \"arangosearch\", \
    \"primarySort\":[{\"field\":\"sort\", \"direction\":\"asc\"}],\
    \"storedValues\":[{\"fields\":[\"abc\"], \"compression\":\"test\"}, {\"fields\":[\"abc2\"], \"compression\":\"test\"}]\
  }");
  std::set<std::string> compressedValues;
  irs::compression::mock::test_compressor::functions().compress_mock =
      [&compressedValues](irs::byte_type* src, size_t size,
                          irs::bstring& out) -> irs::bytes_ref {
    out.append(src, size);
    compressedValues.emplace(reinterpret_cast<const char*>(src), size);
    return {reinterpret_cast<const irs::byte_type*>(out.data()), size};
  };
  auto compressorRemover = irs::make_finally([]() {
    irs::compression::mock::test_compressor::functions().compress_mock =
        nullptr;
  });
  auto logicalCollection = vocbase.createCollection(collectionJson->slice());
  ASSERT_TRUE((nullptr != logicalCollection));
  auto view = std::dynamic_pointer_cast<arangodb::iresearch::IResearchView>(
      vocbase.createView(viewJson->slice()));
  ASSERT_TRUE((false == !view));
  view->open();
  ASSERT_TRUE(server.server().hasFeature<arangodb::FlushFeature>());

  dataPath = ((((irs::utf8_path() /= testFilesystemPath) /=
                std::string("databases")) /=
               (std::string("database-") + std::to_string(vocbase.id()))) /=
              (std::string("arangosearch-") +
               std::to_string(logicalCollection->id().id()) + "_42"))
                 .string();
  irs::fs_directory directory(dataPath);
  bool created;
  auto link = logicalCollection->createIndex(linkJson->slice(), created);
  ASSERT_TRUE((false == !link && created));
  auto reader = irs::directory_reader::open(directory);
  EXPECT_EQ(0, reader.reopen().live_docs_count());
  {
    arangodb::transaction::Methods trx(
        arangodb::transaction::StandaloneContext::Create(vocbase), kEmpty,
        kEmpty, kEmpty, arangodb::transaction::Options());
    EXPECT_TRUE((trx.begin().ok()));
    auto* l = dynamic_cast<arangodb::iresearch::IResearchLink*>(link.get());
    ASSERT_TRUE(l != nullptr);
    EXPECT_TRUE(
        (l->insert(trx, arangodb::LocalDocumentId(1), doc0->slice()).ok()));
    EXPECT_TRUE((l->commit().ok()));
    EXPECT_EQ(0, reader.reopen().live_docs_count());

    EXPECT_TRUE((trx.commit().ok()));
    EXPECT_TRUE((l->commit().ok()));
  }

  EXPECT_EQ(1, reader.reopen().live_docs_count());

  {
    arangodb::transaction::Methods trx(
        arangodb::transaction::StandaloneContext::Create(vocbase), kEmpty,
        kEmpty, kEmpty, arangodb::transaction::Options());
    EXPECT_TRUE((trx.begin().ok()));
    auto* l = dynamic_cast<arangodb::iresearch::IResearchLink*>(link.get());
    ASSERT_TRUE(l != nullptr);
    EXPECT_TRUE(
        (l->insert(trx, arangodb::LocalDocumentId(2), doc1->slice()).ok()));
    EXPECT_TRUE((trx.commit().ok()));
    EXPECT_TRUE((l->commit().ok()));
  }

  EXPECT_EQ(2, reader.reopen().live_docs_count());
  std::set<std::string> expected;
  auto sortSlice = doc0->slice().get("sort");
  expected.emplace(reinterpret_cast<const char*>(sortSlice.start()),
                   sortSlice.byteSize());
  auto abcSlice = doc0->slice().get("abc");
  expected.emplace(reinterpret_cast<const char*>(abcSlice.start()),
                   abcSlice.byteSize());
  auto abc2Slice = doc0->slice().get("abc2");
  expected.emplace(reinterpret_cast<const char*>(abc2Slice.start()),
                   abc2Slice.byteSize());
  auto sortSlice1 = doc1->slice().get("sort");
  expected.emplace(reinterpret_cast<const char*>(sortSlice1.start()),
                   sortSlice1.byteSize());
  EXPECT_EQ(expected, compressedValues);
}

TEST_F(IResearchLinkTest, test_write_with_custom_compression_nondefault_mixed) {
  static std::vector<std::string> const kEmpty;
  auto doc0 = arangodb::velocypack::Parser::fromJson(
      R"({ "abc": "def", "abc2":"aaa", "sort":"ps" })");
  auto doc1 = arangodb::velocypack::Parser::fromJson(R"({ "ghi": "jkl" })");
  TRI_vocbase_t vocbase(TRI_vocbase_type_e::TRI_VOCBASE_TYPE_NORMAL,
                        testDBInfo(server.server()));
  std::string dataPath =
      ((((irs::utf8_path() /= testFilesystemPath) /=
         std::string("databases")) /=
        (std::string("database-") + std::to_string(vocbase.id()))) /=
       std::string("arangosearch-42"))
          .string();
  auto linkJson = arangodb::velocypack::Parser::fromJson(
      "{ \"id\": 42, \"type\": \"arangosearch\", \"view\": \"42\", "
      "\"includeAllFields\": true,\
    \"primarySort\":[{\"field\":\"sort\", \"direction\":\"asc\"}],\
    \"storedValues\":[{\"fields\":[\"abc\"], \"compression\":\"test\"},\
                      {\"fields\":[\"abc2\"], \"compression\":\"lz4\"},\
                      {\"fields\":[\"ghi\"], \"compression\":\"test\"}]\
    }");
  auto collectionJson =
      arangodb::velocypack::Parser::fromJson(R"({ "name": "testCollection" })");
  auto viewJson = arangodb::velocypack::Parser::fromJson(
      "{ \
    \"id\": 42, \
    \"name\": \"testView\", \
    \"type\": \"arangosearch\", \
    \"primarySort\":[{\"field\":\"sort\", \"direction\":\"asc\"}],\
    \"storedValues\":[{\"fields\":[\"abc\"], \"compression\":\"test\"},\
                      {\"fields\":[\"abc2\"], \"compression\":\"lz4\"},\
                      {\"fields\":[\"ghi\"], \"compression\":\"test\"}]\
  }");
  std::set<std::string> compressedValues;
  irs::compression::mock::test_compressor::functions().compress_mock =
      [&compressedValues](irs::byte_type* src, size_t size,
                          irs::bstring& out) -> irs::bytes_ref {
    out.append(src, size);
    compressedValues.emplace(reinterpret_cast<const char*>(src), size);
    return {reinterpret_cast<const irs::byte_type*>(out.data()), size};
  };
  auto compressorRemover = irs::make_finally([]() {
    irs::compression::mock::test_compressor::functions().compress_mock =
        nullptr;
  });
  auto logicalCollection = vocbase.createCollection(collectionJson->slice());
  ASSERT_TRUE((nullptr != logicalCollection));
  auto view = std::dynamic_pointer_cast<arangodb::iresearch::IResearchView>(
      vocbase.createView(viewJson->slice()));
  ASSERT_TRUE((false == !view));
  view->open();
  ASSERT_TRUE(server.server().hasFeature<arangodb::FlushFeature>());

  dataPath = ((((irs::utf8_path() /= testFilesystemPath) /=
                std::string("databases")) /=
               (std::string("database-") + std::to_string(vocbase.id()))) /=
              (std::string("arangosearch-") +
               std::to_string(logicalCollection->id().id()) + "_42"))
                 .string();
  irs::fs_directory directory(dataPath);
  bool created;
  auto link = logicalCollection->createIndex(linkJson->slice(), created);
  ASSERT_TRUE((false == !link && created));
  auto reader = irs::directory_reader::open(directory);
  EXPECT_EQ(0, reader.reopen().live_docs_count());
  {
    arangodb::transaction::Methods trx(
        arangodb::transaction::StandaloneContext::Create(vocbase), kEmpty,
        kEmpty, kEmpty, arangodb::transaction::Options());
    EXPECT_TRUE((trx.begin().ok()));
    auto* l = dynamic_cast<arangodb::iresearch::IResearchLink*>(link.get());
    ASSERT_TRUE(l != nullptr);
    EXPECT_TRUE(
        (l->insert(trx, arangodb::LocalDocumentId(1), doc0->slice()).ok()));
    EXPECT_TRUE((l->commit().ok()));
    EXPECT_EQ(0, reader.reopen().live_docs_count());

    EXPECT_TRUE((trx.commit().ok()));
    EXPECT_TRUE((l->commit().ok()));
  }

  EXPECT_EQ(1, reader.reopen().live_docs_count());

  {
    arangodb::transaction::Methods trx(
        arangodb::transaction::StandaloneContext::Create(vocbase), kEmpty,
        kEmpty, kEmpty, arangodb::transaction::Options());
    EXPECT_TRUE((trx.begin().ok()));
    auto* l = dynamic_cast<arangodb::iresearch::IResearchLink*>(link.get());
    ASSERT_TRUE(l != nullptr);
    EXPECT_TRUE(
        (l->insert(trx, arangodb::LocalDocumentId(2), doc1->slice()).ok()));
    EXPECT_TRUE((trx.commit().ok()));
    EXPECT_TRUE((l->commit().ok()));
  }

  EXPECT_EQ(2, reader.reopen().live_docs_count());
  std::set<std::string> expected;
  auto abcSlice = doc0->slice().get("abc");
  expected.emplace(reinterpret_cast<const char*>(abcSlice.start()),
                   abcSlice.byteSize());
  auto abc2Slice = doc1->slice().get("ghi");
  expected.emplace(reinterpret_cast<const char*>(abc2Slice.start()),
                   abc2Slice.byteSize());
  EXPECT_EQ(expected, compressedValues);
}

TEST_F(IResearchLinkTest,
       test_write_with_custom_compression_nondefault_mixed_with_sort) {
  static std::vector<std::string> const kEmpty;
  auto doc0 = arangodb::velocypack::Parser::fromJson(
      R"({ "abc": "def", "abc2":"aaa", "sort":"ps" })");
  auto doc1 = arangodb::velocypack::Parser::fromJson(
      R"({ "ghi": "jkl", "sort":"pp" })");
  TRI_vocbase_t vocbase(TRI_vocbase_type_e::TRI_VOCBASE_TYPE_NORMAL,
                        testDBInfo(server.server()));
  std::string dataPath =
      ((((irs::utf8_path() /= testFilesystemPath) /=
         std::string("databases")) /=
        (std::string("database-") + std::to_string(vocbase.id()))) /=
       std::string("arangosearch-42"))
          .string();
  auto linkJson = arangodb::velocypack::Parser::fromJson(
      "{ \"id\": 42, \"type\": \"arangosearch\", \"view\": \"42\", "
      "\"includeAllFields\": true,\
    \"primarySort\":[{\"field\":\"sort\", \"direction\":\"asc\"}],\
    \"primarySortCompression\":\"test\",\
    \"storedValues\":[{\"fields\":[\"abc\"], \"compression\":\"test\"},\
                      {\"fields\":[\"abc2\"], \"compression\":\"lz4\"},\
                      {\"fields\":[\"ghi\"], \"compression\":\"test\"}]\
    }");
  auto collectionJson =
      arangodb::velocypack::Parser::fromJson(R"({ "name": "testCollection" })");
  auto viewJson = arangodb::velocypack::Parser::fromJson(
      "{ \
    \"id\": 42, \
    \"name\": \"testView\", \
    \"type\": \"arangosearch\", \
    \"primarySort\":[{\"field\":\"sort\", \"direction\":\"asc\"}],\
    \"primarySortCompression\":\"test\",\
    \"storedValues\":[{\"fields\":[\"abc\"], \"compression\":\"test\"},\
                      {\"fields\":[\"abc2\"], \"compression\":\"lz4\"},\
                      {\"fields\":[\"ghi\"], \"compression\":\"test\"}]\
  }");
  std::set<std::string> compressedValues;
  irs::compression::mock::test_compressor::functions().compress_mock =
      [&compressedValues](irs::byte_type* src, size_t size,
                          irs::bstring& out) -> irs::bytes_ref {
    out.append(src, size);
    compressedValues.emplace(reinterpret_cast<const char*>(src), size);
    return {reinterpret_cast<const irs::byte_type*>(out.data()), size};
  };
  auto compressorRemover = irs::make_finally([]() {
    irs::compression::mock::test_compressor::functions().compress_mock =
        nullptr;
  });
  auto logicalCollection = vocbase.createCollection(collectionJson->slice());
  ASSERT_TRUE((nullptr != logicalCollection));
  auto view = std::dynamic_pointer_cast<arangodb::iresearch::IResearchView>(
      vocbase.createView(viewJson->slice()));
  ASSERT_TRUE((false == !view));
  view->open();
  ASSERT_TRUE(server.server().hasFeature<arangodb::FlushFeature>());

  dataPath = ((((irs::utf8_path() /= testFilesystemPath) /=
                std::string("databases")) /=
               (std::string("database-") + std::to_string(vocbase.id()))) /=
              (std::string("arangosearch-") +
               std::to_string(logicalCollection->id().id()) + "_42"))
                 .string();
  irs::fs_directory directory(dataPath);
  bool created;
  auto link = logicalCollection->createIndex(linkJson->slice(), created);
  ASSERT_TRUE((false == !link && created));
  auto reader = irs::directory_reader::open(directory);
  EXPECT_EQ(0, reader.reopen().live_docs_count());
  {
    arangodb::transaction::Methods trx(
        arangodb::transaction::StandaloneContext::Create(vocbase), kEmpty,
        kEmpty, kEmpty, arangodb::transaction::Options());
    EXPECT_TRUE((trx.begin().ok()));
    auto* l = dynamic_cast<arangodb::iresearch::IResearchLink*>(link.get());
    ASSERT_TRUE(l != nullptr);
    EXPECT_TRUE(
        (l->insert(trx, arangodb::LocalDocumentId(1), doc0->slice()).ok()));
    EXPECT_TRUE((l->commit().ok()));
    EXPECT_EQ(0, reader.reopen().live_docs_count());

    EXPECT_TRUE((trx.commit().ok()));
    EXPECT_TRUE((l->commit().ok()));
  }

  EXPECT_EQ(1, reader.reopen().live_docs_count());

  {
    arangodb::transaction::Methods trx(
        arangodb::transaction::StandaloneContext::Create(vocbase), kEmpty,
        kEmpty, kEmpty, arangodb::transaction::Options());
    EXPECT_TRUE((trx.begin().ok()));
    auto* l = dynamic_cast<arangodb::iresearch::IResearchLink*>(link.get());
    ASSERT_TRUE(l != nullptr);
    EXPECT_TRUE(
        (l->insert(trx, arangodb::LocalDocumentId(2), doc1->slice()).ok()));
    EXPECT_TRUE((trx.commit().ok()));
    EXPECT_TRUE((l->commit().ok()));
  }

  EXPECT_EQ(2, reader.reopen().live_docs_count());
  std::set<std::string> expected;
  auto sortSlice = doc0->slice().get("sort");
  expected.emplace(reinterpret_cast<const char*>(sortSlice.start()),
                   sortSlice.byteSize());
  auto abcSlice = doc0->slice().get("abc");
  expected.emplace(reinterpret_cast<const char*>(abcSlice.start()),
                   abcSlice.byteSize());
  auto sortSlice1 = doc1->slice().get("sort");
  expected.emplace(reinterpret_cast<const char*>(sortSlice1.start()),
                   sortSlice1.byteSize());
  auto abc2Slice = doc1->slice().get("ghi");
  expected.emplace(reinterpret_cast<const char*>(abc2Slice.start()),
                   abc2Slice.byteSize());
  EXPECT_EQ(expected, compressedValues);
}

TEST_F(
    IResearchLinkTest,
    test_write_with_custom_compression_nondefault_mixed_with_sort_encrypted) {
  auto linkCallbackRemover =
      arangodb::iresearch::IResearchLinkMock::setCallbakForScope([]() {
        return irs::directory_attributes{
            0,
            std::make_unique<iresearch::mock::test_encryption>(kEncBlockSize)};
      });
  static std::vector<std::string> const kEmpty;
  auto doc0 = arangodb::velocypack::Parser::fromJson(
      R"({ "abc": "def", "abc2":"aaa", "sort":"ps" })");
  auto doc1 = arangodb::velocypack::Parser::fromJson(
      R"({ "ghi": "jkl", "sort":"pp" })");
  TRI_vocbase_t vocbase(TRI_vocbase_type_e::TRI_VOCBASE_TYPE_NORMAL,
                        testDBInfo(server.server()));
  std::string dataPath =
      ((((irs::utf8_path() /= testFilesystemPath) /=
         std::string("databases")) /=
        (std::string("database-") + std::to_string(vocbase.id()))) /=
       std::string("arangosearch-42"))
          .string();
  auto linkJson = arangodb::velocypack::Parser::fromJson(
      "{ \"id\": 42, \"type\": \"arangosearch\", \"view\": \"42\", "
      "\"includeAllFields\": true,\
    \"primarySort\":[{\"field\":\"sort\", \"direction\":\"asc\"}],\
    \"primarySortCompression\":\"test\",\
    \"storedValues\":[{\"fields\":[\"abc\"], \"compression\":\"test\"},\
                      {\"fields\":[\"abc2\"], \"compression\":\"lz4\"},\
                      {\"fields\":[\"ghi\"], \"compression\":\"test\"}]\
    }");
  auto collectionJson =
      arangodb::velocypack::Parser::fromJson(R"({ "name": "testCollection" })");
  auto viewJson = arangodb::velocypack::Parser::fromJson(
      "{ \
    \"id\": 42, \
    \"name\": \"testView\", \
    \"type\": \"arangosearch\", \
    \"primarySort\":[{\"field\":\"sort\", \"direction\":\"asc\"}],\
    \"primarySortCompression\":\"test\",\
    \"storedValues\":[{\"fields\":[\"abc\"], \"compression\":\"test\"},\
                      {\"fields\":[\"abc2\"], \"compression\":\"lz4\"},\
                      {\"fields\":[\"ghi\"], \"compression\":\"test\"}]\
  }");
  std::set<std::string> compressedValues;
  irs::compression::mock::test_compressor::functions().compress_mock =
      [&compressedValues](irs::byte_type* src, size_t size,
                          irs::bstring& out) -> irs::bytes_ref {
    out.append(src, size);
    compressedValues.emplace(reinterpret_cast<const char*>(src), size);
    return {reinterpret_cast<const irs::byte_type*>(out.data()), size};
  };
  auto compressorRemover = irs::make_finally([]() {
    irs::compression::mock::test_compressor::functions().compress_mock =
        nullptr;
  });
  auto logicalCollection = vocbase.createCollection(collectionJson->slice());
  ASSERT_TRUE((nullptr != logicalCollection));
  auto view = std::dynamic_pointer_cast<arangodb::iresearch::IResearchView>(
      vocbase.createView(viewJson->slice()));
  ASSERT_TRUE((false == !view));
  view->open();
  ASSERT_TRUE(server.server().hasFeature<arangodb::FlushFeature>());

  dataPath = ((((irs::utf8_path() /= testFilesystemPath) /=
                std::string("databases")) /=
               (std::string("database-") + std::to_string(vocbase.id()))) /=
              (std::string("arangosearch-") +
               std::to_string(logicalCollection->id().id()) + "_42"))
                 .string();
  irs::fs_directory directory(
      dataPath, irs::directory_attributes(
                    0, std::make_unique<iresearch::mock::test_encryption>(
                           kEncBlockSize)));

  bool created;
  auto link = logicalCollection->createIndex(linkJson->slice(), created);
  ASSERT_TRUE((false == !link && created));
  auto reader = irs::directory_reader::open(directory);
  EXPECT_EQ(0, reader.reopen().live_docs_count());
  {
    arangodb::transaction::Methods trx(
        arangodb::transaction::StandaloneContext::Create(vocbase), kEmpty,
        kEmpty, kEmpty, arangodb::transaction::Options());
    EXPECT_TRUE((trx.begin().ok()));
    auto* l = dynamic_cast<arangodb::iresearch::IResearchLink*>(link.get());
    ASSERT_TRUE(l != nullptr);
    EXPECT_TRUE(
        (l->insert(trx, arangodb::LocalDocumentId(1), doc0->slice()).ok()));
    EXPECT_TRUE((l->commit().ok()));
    EXPECT_EQ(0, reader.reopen().live_docs_count());

    EXPECT_TRUE((trx.commit().ok()));
    EXPECT_TRUE((l->commit().ok()));
  }

  EXPECT_EQ(1, reader.reopen().live_docs_count());

  {
    arangodb::transaction::Methods trx(
        arangodb::transaction::StandaloneContext::Create(vocbase), kEmpty,
        kEmpty, kEmpty, arangodb::transaction::Options());
    EXPECT_TRUE((trx.begin().ok()));
    auto* l = dynamic_cast<arangodb::iresearch::IResearchLink*>(link.get());
    ASSERT_TRUE(l != nullptr);
    EXPECT_TRUE(
        (l->insert(trx, arangodb::LocalDocumentId(2), doc1->slice()).ok()));
    EXPECT_TRUE((trx.commit().ok()));
    EXPECT_TRUE((l->commit().ok()));
  }

  EXPECT_EQ(2, reader.reopen().live_docs_count());
  std::set<std::string> expected;
  auto sortSlice = doc0->slice().get("sort");
  expected.emplace(reinterpret_cast<const char*>(sortSlice.start()),
                   sortSlice.byteSize());
  auto abcSlice = doc0->slice().get("abc");
  expected.emplace(reinterpret_cast<const char*>(abcSlice.start()),
                   abcSlice.byteSize());
  auto sortSlice1 = doc1->slice().get("sort");
  expected.emplace(reinterpret_cast<const char*>(sortSlice1.start()),
                   sortSlice1.byteSize());
  auto abc2Slice = doc1->slice().get("ghi");
  expected.emplace(reinterpret_cast<const char*>(abc2Slice.start()),
                   abc2Slice.byteSize());
  EXPECT_EQ(expected, compressedValues);
}

TEST_F(IResearchLinkTest, test_maintenance_disabled_at_creation) {
  using namespace arangodb;
  using namespace arangodb::iresearch;

  std::mutex mtx;
  std::condition_variable cv;
  auto& feature = server.getFeature<IResearchFeature>();

  auto blockQueue = [&]() {
    { auto lock = irs::make_lock_guard(mtx); }
    cv.notify_one();
  };

  {
    // assume 10s is more than enough to finish initialization tasks
    auto const end = std::chrono::steady_clock::now() + 10s;
    while (std::get<0>(feature.stats(ThreadGroup::_0)) ||
           std::get<0>(feature.stats(ThreadGroup::_1))) {
      std::this_thread::sleep_for(10ms);
      ASSERT_LE(std::chrono::steady_clock::now(), end);
    }
  }

  ASSERT_EQ(std::make_tuple(size_t(0), size_t(0), size_t(1)),
            feature.stats(ThreadGroup::_0));
  ASSERT_EQ(std::make_tuple(size_t(0), size_t(0), size_t(1)),
            feature.stats(ThreadGroup::_1));

  TRI_vocbase_t vocbase(TRI_vocbase_type_e::TRI_VOCBASE_TYPE_NORMAL,
                        testDBInfo(server.server()));
  auto collectionJson = VPackParser::fromJson(R"({
    "name": "testCollection" })");
  auto linkJson = VPackParser::fromJson(R"({
    "id": 42, "view": "42",
    "type": "arangosearch" })");
  auto viewJson = VPackParser::fromJson(R"({
    "id": 42, "name": "testView",
    "type": "arangosearch",
    "consolidationIntervalMsec": 0,
    "commitIntervalMsec": 0})");

  std::shared_ptr<arangodb::Index> link;
  auto logicalCollection = vocbase.createCollection(collectionJson->slice());
  ASSERT_NE(nullptr, logicalCollection);
  auto view = std::dynamic_pointer_cast<IResearchView>(
      vocbase.createView(viewJson->slice()));
  ASSERT_NE(nullptr, view);
  view->open();
  ASSERT_TRUE(server.server().hasFeature<FlushFeature>());

  ASSERT_EQ(std::make_tuple(size_t(0), size_t(0), size_t(1)),
            feature.stats(ThreadGroup::_0));
  ASSERT_EQ(std::make_tuple(size_t(0), size_t(0), size_t(1)),
            feature.stats(ThreadGroup::_1));

  // block queues
  {
    auto lock = irs::make_unique_lock(mtx);
    ASSERT_TRUE(feature.queue(ThreadGroup::_0, 0ms, blockQueue));
    ASSERT_TRUE(feature.queue(ThreadGroup::_1, 0ms, blockQueue));

    bool created;
    link = logicalCollection->createIndex(linkJson->slice(), created);
    ASSERT_TRUE(created);
    ASSERT_NE(nullptr, link);

    ASSERT_EQ(std::make_tuple(size_t(1), size_t(0), size_t(1)),
              feature.stats(ThreadGroup::_0));
    ASSERT_EQ(std::make_tuple(size_t(1), size_t(0), size_t(1)),
              feature.stats(ThreadGroup::_1));
  }

  ASSERT_TRUE(link->drop().ok());
  ASSERT_TRUE(view->drop().ok());
  ASSERT_TRUE(logicalCollection->drop().ok());

  auto const end = std::chrono::steady_clock::now() + 10s;
  while (std::get<0>(feature.stats(ThreadGroup::_0)) ||
         std::get<0>(feature.stats(ThreadGroup::_1))) {
    std::this_thread::sleep_for(10ms);
    ASSERT_LE(std::chrono::steady_clock::now(), end);
  }

  ASSERT_EQ(std::make_tuple(size_t(0), size_t(0), size_t(1)),
            feature.stats(ThreadGroup::_0));
  ASSERT_EQ(std::make_tuple(size_t(0), size_t(0), size_t(1)),
            feature.stats(ThreadGroup::_1));
}

TEST_F(IResearchLinkTest, test_maintenance_consolidation) {
  using namespace arangodb;
  using namespace arangodb::iresearch;

  std::mutex mtx;
  std::condition_variable cv;
  auto& feature = server.getFeature<IResearchFeature>();

  std::atomic<size_t> step{0};
  auto blockQueue = [&]() {
    ++step;
    { auto lock = irs::make_lock_guard(mtx); }
    cv.notify_one();
  };

  size_t expectedStep = 0;
  auto waitForBlocker = [&](std::chrono::steady_clock::duration timeout = 10s) {
    ++expectedStep;

    auto const end = std::chrono::steady_clock::now() + timeout;
    while (expectedStep != step) {
      std::this_thread::sleep_for(10ms);
      ASSERT_LE(std::chrono::steady_clock::now(), end);
      ASSERT_LE(step, expectedStep);
    }
  };

  {
    // assume 10s is more than enough to finish initialization tasks
    auto const end = std::chrono::steady_clock::now() + 10s;
    while (std::get<0>(feature.stats(ThreadGroup::_0)) ||
           std::get<0>(feature.stats(ThreadGroup::_1))) {
      std::this_thread::sleep_for(10ms);
      ASSERT_LE(std::chrono::steady_clock::now(), end);
    }
  }

  ASSERT_EQ(std::make_tuple(size_t(0), size_t(0), size_t(1)),
            feature.stats(ThreadGroup::_0));
  ASSERT_EQ(std::make_tuple(size_t(0), size_t(0), size_t(1)),
            feature.stats(ThreadGroup::_1));

  TRI_vocbase_t vocbase(TRI_vocbase_type_e::TRI_VOCBASE_TYPE_NORMAL,
                        testDBInfo(server.server()));
  auto collectionJson = VPackParser::fromJson(R"({
    "name": "testCollection" })");
  auto linkJson = VPackParser::fromJson(R"({
    "id": 42, "view": "42",
    "type": "arangosearch" })");
  auto viewJson = VPackParser::fromJson(R"({
    "id": 42, "name": "testView",
    "type": "arangosearch",
    "consolidationIntervalMsec": 50,
    "commitIntervalMsec": 0 })");

  auto logicalCollection = vocbase.createCollection(collectionJson->slice());
  ASSERT_NE(nullptr, logicalCollection);
  auto view = std::dynamic_pointer_cast<IResearchView>(
      vocbase.createView(viewJson->slice()));
  ASSERT_NE(nullptr, view);
  view->open();
  ASSERT_TRUE(server.server().hasFeature<FlushFeature>());

  ASSERT_EQ(std::make_tuple(size_t(0), size_t(0), size_t(1)),
            feature.stats(ThreadGroup::_0));
  ASSERT_EQ(std::make_tuple(size_t(0), size_t(0), size_t(1)),
            feature.stats(ThreadGroup::_1));

  // block queue
  {
    auto lock = irs::make_unique_lock(mtx);
    ASSERT_TRUE(feature.queue(ThreadGroup::_1, 0ms, blockQueue));
    waitForBlocker();

    bool created;
    auto link = logicalCollection->createIndex(linkJson->slice(), created);
    ASSERT_TRUE(created);
    ASSERT_NE(nullptr, link);
    auto linkImpl = std::dynamic_pointer_cast<IResearchLink>(link);
    ASSERT_NE(nullptr, linkImpl);
    auto asyncSelf = linkImpl->self();
    ASSERT_NE(nullptr, asyncSelf);

    // ensure consolidation is scheduled upon link creation
    {
      ASSERT_EQ(std::make_tuple(size_t(1), size_t(1), size_t(1)),
                feature.stats(ThreadGroup::_1));
      ASSERT_TRUE(feature.queue(ThreadGroup::_1, 500ms, blockQueue));
      ASSERT_EQ(std::make_tuple(size_t(1), size_t(2), size_t(1)),
                feature.stats(ThreadGroup::_1));

      cv.wait(lock);     // release current blocker
      waitForBlocker();  // wait for the next blocker
      ASSERT_EQ(std::make_tuple(size_t(1), size_t(1), size_t(1)),
                feature.stats(ThreadGroup::_1));
    }

    // disable/enable consolidation via interval
    {
      IResearchViewMeta meta;
      meta._consolidationIntervalMsec = 0;
      ASSERT_TRUE(linkImpl->properties(meta).ok());

      // don't schedule new task as commitIntervalMsec is set to 0
      ASSERT_EQ(std::make_tuple(size_t(1), size_t(1), size_t(1)),
                feature.stats(ThreadGroup::_1));
      ASSERT_TRUE(feature.queue(ThreadGroup::_1, 500ms, blockQueue));
      ASSERT_EQ(std::make_tuple(size_t(1), size_t(2), size_t(1)),
                feature.stats(ThreadGroup::_1));

      cv.wait(lock);
      waitForBlocker();

      // ensure nothing is scheduled as commit is turned off
      ASSERT_EQ(std::make_tuple(size_t(1), size_t(0), size_t(1)),
                feature.stats(ThreadGroup::_1));

      // reschedule task
      meta._consolidationIntervalMsec = 50;
      ASSERT_TRUE(linkImpl->properties(meta).ok());

      ASSERT_EQ(std::make_tuple(size_t(1), size_t(1), size_t(1)),
                feature.stats(ThreadGroup::_1));
      ASSERT_TRUE(feature.queue(ThreadGroup::_1, 500ms, blockQueue));
      ASSERT_EQ(std::make_tuple(size_t(1), size_t(2), size_t(1)),
                feature.stats(ThreadGroup::_1));

      cv.wait(lock);
      waitForBlocker();  // wait for the next blocker

      ASSERT_EQ(std::make_tuple(size_t(1), size_t(1), size_t(1)),
                feature.stats(ThreadGroup::_1));
    }

    // disable/enable consolidation via policy
    {
      IResearchViewMeta meta;
      meta._consolidationPolicy = {};
      meta._commitIntervalMsec = 0;
      ASSERT_TRUE(linkImpl->properties(meta).ok());

      // don't schedule new task as commitIntervalMsec is set to 0
      ASSERT_EQ(std::make_tuple(size_t(1), size_t(1), size_t(1)),
                feature.stats(ThreadGroup::_1));
      ASSERT_TRUE(feature.queue(ThreadGroup::_1, 500ms, blockQueue));
      ASSERT_EQ(std::make_tuple(size_t(1), size_t(2), size_t(1)),
                feature.stats(ThreadGroup::_1));

      cv.wait(lock);
      waitForBlocker();

      // ensure nothing is scheduled as commit is turned off
      ASSERT_EQ(std::make_tuple(size_t(1), size_t(0), size_t(1)),
                feature.stats(ThreadGroup::_1));

      // reschedule task
      meta._consolidationPolicy =
          IResearchViewMeta::DEFAULT()._consolidationPolicy;
      meta._commitIntervalMsec = 0;
      ASSERT_TRUE(linkImpl->properties(meta).ok());

      ASSERT_EQ(std::make_tuple(size_t(1), size_t(1), size_t(1)),
                feature.stats(ThreadGroup::_1));
      ASSERT_TRUE(feature.queue(ThreadGroup::_1, 500ms, blockQueue));
      ASSERT_EQ(std::make_tuple(size_t(1), size_t(2), size_t(1)),
                feature.stats(ThreadGroup::_1));

      cv.wait(lock);
      waitForBlocker();  // wait for the next blocker

      ASSERT_EQ(std::make_tuple(size_t(1), size_t(1), size_t(1)),
                feature.stats(ThreadGroup::_1));
    }

#ifdef ARANGODB_ENABLE_FAILURE_TESTS
    // ensure consolidation is rescheduled after exception
    {
      auto clearFailurePoints =
          arangodb::scopeGuard(TRI_ClearFailurePointsDebugging);
      TRI_AddFailurePointDebugging("IResearchConsolidationTask::lockDataStore");

      ASSERT_EQ(std::make_tuple(size_t(1), size_t(1), size_t(1)),
                feature.stats(ThreadGroup::_1));
      ASSERT_TRUE(feature.queue(ThreadGroup::_1, 500ms, blockQueue));
      ASSERT_EQ(std::make_tuple(size_t(1), size_t(2), size_t(1)),
                feature.stats(ThreadGroup::_1));

      cv.wait(lock);
      waitForBlocker();  // wait for the next blocker

      ASSERT_EQ(std::make_tuple(size_t(1), size_t(1), size_t(1)),
                feature.stats(ThreadGroup::_1));
    }

    // ensure consolidation is rescheduled after exception
    {
      auto clearFailurePoints =
          arangodb::scopeGuard(TRI_ClearFailurePointsDebugging);
      TRI_AddFailurePointDebugging(
          "IResearchConsolidationTask::consolidateUnsafe");

      ASSERT_EQ(std::make_tuple(size_t(1), size_t(1), size_t(1)),
                feature.stats(ThreadGroup::_1));
      ASSERT_TRUE(feature.queue(ThreadGroup::_1, 500ms, blockQueue));
      ASSERT_EQ(std::make_tuple(size_t(1), size_t(2), size_t(1)),
                feature.stats(ThreadGroup::_1));

      cv.wait(lock);
      waitForBlocker();  // wait for the next blocker

      ASSERT_EQ(std::make_tuple(size_t(1), size_t(1), size_t(1)),
                feature.stats(ThreadGroup::_1));
    }
#endif

    // ensure no commit is scheduled after dropping a link
    {
      ASSERT_TRUE(link->drop().ok());
      ASSERT_TRUE(asyncSelf->terminationRequested());

      ASSERT_TRUE(cv.wait_for(lock, 10s, [&feature]() {
        return std::make_tuple(size_t(0), size_t(0), size_t(1)) ==
               feature.stats(ThreadGroup::_1);
      }));
    }
  }

  ASSERT_TRUE(view->drop().ok());
  ASSERT_TRUE(logicalCollection->drop().ok());
}

TEST_F(IResearchLinkTest, test_maintenance_commit) {
  using namespace arangodb;
  using namespace arangodb::iresearch;

  std::mutex mtx;
  std::condition_variable cv;
  auto& feature = server.getFeature<IResearchFeature>();

  std::atomic<size_t> step{0};
  auto blockQueue = [&]() {
    ++step;
    { auto lock = irs::make_lock_guard(mtx); }
    cv.notify_one();
  };

  size_t expectedStep = 0;
  auto waitForBlocker = [&](std::chrono::steady_clock::duration timeout = 10s) {
    ++expectedStep;

    auto const end = std::chrono::steady_clock::now() + timeout;
    while (expectedStep != step) {
      std::this_thread::sleep_for(10ms);
      ASSERT_LE(std::chrono::steady_clock::now(), end);
      ASSERT_LE(step, expectedStep);
    }
  };

  {
    // assume 10s is more than enough to finish initialization tasks
    auto const end = std::chrono::steady_clock::now() + 10s;
    while (std::get<0>(feature.stats(ThreadGroup::_0)) ||
           std::get<0>(feature.stats(ThreadGroup::_1))) {
      std::this_thread::sleep_for(10ms);
      ASSERT_LE(std::chrono::steady_clock::now(), end);
    }
  }

  ASSERT_EQ(std::make_tuple(size_t(0), size_t(0), size_t(1)),
            feature.stats(ThreadGroup::_0));
  ASSERT_EQ(std::make_tuple(size_t(0), size_t(0), size_t(1)),
            feature.stats(ThreadGroup::_1));

  TRI_vocbase_t vocbase(TRI_vocbase_type_e::TRI_VOCBASE_TYPE_NORMAL,
                        testDBInfo(server.server()));
  auto collectionJson = VPackParser::fromJson(R"({
    "name": "testCollection" })");
  auto linkJson = VPackParser::fromJson(R"({
    "id": 42, "view": "42",
    "type": "arangosearch" })");
  auto viewJson = VPackParser::fromJson(R"({
    "id": 42, "name": "testView",
    "type": "arangosearch",
    "consolidationIntervalMsec": 0,
    "commitIntervalMsec": 50 })");

  auto logicalCollection = vocbase.createCollection(collectionJson->slice());
  ASSERT_NE(nullptr, logicalCollection);
  auto view = std::dynamic_pointer_cast<IResearchView>(
      vocbase.createView(viewJson->slice()));
  ASSERT_NE(nullptr, view);
  view->open();
  ASSERT_TRUE(server.server().hasFeature<FlushFeature>());

  ASSERT_EQ(std::make_tuple(size_t(0), size_t(0), size_t(1)),
            feature.stats(ThreadGroup::_0));
  ASSERT_EQ(std::make_tuple(size_t(0), size_t(0), size_t(1)),
            feature.stats(ThreadGroup::_1));

  // block queue
  {
    auto lock = irs::make_unique_lock(mtx);
    ASSERT_TRUE(feature.queue(ThreadGroup::_0, 0ms, blockQueue));
    waitForBlocker();

    bool created;
    auto link = logicalCollection->createIndex(linkJson->slice(), created);
    ASSERT_TRUE(created);
    ASSERT_NE(nullptr, link);
    auto linkImpl = std::dynamic_pointer_cast<IResearchLink>(link);
    ASSERT_NE(nullptr, linkImpl);
    auto asyncSelf = linkImpl->self();
    ASSERT_NE(nullptr, asyncSelf);

    // ensure commit is scheduled upon link creation
    {
      ASSERT_EQ(std::make_tuple(size_t(1), size_t(1), size_t(1)),
                feature.stats(ThreadGroup::_0));
      ASSERT_TRUE(feature.queue(ThreadGroup::_0, 500ms, blockQueue));
      ASSERT_EQ(std::make_tuple(size_t(1), size_t(2), size_t(1)),
                feature.stats(ThreadGroup::_0));

      cv.wait(lock);     // release current blocker
      waitForBlocker();  // wait for the next blocker
      ASSERT_EQ(std::make_tuple(size_t(1), size_t(1), size_t(1)),
                feature.stats(ThreadGroup::_0));
    }

    // disable/enable commit
    {
      IResearchViewMeta meta;
      meta._commitIntervalMsec = 0;
      ASSERT_TRUE(linkImpl->properties(meta).ok());

      // don't schedule new task as commitIntervalMsec is set to 0
      ASSERT_EQ(std::make_tuple(size_t(1), size_t(1), size_t(1)),
                feature.stats(ThreadGroup::_0));
      ASSERT_TRUE(feature.queue(ThreadGroup::_0, 500ms, blockQueue));
      ASSERT_EQ(std::make_tuple(size_t(1), size_t(2), size_t(1)),
                feature.stats(ThreadGroup::_0));

      cv.wait(lock);
      waitForBlocker();

      // ensure nothing is scheduled as commit is turned off
      ASSERT_EQ(std::make_tuple(size_t(1), size_t(0), size_t(1)),
                feature.stats(ThreadGroup::_0));

      // reschedule task
      meta._commitIntervalMsec = 50;
      ASSERT_TRUE(linkImpl->properties(meta).ok());

      ASSERT_EQ(std::make_tuple(size_t(1), size_t(1), size_t(1)),
                feature.stats(ThreadGroup::_0));
      ASSERT_TRUE(feature.queue(ThreadGroup::_0, 500ms, blockQueue));
      ASSERT_EQ(std::make_tuple(size_t(1), size_t(2), size_t(1)),
                feature.stats(ThreadGroup::_0));

      cv.wait(lock);
      waitForBlocker();  // wait for the next blocker

      ASSERT_EQ(std::make_tuple(size_t(1), size_t(1), size_t(1)),
                feature.stats(ThreadGroup::_0));
    }

#ifdef ARANGODB_ENABLE_FAILURE_TESTS
    // ensure commit is rescheduled after exception
    {
      auto clearFailurePoints =
          arangodb::scopeGuard(TRI_ClearFailurePointsDebugging);
      TRI_AddFailurePointDebugging("IResearchCommitTask::lockDataStore");

      ASSERT_EQ(std::make_tuple(size_t(1), size_t(1), size_t(1)),
                feature.stats(ThreadGroup::_0));
      ASSERT_TRUE(feature.queue(ThreadGroup::_0, 500ms, blockQueue));
      ASSERT_EQ(std::make_tuple(size_t(1), size_t(2), size_t(1)),
                feature.stats(ThreadGroup::_0));

      cv.wait(lock);
      waitForBlocker();  // wait for the next blocker

      ASSERT_EQ(std::make_tuple(size_t(1), size_t(1), size_t(1)),
                feature.stats(ThreadGroup::_0));
    }

    // ensure commit is rescheduled after exception
    {
      auto clearFailurePoints =
          arangodb::scopeGuard(TRI_ClearFailurePointsDebugging);
      TRI_AddFailurePointDebugging("IResearchCommitTask::commitUnsafe");

      ASSERT_EQ(std::make_tuple(size_t(1), size_t(1), size_t(1)),
                feature.stats(ThreadGroup::_0));
      ASSERT_TRUE(feature.queue(ThreadGroup::_0, 500ms, blockQueue));
      ASSERT_EQ(std::make_tuple(size_t(1), size_t(2), size_t(1)),
                feature.stats(ThreadGroup::_0));

      cv.wait(lock);
      waitForBlocker();  // wait for the next blocker

      ASSERT_EQ(std::make_tuple(size_t(1), size_t(1), size_t(1)),
                feature.stats(ThreadGroup::_0));
    }

    // ensure commit is rescheduled after exception
    {
      auto clearFailurePoints =
          arangodb::scopeGuard(TRI_ClearFailurePointsDebugging);
      TRI_AddFailurePointDebugging("IResearchCommitTask::cleanupUnsafe");

      ASSERT_EQ(std::make_tuple(size_t(1), size_t(1), size_t(1)),
                feature.stats(ThreadGroup::_0));
      ASSERT_TRUE(feature.queue(ThreadGroup::_0, 500ms, blockQueue));
      ASSERT_EQ(std::make_tuple(size_t(1), size_t(2), size_t(1)),
                feature.stats(ThreadGroup::_0));

      cv.wait(lock);
      waitForBlocker();  // wait for the next blocker

      ASSERT_EQ(std::make_tuple(size_t(1), size_t(1), size_t(1)),
                feature.stats(ThreadGroup::_0));
    }
#endif

    // ensure no commit is scheduled after dropping a link
    {
      ASSERT_TRUE(link->drop().ok());
      ASSERT_TRUE(asyncSelf->terminationRequested());

      ASSERT_TRUE(cv.wait_for(lock, 10s, [&feature]() {
        return std::make_tuple(size_t(0), size_t(0), size_t(1)) ==
               feature.stats(ThreadGroup::_0);
      }));
    }
  }

  ASSERT_TRUE(view->drop().ok());
  ASSERT_TRUE(logicalCollection->drop().ok());
}

void getStatsFromFolder(std::string_view path, uint64_t& indexSize,
                        uint64_t& numFiles) {
  irs::utf8_path utf8Path{path};
  auto visitor = [&indexSize, &numFiles,
                  &utf8Path](const path_char_t* filename) -> bool {
    auto pathParts = irs::file_utils::path_parts(filename);
    std::match_results<typename std::basic_string<path_char_t>::const_iterator>
        match;
    std::basic_regex<path_char_t> regex([] {
      if constexpr (std::is_same_v<path_char_t, wchar_t>) {
        return L"^_\\d+$";
      } else {
        return "^_\\d+$";
      }
    }());
    std::basic_string<path_char_t> name(pathParts.stem.c_str(),
                                        pathParts.stem.size());

    if (std::regex_match(name, match, regex)) {
      // creating abs path to current file
      irs::utf8_path absPath = utf8Path;
      absPath /= pathParts.basename.c_str();
      uint64_t currSize = 0;
      irs::file_utils::byte_size(currSize, absPath.c_str());
      indexSize += currSize;
      ++numFiles;
    }
    return true;
  };
  iresearch::file_utils::visit_directory(utf8Path.c_str(), visitor, false);
}

using LinkStats = arangodb::iresearch::IResearchLink::LinkStats;

bool operator==(const LinkStats& lhs, const LinkStats& rhs) noexcept {
  // ignore numBufferedDocs
  return lhs.numDocs == rhs.numDocs && lhs.numLiveDocs == rhs.numLiveDocs &&
         lhs.numSegments == rhs.numSegments && lhs.numFiles == rhs.numFiles &&
         lhs.indexSize == rhs.indexSize;
}

static std::vector<std::string> const kEmpty;

class IResearchLinkMetricsTest : public IResearchLinkTest {
 protected:
  TRI_vocbase_t _vocbase{TRI_vocbase_type_e::TRI_VOCBASE_TYPE_NORMAL,
                         testDBInfo(server.server())};
  std::array<std::shared_ptr<arangodb::velocypack::Builder>, 3> _docs;
  std::shared_ptr<arangodb::LogicalCollection> _logicalCollection;
  uint64_t _cleanupIntervalStep = 0;
  uint64_t _commitIntervalMs = 0;
  uint64_t _consolidationIntervalMs = 0;
  std::shared_ptr<arangodb::LogicalView> _view;
  irs::utf8_path _dirPath = testFilesystemPath;
  std::shared_ptr<arangodb::Index> _link;

  IResearchLinkMetricsTest() {
    _docs[0] = arangodb::velocypack::Parser::fromJson(R"({ "abc": "def" })");
    _docs[1] = arangodb::velocypack::Parser::fromJson(R"({ "ghia": "jkla" })");
    _docs[2] = arangodb::velocypack::Parser::fromJson(R"({ "1234": "56789" })");

    auto collectionJson = arangodb::velocypack::Parser::fromJson(
        R"({ "name": "testCollection" })");
    _logicalCollection = _vocbase.createCollection(collectionJson->slice());

    EXPECT_NE(_logicalCollection, nullptr);

    _dirPath /= "databases";
    _dirPath /= "database-" + std::to_string(_vocbase.id());
    _dirPath /=
        "arangosearch-" + std::to_string(_logicalCollection->id().id()) + "_42";
  }

  ~IResearchLinkMetricsTest() override { resetLink(); }

  bool checkMetricExist(std::string_view name, std::string_view label) const {
    arangodb::metrics::MetricKey key(name, label);
    auto* metric =
        _vocbase.server().getFeature<arangodb::metrics::MetricsFeature>().get(
            key);
    return metric != nullptr;
  }

  void setLink() {
    char temp[1000];
    sprintf(temp, R"({
      "id": 42,
      "name": "testView",
      "cleanupIntervalStep": %llu,
      "commitIntervalMsec": %llu,
      "consolidationIntervalMsec": %llu,
      "type": "arangosearch"
    })",
            static_cast<long long unsigned>(_cleanupIntervalStep),
            static_cast<long long unsigned>(_commitIntervalMs),
            static_cast<long long unsigned>(_consolidationIntervalMs));
    auto viewJson = arangodb::velocypack::Parser::fromJson(temp);

    _view = std::dynamic_pointer_cast<arangodb::iresearch::IResearchView>(
        _vocbase.createView(viewJson->slice()));

    EXPECT_NE(_view, nullptr);
    _view->open();

    EXPECT_TRUE(server.server().hasFeature<arangodb::FlushFeature>());

    bool created;
    auto linkJson = arangodb::velocypack::Parser::fromJson(
        R"({
      "id": 42,
      "type": "arangosearch",
      "view": "42",
      "includeAllFields": true
    })");
    _link = _logicalCollection->createIndex(linkJson->slice(), created);
    EXPECT_TRUE(created);
    EXPECT_NE(_link, nullptr);
    auto label = getLinkMetricLabel();
    EXPECT_TRUE(checkMetricExist("arangosearch_link_stats", label));
    EXPECT_TRUE(checkMetricExist("arangosearch_num_failed_commits", label));
    EXPECT_TRUE(checkMetricExist("arangosearch_num_failed_cleanups", label));
    EXPECT_TRUE(
        checkMetricExist("arangosearch_num_failed_consolidations", label));
    EXPECT_TRUE(checkMetricExist("arangosearch_commit_time", label));
    EXPECT_TRUE(checkMetricExist("arangosearch_cleanup_time", label));
    EXPECT_TRUE(checkMetricExist("arangosearch_consolidation_time", label));
  }

  void resetLink() {
    if (_link) {
      _logicalCollection->dropIndex(_link->id());
      _link.reset();
    }
    _view.reset();
  }

  arangodb::iresearch::IResearchLink* getLink() {
    auto* l = dynamic_cast<arangodb::iresearch::IResearchLink*>(_link.get());
    EXPECT_NE(l, nullptr);
    return l;
  }

  std::string getLinkMetricLabel() {
    auto* l = getLink();
    std::string label;
    label += "view=\"" + l->getViewId() + "\",";
    label += "collection=\"" + l->getCollectionName() + "\",";
    label += "shard=\"" + l->getShardName() + "\",";
    label += "db=\"" + l->getDbName() + "\"";
    return label;
  }

  void getPrometheusStr(std::string& result) {
    auto label = getLinkMetricLabel();
    arangodb::metrics::MetricKey key("arangosearch_link_stats", label);
    auto* metric =
        _vocbase.server().getFeature<arangodb::metrics::MetricsFeature>().get(
            key);
    if (metric != nullptr) {
      metric->toPrometheus(result, "", "");
    }
  }

  double insert(uint64_t begin, uint64_t end, size_t docId,
                bool commit = true) {
    auto* l = getLink();
    arangodb::transaction::Methods trx(
        arangodb::transaction::StandaloneContext::Create(_vocbase), kEmpty,
        kEmpty, kEmpty, arangodb::transaction::Options());
    EXPECT_TRUE(trx.begin().ok());
    for (; begin != end; ++begin) {
      EXPECT_TRUE(l->insert(trx, arangodb::LocalDocumentId(begin),
                            _docs[docId]->slice())
                      .ok());
    }
    EXPECT_TRUE(trx.commit().ok());
    if (commit) {
      auto start = std::chrono::steady_clock::now();
      EXPECT_TRUE(l->commit().ok());
      return std::chrono::duration<double, std::milli>(
                 std::chrono::steady_clock::now() - start)
          .count();
    }
    return NAN;
  }

  double remove(uint64_t begin, uint64_t end) {
    auto* l = getLink();
    arangodb::transaction::Methods trx(
        arangodb::transaction::StandaloneContext::Create(_vocbase), kEmpty,
        kEmpty, kEmpty, arangodb::transaction::Options());
    EXPECT_TRUE(trx.begin().ok());
    for (; begin != end; ++begin) {
      EXPECT_TRUE(
          l->remove(trx, arangodb::LocalDocumentId(begin), _docs[0]->slice())
              .ok());
    }

    EXPECT_TRUE(trx.commit().ok());
    auto start = std::chrono::steady_clock::now();
    EXPECT_TRUE(l->commit().ok());
    return std::chrono::duration<double, std::milli>(
               std::chrono::steady_clock::now() - start)
        .count();
  }

  std::tuple<uint64_t, uint64_t> numFiles() {
    uint64_t numFiles{0};
    uint64_t indexSize{0};
    auto visitor = [&](const path_char_t* filename) -> bool {
      ++numFiles;
      auto pathParts = irs::file_utils::path_parts(filename);
      irs::utf8_path absPath = _dirPath;
      absPath /= pathParts.basename.c_str();
      uint64_t currSize = 0;
      irs::file_utils::byte_size(currSize, absPath.c_str());
      indexSize += currSize;
      return true;
    };
    iresearch::file_utils::visit_directory(_dirPath.c_str(), visitor, false);
    return {numFiles, indexSize};
  }
};

TEST_F(IResearchLinkMetricsTest, TimeCommit) {
  _cleanupIntervalStep = 1;
  setLink();
  auto* l = getLink();
  double timeMs;
  {
    timeMs = insert(1, 10000, 0);
    auto [commitTime1, cleanupTime1, consolidationTime1] = l->avgTime();
    EXPECT_LT(0, commitTime1);
    EXPECT_LE(commitTime1 + cleanupTime1, timeMs);
    timeMs += insert(10000, 10100, 1);
    auto [commitTime2, cleanupTime2, consolidationTime2] = l->avgTime();
    EXPECT_LT(0, commitTime2);
    EXPECT_LE(commitTime2 + cleanupTime2, timeMs / 2.0);
  }
  {
    auto [numFiles0, indexSize0] = numFiles();
    EXPECT_LT(0, numFiles0);
    EXPECT_LT(0, indexSize0);

    timeMs += remove(1, 10000);
    auto [commitTime1, cleanupTime1, consolidationTime1] = l->avgTime();
    EXPECT_LE(commitTime1, timeMs / 3.0);
    EXPECT_LE(cleanupTime1, timeMs / 3.0);
    EXPECT_LE(commitTime1 + cleanupTime1, timeMs / 3.0);
    auto [numFiles1, indexSize1] = numFiles();
    EXPECT_LT(0, numFiles1);
    EXPECT_LT(numFiles1, numFiles0);
    EXPECT_LT(0, indexSize1);
    EXPECT_LT(indexSize1, indexSize0);

    timeMs += remove(10000, 10100);
    auto [commitTime2, cleanupTime2, consolidationTime2] = l->avgTime();
    EXPECT_LE(commitTime2, timeMs / 4.0);
    EXPECT_LE(cleanupTime2, timeMs / 4.0);
    EXPECT_LE(commitTime2 + cleanupTime2, timeMs / 4.0);
    auto [numFiles2, indexSize2] = numFiles();
    EXPECT_LT(0, numFiles2);
    EXPECT_LT(numFiles2, numFiles1);
    EXPECT_LT(0, indexSize2);
    EXPECT_LT(indexSize2, indexSize1);
  }
}

TEST_F(IResearchLinkMetricsTest, TimeConsolidate) {
  _cleanupIntervalStep = 1;
  _consolidationIntervalMs = 300;
  setLink();
  auto* l = getLink();
  {
    insert(1, 10000, 0);
    auto [commitTime1, cleanupTime1, consolidationTime1] = l->avgTime();
    EXPECT_LT(0, commitTime1);
    insert(10000, 10100, 1);
    auto [commitTime2, cleanupTime2, consolidationTime2] = l->avgTime();
    EXPECT_LT(0, commitTime2);
  }
  {
    std::this_thread::sleep_for(600ms);
    auto [commitTime1, cleanupTime1, consolidationTime1] = l->avgTime();
    EXPECT_LT(0, consolidationTime1);
  }
}

TEST_F(IResearchLinkMetricsTest, CleanupWhenEmptyCommit) {
  _cleanupIntervalStep = 1;
  _commitIntervalMs = 1;
  setLink();
  auto dataPath = _dirPath / "abracadabra.txt";
  bool exist{false};
  ASSERT_TRUE(irs::file_utils::exists(exist, dataPath.c_str()));
  ASSERT_FALSE(exist);
  {  // It's necessary to close dataFile, otherwise test doesn't work on Windows
    std::ofstream dataFile{dataPath.c_str()};
    dataFile << "boom";
  }
<<<<<<< HEAD
  irs::file_utils::exists(exist, dataPath.c_str());
  EXPECT_TRUE(exist);

  int tryCount = 100;
  while(exist && (--tryCount) > 0) {
    std::this_thread::sleep_for(10ms);
    irs::file_utils::exists(exist, dataPath.c_str());
  }
  EXPECT_FALSE(exist);
=======
  ASSERT_TRUE(irs::file_utils::exists(exist, dataPath.c_str()));
  int tryCount{1000};
  while (exist && (--tryCount) > 0) {
    std::this_thread::sleep_for(10ms);
    ASSERT_TRUE(irs::file_utils::exists(exist, dataPath.c_str()));
  }
  ASSERT_FALSE(exist);
>>>>>>> 506f33dd
}

TEST_F(IResearchLinkMetricsTest, RemoveMetrics) {
  setLink();
  auto label = getLinkMetricLabel();
  resetLink();
  EXPECT_FALSE(checkMetricExist("arangosearch_link_stats", label));
  EXPECT_FALSE(checkMetricExist("arangosearch_num_failed_commits", label));
  EXPECT_FALSE(checkMetricExist("arangosearch_num_failed_cleanups", label));
  EXPECT_FALSE(
      checkMetricExist("arangosearch_num_failed_consolidations", label));
  EXPECT_FALSE(checkMetricExist("arangosearch_commit_time", label));
  EXPECT_FALSE(checkMetricExist("arangosearch_cleanup_time", label));
  EXPECT_FALSE(checkMetricExist("arangosearch_consolidation_time", label));
}

TEST_F(IResearchLinkMetricsTest, CreateSameLink) {
  setLink();
  EXPECT_THROW(setLink(), std::exception);
}

TEST_F(IResearchLinkMetricsTest, WriteAndMetrics1) {
  setLink();
  auto* l = getLink();
  auto dataPath = _dirPath.string();
  LinkStats expectedStat;
  {
    insert(1, 2, 0);
    ++expectedStat.numDocs;
    ++expectedStat.numLiveDocs;
    insert(2, 3, 1);
    ++expectedStat.numDocs;
    ++expectedStat.numLiveDocs;
    insert(3, 4, 2);
    ++expectedStat.numDocs;
    ++expectedStat.numLiveDocs;
  }
  {
    LinkStats actualStat = l->stats();
    std::string realStr;
    l->stats().toPrometheus(realStr, "", "");
    std::string expectedStr;
    expectedStr.reserve(1024);

    expectedStr += "arangosearch_num_buffered_docs{}0\n";
    expectedStr += "arangosearch_num_docs{}3\n";
    expectedStr += "arangosearch_num_live_docs{}3\n";
    expectedStr += "arangosearch_num_segments{}3\n";
    expectedStr += "arangosearch_num_files{}16\n";
    expectedStr += "arangosearch_index_size{}2054\n";

    EXPECT_EQ(realStr, expectedStr);
    // get other stats
    getStatsFromFolder(dataPath, expectedStat.indexSize, expectedStat.numFiles);

    expectedStat.numSegments = 3;
    // should increase numFiles in expected stat
    ++expectedStat.numFiles;

    EXPECT_TRUE(expectedStat == actualStat);
  }
  {
    auto numFailed = l->numFailed();
    EXPECT_EQ(numFailed, (decltype(numFailed){0, 0, 0}));
    auto avgTime = l->avgTime();
    EXPECT_GE(avgTime, (decltype(avgTime){0, 0, 0}));
  }
}

TEST_F(IResearchLinkMetricsTest, WriteAndMetrics2) {
  setLink();
  auto* l = getLink();
  auto dataPath = _dirPath.string();
  {
    insert(1, 2, 0, false);  // insert doc in first segment, don't commit
    insert(2, 3, 1);         // insert another doc in first segment, now commit
    // check link metrics
    LinkStats expectedStats;
    expectedStats.numDocs = 2;
    expectedStats.numLiveDocs = 2;
    getStatsFromFolder(dataPath, expectedStats.indexSize,
                       expectedStats.numFiles);
    ++expectedStats.numFiles;
    expectedStats.numSegments = 1;
    LinkStats actualStats = l->stats();

    EXPECT_TRUE(expectedStats == actualStats);
  }
  {
    insert(3, 4, 2);  // insert third doc in new segment, commit
    // check link metrics
    LinkStats expectedStats;
    expectedStats.numDocs = 3;
    expectedStats.numLiveDocs = 3;
    getStatsFromFolder(dataPath, expectedStats.indexSize,
                       expectedStats.numFiles);

    ++expectedStats.numFiles;
    expectedStats.numSegments = 2;
    LinkStats actualStats = l->stats();

    EXPECT_TRUE(expectedStats == actualStats);
  }
  {
    std::string realStr;
    l->stats().toPrometheus(realStr, "", "");
    std::string expectedStr;
    expectedStr.reserve(1024);

    expectedStr += "arangosearch_num_buffered_docs{}0\n";
    expectedStr += "arangosearch_num_docs{}3\n";
    expectedStr += "arangosearch_num_live_docs{}3\n";
    expectedStr += "arangosearch_num_segments{}2\n";
    expectedStr += "arangosearch_num_files{}11\n";
    expectedStr += "arangosearch_index_size{}1513\n";

    EXPECT_EQ(realStr, expectedStr);
  }
  {
    remove(1, 2);  // delete second doc from second segment, commit
    LinkStats actualStats = l->stats();

    // check link metrics
    LinkStats expectedStats;
    expectedStats.numDocs = 3;
    expectedStats.numLiveDocs = 2;
    expectedStats.numFiles = 12;
    expectedStats.numSegments = 2;  // we have 2 segments
    expectedStats.indexSize = 1561;

    EXPECT_TRUE(expectedStats == actualStats);
  }
  {
    std::string realStr;
    l->stats().toPrometheus(realStr, "test",
                            R"(view="foo",collection="bar","shard"="s0001")");
    std::string expectedStr;
    expectedStr +=
        "arangosearch_num_buffered_docs{test,view=\"foo\","
        "collection=\"bar\",\"shard\"=\"s0001\"}0\n";
    expectedStr +=
        "arangosearch_num_docs{test,view=\"foo\","
        "collection=\"bar\",\"shard\"=\"s0001\"}3\n";
    expectedStr +=
        "arangosearch_num_live_docs{test,view=\"foo\","
        "collection=\"bar\",\"shard\"=\"s0001\"}2\n";
    expectedStr +=
        "arangosearch_num_segments{test,view=\"foo\","
        "collection=\"bar\",\"shard\"=\"s0001\"}2\n";
    expectedStr +=
        "arangosearch_num_files{test,view=\"foo\","
        "collection=\"bar\",\"shard\"=\"s0001\"}12\n";
    expectedStr +=
        "arangosearch_index_size{test,view=\"foo\","
        "collection=\"bar\",\"shard\"=\"s0001\"}1561\n";

    EXPECT_EQ(realStr, expectedStr);
  }
  {
    auto numFailed = l->numFailed();
    EXPECT_EQ(numFailed, (decltype(numFailed){0, 0, 0}));
    auto avgTime = l->avgTime();
    EXPECT_GE(avgTime, (decltype(avgTime){0, 0, 0}));
  }
}

TEST_F(IResearchLinkMetricsTest, LinkAndMetics) {
  setLink();
  auto* l = getLink();
  auto dataPath = _dirPath.string();
  {
    insert(1, 2, 0);
    std::string collection = l->getCollectionName();

    std::string expected;

    expected +=
        R"(arangosearch_num_buffered_docs{view="h3039/42",collection=")";
    expected += collection;
    expected += R"(",shard="",db="testVocbase"}0)";
    expected += "\n";

    expected += R"(arangosearch_num_docs{view="h3039/42",collection=")";
    expected += collection;
    expected += R"(",shard="",db="testVocbase"}1)";
    expected += "\n";

    expected += R"(arangosearch_num_live_docs{view="h3039/42",collection=")";
    expected += collection;
    expected += R"(",shard="",db="testVocbase"}1)";
    expected += "\n";

    expected += R"(arangosearch_num_segments{view="h3039/42",collection=")";
    expected += collection;
    expected += R"(",shard="",db="testVocbase"}1)";
    expected += "\n";

    expected += R"(arangosearch_num_files{view="h3039/42",collection=")";
    expected += collection;
    expected += R"(",shard="",db="testVocbase"}6)";
    expected += "\n";

    expected += R"(arangosearch_index_size{view="h3039/42",collection=")";
    expected += collection;
    expected += R"(",shard="",db="testVocbase"}681)";
    expected += "\n";

    std::string actual;
    getPrometheusStr(actual);

    EXPECT_EQ(actual, expected);
  }

  {
    insert(1, 2, 1, false);
    insert(2, 3, 2);

    std::string collection = l->getCollectionName();

    std::string expected;

    expected +=
        R"(arangosearch_num_buffered_docs{view="h3039/42",collection=")";
    expected += collection;
    expected += R"(",shard="",db="testVocbase"}0)";
    expected += "\n";

    expected += R"(arangosearch_num_docs{view="h3039/42",collection=")";
    expected += collection;
    expected += R"(",shard="",db="testVocbase"}3)";
    expected += "\n";

    expected += R"(arangosearch_num_live_docs{view="h3039/42",collection=")";
    expected += collection;
    expected += R"(",shard="",db="testVocbase"}3)";
    expected += "\n";

    expected += R"(arangosearch_num_segments{view="h3039/42",collection=")";
    expected += collection;
    expected += R"(",shard="",db="testVocbase"}2)";
    expected += "\n";

    expected += R"(arangosearch_num_files{view="h3039/42",collection=")";
    expected += collection;
    expected += R"(",shard="",db="testVocbase"}11)";
    expected += "\n";

    expected += R"(arangosearch_index_size{view="h3039/42",collection=")";
    expected += collection;
    expected += R"(",shard="",db="testVocbase"}1513)";
    expected += "\n";

    std::string actual;
    getPrometheusStr(actual);

    EXPECT_EQ(actual, expected);
  }
  {
    auto numFailed = l->numFailed();
    EXPECT_EQ(numFailed, (decltype(numFailed){0, 0, 0}));
    auto avgTime = l->avgTime();
    EXPECT_GE(avgTime, (decltype(avgTime){0, 0, 0}));
  }
}

class IResearchLinkInRecoveryDBServerTest
    : public ::testing::Test,
  public arangodb::tests::LogSuppressor<arangodb::Logger::AUTHENTICATION,
                                            arangodb::LogLevel::ERR>,
      public arangodb::tests::LogSuppressor<arangodb::Logger::ENGINES,
                                            arangodb::LogLevel::FATAL>,
      public arangodb::tests::LogSuppressor<arangodb::Logger::FIXME,
                                            arangodb::LogLevel::FATAL> {
 protected:
  static constexpr size_t kEncBlockSize{13};
  arangodb::tests::mocks::MockDBServer server;
  std::string testFilesystemPath;

  IResearchLinkInRecoveryDBServerTest() : server(false, true) {
    arangodb::tests::init();
    
    // ensure ArangoSearch start 1 maintenance for each group
    auto opts = server.server().options();
    auto& ars = server.getFeature<arangodb::iresearch::IResearchFeature>();
    ars.collectOptions(opts);
    auto* commitThreads = opts->get<arangodb::options::UInt32Parameter>(
        "--arangosearch.commit-threads");
    opts->processingResult().touch("arangosearch.commit-threads");
    EXPECT_NE(nullptr, commitThreads);
    *commitThreads->ptr = 1;
    auto* consolidationThreads = opts->get<arangodb::options::UInt32Parameter>(
        "--arangosearch.consolidation-threads");
    opts->processingResult().touch("arangosearch.consolidation-threads");
    EXPECT_NE(nullptr, consolidationThreads);
    *consolidationThreads->ptr = 1;
    ars.validateOptions(opts);

    server.startFeatures();
    EXPECT_EQ((std::pair<size_t, size_t>{1, 1}),
              ars.limits(arangodb::iresearch::ThreadGroup::_0));
    EXPECT_EQ((std::pair<size_t, size_t>{1, 1}),
              ars.limits(arangodb::iresearch::ThreadGroup::_1));

    TransactionStateMock::abortTransactionCount = 0;
    TransactionStateMock::beginTransactionCount = 0;
    TransactionStateMock::commitTransactionCount = 0;

    auto& dbPathFeature = server.getFeature<arangodb::DatabasePathFeature>();
    arangodb::tests::setDatabasePath(
        dbPathFeature);  // ensure test data is stored in a unique directory
    testFilesystemPath = dbPathFeature.directory();

    long systemError;
    std::string systemErrorStr;
    TRI_CreateDirectory(testFilesystemPath.c_str(), systemError,
                        systemErrorStr);
  }

  ~IResearchLinkInRecoveryDBServerTest() override {
    TRI_RemoveDirectory(testFilesystemPath.c_str());
  }
};

TEST_F(IResearchLinkInRecoveryDBServerTest, test_init_in_recovery) {
  // collection registered with view (collection initially not in view)
  {
    auto collectionJson = arangodb::velocypack::Parser::fromJson(
        R"({ "name": "testCollection", "id": 100 })");
    auto linkJson = arangodb::velocypack::Parser::fromJson(
        R"({ "type": "arangosearch", "view": "42" })");
    auto viewJson = arangodb::velocypack::Parser::fromJson(
        R"({ "name": "testView", "id": 42, "type": "arangosearch" })");
    TRI_vocbase_t vocbase(TRI_vocbase_type_e::TRI_VOCBASE_TYPE_NORMAL,
                          testDBInfo(server.server()));
    auto logicalCollection = vocbase.createCollection(collectionJson->slice());
    ASSERT_TRUE((nullptr != logicalCollection));
    auto logicalView = vocbase.createView(viewJson->slice());
    ASSERT_TRUE((false == !logicalView));

    // no collections in view before
    {
      std::unordered_set<arangodb::DataSourceId> expected;
      std::set<arangodb::DataSourceId> actual;

      EXPECT_TRUE((logicalView->visitCollections(
          [&actual](arangodb::DataSourceId cid) -> bool {
            actual.emplace(cid);
            return true;
          })));

      for (auto& cid : expected) {
        EXPECT_EQ(1, actual.erase(cid));
      }

      EXPECT_TRUE((actual.empty()));
    }

    auto link = StorageEngineMock::buildLinkMock(
        arangodb::IndexId{1}, *logicalCollection, linkJson->slice());
    EXPECT_NE(nullptr, link.get());
    // EXPECT_TRUE((false == !link));

    // collection in view after
    {
      std::unordered_set<arangodb::DataSourceId> expected = {
          arangodb::DataSourceId{100}};
      std::set<arangodb::DataSourceId> actual;

      EXPECT_TRUE((logicalView->visitCollections(
          [&actual](arangodb::DataSourceId cid) -> bool {
            actual.emplace(cid);
            return true;
          })));

      for (auto& cid : expected) {
        EXPECT_EQ(1, actual.erase(cid));
      }

      EXPECT_TRUE((actual.empty()));
    }

    link.reset();

    // collection in view on destruct
    {
      std::unordered_set<arangodb::DataSourceId> expected = {
          arangodb::DataSourceId{100}};
      std::set<arangodb::DataSourceId> actual;

      EXPECT_TRUE((logicalView->visitCollections(
          [&actual](arangodb::DataSourceId cid) -> bool {
            actual.emplace(cid);
            return true;
          })));

      for (auto& cid : expected) {
        EXPECT_EQ(1, actual.erase(cid));
      }

      EXPECT_TRUE((actual.empty()));
    }
  }
}<|MERGE_RESOLUTION|>--- conflicted
+++ resolved
@@ -2471,17 +2471,6 @@
     std::ofstream dataFile{dataPath.c_str()};
     dataFile << "boom";
   }
-<<<<<<< HEAD
-  irs::file_utils::exists(exist, dataPath.c_str());
-  EXPECT_TRUE(exist);
-
-  int tryCount = 100;
-  while(exist && (--tryCount) > 0) {
-    std::this_thread::sleep_for(10ms);
-    irs::file_utils::exists(exist, dataPath.c_str());
-  }
-  EXPECT_FALSE(exist);
-=======
   ASSERT_TRUE(irs::file_utils::exists(exist, dataPath.c_str()));
   int tryCount{1000};
   while (exist && (--tryCount) > 0) {
@@ -2489,7 +2478,6 @@
     ASSERT_TRUE(irs::file_utils::exists(exist, dataPath.c_str()));
   }
   ASSERT_FALSE(exist);
->>>>>>> 506f33dd
 }
 
 TEST_F(IResearchLinkMetricsTest, RemoveMetrics) {
