////////////////////////////////////////////////////////////////////////////////
/// DISCLAIMER
///
/// Copyright 2017 ArangoDB GmbH, Cologne, Germany
///
/// Licensed under the Apache License, Version 2.0 (the "License");
/// you may not use this file except in compliance with the License.
/// You may obtain a copy of the License at
///
///     http://www.apache.org/licenses/LICENSE-2.0
///
/// Unless required by applicable law or agreed to in writing, software
/// distributed under the License is distributed on an "AS IS" BASIS,
/// WITHOUT WARRANTIES OR CONDITIONS OF ANY KIND, either express or implied.
/// See the License for the specific language governing permissions and
/// limitations under the License.
///
/// Copyright holder is ArangoDB GmbH, Cologne, Germany
///
/// @author Andrey Abramov
/// @author Vasiliy Nabatchikov
////////////////////////////////////////////////////////////////////////////////

#include "common.h"
#include "gtest/gtest.h"

#include "../Mocks/StorageEngineMock.h"

#if USE_ENTERPRISE
#include "Enterprise/Ldap/LdapFeature.h"
#endif

#include "3rdParty/iresearch/tests/tests_config.hpp"
#include "Aql/AqlFunctionFeature.h"
#include "Aql/Ast.h"
#include "Aql/OptimizerRulesFeature.h"
#include "Aql/Query.h"
#include "Basics/VelocyPackHelper.h"
#include "Cluster/ClusterFeature.h"
#include "GeneralServer/AuthenticationFeature.h"
#include "IResearch/IResearchAnalyzerFeature.h"
#include "IResearch/IResearchCommon.h"
#include "IResearch/IResearchFeature.h"
#include "IResearch/IResearchFilterFactory.h"
#include "IResearch/IResearchView.h"
#include "Logger/LogTopic.h"
#include "Logger/Logger.h"
#include "RestServer/AqlFeature.h"
#include "RestServer/DatabaseFeature.h"
#include "RestServer/DatabasePathFeature.h"
#include "RestServer/FlushFeature.h"
#include "RestServer/QueryRegistryFeature.h"
#include "RestServer/SystemDatabaseFeature.h"
#include "RestServer/TraverserEngineRegistryFeature.h"
#include "RestServer/ViewTypesFeature.h"
#include "Sharding/ShardingFeature.h"
#include "StorageEngine/EngineSelectorFeature.h"
#include "Transaction/StandaloneContext.h"
#include "Utils/OperationOptions.h"
#include "Utils/SingleCollectionTransaction.h"
#include "V8/v8-globals.h"
#include "V8Server/V8DealerFeature.h"
#include "VocBase/LogicalCollection.h"
#include "VocBase/LogicalView.h"
#include "VocBase/Methods/Collections.h"

#include "IResearch/VelocyPackHelper.h"
#include "analysis/analyzers.hpp"
#include "analysis/token_attributes.hpp"
#include "utils/utf8_path.hpp"

#include <velocypack/Iterator.h>

extern const char* ARGV0;  // defined in main.cpp

namespace {

// -----------------------------------------------------------------------------
// --SECTION--                                                 setup / tear-down
// -----------------------------------------------------------------------------

class IResearchQueryMinMatchTest : public ::testing::Test {
 protected:
  StorageEngineMock engine;
  arangodb::application_features::ApplicationServer server;
  std::vector<std::pair<arangodb::application_features::ApplicationFeature&, bool>> features;
  TRI_vocbase_t* sysVocBase{};

  IResearchQueryMinMatchTest() : engine(server), server(nullptr, nullptr) {
    arangodb::EngineSelectorFeature::ENGINE = &engine;

    arangodb::tests::init(true);

    // suppress INFO {authentication} Authentication is turned on (system only), authentication for unix sockets is turned on
    // suppress WARNING {authentication} --server.jwt-secret is insecure. Use --server.jwt-secret-keyfile instead
    arangodb::LogTopic::setLogLevel(arangodb::Logger::AUTHENTICATION.name(),
                                    arangodb::LogLevel::ERR);

    // suppress log messages since tests check error conditions
    arangodb::LogTopic::setLogLevel(arangodb::Logger::AQL.name(), arangodb::LogLevel::ERR);  // suppress WARNING {aql} Suboptimal AqlItemMatrix index lookup:
    arangodb::LogTopic::setLogLevel(arangodb::Logger::FIXME.name(), arangodb::LogLevel::ERR);  // suppress WARNING DefaultCustomTypeHandler called
    arangodb::LogTopic::setLogLevel(arangodb::iresearch::TOPIC.name(),
                                    arangodb::LogLevel::FATAL);
    irs::logger::output_le(iresearch::logger::IRL_FATAL, stderr);

    // setup required application features
    server.addFeature<arangodb::FlushFeature>(
        std::make_unique<arangodb::FlushFeature>(server));
    features.emplace_back(server.getFeature<arangodb::FlushFeature>(), false);

    server.addFeature<arangodb::V8DealerFeature>(
        std::make_unique<arangodb::V8DealerFeature>(server));
    features.emplace_back(server.getFeature<arangodb::V8DealerFeature>(), false);  // required for DatabaseFeature::createDatabase(...)

    server.addFeature<arangodb::ViewTypesFeature>(
        std::make_unique<arangodb::ViewTypesFeature>(server));
    features.emplace_back(server.getFeature<arangodb::ViewTypesFeature>(), true);

    server.addFeature<arangodb::AuthenticationFeature>(
        std::make_unique<arangodb::AuthenticationFeature>(server));
    features.emplace_back(server.getFeature<arangodb::AuthenticationFeature>(), true);

    server.addFeature<arangodb::DatabasePathFeature>(
        std::make_unique<arangodb::DatabasePathFeature>(server));
    features.emplace_back(server.getFeature<arangodb::DatabasePathFeature>(), false);

    server.addFeature<arangodb::DatabaseFeature>(
        std::make_unique<arangodb::DatabaseFeature>(server));
    features.emplace_back(server.getFeature<arangodb::DatabaseFeature>(), false);

    server.addFeature<arangodb::ShardingFeature>(
        std::make_unique<arangodb::ShardingFeature>(server));
    features.emplace_back(server.getFeature<arangodb::ShardingFeature>(), false);

    server.addFeature<arangodb::QueryRegistryFeature>(
        std::make_unique<arangodb::QueryRegistryFeature>(server));
    features.emplace_back(server.getFeature<arangodb::QueryRegistryFeature>(), false);  // must be first

    server.addFeature<arangodb::SystemDatabaseFeature>(
        std::make_unique<arangodb::SystemDatabaseFeature>(server));
    features.emplace_back(server.getFeature<arangodb::SystemDatabaseFeature>(),
                          true);  // required for IResearchAnalyzerFeature

    server.addFeature<arangodb::TraverserEngineRegistryFeature>(
        std::make_unique<arangodb::TraverserEngineRegistryFeature>(server));
    features.emplace_back(server.getFeature<arangodb::TraverserEngineRegistryFeature>(),
                          false);  // must be before AqlFeature

    server.addFeature<arangodb::AqlFeature>(std::make_unique<arangodb::AqlFeature>(server));
    features.emplace_back(server.getFeature<arangodb::AqlFeature>(), true);

    server.addFeature<arangodb::aql::OptimizerRulesFeature>(
        std::make_unique<arangodb::aql::OptimizerRulesFeature>(server));
    features.emplace_back(server.getFeature<arangodb::aql::OptimizerRulesFeature>(), true);

    server.addFeature<arangodb::aql::AqlFunctionFeature>(
        std::make_unique<arangodb::aql::AqlFunctionFeature>(server));
    features.emplace_back(server.getFeature<arangodb::aql::AqlFunctionFeature>(),
                          true);  // required for IResearchAnalyzerFeature

    server.addFeature<arangodb::iresearch::IResearchAnalyzerFeature>(
        std::make_unique<arangodb::iresearch::IResearchAnalyzerFeature>(server));
    features.emplace_back(server.getFeature<arangodb::iresearch::IResearchAnalyzerFeature>(),
                          true);

    server.addFeature<arangodb::iresearch::IResearchFeature>(
        std::make_unique<arangodb::iresearch::IResearchFeature>(server));
    features.emplace_back(server.getFeature<arangodb::iresearch::IResearchFeature>(), true);

#if USE_ENTERPRISE
    server.addFeature<arangodb::LdapFeature>(std::make_unique<arangodb::LdapFeature>(server));
    features.emplace_back(server.getFeature<arangodb::LdapFeature>(), false);  // required for AuthenticationFeature with USE_ENTERPRISE
#endif

    // required for V8DealerFeature::prepare(), ClusterFeature::prepare() not required
    server.addFeature<arangodb::ClusterFeature>(
        std::make_unique<arangodb::ClusterFeature>(server));

    for (auto& f : features) {
      f.first.prepare();
    }

    auto const databases = arangodb::velocypack::Parser::fromJson(
        std::string("[ { \"name\": \"") +
        arangodb::StaticStrings::SystemDatabase + "\" } ]");
    auto& dbFeature = server.getFeature<arangodb::DatabaseFeature>();
    dbFeature.loadDatabases(databases->slice());

    for (auto& f : features) {
      if (f.second) {
        f.first.start();
      }
    }

    auto& sysVocBaseFeature = server.getFeature<arangodb::SystemDatabaseFeature>();

    auto sysVocBasePtr = sysVocBaseFeature.use();
    arangodb::methods::Collections::createSystem(
        *sysVocBasePtr, 
        arangodb::tests::AnalyzerCollectionName, false);

    auto& analyzers = server.getFeature<arangodb::iresearch::IResearchAnalyzerFeature>();
    arangodb::iresearch::IResearchAnalyzerFeature::EmplaceResult result;
    TRI_vocbase_t* vocbase;

    dbFeature.createDatabase(1, "testVocbase", vocbase);  // required for IResearchAnalyzerFeature::emplace(...)
    arangodb::methods::Collections::createSystem(
        *vocbase, 
<<<<<<< HEAD
        arangodb::tests::AnalyzerCollectionName);
    analyzers.emplace(result, "testVocbase::test_analyzer", "TestAnalyzer",
                      VPackParser::fromJson("\"abc\"")->slice(),
                      irs::flags{irs::frequency::type(), irs::position::type()}  // required for PHRASE
=======
        arangodb::tests::AnalyzerCollectionName, false);
    analyzers->emplace(result, "testVocbase::test_analyzer", "TestAnalyzer",
                       VPackParser::fromJson("\"abc\"")->slice(), 
                       irs::flags{irs::frequency::type(), irs::position::type()}  // required for PHRASE
>>>>>>> ad36adc3
    );  // cache analyzer

    analyzers.emplace(result, "testVocbase::test_csv_analyzer",
                      "TestDelimAnalyzer",
                      VPackParser::fromJson("\",\"")->slice());  // cache analyzer

    analyzers.emplace(result, "_system::test_analyzer", "TestAnalyzer",
                      VPackParser::fromJson("\"abc\"")->slice(),
                      irs::flags{irs::frequency::type(), irs::position::type()}  // required for PHRASE
    );  // cache analyzer

    analyzers.emplace(result, "_system::test_csv_analyzer", "TestDelimAnalyzer",
                      VPackParser::fromJson("\",\"")->slice());  // cache analyzer

    auto& dbPathFeature = server.getFeature<arangodb::DatabasePathFeature>();
    arangodb::tests::setDatabasePath(dbPathFeature);  // ensure test data is stored in a unique directory
  }

  ~IResearchQueryMinMatchTest() {
    arangodb::AqlFeature(server).stop();  // unset singleton instance
    arangodb::LogTopic::setLogLevel(arangodb::iresearch::TOPIC.name(),
                                    arangodb::LogLevel::DEFAULT);
    arangodb::LogTopic::setLogLevel(arangodb::Logger::FIXME.name(),
                                    arangodb::LogLevel::DEFAULT);
    arangodb::LogTopic::setLogLevel(arangodb::Logger::AQL.name(), arangodb::LogLevel::DEFAULT);

    // destroy application features
    for (auto& f : features) {
      if (f.second) {
        f.first.stop();
      }
    }

    for (auto& f : features) {
      f.first.unprepare();
    }

    arangodb::LogTopic::setLogLevel(arangodb::Logger::AUTHENTICATION.name(),
                                    arangodb::LogLevel::DEFAULT);
    arangodb::EngineSelectorFeature::ENGINE = nullptr;
  }
}; // IResearchQueryMinMatchTest

}  // namespace

// -----------------------------------------------------------------------------
// --SECTION--                                                        test suite
// -----------------------------------------------------------------------------

TEST_F(IResearchQueryMinMatchTest, test) {
  TRI_vocbase_t vocbase(server, TRI_vocbase_type_e::TRI_VOCBASE_TYPE_NORMAL, 1,
                        "testVocbase");
  std::vector<arangodb::velocypack::Builder> insertedDocs;
  arangodb::LogicalView* view;

  // create collection0
  {
    auto createJson = arangodb::velocypack::Parser::fromJson(
        "{ \"name\": \"testCollection0\" }");
    auto collection = vocbase.createCollection(createJson->slice());
    ASSERT_TRUE((nullptr != collection));

    std::vector<std::shared_ptr<arangodb::velocypack::Builder>> docs{
        arangodb::velocypack::Parser::fromJson(
            "{ \"seq\": -6, \"value\": null }"),
        arangodb::velocypack::Parser::fromJson(
            "{ \"seq\": -5, \"value\": true }"),
        arangodb::velocypack::Parser::fromJson(
            "{ \"seq\": -4, \"value\": \"abc\" }"),
        arangodb::velocypack::Parser::fromJson(
            "{ \"seq\": -3, \"value\": 3.14 }"),
        arangodb::velocypack::Parser::fromJson(
            "{ \"seq\": -2, \"value\": [ 1, \"abc\" ] }"),
        arangodb::velocypack::Parser::fromJson(
            "{ \"seq\": -1, \"value\": { \"a\": 7, \"b\": \"c\" } }"),
    };

    arangodb::OperationOptions options;
    options.returnNew = true;
    arangodb::SingleCollectionTransaction trx(arangodb::transaction::StandaloneContext::Create(vocbase),
                                              *collection,
                                              arangodb::AccessMode::Type::WRITE);
    EXPECT_TRUE((trx.begin().ok()));

    for (auto& entry : docs) {
      auto res = trx.insert(collection->name(), entry->slice(), options);
      EXPECT_TRUE((res.ok()));
      insertedDocs.emplace_back(res.slice().get("new"));
    }

    EXPECT_TRUE((trx.commit().ok()));
  }

  // create collection1
  {
    auto createJson = arangodb::velocypack::Parser::fromJson(
        "{ \"name\": \"testCollection1\" }");
    auto collection = vocbase.createCollection(createJson->slice());
    ASSERT_TRUE((nullptr != collection));

    irs::utf8_path resource;
    resource /= irs::string_ref(arangodb::tests::testResourceDir);
    resource /= irs::string_ref("simple_sequential.json");

    auto builder =
        arangodb::basics::VelocyPackHelper::velocyPackFromFile(resource.utf8());
    auto slice = builder.slice();
    ASSERT_TRUE(slice.isArray());

    arangodb::OperationOptions options;
    options.returnNew = true;
    arangodb::SingleCollectionTransaction trx(arangodb::transaction::StandaloneContext::Create(vocbase),
                                              *collection,
                                              arangodb::AccessMode::Type::WRITE);
    EXPECT_TRUE((trx.begin().ok()));

    for (arangodb::velocypack::ArrayIterator itr(slice); itr.valid(); ++itr) {
      auto res = trx.insert(collection->name(), itr.value(), options);
      EXPECT_TRUE((res.ok()));
      insertedDocs.emplace_back(res.slice().get("new"));
    }

    EXPECT_TRUE((trx.commit().ok()));
  }

  // create view
  {
    auto createJson = arangodb::velocypack::Parser::fromJson(
        "{ \"name\": \"testView\", \"type\": \"arangosearch\" }");
    auto logicalView = vocbase.createView(createJson->slice());
    ASSERT_TRUE((false == !logicalView));

    view = logicalView.get();
    auto* impl = dynamic_cast<arangodb::iresearch::IResearchView*>(view);
    ASSERT_TRUE((false == !impl));

    auto updateJson = arangodb::velocypack::Parser::fromJson(
        "{ \"links\": {"
        "\"testCollection0\": { \"analyzers\": [ \"test_analyzer\", "
        "\"::test_analyzer\", \"identity\" ], \"includeAllFields\": true, "
        "\"trackListPositions\": true },"
        "\"testCollection1\": { \"analyzers\": [ \"test_analyzer\", "
        "\"_system::test_analyzer\", \"identity\" ], \"includeAllFields\": "
        "true }"
        "}}");
    EXPECT_TRUE((impl->properties(updateJson->slice(), true).ok()));
    std::set<TRI_voc_cid_t> cids;
    impl->visitCollections([&cids](TRI_voc_cid_t cid) -> bool {
      cids.emplace(cid);
      return true;
    });
    EXPECT_TRUE((2 == cids.size()));
    EXPECT_TRUE(
        (arangodb::tests::executeQuery(vocbase,
                                       "FOR d IN testView SEARCH 1 ==1 OPTIONS "
                                       "{ waitForSync: true } RETURN d")
             .result.ok()));  // commit
  }

  // same as term query
  {
    std::vector<arangodb::velocypack::Slice> expected = {
        insertedDocs[6].slice()
    };
    auto result = arangodb::tests::executeQuery(
        vocbase,
        "FOR d IN testView SEARCH MIN_MATCH(d.name == 'A', 1) RETURN d");
    ASSERT_TRUE(result.result.ok());
    auto slice = result.data->slice();
    EXPECT_TRUE(slice.isArray());
    size_t i = 0;

    for (arangodb::velocypack::ArrayIterator itr(slice); itr.valid(); ++itr) {
      auto const resolved = itr.value().resolveExternals();
      EXPECT_TRUE((i < expected.size()));
      EXPECT_TRUE((0 == arangodb::basics::VelocyPackHelper::compare(expected[i++],
                                                                    resolved, true)));
    }

    EXPECT_TRUE((i == expected.size()));
  }

  // same as disjunction
  {
    std::vector<arangodb::velocypack::Slice> expected = {
        insertedDocs[6].slice(),
        insertedDocs[7].slice()
    };
    auto result = arangodb::tests::executeQuery(
        vocbase,
        "FOR d IN testView SEARCH MIN_MATCH(d.name == 'A', d.seq == 1, 1) SORT d.seq RETURN d");
    ASSERT_TRUE(result.result.ok());
    auto slice = result.data->slice();
    EXPECT_TRUE(slice.isArray());
    size_t i = 0;

    for (arangodb::velocypack::ArrayIterator itr(slice); itr.valid(); ++itr) {
      auto const resolved = itr.value().resolveExternals();
      EXPECT_TRUE((i < expected.size()));
      EXPECT_TRUE((0 == arangodb::basics::VelocyPackHelper::compare(expected[i++],
                                                                    resolved, true)));
    }

    EXPECT_TRUE((i == expected.size()));
  }

  // same as disjunction
  {
    std::vector<arangodb::velocypack::Slice> expected = {
        insertedDocs[6].slice(),
        insertedDocs[7].slice()
    };
    auto result = arangodb::tests::executeQuery(
        vocbase,
        "FOR d IN testView SEARCH MIN_MATCH(d.name == 'A', d.seq == 1, 1.0) SORT d.seq RETURN d");
    ASSERT_TRUE(result.result.ok());
    auto slice = result.data->slice();
    EXPECT_TRUE(slice.isArray());
    size_t i = 0;

    for (arangodb::velocypack::ArrayIterator itr(slice); itr.valid(); ++itr) {
      auto const resolved = itr.value().resolveExternals();
      EXPECT_TRUE((i < expected.size()));
      EXPECT_TRUE((0 == arangodb::basics::VelocyPackHelper::compare(expected[i++],
                                                                    resolved, true)));
    }

    EXPECT_TRUE((i == expected.size()));
  }

  // non-deterministic conditions count type
  {
    auto result = arangodb::tests::executeQuery(
      vocbase,
      "FOR d IN testView SEARCH MIN_MATCH(d.name == 'A', d.seq == 1, CEIL(RAND())) SORT d.seq RETURN d");
    ASSERT_FALSE(result.result.ok());
    ASSERT_TRUE(result.result.is(TRI_ERROR_BAD_PARAMETER));
  }

  // invalid conditions count type
  {
    auto result = arangodb::tests::executeQuery(
      vocbase,
      "FOR d IN testView SEARCH MIN_MATCH(d.name == 'A', d.seq == 1, '1') SORT d.seq RETURN d");
    ASSERT_FALSE(result.result.ok());
    ASSERT_TRUE(result.result.is(TRI_ERROR_BAD_PARAMETER));
  }

  // invalid conditions count type
  {
    auto result = arangodb::tests::executeQuery(
      vocbase,
      "FOR d IN testView SEARCH MIN_MATCH(d.name == 'A', d.seq == 1, {}) SORT d.seq RETURN d");
    ASSERT_FALSE(result.result.ok());
    ASSERT_TRUE(result.result.is(TRI_ERROR_BAD_PARAMETER));
  }

  // invalid conditions count type
  {
    auto result = arangodb::tests::executeQuery(
      vocbase,
      "FOR d IN testView SEARCH MIN_MATCH(d.name == 'A', d.seq == 1, []) SORT d.seq RETURN d");
    ASSERT_FALSE(result.result.ok());
    ASSERT_TRUE(result.result.is(TRI_ERROR_BAD_PARAMETER));
  }

  // invalid conditions count type
  {
    auto result = arangodb::tests::executeQuery(
      vocbase,
      "FOR d IN testView SEARCH MIN_MATCH(d.name == 'A', d.seq == 1, null) SORT d.seq RETURN d");
    ASSERT_FALSE(result.result.ok());
    ASSERT_TRUE(result.result.is(TRI_ERROR_BAD_PARAMETER));
  }

  // invalid conditions count type
  {
    auto result = arangodb::tests::executeQuery(
      vocbase,
      "FOR d IN testView SEARCH MIN_MATCH(d.name == 'A', d.seq == 1, true) SORT d.seq RETURN d");
    ASSERT_FALSE(result.result.ok());
    ASSERT_TRUE(result.result.is(TRI_ERROR_BAD_PARAMETER));
  }

  // missing conditions count argument
  {
    auto result = arangodb::tests::executeQuery(
      vocbase,
      "FOR d IN testView SEARCH MIN_MATCH(d.name == 'A', d.seq == 1) SORT d.seq RETURN d");
    ASSERT_FALSE(result.result.ok());
    ASSERT_TRUE(result.result.is(TRI_ERROR_BAD_PARAMETER));
  }

  // missing conditions count argument
  {
    auto result = arangodb::tests::executeQuery(
      vocbase,
      "FOR d IN testView SEARCH MIN_MATCH(d.name == 'A') SORT d.seq RETURN d");
    ASSERT_FALSE(result.result.ok());
    ASSERT_TRUE(result.result.is(TRI_ERROR_QUERY_FUNCTION_ARGUMENT_NUMBER_MISMATCH));
  }

  // missing arguments
  {
    auto result = arangodb::tests::executeQuery(
      vocbase,
      "FOR d IN testView SEARCH MIN_MATCH() SORT d.seq RETURN d");
    ASSERT_FALSE(result.result.ok());
    ASSERT_TRUE(result.result.is(TRI_ERROR_QUERY_FUNCTION_ARGUMENT_NUMBER_MISMATCH));
  }

  // constexpr min match (true)
  {
    std::string const query =
      "FOR d IN testView SEARCH MIN_MATCH(1==1, 2==2, 3==3, 2) "
      "SORT d.seq "
      "RETURN d";
    auto queryResult = arangodb::tests::executeQuery(vocbase, query);
    ASSERT_TRUE(queryResult.result.ok());
    auto slice = queryResult.data->slice();
    ASSERT_TRUE(slice.isArray());
    ASSERT_EQ(insertedDocs.size(), slice.length());
  }

  // constexpr min match (false)
  {
    std::string const query =
      "FOR d IN testView SEARCH MIN_MATCH(1==5, 2==6, 3==3, 2) "
      "SORT d.seq "
      "RETURN d";
    auto queryResult = arangodb::tests::executeQuery(vocbase, query);
    ASSERT_TRUE(queryResult.result.ok());
    auto slice = queryResult.data->slice();
    ASSERT_TRUE(slice.isArray());
    ASSERT_EQ(0, slice.length());
  }

  // same as disjunction
  {
    std::vector<arangodb::velocypack::Slice> expected = {
      insertedDocs[6].slice(),
      insertedDocs[7].slice()
    };
    auto result = arangodb::tests::executeQuery(
      vocbase,
      "FOR d IN testView SEARCH MIN_MATCH(d.name == 'A', d.seq == 1, 1) SORT d.seq RETURN d");
    ASSERT_TRUE(result.result.ok());
    auto slice = result.data->slice();
    EXPECT_TRUE(slice.isArray());
    size_t i = 0;

    for (arangodb::velocypack::ArrayIterator itr(slice); itr.valid(); ++itr) {
      auto const resolved = itr.value().resolveExternals();
      EXPECT_TRUE((i < expected.size()));
      EXPECT_TRUE((0 == arangodb::basics::VelocyPackHelper::compare(expected[i++],
                                                                    resolved, true)));
    }

    EXPECT_TRUE((i == expected.size()));
  }

  // same as conjunction
  {
    std::vector<arangodb::velocypack::Slice> expected = {
      insertedDocs[6].slice()
    };
    auto result = arangodb::tests::executeQuery(
      vocbase,
      "FOR d IN testView SEARCH MIN_MATCH(d.name == 'A', d.seq == 0, 2) SORT d.seq RETURN d");
    ASSERT_TRUE(result.result.ok());
    auto slice = result.data->slice();
    EXPECT_TRUE(slice.isArray());
    size_t i = 0;

    for (arangodb::velocypack::ArrayIterator itr(slice); itr.valid(); ++itr) {
      auto const resolved = itr.value().resolveExternals();
      EXPECT_TRUE((i < expected.size()));
      EXPECT_TRUE((0 == arangodb::basics::VelocyPackHelper::compare(expected[i++],
                                                                    resolved, true)));
    }

    EXPECT_TRUE((i == expected.size()));
  }

  // unreachable condition (conjunction)
  {
    auto result = arangodb::tests::executeQuery(
      vocbase,
      "FOR d IN testView SEARCH MIN_MATCH(d.name == 'A', d.seq == 1, 2) SORT d.seq RETURN d");
    ASSERT_TRUE(result.result.ok());
    auto slice = result.data->slice();
    EXPECT_TRUE(slice.isArray());
    ASSERT_TRUE(0 == slice.length());
  }

  // unreachable condition
  {
    auto result = arangodb::tests::executeQuery(
      vocbase,
      "FOR d IN testView SEARCH MIN_MATCH(d.name == 'A', d.seq == 1, 3) SORT d.seq RETURN d");
    ASSERT_TRUE(result.result.ok());
    auto slice = result.data->slice();
    EXPECT_TRUE(slice.isArray());
    ASSERT_TRUE(0 == slice.length());
  }

  // 2 conditions
  {
    std::vector<arangodb::velocypack::Slice> expected = {
      insertedDocs[6].slice(),
      insertedDocs[7].slice()
    };
    auto result = arangodb::tests::executeQuery(
      vocbase,
      "FOR d IN testView SEARCH MIN_MATCH(d.name == 'A', d.seq == 1, d.value >= 100 || d.value <= 150, 2) SORT d.seq RETURN d");
    ASSERT_TRUE(result.result.ok());
    auto slice = result.data->slice();
    EXPECT_TRUE(slice.isArray());
    size_t i = 0;

    for (arangodb::velocypack::ArrayIterator itr(slice); itr.valid(); ++itr) {
      auto const resolved = itr.value().resolveExternals();
      EXPECT_TRUE((i < expected.size()));
      EXPECT_TRUE((0 == arangodb::basics::VelocyPackHelper::compare(expected[i++],
                                                                    resolved, true)));
    }

    EXPECT_TRUE((i == expected.size()));
  }

  // 2 conditions
  {
    std::vector<arangodb::velocypack::Slice> expected = {
      insertedDocs[6].slice(),
      insertedDocs[7].slice()
    };
    auto result = arangodb::tests::executeQuery(
      vocbase,
      "FOR d IN testView SEARCH MIN_MATCH(d.name == 'A', d.seq == 1, d.seq == 'xxx', d.value >= 100 || d.value <= 150, 2) SORT d.seq RETURN d");
    ASSERT_TRUE(result.result.ok());
    auto slice = result.data->slice();
    EXPECT_TRUE(slice.isArray());
    size_t i = 0;

    for (arangodb::velocypack::ArrayIterator itr(slice); itr.valid(); ++itr) {
      auto const resolved = itr.value().resolveExternals();
      EXPECT_TRUE((i < expected.size()));
      EXPECT_TRUE((0 == arangodb::basics::VelocyPackHelper::compare(expected[i++],
                                                                    resolved, true)));
    }

    EXPECT_TRUE((i == expected.size()));
  }

  // 2 conditions
  {
    std::vector<arangodb::velocypack::Slice> expected = {
      insertedDocs[6].slice(),
      insertedDocs[7].slice(),
      insertedDocs[8].slice(),
      insertedDocs[9].slice(),
      insertedDocs[10].slice(),
      insertedDocs[11].slice(),
      insertedDocs[12].slice(),
      insertedDocs[13].slice(),
      insertedDocs[14].slice(),
      insertedDocs[15].slice(),
      insertedDocs[16].slice(),
      insertedDocs[17].slice(),
      insertedDocs[18].slice(),
      insertedDocs[19].slice(),
      insertedDocs[20].slice(),
      insertedDocs[21].slice(),
      insertedDocs[22].slice(),
    };
    auto result = arangodb::tests::executeQuery(
      vocbase,
      "FOR d IN testView SEARCH MIN_MATCH(d.name == 'A', d.seq == 1, d.same == 'xyz', d.value >= 100 || d.value <= 150, 2) SORT d.seq RETURN d");
    ASSERT_TRUE(result.result.ok());
    auto slice = result.data->slice();
    EXPECT_TRUE(slice.isArray());
    size_t i = 0;

    for (arangodb::velocypack::ArrayIterator itr(slice); itr.valid(); ++itr) {
      auto const resolved = itr.value().resolveExternals();
      EXPECT_TRUE((i < expected.size()));
      EXPECT_TRUE((0 == arangodb::basics::VelocyPackHelper::compare(expected[i++],
                                                                    resolved, true)));
    }

    EXPECT_TRUE((i == expected.size()));
  }

  // 3 conditions
  {
    std::vector<arangodb::velocypack::Slice> expected = {
      insertedDocs[6].slice(),
      insertedDocs[7].slice()
    };
    auto result = arangodb::tests::executeQuery(
      vocbase,
      "FOR d IN testView SEARCH MIN_MATCH(d.name == 'A', d.seq == 1, d.same == 'xyz', d.value >= 100 || d.value <= 150, 3) SORT d.seq RETURN d");
    ASSERT_TRUE(result.result.ok());
    auto slice = result.data->slice();
    EXPECT_TRUE(slice.isArray());
    size_t i = 0;

    for (arangodb::velocypack::ArrayIterator itr(slice); itr.valid(); ++itr) {
      auto const resolved = itr.value().resolveExternals();
      EXPECT_TRUE((i < expected.size()));
      EXPECT_TRUE((0 == arangodb::basics::VelocyPackHelper::compare(expected[i++],
                                                                    resolved, true)));
    }

    EXPECT_TRUE((i == expected.size()));
  }
}<|MERGE_RESOLUTION|>--- conflicted
+++ resolved
@@ -206,17 +206,10 @@
     dbFeature.createDatabase(1, "testVocbase", vocbase);  // required for IResearchAnalyzerFeature::emplace(...)
     arangodb::methods::Collections::createSystem(
         *vocbase, 
-<<<<<<< HEAD
-        arangodb::tests::AnalyzerCollectionName);
+        arangodb::tests::AnalyzerCollectionName, false);
     analyzers.emplace(result, "testVocbase::test_analyzer", "TestAnalyzer",
                       VPackParser::fromJson("\"abc\"")->slice(),
                       irs::flags{irs::frequency::type(), irs::position::type()}  // required for PHRASE
-=======
-        arangodb::tests::AnalyzerCollectionName, false);
-    analyzers->emplace(result, "testVocbase::test_analyzer", "TestAnalyzer",
-                       VPackParser::fromJson("\"abc\"")->slice(), 
-                       irs::flags{irs::frequency::type(), irs::position::type()}  // required for PHRASE
->>>>>>> ad36adc3
     );  // cache analyzer
 
     analyzers.emplace(result, "testVocbase::test_csv_analyzer",
