--- conflicted
+++ resolved
@@ -331,18 +331,13 @@
   g -= g.load();
   ASSERT_DOUBLE_EQ(g.load(),  zero);
 
-<<<<<<< HEAD
   std::string s;
   g.toPrometheus(s);
   LOG_DEVEL << s;
-
-
 }
 
 TEST_F(MetricsTest, long_double) {
   gauge_test<long double>();
-=======
->>>>>>> 37b71f29
 }
 
 TEST_F(MetricsTest, test_gauge_double) {
