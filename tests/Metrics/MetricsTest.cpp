////////////////////////////////////////////////////////////////////////////////
/// DISCLAIMER
///
/// Copyright 2014-2020 ArangoDB GmbH, Cologne, Germany
/// Copyright 2004-2014 triAGENS GmbH, Cologne, Germany
///
/// Licensed under the Apache License, Version 2.0 (the "License");
/// you may not use this file except in compliance with the License.
/// You may obtain a copy of the License at
///
///     http://www.apache.org/licenses/LICENSE-2.0
///
/// Unless required by applicable law or agreed to in writing, software
/// distributed under the License is distributed on an "AS IS" BASIS,
/// WITHOUT WARRANTIES OR CONDITIONS OF ANY KIND, either express or implied.
/// See the License for the specific language governing permissions and
/// limitations under the License.
///
/// Copyright holder is ArangoDB GmbH, Cologne, Germany
///
/// @author Kaveh Vahedipour
/// @author Copyright 2017-2018, ArangoDB GmbH, Cologne, Germany
////////////////////////////////////////////////////////////////////////////////

#include "gtest/gtest.h"
#include "Basics/system-compiler.h"

#include "RestServer/Metrics.h"

#include <algorithm>
#include <atomic>
#include <chrono>
#include <functional>
#include <future>
#include <iterator>
#include <random>
#include <thread>
#include <vector>

namespace {
constexpr size_t numThreads = 4;
constexpr uint64_t numOpsPerThread = 25 * 1000 * 1000;
}

class MetricsTest : public ::testing::Test {
protected:
  MetricsTest () {}
};

TEST_F(MetricsTest, test_counter_concurrency) {
  Counter c(0, "counter", "Counter");

  ASSERT_EQ(c.load(),  0);

  std::atomic<bool> go = false;

  std::vector<std::thread> threads;
  threads.reserve(::numThreads);
  for (size_t i = 0; i < ::numThreads; ++i) {
    threads.emplace_back([&]() {
      while (!go.load()) {
        // wait until all threads are created, so they can
        // start at the approximate same time
      }
      for (uint64_t i = 0; i < ::numOpsPerThread; ++i) {
        ++c;
      }
    });
  }

  go.store(true);

  for (auto& thread : threads) {
    thread.join();
  }

  ASSERT_EQ(c.load(), ::numThreads * ::numOpsPerThread);
}

TEST_F(MetricsTest, test_histogram_concurrency_same) {
  lin_scale_t scale(1, 100, 4);
  Histogram h(scale, "histogram", "Histogram");

  ASSERT_EQ(h.load(0), 0);
  ASSERT_EQ(h.load(1), 0);
  ASSERT_EQ(h.load(2), 0);
  ASSERT_EQ(h.load(3), 0);

  std::atomic<bool> go = false;

  std::vector<std::thread> threads;
  threads.reserve(::numThreads);
  for (size_t i = 0; i < ::numThreads; ++i) {
    threads.emplace_back([&]() {
      while (!go.load()) {
        // wait until all threads are created, so they can
        // start at the approximate same time
      }
      for (uint64_t i = 0; i < ::numOpsPerThread; ++i) {
        h.count(1);
      }
    });
  }

  go.store(true);

  for (auto& thread : threads) {
    thread.join();
  }

  ASSERT_EQ(h.load(0), ::numThreads * ::numOpsPerThread);
  ASSERT_EQ(h.load(1), 0);
  ASSERT_EQ(h.load(2), 0);
  ASSERT_EQ(h.load(3), 0);
}

TEST_F(MetricsTest, test_histogram_concurrency_distributed) {
  lin_scale_t scale(1, 100, 4);
  Histogram h(scale, "histogram", "Histogram");

  ASSERT_EQ(h.load(0), 0);
  ASSERT_EQ(h.load(1), 0);
  ASSERT_EQ(h.load(2), 0);
  ASSERT_EQ(h.load(3), 0);

  std::atomic<bool> go = false;

  std::vector<std::thread> threads;
  threads.reserve(::numThreads);
  for (size_t i = 0; i < ::numThreads; ++i) {
    threads.emplace_back([&](uint64_t value) {
      while (!go.load()) {
        // wait until all threads are created, so they can
        // start at the approximate same time
      }
      for (uint64_t i = 0; i < ::numOpsPerThread; ++i) {
        h.count(static_cast<int>(value));
      }
    }, i * 30);
  }

  go.store(true);

  for (auto& thread : threads) {
    thread.join();
  }

  ASSERT_EQ(h.load(0), ::numOpsPerThread);
  ASSERT_EQ(h.load(1), (::numThreads > 1 ? 1 : 0) * ::numOpsPerThread);
  ASSERT_EQ(h.load(2), (::numThreads > 2 ? 1 : 0) * ::numOpsPerThread);
  ASSERT_EQ(h.load(3), (::numThreads > 3 ? (::numThreads - 3) : 0) * ::numOpsPerThread);
}

TEST_F(MetricsTest, test_histogram_simple) {
  lin_scale_t scale(1, 100, 4);
  Histogram h(scale, "histogram", "Histogram");

  ASSERT_EQ(h.load(0), 0);
  ASSERT_EQ(h.load(1), 0);
  ASSERT_EQ(h.load(2), 0);
  ASSERT_EQ(h.load(3), 0);

  h.count(0);
  ASSERT_EQ(h.load(0), 1);
  ASSERT_EQ(h.load(1), 0);
  ASSERT_EQ(h.load(2), 0);
  ASSERT_EQ(h.load(3), 0);

  h.count(0);
  ASSERT_EQ(h.load(0), 2);
  ASSERT_EQ(h.load(1), 0);
  ASSERT_EQ(h.load(2), 0);
  ASSERT_EQ(h.load(3), 0);

  h.count(1);
  ASSERT_EQ(h.load(0), 3);
  ASSERT_EQ(h.load(1), 0);
  ASSERT_EQ(h.load(2), 0);
  ASSERT_EQ(h.load(3), 0);

  h.count(1);
  ASSERT_EQ(h.load(0), 4);
  ASSERT_EQ(h.load(1), 0);
  ASSERT_EQ(h.load(2), 0);
  ASSERT_EQ(h.load(3), 0);

  h.count(30);
  ASSERT_EQ(h.load(0), 4);
  ASSERT_EQ(h.load(1), 1);
  ASSERT_EQ(h.load(2), 0);
  ASSERT_EQ(h.load(3), 0);

  h.count(30);
  ASSERT_EQ(h.load(0), 4);
  ASSERT_EQ(h.load(1), 2);
  ASSERT_EQ(h.load(2), 0);
  ASSERT_EQ(h.load(3), 0);

  h.count(60);
  ASSERT_EQ(h.load(0), 4);
  ASSERT_EQ(h.load(1), 2);
  ASSERT_EQ(h.load(2), 1);
  ASSERT_EQ(h.load(3), 0);

  h.count(60);
  ASSERT_EQ(h.load(0), 4);
  ASSERT_EQ(h.load(1), 2);
  ASSERT_EQ(h.load(2), 2);
  ASSERT_EQ(h.load(3), 0);

  h.count(90);
  ASSERT_EQ(h.load(0), 4);
  ASSERT_EQ(h.load(1), 2);
  ASSERT_EQ(h.load(2), 2);
  ASSERT_EQ(h.load(3), 1);

  h.count(90);
  ASSERT_EQ(h.load(0), 4);
  ASSERT_EQ(h.load(1), 2);
  ASSERT_EQ(h.load(2), 2);
  ASSERT_EQ(h.load(3), 2);

  h.count(10000);
  ASSERT_EQ(h.load(0), 4);
  ASSERT_EQ(h.load(1), 2);
  ASSERT_EQ(h.load(2), 2);
  ASSERT_EQ(h.load(3), 3);

  h.count(10000000);
  ASSERT_EQ(h.load(0), 4);
  ASSERT_EQ(h.load(1), 2);
  ASSERT_EQ(h.load(2), 2);
  ASSERT_EQ(h.load(3), 4);
}


TEST_F(MetricsTest, test_counter) {
  Counter c(0, "counter_1", "Counter 1");

  ASSERT_EQ(c.load(),  0);
  c++;
  ASSERT_EQ(c.load(),  1);
  c += 9;
  ASSERT_EQ(c.load(), 10);
  c =  0;
  ASSERT_EQ(c.load(),  0);

  c.count();
  ASSERT_EQ(c.load(),  1);
  c.count(  9);
  ASSERT_EQ(c.load(), 10);
  c.store(0);
  ASSERT_EQ(c.load(),  0);

}

template<typename T> void gauge_test() {
<<<<<<< HEAD

  T zdo = T(.1), zero = T(0.), one = T(1.);
=======
  T zdo = T(.1);
  T zero = T(0.);
  T one = T(1.);
>>>>>>> 902b16f3
  Gauge g(zero, "gauge_1", "Gauge 1");

  using namespace std;
  using namespace std::chrono;

  random_device rnd_device;
  mt19937 mersenne_engine {rnd_device()};  // Generates random integers
  uniform_real_distribution<T> dist {T(1), T(100)};
  vector<T> vr(1000);
  auto gen = [&dist, &mersenne_engine](){
               return dist(mersenne_engine);
             };
  generate(vr.begin(), vr.end(), gen);

  size_t const p = 10;
  size_t const part = vr.size()/p;
  std::vector<std::future<void>> f;
  f.reserve(p);

  g = one;
  for (size_t i = 0; i < p; ++i) {
    f.push_back(
      async(launch::async,
            [&] {
              for (size_t j = 0; j < part; ++j) {
                g += vr.at(j);
                g -= vr.at(j);
              }}));
  }
  for (auto& i : f) {
    i.wait();
  }
  if constexpr (std::is_same<T,float>::value) {
    ASSERT_TRUE(std::abs(1.f - g.load()) < 1.e-3f);
  } else {
    ASSERT_TRUE(std::abs(1.f - g.load()) < 1.e-10f);
  }
<<<<<<< HEAD

  g = one;
  for (size_t i = 0; i < p; ++i) {
    f.push_back(
      async(launch::async,
            [&] {
              for (size_t j = 0; j < part; ++j) {
                g *= vr.at(j);
                g /= vr.at(j);
              }}));
  }
  for (auto& i : f) {
    i.wait();
  }
  if constexpr (std::is_same<T,float>::value) {
    ASSERT_TRUE(std::abs(1.f - g.load()) < 1.e-3f);
  } else {
    ASSERT_TRUE(std::abs(1.f - g.load()) < 1.e-10f);
  }

  g = zero;
  ASSERT_DOUBLE_EQ(g.load(),  zero);
  g += zdo;
  ASSERT_DOUBLE_EQ(g.load(),  zdo);
  g -= zdo;
  ASSERT_DOUBLE_EQ(g.load(),  zero);
  g += zdo;
  g *= g.load();
  ASSERT_DOUBLE_EQ(g.load(),  zdo*zdo);
  g /= g.load();
  ASSERT_DOUBLE_EQ(g.load(),  one);
  g -= g.load();
  ASSERT_DOUBLE_EQ(g.load(),  zero);
=======
>>>>>>> 902b16f3

  g = one;
  for (size_t i = 0; i < p; ++i) {
    f.push_back(
      async(launch::async,
            [&] {
              for (size_t j = 0; j < part; ++j) {
                g *= vr.at(j);
                g /= vr.at(j);
              }}));
  }
  for (auto& i : f) {
    i.wait();
  }
  if constexpr (std::is_same<T,float>::value) {
    ASSERT_TRUE(std::abs(1.f - g.load()) < 1.e-3f);
  } else {
    ASSERT_TRUE(std::abs(1.f - g.load()) < 1.e-10f);
  }

  if constexpr (std::is_same<T, float>::value) {
    g = zero;
    ASSERT_FLOAT_EQ(g.load(), zero);
    g += zdo;
    ASSERT_FLOAT_EQ(g.load(), zdo);
    g -= zdo;
    ASSERT_FLOAT_EQ(g.load(), zero);
    g += zdo;
    g *= g.load();
    ASSERT_FLOAT_EQ(g.load(), zdo * zdo);
    g /= g.load();
    ASSERT_FLOAT_EQ(g.load(), one);
    g -= g.load();
    ASSERT_FLOAT_EQ(g.load(), zero);
  } else if constexpr (std::is_same<T, double>::value) {
    g = zero;
    ASSERT_DOUBLE_EQ(g.load(), zero);
    g += zdo;
    ASSERT_DOUBLE_EQ(g.load(), zdo);
    g -= zdo;
    ASSERT_DOUBLE_EQ(g.load(), zero);
    g += zdo;
    g *= g.load();
    ASSERT_DOUBLE_EQ(g.load(), zdo * zdo);
    g /= g.load();
    ASSERT_DOUBLE_EQ(g.load(), one);
    g -= g.load();
    ASSERT_DOUBLE_EQ(g.load(), zero);
  } else {
    // should only be instantiating this class with double or float
    ASSERT_TRUE(false);
  }
}

TEST_F(MetricsTest, test_gauge_double) {
  gauge_test<double>();
}

TEST_F(MetricsTest, test_gauge_float) {
  gauge_test<float>();
}

template<typename Scale> void histogram_test(Scale const& scale) {

  using T = typename Scale::value_type;
  bool constexpr linear = (Scale::scale_type == ScaleType::Linear);

  int buckets = static_cast<int>(scale.n());
  T mx = scale.high(), mn = scale.low(), d;
  ADB_IGNORE_UNUSED T base = static_cast<T>(0.);
  T span = mx - mn;
  ADB_IGNORE_UNUSED T step = span / static_cast<T>(buckets);
  T mmin = (std::is_floating_point<T>::value) ? span / T(1.e6) : T(1), one(1), ten(10);

  if constexpr (!linear) {
    base = scale.base();
  }
  Histogram h(scale, "hist_test", "Hist test");

  //lower bucket bounds
  for (int i = 0; i < buckets; ++i) {
    if constexpr (linear) {
      d = mn + step*i + mmin;
    } else {
      d = mn + (mx-mn) * static_cast<T>(pow(base, i-buckets)) + mmin;
    }
    h.count(d);
//    ASSERT_DOUBLE_EQ(h.load(i), 1);
  }

  //upper bucket bounds
  for (int i = 0; i < buckets; ++i) {
    if constexpr (linear) {
      d = mn + step*(i+1) - mmin;
    } else {
      d = mn + (mx-mn) * static_cast<T>(pow(base, i-buckets+1)) - mmin;
    }
    h.count(d);
//    ASSERT_DOUBLE_EQ(h.load(i), 2);
  }

  //below lower limit
  h.count(mn - one);
  h.count(mn - ten);
//  ASSERT_DOUBLE_EQ(h.load(0), 5);

  // above upper limit
  h.count(mx + one);
  h.count(mx + ten);
//  ASSERT_DOUBLE_EQ(h.load(buckets-1), 5);

  // dump
  std::string s;
  h.toPrometheus(s);
}


TEST_F(MetricsTest, test_double_histogram) {
  histogram_test(lin_scale_t( 1.,  2.,  9));
  histogram_test(lin_scale_t(-1.,  1., 10));
  histogram_test(lin_scale_t(-2., -1.,  8));
}
TEST_F(MetricsTest, test_float_histogram) {
  histogram_test(lin_scale_t( 1.f,  2.f,  9));
  histogram_test(lin_scale_t(-1.f,  1.f, 10));
  histogram_test(lin_scale_t(-2.f, -1.f,  8));
}

TEST_F(MetricsTest, test_short_histogram) {
  histogram_test(lin_scale_t<short>(-17, 349, 6));
  histogram_test(lin_scale_t<short>( 20,  40, 7));
  histogram_test(lin_scale_t<short>(-63, -11, 8));
}
TEST_F(MetricsTest, test_int_histogram) {
  histogram_test(lin_scale_t<int>(-17, 349, 6));
  histogram_test(lin_scale_t<int>( 20,  40, 7));
  histogram_test(lin_scale_t<int>(-63, -11, 8));
}

TEST_F(MetricsTest, test_double_log_10_histogram) {
  histogram_test(log_scale_t(10., 0.,  2000.,  5));
}
TEST_F(MetricsTest, test_float_log_10_histogram) {
  histogram_test(log_scale_t(10.f, 0.f,  2000.f,  5));
}
TEST_F(MetricsTest, test_double_log_2_histogram) {
  histogram_test(log_scale_t(2., 0.,  2000.,  10));
}
TEST_F(MetricsTest, test_float_log_2_histogram) {
  histogram_test(log_scale_t(2.f, 0.f,  2000.f,  10));
}
TEST_F(MetricsTest, test_double_log_e_histogram) {
  histogram_test(log_scale_t(std::exp(1.), 0.,  2000.,  10));
}
TEST_F(MetricsTest, test_float_log_e_histogram) {
  histogram_test(log_scale_t(std::exp(1.f), 0.f,  2000.f,  10));
}
TEST_F(MetricsTest, test_double_log_bin_histogram) {
  histogram_test(log_scale_t(2., 0.,  128.,  8));
}
TEST_F(MetricsTest, test_float_log_bin_histogram) {
  histogram_test(log_scale_t(2.f, 0.f,  128.f,  8));
}
TEST_F(MetricsTest, test_double_log_offset_histogram) {
  histogram_test(log_scale_t(2., 0.,  128.,  8));
}
TEST_F(MetricsTest, test_float_log__histogram) {
  histogram_test(log_scale_t(2.f, 0.f,  128.f,  8));
}
TEST_F(MetricsTest, test_int64_log_bin_histogram) {
  histogram_test(log_scale_t<int64_t>(2, 50,  8000,  10));
}
TEST_F(MetricsTest, test_uint64_log_bin_histogram) {
  histogram_test(log_scale_t<uint64_t>(2, 50, 8000, 10));
}<|MERGE_RESOLUTION|>--- conflicted
+++ resolved
@@ -255,14 +255,9 @@
 }
 
 template<typename T> void gauge_test() {
-<<<<<<< HEAD
 
   T zdo = T(.1), zero = T(0.), one = T(1.);
-=======
-  T zdo = T(.1);
-  T zero = T(0.);
-  T one = T(1.);
->>>>>>> 902b16f3
+
   Gauge g(zero, "gauge_1", "Gauge 1");
 
   using namespace std;
@@ -300,42 +295,6 @@
   } else {
     ASSERT_TRUE(std::abs(1.f - g.load()) < 1.e-10f);
   }
-<<<<<<< HEAD
-
-  g = one;
-  for (size_t i = 0; i < p; ++i) {
-    f.push_back(
-      async(launch::async,
-            [&] {
-              for (size_t j = 0; j < part; ++j) {
-                g *= vr.at(j);
-                g /= vr.at(j);
-              }}));
-  }
-  for (auto& i : f) {
-    i.wait();
-  }
-  if constexpr (std::is_same<T,float>::value) {
-    ASSERT_TRUE(std::abs(1.f - g.load()) < 1.e-3f);
-  } else {
-    ASSERT_TRUE(std::abs(1.f - g.load()) < 1.e-10f);
-  }
-
-  g = zero;
-  ASSERT_DOUBLE_EQ(g.load(),  zero);
-  g += zdo;
-  ASSERT_DOUBLE_EQ(g.load(),  zdo);
-  g -= zdo;
-  ASSERT_DOUBLE_EQ(g.load(),  zero);
-  g += zdo;
-  g *= g.load();
-  ASSERT_DOUBLE_EQ(g.load(),  zdo*zdo);
-  g /= g.load();
-  ASSERT_DOUBLE_EQ(g.load(),  one);
-  g -= g.load();
-  ASSERT_DOUBLE_EQ(g.load(),  zero);
-=======
->>>>>>> 902b16f3
 
   g = one;
   for (size_t i = 0; i < p; ++i) {
