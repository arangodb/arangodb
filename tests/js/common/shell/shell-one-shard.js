/*jshint globalstrict:false, strict:false */
/*global assertTrue, assertEqual, assertNotEqual, assertMatch, assertNull, fail */

////////////////////////////////////////////////////////////////////////////////
/// @brief test the collection interface
///
/// @file
///
/// DISCLAIMER
///
/// Copyright 2010-2012 triagens GmbH, Cologne, Germany
///
/// Licensed under the Apache License, Version 2.0 (the "License");
/// you may not use this file except in compliance with the License.
/// You may obtain a copy of the License at
///
///     http://www.apache.org/licenses/LICENSE-2.0
///
/// Unless required by applicable law or agreed to in writing, software
/// distributed under the License is distributed on an "AS IS" BASIS,
/// WITHOUT WARRANTIES OR CONDITIONS OF ANY KIND, either express or implied.
/// See the License for the specific language governing permissions and
/// limitations under the License.
///
/// Copyright holder is triAGENS GmbH, Cologne, Germany
///
/// @author Jan Christoph Uhde
/// @author Copyright 2019, triAGENS GmbH, Cologne, Germany
////////////////////////////////////////////////////////////////////////////////

const jsunity = require("jsunity");
const arangodb = require("@arangodb");
const db = arangodb.db;
const internal = require('internal');
const ERRORS = arangodb.errors;
const isEnterprise = internal.isEnterprise();
const isCluster = internal.isCluster();
const request = require('@arangodb/request');

const defaultReplicationFactor = db._properties().replicationFactor;
const replication2Enabled = require('internal').db._version(true).details['replication2-enabled'] === 'true';


function getEndpointsByType(type) {
  const isType = (d) => (d.instanceRole === type);
  const toEndpoint = (d) => (d.endpoint);
  const endpointToURL = (endpoint) => {
    if (endpoint.substr(0, 6) === 'ssl://') {
      return 'https://' + endpoint.substr(6);
    }
    let pos = endpoint.indexOf('://');
    if (pos === -1) {
      return 'http://' + endpoint;
    }
    return 'http' + endpoint.substr(pos);
  };

  const instanceManager = JSON.parse(internal.env.INSTANCEINFO);
  return instanceManager.arangods.filter(isType)
                              .map(toEndpoint)
                              .map(endpointToURL);
}

function checkDBServerSharding(db, expected) {
  // connect to all db servers and check if they picked up the
  // "sharding" attribute correctly
  if (!require('@arangodb').isServer) {
    // request module can only be used inside arangosh tests
    let endpoints = getEndpointsByType("dbserver");
    assertTrue(endpoints.length > 0);
    endpoints.forEach((ep) => {
      let res = request.get({ url: ep + "/_db/" + encodeURIComponent(db) + "/_api/database/current" });
      assertEqual(200, res.status);
      assertEqual(expected, res.json.result.sharding);
    });
  }
}

function OneShardPropertiesSuite () {
  var dn = "UnitTestsDB";

  return {
    setUp: function () {
      try {
        db._useDatabase("_system");
        db._dropDatabase(dn);
      } catch (ex) {
      }
    },

    tearDown: function () {
      try {
        db._useDatabase("_system");
        db._dropDatabase(dn);
      } catch (ex) {
      }
    },

    testDefaultValues : function () {
      assertTrue(db._createDatabase(dn));
      db._useDatabase(dn);
      let props = db._properties();
      if (isCluster) {
        assertEqual(props.sharding, "");
        assertEqual(props.replicationFactor, defaultReplicationFactor);
      } else {
        assertEqual(props.sharding, undefined);
        assertEqual(props.replicationFactor, undefined);
      }
    },
    
    testDefaultValuesOverridden : function () {
      assertTrue(db._createDatabase(dn, { replicationFactor: 2, writeConcern: 2, sharding: "single" }));
      db._useDatabase(dn);
      let props = db._properties();
      if (isCluster) {
        assertEqual(props.sharding, "single");
        assertEqual(props.replicationFactor, 2);
        assertEqual(props.writeConcern, 2);

        try {
          // Disallow using a different distributeShardsLike
          db._create("test", {distributeShardsLike: ""});
          fail();
        } catch (err) {
          assertEqual(ERRORS.ERROR_BAD_PARAMETER.code, err.errorNum);
        }
        try {
          // Disallow using a different numberOfShards
          db._create("test", {numberOfShards: 2});
          fail();
        } catch (err) {
          assertEqual(ERRORS.ERROR_BAD_PARAMETER.code, err.errorNum);
        }
        try {
          // Disallow using a different replicationFactor
          db._create("test", {replicationFactor: 1});
          fail();
        } catch (err) {
          assertEqual(ERRORS.ERROR_BAD_PARAMETER.code, err.errorNum);
        }
<<<<<<< HEAD
        if (replication2Enabled) {
          try {
            // With Replication2 the writeConcern is defined by the CollectionGroup
            // it cannot be individual by collection anymore.
            db._create("test", {writeConcern: 1});
            fail();
          } catch (err) {
            assertEqual(ERRORS.ERROR_BAD_PARAMETER.code, err.errorNum);
          }
        } else {
          try {
            // Allow using a different writeConcern
            db._create("test", {writeConcern: 1});
            // For Replication1 this should be allowed.
            // WriteConcern is per Collection basis
          } catch (err) {
            fail();
          } finally {
            db._drop("test");
          }
        }

=======
        try {
          // Allow using a different writeConcern
          db._create("test", {writeConcern: 1});
          // For Replication1 this should be allowed.
          // WriteConcern is per Collection basis
        } catch (err) {
          fail();
        } finally {
          db._drop("test");
        }


>>>>>>> eb57b1f8
        // Allow creation where all values match
        let c = db._create("test", {writeConcern: 2, replicationFactor: 2, numberOfShards: 1});
        props = c.properties();
        assertEqual(2, props.writeConcern);
        assertEqual(2, props.replicationFactor);
        assertEqual(1, props.numberOfShards);

        checkDBServerSharding(dn, "single");
      } else {
        assertEqual(props.sharding, undefined);
        assertEqual(props.replicationFactor, undefined);
        assertEqual(props.writeConcern, undefined);
      }
    },
    
    testShardingFlexible : function () {
      assertTrue(db._createDatabase(dn, { sharding: "flexible" }));
      db._useDatabase(dn);
      let props = db._properties();
      if (isCluster) {
        assertEqual(props.sharding, "");
        assertEqual(props.replicationFactor, defaultReplicationFactor);
        
        checkDBServerSharding(dn, "");
      } else {
        assertEqual(props.sharding, undefined);
        assertEqual(props.replicationFactor, undefined);
      }
    },

    testDeviatingWriteConcernAndMinReplicationFactorForDatabase : function () {
      if (!isCluster) {
        return;
      }
      try {
        db._createDatabase(dn, { replicationFactor: 2, minReplicationFactor: 1, writeConcern: 2, sharding: "flexible" });
        fail();
      } catch (err) {
        assertEqual(ERRORS.ERROR_BAD_PARAMETER.code, err.errorNum);
      }
        
      assertTrue(db._createDatabase(dn, { replicationFactor: 2, minReplicationFactor: 2, writeConcern: 2, sharding: "flexible" }));
    },
    
    testNormalDBAndTooManyServers : function () {
      if (!isCluster) {
        return;
      }
      try {
        db._createDatabase(dn, { replicationFactor : 5 });
        fail();
      } catch (err) {
        assertEqual(ERRORS.ERROR_CLUSTER_INSUFFICIENT_DBSERVERS.code, err.errorNum);
      }
      try {
        db._createDatabase(dn, { writeConcern : 5 });
        fail();
      } catch (err) {
        assertEqual(ERRORS.ERROR_CLUSTER_INSUFFICIENT_DBSERVERS.code, err.errorNum);
      }
    },
    
    testNormalDBAndTooManyServers2 : function () {
      if (!isCluster) {
        return;
      }
      db._createDatabase(dn, { replicationFactor : 2 });
      db._useDatabase(dn);
      try {
        db._create("oneshardcol", { replicationFactor : 5 });
        fail();
      } catch (err) {
        assertEqual(ERRORS.ERROR_CLUSTER_INSUFFICIENT_DBSERVERS.code, err.errorNum);
      }
      try {
        db._create("oneshardcol", { writeConcern : 5 });
        fail();
      } catch (err) {
        assertEqual(ERRORS.ERROR_BAD_PARAMETER.code, err.errorNum);
      }
    },
    
    testNormalDBAndTooManyServers3 : function () {
      if (!isCluster) {
        return;
      }
      db._createDatabase(dn, { writeConcern: 2, replicationFactor : 2 });
      db._useDatabase(dn);
      try {
        db._create("oneshardcol", { replicationFactor : 5 });
        fail();
      } catch (err) {
        assertEqual(ERRORS.ERROR_CLUSTER_INSUFFICIENT_DBSERVERS.code, err.errorNum);
      }
      try {
        db._create("oneshardcol", { writeConcern : 5 });
        fail();
      } catch (err) {
        assertEqual(ERRORS.ERROR_BAD_PARAMETER.code, err.errorNum);
      }
    },
    
    testOneShardDBAndTooManyServers : function () {
      if (!isCluster) {
        return;
      }
      try {
        db._createDatabase(dn, { sharding : "single", replicationFactor : 5 });
        fail();
      } catch (err) {
        assertEqual(ERRORS.ERROR_CLUSTER_INSUFFICIENT_DBSERVERS.code, err.errorNum);
      }
      try {
        db._createDatabase(dn, { sharding : "single", writeConcern : 5 });
        fail();
      } catch (err) {
        assertEqual(ERRORS.ERROR_CLUSTER_INSUFFICIENT_DBSERVERS.code, err.errorNum);
      }
    },
    
    testOneShardDBAndTooManyServers2 : function () {
      if (!isCluster) {
        return;
      }
      db._createDatabase(dn, { sharding : "single", replicationFactor : 2 });
      db._useDatabase(dn);
      try {
        // WriteConcern is specific to collection and is now greater than replicationFactor, which is disallowed
        db._create("oneshardcol", { writeConcern : 5 });
        fail();
      } catch (err) {
        assertEqual(ERRORS.ERROR_BAD_PARAMETER.code, err.errorNum);
      }
    },
    
    testOneShardDBAndTooManyServers3 : function () {
      if (!isCluster) {
        return;
      }
      db._createDatabase(dn, { sharding : "single", writeConcern: 2, replicationFactor : 2 });
      db._useDatabase(dn);
      try {
        // WriteConcern is specific to collection and is now greater than replicationFactor, which is disallowed
        db._create("oneshardcol", { writeConcern : 5 });
        fail();
      } catch (err) {
        assertEqual(ERRORS.ERROR_BAD_PARAMETER.code, err.errorNum);
      }
    },
    
    testOneShardDBAndOverrides : function () {
      assertTrue(db._createDatabase(dn, { sharding : "single", replicationFactor : 2 }));

      db._useDatabase(dn);
      let props = db._properties();
      if (!isCluster) {
        assertEqual(props.sharding, undefined);
        assertEqual(props.replicationFactor, undefined);
      } else {
        assertEqual(props.sharding, "single", props);
        assertEqual(props.replicationFactor, 2, props);

        {
          let col = db._create("oneshardcol");
          let colProperties = col.properties();
          let graphsProperties = db._collection("_graphs").properties();

          if (isCluster && isEnterprise) {
            assertEqual(colProperties.distributeShardsLike, "_graphs");
            assertEqual(colProperties.replicationFactor, graphsProperties.replicationFactor);
          }
        }

        if (isCluster) {
          try {
            // We set distributeShardsLike to an illegal value
            db._create("overrideOneShardCollection", {distributeShardsLike: ""});
            fail();
          } catch (err) {
            assertEqual(ERRORS.ERROR_BAD_PARAMETER.code, err.errorNum);
          }
        } else {
          // Should be allowed on single server
          db._create("overrideOneShardCollection", {distributeShardsLike: ""});
        }

        {
          // we want to create a normal collection and have a different replication factor
          let nonDefaultReplicationFactor = 1;
          assertNotEqual(db._properties().replicationFactor, nonDefaultReplicationFactor);
          try {
            // This is not allowed, as the OneShardDatabase as a feature enforces all replicationFactors to
            // be identical
            db._create("overrideOneShardAndReplicationFactor", {replicationFactor: nonDefaultReplicationFactor});
            fail();
          } catch (err) {
            assertEqual(ERRORS.ERROR_BAD_PARAMETER.code, err.errorNum);
          }
        }
      }
    },
    
    testReplicationFactorAndOverrides : function () {
      assertTrue(db._createDatabase(dn, { replicationFactor : 2, writeConcern : 2 }));

      db._useDatabase(dn);
      let props = db._properties();
      if (!isCluster) {
        assertEqual(props.sharding, undefined);
        assertEqual(props.replicationFactor, undefined);
        assertEqual(props.minReplicationFactor, undefined);  // deprecated
        assertEqual(props.writeConcern, undefined);
      } else {
        assertEqual(props.sharding, "");
        assertEqual(props.replicationFactor, 2);
        assertEqual(props.writeConcern, 2);

        {
          let col = db._create("somecollection");
          let colProperties = col.properties();
          assertEqual(colProperties.replicationFactor, 2);
          assertEqual(colProperties.minReplicationFactor, 2);  // deprecated
          assertEqual(colProperties.writeConcern, 2);
        }

        {
          let col = db._create("overrideCollection1", { writeConcern : 1});
          let colProperties = col.properties();
          assertEqual(colProperties.minReplicationFactor, 1);  // deprecated
          assertEqual(colProperties.writeConcern, 1);
        }

        {
          let col = db._create("overrideCollection2", {writeConcern: 1, replicationFactor: 1, numberOfShards: 3});
          let colProperties = col.properties();
          assertEqual(colProperties.minReplicationFactor, 1);  // deprecated
          assertEqual(colProperties.writeConcern, 1);
        }

<<<<<<< HEAD
        if (replication2Enabled) {
          // we want to create a normal collection and have a different replication factor
          try {
            // Write concern is defined by collection group and cannot be changed here
            db._create("overrideCollection3", {distributeShardsLike: "overrideCollection2", writeConcern: 2});
            fail();
          } catch (err) {
            assertEqual(ERRORS.ERROR_BAD_PARAMETER.code, err.errorNum);
          }

          let col2 = db._collection("overrideCollection2");
          // Inheriting the writeConcern from original collection should be allowed, even if default is higher
          let col3 = db._create("overrideCollection3", {distributeShardsLike: "overrideCollection2"});
          let col2Properties = col2.properties();
          let col3Properties = col3.properties();

          assertEqual(col3Properties.distributeShardsLike, col2.name());
          assertEqual(col3Properties.replicationFactor, col2Properties.replicationFactor);
          assertEqual(col3Properties.writeConcern, col2Properties.writeConcern);

          // Explicitly setting the same writeConcern as original collection should be allowed, even if default is higher
          let col4 = db._create("overrideCollection4", {distributeShardsLike: "overrideCollection2", writeConcern: 1});
          let col4Properties = col4.properties();

          assertEqual(col4Properties.distributeShardsLike, col2.name());
          assertEqual(col4Properties.replicationFactor, col2Properties.replicationFactor);
          assertEqual(col4Properties.writeConcern, col2Properties.writeConcern);
        } else {
          // we want to create a normal collection and have a different replication factor
          try {
            // Write concern is not inherited, the replicationFactor is. The default for the database is 2
            // we inherit replication factor 1 by distribute shards like, with default wc 2. This is forbidden,
            // as writeConcern is higher than replicationFactor.
            db._create("overrideCollection3", {distributeShardsLike: "overrideCollection2"});
            fail();
          } catch (err) {
            assertEqual(ERRORS.ERROR_BAD_PARAMETER.code, err.errorNum);
          }

          let col2 = db._collection("overrideCollection2");
          // Giving correct write concern we can do distributeShardsLike properly
          let col3 = db._create("overrideCollection3", {distributeShardsLike: "overrideCollection2", writeConcern: 1});
          let col2Properties = col2.properties();
          let col3Properties = col3.properties();
=======
        // we want to create a normal collection and have a different replication factor
        try {
          // Write concern is not inherited, the replicationFactor is. The default for the database is 2
          // we inherit replication factor 1 by distribute shards like, with default wc 2. This is forbidden,
          // as writeConcern is higher than replicationFactor.
          db._create("overrideCollection3", {distributeShardsLike: "overrideCollection2"});
          fail();
        } catch (err) {
          assertEqual(ERRORS.ERROR_BAD_PARAMETER.code, err.errorNum);
        }
>>>>>>> eb57b1f8

        let col2 = db._collection("overrideCollection2");
        // Giving correct write concern we can do distributeShardsLike properly
        let col3 = db._create("overrideCollection3", {distributeShardsLike: "overrideCollection2", writeConcern: 1});
        let col2Properties = col2.properties();
        let col3Properties = col3.properties();

        assertEqual(col3Properties.distributeShardsLike, col2.name());
        assertEqual(col3Properties.replicationFactor, col2Properties.replicationFactor);
        }

    },

    testSatelliteDB : function () {
      assertTrue(db._createDatabase(dn, { replicationFactor : "satellite"}));
      db._useDatabase(dn);
      let props = db._properties();
      if (!isCluster) {
        assertEqual(props.sharding, undefined);
      } else  {
        assertEqual(props.sharding, "");
        if (isEnterprise) {
          assertEqual(props.replicationFactor, "satellite");
        } else {
          //without enterprise we can not have a replication factor of 1
          assertEqual(props.replicationFactor, defaultReplicationFactor);
        }
      }
    },
    
    testValuesBelowMinReplicationFactor : function () {
      let min = internal.minReplicationFactor;
      if (min > 0) {
        try {
          db._createDatabase(dn, { replicationFactor : min - 1 });
        } catch (err) {
          assertEqual(ERRORS.ERROR_BAD_PARAMETER.code, err.errorNum);
        }
      }
    },

    testValuesAboveMaxReplicationFactor : function () {
      let max = internal.maxReplicationFactor;
      if (max > 0) {
        try {
          db._createDatabase(dn, { replicationFactor : max + 1 });
        } catch (err) {
          assertEqual(ERRORS.ERROR_BAD_PARAMETER.code, err.errorNum);
        }
      }
    },
  
  };
}

jsunity.run(OneShardPropertiesSuite);
return jsunity.done();<|MERGE_RESOLUTION|>--- conflicted
+++ resolved
@@ -139,7 +139,6 @@
         } catch (err) {
           assertEqual(ERRORS.ERROR_BAD_PARAMETER.code, err.errorNum);
         }
-<<<<<<< HEAD
         if (replication2Enabled) {
           try {
             // With Replication2 the writeConcern is defined by the CollectionGroup
@@ -162,20 +161,6 @@
           }
         }
 
-=======
-        try {
-          // Allow using a different writeConcern
-          db._create("test", {writeConcern: 1});
-          // For Replication1 this should be allowed.
-          // WriteConcern is per Collection basis
-        } catch (err) {
-          fail();
-        } finally {
-          db._drop("test");
-        }
-
-
->>>>>>> eb57b1f8
         // Allow creation where all values match
         let c = db._create("test", {writeConcern: 2, replicationFactor: 2, numberOfShards: 1});
         props = c.properties();
@@ -415,7 +400,6 @@
           assertEqual(colProperties.writeConcern, 1);
         }
 
-<<<<<<< HEAD
         if (replication2Enabled) {
           // we want to create a normal collection and have a different replication factor
           try {
@@ -460,29 +444,10 @@
           let col3 = db._create("overrideCollection3", {distributeShardsLike: "overrideCollection2", writeConcern: 1});
           let col2Properties = col2.properties();
           let col3Properties = col3.properties();
-=======
-        // we want to create a normal collection and have a different replication factor
-        try {
-          // Write concern is not inherited, the replicationFactor is. The default for the database is 2
-          // we inherit replication factor 1 by distribute shards like, with default wc 2. This is forbidden,
-          // as writeConcern is higher than replicationFactor.
-          db._create("overrideCollection3", {distributeShardsLike: "overrideCollection2"});
-          fail();
-        } catch (err) {
-          assertEqual(ERRORS.ERROR_BAD_PARAMETER.code, err.errorNum);
-        }
->>>>>>> eb57b1f8
-
-        let col2 = db._collection("overrideCollection2");
-        // Giving correct write concern we can do distributeShardsLike properly
-        let col3 = db._create("overrideCollection3", {distributeShardsLike: "overrideCollection2", writeConcern: 1});
-        let col2Properties = col2.properties();
-        let col3Properties = col3.properties();
-
-        assertEqual(col3Properties.distributeShardsLike, col2.name());
-        assertEqual(col3Properties.replicationFactor, col2Properties.replicationFactor);
-        }
-
+
+          assertEqual(col3Properties.distributeShardsLike, col2.name());
+          assertEqual(col3Properties.replicationFactor, col2Properties.replicationFactor);
+        }
     },
 
     testSatelliteDB : function () {
