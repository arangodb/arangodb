/*jshint globalstrict:false, strict:false */
/*global arango, assertEqual, assertTrue, assertFalse,, assertMatch, fail */

////////////////////////////////////////////////////////////////////////////////
/// @brief test the traditional key generators
///
/// @file
///
/// DISCLAIMER
///
/// Copyright 2010-2012 triagens GmbH, Cologne, Germany
///
/// Licensed under the Apache License, Version 2.0 (the "License");
/// you may not use this file except in compliance with the License.
/// You may obtain a copy of the License at
///
///     http://www.apache.org/licenses/LICENSE-2.0
///
/// Unless required by applicable law or agreed to in writing, software
/// distributed under the License is distributed on an "AS IS" BASIS,
/// WITHOUT WARRANTIES OR CONDITIONS OF ANY KIND, either express or implied.
/// See the License for the specific language governing permissions and
/// limitations under the License.
///
/// Copyright holder is triAGENS GmbH, Cologne, Germany
///
/// @author Jan Steemann
/// @author Copyright 2013, triAGENS GmbH, Cologne, Germany
////////////////////////////////////////////////////////////////////////////////

const jsunity = require("jsunity");
const arangodb = require("@arangodb");
const db = arangodb.db;
const ERRORS = arangodb.errors;
const cluster = require("internal").isCluster();
  
const cn = "UnitTestsKeyGen";

////////////////////////////////////////////////////////////////////////////////
/// @brief test suite: traditional key gen
////////////////////////////////////////////////////////////////////////////////

function TraditionalSuite () {
  'use strict';

  return {

    setUp : function () {
      db._drop(cn);
    },

    tearDown : function () {
      db._drop(cn);
    },
    
////////////////////////////////////////////////////////////////////////////////
/// @brief create with key
////////////////////////////////////////////////////////////////////////////////

    testCreateInvalidKeyNonDefaultSharding1 : function () {
      var c = db._create(cn, { shardKeys: ["value"], keyOptions: { type: "traditional", allowUserKeys: false } });

      try {
        c.save({ _key: "1234" }); // no user keys allowed
        fail();
      } catch (err) {
        assertTrue(err.errorNum === ERRORS.ERROR_ARANGO_DOCUMENT_KEY_UNEXPECTED.code ||
                   err.errorNum === ERRORS.ERROR_CLUSTER_MUST_NOT_SPECIFY_KEY.code);
      }
    },
    
    testCreateInvalidKeyNonDefaultSharding2 : function () {
      if (!cluster) {
        return;
      }

      var c = db._create(cn, { shardKeys: ["value"], keyOptions: { type: "traditional", allowUserKeys: true } });

      try {
        c.save({ _key: "1234" }); // no user keys allowed
        fail();
      } catch (err) {
        assertTrue(err.errorNum === ERRORS.ERROR_ARANGO_DOCUMENT_KEY_UNEXPECTED.code ||
                   err.errorNum === ERRORS.ERROR_CLUSTER_MUST_NOT_SPECIFY_KEY.code);
      }
    },
    
    testCreateKeyNonDefaultSharding : function () {
      if (!cluster) {
        return;
      }

      var c = db._create(cn, { shardKeys: ["value"], keyOptions: { type: "traditional", allowUserKeys: true } });

      let key = c.save({ value: "1" }); // no user keys allowed
      let doc = c.document(key);
      assertEqual("1", doc.value);
    },

////////////////////////////////////////////////////////////////////////////////
/// @brief create with key
////////////////////////////////////////////////////////////////////////////////

    testCreateInvalidKey1 : function () {
      var c = db._create(cn, { keyOptions: { type: "traditional", allowUserKeys: false } });

      try {
        c.save({ _key: "1234" }); // no user keys allowed
        fail();
      } catch (err) {
        assertTrue(err.errorNum === ERRORS.ERROR_ARANGO_DOCUMENT_KEY_UNEXPECTED.code ||
                   err.errorNum === ERRORS.ERROR_CLUSTER_MUST_NOT_SPECIFY_KEY.code);
      }
    },

////////////////////////////////////////////////////////////////////////////////
/// @brief create with key
////////////////////////////////////////////////////////////////////////////////

    testCreateInvalidKey2 : function () {
      var c = db._create(cn, { keyOptions: { type: "traditional", allowUserKeys: true } });

      try {
        c.save({ _key: "öä .mds 3 -6" }); // invalid key
        fail();
      } catch (err) {
        assertEqual(ERRORS.ERROR_ARANGO_DOCUMENT_KEY_BAD.code, err.errorNum);
      }
    },

////////////////////////////////////////////////////////////////////////////////
/// @brief create with valid properties
////////////////////////////////////////////////////////////////////////////////

    testCreateOk1 : function () {
      var c = db._create(cn, { keyOptions: { type: "traditional" } });

      var options = c.properties().keyOptions;
      assertEqual("traditional", options.type);
      assertEqual(true, options.allowUserKeys);
    },

////////////////////////////////////////////////////////////////////////////////
/// @brief create with valid properties
////////////////////////////////////////////////////////////////////////////////

    testCreateOk2 : function () {
      var c = db._create(cn, { keyOptions: { } });

      var options = c.properties().keyOptions;
      assertEqual("traditional", options.type);
      assertEqual(true, options.allowUserKeys);
    },

////////////////////////////////////////////////////////////////////////////////
/// @brief create with valid properties
////////////////////////////////////////////////////////////////////////////////

    testCreateOk3 : function () {
      var c = db._create(cn, { keyOptions: { allowUserKeys: false } });

      var options = c.properties().keyOptions;
      assertEqual("traditional", options.type);
      assertEqual(false, options.allowUserKeys);
    },

////////////////////////////////////////////////////////////////////////////////
/// @brief create with user key
////////////////////////////////////////////////////////////////////////////////

    testCheckUserKey : function () {
      var c = db._create(cn, { keyOptions: { type: "traditional", allowUserKeys: true } });

      var options = c.properties().keyOptions;
      assertEqual("traditional", options.type);
      assertEqual(true, options.allowUserKeys);

      var d1 = c.save({ _key: "1234" });
      assertEqual("1234", d1._key);
    },

////////////////////////////////////////////////////////////////////////////////
/// @brief check auto values
////////////////////////////////////////////////////////////////////////////////

    testCheckAutoValues : function () {
      var c = db._create(cn, { keyOptions: { type: "traditional" } });

      var d1 = parseFloat(c.save({ })._key);
      var d2 = parseFloat(c.save({ })._key);
      var d3 = parseFloat(c.save({ })._key);
      var d4 = parseFloat(c.save({ })._key);
      var d5 = parseFloat(c.save({ })._key);

      assertTrue(d1 < d2);
      assertTrue(d2 < d3);
      assertTrue(d3 < d4);
      assertTrue(d4 < d5);
    },
    
    testInvalidKeyGenerator : function () {
      try {
        db._create(cn, { keyOptions: { type: "der-fuchs" } });
        fail();
      } catch (err) {
        assertEqual(ERRORS.ERROR_ARANGO_INVALID_KEY_GENERATOR.code, err.errorNum);
      }
    },

    testAutoincrementGeneratorInCluster : function () {
      if (!cluster) {
        return;
      }

      try {
        db._create(cn, { keyOptions: { type: "autoincrement" } });
        fail();
      } catch (err) {
        assertEqual(ERRORS.ERROR_CLUSTER_UNSUPPORTED.code, err.errorNum);
      }
    },

    testUuid : function () {
      let c = db._create(cn, { keyOptions: { type: "uuid" } });

      let options = c.properties().keyOptions;
      assertEqual("uuid", options.type);
      assertTrue(options.allowUserKeys);

      for (let i = 0; i < 100; ++i) {
        let doc = c.insert({});
        assertMatch(/^[0-9a-f]{8}-[0-9a-f]{4}-[0-9a-f]{4}-[0-9a-f]{4}-[0-9a-f]{12}$/, doc._key);
      }
    },

    testPadded : function () {
      let c = db._create(cn, { keyOptions: { type: "padded" } });

      let options = c.properties().keyOptions;
      assertEqual("padded", options.type);
      assertTrue(options.allowUserKeys);

      for (let i = 0; i < 100; ++i) {
        let doc = c.insert({});
        assertEqual(16, doc._key.length);
        assertMatch(/^[0-9a-f]{16}$/, doc._key);
      }
    },
    
    testTraditionalTracking : function () {
      let c = db._create(cn, { keyOptions: { type: "traditional" } });

      let options = c.properties().keyOptions;
      assertEqual("traditional", options.type);
      assertTrue(options.allowUserKeys);

      let lastKey = null;
      for (let i = 0; i < 100; ++i) {
        let key = c.insert({})._key;
        if (lastKey !== null) {
          assertTrue(Number(key) > Number(lastKey));
        }
        lastKey = key;
      }

      if (!cluster) {
        assertEqual(lastKey, c.properties().keyOptions.lastValue);
      }
    },

    testPaddedTracking : function () {
      let c = db._create(cn, { keyOptions: { type: "padded" } });

      let options = c.properties().keyOptions;
      assertEqual("padded", options.type);
      assertTrue(options.allowUserKeys);

      let lastKey = null;
      for (let i = 0; i < 100; ++i) {
        let key = c.insert({})._key;
        assertEqual(16, key.length);
        if (lastKey !== null) {
          assertTrue(key > lastKey);
        }
        lastKey = key;
      }

      if (!cluster) {
        let hex = c.properties().keyOptions.lastValue.toString(16);
        assertEqual(lastKey, Array(16 + 1 - hex.length).join("0") + hex);
      }
    }

  };
}

function AllowUserKeysSuite () {
  'use strict';

  let generators = function() {
    let generators = [
      "traditional",
      "padded",
      "uuid"
    ];
    if (!cluster) {
      generators.push("autoincrement");
    }
    return generators;
  };

  return {
    setUp : function () {
      db._drop(cn);
    },

    tearDown : function () {
      db._drop(cn);
    },
    
    testAllowUserKeysTrueDefaultSharding : function () {
      generators().forEach((generator) => {
<<<<<<< HEAD
        let c = db._create(cn, { keyOptions: { type: generator, allowUserKeys: true } });
        try {
=======
        let c = db._create(cn, { keyOptions: { type: generator, allowUserKeys: true }, numberOfShards: 2 });
        try {
          let p = c.properties();
          assertTrue(p.keyOptions.allowUserKeys);
          assertEqual(generator, p.keyOptions.type);

>>>>>>> e5561766
          let doc = c.insert({ _key: "1234" }); 
          assertEqual("1234", doc._key);
          assertEqual(1, c.count());
          doc = c.document("1234");
          assertEqual("1234", doc._key);
<<<<<<< HEAD
=======

          doc = c.insert({});
          assertMatch(/^[a-zA-z0-9]+/, doc._key);
          assertEqual(2, c.count());
          assertTrue(c.exists(doc._key));
>>>>>>> e5561766
        } finally {
          db._drop(cn);
        }
      });
    },
    
    testAllowUserKeysFalseDefaultSharding : function () {
      generators().forEach((generator) => {
<<<<<<< HEAD
        let c = db._create(cn, { keyOptions: { type: generator, allowUserKeys: false } });
        try {
=======
        let c = db._create(cn, { keyOptions: { type: generator, allowUserKeys: false }, numberOfShards: 2 });
        try {
          let p = c.properties();
          assertFalse(p.keyOptions.allowUserKeys);
          assertEqual(generator, p.keyOptions.type);

>>>>>>> e5561766
          c.insert({ _key: "1234" }); 
          fail();
        } catch (err) {
          assertEqual(0, c.count());
          assertTrue(err.errorNum === ERRORS.ERROR_ARANGO_DOCUMENT_KEY_UNEXPECTED.code ||
                     err.errorNum === ERRORS.ERROR_CLUSTER_MUST_NOT_SPECIFY_KEY.code);
<<<<<<< HEAD
=======

          let doc = c.insert({});
          assertMatch(/^[a-zA-z0-9]+/, doc._key);
          assertEqual(1, c.count());
          assertTrue(c.exists(doc._key));
>>>>>>> e5561766
        } finally {
          db._drop(cn);
        }
      });
    },
    
    testAllowUserKeysTrueCustomSharding : function () {
      if (!cluster) {
        return;
      }

      generators().forEach((generator) => {
<<<<<<< HEAD
        let c = db._create(cn, { shardKeys: ["value"], keyOptions: { type: generator, allowUserKeys: true } });
        try {
=======
        let c = db._create(cn, { shardKeys: ["value"], keyOptions: { type: generator, allowUserKeys: true }, numberOfShards: 2 });
        try {
          let p = c.properties();
          assertTrue(p.keyOptions.allowUserKeys);
          assertEqual(generator, p.keyOptions.type);

>>>>>>> e5561766
          c.insert({ _key: "1234" }); 
          fail();
        } catch (err) {
          assertEqual(0, c.count());
          assertTrue(err.errorNum === ERRORS.ERROR_ARANGO_DOCUMENT_KEY_UNEXPECTED.code ||
                     err.errorNum === ERRORS.ERROR_CLUSTER_MUST_NOT_SPECIFY_KEY.code);
<<<<<<< HEAD
=======
          
          let doc = c.insert({});
          assertMatch(/^[a-zA-z0-9]+/, doc._key);
          assertEqual(1, c.count());
          assertTrue(c.exists(doc._key));
>>>>>>> e5561766
        } finally {
          db._drop(cn);
        }
      });
    },
    
    testAllowUserKeysFalseCustomSharding : function () {
      if (!cluster) {
        return;
      }

      generators().forEach((generator) => {
<<<<<<< HEAD
        let c = db._create(cn, { shardKeys: ["value"], keyOptions: { type: generator, allowUserKeys: false } });
        try {
=======
        let c = db._create(cn, { shardKeys: ["value"], keyOptions: { type: generator, allowUserKeys: false }, numberOfShards: 2 });
        try {
          let p = c.properties();
          assertFalse(p.keyOptions.allowUserKeys);
          assertEqual(generator, p.keyOptions.type);

>>>>>>> e5561766
          c.insert({ _key: "1234" }); 
          fail();
        } catch (err) {
          assertEqual(0, c.count());
          assertTrue(err.errorNum === ERRORS.ERROR_ARANGO_DOCUMENT_KEY_UNEXPECTED.code ||
                     err.errorNum === ERRORS.ERROR_CLUSTER_MUST_NOT_SPECIFY_KEY.code);
<<<<<<< HEAD
=======
          
          let doc = c.insert({});
          assertMatch(/^[a-zA-z0-9]+/, doc._key);
          assertEqual(1, c.count());
          assertTrue(c.exists(doc._key));
>>>>>>> e5561766
        } finally {
          db._drop(cn);
        }
      });
    },

  };
}

<<<<<<< HEAD
//jsunity.run(TraditionalSuite);
=======
jsunity.run(TraditionalSuite);
>>>>>>> e5561766
jsunity.run(AllowUserKeysSuite);

return jsunity.done();<|MERGE_RESOLUTION|>--- conflicted
+++ resolved
@@ -320,30 +320,22 @@
     
     testAllowUserKeysTrueDefaultSharding : function () {
       generators().forEach((generator) => {
-<<<<<<< HEAD
-        let c = db._create(cn, { keyOptions: { type: generator, allowUserKeys: true } });
-        try {
-=======
         let c = db._create(cn, { keyOptions: { type: generator, allowUserKeys: true }, numberOfShards: 2 });
         try {
           let p = c.properties();
           assertTrue(p.keyOptions.allowUserKeys);
           assertEqual(generator, p.keyOptions.type);
 
->>>>>>> e5561766
           let doc = c.insert({ _key: "1234" }); 
           assertEqual("1234", doc._key);
           assertEqual(1, c.count());
           doc = c.document("1234");
           assertEqual("1234", doc._key);
-<<<<<<< HEAD
-=======
 
           doc = c.insert({});
           assertMatch(/^[a-zA-z0-9]+/, doc._key);
           assertEqual(2, c.count());
           assertTrue(c.exists(doc._key));
->>>>>>> e5561766
         } finally {
           db._drop(cn);
         }
@@ -352,31 +344,23 @@
     
     testAllowUserKeysFalseDefaultSharding : function () {
       generators().forEach((generator) => {
-<<<<<<< HEAD
-        let c = db._create(cn, { keyOptions: { type: generator, allowUserKeys: false } });
-        try {
-=======
         let c = db._create(cn, { keyOptions: { type: generator, allowUserKeys: false }, numberOfShards: 2 });
         try {
           let p = c.properties();
           assertFalse(p.keyOptions.allowUserKeys);
           assertEqual(generator, p.keyOptions.type);
 
->>>>>>> e5561766
           c.insert({ _key: "1234" }); 
           fail();
         } catch (err) {
           assertEqual(0, c.count());
           assertTrue(err.errorNum === ERRORS.ERROR_ARANGO_DOCUMENT_KEY_UNEXPECTED.code ||
                      err.errorNum === ERRORS.ERROR_CLUSTER_MUST_NOT_SPECIFY_KEY.code);
-<<<<<<< HEAD
-=======
 
           let doc = c.insert({});
           assertMatch(/^[a-zA-z0-9]+/, doc._key);
           assertEqual(1, c.count());
           assertTrue(c.exists(doc._key));
->>>>>>> e5561766
         } finally {
           db._drop(cn);
         }
@@ -389,31 +373,23 @@
       }
 
       generators().forEach((generator) => {
-<<<<<<< HEAD
-        let c = db._create(cn, { shardKeys: ["value"], keyOptions: { type: generator, allowUserKeys: true } });
-        try {
-=======
         let c = db._create(cn, { shardKeys: ["value"], keyOptions: { type: generator, allowUserKeys: true }, numberOfShards: 2 });
         try {
           let p = c.properties();
           assertTrue(p.keyOptions.allowUserKeys);
           assertEqual(generator, p.keyOptions.type);
 
->>>>>>> e5561766
           c.insert({ _key: "1234" }); 
           fail();
         } catch (err) {
           assertEqual(0, c.count());
           assertTrue(err.errorNum === ERRORS.ERROR_ARANGO_DOCUMENT_KEY_UNEXPECTED.code ||
                      err.errorNum === ERRORS.ERROR_CLUSTER_MUST_NOT_SPECIFY_KEY.code);
-<<<<<<< HEAD
-=======
           
           let doc = c.insert({});
           assertMatch(/^[a-zA-z0-9]+/, doc._key);
           assertEqual(1, c.count());
           assertTrue(c.exists(doc._key));
->>>>>>> e5561766
         } finally {
           db._drop(cn);
         }
@@ -426,31 +402,23 @@
       }
 
       generators().forEach((generator) => {
-<<<<<<< HEAD
-        let c = db._create(cn, { shardKeys: ["value"], keyOptions: { type: generator, allowUserKeys: false } });
-        try {
-=======
         let c = db._create(cn, { shardKeys: ["value"], keyOptions: { type: generator, allowUserKeys: false }, numberOfShards: 2 });
         try {
           let p = c.properties();
           assertFalse(p.keyOptions.allowUserKeys);
           assertEqual(generator, p.keyOptions.type);
 
->>>>>>> e5561766
           c.insert({ _key: "1234" }); 
           fail();
         } catch (err) {
           assertEqual(0, c.count());
           assertTrue(err.errorNum === ERRORS.ERROR_ARANGO_DOCUMENT_KEY_UNEXPECTED.code ||
                      err.errorNum === ERRORS.ERROR_CLUSTER_MUST_NOT_SPECIFY_KEY.code);
-<<<<<<< HEAD
-=======
           
           let doc = c.insert({});
           assertMatch(/^[a-zA-z0-9]+/, doc._key);
           assertEqual(1, c.count());
           assertTrue(c.exists(doc._key));
->>>>>>> e5561766
         } finally {
           db._drop(cn);
         }
@@ -460,11 +428,7 @@
   };
 }
 
-<<<<<<< HEAD
-//jsunity.run(TraditionalSuite);
-=======
 jsunity.run(TraditionalSuite);
->>>>>>> e5561766
 jsunity.run(AllowUserKeysSuite);
 
 return jsunity.done();