--- conflicted
+++ resolved
@@ -152,13 +152,9 @@
       let globalStatus = log.globalStatus();
       assertEqual(globalStatus.specification.source, "RemoteAgency");
       let status = log.status();
-<<<<<<< HEAD
       assertEqual(Object.keys(status).sort(), Object.keys(globalStatus).sort());
-=======
-      assertEqual(status, globalStatus);
       let localGlobalStatus = log.globalStatus({useLocalCache: true});
       assertEqual(localGlobalStatus.specification.source, "LocalCache");
->>>>>>> fec99f15
     },
 
     testInsert : function() {
