--- conflicted
+++ resolved
@@ -208,7 +208,7 @@
       do {
         internal.sleep(0.2);
         let stats = pregel.status(pid);
-        if (stats.state !== "running" && stats.state !== "storing") {
+        if (stats.state !== "loading" && stats.state !== "running" && stats.state !== "storing") {
           assertEqual(stats.vertexCount, numComponents * n, stats);
           assertEqual(stats.edgeCount, numComponents * (m + n), stats);
 
@@ -243,7 +243,7 @@
 
       while (true) {
         var status = pregel.status(handle);
-        if (status.state !== 'running' && status.state !== 'storing') {
+        if (status.state !== 'loading' && status.state !== 'running' && status.state !== 'storing') {
           console.log(status);
           break;
         } else {
@@ -420,20 +420,14 @@
 
 const pagerankTestSuite = pregelTestHelpers.makePagerankTestSuite(false, "", 4);
 
-<<<<<<< HEAD
 const seededPagerankTestSuite = pregelTestHelpers.makeSeededPagerankTestSuite(false, "", 4);
 
 
-=======
->>>>>>> a4c63b4d
 jsunity.run(componentsTestSuite);
 jsunity.run(wccRegressionTestSuite);
 jsunity.run(wccTestSuite);
 jsunity.run(sccTestSuite);
 jsunity.run(labelPropagationTestSuite);
 jsunity.run(pagerankTestSuite);
-<<<<<<< HEAD
 jsunity.run(seededPagerankTestSuite);
-=======
->>>>>>> a4c63b4d
 return jsunity.done();