--- conflicted
+++ resolved
@@ -47,7 +47,9 @@
     wakeupsLeft--;
     internal.sleep(0.2);
   }
-  assertEqual(pregel.status(pid).state, "done", "Pregel Job did never succeed.");
+  const statusState = pregel.status(pid).state;
+  console.warn(statusState);
+  assertEqual(statusState, "done", `Pregel Job did never succeed. Status: ${statusState}`);
 
   // Now test the result.
   const query = `
@@ -60,10 +62,10 @@
 };
 
 // componentsSizes should be an array of distinct sizes for components
-// createComponent should be a function that gets (<number of vertices>, <vertex collection name>, <name_prefix>)
+// makeComponent should be a function that gets (<number of vertices>, <vertex collection name>, <name_prefix>)
 // and returns {vertices: <array of vertices>, edges: <array of edges>} where the graph induced by vertices and edges
 // is, indeed , a component (of whatever kind)
-const testComponentsAlgorithmOnDisjointComponents = function(componentSizes, createComponent, algorithm_name = "wcc") {
+const testComponentsAlgorithmOnDisjointComponents = function(componentSizes, makeComponent, algorithm_name = "wcc") {
   // we expect that '_' appears in the string (should it not, return the whole string)
   const extract_name_prefix = function(v) {
     return v.substr(0, v.indexOf('_'));
@@ -80,7 +82,7 @@
 
   // Produce the graph.
   for (let i of sortedComponentSizes) {
-    let {vertices, edges} = createComponent(i, vColl, i.toString());
+    let {vertices, edges} = makeComponent(i, vColl, i.toString());
     db[vColl].save(vertices);
     db[eColl].save(edges);
   }
@@ -508,7 +510,7 @@
 
     setUp: function() {
       db._create(vColl, { numberOfShards: 4 });
-      db._createEdgeCollection(eColl, {
+        db._createEdgeCollection(eColl, {
         numberOfShards: 4,
         replicationFactor: 1,
         shardKeys: ["vertex"],
@@ -523,7 +525,7 @@
     },
 
     testWCCFourDirectedCycles: function() {
-      testComponentsAlgorithmOnDisjointComponents([2, 10, 5, 23], graphGeneration.createDirectedCycle);
+      testComponentsAlgorithmOnDisjointComponents([2, 10, 5, 23], graphGeneration.makeDirectedCycle);
     },
 
     testWCC20DirectedCycles: function() {
@@ -532,7 +534,7 @@
       for (let i=2; i<22; ++i) {
         componentSizes.push(i);
       }
-      testComponentsAlgorithmOnDisjointComponents(componentSizes, graphGeneration.createDirectedCycle);
+      testComponentsAlgorithmOnDisjointComponents(componentSizes, graphGeneration.makeDirectedCycle);
     },
 
     testWCC20AlternatingCycles() {
@@ -541,7 +543,7 @@
       for (let i=2; i<22; ++i) {
         componentSizes.push(i);
       }
-      testComponentsAlgorithmOnDisjointComponents(componentSizes, graphGeneration.createAlternatingCycle);
+      testComponentsAlgorithmOnDisjointComponents(componentSizes, graphGeneration.makeAlternatingCycle);
     },
 
     testWCC10BidirectedCliques() {
@@ -549,7 +551,7 @@
       for (let i=120; i<130; ++i) {
         treeDepths.push(i);
       }
-      testComponentsAlgorithmOnDisjointComponents(treeDepths, graphGeneration.createBidirectedClique);
+      testComponentsAlgorithmOnDisjointComponents(treeDepths, graphGeneration.makeBidirectedClique);
     },
 
     testWCCOneSingleVertex: function() {
@@ -624,38 +626,21 @@
       db[vColl].save(resultC.vertices);
       db[eColl].save(resultC.edges);
 
-<<<<<<< HEAD
       const computedComponents = pregelRunSmallInstance("wcc", graphName, { resultField: "result", store: true });
       assertEqual(computedComponents.length, 2, `We expected 2 component, instead got ${JSON.stringify(computedComponents)}`);
-=======
-      const status = pregelRunSmallInstance("wcc", graphName, { resultField: "result", store: true });
-      assertEqual(status.state, "done", "Pregel Job did never succeed.");
-
-      // Now test the result.
-      // We expect four components
-      const query = `
-        FOR v IN ${vColl}
-          COLLECT component = v.result WITH COUNT INTO size
-          SORT size DESC
-          RETURN {component, size}
-      `;
-      const computedComponents = db._query(query).toArray();
-      assertEqual(computedComponents.length, 2, `We expected 2 components, instead got ${JSON.stringify(computedComponents)}`);
-
->>>>>>> b4071607
       assertEqual(computedComponents[0].size, Math.pow(2, depth + 1) - 1); // number of vertices in a full binary tree
       assertEqual(computedComponents[1].size, length);
     },
 
     testWCCTwoCliquesConnectedByDirectedCycle: function() {
       // first clique
-      const size0 = 20;
+      const size0 = 10;
       const {vertices, edges} = graphGeneration.makeBidirectedClique(size0, vColl, "c0", true);
       db[vColl].save(vertices);
       db[eColl].save(edges);
 
       // second clique
-      const size1 = 21;
+      const size1 = 11;
       const resultC1 = graphGeneration.makeAlternatingCycle(size1, vColl, "c1");
       db[vColl].save(resultC1.vertices);
       db[eColl].save(resultC1.edges);
@@ -668,17 +653,7 @@
       };
       db[eColl].save([connectingEdge]);
 
-      const status = pregelRunSmallInstance("wcc", graphName, { resultField: "result", store: true });
-      assertEqual(status.state, "done", "Pregel Job did never succeed.");
-
-      // Now test the result.
-      const query = `
-        FOR v IN ${vColl}
-          COLLECT component = v.result WITH COUNT INTO size
-          SORT size DESC
-          RETURN {component, size}
-      `;
-      const computedComponents = db._query(query).toArray();
+      const computedComponents = pregelRunSmallInstance("wcc", graphName, { resultField: "result", store: true });
       assertEqual(computedComponents.length, 1, `We expected 1 component, instead got ${JSON.stringify(computedComponents)}`);
       assertEqual(computedComponents[0].size, size0 + size1);
     },
@@ -709,7 +684,7 @@
     },
 
     testSCCFourDirectedCycles: function() {
-      testComponentsAlgorithmOnDisjointComponents([2, 10, 5, 23], graphGeneration.createDirectedCycle, "scc");
+      testComponentsAlgorithmOnDisjointComponents([2, 10, 5, 23], graphGeneration.makeDirectedCycle, "scc");
     },
 
     testSCC20DirectedCycles: function() {
@@ -718,7 +693,7 @@
       for (let i=2; i<22; ++i) {
         componentSizes.push(i);
       }
-      testComponentsAlgorithmOnDisjointComponents(componentSizes, graphGeneration.createDirectedCycle, "scc");
+      testComponentsAlgorithmOnDisjointComponents(componentSizes, graphGeneration.makeDirectedCycle, "scc");
     },
 
     testSCC10BidirectedCliques() {
@@ -726,11 +701,11 @@
       for (let i=120; i<130; ++i) {
         treeDepths.push(i);
       }
-      testComponentsAlgorithmOnDisjointComponents(treeDepths, graphGeneration.createBidirectedClique, "scc");
+      testComponentsAlgorithmOnDisjointComponents(treeDepths, graphGeneration.makeBidirectedClique, "scc");
     },
 
     testSCCOneSingleVertex: function() {
-      let {vertices, edges} = graphGeneration.createSingleVertex("v");
+      let {vertices, edges} = graphGeneration.makeSingleVertex("v");
       db[vColl].save(vertices);
       db[eColl].save(edges);
 
@@ -758,7 +733,7 @@
       let vertex1 = graphGeneration.makeVertex(1, "v");
       const vertices = [vertex0, vertex1];
       db[vColl].save(vertices);
-      const edges = [makeEdge(0, 1, vColl, "v")];
+      const edges = [graphGeneration.makeEdge(0, 1, vColl, "v")];
       db[eColl].save(edges);
 
       const computedComponents = pregelRunSmallInstance("SCC", graphName, { resultField: "result", store: true });
@@ -769,7 +744,7 @@
 
     testSCCOneDirected10Path: function() {
       const length = 10;
-      const {vertices, edges} = graphGeneration.createPath(length, vColl, "v");
+      const {vertices, edges} = graphGeneration.makePath(length, vColl, "v");
       db[vColl].save(vertices);
       db[eColl].save(edges);
 
@@ -783,7 +758,7 @@
 
     testSCCOneBidirected10Path: function() {
       const length = 10;
-      const {vertices, edges} = graphGeneration.createPath(length, vColl, "v", "bidirected");
+      const {vertices, edges} = graphGeneration.makePath(length, vColl, "v", "bidirected");
       db[vColl].save(vertices);
       db[eColl].save(edges);
 
@@ -795,7 +770,7 @@
 
     testSCCOneAlternated10Path: function() {
       const length = 10;
-      const {vertices, edges} = graphGeneration.createPath(length, vColl, "v", "alternating");
+      const {vertices, edges} = graphGeneration.makePath(length, vColl, "v", "alternating");
       db[vColl].save(vertices);
       db[eColl].save(edges);
 
@@ -810,7 +785,7 @@
     testSCCOneDirectedTree: function()  {
       // Each vertex induces its own strongly connected component.
       const depth = 3;
-      let {vertices, edges} = graphGeneration.createFullBinaryTree(depth, vColl, "v", false);
+      let {vertices, edges} = graphGeneration.makeFullBinaryTree(depth, vColl, "v", false);
       db[vColl].save(vertices);
       db[eColl].save(edges);
 
@@ -829,7 +804,7 @@
     testSCCOneDepth3AlternatingTree: function() {
       // Each vertex induces its own strongly connected component.
       const depth = 3;
-      let {vertices, edges} = graphGeneration.createFullBinaryTree(depth, vColl, "v", true);
+      let {vertices, edges} = graphGeneration.makeFullBinaryTree(depth, vColl, "v", true);
       db[vColl].save(vertices);
       db[eColl].save(edges);
 
@@ -847,7 +822,7 @@
     testSCCOneDepth4AlternatingTree: function() {
       const depth = 4;
       // Each vertex induces its own strongly connected component.
-      let {vertices, edges} = graphGeneration.createFullBinaryTree(depth, vColl, "v", true);
+      let {vertices, edges} = graphGeneration.makeFullBinaryTree(depth, vColl, "v", true);
       db[vColl].save(vertices);
       db[eColl].save(edges);
 
@@ -865,13 +840,13 @@
     testSCCAlternatingTreeAlternatingCycle: function() {
       // tree
       const depth = 3;
-      const {vertices, edges} = graphGeneration.createFullBinaryTree(depth, vColl, "t", true);
+      const {vertices, edges} = graphGeneration.makeFullBinaryTree(depth, vColl, "t", true);
       db[vColl].save(vertices);
       db[eColl].save(edges);
 
       // cycle
       const length = 5;
-      const resultC = graphGeneration.createAlternatingCycle(length, vColl, "c");
+      const resultC = graphGeneration.makeAlternatingCycle(length, vColl, "c");
       db[vColl].save(resultC.vertices);
       db[eColl].save(resultC.edges);
 
