/*jshint globalstrict:false, strict:false, maxlen: 500 */
/*global assertUndefined, assertEqual, assertNotEqual, assertTrue, assertFalse, assertNotUndefined, fail*/

////////////////////////////////////////////////////////////////////////////////
/// @brief tests for iresearch usage
///
/// @file
///
/// DISCLAIMER
///
/// Copyright 2010-2012 triagens GmbH, Cologne, Germany
///
/// Licensed under the Apache License, Version 2.0 (the "License");
/// you may not use this file except in compliance with the License.
/// You may obtain a copy of the License at
///
///     http://www.apache.org/licenses/LICENSE-2.0
///
/// Unless required by applicable law or agreed to in writing, software
/// distributed under the License is distributed on an "AS IS" BASIS,
/// WITHOUT WARRANTIES OR CONDITIONS OF ANY KIND, either express or implied.
/// See the License for the specific language governing permissions and
/// limitations under the License.
///
/// Copyright holder is triAGENS GmbH, Cologne, Germany
///
/// @author Jan Steemann
/// @author Copyright 2012, triAGENS GmbH, Cologne, Germany
////////////////////////////////////////////////////////////////////////////////

(function() {
  var db = require("@arangodb").db;
  const analyzers = require("@arangodb/analyzers");
  const ERRORS = require("@arangodb").errors;

  // this file is loaded into the various shard / rf test files
  return function (args) {
    var c;
    var c2;
    var v;
    var v2;
    var cg;
    var vg;
    var meta;
    const longValue  = "VeryLongValueToNotFitIntoSSOAndTriggerBufferCopyingIssuesIfAnyBlaBlaBla";

    function getNodes(query, type, bindVars, options) {
      let stmt = db._createStatement(query);
      if (typeof bindVars === "object") {
        stmt.bind(bindVars);
      }
      if (typeof options === "object") {
        stmt.setOptions(options);
      }
      return stmt.explain()
                 .plan
                 .nodes
                 .filter(node => node.type === type);
    }

    console.info("Test suite arguments: " + JSON.stringify(args));

    return {
      setUpAll : function () {
        analyzers.save("text_en", "text", "{ \"locale\": \"en.UTF-8\", \"stopwords\": [ ] }", [ "frequency", "norm", "position" ]);
        
        db._drop("AuxUnitTestsCollection");
        let auxCol = db._create("AuxUnitTestsCollection");
        auxCol.save({ foobar: ['foo', 'bar'], foo: ['foo'], bar:['bar'], empty: []});
        
        db._drop("UnitTestsCollection");
        c = db._create("UnitTestsCollection", args);

        db._drop("UnitTestsCollection2");
        c2 = db._create("UnitTestsCollection2", args);

        db._drop("AnotherUnitTestsCollection");
        var ac = db._create("AnotherUnitTestsCollection", args);

        db._drop("UnitTestsWithArrayCollection");
        let arrayCol = db._create("UnitTestsWithArrayCollection");
        arrayCol.save({ c: 0, a: ['foo', 'bar', 'baz']});
        // this will allow to catch if accidentally "all" filter will be used
        arrayCol.save({ c: 1, a: ['afoo', 'abar', 'abaz']});
        db._dropView("UnitTestsView");
        v = db._createView("UnitTestsView", "arangosearch", {});
        meta = {
          links: { 
            "UnitTestsCollection": { 
              includeAllFields: true,
              storeValues: "id",
              fields: {
                text: { analyzers: [ "text_en" ] }
              }
            }
          }
        };
        v.properties(meta);

        db._dropView("CompoundView");
        v2 = db._createView("CompoundView", "arangosearch",
          { links : {
            UnitTestsCollection: { includeAllFields: true },
            UnitTestsCollection2 : { includeAllFields: true }
          }}
        );

        db._drop("UnitTestsGraphCollection");
        cg = db._create("UnitTestsGraphCollection", args);

        vg = db._createView("UnitTestsGraphView", "arangosearch", {});
        meta = {
          links: { 
            "UnitTestsGraphCollection": { 
              includeAllFields: true,
              storeValues: "id",
              fields: {
                text: { analyzers: [ "text_en" ] }
              }
            }
          }
        };
        vg.properties(meta);

        db._drop("UnitTestsGraph");
        var g = db._createEdgeCollection("UnitTestsGraph", args);

        ac.save({ a: "foo", id : 0 });
        ac.save({ a: "ba", id : 1 });

        for (let i = 0; i < 5; i++) {
          c.save({ a: "foo", b: "bar", c: i });
          c.save({ a: "foo", b: "baz", c: i });
          c.save({ a: "bar", b: "foo", c: i });
          c.save({ a: "baz", b: "foo", c: i });

          c2.save({ a: "foo", b: "bar", c: i });
          c2.save({ a: "bar", b: "foo", c: i });
          c2.save({ a: "baz", b: "foo", c: i });
        }

        c.save({ name: "full", text: "the quick brown fox jumps over the lazy dog" });
        c.save({ name: "half", text: "quick fox over lazy" });
        c.save({ name: "other half", text: "the brown jumps the dog" });
        c.save({ name: "quarter", text: "quick quick over" });

        c.save({ name: "numeric", anotherNumericField: 0 });
        c.save({ name: "null", anotherNullField: null });
        c.save({ name: "bool", anotherBoolField: true });
        c.save({ _key: "foo", xyz: 1 });

        cg.save({ _key: "begin", vName: "vBegin" });
        cg.save({ _key: "intermediate", vName: "vIntermediate" });
        cg.save({ _key: "end", vName: "vEnd" });

        g.save({ _from: "UnitTestsGraphCollection/begin", _to: "UnitTestsGraphCollection/intermediate" });
        g.save({ _from: "UnitTestsGraphCollection/intermediate", _to: "UnitTestsGraphCollection/end" });

        db._dropView("UnitTestsViewArrayView");

        let arrayV = db._createView("UnitTestsWithArrayView", "arangosearch", {});
        meta = {
          links: { 
            UnitTestsWithArrayCollection: { 
              includeAllFields: true,
              fields: {
                a: { analyzers: [ "identity" ] }
             }
            }
          }
        };
        arrayV.properties(meta);

        db.UnitTestsCollection.ensureIndex({ 
          type: "inverted",
          name: "invertedIndex",
<<<<<<< HEAD
=======
          includeAllFields:true,
>>>>>>> 3f3a44ac
          fields: [ { name: "text", analyzer: "text_en" } ] });
        db._dropView("UnitTestsViewAlias");
        db._createView("UnitTestsViewAlias", "search-alias", { 
            indexes : [ { collection: "UnitTestsCollection", index: "invertedIndex" } ] });

        db._drop("TestsCollectionWithManyFields");
        let mfc = db._create("TestsCollectionWithManyFields");
        mfc.save({field1:"1value", field2:"2value", field3: 1, field4: 11111, field5: 1, field6: 1});
        mfc.save({field1:"1value1", field2:"2value1", field3: 2, field4: 11112, field5: 2, field6: 2});
        mfc.save({field1:"1value2", field2:"2value2", field3: 3, field4: 11113, field5: 3, field6: 3});
        mfc.save({field1:"1value3", field2:"2value3", field3: 4, field4: 11114, field5: 4, field6: 4});
        db._drop("TestsCollectionWithLongFields");
        let longData = [];
        let lfc = db._create("TestsCollectionWithLongFields");
        for (let k = 0; k < 1500; ++k) {
          longData.push({field1:longValue + k, field2:longValue, field3: k});
        }
        lfc.save(longData);

        try { analyzers.remove("customAnalyzer", true); } catch(err) {}
        analyzers.save("customAnalyzer", "text",  {"locale": "en.utf-8",
                                                   "case": "lower",
                                                   "stopwords": [],
                                                   "accent": false,
                                                   "stemming": false},
                                                   ["position", "norm", "frequency"]);
                                                   
        let wps = db._createView("WithPrimarySort", "arangosearch", 
                                 {primarySort: [{field: "field1", direction: "asc"},
                                                {field: "field2", direction: "asc"},
                                                {field: "field3", direction: "asc"},
                                                {field: "field4", direction: "asc"},
                                                {field: "_key", direction: "asc"}]});
                                      
        wps.properties({links:{TestsCollectionWithManyFields: {
                                storeValues: "id",
                                analyzers: ["customAnalyzer"],
                                fields: {
                                  field1: {},
                                  field2: {},
                                  field3: {},
                                  field4: {},
                                  field5: {},
                                  field6: {},
                                  _key: {}}}}});
        let wsv = db._createView("WithStoredValues", "arangosearch", 
                               {storedValues: [["field1"], ["field2"], ["field3"]]});
        wsv.properties({links:{TestsCollectionWithLongFields: {
                              storeValues: "id",
                              analyzers: ["customAnalyzer"],
                              fields: {
                                field1: {},
                                field2: {},
                                field3: {}}}}});
        let wpsl = db._createView("WithLongPrimarySort", "arangosearch", 
                               {primarySort: [{field: "field1", direction: "asc"}],
                                storedValues: [["field2"], ["field3"]]});
        wpsl.properties({links:{TestsCollectionWithLongFields: {
                              storeValues: "id",
                              analyzers: ["customAnalyzer"],
                              fields: {
                                field1: {},
                                field2: {},
                                field3: {}}}}});
      },

      tearDownAll : function () {
        meta = { links : { "UnitTestsCollection": null } };
        v.properties(meta);
        v.drop();

        v2.drop();

        meta = { links : { "UnitTestsGraphCollection": null } };
        vg.properties(meta);
        vg.drop();

        db._drop("UnitTestsCollection");
        db._drop("UnitTestsCollection2");
        db._drop("AnotherUnitTestsCollection");
        db._drop("UnitTestsGraph");
        db._drop("UnitTestsGraphCollection");
        db._drop("AuxUnitTestsCollection");
        db._dropView("UnitTestsWithArrayView");
        db._drop("UnitTestsWithArrayCollection");
        db._dropView("WithPrimarySort");
        db._drop("TestsCollectionWithManyFields");
        db._dropView("UnitTestsViewAlias");
        db._dropView("WithStoredValues");
        db._dropView("WithLongPrimarySort");
        db._drop("TestsCollectionWithLongFields");
        analyzers.remove("customAnalyzer", true);
      },

      testViewInFunctionCall : function () {
        try {
          db._query("FOR doc IN 1..1 RETURN COUNT(UnitTestsView)");
        } catch (e) {
          assertEqual(ERRORS.ERROR_NOT_IMPLEMENTED.code, e.errorNum);
        }
      },

      testV8FunctionInSearch: function () {
        try {
          db._query("FOR doc IN CompoundView SEARCH doc.a == 'foo' && APPLY('LOWER', 'abc') == 'ABC' OPTIONS { waitForSync: true } RETURN doc");
          fail();
        } catch (e) {
          assertEqual(ERRORS.ERROR_NOT_IMPLEMENTED.code, e.errorNum);
        }
      },

      testAnalyzerFunctionInReturnStatement: function () {
        var result = db._query("FOR doc IN CompoundView SEARCH doc.name == 'full' OPTIONS { waitForSync: true } RETURN ANALYZER(doc.text, 'text_en')").toArray();
        assertEqual(result.length, 1);
        assertEqual(result[0], "the quick brown fox jumps over the lazy dog");
      },

      testTransactionRegistration : function () {
        // ensure data is synced
        db._query("FOR d IN CompoundView OPTIONS {waitForSync:true} LIMIT 1 RETURN 1");

        // implicit read lock
        var result = db._executeTransaction({
          collections: { },
          action: function () {
            var db = require("@arangodb").db;
            return db._query("FOR d IN CompoundView SEARCH d.name == 'full' RETURN d.text").toArray();
          }
        });
        assertEqual("the quick brown fox jumps over the lazy dog", result[0]);
        assertEqual(1, result.length);
      },

      testViewCollectionOptions : function() {
        var result = db._query("FOR doc IN CompoundView SEARCH doc.a == 'foo' OPTIONS { waitForSync: true, collections : [ 'UnitTestsCollection' ] } RETURN doc").toArray();

        assertEqual(result.length, 10);
        result.forEach(function(res) {
          assertEqual(res.a, "foo");
          assertTrue(res._id.startsWith('UnitTestsCollection/'));
        });

        result = db._query("FOR doc IN CompoundView SEARCH doc.a == 'foo' OPTIONS { waitForSync: true, collections : [ @collectionName ] } RETURN doc", { collectionName : 'UnitTestsCollection' }).toArray();

        assertEqual(result.length, 10);
        result.forEach(function(res) {
          assertEqual(res.a, "foo");
          assertTrue(res._id.startsWith('UnitTestsCollection/'));
        });

        result = db._query("FOR doc IN CompoundView SEARCH doc.a == 'foo' OPTIONS { waitForSync: true, collections : @collections } RETURN doc", { collections : [ 'UnitTestsCollection' ] }).toArray();

        assertEqual(result.length, 10);
        result.forEach(function(res) {
          assertEqual(res.a, "foo");
          assertTrue(res._id.startsWith('UnitTestsCollection/'));
        });

        result = db._query("FOR doc IN CompoundView SEARCH doc.a == 'foo' OPTIONS { waitForSync: true, collections : [ " + c2._id + " ] } RETURN doc").toArray();

        assertEqual(result.length, 5);
        result.forEach(function(res) {
          assertEqual(res.a, "foo");
          assertTrue(res._id.startsWith('UnitTestsCollection2/'));
        });

        result = db._query("FOR doc IN CompoundView SEARCH doc.a == 'foo' OPTIONS { waitForSync: true, collections : [ '" + c2._id + "', 'UnitTestsCollection' ] } RETURN doc").toArray();

        assertEqual(result.length, 15);
        var CountC1 = 0;
        var CountC2 = 0;
        result.forEach(function(res) {
          assertEqual(res.a, "foo");
          if (res._id.startsWith('UnitTestsCollection2/')) {
            ++CountC2;
          } else if (res._id.startsWith('UnitTestsCollection/')) {
            ++CountC1;
          }
        });
        assertEqual(CountC1, 10);
        assertEqual(CountC2, 5);

        result = db._query("FOR doc IN CompoundView SEARCH doc.a == 'foo' OPTIONS { waitForSync: true, collections : null } RETURN doc").toArray();

        assertEqual(result.length, 15);
        CountC1 = 0;
        CountC2 = 0;
        result.forEach(function(res) {
          assertEqual(res.a, "foo");
          if (res._id.startsWith('UnitTestsCollection2/')) {
            ++CountC2;
          } else if (res._id.startsWith('UnitTestsCollection/')) {
            ++CountC1;
          }
        });
        assertEqual(CountC1, 10);
        assertEqual(CountC2, 5);

        result = db._query("FOR doc IN CompoundView SEARCH doc.a == 'foo' OPTIONS { waitForSync: true, collections : @collections } RETURN doc", { collections: null }).toArray();

        assertEqual(result.length, 15);
        CountC1 = 0;
        CountC2 = 0;
        result.forEach(function(res) {
          assertEqual(res.a, "foo");
          if (res._id.startsWith('UnitTestsCollection2/')) {
            ++CountC2;
          } else if (res._id.startsWith('UnitTestsCollection/')) {
            ++CountC1;
          }
        });
        assertEqual(CountC1, 10);
        assertEqual(CountC2, 5);

        result = db._query("FOR doc IN CompoundView SEARCH doc.a == 'foo' OPTIONS { waitForSync: true, collections : [] } RETURN doc").toArray();
        assertEqual(result.length, 0);

        result = db._query(
          "FOR doc IN CompoundView SEARCH doc.a == 'foo' OPTIONS { waitForSync: true, collections : [ 'UnitTestsCollection' ] } FOR doc2 IN CompoundView SEARCH doc2.a == 'foo' OPTIONS { waitForSync: true, collections : [ 'UnitTestsCollection2' ] } RETURN { doc, doc2 }"
        ).toArray();

        assertEqual(result.length, 50);
        result.forEach(function(res) {
          assertEqual(res.doc.a, "foo");
          assertEqual(res.doc2.a, "foo");
          assertTrue(res.doc._id.startsWith('UnitTestsCollection/'));
          assertTrue(res.doc2._id.startsWith('UnitTestsCollection2/'));
        });
      },

      testAttributeEqualityFilter : function () {
        var result = db._query("FOR doc IN UnitTestsView SEARCH doc.a == 'foo' OPTIONS { waitForSync: true } RETURN doc").toArray();

        assertEqual(result.length, 10);
        result.forEach(function(res) {
          assertEqual(res.a, "foo");
        });
      },

      testMultipleAttributeEqualityFilter : function () {
        var result = db._query("FOR doc IN UnitTestsView SEARCH doc.a == 'foo' && doc.b == 'bar' OPTIONS { waitForSync: true } RETURN doc").toArray();

        assertEqual(result.length, 5);
        result.forEach(function(res) {
          assertEqual(res.a, "foo");
          assertEqual(res.b, "bar");
        });
      },

      testMultipleAttributeEqualityFilterSortAttribute : function () {
        var result = db._query("FOR doc IN UnitTestsView SEARCH doc.a == 'foo' && doc.b == 'bar' OPTIONS { waitForSync: true } SORT doc.c RETURN doc").toArray();

        assertEqual(result.length, 5);
        var last = -1;
        result.forEach(function(res) {
          assertEqual(res.a, "foo");
          assertEqual(res.b, "bar");
          assertEqual(res.c, last + 1);
          last = res.c;
        });
      },

      testMultipleAttributeEqualityFilterSortAttributeDesc : function () {
        var result = db._query("FOR doc IN UnitTestsView SEARCH doc.a == 'foo' AND doc.b == 'bar' OPTIONS { waitForSync: true } SORT doc.c DESC RETURN doc").toArray();

        assertEqual(result.length, 5);
        var last = 5;
        result.forEach(function(res) {
          assertEqual(res.a, "foo");
          assertEqual(res.b, "bar");
          assertEqual(res.c, last - 1);
          last = res.c;
        });
      },

      testAttributeLessFilter : function () {
        var result = db._query("FOR doc IN UnitTestsView SEARCH doc.c < 2 OPTIONS { waitForSync: true } RETURN doc").toArray();

        assertEqual(result.length, 8);
        result.forEach(function(res) {
          assertTrue(res.c < 2);
        });
      },

      testAttributeLeqFilter : function () {
        var result = db._query("FOR doc IN UnitTestsView SEARCH doc.c <= 2 OPTIONS { waitForSync: true } RETURN doc").toArray();

        assertEqual(result.length, 12);
        result.forEach(function(res) {
          assertTrue(res.c <= 2);
        });
      },

      testAttributeGeqFilter : function () {
        var result = db._query("FOR doc IN UnitTestsView SEARCH doc.c >= 2 OPTIONS { waitForSync: true } RETURN doc").toArray();

        assertEqual(result.length, 12);
        result.forEach(function(res) {
          assertTrue(res.c >= 2);
        });
      },

      testAttributeGreaterFilter : function () {
        var result = db._query("FOR doc IN UnitTestsView SEARCH doc.c > 2 OPTIONS { waitForSync: true } RETURN doc").toArray();

        assertEqual(result.length, 8);
        result.forEach(function(res) {
          assertTrue(res.c > 2);
        });
      },

      testAttributeOpenIntervalFilter : function () {
        var result = db._query("FOR doc IN UnitTestsView SEARCH doc.c > 1 AND doc.c < 3 OPTIONS { waitForSync: true } RETURN doc").toArray();

        assertEqual(result.length, 4);
        result.forEach(function(res) {
          assertTrue(res.c > 1 && res.c < 3);
        });
      },

      testAttributeClosedIntervalFilter : function () {
        var result = db._query("FOR doc IN UnitTestsView SEARCH doc.c >= 1 AND doc.c <= 3 OPTIONS { waitForSync: true } RETURN doc").toArray();

        assertEqual(result.length, 12);
        result.forEach(function(res) {
          assertTrue(res.c >= 1 && res.c <= 3);
        });
      },

      testAttributeIntervalExclusionFilter : function () {
        var result = db._query("FOR doc IN UnitTestsView SEARCH doc.c < 1 OR doc.c > 3 OPTIONS { waitForSync: true } RETURN doc").toArray();

        assertEqual(result.length, 8);
        result.forEach(function(res) {
          assertTrue(res.c < 1 || res.c > 3);
        });
      },

      testAttributeNeqFilter : function () {
        var result = db._query("FOR doc IN UnitTestsView SEARCH doc.a != 'foo' OPTIONS { waitForSync: true } RETURN doc").toArray();

        assertEqual(result.length, 18); // include documents without attribute 'a'
        result.forEach(function(res) {
          assertFalse(res.a === 'foo');
        });
      },

      testStartsWithFilter : function () {
        var result = db._query("FOR doc IN UnitTestsView SEARCH STARTS_WITH(doc.a, 'fo') OPTIONS { waitForSync: true } RETURN doc").toArray();

        assertEqual(result.length, 10);
        result.forEach(function(res) {
          assertEqual(res.a, 'foo');
        });
      },

      testStartsWithFilter2 : function () {
        var result = db._query("FOR doc IN UnitTestsView SEARCH STARTS_WITH(doc.b, 'ba') OPTIONS { waitForSync: true } RETURN doc").toArray();

        assertEqual(result.length, 10);
        result.forEach(function(res) {
          assertTrue(res.b === 'bar' || res.b === 'baz');
        });
      },

      testStartsWithFilterSort : function () {
        var result = db._query("FOR doc IN UnitTestsView SEARCH STARTS_WITH(doc.b, 'ba') && doc.c == 0 OPTIONS { waitForSync: true } SORT doc.b RETURN doc").toArray();

        assertEqual(result.length, 2);
        assertEqual(result[0].b, 'bar');
        assertEqual(result[1].b, 'baz');
        assertEqual(result[0].c, 0);
        assertEqual(result[1].c, 0);
      },

      testStartsWithFilterArrayWithoutMinMatchCountViaReference : function () {
        var result = db._query("LET x = NOOPT(['fo', 'g']) FOR doc IN UnitTestsView SEARCH STARTS_WITH(doc.a, x) OPTIONS { waitForSync : true } RETURN doc").toArray();
  
        assertEqual(result.length, 10);
        result.forEach(function(res) {
          assertEqual(res.a, 'foo');
        });
      },

      testStartsWithFilterArrayWithoutMinMatchCount : function () {
        var result = db._query("FOR doc IN UnitTestsView SEARCH STARTS_WITH(doc.a, ['fo', 'g']) OPTIONS { waitForSync : true } RETURN doc").toArray();

        assertEqual(result.length, 10);
        result.forEach(function(res) {
          assertEqual(res.a, 'foo');
        });
      },

      testStartsWithFilterEmptyArray : function () {
        var result = db._query("FOR doc IN UnitTestsView SEARCH STARTS_WITH(doc.a, []) OPTIONS { waitForSync : true } RETURN doc").toArray();

        assertEqual(result.length, 0);
      },

      testStartsWithFilterEmptyArrayMinMatchCountZero : function () {
        var result = db._query("FOR doc IN UnitTestsView SEARCH STARTS_WITH(doc.a, [], 0) OPTIONS { waitForSync : true } RETURN doc").toArray();

        assertEqual(result.length, 28);
      },

      testStartsWithFilterArrayWithMinMatchCountZero : function () {
        var result = db._query("FOR doc IN UnitTestsView SEARCH STARTS_WITH(doc.a, ['fo', 'g'], 0) OPTIONS { waitForSync : true } RETURN doc").toArray();

        assertEqual(result.length, 28);
      },

      testStartsWithFilterArrayWithMinMatchCountTrue : function () {
        var result = db._query("FOR doc IN UnitTestsView SEARCH STARTS_WITH(doc.a, ['fo', 'g'], 1) OPTIONS { waitForSync : true } RETURN doc").toArray();

        assertEqual(result.length, 10);
        result.forEach(function(res) {
          assertEqual(res.a, 'foo');
        });
      },

      testStartsWithFilterArrayWithMinMatchCountFalse : function () {
        var result = db._query("FOR doc IN UnitTestsView SEARCH STARTS_WITH(doc.a, ['fo', 'g'], 2) OPTIONS { waitForSync : true } RETURN doc").toArray();

        assertEqual(result.length, 0);
      },

      testWildcardFilter : function() {
        {
          let result = db._query("FOR doc IN UnitTestsView SEARCH doc.a LIKE '_a_' OPTIONS { waitForSync:true } FILTER doc.c == 0 SORT doc.a RETURN doc").toArray();
          assertEqual(2, result.length);
          assertEqual("bar", result[0].a);
          assertEqual("baz", result[1].a);
        }

        {
          let result = db._query("FOR doc IN UnitTestsView SEARCH doc.a LIKE '_ar' OPTIONS { waitForSync:true } FILTER doc.c == 0 SORT doc.a RETURN doc").toArray();
          assertEqual(1, result.length);
          assertEqual("bar", result[0].a);
        }

        {
          let result = db._query("FOR doc IN UnitTestsView SEARCH doc.a LIKE '_a__' OPTIONS { waitForSync:true } FILTER doc.c == 0 SORT doc.a RETURN doc").toArray();
          assertEqual(0, result.length);
        }

        {
          let result = db._query("FOR doc IN UnitTestsView SEARCH doc.a LIKE 'ba_' OPTIONS { waitForSync:true } FILTER doc.c == 0 SORT doc.a RETURN doc").toArray();
          assertEqual("bar", result[0].a);
          assertEqual("baz", result[1].a);
        }

        {
          let result = db._query("FOR doc IN UnitTestsView SEARCH doc.a LIKE 'b__' OPTIONS { waitForSync:true } FILTER doc.c == 0 SORT doc.a RETURN doc").toArray();
          assertEqual(2, result.length);
          assertEqual("bar", result[0].a);
          assertEqual("baz", result[1].a);
        }

        {
          let result = db._query("FOR doc IN UnitTestsView SEARCH doc.a LIKE 'b%' OPTIONS { waitForSync:true } FILTER doc.c == 0 SORT doc.a RETURN doc").toArray();
          assertEqual(2, result.length);
          assertEqual("bar", result[0].a);
          assertEqual("baz", result[1].a);
        }

        {
          let result = db._query("FOR doc IN UnitTestsView SEARCH doc.a LIKE '%r' OPTIONS { waitForSync:true } FILTER doc.c == 0 SORT doc.a RETURN doc").toArray();
          assertEqual(1, result.length);
          assertEqual("bar", result[0].a);
        }

        {
          let result = db._query("FOR doc IN UnitTestsView SEARCH doc.a LIKE 'b%%' OPTIONS { waitForSync:true } FILTER doc.c == 0 SORT doc.a RETURN doc").toArray();
          assertEqual(2, result.length);
          assertEqual("bar", result[0].a);
          assertEqual("baz", result[1].a);
        }

        {
          let result = db._query("FOR doc IN UnitTestsView SEARCH doc.a LIKE '%a%' OPTIONS { waitForSync:true } FILTER doc.c == 0 SORT doc.a RETURN doc").toArray();
          assertEqual(2, result.length);
          assertEqual("bar", result[0].a);
          assertEqual("baz", result[1].a);
        }
      },

      testPhraseFilterAlias : function () {
        // inherit analyzer from field meta
        var result0i = db._query("FOR doc IN UnitTestsCollection OPTIONS { indexHint: 'invertedIndex', waitForSync : true } FILTER PHRASE(doc.text, 'quick brown fox jumps') RETURN doc").toArray();
        assertEqual(result0i.length, 1);
        assertEqual(result0i[0].name, 'full');
  
        // inherit analyzer from field meta
        var result0 = db._query("FOR doc IN UnitTestsViewAlias SEARCH PHRASE(doc.text, 'quick brown fox jumps') OPTIONS { waitForSync : true } RETURN doc").toArray();
  
        assertEqual(result0.length, 1);
        assertEqual(result0[0].name, 'full');
  
        var result1i = db._query("FOR doc IN UnitTestsCollection OPTIONS { indexHint: 'invertedIndex', waitForSync : true } FILTER PHRASE(doc.text, [ 'quick brown fox jumps' ], 'text_en') RETURN doc").toArray();
<<<<<<< HEAD
        assertEqual(result1i.length, 1);
        assertEqual(result1i[0].name, 'full');

        // non-indexed field
        {
          let emptyResult = db._query("FOR doc IN UnitTestsViewAlias SEARCH doc.missingField == TOKENS('quick')[0] OPTIONS { waitForSync : true } RETURN doc");
          assertEqual(emptyResult.toArray().length, 0);
          let warnings = emptyResult.getExtra().warnings;
          assertNotEqual(warnings.length, 0);
          warnings.forEach(v => {
            assertEqual(v.code, 10);
            assertEqual(v.message, "Analyzer for field 'missingField' isn't set");
          });
        }

=======
  
        assertEqual(result1i.length, 1);
        assertEqual(result1i[0].name, 'full');
  
>>>>>>> 3f3a44ac
        var result1 = db._query("FOR doc IN UnitTestsViewAlias SEARCH PHRASE(doc.text, [ 'quick brown fox jumps' ], 'text_en') OPTIONS { waitForSync : true } RETURN doc").toArray();
  
        assertEqual(result1.length, 1);
        assertEqual(result1[0].name, 'full');
  
        var result2 = db._query("FOR doc IN UnitTestsViewAlias SEARCH ANALYZER(PHRASE(doc.text, 'quick brown fox jumps'), 'text_en') OPTIONS { waitForSync : true } RETURN doc").toArray();
  
        assertEqual(result2.length, 1);
        assertEqual(result2[0].name, 'full');
  
        var result3 = db._query("FOR doc IN UnitTestsViewAlias SEARCH ANALYZER(PHRASE(doc.text, [ 'quick brown fox jumps' ]), 'text_en') OPTIONS { waitForSync : true } RETURN doc").toArray();
  
        assertEqual(result3.length, 1);
        assertEqual(result3[0].name, 'full');
        
        var result4 = db._query("FOR doc IN UnitTestsViewAlias SEARCH ANALYZER(PHRASE(doc.text,  'quick ', 1, ' fox jumps'), 'text_en') OPTIONS { waitForSync : true } RETURN doc").toArray();
  
        assertEqual(result4.length, 1);
        assertEqual(result4[0].name, 'full');
        
        var result5 = db._query("FOR doc IN UnitTestsViewAlias SEARCH ANALYZER(PHRASE(doc.text, [ 'quick ', 1, ' fox jumps' ]), 'text_en') OPTIONS { waitForSync : true } RETURN doc").toArray();
  
        assertEqual(result5.length, 1);
        assertEqual(result5[0].name, 'full');
        
        var result6 = db._query("FOR doc IN UnitTestsViewAlias SEARCH ANALYZER(PHRASE(doc.text,  'quick ', 0, 'brown', 0, [' fox',  ' jumps']), 'text_en') OPTIONS { waitForSync : true } RETURN doc").toArray();
  
        assertEqual(result6.length, 1);
        assertEqual(result6[0].name, 'full');
        
        var result6v = db._query("LET phraseStruct = NOOPT([' fox',  ' jumps']) "
                                 + "FOR doc IN UnitTestsViewAlias SEARCH ANALYZER(PHRASE(doc.text,  'quick ', 0, 'brown', 0, phraseStruct), 'text_en') OPTIONS { waitForSync : true } RETURN doc").toArray();
  
        assertEqual(result6v.length, 1);
        assertEqual(result6v[0].name, 'full');
        
              
        var result6v2 = db._query("LET phraseStruct = NOOPT(['quick ', 0, 'brown', 0, [' fox',  ' jumps']]) "
                                 + "FOR doc IN UnitTestsViewAlias SEARCH ANALYZER(PHRASE(doc.text, phraseStruct), 'text_en') OPTIONS { waitForSync : true } RETURN doc").toArray();
  
        assertEqual(result6v2.length, 1);
        assertEqual(result6v2[0].name, 'full');
        
        var result7 = db._query("FOR doc IN UnitTestsViewAlias SEARCH ANALYZER(PHRASE(doc.text, [ 'quick ', 'brown', ' fox jumps' ]), 'text_en') OPTIONS { waitForSync : true } RETURN doc").toArray();
  
        assertEqual(result7.length, 1);
        assertEqual(result7[0].name, 'full');
        
        var result7v = db._query("LET phraseStruct = NOOPT([ 'quick ', 'brown', ' fox jumps' ]) "
                                + "FOR doc IN UnitTestsViewAlias SEARCH ANALYZER(PHRASE(doc.text, phraseStruct), 'text_en') OPTIONS { waitForSync : true } RETURN doc").toArray();
  
        assertEqual(result7v.length, 1);
        assertEqual(result7v[0].name, 'full');
      },

      testPhraseFilter : function () {
        var result0 = db._query("FOR doc IN UnitTestsView SEARCH PHRASE(doc.text, 'quick brown fox jumps', 'text_en') OPTIONS { waitForSync: true } RETURN doc").toArray();

        assertEqual(result0.length, 1);
        assertEqual(result0[0].name, 'full');

        var result1 = db._query("FOR doc IN UnitTestsView SEARCH PHRASE(doc.text, [ 'quick brown fox jumps' ], 'text_en') OPTIONS { waitForSync: true } RETURN doc").toArray();

        assertEqual(result1.length, 1);
        assertEqual(result1[0].name, 'full');

        var result2 = db._query("FOR doc IN UnitTestsView SEARCH ANALYZER(PHRASE(doc.text, 'quick brown fox jumps'), 'text_en') OPTIONS { waitForSync: true } RETURN doc").toArray();

        assertEqual(result2.length, 1);
        assertEqual(result2[0].name, 'full');

        var result3 = db._query("FOR doc IN UnitTestsView SEARCH ANALYZER(PHRASE(doc.text, [ 'quick brown fox jumps' ]), 'text_en') OPTIONS { waitForSync: true } RETURN doc").toArray();

        assertEqual(result3.length, 1);
        assertEqual(result3[0].name, 'full');
        
        var result6v = db._query("LET phraseStruct = NOOPT([' fox',  ' jumps']) "
                               + "FOR doc IN UnitTestsView SEARCH ANALYZER(PHRASE(doc.text,  'quick ', 0, 'brown', 0, phraseStruct), 'text_en') OPTIONS { waitForSync : true } RETURN doc").toArray();

        assertEqual(result6v.length, 1);
        assertEqual(result6v[0].name, 'full');
      
            
        var result6v2 = db._query("LET phraseStruct = NOOPT(['quick ', 0, 'brown', 0, [' fox',  ' jumps']]) "
                               + "FOR doc IN UnitTestsView SEARCH ANALYZER(PHRASE(doc.text, phraseStruct), 'text_en') OPTIONS { waitForSync : true } RETURN doc").toArray();

        assertEqual(result6v2.length, 1);
        assertEqual(result6v2[0].name, 'full');
      },

      testExistsFilter : function () {
        var expected = new Set();
        expected.add("full");
        expected.add("half");
        expected.add("other half");
        expected.add("quarter");

        var result = db._query("FOR doc IN UnitTestsView SEARCH EXISTS(doc.text) OPTIONS { waitForSync: true } RETURN doc").toArray();

        assertEqual(result.length, expected.size);
        result.forEach(function(res) {
          assertTrue(expected.delete(res.name));
        });
        assertEqual(expected.size, 0);
      },

      testExistsFilterByAnalyzer: function () {
        var expected = new Set();
        expected.add("full");
        expected.add("half");
        expected.add("other half");
        expected.add("quarter");

        var result = db._query("FOR doc IN UnitTestsView SEARCH EXISTS(doc.text, 'analyzer', 'text_en') OPTIONS { waitForSync: true } RETURN doc").toArray();

        assertEqual(result.length, expected.size);
        result.forEach(function(res) {
          assertTrue(expected.delete(res.name));
        });
        assertEqual(expected.size, 0);
      },

      testExistsFilterByIdentityAnalyzer: function () {
        var result = db._query("FOR doc IN UnitTestsView SEARCH EXISTS(doc.text, 'analyzer') OPTIONS { waitForSync: true } RETURN doc").toArray();

        assertEqual(0, result.length);
      },

      testExistsFilterByContextAnalyzer: function () {
        var expected = new Set();
        expected.add("full");
        expected.add("half");
        expected.add("other half");
        expected.add("quarter");

        var result = db._query("FOR doc IN UnitTestsView SEARCH ANALYZER(EXISTS(doc.text, 'analyzer'), 'text_en') OPTIONS { waitForSync: true } RETURN doc").toArray();

        assertEqual(result.length, expected.size);
        result.forEach(function(res) {
          assertTrue(expected.delete(res.name));
        });
        assertEqual(expected.size, 0);
      },

      testExistsFilterByString: function () {
        var expected = new Set();
        expected.add("full");
        expected.add("half");
        expected.add("other half");
        expected.add("quarter");

        var result = db._query("FOR doc IN UnitTestsView SEARCH EXISTS(doc.text, 'string') OPTIONS { waitForSync: true } RETURN doc").toArray();

        assertEqual(result.length, expected.size);
        result.forEach(function(res) {
          assertTrue(expected.delete(res.name));
        });
        assertEqual(expected.size, 0);
      },

      testExistsFilterByType : function () {
        var result = db._query("FOR doc IN UnitTestsView SEARCH EXISTS(doc.text, 'type') OPTIONS { waitForSync: true } RETURN doc").toArray();

        assertEqual(result.length, 0);
      },

      testExistsFilterByTypeNull : function () {
        var expected = new Set();
        expected.add("null");

        var result = db._query("FOR doc IN UnitTestsView SEARCH EXISTS(doc.anotherNullField, 'null') OPTIONS { waitForSync: true } RETURN doc").toArray();

        assertEqual(result.length, expected.size);
        result.forEach(function(res) {
          assertTrue(expected.delete(res.name));
        });
        assertEqual(expected.size, 0);
      },

      testExistsFilterByTypeBool : function () {
        var expected = new Set();
        expected.add("bool");

        var result = db._query("FOR doc IN UnitTestsView SEARCH EXISTS(doc['anotherBoolField'], 'bool') OPTIONS { waitForSync: true } RETURN doc").toArray();

        assertEqual(result.length, expected.size);
        result.forEach(function(res) {
          assertTrue(expected.delete(res.name));
        });
        assertEqual(expected.size, 0);
      },

      testExistsFilterByTypeNumeric : function () {
        var expected = new Set();
        expected.add("numeric");

        var result = db._query("LET suffix='NumericField' LET fieldName = CONCAT('another', suffix) FOR doc IN UnitTestsView SEARCH EXISTS(doc[fieldName], 'numeric') OPTIONS { waitForSync: true } RETURN doc").toArray();

        assertEqual(result.length, expected.size);
        result.forEach(function(res) {
          assertTrue(expected.delete(res.name));
        });
        assertEqual(expected.size, 0);
      },

      testViewInInnerLoop : function() {
        var expected = new Set(); // FIXME is there a better way to compare objects in js?
        expected.add(JSON.stringify({ a: "foo", b: "bar", c: 0 }));
        expected.add(JSON.stringify({ a: "foo", b: "baz", c: 0 }));
        expected.add(JSON.stringify({ a: "bar", b: "foo", c: 1 }));
        expected.add(JSON.stringify({ a: "baz", b: "foo", c: 1 }));

        var result = db._query(
          "FOR adoc IN AnotherUnitTestsCollection" +
          "  FOR doc IN UnitTestsView SEARCH adoc.id == doc.c && STARTS_WITH(doc['a'], adoc.a) OPTIONS { waitForSync: true } " +
          "RETURN doc"
        ).toArray();


        assertEqual(result.length, expected.size);
        result.forEach(function(res) {
          assertTrue(expected.delete(JSON.stringify({ a: res.a, b: res.b, c: res.c })));
        });
        assertEqual(expected.size, 0);
      },

      testViewInInnerLoopMultipleFilters : function() {
        var expected = new Set(); // FIXME is there a better way to compare objects in js?
        expected.add(JSON.stringify({ a: "foo", b: "bar", c: 0 }));
        expected.add(JSON.stringify({ a: "foo", b: "baz", c: 0 }));

        var result = db._query(
          "FOR adoc IN AnotherUnitTestsCollection FILTER adoc.id < 1" +
          "  FOR doc IN UnitTestsView SEARCH adoc.id == doc.c && STARTS_WITH(doc['a'], adoc.a) OPTIONS { waitForSync: true } " +
          "RETURN doc"
        ).toArray();


        assertEqual(result.length, expected.size);
        result.forEach(function(res) {
          assertTrue(expected.delete(JSON.stringify({ a: res.a, b: res.b, c: res.c })));
        });
        assertEqual(expected.size, 0);
      },

      testViewInInnerLoopSortByAttribute : function() {
        var expected = [];
        expected.push({ a: "bar", b: "foo", c: 1 });
        expected.push({ a: "baz", b: "foo", c: 1 });
        expected.push({ a: "foo", b: "bar", c: 0 });
        expected.push({ a: "foo", b: "baz", c: 0 });

        var result = db._query(
          "FOR adoc IN AnotherUnitTestsCollection" +
          "  FOR doc IN UnitTestsView SEARCH adoc.id == doc.c && STARTS_WITH(doc['a'], adoc.a) OPTIONS { waitForSync: true } " +
          "SORT doc.c DESC, doc.a, doc.b " +
          "RETURN doc"
        , null, { waitForSync: true }).toArray();

        assertEqual(result.length, expected.length);
        var i = 0;
        result.forEach(function(res) {
          var doc = expected[i++];
          assertEqual(doc.a, res.a);
          assertEqual(doc.b, res.b);
          assertEqual(doc.c, res.c);
        });
      },

      testViewInInnerLoopSortByAttributeWINDOW : function() {
        var expected = [];
        expected.push({ a: "bar", b: "foo", c: 1, unique: 1 });
        expected.push({ a: "baz", b: "foo", c: 1, unique: 1 });
        expected.push({ a: "foo", b: "bar", c: 0, unique: 2 });
        expected.push({ a: "foo", b: "baz", c: 0, unique: 2 });

        var result = db._query(
          "FOR adoc IN AnotherUnitTestsCollection" +
          "  FOR doc IN UnitTestsView SEARCH adoc.id == doc.c && STARTS_WITH(doc['a'], adoc.a) OPTIONS { waitForSync: true } " +
          "SORT doc.c DESC, doc.a, doc.b " +
          "WINDOW {preceding: 'unbounded'} AGGREGATE u = COUNT_DISTINCT(doc.c)" +
          "RETURN MERGE(doc, {unique: u})"
        , null, { waitForSync: true }).toArray();

        assertEqual(result.length, expected.length);
        var i = 0;
        result.forEach(function(res) {
          var doc = expected[i++];
          assertEqual(doc.a, res.a);
          assertEqual(doc.b, res.b);
          assertEqual(doc.c, res.c);
          assertEqual(doc.unique, res.unique);
        });
      },

      testViewInInnerLoopSortByAttributeWithNonDeterministic : function() {
        var expected = [];
        expected.push({ a: "bar", b: "foo", c: 1 });
        expected.push({ a: "baz", b: "foo", c: 1 });
        expected.push({ a: "foo", b: "bar", c: 0 });
        expected.push({ a: "foo", b: "baz", c: 0 });

        var result = db._query(
          "FOR adoc IN AnotherUnitTestsCollection " +
          "FOR doc IN UnitTestsView SEARCH RAND() != -10 && STARTS_WITH(doc['a'], adoc.a) && adoc.id == doc.c OPTIONS { waitForSync : true } " +
          "SORT doc.c DESC, doc.a, doc.b " +
          "RETURN doc"
        ).toArray();

        assertEqual(result.length, expected.length);
        var i = 0;
        result.forEach(function(res) {
          var doc = expected[i++];
          assertEqual(doc.a, res.a);
          assertEqual(doc.b, res.b);
          assertEqual(doc.c, res.c);
        });
      },

      testJoinTwoViewsSortByAttribute : function() {
        var expected = [];
        expected.push({ a: "bar", b: "foo", c: 1 });
        expected.push({ a: "baz", b: "foo", c: 1 });
        expected.push({ a: "foo", b: "bar", c: 1 });
        expected.push({ a: "foo", b: "baz", c: 1 });
        expected.push({ a: "bar", b: "foo", c: 0 });
        expected.push({ a: "baz", b: "foo", c: 0 });
        expected.push({ a: "foo", b: "bar", c: 0 });
        expected.push({ a: "foo", b: "baz", c: 0 });

        var query = "FOR doc0 IN CompoundView OPTIONS { collections: ['UnitTestsCollection2'], waitForSync:true } " +
                  "  FOR doc1 IN UnitTestsView SEARCH doc0.c == doc1.c && STARTS_WITH(doc1['a'], doc0.a) OPTIONS { waitForSync: true } " +
                  "FILTER doc1.c < 2 " +
                  "SORT doc1.c DESC, doc1.a, doc1.b " +
                  "RETURN doc1";

        var viewNodes = getNodes(query, "EnumerateViewNode");
        assertEqual(2, viewNodes.length);
        var remoteNodes = getNodes(query, "RemoteNode");
        assertEqual(3, remoteNodes.length);

        var viewNode0 = viewNodes[0];
        assertNotUndefined(viewNode0);
        assertEqual(db.UnitTestsCollection2.count(), viewNode0.estimatedNrItems);
        assertEqual(viewNode0.estimatedCost, viewNode0.estimatedNrItems + 1);

        var viewNode1 = viewNodes[1];
        assertNotUndefined(viewNode1);
        assertEqual(db.UnitTestsCollection2.count()*db.UnitTestsCollection.count(), viewNode1.estimatedNrItems);
        assertEqual(viewNode1.estimatedCost, remoteNodes[1].estimatedCost + viewNode1.estimatedNrItems);

        var result = db._query(query, null, { waitForSync: true }).toArray();

        assertEqual(result.length, expected.length);
        var i = 0;
        result.forEach(function(res) {
          var doc = expected[i++];
          assertEqual(doc.a, res.a);
          assertEqual(doc.b, res.b);
          assertEqual(doc.c, res.c);
        });
      },

      testWithKeywordForViewInGraph : function() {
        var results = [];

        results[0] = db._query(
          "WITH UnitTestsGraphCollection " + 
          "FOR doc IN UnitTestsGraphView " +
          "SEARCH doc.vName == 'vBegin' OPTIONS {waitForSync: true} " +
          "FOR v IN 2..2 OUTBOUND doc UnitTestsGraph " +
          "RETURN v").toArray();

        results[1] = db._query(
          "WITH UnitTestsGraphView " +
          "FOR doc IN UnitTestsGraphView " +
          "SEARCH doc.vName == 'vBegin' OPTIONS {waitForSync: true} " +
          "FOR v IN 2..2 OUTBOUND doc UnitTestsGraph " +
          "RETURN v").toArray();

        results[2] = db._query(
          "WITH UnitTestsGraphCollection, UnitTestsGraphView " +
          "FOR doc IN UnitTestsGraphView " +
          "SEARCH doc.vName == 'vBegin' OPTIONS {waitForSync: true} " +
          "FOR v IN 2..2 OUTBOUND doc UnitTestsGraph " +
          "RETURN v").toArray();

        results.forEach(function(res, index) {
          assertTrue(res.length, 1, "result length not 1 at index " + index);
          assertEqual(res[0].vName, "vEnd");
        });
      },

      testViewInSubquery : function() {
        var entitiesData = [
          {
            "_key": "person1",
            "_id": "entities/person1",
            "_rev": "_YOr40eu--_",
            "type": "person",
            "id": "person1"
          },
          {
            "_key": "person5",
            "_id": "entities/person5",
            "_rev": "_YOr48rO---",
            "type": "person",
            "id": "person5"
          },
          {
            "_key": "person4",
            "_id": "entities/person4",
            "_rev": "_YOr5IGu--_",
            "type": "person",
            "id": "person4"
          },
          {
            "_key": "person3",
            "_id": "entities/person3",
            "_rev": "_YOr5PBK--_",
            "type": "person",
            "id": "person3"
          },
          {
            "_key": "person2",
            "_id": "entities/person2",
            "_rev": "_YOr5Umq--_",
            "type": "person",
            "id": "person2"
          }
        ];

        var linksData = [
          {
            "_key": "3301",
            "_id": "links/3301",
            "_from": "entities/person1",
            "_to": "entities/person2",
            "_rev": "_YOrbp_S--_",
            "type": "relationship",
            "subType": "married",
            "from": "person1",
            "to": "person2"
          },
          {
            "_key": "3377",
            "_id": "links/3377",
            "_from": "entities/person4",
            "_to": "entities/person5",
            "_rev": "_YOrbxN2--_",
            "type": "relationship",
            "subType": "married",
            "from": "person4",
            "to": "person5"
          },
          {
            "_key": "3346",
            "_id": "links/3346",
            "_from": "entities/person1",
            "_to": "entities/person3",
            "_rev": "_YOrb4kq--_",
            "type": "relationship",
            "subType": "married",
            "from": "person1",
            "to": "person3"
          }
        ];

        try {
          // create entities collection
          var entities = db._createDocumentCollection("entities");

          entitiesData.forEach(function(doc) {
            entities.save(doc);
          });

          // create links collection
          var links = db._createEdgeCollection("links", args);
          linksData.forEach(function(doc) {
            links.save(doc);
          });

          var entitiesView = db._createView("entities_view", "arangosearch", {
            "writebufferSizeMax": 33554432,
            "consolidationPolicy": {
              "type": "bytes_accum",
              "threshold": 0.10000000149011612
            },
            "writebufferActive": 0,
            "consolidationIntervalMsec": 60000,
            "cleanupIntervalStep": 10,
            "links": {
              "entities": {
                "analyzers": [
                  "identity"
                ],
                "fields": {},
                "includeAllFields": true,
                "storeValues": "id",
                "trackListPositions": false
              }
            },
            "type": "arangosearch",
            "writebufferIdle": 64
          });

          var linksView = db._createView("links_view", "arangosearch", {
            "writebufferSizeMax": 33554432,
            "consolidationPolicy": {
              "type": "bytes_accum",
              "threshold": 0.10000000149011612
            },
            "writebufferActive": 0,
            "consolidationIntervalMsec": 60000,
            "cleanupIntervalStep": 10,
            "links": {
              "links": {
                "analyzers": [
                  "identity"
                ],
                "fields": {},
                "includeAllFields": true,
                "storeValues": "id",
                "trackListPositions": false
              }
            },
            "type": "arangosearch",
            "writebufferIdle": 64
          });

          var expectedResult = [
            { id: "person1", marriedIds: ["person2", "person3"] },
            { id: "person2", marriedIds: ["person1" ] },
            { id: "person3", marriedIds: ["person1" ] },
            { id: "person4", marriedIds: ["person5" ] },
            { id: "person5", marriedIds: ["person4" ] }
          ];

          var queryString = 
            "FOR org IN entities_view SEARCH org.type == 'person' OPTIONS {waitForSync:true} " + 
            "LET marriedIds = ( " +
            " LET entityIds = ( " +
            " FOR l IN links_view SEARCH l.type == 'relationship' AND l.subType == 'married' AND (l.from == org.id OR l.to == org.id) OPTIONS {waitForSync:true} " +
            "    RETURN DISTINCT l.from == org.id ? l.to : l.from" +
            "  ) " +
            "  FOR entityId IN entityIds SORT entityId RETURN entityId " +
            ") " +
            "LIMIT 10 " +
            "SORT org._key " + 
            "RETURN { id: org._key, marriedIds: marriedIds }";

          var result = db._query(queryString).toArray();

          assertEqual(result.length, expectedResult.length);

          var i = 0;
          result.forEach(function(doc) {
            var expectedDoc = expectedResult[i++];
            assertEqual(expectedDoc.org, doc.org);
            assertEqual(expectedDoc.marriedIds, doc.marriedIds);
          });
        } finally {
          db._dropView("entities_view");
          db._dropView("links_view");
          db._drop("entities");
          db._drop("links");
        }
      },

      testAttributeInRangeOpenInterval : function () {
        var query = "FOR doc IN UnitTestsView SEARCH IN_RANGE(doc.c, 1, 3, false, false) OPTIONS { waitForSync : true } RETURN doc";

        var viewNode = getNodes(query, "EnumerateViewNode")[0];
        assertNotUndefined(viewNode);
        assertEqual(db.UnitTestsCollection.count(), viewNode.estimatedNrItems);
        assertEqual(viewNode.estimatedCost, viewNode.estimatedNrItems + 1);

        var result = db._query(query).toArray();
        assertEqual(result.length, 4);
        result.forEach(function(res) {
          assertTrue(res.c > 1 && res.c < 3);
        });
      },

      testAttributeInRangeClosedInterval : function () {
        var result = db._query("FOR doc IN UnitTestsView SEARCH IN_RANGE(doc.c, 1, 3, true, true) OPTIONS { waitForSync : true } RETURN doc").toArray();

        assertEqual(result.length, 12);
        result.forEach(function(res) {
          assertTrue(res.c >= 1 && res.c <= 3);
        });
      },

      testScorersWithDistinct : function() {
        var result = db._query(
          "LET values = (FOR y IN UnitTestsCollection FILTER y.c == 0 RETURN DISTINCT y.a) " +
          "LET x = FIRST(FOR x IN values FILTER x == 'foo' RETURN x) " +
          "FOR doc IN UnitTestsView SEARCH doc.a == x && doc.c == 0 OPTIONS { waitForSync: true } " +
          "LET score = BM25(doc, 20.01, 0.01)*0.0001 + 1.0 " + 
          "COLLECT a = doc.a AGGREGATE maxScore = MAX(score) " +
          "RETURN { a: a, score: maxScore }"
        ).toArray();

        assertEqual(result.length, 1);
        result.forEach(function (res) {
          assertEqual(res.a, "foo");
          assertTrue(res.score > 1 && res.score < 2);
        });
      },

      testScorersWithDistinctWINDOW : function() {
        var result = db._query(
          "LET values = (FOR y IN UnitTestsCollection FILTER y.c == 0 RETURN DISTINCT y.a) " +
          "LET x = FIRST(FOR x IN values FILTER x == 'foo' RETURN x) " +
          "FOR doc IN UnitTestsView SEARCH doc.a == x && doc.c == 0 OPTIONS { waitForSync: true } " +
          "LET score = BM25(doc, 20.01, 0.01)*0.0001 + 1.0 " + 
          "WINDOW {preceding: 100} AGGREGATE maxScore = MAX(score) " +
          "RETURN { a: doc.a, score: maxScore }"
        ).toArray();

        let max = 0;
        result.forEach(function (res) {
          assertEqual(res.a, "foo");
          assertTrue(res.score > 1 && res.score < 2);
          assertTrue(max <= res.score);
          max = res.score;
        });
      },

      testAttributeNotInRangeOpenInterval : function () {
        var result = db._query("FOR doc IN UnitTestsView SEARCH NOT(IN_RANGE(doc.c, 1, 3, false, false)) OPTIONS { waitForSync : true } RETURN doc").toArray();

        assertEqual(result.length, 24);
        result.forEach(function(res) {
          assertTrue(res.c === undefined || res.c <= 1 || res.c >= 3);
        });
      },
      testAttributeNotInRangeClosedInterval : function () {
        var result = db._query("FOR doc IN UnitTestsView SEARCH NOT(IN_RANGE(doc.c, 1, 3, true, true)) OPTIONS { waitForSync : true } RETURN doc").toArray();

        assertEqual(result.length, 16);
        result.forEach(function(res) {
          assertTrue(res.c === undefined || res.c < 1 || res.c > 3);
        });
      },
      testAttributeInRange : function () {
        var result = db._query("FOR doc IN UnitTestsView SEARCH doc.c IN 1..3 OPTIONS { waitForSync : true } RETURN doc").toArray();
       
        assertEqual(result.length, 12);
        result.forEach(function(res) {
          assertTrue(res.c >= 1 || res.c <= 3);
        });
      },
      testAttributeNotInRange : function () {
        var result = db._query("FOR doc IN UnitTestsView SEARCH doc.c NOT IN 1..3 OPTIONS { waitForSync : true } RETURN doc").toArray();
      
        assertEqual(result.length, 16);
        result.forEach(function(res) {
          assertTrue(res.c === undefined || res.c < 1 || res.c > 3);
        });
      },
      testAttributeInArray : function () {
        var result = db._query("FOR doc IN UnitTestsView SEARCH doc.c IN [ 1, 3 ] OPTIONS { waitForSync : true } RETURN doc").toArray();

        assertEqual(result.length, 8);
        result.forEach(function(res) {
          assertTrue(res.c === 1 || res.c === 3);
        });
      },
      testAttributeNotInArray : function () {
        var result = db._query("FOR doc IN UnitTestsView SEARCH doc.c NOT IN [ 1, 3 ] OPTIONS { waitForSync : true } RETURN doc").toArray();

        assertEqual(result.length, 20);
        result.forEach(function(res) {
          assertTrue(res.c === undefined || res.c !== 1 && res.c !== 3);
        });
      },
      testAttributeInExpression : function () {
        var result = db._query("FOR c IN [[[1, 3]]] FOR doc IN UnitTestsView  SEARCH 1 IN FLATTEN(c) OPTIONS { waitForSync : true } RETURN doc").toArray();

        assertEqual(result.length, db.UnitTestsCollection.toArray().length);
      },
      testAttributeNotInExpression: function () {
        var result = db._query("FOR c IN [[[1, 3]]] FOR doc IN UnitTestsView  SEARCH 1 NOT IN FLATTEN(c) OPTIONS { waitForSync : true } RETURN doc").toArray();

        assertEqual(result.length, 0);
      },
      testAttributeInExpressionNonDet : function () {
        var result = db._query("FOR c IN [[[1, 3]]] FOR doc IN UnitTestsView  SEARCH 1 IN NOOPT(FLATTEN(c)) OPTIONS { waitForSync : true } RETURN doc").toArray();

        assertEqual(result.length, db.UnitTestsCollection.toArray().length);
      },
      testAttributeNotInExpressionNonDet: function () {
        var result = db._query("FOR c IN [[[1, 3]]] FOR doc IN UnitTestsView  SEARCH 1 NOT IN NOOPT(FLATTEN(c)) OPTIONS { waitForSync : true } RETURN doc").toArray();

        assertEqual(result.length, 0);
      },
      testAnalyzerFunctionPrematureCall : function () {
        assertEqual(
          db._query("FOR d in UnitTestsView SEARCH ANALYZER(d.a IN TOKENS('#', 'text_en'), 'text_en') OPTIONS { waitForSync : true } RETURN d").toArray().length,
          0);
        assertEqual(
          db._query("FOR d in UnitTestsView SEARCH ANALYZER(d.a NOT IN TOKENS('#', 'text_en'), 'text_en') OPTIONS { waitForSync : true } RETURN d").toArray().length,
          28);
      },
      testBoostFunctionPrematureCall : function () {
        assertEqual(
          db._query("FOR d in UnitTestsView SEARCH BOOST(d.a IN TOKENS('#', 'text_en'), 2) OPTIONS { waitForSync : true }  SORT BM25(d) RETURN d").toArray().length,
          0);
        assertEqual(
          db._query("FOR d in UnitTestsView SEARCH BOOST(d.a NOT IN TOKENS('#', 'text_en'), 2) OPTIONS { waitForSync : true }  SORT BM25(d) RETURN d").toArray().length,
          28);
      },
      testMinMatchFunctionPrematureCall : function () {
        assertEqual(
          db._query("FOR d in UnitTestsView SEARCH MIN_MATCH(d.a IN TOKENS('#', 'text_en'), d.a IN TOKENS('#', 'text_de'), 1) OPTIONS { waitForSync : true } RETURN d").toArray().length,
          0);
        assertEqual(
          db._query("FOR d in UnitTestsView SEARCH MIN_MATCH(false, true, true, 2) OPTIONS { waitForSync : true }  RETURN d").toArray().length,
          28);
        assertEqual(
          db._query("FOR d in UnitTestsView SEARCH MIN_MATCH(false, false, false, 0) OPTIONS { waitForSync : true }  RETURN d").toArray().length,
          28);
      },
      testCheckIssue10090 : function () {
        let docs = [{ "type": "person", "text": "foo" }, { "type": "person", "text": "foo bar" }];
        let res = [];
        docs.forEach(function(element, i) {
          try
          {
            let c, v;

            c = db._create("cIssue10090", { waitForSync: true});
            v = db._createView("vIssue10090", "arangosearch",
              {
                links: {
                  "cIssue10090": {
                    analyzers: [
                      "identity"
                    ],
                    fields: {
                      "text": {
                        analyzers: [
                          "text_en",
                          "identity"
                        ]
                      },
                      "type": {}
                    },
                  }
                }
              }
            );

            c.save(i === 0 ? docs : docs.reverse());
            res.push(db._query("FOR d IN vIssue10090 SEARCH d.type == 'person' AND PHRASE(d.text, 'foo bar', 'text_en') OPTIONS { waitForSync: true } RETURN d").toArray());
          }
          finally {
            db._dropView("vIssue10090");
            db._drop("cIssue10090");
          }
        });

        docs.forEach(function(element, i) { assertEqual(res[i].length, 1); });
      },
      testArrayComparsionOperatorsInOnSimpleField : function () {
        {
          let result = db._query("FOR d IN UnitTestsView SEARCH  ['foo', 'bar'] ANY IN d.a OPTIONS { waitForSync : true } RETURN d").toArray();
          assertEqual(15, result.length);
          result.forEach(function(doc) {
            assertTrue(doc.a === 'foo' || doc.a === 'bar');
          });
        }
        {
          let result = db._query("FOR d IN UnitTestsView SEARCH  [] ANY IN d.a RETURN d").toArray();
          assertEqual(0, result.length);
        }
        {
          let result = db._query("FOR d IN UnitTestsView SEARCH  ['foo', 'bar'] ANY NOT IN d.a RETURN d").toArray();
          assertEqual(28, result.length);
        }
        {
          let result = db._query("FOR d IN UnitTestsView SEARCH  [] ANY NOT IN d.a RETURN d").toArray();
          assertEqual(0, result.length);
        }
        {
          let result = db._query("FOR d IN UnitTestsView SEARCH  ['foo'] ANY NOT IN d.a RETURN d").toArray();
          assertEqual(18, result.length);
          result.forEach(function(doc) {
            assertTrue(doc.a !== 'foo');
          });
        }
        {
          let result = db._query("FOR d IN UnitTestsView SEARCH  ['foo', 'bar'] NONE IN d.a RETURN d").toArray();
          assertEqual(13, result.length);
          result.forEach(function(doc) {
            assertTrue(doc.a !== 'foo' && doc.a !== 'bar');
          });
        }
        {
          let result = db._query("FOR d IN UnitTestsView SEARCH  [] NONE IN d.a RETURN d").toArray();
          assertEqual(28, result.length);
        }
        {
          let result = db._query("FOR d IN UnitTestsView SEARCH  ['foo', 'bar'] NONE NOT IN d.a RETURN d").toArray();
          assertEqual(0, result.length);
        }
        {
          let result = db._query("FOR d IN UnitTestsView SEARCH  ['bar'] NONE NOT IN d.a RETURN d").toArray();
          assertEqual(5, result.length);
          result.forEach(function(doc) {
            assertTrue(doc.a === 'bar');
          });
        }
        {
          let result = db._query("FOR d IN UnitTestsView SEARCH  [] NONE NOT IN d.a RETURN d").toArray();
          assertEqual(28, result.length);
        }
        {
          let result = db._query("FOR d IN UnitTestsView SEARCH  ['foo', 'bar'] ALL IN d.a RETURN d").toArray();
          assertEqual(0, result.length);
        }
        {
          let result = db._query("FOR d IN UnitTestsView SEARCH  [] ALL IN d.a RETURN d").toArray();
          assertEqual(28, result.length);
        }
        {
          let result = db._query("FOR d IN UnitTestsView SEARCH  ['bar'] ALL IN d.a RETURN d").toArray();
          assertEqual(5, result.length);
          result.forEach(function(doc) {
            assertTrue(doc.a === 'bar');
          });
        }
        {
          let result = db._query("FOR d IN UnitTestsView SEARCH  ['foo', 'bar'] ALL NOT IN d.a RETURN d").toArray();
          assertEqual(13, result.length);
          result.forEach(function(doc) {
            assertTrue(doc.a !== 'foo' && doc.a !== 'bar');
          });
        }
        {
          let result = db._query("FOR d IN UnitTestsView SEARCH  [] ALL NOT IN d.a RETURN d").toArray();
          assertEqual(28, result.length);
        }
      },
      testArrayComparsionOperatorsInOnSimpleFieldWitScopedValue : function () {
        {
          let result = db._query("FOR a IN AuxUnitTestsCollection " + 
            "FOR d IN UnitTestsView SEARCH  a.foobar ANY IN d.a OPTIONS { waitForSync : true } RETURN d").toArray();
          assertEqual(15, result.length);
          result.forEach(function(doc) {
            assertTrue(doc.a === 'foo' || doc.a === 'bar');
          });
        }
        {
          let result = db._query("FOR a IN AuxUnitTestsCollection " + 
            "FOR d IN UnitTestsView SEARCH  a.empty ANY IN d.a RETURN d").toArray();
          assertEqual(0, result.length);
        }
        {
          let result = db._query("FOR a IN AuxUnitTestsCollection " + 
            "FOR d IN UnitTestsView SEARCH  a.foobar ANY NOT IN d.a RETURN d").toArray();
          assertEqual(28, result.length);
        }
        {
          let result = db._query("FOR a IN AuxUnitTestsCollection " + 
            "FOR d IN UnitTestsView SEARCH  a.empty ANY NOT IN d.a RETURN d").toArray();
          assertEqual(0, result.length);
        }
        {
          let result = db._query("FOR a IN AuxUnitTestsCollection " + 
            "FOR d IN UnitTestsView SEARCH  a.foo ANY NOT IN d.a RETURN d").toArray();
          assertEqual(18, result.length);
          result.forEach(function(doc) {
            assertTrue(doc.a !== 'foo');
          });
        }
        {
          let result = db._query("FOR a IN AuxUnitTestsCollection " + 
            "FOR d IN UnitTestsView SEARCH  a.foobar NONE IN d.a RETURN d").toArray();
          assertEqual(13, result.length);
          result.forEach(function(doc) {
            assertTrue(doc.a !== 'foo' && doc.a !== 'bar');
          });
        }
        {
          let result = db._query("FOR a IN AuxUnitTestsCollection " + 
            "FOR d IN UnitTestsView SEARCH  a.empty NONE IN d.a RETURN d").toArray();
          assertEqual(28, result.length);
        }
        {
          let result = db._query("FOR a IN AuxUnitTestsCollection " + 
            "FOR d IN UnitTestsView SEARCH  a.foobar NONE NOT IN d.a RETURN d").toArray();
          assertEqual(0, result.length);
        }
        {
          let result = db._query("FOR a IN AuxUnitTestsCollection " + 
            "FOR d IN UnitTestsView SEARCH  a.bar NONE NOT IN d.a RETURN d").toArray();
          assertEqual(5, result.length);
          result.forEach(function(doc) {
            assertTrue(doc.a === 'bar');
          });
        }
        {
          let result = db._query("FOR a IN AuxUnitTestsCollection " + 
            "FOR d IN UnitTestsView SEARCH  a.empty NONE NOT IN d.a RETURN d").toArray();
          assertEqual(28, result.length);
        }
        {
          let result = db._query("FOR a IN AuxUnitTestsCollection " + 
            "FOR d IN UnitTestsView SEARCH  a.foobar ALL IN d.a RETURN d").toArray();
          assertEqual(0, result.length);
        }
        {
          let result = db._query("FOR a IN AuxUnitTestsCollection " + 
            "FOR d IN UnitTestsView SEARCH  a.empty ALL IN d.a RETURN d").toArray();
          assertEqual(28, result.length);
        }
        {
          let result = db._query("FOR a IN AuxUnitTestsCollection " + 
            "FOR d IN UnitTestsView SEARCH  a.bar ALL IN d.a RETURN d").toArray();
          assertEqual(5, result.length);
          result.forEach(function(doc) {
            assertTrue(doc.a === 'bar');
          });
        }
        {
          let result = db._query("FOR a IN AuxUnitTestsCollection " + 
            "FOR d IN UnitTestsView SEARCH  a.foobar ALL NOT IN d.a RETURN d").toArray();
          assertEqual(13, result.length);
          result.forEach(function(doc) {
            assertTrue(doc.a !== 'foo' && doc.a !== 'bar');
          });
        }
        {
          let result = db._query("FOR a IN AuxUnitTestsCollection " + 
            "FOR d IN UnitTestsView SEARCH  a.empty ALL NOT IN d.a RETURN d").toArray();
          assertEqual(28, result.length);
        }
      },
      testArrayComparsionOperatorsInOnArrayField : function() {
        {
          let result = db._query("FOR d IN UnitTestsWithArrayView SEARCH  ['foo', 'bar'] ALL IN d.a OPTIONS { waitForSync : true } RETURN d").toArray();
          assertEqual(1, result.length);
          assertEqual(0, result[0].c);
        }
        {
          let result = db._query("FOR d IN UnitTestsWithArrayView SEARCH  ['foo', 'bar', 'none'] ALL IN d.a OPTIONS { waitForSync : true } RETURN d").toArray();
          assertEqual(0, result.length);
        }
        {
          let result = db._query("FOR d IN UnitTestsWithArrayView SEARCH  [ 'none', 'nani', 'afoo'] ALL NOT IN d.a OPTIONS { waitForSync : true } RETURN d").toArray();
          assertEqual(1, result.length);
          assertEqual(0, result[0].c);
        }
        {
          let result = db._query("FOR d IN UnitTestsWithArrayView SEARCH  ['afoo', 'foo', 'none', 'nani'] ALL NOT IN d.a OPTIONS { waitForSync : true } RETURN d").toArray();
          assertEqual(0, result.length);
        }
        {
          let result = db._query("FOR d IN UnitTestsWithArrayView SEARCH  ['none', 'bar'] ANY IN d.a OPTIONS { waitForSync : true } RETURN d").toArray();
          assertEqual(1, result.length);
          assertEqual(0, result[0].c);
        }
        {
          let result = db._query("FOR d IN UnitTestsWithArrayView SEARCH  [ 'nani', 'none'] ANY IN d.a OPTIONS { waitForSync : true } RETURN d").toArray();
          assertEqual(0, result.length);
        }
        {
          let result = db._query("FOR d IN UnitTestsWithArrayView SEARCH  [ 'foo', 'none', 'nani', 'afoo'] ANY NOT IN d.a OPTIONS { waitForSync : true } SORT d.c ASC RETURN d").toArray();
          assertEqual(2, result.length);
          assertEqual(0, result[0].c);
          assertEqual(1, result[1].c);
        }
        {
          let result = db._query("FOR d IN UnitTestsWithArrayView SEARCH  [ 'foo', 'bar'] ANY NOT IN d.a OPTIONS { waitForSync : true } RETURN d").toArray();
          assertEqual(1, result.length);
          assertEqual(1, result[0].c);
        }
        {
          let result = db._query("FOR d IN UnitTestsWithArrayView SEARCH  ['none', 'nani', 'afoo'] NONE IN d.a OPTIONS { waitForSync : true } RETURN d").toArray();
          assertEqual(1, result.length);
          assertEqual(0, result[0].c);
        }
        {
          let result = db._query("FOR d IN UnitTestsWithArrayView SEARCH  ['none', 'nani', 'bar', 'afoo'] NONE IN d.a OPTIONS { waitForSync : true } RETURN d").toArray();
          assertEqual(0, result.length);
        }
        {
          let result = db._query("FOR d IN UnitTestsWithArrayView SEARCH  ['none', 'foo', 'bar'] NONE NOT IN d.a OPTIONS { waitForSync : true } RETURN d").toArray();
          assertEqual(0, result.length);
        }
        {
          let result = db._query("FOR d IN UnitTestsWithArrayView SEARCH  ['bar', 'foo'] NONE NOT IN d.a OPTIONS { waitForSync : true } RETURN d").toArray();
          assertEqual(1, result.length);
          assertEqual(0, result[0].c);
        }
      },
      testArrayComparsionOperatorsGreaterOnSimpleField : function() {
        {
          let result = db._query("FOR d IN UnitTestsView SEARCH [2, 3, 4] ALL > d.c OPTIONS { waitForSync : true } RETURN d").toArray();
          assertEqual(8, result.length);
          result.forEach(function(doc) {
            assertTrue(doc.c === 0 || doc.c === 1);
          });
        }
        {
          let result = db._query("FOR a IN [[2, 3, 4]] FOR d IN UnitTestsView SEARCH a ALL > d.c OPTIONS { waitForSync : true } RETURN d").toArray();
          assertEqual(8, result.length);
          result.forEach(function(doc) {
            assertTrue(doc.c === 0 || doc.c === 1);
          });
        }
        {
          let result = db._query("FOR d IN UnitTestsView SEARCH [2, 3, 4] ALL >= d.c OPTIONS { waitForSync : true } RETURN d").toArray();
          assertEqual(12, result.length);
          result.forEach(function(doc) {
            assertTrue(doc.c === 0 || doc.c === 1 || doc.c === 2);
          });
        }
        {
          let result = db._query("FOR a IN [[2, 3, 4]] FOR d IN UnitTestsView SEARCH a ALL >= d.c OPTIONS { waitForSync : true } RETURN d").toArray();
          assertEqual(12, result.length);
          result.forEach(function(doc) {
            assertTrue(doc.c === 0 || doc.c === 1 || doc.c === 2);
          });
        }
        {
          let result = db._query("FOR d IN UnitTestsView SEARCH [] ALL > d.c OPTIONS { waitForSync : true } RETURN d").toArray();
          assertEqual(28, result.length);
        }
        {
          let result = db._query("FOR a IN [[]] FOR d IN UnitTestsView SEARCH a ALL > d.c OPTIONS { waitForSync : true } RETURN d").toArray();
          assertEqual(28, result.length);
        }
        {
          let result = db._query("FOR d IN UnitTestsView SEARCH [] ALL >= d.c OPTIONS { waitForSync : true } RETURN d").toArray();
          assertEqual(28, result.length);
        }
        {
          let result = db._query("FOR a IN [[]] FOR d IN UnitTestsView SEARCH a ALL >= d.c OPTIONS { waitForSync : true } RETURN d").toArray();
          assertEqual(28, result.length);
        }
        {
          let result = db._query("FOR d IN UnitTestsView SEARCH [1, 2] ANY > d.c OPTIONS { waitForSync : true } RETURN d").toArray();
          assertEqual(8, result.length);
          result.forEach(function(doc) {
            assertTrue(doc.c < 2);
          });
        }
        {
          let result = db._query("FOR a IN [[1, 2]] FOR d IN UnitTestsView SEARCH a ANY > d.c OPTIONS { waitForSync : true } RETURN d").toArray();
          assertEqual(8, result.length);
          result.forEach(function(doc) {
            assertTrue(doc.c < 2);
          });

        }
        {
          let result = db._query("FOR d IN UnitTestsView SEARCH [1, 2] ANY >= d.c OPTIONS { waitForSync : true } RETURN d").toArray();
          assertEqual(12, result.length);
          result.forEach(function(doc) {
            assertTrue(doc.c <= 2);
          });
        }
        {
          let result = db._query("FOR a IN [[1, 2]] FOR d IN UnitTestsView SEARCH a ANY >= d.c OPTIONS { waitForSync : true } RETURN d").toArray();
          assertEqual(12, result.length);
          result.forEach(function(doc) {
            assertTrue(doc.c <= 2);
          });
        }
        {
          let result = db._query("FOR d IN UnitTestsView SEARCH [] ANY > d.c OPTIONS { waitForSync : true } RETURN d").toArray();
          assertEqual(0, result.length);
        }
        {
          let result = db._query("FOR a IN [[]] FOR d IN UnitTestsView SEARCH a ANY > d.c OPTIONS { waitForSync : true } RETURN d").toArray();
          assertEqual(0, result.length);
        }
        {
          let result = db._query("FOR d IN UnitTestsView SEARCH [] ANY >= d.c OPTIONS { waitForSync : true } RETURN d").toArray();
          assertEqual(0, result.length);
        }
        {
          let result = db._query("FOR a IN [[]] FOR d IN UnitTestsView SEARCH a ANY >= d.c OPTIONS { waitForSync : true } RETURN d").toArray();
          assertEqual(0, result.length);
        }
        {
          let result = db._query("FOR d IN UnitTestsView SEARCH [1, 2, 3] NONE > d.c OPTIONS { waitForSync : true } RETURN d").toArray();
          assertEqual(8, result.length);
          result.forEach(function(doc) {
            assertTrue(doc.c === 4 || doc.c === 3);
          });
        }
        {
          let result = db._query("FOR a IN [[1, 2, 3]] FOR d IN UnitTestsView SEARCH a NONE > d.c OPTIONS { waitForSync : true } RETURN d").toArray();
          assertEqual(8, result.length);
          result.forEach(function(doc) {
            assertTrue(doc.c === 4 || doc.c === 3);
          });
        }
        {
          let result = db._query("FOR d IN UnitTestsView SEARCH [1, 2, 3] NONE >= d.c OPTIONS { waitForSync : true } RETURN d").toArray();
          assertEqual(4, result.length);
          result.forEach(function(doc) {
            assertTrue(doc.c === 4);
          });
        }
        {
          let result = db._query("FOR a IN [[1, 2, 3]] FOR d IN UnitTestsView SEARCH a NONE >= d.c OPTIONS { waitForSync : true } RETURN d").toArray();
          assertEqual(4, result.length);
          result.forEach(function(doc) {
            assertTrue(doc.c === 4);
          });
        }
        {
          let result = db._query("FOR d IN UnitTestsView SEARCH [] NONE > d.c OPTIONS { waitForSync : true } RETURN d").toArray();
          assertEqual(28, result.length);
        }
        {
          let result = db._query("FOR a IN [[]] FOR d IN UnitTestsView SEARCH a NONE > d.c OPTIONS { waitForSync : true } RETURN d").toArray();
          assertEqual(28, result.length);
        }
        {
          let result = db._query("FOR d IN UnitTestsView SEARCH [] NONE >= d.c OPTIONS { waitForSync : true } RETURN d").toArray();
          assertEqual(28, result.length);
        }
        {
          let result = db._query("FOR a IN [[]] FOR d IN UnitTestsView SEARCH a NONE >= d.c OPTIONS { waitForSync : true } RETURN d").toArray();
          assertEqual(28, result.length);
        }
      },
      testArrayComparsionOperatorsLessOnSimpleField : function() {
        {
          let result = db._query("FOR d IN UnitTestsView SEARCH [2, 3] ALL < d.c OPTIONS { waitForSync : true } RETURN d").toArray();
          assertEqual(4, result.length);
          result.forEach(function(doc) {
            assertTrue(doc.c === 4);
          });
        }
        {
          let result = db._query("FOR a IN [[2,3]] FOR d IN UnitTestsView SEARCH a ALL < d.c OPTIONS { waitForSync : true } RETURN d").toArray();
          assertEqual(4, result.length);
          result.forEach(function(doc) {
            assertTrue(doc.c === 4);
          });
        }
        {
          let result = db._query("FOR d IN UnitTestsView SEARCH [2, 3] ALL <= d.c OPTIONS { waitForSync : true } RETURN d").toArray();
          assertEqual(8, result.length);
          result.forEach(function(doc) {
            assertTrue(doc.c === 4 || doc.c === 3);
          });
        }
        {
          let result = db._query("FOR a IN [[2,3]] FOR d IN UnitTestsView SEARCH a ALL <= d.c OPTIONS { waitForSync : true } RETURN d").toArray();
          assertEqual(8, result.length);
          result.forEach(function(doc) {
            assertTrue(doc.c === 4 || doc.c === 3);
          });
        }
        {
          let result = db._query("FOR d IN UnitTestsView SEARCH [] ALL < d.c OPTIONS { waitForSync : true } RETURN d").toArray();
          assertEqual(28, result.length);
        }
        {
          let result = db._query("FOR a IN [[]] FOR d IN UnitTestsView SEARCH a ALL < d.c OPTIONS { waitForSync : true } RETURN d").toArray();
          assertEqual(28, result.length);
        }
        {
          let result = db._query("FOR d IN UnitTestsView SEARCH [] ALL <= d.c OPTIONS { waitForSync : true } RETURN d").toArray();
          assertEqual(28, result.length);
        }
        {
          let result = db._query("FOR a IN [[]] FOR d IN UnitTestsView SEARCH a ALL <= d.c OPTIONS { waitForSync : true } RETURN d").toArray();
          assertEqual(28, result.length);
        }
        {
          let result = db._query("FOR d IN UnitTestsView SEARCH [3, 4] ANY < d.c OPTIONS { waitForSync : true } RETURN d").toArray();
          assertEqual(4, result.length);
          result.forEach(function(doc) {
            assertTrue(doc.c === 4);
          });
        }
        {
          let result = db._query("FOR a IN [[3,4]] FOR d IN UnitTestsView SEARCH a ANY < d.c OPTIONS { waitForSync : true } RETURN d").toArray();
          assertEqual(4, result.length);
          result.forEach(function(doc) {
            assertTrue(doc.c === 4);
          });
        }
        {
          let result = db._query("FOR d IN UnitTestsView SEARCH [3, 4] ANY <= d.c OPTIONS { waitForSync : true } RETURN d").toArray();
          assertEqual(8, result.length);
          result.forEach(function(doc) {
            assertTrue(doc.c === 4 || doc.c === 3);
          });
        }
        {
          let result = db._query("FOR a IN [[3,4]] FOR d IN UnitTestsView SEARCH a ANY <= d.c OPTIONS { waitForSync : true } RETURN d").toArray();
          assertEqual(8, result.length);
          result.forEach(function(doc) {
            assertTrue(doc.c === 4 || doc.c === 3);
          });
        }
        {
          let result = db._query("FOR d IN UnitTestsView SEARCH [] ANY < d.c OPTIONS { waitForSync : true } RETURN d").toArray();
          assertEqual(0, result.length);
        }
        {
          let result = db._query("FOR a IN [[]] FOR d IN UnitTestsView SEARCH a ANY < d.c OPTIONS { waitForSync : true } RETURN d").toArray();
          assertEqual(0, result.length);
        }
        {
          let result = db._query("FOR d IN UnitTestsView SEARCH [] ANY <= d.c OPTIONS { waitForSync : true } RETURN d").toArray();
          assertEqual(0, result.length);
        }
        {
          let result = db._query("FOR a IN [[]] FOR d IN UnitTestsView SEARCH a ANY <= d.c OPTIONS { waitForSync : true } RETURN d").toArray();
          assertEqual(0, result.length);
        }
        {
          let result = db._query("FOR d IN UnitTestsView SEARCH [1, 2, 3] NONE < d.c OPTIONS { waitForSync : true } RETURN d").toArray();
          assertEqual(8, result.length);
          result.forEach(function(doc) {
            assertTrue(doc.c === 1 || doc.c === 0);
          });
        }
        {
          let result = db._query("FOR a IN [[1,2,3]] FOR d IN UnitTestsView SEARCH a NONE < d.c OPTIONS { waitForSync : true } RETURN d").toArray();
          assertEqual(8, result.length);
          result.forEach(function(doc) {
            assertTrue(doc.c === 1 || doc.c === 0);
          });
        }
        {
          let result = db._query("FOR d IN UnitTestsView SEARCH [1, 2, 3] NONE <= d.c OPTIONS { waitForSync : true } RETURN d").toArray();
          assertEqual(4, result.length);
          result.forEach(function(doc) {
            assertTrue( doc.c === 0);
          });
        }
        {
          let result = db._query("FOR a IN [[1,2,3]] FOR d IN UnitTestsView SEARCH a NONE <= d.c OPTIONS { waitForSync : true } RETURN d").toArray();
          assertEqual(4, result.length);
          result.forEach(function(doc) {
            assertTrue(doc.c === 0);
          });
        }
        {
          let result = db._query("FOR d IN UnitTestsView SEARCH [] NONE < d.c OPTIONS { waitForSync : true } RETURN d").toArray();
          assertEqual(28, result.length);
        }
        {
          let result = db._query("FOR a IN [[]] FOR d IN UnitTestsView SEARCH a NONE < d.c OPTIONS { waitForSync : true } RETURN d").toArray();
          assertEqual(28, result.length);
        }
        {
          let result = db._query("FOR d IN UnitTestsView SEARCH [] NONE <= d.c OPTIONS { waitForSync : true } RETURN d").toArray();
          assertEqual(28, result.length);
        }
        {
          let result = db._query("FOR a IN [[]] FOR d IN UnitTestsView SEARCH a NONE <= d.c OPTIONS { waitForSync : true } RETURN d").toArray();
          assertEqual(28, result.length);
        }
      },
      testQueryOptimizationOptions : function() {
        let queryOptColl = "QueryOptOptionsCol";
        let queryOptView = "QueryOptView";
        try {
          db._drop(queryOptColl);
          db._dropView(queryOptView);
          
          let coll = db._create(queryOptColl);
          let view = db._createView(queryOptView, 'arangosearch',
                                   { links: { "QueryOptOptionsCol": { includeAllFields: true } } });
          coll.save({ value1: "1", value2: "A",
            valueArray: ["A", "B", "C"]
          }); 
          coll.save({ value1: "2", value2: "B",
            valueArray: ["D", "B", "C"]
          });
          coll.save({ value1: "3", value2: "C",
            valueArray: ["E", "D", "C"]
          });          
          coll.save({ value1: "4", value2: "D",
            valueArray: ["A", "E", "D"]
          });   
          coll.save({ value1: "5", value2: "E",
            valueArray: ["F", "G", "B"]
          });   
          
          // 1 2 3 4 expected
          let resAuto = db._query("FOR d IN " + queryOptView  + 
            " SEARCH ( NOT(d.value1 IN ['R']) AND d.value2 IN ['A', 'B', 'C', 'D'] OR d.valueArray IN ['D', 'A', 'B']) AND (d.valueArray == 'A' OR (d.valueArray == 'C' AND d.valueArray == 'D')) " + 
            " OPTIONS { waitForSync : true, conditionOptimization: 'auto' } SORT d.value1 ASC RETURN d").toArray();
          assertEqual(4, resAuto.length);  
          let resNoDnf = db._query("FOR d IN " + queryOptView  + 
            " SEARCH ( NOT(d.value1 IN ['R']) AND d.value2 IN ['A', 'B', 'C', 'D'] OR d.valueArray IN ['D', 'A', 'B']) AND (d.valueArray == 'A' OR (d.valueArray == 'C' AND d.valueArray == 'D')) " + 
            " OPTIONS { waitForSync : true, conditionOptimization: 'nodnf' } SORT d.value1 ASC RETURN d").toArray();
          assertEqual(resNoDnf, resAuto); 
          let resNoNeg = db._query("FOR d IN " + queryOptView  + 
            " SEARCH ( NOT(d.value1 IN ['R']) AND d.value2 IN ['A', 'B', 'C', 'D'] OR d.valueArray IN ['D', 'A', 'B']) AND (d.valueArray == 'A' OR (d.valueArray == 'C' AND d.valueArray == 'D')) " + 
            " OPTIONS { waitForSync : true, conditionOptimization: 'noneg' } SORT d.value1 ASC RETURN d").toArray();
          assertEqual(resNoNeg, resAuto);
          let resNone = db._query("FOR d IN " + queryOptView  + 
            " SEARCH ( NOT(d.value1 IN ['R']) AND d.value2 IN ['A', 'B', 'C', 'D'] OR d.valueArray IN ['D', 'A', 'B']) AND (d.valueArray == 'A' OR (d.valueArray == 'C' AND d.valueArray == 'D')) " + 
            " OPTIONS { waitForSync : true, conditionOptimization: 'none' } SORT d.value1 ASC RETURN d").toArray();
          assertEqual(resNone, resAuto);         
        } finally {
          db._drop(queryOptColl);
          db._dropView(queryOptView);
        }
      },
      testNGramMatch : function() {
        let queryColl = "NgramMatchCol";
        let queryView = "NgramMatchView";
        let queryAnalyzer = "ngram_match_myngram";
        try {
          db._drop(queryColl);
          db._dropView(queryView);
          analyzers.save(queryAnalyzer, 
                         "ngram", 
                         {
                           "min":2, 
                           "max":2, 
                           "streamType":"utf8", 
                           "preserveOriginal":false
                         },
                         ["frequency", "position", "norm"]);
          let coll = db._create(queryColl);
          let view = db._createView(queryView,
                                    "arangosearch",
                                    { 
                                      links: { 
                                              NgramMatchCol : { analyzers: [ queryAnalyzer],
                                                                includeAllFields: true, 
                                                                trackListPositions: true} 
                                              }
                                    });
          coll.save({ value1: "1", value2: "Jack Daniels"}); 
          coll.save({ value1: "2", value2: "Jack Sparrow"}); 
          coll.save({ value1: "3", value2: "Jack The Reaper"}); 
          coll.save({ value1: "4", value2: "Jackhammer"}); 
          coll.save({ value1: "5", value2: "Jacky Chan"}); 
          {
            let res = db._query("FOR d IN " + queryView  + 
              " SEARCH NGRAM_MATCH(d.value2, 'Jack Sparrow', 0.7, '" + queryAnalyzer + "') " + 
              " OPTIONS { waitForSync : true} SORT BM25(d) DESC RETURN d").toArray();
            assertEqual(1, res.length);  
            assertEqual('2', res[0].value1);
          }
          // same but with default threshold (0.7 also)
          {
            let res = db._query("FOR d IN " + queryView  + 
              " SEARCH NGRAM_MATCH(d.value2, 'Jack Sparrow', '" + queryAnalyzer + "') " + 
              " OPTIONS { waitForSync : true} SORT BM25(d) DESC RETURN d").toArray();
            assertEqual(1, res.length);  
            assertEqual('2', res[0].value1);
          }
          // same but with default threshold (0.7 also) and analyzer via ANALYZER func
          {
            let res = db._query("FOR d IN " + queryView  + 
              " SEARCH ANALYZER(NGRAM_MATCH(d.value2, 'Jack Sparrow'), '" + queryAnalyzer + "') " + 
              " OPTIONS { waitForSync : true} SORT BM25(d) DESC RETURN d").toArray();
            assertEqual(1, res.length);  
            assertEqual('2', res[0].value1);
          }
          {
            let res = db._query("FOR d IN " + queryView  + 
              " SEARCH NGRAM_MATCH(d.value2, 'Jack Doniels', 0.3, '" + queryAnalyzer + "') " + 
              " OPTIONS { waitForSync : true} SORT BM25(d) DESC RETURN d").toArray();
            assertEqual(3, res.length);  
            assertEqual('1', res[0].value1);
            assertEqual('2', res[1].value1);
            assertEqual('3', res[2].value1);
          }
          {
            let res = db._query("FOR d IN " + queryView  + 
              " SEARCH NGRAM_MATCH(d.value2, 'Jack Doniels', 0.3, '" + queryAnalyzer + "') " + 
              " OPTIONS { waitForSync : true} SORT TFIDF(d) DESC RETURN d").toArray();
            assertEqual(3, res.length);  
            assertEqual('1', res[0].value1);
            assertEqual('2', res[1].value1);
            assertEqual('3', res[2].value1);
          }
        } finally {
          db._drop(queryColl);
          db._dropView(queryView);
          analyzers.remove(queryAnalyzer, true);
        }
      },
      testNGramMatchFunction : function() {
        let queryAnalyzer = "ngram_match_myngram";
        try {
          analyzers.save(queryAnalyzer, 
                         "ngram", 
                         {
                           "min":2, 
                           "max":2, 
                           "streamType":"utf8", 
                           "preserveOriginal":false
                         },
                         ["frequency", "position", "norm"]);
          {
            let res = db._query("RETURN NGRAM_MATCH('Capitan Jack Sparrow', 'Jack Sparow', 1, '" + queryAnalyzer + "') ").toArray();
            assertEqual(1, res.length);  
            assertTrue(res[0]);
          }
          {
            let res = db._query("RETURN NGRAM_MATCH('Capitan Jack Sparrow', 'Jack Sparowe', 1, '" + queryAnalyzer + "') ").toArray();
            assertEqual(1, res.length);  
            assertFalse(res[0]);
          }
          {
            let res = db._query("RETURN NGRAM_MATCH('Capitan Jack Sparrow', 'Jack Sparowe', 0.9, '" + queryAnalyzer + "') ").toArray();
            assertEqual(1, res.length);  
            assertTrue(res[0]);
          }
        } finally {
          analyzers.remove(queryAnalyzer, true);
        }
      },

      testAnalyzerNotOrFalse : function () {
        var result = db._query("FOR doc IN UnitTestsView SEARCH ANALYZER(doc.a != 'foo' OR FALSE, 'identity') OPTIONS { waitForSync : true } RETURN doc").toArray();
        assertNotEqual(0, result.length);
      },

      testLevenshteinMatch0 : function() {
        var res = db._query("FOR doc IN UnitTestsView SEARCH ANALYZER(LEVENSHTEIN_MATCH(doc.text, 'lazi', 0), 'text_en') OPTIONS { waitForSync : true } SORT doc.name RETURN doc").toArray();
        assertEqual(2, res.length);
        assertEqual("full", res[0].name);
        assertEqual("half", res[1].name);
      },

      testLevenshteinMatch1 : function() {
        var res = db._query("FOR doc IN UnitTestsView SEARCH ANALYZER(LEVENSHTEIN_MATCH(doc.text, 'lzi', 1), 'text_en') OPTIONS { waitForSync : true } SORT doc.name RETURN doc").toArray();
        assertEqual(2, res.length);
        assertEqual("full", res[0].name);
        assertEqual("half", res[1].name);
      },

      testLevenshteinDamerauMatch1 : function() {
        var res = db._query("FOR doc IN UnitTestsView SEARCH ANALYZER(LEVENSHTEIN_MATCH(doc.text, 'lzai', 1, true), 'text_en') OPTIONS { waitForSync : true } SORT doc.name RETURN doc").toArray();
        assertEqual(2, res.length);
        assertEqual("full", res[0].name);
        assertEqual("half", res[1].name);
      },

      testLevenshteinDamerauMatch1NoLimit : function() {
        var res = db._query("FOR doc IN UnitTestsView SEARCH ANALYZER(LEVENSHTEIN_MATCH(doc.text, 'lzai', 1, true), 'text_en') OPTIONS { waitForSync : true } SORT doc.name RETURN doc").toArray();
        assertEqual(2, res.length);
        assertEqual("full", res[0].name);
        assertEqual("half", res[1].name);
      },

      testLevenshteinMatch2 : function() {
        var res = db._query("FOR doc IN UnitTestsView SEARCH ANALYZER(LEVENSHTEIN_MATCH(doc.text, 'dog', 2, false), 'text_en') OPTIONS { waitForSync : true } SORT doc.name RETURN doc").toArray();
        assertEqual(3, res.length);
        assertEqual("full", res[0].name);
        assertEqual("half", res[1].name);
        assertEqual("other half", res[2].name);
      },

      testPhraseTerm : function () {
        var result = db._query("FOR doc IN UnitTestsView SEARCH PHRASE(doc.text, {TERM: 'quick'}, 0, 'brown', 'text_en') OPTIONS { waitForSync : true } RETURN doc").toArray();
        assertEqual(1, result.length);
      },

      testPhraseTermViaArray : function () {
        var result = db._query("FOR doc IN UnitTestsView SEARCH PHRASE(doc.text, [{TERM: 'quick'}, 'brown'], 'text_en') OPTIONS { waitForSync : true } RETURN doc").toArray();
        assertEqual(1, result.length);
      },

      testPhraseStartsWith : function () {
        var result = db._query("FOR doc IN UnitTestsView SEARCH PHRASE(doc.text, {STARTS_WITH: 'qui'}, 0, 'brown', 'text_en') OPTIONS { waitForSync : true } RETURN doc").toArray();
        assertEqual(1, result.length);
      },

      testPhraseStartsWithViaArray : function () {
        var result = db._query("FOR doc IN UnitTestsView SEARCH PHRASE(doc.text, [{STARTS_WITH: 'qui'}, 'brown'], 'text_en') OPTIONS { waitForSync : true } RETURN doc").toArray();
        assertEqual(1, result.length);
      },

      testPhraseWildcard : function () {
        var result = db._query("FOR doc IN UnitTestsView SEARCH PHRASE(doc.text, {WILDCARD: 'qu_ck'}, 0, 'brown', 'text_en') OPTIONS { waitForSync : true } RETURN doc").toArray();
        assertEqual(1, result.length);
      },

      testPhraseWildcardViaArray : function () {
        var result = db._query("FOR doc IN UnitTestsView SEARCH PHRASE(doc.text, [{WILDCARD: 'qu_ck'}, 'brown'], 'text_en') OPTIONS { waitForSync : true } RETURN doc").toArray();
        assertEqual(1, result.length);
      },

      testPhraseLevenshteinMatch : function () {
        var result = db._query("FOR doc IN UnitTestsView SEARCH PHRASE(doc.text, {LEVENSHTEIN_MATCH: ['queck', 1, false]}, 0, 'brown', 'text_en') OPTIONS { waitForSync : true } RETURN doc").toArray();
        assertEqual(1, result.length);
      },

      testPhraseLevenshteinMatchNoLimit : function () {
        var result = db._query("FOR doc IN UnitTestsView SEARCH PHRASE(doc.text, {LEVENSHTEIN_MATCH: ['queck', 1, false, 0]}, 0, 'brown', 'text_en') OPTIONS { waitForSync : true } RETURN doc").toArray();
        assertEqual(1, result.length);
      },

      testPhraseLevenshteinMatchViaArray : function () {
        var result = db._query("FOR doc IN UnitTestsView SEARCH PHRASE(doc.text, [{LEVENSHTEIN_MATCH: ['queck', 1, false]}, 'brown'], 'text_en') OPTIONS { waitForSync : true } RETURN doc").toArray();
        assertEqual(1, result.length);
      },

      testPhraseTerms : function () {
        var result = db._query("FOR doc IN UnitTestsView SEARCH PHRASE(doc.text, {TERMS: ['quick', 'fast']}, 0, 'brown', 'text_en') OPTIONS { waitForSync : true } RETURN doc").toArray();
        assertEqual(1, result.length);
      },

      testPhraseTermsViaArray : function () {
        var result = db._query("FOR doc IN UnitTestsView SEARCH PHRASE(doc.text, [{TERMS: ['quick', 'fast']}, 'brown'], 'text_en') OPTIONS { waitForSync : true } RETURN doc").toArray();
        assertEqual(1, result.length);
      },

      testPhraseInRange : function () {
        var result = db._query("FOR doc IN UnitTestsView SEARCH PHRASE(doc.text, {IN_RANGE: ['quic', 'ruick', false, true]}, 0, 'brown', 'text_en') OPTIONS { waitForSync : true } RETURN doc").toArray();
        assertEqual(1, result.length);
      },

      testPhraseInRangeViaArray : function () {
        var result = db._query("FOR doc IN UnitTestsView SEARCH PHRASE(doc.text, [{IN_RANGE: ['quic', 'ruick', false, true]}, 'brown'], 'text_en') OPTIONS { waitForSync : true } RETURN doc").toArray();
        assertEqual(1, result.length);
      },

      testVolatileFilter : function() {
        let result = db._query("FOR doc IN AnotherUnitTestsCollection LET kk = NOEVAL(doc.id) "
                               + " FOR c IN UnitTestsWithArrayView SEARCH c.c == kk "
                               + " OPTIONS { waitForSync : true } SORT c.c RETURN c ").toArray();
        assertEqual(2, result.length);
        assertEqual(result[0].c, 0);
        assertEqual(result[1].c, 1);
      },
      
      testQueryWithMultipleSortView : function() {
        let res= db._query("FOR doc IN WithPrimarySort SEARCH ANALYZER(doc.field3 == 1, 'customAnalyzer') "
        + " OPTIONS { waitForSync : true } SORT doc._key  LIMIT 0, 50  RETURN doc ").toArray();
        assertEqual(1, res.length);
      },

      testGeo: function() {
        let queryColl = "GeoCollection";
        let queryView = "GeoView";
        let queryAnalyzer = "mygeo";
        let geoData = [
          { "id": 1,  "geometry": { "type": "Point", "coordinates": [ 37.615895, 55.7039   ] } },
          { "id": 2,  "geometry": { "type": "Point", "coordinates": [ 37.615315, 55.703915 ] } },
          { "id": 3,  "geometry": { "type": "Point", "coordinates": [ 37.61509, 55.703537  ] } },
          { "id": 4,  "geometry": { "type": "Point", "coordinates": [ 37.614183, 55.703806 ] } },
          { "id": 5,  "geometry": { "type": "Point", "coordinates": [ 37.613792, 55.704405 ] } },
          { "id": 6,  "geometry": { "type": "Point", "coordinates": [ 37.614956, 55.704695 ] } },
          { "id": 7,  "geometry": { "type": "Point", "coordinates": [ 37.616297, 55.704831 ] } },
          { "id": 8,  "geometry": { "type": "Point", "coordinates": [ 37.617053, 55.70461  ] } },
          { "id": 9,  "geometry": { "type": "Point", "coordinates": [ 37.61582, 55.704459  ] } },
          { "id": 10, "geometry": { "type": "Point", "coordinates": [ 37.614634, 55.704338 ] } },
          { "id": 11, "geometry": { "type": "Point", "coordinates": [ 37.613121, 55.704193 ] } },
          { "id": 12, "geometry": { "type": "Point", "coordinates": [ 37.614135, 55.703298 ] } },
          { "id": 13, "geometry": { "type": "Point", "coordinates": [ 37.613663, 55.704002 ] } },
          { "id": 14, "geometry": { "type": "Point", "coordinates": [ 37.616522, 55.704235 ] } },
          { "id": 15, "geometry": { "type": "Point", "coordinates": [ 37.615508, 55.704172 ] } },
          { "id": 16, "geometry": { "type": "Point", "coordinates": [ 37.614629, 55.704081 ] } },
          { "id": 17, "geometry": { "type": "Point", "coordinates": [ 37.610235, 55.709754 ] } },
          { "id": 18, "geometry": { "type": "Point", "coordinates": [ 37.605,    55.707917 ] } },
          { "id": 19, "geometry": { "type": "Point", "coordinates": [ 37.545776, 55.722083 ] } },
          { "id": 20, "geometry": { "type": "Point", "coordinates": [ 37.559509, 55.715895 ] } },
          { "id": 21, "geometry": { "type": "Point", "coordinates": [ 37.701645, 55.832144 ] } },
          { "id": 22, "geometry": { "type": "Point", "coordinates": [ 37.73735,  55.816715 ] } },
          { "id": 23, "geometry": { "type": "Point", "coordinates": [ 37.75589,  55.798193 ] } },
          { "id": 24, "geometry": { "type": "Point", "coordinates": [ 37.659073, 55.843711 ] } },
          { "id": 25, "geometry": { "type": "Point", "coordinates": [ 37.778549, 55.823659 ] } },
          { "id": 26, "geometry": { "type": "Point", "coordinates": [ 37.729797, 55.853733 ] } },
          { "id": 27, "geometry": { "type": "Point", "coordinates": [ 37.608261, 55.784682 ] } },
          { "id": 28, "geometry": { "type": "Point", "coordinates": [ 37.525177, 55.802825 ] } },
          { "id": 29, "geometry": { "type": "Polygon", "coordinates": [
            [[ 37.614323, 55.705898 ],
             [ 37.615825, 55.705898 ],
             [ 37.615825, 55.70652  ],
             [ 37.614323, 55.70652  ],
             [ 37.614323, 55.705898 ]]
          ]}}
       ];
  
        try {
          db._drop(queryColl);
          db._dropView(queryView);
          analyzers.save(queryAnalyzer, "geojson", {});
          let coll = db._create(queryColl);
          let view = db._createView(queryView, "arangosearch", { 
                links: { 
                    [queryColl] : { 
                        fields: {
                          id: { },
                          geometry: { analyzers: [queryAnalyzer] }
                        }
                    }
                }
            });
  
          geoData.forEach(doc => coll.save(doc));
  
          {
            let queryString = 
              "FOR d IN @@view " + 
              "SEARCH ANALYZER(GEO_DISTANCE(@origin, d.geometry) < 100, @queryAnalyzer) " + 
              "OPTIONS { waitForSync: true } " +
              "SORT d.id ASC " + 
              "RETURN d";
  
            let bindVars = {
              "@view" : queryView,
              "origin" : geoData[7].geometry,
              "queryAnalyzer" : queryAnalyzer
            };
            let res = db._query(queryString, bindVars).toArray();
            let expected = [ 7, 8, 9, 14 ];
            assertEqual(expected.length, res.length);
            for (let i = 0; i < expected.length; ++i) {
              assertEqual(expected[0], res[0].id);
            }
          }
  
          {
            let queryString = 
              "FOR d IN @@view " + 
              "SEARCH ANALYZER(GEO_DISTANCE(@origin, d.geometry) > 0 && GEO_DISTANCE(@origin, d.geometry) < 100, @queryAnalyzer) " + 
              "OPTIONS { waitForSync: true } " +
              "SORT d.id ASC " + 
              "RETURN d";
  
            let bindVars = {
              "@view" : queryView,
              "origin" : geoData[7].geometry,
              "queryAnalyzer" : queryAnalyzer
            };
            let res = db._query(queryString, bindVars).toArray();
            let expected = [ 7, 9, 14 ];
            assertEqual(expected.length, res.length);
            for (let i = 0; i < expected.length; ++i) {
              assertEqual(expected[0], res[0].id);
            }
          }

          {
            let queryString = 
              "FOR d IN @@view " + 
              "SEARCH ANALYZER(GEO_DISTANCE(@origin, d.geometry) >= 0 && GEO_DISTANCE(@origin, d.geometry) < 100, @queryAnalyzer) " + 
              "OPTIONS { waitForSync: true } " +
              "SORT d.id ASC " + 
              "RETURN d";
  
            let bindVars = {
              "@view" : queryView,
              "origin" : geoData[7].geometry,
              "queryAnalyzer" : queryAnalyzer
            };
            let res = db._query(queryString, bindVars).toArray();
            let expected = [ 7, 8, 9, 14 ];
            assertEqual(expected.length, res.length);
            for (let i = 0; i < expected.length; ++i) {
              assertEqual(expected[0], res[0].id);
            }
          }
  
          {
            let queryString = 
              "FOR d IN @@view " + 
              "SEARCH ANALYZER(GEO_IN_RANGE(@origin, d.geometry, 0, 100), @queryAnalyzer) " + 
              "OPTIONS { waitForSync: true } " +
              "SORT d.id ASC " + 
              "RETURN d";
  
            let bindVars = {
              "@view" : queryView,
              "origin" : geoData[7].geometry,
              "queryAnalyzer" : queryAnalyzer
            };
            let res = db._query(queryString, bindVars).toArray();
            let expected = [ 7, 8, 9, 14 ];
            assertEqual(expected.length, res.length);
            for (let i = 0; i < expected.length; ++i) {
              assertEqual(expected[0], res[0].id);
            }
          }
  
          {
            let queryString = 
              "FOR d IN @@view " + 
              "SEARCH ANALYZER(GEO_DISTANCE(d.geometry, @origin) < 100, @queryAnalyzer) " + 
              "OPTIONS { waitForSync: true } " +
              "SORT d.id ASC " + 
              "RETURN d";
  
            let bindVars = {
              "@view" : queryView,
              "origin" : geoData[7].geometry,
              "queryAnalyzer" : queryAnalyzer
            };
            let res = db._query(queryString, bindVars).toArray();
            let expected = [ 7, 8, 9, 14 ];
            assertEqual(expected.length, res.length);
            for (let i = 0; i < expected.length; ++i) {
              assertEqual(expected[0], res[0].id);
            }
          }
  
          {
            let queryString = 
              "FOR d IN @@view " + 
              "SEARCH ANALYZER(GEO_CONTAINS(d.geometry, @origin), @queryAnalyzer) " + 
              "OPTIONS { waitForSync: true } " +
              "SORT d.id ASC " + 
              "RETURN d";
  
            let bindVars = {
              "@view" : queryView,
              "origin" : geoData[7].geometry,
              "queryAnalyzer" : queryAnalyzer
            };
            let res = db._query(queryString, bindVars).toArray();
            let expected = [ geoData[7].id ];
            assertEqual(expected.length, res.length);
            for (let i = 0; i < expected.length; ++i) {
              assertEqual(expected[0], res[0].id);
            }
          }
  
          {
            let queryString = 
              "FOR d IN @@view " + 
              "SEARCH ANALYZER(GEO_CONTAINS(@origin, d.geometry), @queryAnalyzer) " + 
              "OPTIONS { waitForSync: true } " +
              "SORT d.id ASC " + 
              "RETURN d";
  
            let bindVars = {
              "@view" : queryView,
              "origin" : geoData[7].geometry,
              "queryAnalyzer" : queryAnalyzer
            };
            let res = db._query(queryString, bindVars).toArray();
            let expected = [ geoData[7].id ];
            assertEqual(expected.length, res.length);
            for (let i = 0; i < expected.length; ++i) {
              assertEqual(expected[0], res[0].id);
            }
          }
  
  
          {
            let queryString = 
              "FOR d IN @@view " + 
              "SEARCH ANALYZER(GEO_INTERSECTS(d.geometry, @origin), @queryAnalyzer) " + 
              "OPTIONS { waitForSync: true } " +
              "SORT d.id ASC " + 
              "RETURN d";
  
            let bindVars = {
              "@view" : queryView,
              "origin" : geoData[7].geometry,
              "queryAnalyzer" : queryAnalyzer
            };
            let res = db._query(queryString, bindVars).toArray();
            let expected = [ geoData[7].id ];
            assertEqual(expected.length, res.length);
            for (let i = 0; i < expected.length; ++i) {
              assertEqual(expected[0], res[0].id);
            }
          }
  
          {
            let queryString = 
              "FOR d IN @@view " + 
              "SEARCH ANALYZER(GEO_INTERSECTS(@origin, d.geometry), @queryAnalyzer) " + 
              "OPTIONS { waitForSync: true } " +
              "SORT d.id ASC " + 
              "RETURN d";
  
            let bindVars = {
              "@view" : queryView,
              "origin" : geoData[7].geometry,
              "queryAnalyzer" : queryAnalyzer
            };
            let res = db._query(queryString, bindVars).toArray();
            let expected = [ geoData[7].id ];
            assertEqual(expected.length, res.length);
            for (let i = 0; i < expected.length; ++i) {
              assertEqual(expected[0], res[0].id);
            }
          }
  
          {
            let shape = {
                "type": "Polygon",
                "coordinates": [
                    [
                        [37.590322, 55.695583],
                        [37.626114, 55.695583],
                        [37.626114, 55.71488],
                        [37.590322, 55.71488],
                        [37.590322, 55.695583]
                    ]
                ]};
  
            let queryString = 
              "FOR d IN @@view " + 
              "SEARCH ANALYZER(GEO_CONTAINS(@shape, d.geometry), @queryAnalyzer) " + 
              "OPTIONS { waitForSync: true } " +
              "SORT d.id ASC " + 
              "RETURN d";
  
            let bindVars = {
              "@view" : queryView,
              "shape" : shape,
              "queryAnalyzer" : queryAnalyzer
            };
            let res = db._query(queryString, bindVars).toArray();
            let expected = [ 1, 2, 3, 4, 5, 6, 7, 8, 9, 10, 11, 12, 13, 14, 15, 16, 17, 18, 29 ];
            assertEqual(expected.length, res.length);
            for (let i = 0; i < expected.length; ++i) {
              assertEqual(expected[0], res[0].id);
            }
          }
  
          {
            let shape = {
                "type": "Polygon",
                "coordinates": [
                    [
                        [37.590322, 55.695583],
                        [37.626114, 55.695583],
                        [37.626114, 55.71488],
                        [37.590322, 55.71488],
                        [37.590322, 55.695583]
                    ]
                ]};
  
            let queryString = 
              "FOR d IN @@view " + 
              "SEARCH ANALYZER(GEO_INTERSECTS(@shape, d.geometry), @queryAnalyzer) && d.id > 15 " + 
              "OPTIONS { waitForSync: true } " +
              "SORT d.id ASC " + 
              "RETURN d";
  
            let bindVars = {
              "@view" : queryView,
              "shape" : shape,
              "queryAnalyzer" : queryAnalyzer
            };
            let res = db._query(queryString, bindVars).toArray();
            let expected = [ 16, 17, 18, 29 ];
            assertEqual(expected.length, res.length);
            for (let i = 0; i < expected.length; ++i) {
              assertEqual(expected[0], res[0].id);
            }
          }
  
          {
            let shape = {
                "type": "Polygon",
                "coordinates": [
                    [
                        [37.590322, 55.695583],
                        [37.626114, 55.695583],
                        [37.626114, 55.71488],
                        [37.590322, 55.71488],
                        [37.590322, 55.695583]
                    ]
                ]};
  
            let queryString = 
              "FOR d IN @@view " + 
              "SEARCH ANALYZER(GEO_CONTAINS(d.geometry, @shape), @queryAnalyzer) " + 
              "OPTIONS { waitForSync: true } " +
              "SORT d.id ASC " + 
              "RETURN d";
  
            let bindVars = {
              "@view" : queryView,
              "shape" : shape,
              "queryAnalyzer" : queryAnalyzer
            };
            let res = db._query(queryString, bindVars).toArray();
            assertEqual(0, res.length);
          }
  
        } finally {
          db._drop(queryColl);
          db._dropView(queryView);
          analyzers.remove(queryAnalyzer, true);
        }
      },

      testReadPrimarySortStoredValues : function() {
        var result = db._query("FOR doc IN WithLongPrimarySort SEARCH doc.field3 > 0 OPTIONS { waitForSync : true } SORT doc.field1 ASC " +
                              " RETURN {f1:doc.field1, f2: doc.field2, f3: doc.field3}").toArray();
        assertEqual(1499, result.length);
        let expected = [];
        for (let k = 1; k < 1500; ++k) {
          expected.push(longValue + k);
        }
        expected.sort();
        for (let k = 0; k < 1499; ++k) {
          assertEqual(expected[k], result[k].f1);
        }
      },

      testReadStoredValues : function() {
        var result = db._query("FOR doc IN WithStoredValues SEARCH doc.field3 > 0 OPTIONS { waitForSync : true } SORT doc.field3 ASC " +
                             " RETURN {f1:doc.field1, f2: doc.field2, f3: doc.field3}").toArray();
        assertEqual(1499, result.length);
        for (let k = 0; k < 1499; ++k) {
          assertEqual(k + 1, result[k].f3);
          assertEqual(longValue + (k + 1), result[k].f1);
          assertEqual(longValue, result[k].f2);
        }
      }
    };
  };
}());<|MERGE_RESOLUTION|>--- conflicted
+++ resolved
@@ -174,10 +174,7 @@
         db.UnitTestsCollection.ensureIndex({ 
           type: "inverted",
           name: "invertedIndex",
-<<<<<<< HEAD
-=======
           includeAllFields:true,
->>>>>>> 3f3a44ac
           fields: [ { name: "text", analyzer: "text_en" } ] });
         db._dropView("UnitTestsViewAlias");
         db._createView("UnitTestsViewAlias", "search-alias", { 
@@ -677,7 +674,6 @@
         assertEqual(result0[0].name, 'full');
   
         var result1i = db._query("FOR doc IN UnitTestsCollection OPTIONS { indexHint: 'invertedIndex', waitForSync : true } FILTER PHRASE(doc.text, [ 'quick brown fox jumps' ], 'text_en') RETURN doc").toArray();
-<<<<<<< HEAD
         assertEqual(result1i.length, 1);
         assertEqual(result1i[0].name, 'full');
 
@@ -692,13 +688,10 @@
             assertEqual(v.message, "Analyzer for field 'missingField' isn't set");
           });
         }
-
-=======
   
         assertEqual(result1i.length, 1);
         assertEqual(result1i[0].name, 'full');
-  
->>>>>>> 3f3a44ac
+
         var result1 = db._query("FOR doc IN UnitTestsViewAlias SEARCH PHRASE(doc.text, [ 'quick brown fox jumps' ], 'text_en') OPTIONS { waitForSync : true } RETURN doc").toArray();
   
         assertEqual(result1.length, 1);
