--- conflicted
+++ resolved
@@ -190,10 +190,7 @@
       db.UnitTestsCollection.ensureIndex({ 
         type: "inverted",
         name: "invertedIndex",
-<<<<<<< HEAD
-=======
         includeAllFields:true,
->>>>>>> 3f3a44ac
         fields: [ { name: "text", analyzer: "text_en" } ] });
       db._dropView("UnitTestsViewAlias");
       db._createView("UnitTestsViewAlias", "search-alias", { 
@@ -716,7 +713,6 @@
       assertEqual(result1.length, 1);
       assertEqual(result1[0].name, 'full');
 
-<<<<<<< HEAD
       // non-indexed field
       {
         let emptyResult = db._query("FOR doc IN UnitTestsViewAlias SEARCH doc.missingField == TOKENS('quick')[0] OPTIONS { waitForSync : true } RETURN doc");
@@ -729,8 +725,6 @@
         });
       }
 
-=======
->>>>>>> 3f3a44ac
       var result2 = db._query("FOR doc IN UnitTestsViewAlias SEARCH ANALYZER(PHRASE(doc.text, 'quick brown fox jumps'), 'text_en') OPTIONS { waitForSync : true } RETURN doc").toArray();
 
       assertEqual(result2.length, 1);
