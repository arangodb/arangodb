--- conflicted
+++ resolved
@@ -1042,510 +1042,6 @@
         db._query("FOR d in UnitTestsView SEARCH MIN_MATCH(false, false, false, 0) OPTIONS { waitForSync : true }  RETURN d").toArray().length,
         28);
     },
-<<<<<<< HEAD
-    testArrayComparsionOperatorsInOnSimpleField : function () {
-      {
-        var result = db._query("FOR d IN UnitTestsView SEARCH  ['foo', 'bar'] ANY IN d.a OPTIONS { waitForSync : true } RETURN d").toArray();
-        assertEqual(15, result.length);
-        result.forEach(function(doc) {
-          assertTrue(doc.a === 'foo' || doc.a === 'bar');
-        });
-      }
-      {
-        var result = db._query("FOR d IN UnitTestsView SEARCH  [] ANY IN d.a RETURN d").toArray();
-        assertEqual(0, result.length);
-      }
-      {
-        var result = db._query("FOR d IN UnitTestsView SEARCH  ['foo', 'bar'] ANY NOT IN d.a RETURN d").toArray();
-        assertEqual(28, result.length);
-      }
-      {
-        var result = db._query("FOR d IN UnitTestsView SEARCH  [] ANY NOT IN d.a RETURN d").toArray();
-        assertEqual(0, result.length);
-      }
-      {
-        var result = db._query("FOR d IN UnitTestsView SEARCH  ['foo'] ANY NOT IN d.a RETURN d").toArray();
-        assertEqual(18, result.length);
-        result.forEach(function(doc) {
-          assertTrue(doc.a !== 'foo');
-        });
-      }
-      {
-        var result = db._query("FOR d IN UnitTestsView SEARCH  ['foo', 'bar'] NONE IN d.a RETURN d").toArray();
-        assertEqual(13, result.length);
-        result.forEach(function(doc) {
-          assertTrue(doc.a !== 'foo' && doc.a !== 'bar');
-        });
-      }
-      {
-        var result = db._query("FOR d IN UnitTestsView SEARCH  [] NONE IN d.a RETURN d").toArray();
-        assertEqual(28, result.length);
-      }
-      {
-        var result = db._query("FOR d IN UnitTestsView SEARCH  ['foo', 'bar'] NONE NOT IN d.a RETURN d").toArray();
-        assertEqual(0, result.length);
-      }
-      {
-        var result = db._query("FOR d IN UnitTestsView SEARCH  ['bar'] NONE NOT IN d.a RETURN d").toArray();
-        assertEqual(5, result.length);
-        result.forEach(function(doc) {
-          assertTrue(doc.a === 'bar');
-        });
-      }
-      {
-        var result = db._query("FOR d IN UnitTestsView SEARCH  [] NONE NOT IN d.a RETURN d").toArray();
-        assertEqual(28, result.length);
-      }
-      {
-        var result = db._query("FOR d IN UnitTestsView SEARCH  ['foo', 'bar'] ALL IN d.a RETURN d").toArray();
-        assertEqual(0, result.length);
-      }
-      {
-        var result = db._query("FOR d IN UnitTestsView SEARCH  [] ALL IN d.a RETURN d").toArray();
-        assertEqual(28, result.length);
-      }
-      {
-        var result = db._query("FOR d IN UnitTestsView SEARCH  ['bar'] ALL IN d.a RETURN d").toArray();
-        assertEqual(5, result.length);
-        result.forEach(function(doc) {
-          assertTrue(doc.a === 'bar');
-        });
-      }
-      {
-        var result = db._query("FOR d IN UnitTestsView SEARCH  ['foo', 'bar'] ALL NOT IN d.a RETURN d").toArray();
-        assertEqual(13, result.length);
-        result.forEach(function(doc) {
-          assertTrue(doc.a !== 'foo' && doc.a !== 'bar');
-        });
-      }
-      {
-        var result = db._query("FOR d IN UnitTestsView SEARCH  [] ALL NOT IN d.a RETURN d").toArray();
-        assertEqual(28, result.length);
-      }
-    },
-    testArrayComparsionOperatorsInOnSimpleFieldWitScopedValue : function () {
-      {
-        var result = db._query("FOR a IN AuxUnitTestsCollection " + 
-          "FOR d IN UnitTestsView SEARCH  a.foobar ANY IN d.a OPTIONS { waitForSync : true } RETURN d").toArray();
-        assertEqual(15, result.length);
-        result.forEach(function(doc) {
-          assertTrue(doc.a === 'foo' || doc.a === 'bar');
-        });
-      }
-      {
-        var result = db._query("FOR a IN AuxUnitTestsCollection " + 
-          "FOR d IN UnitTestsView SEARCH  a.empty ANY IN d.a RETURN d").toArray();
-        assertEqual(0, result.length);
-      }
-      {
-        var result = db._query("FOR a IN AuxUnitTestsCollection " + 
-          "FOR d IN UnitTestsView SEARCH  a.foobar ANY NOT IN d.a RETURN d").toArray();
-        assertEqual(28, result.length);
-      }
-      {
-        var result = db._query("FOR a IN AuxUnitTestsCollection " + 
-          "FOR d IN UnitTestsView SEARCH  a.empty ANY NOT IN d.a RETURN d").toArray();
-        assertEqual(0, result.length);
-      }
-      {
-        var result = db._query("FOR a IN AuxUnitTestsCollection " + 
-          "FOR d IN UnitTestsView SEARCH  a.foo ANY NOT IN d.a RETURN d").toArray();
-        assertEqual(18, result.length);
-        result.forEach(function(doc) {
-          assertTrue(doc.a !== 'foo');
-        });
-      }
-      {
-        var result = db._query("FOR a IN AuxUnitTestsCollection " + 
-          "FOR d IN UnitTestsView SEARCH  a.foobar NONE IN d.a RETURN d").toArray();
-        assertEqual(13, result.length);
-        result.forEach(function(doc) {
-          assertTrue(doc.a !== 'foo' && doc.a !== 'bar');
-        });
-      }
-      {
-        var result = db._query("FOR a IN AuxUnitTestsCollection " + 
-          "FOR d IN UnitTestsView SEARCH  a.empty NONE IN d.a RETURN d").toArray();
-        assertEqual(28, result.length);
-      }
-      {
-        var result = db._query("FOR a IN AuxUnitTestsCollection " + 
-          "FOR d IN UnitTestsView SEARCH  a.foobar NONE NOT IN d.a RETURN d").toArray();
-        assertEqual(0, result.length);
-      }
-      {
-        var result = db._query("FOR a IN AuxUnitTestsCollection " + 
-          "FOR d IN UnitTestsView SEARCH  a.bar NONE NOT IN d.a RETURN d").toArray();
-        assertEqual(5, result.length);
-        result.forEach(function(doc) {
-          assertTrue(doc.a === 'bar');
-        });
-      }
-      {
-        var result = db._query("FOR a IN AuxUnitTestsCollection " + 
-          "FOR d IN UnitTestsView SEARCH  a.empty NONE NOT IN d.a RETURN d").toArray();
-        assertEqual(28, result.length);
-      }
-      {
-        var result = db._query("FOR a IN AuxUnitTestsCollection " + 
-          "FOR d IN UnitTestsView SEARCH  a.foobar ALL IN d.a RETURN d").toArray();
-        assertEqual(0, result.length);
-      }
-      {
-        var result = db._query("FOR a IN AuxUnitTestsCollection " + 
-          "FOR d IN UnitTestsView SEARCH  a.empty ALL IN d.a RETURN d").toArray();
-        assertEqual(28, result.length);
-      }
-      {
-        var result = db._query("FOR a IN AuxUnitTestsCollection " + 
-          "FOR d IN UnitTestsView SEARCH  a.bar ALL IN d.a RETURN d").toArray();
-        assertEqual(5, result.length);
-        result.forEach(function(doc) {
-          assertTrue(doc.a === 'bar');
-        });
-      }
-      {
-        var result = db._query("FOR a IN AuxUnitTestsCollection " + 
-          "FOR d IN UnitTestsView SEARCH  a.foobar ALL NOT IN d.a RETURN d").toArray();
-        assertEqual(13, result.length);
-        result.forEach(function(doc) {
-          assertTrue(doc.a !== 'foo' && doc.a !== 'bar');
-        });
-      }
-      {
-        var result = db._query("FOR a IN AuxUnitTestsCollection " + 
-          "FOR d IN UnitTestsView SEARCH  a.empty ALL NOT IN d.a RETURN d").toArray();
-        assertEqual(28, result.length);
-      }
-    },
-    testArrayComparsionOperatorsInOnArrayField : function() {
-      {
-        var result = db._query("FOR d IN UnitTestsWithArrayView SEARCH  ['foo', 'bar'] ALL IN d.a OPTIONS { waitForSync : true } RETURN d").toArray();
-        assertEqual(1, result.length);
-        assertEqual(0, result[0].c);
-      }
-      {
-        var result = db._query("FOR d IN UnitTestsWithArrayView SEARCH  ['foo', 'bar', 'none'] ALL IN d.a OPTIONS { waitForSync : true } RETURN d").toArray();
-        assertEqual(0, result.length);
-      }
-      {
-        var result = db._query("FOR d IN UnitTestsWithArrayView SEARCH  [ 'none', 'nani', 'afoo'] ALL NOT IN d.a OPTIONS { waitForSync : true } RETURN d").toArray();
-        assertEqual(1, result.length);
-        assertEqual(0, result[0].c);
-      }
-      {
-        var result = db._query("FOR d IN UnitTestsWithArrayView SEARCH  ['afoo', 'foo', 'none', 'nani'] ALL NOT IN d.a OPTIONS { waitForSync : true } RETURN d").toArray();
-        assertEqual(0, result.length);
-      }
-      {
-        var result = db._query("FOR d IN UnitTestsWithArrayView SEARCH  ['none', 'bar'] ANY IN d.a OPTIONS { waitForSync : true } RETURN d").toArray();
-        assertEqual(1, result.length);
-        assertEqual(0, result[0].c);
-      }
-      {
-        var result = db._query("FOR d IN UnitTestsWithArrayView SEARCH  [ 'nani', 'none'] ANY IN d.a OPTIONS { waitForSync : true } RETURN d").toArray();
-        assertEqual(0, result.length);
-      }
-      {
-        var result = db._query("FOR d IN UnitTestsWithArrayView SEARCH  [ 'foo', 'none', 'nani', 'afoo'] ANY NOT IN d.a OPTIONS { waitForSync : true } SORT d.c ASC RETURN d").toArray();
-        assertEqual(2, result.length);
-        assertEqual(0, result[0].c);
-        assertEqual(1, result[1].c);
-      }
-      {
-        var result = db._query("FOR d IN UnitTestsWithArrayView SEARCH  [ 'foo', 'bar'] ANY NOT IN d.a OPTIONS { waitForSync : true } RETURN d").toArray();
-        assertEqual(1, result.length);
-        assertEqual(1, result[0].c);
-      }
-      {
-        var result = db._query("FOR d IN UnitTestsWithArrayView SEARCH  ['none', 'nani', 'afoo'] NONE IN d.a OPTIONS { waitForSync : true } RETURN d").toArray();
-        assertEqual(1, result.length);
-        assertEqual(0, result[0].c);
-      }
-      {
-        var result = db._query("FOR d IN UnitTestsWithArrayView SEARCH  ['none', 'nani', 'bar', 'afoo'] NONE IN d.a OPTIONS { waitForSync : true } RETURN d").toArray();
-        assertEqual(0, result.length);
-      }
-      {
-        var result = db._query("FOR d IN UnitTestsWithArrayView SEARCH  ['none', 'foo', 'bar'] NONE NOT IN d.a OPTIONS { waitForSync : true } RETURN d").toArray();
-        assertEqual(0, result.length);
-      }
-      {
-        var result = db._query("FOR d IN UnitTestsWithArrayView SEARCH  ['bar', 'foo'] NONE NOT IN d.a OPTIONS { waitForSync : true } RETURN d").toArray();
-        assertEqual(1, result.length);
-        assertEqual(0, result[0].c);
-      }
-    },
-    testArrayComparsionOperatorsGreaterOnSimpleField : function() {
-      {
-        var result = db._query("FOR d IN UnitTestsView SEARCH [2, 3, 4] ALL > d.c OPTIONS { waitForSync : true } RETURN d").toArray();
-        assertEqual(8, result.length);
-        result.forEach(function(doc) {
-          assertTrue(doc.c === 0 || doc.c === 1);
-        });
-      }
-      {
-        var result = db._query("FOR a IN [[2, 3, 4]] FOR d IN UnitTestsView SEARCH a ALL > d.c OPTIONS { waitForSync : true } RETURN d").toArray();
-        assertEqual(8, result.length);
-        result.forEach(function(doc) {
-          assertTrue(doc.c === 0 || doc.c === 1);
-        });
-      }
-      {
-        var result = db._query("FOR d IN UnitTestsView SEARCH [2, 3, 4] ALL >= d.c OPTIONS { waitForSync : true } RETURN d").toArray();
-        assertEqual(12, result.length);
-        result.forEach(function(doc) {
-          assertTrue(doc.c === 0 || doc.c === 1 || doc.c === 2);
-        });
-      }
-      {
-        var result = db._query("FOR a IN [[2, 3, 4]] FOR d IN UnitTestsView SEARCH a ALL >= d.c OPTIONS { waitForSync : true } RETURN d").toArray();
-        assertEqual(12, result.length);
-        result.forEach(function(doc) {
-          assertTrue(doc.c === 0 || doc.c === 1 || doc.c === 2);
-        });
-      }
-      {
-        var result = db._query("FOR d IN UnitTestsView SEARCH [] ALL > d.c OPTIONS { waitForSync : true } RETURN d").toArray();
-        assertEqual(28, result.length);
-      }
-      {
-        var result = db._query("FOR a IN [[]] FOR d IN UnitTestsView SEARCH a ALL > d.c OPTIONS { waitForSync : true } RETURN d").toArray();
-        assertEqual(28, result.length);
-      }
-      {
-        var result = db._query("FOR d IN UnitTestsView SEARCH [] ALL >= d.c OPTIONS { waitForSync : true } RETURN d").toArray();
-        assertEqual(28, result.length);
-      }
-      {
-        var result = db._query("FOR a IN [[]] FOR d IN UnitTestsView SEARCH a ALL >= d.c OPTIONS { waitForSync : true } RETURN d").toArray();
-        assertEqual(28, result.length);
-      }
-      {
-        var result = db._query("FOR d IN UnitTestsView SEARCH [1, 2] ANY > d.c OPTIONS { waitForSync : true } RETURN d").toArray();
-        assertEqual(8, result.length);
-        result.forEach(function(doc) {
-          assertTrue(doc.c < 2);
-        });
-      }
-      {
-        var result = db._query("FOR a IN [[1, 2]] FOR d IN UnitTestsView SEARCH a ANY > d.c OPTIONS { waitForSync : true } RETURN d").toArray();
-        assertEqual(8, result.length);
-        result.forEach(function(doc) {
-          assertTrue(doc.c < 2);
-        });
-
-      }
-      {
-        var result = db._query("FOR d IN UnitTestsView SEARCH [1, 2] ANY >= d.c OPTIONS { waitForSync : true } RETURN d").toArray();
-        assertEqual(12, result.length);
-        result.forEach(function(doc) {
-          assertTrue(doc.c <= 2);
-        });
-      }
-      {
-        var result = db._query("FOR a IN [[1, 2]] FOR d IN UnitTestsView SEARCH a ANY >= d.c OPTIONS { waitForSync : true } RETURN d").toArray();
-        assertEqual(12, result.length);
-        result.forEach(function(doc) {
-          assertTrue(doc.c <= 2);
-        });
-      }
-      {
-        var result = db._query("FOR d IN UnitTestsView SEARCH [] ANY > d.c OPTIONS { waitForSync : true } RETURN d").toArray();
-        assertEqual(0, result.length);
-      }
-      {
-        var result = db._query("FOR a IN [[]] FOR d IN UnitTestsView SEARCH a ANY > d.c OPTIONS { waitForSync : true } RETURN d").toArray();
-        assertEqual(0, result.length);
-      }
-      {
-        var result = db._query("FOR d IN UnitTestsView SEARCH [] ANY >= d.c OPTIONS { waitForSync : true } RETURN d").toArray();
-        assertEqual(0, result.length);
-      }
-      {
-        var result = db._query("FOR a IN [[]] FOR d IN UnitTestsView SEARCH a ANY >= d.c OPTIONS { waitForSync : true } RETURN d").toArray();
-        assertEqual(0, result.length);
-      }
-      {
-        var result = db._query("FOR d IN UnitTestsView SEARCH [1, 2, 3] NONE > d.c OPTIONS { waitForSync : true } RETURN d").toArray();
-        assertEqual(8, result.length);
-        result.forEach(function(doc) {
-          assertTrue(doc.c === 4 || doc.c === 3);
-        });
-      }
-      {
-        var result = db._query("FOR a IN [[1, 2, 3]] FOR d IN UnitTestsView SEARCH a NONE > d.c OPTIONS { waitForSync : true } RETURN d").toArray();
-        assertEqual(8, result.length);
-        result.forEach(function(doc) {
-          assertTrue(doc.c === 4 || doc.c === 3);
-        });
-      }
-      {
-        var result = db._query("FOR d IN UnitTestsView SEARCH [1, 2, 3] NONE >= d.c OPTIONS { waitForSync : true } RETURN d").toArray();
-        assertEqual(4, result.length);
-        result.forEach(function(doc) {
-          assertTrue(doc.c === 4);
-        });
-      }
-      {
-        var result = db._query("FOR a IN [[1, 2, 3]] FOR d IN UnitTestsView SEARCH a NONE >= d.c OPTIONS { waitForSync : true } RETURN d").toArray();
-        assertEqual(4, result.length);
-        result.forEach(function(doc) {
-          assertTrue(doc.c === 4);
-        });
-      }
-      {
-        var result = db._query("FOR d IN UnitTestsView SEARCH [] NONE > d.c OPTIONS { waitForSync : true } RETURN d").toArray();
-        assertEqual(28, result.length);
-      }
-      {
-        var result = db._query("FOR a IN [[]] FOR d IN UnitTestsView SEARCH a NONE > d.c OPTIONS { waitForSync : true } RETURN d").toArray();
-        assertEqual(28, result.length);
-      }
-      {
-        var result = db._query("FOR d IN UnitTestsView SEARCH [] NONE >= d.c OPTIONS { waitForSync : true } RETURN d").toArray();
-        assertEqual(28, result.length);
-      }
-      {
-        var result = db._query("FOR a IN [[]] FOR d IN UnitTestsView SEARCH a NONE >= d.c OPTIONS { waitForSync : true } RETURN d").toArray();
-        assertEqual(28, result.length);
-      }
-    },
-    testArrayComparsionOperatorsLessOnSimpleField : function() {
-      {
-        var result = db._query("FOR d IN UnitTestsView SEARCH [2, 3] ALL < d.c OPTIONS { waitForSync : true } RETURN d").toArray();
-        assertEqual(4, result.length);
-        result.forEach(function(doc) {
-          assertTrue(doc.c === 4);
-        });
-      }
-      {
-        var result = db._query("FOR a IN [[2,3]] FOR d IN UnitTestsView SEARCH a ALL < d.c OPTIONS { waitForSync : true } RETURN d").toArray();
-        assertEqual(4, result.length);
-        result.forEach(function(doc) {
-          assertTrue(doc.c === 4);
-        });
-      }
-      {
-        var result = db._query("FOR d IN UnitTestsView SEARCH [2, 3] ALL <= d.c OPTIONS { waitForSync : true } RETURN d").toArray();
-        assertEqual(8, result.length);
-        result.forEach(function(doc) {
-          assertTrue(doc.c === 4 || doc.c == 3);
-        });
-      }
-      {
-        var result = db._query("FOR a IN [[2,3]] FOR d IN UnitTestsView SEARCH a ALL <= d.c OPTIONS { waitForSync : true } RETURN d").toArray();
-        assertEqual(8, result.length);
-        result.forEach(function(doc) {
-          assertTrue(doc.c === 4 || doc.c === 3);
-        });
-      }
-      {
-        var result = db._query("FOR d IN UnitTestsView SEARCH [] ALL < d.c OPTIONS { waitForSync : true } RETURN d").toArray();
-        assertEqual(28, result.length);
-      }
-      {
-        var result = db._query("FOR a IN [[]] FOR d IN UnitTestsView SEARCH a ALL < d.c OPTIONS { waitForSync : true } RETURN d").toArray();
-        assertEqual(28, result.length);
-      }
-      {
-        var result = db._query("FOR d IN UnitTestsView SEARCH [] ALL <= d.c OPTIONS { waitForSync : true } RETURN d").toArray();
-        assertEqual(28, result.length);
-      }
-      {
-        var result = db._query("FOR a IN [[]] FOR d IN UnitTestsView SEARCH a ALL <= d.c OPTIONS { waitForSync : true } RETURN d").toArray();
-        assertEqual(28, result.length);
-      }
-      {
-        var result = db._query("FOR d IN UnitTestsView SEARCH [3, 4] ANY < d.c OPTIONS { waitForSync : true } RETURN d").toArray();
-        assertEqual(4, result.length);
-        result.forEach(function(doc) {
-          assertTrue(doc.c === 4);
-        });
-      }
-      {
-        var result = db._query("FOR a IN [[3,4]] FOR d IN UnitTestsView SEARCH a ANY < d.c OPTIONS { waitForSync : true } RETURN d").toArray();
-        assertEqual(4, result.length);
-        result.forEach(function(doc) {
-          assertTrue(doc.c === 4);
-        });
-      }
-      {
-        var result = db._query("FOR d IN UnitTestsView SEARCH [3, 4] ANY <= d.c OPTIONS { waitForSync : true } RETURN d").toArray();
-        assertEqual(8, result.length);
-        result.forEach(function(doc) {
-          assertTrue(doc.c === 4 || doc.c === 3);
-        });
-      }
-      {
-        var result = db._query("FOR a IN [[3,4]] FOR d IN UnitTestsView SEARCH a ANY <= d.c OPTIONS { waitForSync : true } RETURN d").toArray();
-        assertEqual(8, result.length);
-        result.forEach(function(doc) {
-          assertTrue(doc.c === 4 || doc.c === 3);
-        });
-      }
-      {
-        var result = db._query("FOR d IN UnitTestsView SEARCH [] ANY < d.c OPTIONS { waitForSync : true } RETURN d").toArray();
-        assertEqual(0, result.length);
-      }
-      {
-        var result = db._query("FOR a IN [[]] FOR d IN UnitTestsView SEARCH a ANY < d.c OPTIONS { waitForSync : true } RETURN d").toArray();
-        assertEqual(0, result.length);
-      }
-      {
-        var result = db._query("FOR d IN UnitTestsView SEARCH [] ANY <= d.c OPTIONS { waitForSync : true } RETURN d").toArray();
-        assertEqual(0, result.length);
-      }
-      {
-        var result = db._query("FOR a IN [[]] FOR d IN UnitTestsView SEARCH a ANY <= d.c OPTIONS { waitForSync : true } RETURN d").toArray();
-        assertEqual(0, result.length);
-      }
-      {
-        var result = db._query("FOR d IN UnitTestsView SEARCH [1, 2, 3] NONE < d.c OPTIONS { waitForSync : true } RETURN d").toArray();
-        assertEqual(8, result.length);
-        result.forEach(function(doc) {
-          assertTrue(doc.c === 1 || doc.c === 0);
-        });
-      }
-      {
-        var result = db._query("FOR a IN [[1,2,3]] FOR d IN UnitTestsView SEARCH a NONE < d.c OPTIONS { waitForSync : true } RETURN d").toArray();
-        assertEqual(8, result.length);
-        result.forEach(function(doc) {
-          assertTrue(doc.c === 1 || doc.c === 0);
-        });
-      }
-      {
-        var result = db._query("FOR d IN UnitTestsView SEARCH [1, 2, 3] NONE <= d.c OPTIONS { waitForSync : true } RETURN d").toArray();
-        assertEqual(4, result.length);
-        result.forEach(function(doc) {
-          assertTrue( doc.c === 0);
-        });
-      }
-      {
-        var result = db._query("FOR a IN [[1,2,3]] FOR d IN UnitTestsView SEARCH a NONE <= d.c OPTIONS { waitForSync : true } RETURN d").toArray();
-        assertEqual(4, result.length);
-        result.forEach(function(doc) {
-          assertTrue(doc.c === 0);
-        });
-      }
-      {
-        var result = db._query("FOR d IN UnitTestsView SEARCH [] NONE < d.c OPTIONS { waitForSync : true } RETURN d").toArray();
-        assertEqual(28, result.length);
-      }
-      {
-        var result = db._query("FOR a IN [[]] FOR d IN UnitTestsView SEARCH a NONE < d.c OPTIONS { waitForSync : true } RETURN d").toArray();
-        assertEqual(28, result.length);
-      }
-      {
-        var result = db._query("FOR d IN UnitTestsView SEARCH [] NONE <= d.c OPTIONS { waitForSync : true } RETURN d").toArray();
-        assertEqual(28, result.length);
-      }
-      {
-        var result = db._query("FOR a IN [[]] FOR d IN UnitTestsView SEARCH a NONE <= d.c OPTIONS { waitForSync : true } RETURN d").toArray();
-        assertEqual(28, result.length);
-      }
-    },
-=======
     testCheckIssue10090 : function () {
       let docs = [{ "type": "person", "text": "foo" }, { "type": "person", "text": "foo bar" }];
       let res = [];
@@ -1587,8 +1083,509 @@
       });
 
       docs.forEach(function(element, i) { assertEqual(res[i].length, 1); });
-    }
->>>>>>> 6d67f3dd
+    },
+    testArrayComparsionOperatorsInOnSimpleField : function () {
+      {
+        var result = db._query("FOR d IN UnitTestsView SEARCH  ['foo', 'bar'] ANY IN d.a OPTIONS { waitForSync : true } RETURN d").toArray();
+        assertEqual(15, result.length);
+        result.forEach(function(doc) {
+          assertTrue(doc.a === 'foo' || doc.a === 'bar');
+        });
+      }
+      {
+        var result = db._query("FOR d IN UnitTestsView SEARCH  [] ANY IN d.a RETURN d").toArray();
+        assertEqual(0, result.length);
+      }
+      {
+        var result = db._query("FOR d IN UnitTestsView SEARCH  ['foo', 'bar'] ANY NOT IN d.a RETURN d").toArray();
+        assertEqual(28, result.length);
+      }
+      {
+        var result = db._query("FOR d IN UnitTestsView SEARCH  [] ANY NOT IN d.a RETURN d").toArray();
+        assertEqual(0, result.length);
+      }
+      {
+        var result = db._query("FOR d IN UnitTestsView SEARCH  ['foo'] ANY NOT IN d.a RETURN d").toArray();
+        assertEqual(18, result.length);
+        result.forEach(function(doc) {
+          assertTrue(doc.a !== 'foo');
+        });
+      }
+      {
+        var result = db._query("FOR d IN UnitTestsView SEARCH  ['foo', 'bar'] NONE IN d.a RETURN d").toArray();
+        assertEqual(13, result.length);
+        result.forEach(function(doc) {
+          assertTrue(doc.a !== 'foo' && doc.a !== 'bar');
+        });
+      }
+      {
+        var result = db._query("FOR d IN UnitTestsView SEARCH  [] NONE IN d.a RETURN d").toArray();
+        assertEqual(28, result.length);
+      }
+      {
+        var result = db._query("FOR d IN UnitTestsView SEARCH  ['foo', 'bar'] NONE NOT IN d.a RETURN d").toArray();
+        assertEqual(0, result.length);
+      }
+      {
+        var result = db._query("FOR d IN UnitTestsView SEARCH  ['bar'] NONE NOT IN d.a RETURN d").toArray();
+        assertEqual(5, result.length);
+        result.forEach(function(doc) {
+          assertTrue(doc.a === 'bar');
+        });
+      }
+      {
+        var result = db._query("FOR d IN UnitTestsView SEARCH  [] NONE NOT IN d.a RETURN d").toArray();
+        assertEqual(28, result.length);
+      }
+      {
+        var result = db._query("FOR d IN UnitTestsView SEARCH  ['foo', 'bar'] ALL IN d.a RETURN d").toArray();
+        assertEqual(0, result.length);
+      }
+      {
+        var result = db._query("FOR d IN UnitTestsView SEARCH  [] ALL IN d.a RETURN d").toArray();
+        assertEqual(28, result.length);
+      }
+      {
+        var result = db._query("FOR d IN UnitTestsView SEARCH  ['bar'] ALL IN d.a RETURN d").toArray();
+        assertEqual(5, result.length);
+        result.forEach(function(doc) {
+          assertTrue(doc.a === 'bar');
+        });
+      }
+      {
+        var result = db._query("FOR d IN UnitTestsView SEARCH  ['foo', 'bar'] ALL NOT IN d.a RETURN d").toArray();
+        assertEqual(13, result.length);
+        result.forEach(function(doc) {
+          assertTrue(doc.a !== 'foo' && doc.a !== 'bar');
+        });
+      }
+      {
+        var result = db._query("FOR d IN UnitTestsView SEARCH  [] ALL NOT IN d.a RETURN d").toArray();
+        assertEqual(28, result.length);
+      }
+    },
+    testArrayComparsionOperatorsInOnSimpleFieldWitScopedValue : function () {
+      {
+        var result = db._query("FOR a IN AuxUnitTestsCollection " + 
+          "FOR d IN UnitTestsView SEARCH  a.foobar ANY IN d.a OPTIONS { waitForSync : true } RETURN d").toArray();
+        assertEqual(15, result.length);
+        result.forEach(function(doc) {
+          assertTrue(doc.a === 'foo' || doc.a === 'bar');
+        });
+      }
+      {
+        var result = db._query("FOR a IN AuxUnitTestsCollection " + 
+          "FOR d IN UnitTestsView SEARCH  a.empty ANY IN d.a RETURN d").toArray();
+        assertEqual(0, result.length);
+      }
+      {
+        var result = db._query("FOR a IN AuxUnitTestsCollection " + 
+          "FOR d IN UnitTestsView SEARCH  a.foobar ANY NOT IN d.a RETURN d").toArray();
+        assertEqual(28, result.length);
+      }
+      {
+        var result = db._query("FOR a IN AuxUnitTestsCollection " + 
+          "FOR d IN UnitTestsView SEARCH  a.empty ANY NOT IN d.a RETURN d").toArray();
+        assertEqual(0, result.length);
+      }
+      {
+        var result = db._query("FOR a IN AuxUnitTestsCollection " + 
+          "FOR d IN UnitTestsView SEARCH  a.foo ANY NOT IN d.a RETURN d").toArray();
+        assertEqual(18, result.length);
+        result.forEach(function(doc) {
+          assertTrue(doc.a !== 'foo');
+        });
+      }
+      {
+        var result = db._query("FOR a IN AuxUnitTestsCollection " + 
+          "FOR d IN UnitTestsView SEARCH  a.foobar NONE IN d.a RETURN d").toArray();
+        assertEqual(13, result.length);
+        result.forEach(function(doc) {
+          assertTrue(doc.a !== 'foo' && doc.a !== 'bar');
+        });
+      }
+      {
+        var result = db._query("FOR a IN AuxUnitTestsCollection " + 
+          "FOR d IN UnitTestsView SEARCH  a.empty NONE IN d.a RETURN d").toArray();
+        assertEqual(28, result.length);
+      }
+      {
+        var result = db._query("FOR a IN AuxUnitTestsCollection " + 
+          "FOR d IN UnitTestsView SEARCH  a.foobar NONE NOT IN d.a RETURN d").toArray();
+        assertEqual(0, result.length);
+      }
+      {
+        var result = db._query("FOR a IN AuxUnitTestsCollection " + 
+          "FOR d IN UnitTestsView SEARCH  a.bar NONE NOT IN d.a RETURN d").toArray();
+        assertEqual(5, result.length);
+        result.forEach(function(doc) {
+          assertTrue(doc.a === 'bar');
+        });
+      }
+      {
+        var result = db._query("FOR a IN AuxUnitTestsCollection " + 
+          "FOR d IN UnitTestsView SEARCH  a.empty NONE NOT IN d.a RETURN d").toArray();
+        assertEqual(28, result.length);
+      }
+      {
+        var result = db._query("FOR a IN AuxUnitTestsCollection " + 
+          "FOR d IN UnitTestsView SEARCH  a.foobar ALL IN d.a RETURN d").toArray();
+        assertEqual(0, result.length);
+      }
+      {
+        var result = db._query("FOR a IN AuxUnitTestsCollection " + 
+          "FOR d IN UnitTestsView SEARCH  a.empty ALL IN d.a RETURN d").toArray();
+        assertEqual(28, result.length);
+      }
+      {
+        var result = db._query("FOR a IN AuxUnitTestsCollection " + 
+          "FOR d IN UnitTestsView SEARCH  a.bar ALL IN d.a RETURN d").toArray();
+        assertEqual(5, result.length);
+        result.forEach(function(doc) {
+          assertTrue(doc.a === 'bar');
+        });
+      }
+      {
+        var result = db._query("FOR a IN AuxUnitTestsCollection " + 
+          "FOR d IN UnitTestsView SEARCH  a.foobar ALL NOT IN d.a RETURN d").toArray();
+        assertEqual(13, result.length);
+        result.forEach(function(doc) {
+          assertTrue(doc.a !== 'foo' && doc.a !== 'bar');
+        });
+      }
+      {
+        var result = db._query("FOR a IN AuxUnitTestsCollection " + 
+          "FOR d IN UnitTestsView SEARCH  a.empty ALL NOT IN d.a RETURN d").toArray();
+        assertEqual(28, result.length);
+      }
+    },
+    testArrayComparsionOperatorsInOnArrayField : function() {
+      {
+        var result = db._query("FOR d IN UnitTestsWithArrayView SEARCH  ['foo', 'bar'] ALL IN d.a OPTIONS { waitForSync : true } RETURN d").toArray();
+        assertEqual(1, result.length);
+        assertEqual(0, result[0].c);
+      }
+      {
+        var result = db._query("FOR d IN UnitTestsWithArrayView SEARCH  ['foo', 'bar', 'none'] ALL IN d.a OPTIONS { waitForSync : true } RETURN d").toArray();
+        assertEqual(0, result.length);
+      }
+      {
+        var result = db._query("FOR d IN UnitTestsWithArrayView SEARCH  [ 'none', 'nani', 'afoo'] ALL NOT IN d.a OPTIONS { waitForSync : true } RETURN d").toArray();
+        assertEqual(1, result.length);
+        assertEqual(0, result[0].c);
+      }
+      {
+        var result = db._query("FOR d IN UnitTestsWithArrayView SEARCH  ['afoo', 'foo', 'none', 'nani'] ALL NOT IN d.a OPTIONS { waitForSync : true } RETURN d").toArray();
+        assertEqual(0, result.length);
+      }
+      {
+        var result = db._query("FOR d IN UnitTestsWithArrayView SEARCH  ['none', 'bar'] ANY IN d.a OPTIONS { waitForSync : true } RETURN d").toArray();
+        assertEqual(1, result.length);
+        assertEqual(0, result[0].c);
+      }
+      {
+        var result = db._query("FOR d IN UnitTestsWithArrayView SEARCH  [ 'nani', 'none'] ANY IN d.a OPTIONS { waitForSync : true } RETURN d").toArray();
+        assertEqual(0, result.length);
+      }
+      {
+        var result = db._query("FOR d IN UnitTestsWithArrayView SEARCH  [ 'foo', 'none', 'nani', 'afoo'] ANY NOT IN d.a OPTIONS { waitForSync : true } SORT d.c ASC RETURN d").toArray();
+        assertEqual(2, result.length);
+        assertEqual(0, result[0].c);
+        assertEqual(1, result[1].c);
+      }
+      {
+        var result = db._query("FOR d IN UnitTestsWithArrayView SEARCH  [ 'foo', 'bar'] ANY NOT IN d.a OPTIONS { waitForSync : true } RETURN d").toArray();
+        assertEqual(1, result.length);
+        assertEqual(1, result[0].c);
+      }
+      {
+        var result = db._query("FOR d IN UnitTestsWithArrayView SEARCH  ['none', 'nani', 'afoo'] NONE IN d.a OPTIONS { waitForSync : true } RETURN d").toArray();
+        assertEqual(1, result.length);
+        assertEqual(0, result[0].c);
+      }
+      {
+        var result = db._query("FOR d IN UnitTestsWithArrayView SEARCH  ['none', 'nani', 'bar', 'afoo'] NONE IN d.a OPTIONS { waitForSync : true } RETURN d").toArray();
+        assertEqual(0, result.length);
+      }
+      {
+        var result = db._query("FOR d IN UnitTestsWithArrayView SEARCH  ['none', 'foo', 'bar'] NONE NOT IN d.a OPTIONS { waitForSync : true } RETURN d").toArray();
+        assertEqual(0, result.length);
+      }
+      {
+        var result = db._query("FOR d IN UnitTestsWithArrayView SEARCH  ['bar', 'foo'] NONE NOT IN d.a OPTIONS { waitForSync : true } RETURN d").toArray();
+        assertEqual(1, result.length);
+        assertEqual(0, result[0].c);
+      }
+    },
+    testArrayComparsionOperatorsGreaterOnSimpleField : function() {
+      {
+        var result = db._query("FOR d IN UnitTestsView SEARCH [2, 3, 4] ALL > d.c OPTIONS { waitForSync : true } RETURN d").toArray();
+        assertEqual(8, result.length);
+        result.forEach(function(doc) {
+          assertTrue(doc.c === 0 || doc.c === 1);
+        });
+      }
+      {
+        var result = db._query("FOR a IN [[2, 3, 4]] FOR d IN UnitTestsView SEARCH a ALL > d.c OPTIONS { waitForSync : true } RETURN d").toArray();
+        assertEqual(8, result.length);
+        result.forEach(function(doc) {
+          assertTrue(doc.c === 0 || doc.c === 1);
+        });
+      }
+      {
+        var result = db._query("FOR d IN UnitTestsView SEARCH [2, 3, 4] ALL >= d.c OPTIONS { waitForSync : true } RETURN d").toArray();
+        assertEqual(12, result.length);
+        result.forEach(function(doc) {
+          assertTrue(doc.c === 0 || doc.c === 1 || doc.c === 2);
+        });
+      }
+      {
+        var result = db._query("FOR a IN [[2, 3, 4]] FOR d IN UnitTestsView SEARCH a ALL >= d.c OPTIONS { waitForSync : true } RETURN d").toArray();
+        assertEqual(12, result.length);
+        result.forEach(function(doc) {
+          assertTrue(doc.c === 0 || doc.c === 1 || doc.c === 2);
+        });
+      }
+      {
+        var result = db._query("FOR d IN UnitTestsView SEARCH [] ALL > d.c OPTIONS { waitForSync : true } RETURN d").toArray();
+        assertEqual(28, result.length);
+      }
+      {
+        var result = db._query("FOR a IN [[]] FOR d IN UnitTestsView SEARCH a ALL > d.c OPTIONS { waitForSync : true } RETURN d").toArray();
+        assertEqual(28, result.length);
+      }
+      {
+        var result = db._query("FOR d IN UnitTestsView SEARCH [] ALL >= d.c OPTIONS { waitForSync : true } RETURN d").toArray();
+        assertEqual(28, result.length);
+      }
+      {
+        var result = db._query("FOR a IN [[]] FOR d IN UnitTestsView SEARCH a ALL >= d.c OPTIONS { waitForSync : true } RETURN d").toArray();
+        assertEqual(28, result.length);
+      }
+      {
+        var result = db._query("FOR d IN UnitTestsView SEARCH [1, 2] ANY > d.c OPTIONS { waitForSync : true } RETURN d").toArray();
+        assertEqual(8, result.length);
+        result.forEach(function(doc) {
+          assertTrue(doc.c < 2);
+        });
+      }
+      {
+        var result = db._query("FOR a IN [[1, 2]] FOR d IN UnitTestsView SEARCH a ANY > d.c OPTIONS { waitForSync : true } RETURN d").toArray();
+        assertEqual(8, result.length);
+        result.forEach(function(doc) {
+          assertTrue(doc.c < 2);
+        });
+
+      }
+      {
+        var result = db._query("FOR d IN UnitTestsView SEARCH [1, 2] ANY >= d.c OPTIONS { waitForSync : true } RETURN d").toArray();
+        assertEqual(12, result.length);
+        result.forEach(function(doc) {
+          assertTrue(doc.c <= 2);
+        });
+      }
+      {
+        var result = db._query("FOR a IN [[1, 2]] FOR d IN UnitTestsView SEARCH a ANY >= d.c OPTIONS { waitForSync : true } RETURN d").toArray();
+        assertEqual(12, result.length);
+        result.forEach(function(doc) {
+          assertTrue(doc.c <= 2);
+        });
+      }
+      {
+        var result = db._query("FOR d IN UnitTestsView SEARCH [] ANY > d.c OPTIONS { waitForSync : true } RETURN d").toArray();
+        assertEqual(0, result.length);
+      }
+      {
+        var result = db._query("FOR a IN [[]] FOR d IN UnitTestsView SEARCH a ANY > d.c OPTIONS { waitForSync : true } RETURN d").toArray();
+        assertEqual(0, result.length);
+      }
+      {
+        var result = db._query("FOR d IN UnitTestsView SEARCH [] ANY >= d.c OPTIONS { waitForSync : true } RETURN d").toArray();
+        assertEqual(0, result.length);
+      }
+      {
+        var result = db._query("FOR a IN [[]] FOR d IN UnitTestsView SEARCH a ANY >= d.c OPTIONS { waitForSync : true } RETURN d").toArray();
+        assertEqual(0, result.length);
+      }
+      {
+        var result = db._query("FOR d IN UnitTestsView SEARCH [1, 2, 3] NONE > d.c OPTIONS { waitForSync : true } RETURN d").toArray();
+        assertEqual(8, result.length);
+        result.forEach(function(doc) {
+          assertTrue(doc.c === 4 || doc.c === 3);
+        });
+      }
+      {
+        var result = db._query("FOR a IN [[1, 2, 3]] FOR d IN UnitTestsView SEARCH a NONE > d.c OPTIONS { waitForSync : true } RETURN d").toArray();
+        assertEqual(8, result.length);
+        result.forEach(function(doc) {
+          assertTrue(doc.c === 4 || doc.c === 3);
+        });
+      }
+      {
+        var result = db._query("FOR d IN UnitTestsView SEARCH [1, 2, 3] NONE >= d.c OPTIONS { waitForSync : true } RETURN d").toArray();
+        assertEqual(4, result.length);
+        result.forEach(function(doc) {
+          assertTrue(doc.c === 4);
+        });
+      }
+      {
+        var result = db._query("FOR a IN [[1, 2, 3]] FOR d IN UnitTestsView SEARCH a NONE >= d.c OPTIONS { waitForSync : true } RETURN d").toArray();
+        assertEqual(4, result.length);
+        result.forEach(function(doc) {
+          assertTrue(doc.c === 4);
+        });
+      }
+      {
+        var result = db._query("FOR d IN UnitTestsView SEARCH [] NONE > d.c OPTIONS { waitForSync : true } RETURN d").toArray();
+        assertEqual(28, result.length);
+      }
+      {
+        var result = db._query("FOR a IN [[]] FOR d IN UnitTestsView SEARCH a NONE > d.c OPTIONS { waitForSync : true } RETURN d").toArray();
+        assertEqual(28, result.length);
+      }
+      {
+        var result = db._query("FOR d IN UnitTestsView SEARCH [] NONE >= d.c OPTIONS { waitForSync : true } RETURN d").toArray();
+        assertEqual(28, result.length);
+      }
+      {
+        var result = db._query("FOR a IN [[]] FOR d IN UnitTestsView SEARCH a NONE >= d.c OPTIONS { waitForSync : true } RETURN d").toArray();
+        assertEqual(28, result.length);
+      }
+    },
+    testArrayComparsionOperatorsLessOnSimpleField : function() {
+      {
+        var result = db._query("FOR d IN UnitTestsView SEARCH [2, 3] ALL < d.c OPTIONS { waitForSync : true } RETURN d").toArray();
+        assertEqual(4, result.length);
+        result.forEach(function(doc) {
+          assertTrue(doc.c === 4);
+        });
+      }
+      {
+        var result = db._query("FOR a IN [[2,3]] FOR d IN UnitTestsView SEARCH a ALL < d.c OPTIONS { waitForSync : true } RETURN d").toArray();
+        assertEqual(4, result.length);
+        result.forEach(function(doc) {
+          assertTrue(doc.c === 4);
+        });
+      }
+      {
+        var result = db._query("FOR d IN UnitTestsView SEARCH [2, 3] ALL <= d.c OPTIONS { waitForSync : true } RETURN d").toArray();
+        assertEqual(8, result.length);
+        result.forEach(function(doc) {
+          assertTrue(doc.c === 4 || doc.c == 3);
+        });
+      }
+      {
+        var result = db._query("FOR a IN [[2,3]] FOR d IN UnitTestsView SEARCH a ALL <= d.c OPTIONS { waitForSync : true } RETURN d").toArray();
+        assertEqual(8, result.length);
+        result.forEach(function(doc) {
+          assertTrue(doc.c === 4 || doc.c === 3);
+        });
+      }
+      {
+        var result = db._query("FOR d IN UnitTestsView SEARCH [] ALL < d.c OPTIONS { waitForSync : true } RETURN d").toArray();
+        assertEqual(28, result.length);
+      }
+      {
+        var result = db._query("FOR a IN [[]] FOR d IN UnitTestsView SEARCH a ALL < d.c OPTIONS { waitForSync : true } RETURN d").toArray();
+        assertEqual(28, result.length);
+      }
+      {
+        var result = db._query("FOR d IN UnitTestsView SEARCH [] ALL <= d.c OPTIONS { waitForSync : true } RETURN d").toArray();
+        assertEqual(28, result.length);
+      }
+      {
+        var result = db._query("FOR a IN [[]] FOR d IN UnitTestsView SEARCH a ALL <= d.c OPTIONS { waitForSync : true } RETURN d").toArray();
+        assertEqual(28, result.length);
+      }
+      {
+        var result = db._query("FOR d IN UnitTestsView SEARCH [3, 4] ANY < d.c OPTIONS { waitForSync : true } RETURN d").toArray();
+        assertEqual(4, result.length);
+        result.forEach(function(doc) {
+          assertTrue(doc.c === 4);
+        });
+      }
+      {
+        var result = db._query("FOR a IN [[3,4]] FOR d IN UnitTestsView SEARCH a ANY < d.c OPTIONS { waitForSync : true } RETURN d").toArray();
+        assertEqual(4, result.length);
+        result.forEach(function(doc) {
+          assertTrue(doc.c === 4);
+        });
+      }
+      {
+        var result = db._query("FOR d IN UnitTestsView SEARCH [3, 4] ANY <= d.c OPTIONS { waitForSync : true } RETURN d").toArray();
+        assertEqual(8, result.length);
+        result.forEach(function(doc) {
+          assertTrue(doc.c === 4 || doc.c === 3);
+        });
+      }
+      {
+        var result = db._query("FOR a IN [[3,4]] FOR d IN UnitTestsView SEARCH a ANY <= d.c OPTIONS { waitForSync : true } RETURN d").toArray();
+        assertEqual(8, result.length);
+        result.forEach(function(doc) {
+          assertTrue(doc.c === 4 || doc.c === 3);
+        });
+      }
+      {
+        var result = db._query("FOR d IN UnitTestsView SEARCH [] ANY < d.c OPTIONS { waitForSync : true } RETURN d").toArray();
+        assertEqual(0, result.length);
+      }
+      {
+        var result = db._query("FOR a IN [[]] FOR d IN UnitTestsView SEARCH a ANY < d.c OPTIONS { waitForSync : true } RETURN d").toArray();
+        assertEqual(0, result.length);
+      }
+      {
+        var result = db._query("FOR d IN UnitTestsView SEARCH [] ANY <= d.c OPTIONS { waitForSync : true } RETURN d").toArray();
+        assertEqual(0, result.length);
+      }
+      {
+        var result = db._query("FOR a IN [[]] FOR d IN UnitTestsView SEARCH a ANY <= d.c OPTIONS { waitForSync : true } RETURN d").toArray();
+        assertEqual(0, result.length);
+      }
+      {
+        var result = db._query("FOR d IN UnitTestsView SEARCH [1, 2, 3] NONE < d.c OPTIONS { waitForSync : true } RETURN d").toArray();
+        assertEqual(8, result.length);
+        result.forEach(function(doc) {
+          assertTrue(doc.c === 1 || doc.c === 0);
+        });
+      }
+      {
+        var result = db._query("FOR a IN [[1,2,3]] FOR d IN UnitTestsView SEARCH a NONE < d.c OPTIONS { waitForSync : true } RETURN d").toArray();
+        assertEqual(8, result.length);
+        result.forEach(function(doc) {
+          assertTrue(doc.c === 1 || doc.c === 0);
+        });
+      }
+      {
+        var result = db._query("FOR d IN UnitTestsView SEARCH [1, 2, 3] NONE <= d.c OPTIONS { waitForSync : true } RETURN d").toArray();
+        assertEqual(4, result.length);
+        result.forEach(function(doc) {
+          assertTrue( doc.c === 0);
+        });
+      }
+      {
+        var result = db._query("FOR a IN [[1,2,3]] FOR d IN UnitTestsView SEARCH a NONE <= d.c OPTIONS { waitForSync : true } RETURN d").toArray();
+        assertEqual(4, result.length);
+        result.forEach(function(doc) {
+          assertTrue(doc.c === 0);
+        });
+      }
+      {
+        var result = db._query("FOR d IN UnitTestsView SEARCH [] NONE < d.c OPTIONS { waitForSync : true } RETURN d").toArray();
+        assertEqual(28, result.length);
+      }
+      {
+        var result = db._query("FOR a IN [[]] FOR d IN UnitTestsView SEARCH a NONE < d.c OPTIONS { waitForSync : true } RETURN d").toArray();
+        assertEqual(28, result.length);
+      }
+      {
+        var result = db._query("FOR d IN UnitTestsView SEARCH [] NONE <= d.c OPTIONS { waitForSync : true } RETURN d").toArray();
+        assertEqual(28, result.length);
+      }
+      {
+        var result = db._query("FOR a IN [[]] FOR d IN UnitTestsView SEARCH a NONE <= d.c OPTIONS { waitForSync : true } RETURN d").toArray();
+        assertEqual(28, result.length);
+      }
+    },
   };
 }
 
