/* global arango, describe, beforeEach, afterEach, it VPACK_TO_V8 */
'use strict';

const expect = require('chai').expect;
var utils = require('@arangodb/foxx/manager-utils');
const FoxxManager = require('@arangodb/foxx/manager');
const request = require('@arangodb/request');
const util = require('@arangodb/util');
const fs = require('fs');
const internal = require('internal');
const path = require('path');
const basePath = path.resolve(internal.pathForTesting('common'), 'test-data', 'apps', 'headers');
const arangodb = require('@arangodb');
const arango = require('@arangodb').arango;
const errors = arangodb.errors;
const db = arangodb.db;
const aql = arangodb.aql;
var origin = arango.getEndpoint().replace(/\+vpp/, '').replace(/^tcp:/, 'http:').replace(/^ssl:/, 'https:').replace(/^vst:/, 'http:').replace(/^h2:/, 'http:');
const isVst = arango.getEndpoint().match('^vst://') !== null;

require("@arangodb/test-helper").waitForFoxxInitialized();

function loadFoxxIntoZip(path) {
  let zip = utils.zipDirectory(path);
  let content = fs.readFileSync(zip);
  fs.remove(zip);
  return {
    type: 'inlinezip',
    buffer: content
  };
}

function installFoxx(mountpoint, which) {
  let headers = {};
  let content;
  if (which.type === 'js') {
    headers['content-type'] = 'application/javascript';
    content = which.buffer;
  } else if (which.type === 'dir') {
    headers['content-type'] = 'application/zip';
    var utils = require('@arangodb/foxx/manager-utils');
    let zip = utils.zipDirectory(which.buffer);
    content = fs.readFileSync(zip);
    fs.remove(zip);
  } else if (which.type === 'inlinezip') {
    content = which.buffer;
    headers['content-type'] = 'application/zip';
  } else if (which.type === 'url') {
    content = { source: which };
  } else if (which.type === 'file') {
    content = fs.readFileSync(which.buffer);
  }
  let devmode = '';
  if (which.hasOwnProperty('devmode') && which.devmode === true) {
    devmode = '&development=true';
  }
  const crudResp = arango.POST('/_api/foxx?mount=' + mountpoint + devmode, content, headers);
  expect(crudResp).to.have.property('manifest');
}

function deleteFoxx(mountpoint) {
  const deleteResp = arango.DELETE('/_api/foxx/service?force=true&mount=' + mountpoint);
  expect(deleteResp).to.have.property('code');
  expect(deleteResp.code).to.equal(204);
  expect(deleteResp.error).to.equal(false);
}

describe('FoxxApi commit', function () {
  const mount = '/test';

  beforeEach(function () {
    try {
      FoxxManager.uninstall(mount, {force: true});
    } catch (e) {}
    FoxxManager.install(basePath, mount);
  });

  afterEach(function () {
    try {
      FoxxManager.uninstall(mount, {force: true});
    } catch (e) {}
  });

  it('should fix missing service definition', function () {
    expect(db._query(aql`
      FOR service IN _apps
        FILTER service.mount == ${mount}
        REMOVE service IN _apps
    `).getExtra().stats.writesExecuted).to.equal(1);

<<<<<<< HEAD
=======
    let body;
>>>>>>> 5519ea1a
    let result = arango.GET('/test/header-echo');
    expect(result.code).to.equal(404);

    result = arango.POST('/_api/foxx/commit', '');
    expect(result.code).to.equal(204);
    [
      // explicitly say we want utf8-json, since the server will add it:
      { origin: origin, accept: 'application/json; charset=utf-8', test: 'first' },
      { 'accept-encoding': 'deflate', accept: 'application/json; charset=utf-8', test: "second"},
      // work around clever arangosh client, specify random content-type first:
      { accept: 'image/webp,text/html,application/x-html,*/*;q=0.8', test: "third", 'accept-encoding': 'identity'},
      { accept: 'image/webp,text/html,application/x-html,*/*;q=0.8', test: "third", 'accept-encoding': 'deflate'},
      { accept: 'image/webp,text/html,application/x-html,*/*;q=0.8', test: "third", 'accept-encoding': 'gzip'},
      { accept: 'image/webp,text/html,application/x-html,*/*;q=0.8', test: "third"},
      { accept: 'application/json; charset=utf-8', test: "fourth", "content-type": "image/jpg"}
    ].forEach(headers => {
      result = arango.GET_RAW('/test/header-echo', headers);
      expect(result.code).to.equal(200);
      if (result.headers['content-type'] === 'application/x-velocypack') {
        body = result.parsedBody;
      } else {
        body = JSON.parse(result.body);
      }
      
      Object.keys(headers).forEach(function(key) {
        let value = headers[key];
        if (key === 'origin') {
          if (arango.getEndpoint().match(/^vst:/)) {
            // GeneralServer/HttpCommTask.cpp handles this, not implemented for vst
            expect(body['origin']).to.equal(origin);
          } else {
            expect(result.headers['access-control-allow-origin']).to.equal(origin);
          }
        }
        expect(body[key]).to.equal(headers[key]);
        
      });
      if (!headers.hasOwnProperty('accept-encoding')) {
        expect(body['accept-encoding']).to.equal(undefined);
      }
    });

<<<<<<< HEAD
    result = arango.GET_RAW('/test/header-echo', { origin: origin });
=======
    // sending content-type json actually requires to post something:
    let headers = { accept: 'application/json; charset=utf-8', test: "first", "content-type": "application/json; charset=utf-8"};
    result = arango.POST_RAW('/test/header-echo', '{}', headers);
>>>>>>> 5519ea1a
    expect(result.code).to.equal(200);
    if (result.headers['content-type'] === 'application/x-velocypack') {
      body = result.parsedBody;
    } else {
      body = JSON.parse(result.body);
    }
    
    Object.keys(headers).forEach(function(key) {
      let value = headers[key];
      
      expect(body[key]).to.equal(headers[key]);
    });
  });

  it('should deliver compressed files according to accept-encoding', function() {
    // TODO: decompress body (if) and check for its content, so double-compression can be eradicted.
    let result;

    result = arango.GET_RAW('/_db/_system/_admin/aardvark/index.html', {'accept-encoding': 'identity'});
    expect(result.body).to.contain('doctype');

    result = arango.GET_RAW('/_db/_system/_admin/aardvark/index.html', {'accept-encoding': 'deflate'});
    expect(result.body).to.contain('doctype');

    result = arango.GET_RAW('/_db/_system/_admin/aardvark/index.html', {'accept-encoding': 'gzip'});
    expect(result.body).to.be.instanceof(Buffer);

    result = arango.GET_RAW('/_db/_system/_admin/aardvark/index.html', {});
    expect(result.body).to.contain('doctype');

    result = arango.GET_RAW('/_api/version', {'accept-encoding': 'identity'});
    expect(result).to.have.property('parsedBody');

    result = arango.GET_RAW('/_api/version', {'accept-encoding': 'deflate'});
    if (!isVst) {
      // no transparent compression support in VST atm.
      expect(result.body).to.be.instanceof(Buffer);
    } else {
      expect(result).to.have.property('parsedBody');
    }      

    result = arango.GET_RAW('/_api/version', {'accept-encoding': 'gzip'});
    expect(result).to.have.property('parsedBody');

  });
  it('should fix missing checksum', function () {
    db._query(aql`
      FOR service IN _apps
        FILTER service.mount == ${mount}
        UPDATE service WITH { checksum: null } IN _apps
    `);
    let checksum = db._query(aql`
      FOR service IN _apps
        FILTER service.mount == ${mount}
        RETURN service.checksum
    `).next();
    expect(checksum).to.equal(null);

    const result = arango.POST('/_api/foxx/commit', '');
    expect(result.code).to.equal(204);

    checksum = db._query(aql`
      FOR service IN _apps
        FILTER service.mount == ${mount}
        RETURN service.checksum
    `).next();
    expect(checksum).to.not.equal(null);
  });

  it('without param replace should not fix wrong checksum', function () {
    db._query(aql`
      FOR service IN _apps
        FILTER service.mount == ${mount}
        UPDATE service WITH { checksum: '1234' } IN _apps
    `);
    let checksum = db._query(aql`
      FOR service IN _apps
        FILTER service.mount == ${mount}
        RETURN service.checksum
    `).next();
    expect(checksum).to.equal('1234');

    const result = arango.POST('/_api/foxx/commit', '');
    expect(result.code).to.equal(204);

    checksum = db._query(aql`
      FOR service IN _apps
        FILTER service.mount == ${mount}
        RETURN service.checksum
    `).next();
    expect(checksum).to.equal('1234');
  });

  it('with param replace should fix wrong checksum', function () {
    db._query(aql`
      FOR service IN _apps
        FILTER service.mount == ${mount}
        UPDATE service WITH { checksum: '1234' } IN _apps
    `);
    let checksum = db._query(aql`
      FOR service IN _apps
        FILTER service.mount == ${mount}
        RETURN service.checksum
    `).next();
    expect(checksum).to.equal('1234');

    const result = arango.POST('/_api/foxx/commit?replace=true', '');
    expect(result.code).to.equal(204);

    checksum = db._query(aql`
      FOR service IN _apps
        FILTER service.mount == ${mount}
        RETURN service.checksum
    `).next();
    expect(checksum).to.not.equal('1234');
  });

  it('should fix missing bundle', function () {
    db._query(aql`
      FOR bundle IN _appbundles
        REMOVE bundle IN _appbundles
    `);
    let bundles = db._query(aql`
      FOR bundle IN _appbundles
        RETURN 1
    `).toArray().length;
    expect(bundles).to.equal(0);

    const result = arango.POST('/_api/foxx/commit', { qs: { replace: true } });
    expect(result.code).to.equal(204);

    bundles = db._query(aql`
      FOR bundle IN _appbundles
        RETURN 1
    `).toArray().length;
    expect(bundles).to.equal(1);
  });
});

describe('Foxx service', () => {

  const mount = '/foxx-crud-test';

  const minimalWorkingServicePath = path.resolve(internal.pathForTesting('common'), 'test-data', 'apps', 'minimal-working-service');
  const minimalWorkingZip = loadFoxxIntoZip(minimalWorkingServicePath);
  const minimalWorkingZipDev = {
    buffer: minimalWorkingZip.buffer,
    devmode: true,
    type: minimalWorkingZip.type
  };
  const minimalWorkingZipPath = utils.zipDirectory(minimalWorkingServicePath);
  
  const itzpapalotlPath = path.resolve(internal.pathForTesting('common'), 'test-data', 'apps', 'itzpapalotl');
  const itzpapalotlZip = loadFoxxIntoZip(itzpapalotlPath);

  const serviceServiceMount = '/foxx-crud-test-download';
  const serviceServicePath = path.resolve(internal.pathForTesting('common'), 'test-data', 'apps', 'service-service', 'index.js');
  const crudTestServiceSource = {
    type: 'js',
    buffer: fs.readFileSync(serviceServicePath)
  };
  beforeEach(() => {
    installFoxx(serviceServiceMount, crudTestServiceSource);
  });

  afterEach(() => {
    try {
      deleteFoxx(serviceServiceMount);
    } catch (e) {}
  });

  afterEach(() => {
    try {
      deleteFoxx(mount);
    } catch (e) {}
  });

  const cases = [
    {
      name: 'localJsFile',
      request: {
        body: {source: path.resolve(minimalWorkingServicePath, 'index.js')},
        json: true
      }
    },
    {
      name: 'localZipFile',
      request: {
        body: {source: minimalWorkingZipPath},
        json: true
      }
    },
    {
      name: 'localDir',
      request: {
        body: {source: minimalWorkingServicePath},
        json: true
      }
    },
    {
      name: 'jsBuffer',
      request: {
        body: fs.readFileSync(path.resolve(minimalWorkingServicePath, 'index.js')),
        contentType: 'application/javascript'
      }
    },
    {
      name: 'zipBuffer',
      request: {
        body: fs.readFileSync(minimalWorkingZipPath),
        contentType: 'application/zip'
      }
    },
    {
      name: 'remoteJsFile',
      request: {
        body: {source: `${origin}/_db/${db._name()}${serviceServiceMount}/js`},
        json: true
      }
    },
    {
      name: 'remoteZipFile',
      request: {
        body: {source: `${origin}/_db/${db._name()}${serviceServiceMount}/zip`},
        json: true
      }
    }
  ];

  for (const c of cases) {
    it(`installed via ${c.name} should be available`, () => {
      let headers = {};
      if (c.request.hasOwnProperty('contentType')) {
        headers['content-type'] = c.request.contentType;
      }
      const installResp = arango.POST('/_api/foxx?mount=' + mount + '&foo=bar', c.request.body, headers);
      expect(installResp).to.have.property('manifest');
      const resp = arango.GET(mount);
      expect(resp).to.eql({hello: 'world'});
    });
    it(`replaced via ${c.name} should be available`, () => {
      installFoxx(mount, itzpapalotlZip);
      let headers = {};
      if (c.request.hasOwnProperty('contentType')) {
        headers['content-type'] = c.request.contentType;
      }
      const replaceResp = arango.PUT('/_api/foxx/service?mount=' + mount, c.request.body, headers);
      expect(replaceResp).to.have.property('manifest');
      const resp = arango.GET(mount);
      expect(resp).to.eql({hello: 'world'});
    });
    it(`upgrade via ${c.name} should be available`, () => {
      installFoxx(mount, itzpapalotlZip);
      let headers = {};
      if (c.request.hasOwnProperty('contentType')) {
        headers['content-type'] = c.request.contentType;
      }
      const upgradeResp = arango.PATCH('/_api/foxx/service?mount=' + mount, c.request.body, headers);
      expect(upgradeResp).to.have.property('manifest');
      const resp = arango.GET(mount);
      expect(resp).to.eql({hello: 'world'});
    });
  }

  it('uninstalled should not be available', () => {
    installFoxx(mount, minimalWorkingZip);
    const delResp = arango.DELETE('/_api/foxx/service?mount=' + mount);
    expect(delResp.code).to.equal(204);
    expect(delResp.error).to.equal(false);
    const resp = arango.GET(mount);
    expect(resp.code).to.equal(404);
  });

  const badMainServicePath = path.resolve(internal.pathForTesting('common'), 'test-data', 'apps', 'fails-on-mount');

  it('failing on mount should not be installed', () => {
    const installResp = arango.POST('/_api/foxx?mount=' + mount, { source: badMainServicePath });
    expect(installResp.code).to.equal(400);
    expect(installResp).to.have.property('error', true);
    expect(installResp).to.have.property('errorNum', errors.ERROR_MODULE_FAILURE.code);
  });

  it('failing on mount should successfully upgrade', () => {
    installFoxx(mount, minimalWorkingZip);
    const upgradeResp = arango.PATCH('/_api/foxx/service?mount=' + mount, {source: badMainServicePath});
    expect(upgradeResp).to.have.property('manifest');
    const resp = arango.GET(mount);
    expect(resp.code).to.equal(503);
    expect(resp).to.have.property('error', true);
    expect(resp).to.have.property('errorNum', errors.ERROR_HTTP_SERVICE_UNAVAILABLE.code);
  });

  it('failing on mount should successfully replace', () => {
    installFoxx(mount, minimalWorkingZip);
    const upgradeResp = arango.PUT('/_api/foxx/service?mount=' + mount, {source: badMainServicePath});
    expect(upgradeResp).to.have.property('manifest');
    const resp = arango.GET(mount);
    expect(resp.code).to.equal(503);
    expect(resp).to.have.property('error', true);
    expect(resp).to.have.property('errorNum', errors.ERROR_HTTP_SERVICE_UNAVAILABLE.code);
  });

  const confPath = path.resolve(internal.pathForTesting('common'), 'test-data', 'apps', 'with-configuration');

  it('empty configuration should be available', () => {
    installFoxx(mount, minimalWorkingZip);
    const resp = arango.GET('/_api/foxx/configuration?mount=' + mount);
    expect(resp).to.eql({});
  });

  it('empty non-minimal configuration should be available', () => {
    installFoxx(mount, minimalWorkingZip);
    const resp = arango.GET('/_api/foxx/configuration?mount=' + mount + '&minimal=false');
    expect(resp).to.eql({});
  });

  it('empty minimal configuration should be available', () => {
    installFoxx(mount, minimalWorkingZip);
    const resp = arango.GET('/_api/foxx/configuration?mount=' + mount + '&minimal=true');
    expect(resp).to.eql({});
  });

  it('configuration should be available', () => {
    installFoxx(mount, {type: 'dir', buffer: confPath});
    const resp = arango.GET('/_api/foxx/configuration?mount=' + mount);
    expect(resp).to.have.property('test1');
    expect(resp.test1).to.not.have.property('current');
    expect(resp).to.have.property('test2');
    expect(resp.test2).to.not.have.property('current');
  });

  it('non-minimal configuration should be available', () => {
    installFoxx(mount, {type: 'dir', buffer: confPath});
    const resp = arango.GET('/_api/foxx/configuration?mount=' + mount + '&minimal=false');
    expect(resp).to.have.property('test1');
    expect(resp.test1).to.not.have.property('current');
    expect(resp).to.have.property('test2');
    expect(resp.test2).to.not.have.property('current');
  });

  it('minimal configuration should be available', () => {
    installFoxx(mount, {type: 'dir', buffer: confPath});
    const resp = arango.GET('/_api/foxx/configuration?mount=' + mount + '&minimal=true');
    expect(resp).to.eql({});
  });

  it('configuration should be available after update', () => {
    installFoxx(mount, {type: 'dir', buffer: confPath});
    const updateResp = arango.PATCH('/_api/foxx/configuration?mount=' + mount,
                                    { test1: 'test'});
    expect(updateResp).to.have.property('values');
    expect(updateResp.values).to.have.property('test1', 'test');
    expect(updateResp.values).to.not.have.property('test2');
    expect(updateResp).to.not.have.property('warnings');
    const resp = arango.GET('/_api/foxx/configuration?mount=' + mount);
    expect(resp).to.have.property('test1');
    expect(resp.test1).to.have.property('current', 'test');
    expect(resp).to.have.property('test2');
    expect(resp.test2).to.not.have.property('current');
  });

  it('non-minimal configuration should be available after update', () => {
    installFoxx(mount, {type: 'dir', buffer: confPath});
    const updateResp = arango.PATCH('/_api/foxx/configuration?mount=' + mount + '&minimal=false', { test1: 'test'});
    expect(updateResp).to.have.property('test1');
    expect(updateResp.test1).to.have.property('current', 'test');
    expect(updateResp.test1).to.not.have.property('warning');
    expect(updateResp).to.have.property('test2');
    expect(updateResp.test2).to.not.have.property('current');
    expect(updateResp.test2).to.not.have.property('warning');
    const resp = arango.GET('/_api/foxx/configuration?mount=' + mount + '&minimal=false');
    expect(resp).to.have.property('test1');
    expect(resp.test1).to.have.property('current', 'test');
    expect(resp).to.have.property('test2');
    expect(resp.test2).to.not.have.property('current');
  });

  it('minimal configuration should be available after update', () => {
    installFoxx(mount, {type: 'dir', buffer: confPath});
    const updateResp = arango.PATCH('/_api/foxx/configuration?mount=' + mount + '&minimal=true', {
        test1: 'test'
    });
    expect(updateResp).to.have.property('values');
    expect(updateResp.values).to.have.property('test1', 'test');
    expect(updateResp.values).to.not.have.property('test2');
    expect(updateResp).to.not.have.property('warnings');
    const resp = arango.GET('/_api/foxx/configuration?mount=' + mount + '&minimal=true');
    expect(resp).to.have.property('test1', 'test');
    expect(resp).to.not.have.property('test2');
  });

  it('configuration should be available after replace', () => {
    installFoxx(mount, {type: 'dir', buffer: confPath});
    const replaceResp = arango.PUT('/_api/foxx/configuration?mount=' + mount, {
        test1: 'test'
    });
    expect(replaceResp).to.have.property('values');
    expect(replaceResp.values).to.have.property('test1', 'test');
    expect(replaceResp.values).to.not.have.property('test2');
    expect(replaceResp).to.have.property('warnings');
    expect(replaceResp.warnings).to.have.property('test2', 'is required');
    const resp = arango.GET('/_api/foxx/configuration?mount=' + mount);
    expect(resp).to.have.property('test1');
    expect(resp.test1).to.have.property('current', 'test');
    expect(resp).to.have.property('test2');
    expect(resp.test2).to.not.have.property('current');
  });

  it('non-minimal configuration should be available after replace', () => {
    installFoxx(mount, {type: 'dir', buffer: confPath});
    const replaceResp = arango.PUT('/_api/foxx/configuration?mount=' + mount + '&minimal=false', {
      test1: 'test'
    });
    expect(replaceResp).to.have.property('test1');
    expect(replaceResp.test1).to.have.property('current', 'test');
    expect(replaceResp.test1).to.not.have.property('warning');
    expect(replaceResp).to.have.property('test2');
    expect(replaceResp.test2).to.not.have.property('current');
    expect(replaceResp.test2).to.have.property('warning', 'is required');
    const resp = arango.GET('/_api/foxx/configuration?mount=' + mount);
    expect(resp).to.have.property('test1');
    expect(resp.test1).to.have.property('current', 'test');
    expect(resp).to.have.property('test2');
    expect(resp.test2).to.not.have.property('current');
  });

  it('minimal configuration should be available after replace', () => {
    installFoxx(mount, {type: 'dir', buffer: confPath});
    const replaceResp = arango.PUT('/_api/foxx/configuration?mount=' + mount + '&minimal=true', {
      test1: 'test'
    });
    expect(replaceResp).to.have.property('values');
    expect(replaceResp.values).to.have.property('test1', 'test');
    expect(replaceResp.values).to.not.have.property('test2');
    expect(replaceResp).to.have.property('warnings');
    expect(replaceResp.warnings).to.have.property('test2', 'is required');
    const resp = arango.GET('/_api/foxx/configuration?mount=' + mount + '&minimal=true');
    expect(resp).to.have.property('test1', 'test');
    expect(resp).to.not.have.property('test2');
  });

  it('configuration should be merged after update', () => {
    installFoxx(mount, {type: 'dir', buffer: confPath});
    const replaceResp = arango.PUT('/_api/foxx/configuration?mount=' + mount, {
        test2: 'test2'
    });
    const updateResp = arango.PATCH('/_api/foxx/configuration?mount=' + mount, {
        test1: 'test1'
    });
    const resp = arango.GET('/_api/foxx/configuration?mount=' + mount);
    expect(resp).to.have.property('test1');
    expect(resp.test1).to.have.property('current', 'test1');
    expect(resp).to.have.property('test2');
    expect(resp.test2).to.have.property('current', 'test2');
  });

  it('non-minimal configuration should be merged after update', () => {
    installFoxx(mount, {type: 'dir', buffer: confPath});
    const replaceResp = arango.PUT('/_api/foxx/configuration?mount=' + mount + '&minimal=false', {
      test2: 'test2'
    });
    const updateResp = arango.PATCH('/_api/foxx/configuration?mount=' + mount + '&minimal=false', {
      test1: 'test1'
    });
    const resp = arango.GET('/_api/foxx/configuration?mount=' + mount + '&minimal=false');
    expect(resp).to.have.property('test1');
    expect(resp.test1).to.have.property('current', 'test1');
    expect(resp).to.have.property('test2');
    expect(resp.test2).to.have.property('current', 'test2');
  });

  it('minimal configuration should be merged after update', () => {
    installFoxx(mount, {type: 'dir', buffer: confPath});
    const replaceResp = arango.PUT('/_api/foxx/configuration?mount=' + mount + '&minimal=true', {
      test2: 'test2'
    });
    const updateResp = arango.PATCH('/_api/foxx/configuration?mount=' + mount + '&minimal=true', {
      test1: 'test1'
    });
    const resp = arango.GET('/_api/foxx/configuration?mount=' + mount + '&minimal=true');
    expect(resp).to.have.property('test1', 'test1');
    expect(resp).to.have.property('test2', 'test2');
  });

  it('configuration should be overwritten after replace', () => {
    installFoxx(mount, {type: 'dir', buffer: confPath});
    const updateResp = arango.PATCH('/_api/foxx/configuration?mount=' + mount, {
      test2: 'test2'
    });
    const replaceResp = arango.PUT('/_api/foxx/configuration?mount=' + mount, {
        test1: 'test'
    });
    const resp = arango.GET('/_api/foxx/configuration?mount=' + mount);
    expect(resp).to.have.property('test1');
    expect(resp.test1).to.have.property('current', 'test');
    expect(resp).to.have.property('test2');
    expect(resp.test2).to.not.have.property('current');
  });

  it('non-minimal configuration should be overwritten after replace', () => {
    installFoxx(mount, {type: 'dir', buffer: confPath});
    const updateResp = arango.PATCH('/_api/foxx/configuration?mount=' + mount + '&minimal=false', {
        test2: 'test2'
    });
    const replaceResp = arango.PUT('/_api/foxx/configuration?mount=' + mount + '&minimal=false', {
        test1: 'test'
    });
    const resp = arango.GET('/_api/foxx/configuration?mount=' + mount + '&minimal=false');
    expect(resp).to.have.property('test1');
    expect(resp.test1).to.have.property('current', 'test');
    expect(resp).to.have.property('test2');
    expect(resp.test2).to.not.have.property('current');
  });

  it('minimal configuration should be overwritten after replace', () => {
    installFoxx(mount, {type: 'dir', buffer: confPath});
    const updateResp = arango.PATCH('/_api/foxx/configuration?mount=' + mount + '&minimal=true', {
        test2: 'test2'
    });
    const replaceResp = arango.PUT('/_api/foxx/configuration?mount=' + mount + '&minimal=true', {
        test1: 'test'
    });
    const resp = arango.GET('/_api/foxx/configuration?mount=' + mount + '&minimal=true');
    expect(resp).to.have.property('test1', 'test');
    expect(resp).not.to.have.property('test2');
  });


  const depPath = path.resolve(internal.pathForTesting('common'), 'test-data', 'apps', 'with-dependencies');

  it('empty configuration should be available', () => {
    installFoxx(mount, {type: 'dir', buffer: minimalWorkingServicePath});
    const resp = arango.GET('/_api/foxx/dependencies?mount=' + mount);
    expect(resp).to.eql({});
  });

  it('empty non-minimal configuration should be available', () => {
    installFoxx(mount, {type: 'dir', buffer: minimalWorkingServicePath});
    const resp = arango.GET('/_api/foxx/dependencies?mount=' + mount + '&minimal=false');
    expect(resp).to.eql({});
  });

  it('empty minimal configuration should be available', () => {
    installFoxx(mount, {type: 'dir', buffer: minimalWorkingServicePath});
    const resp = arango.GET('/_api/foxx/dependencies?mount=' + mount + '&minimal=true');
    expect(resp).to.eql({});
  });

  it('dependencies should be available', () => {
    installFoxx(mount, {type: 'dir', buffer: depPath});
    const resp = arango.GET('/_api/foxx/dependencies?mount=' + mount);
    expect(resp).to.have.property('test1');
    expect(resp.test1).to.not.have.property('current');
    expect(resp).to.have.property('test2');
    expect(resp.test2).to.not.have.property('current');
  });

  it('non-minimal dependencies should be available', () => {
    installFoxx(mount, {type: 'dir', buffer: depPath});
    const resp = arango.GET('/_api/foxx/dependencies?mount=' + mount + '&minimal=false');
    expect(resp).to.have.property('test1');
    expect(resp.test1).to.not.have.property('current');
    expect(resp).to.have.property('test2');
    expect(resp.test2).to.not.have.property('current');
  });

  it('minimal dependencies should be available', () => {
    installFoxx(mount, {type: 'dir', buffer: depPath});
    const resp = arango.GET('/_api/foxx/dependencies?mount=' + mount + '&minimal=true');
    expect(resp).to.eql({});
  });

  it('dependencies should be available after update', () => {
    installFoxx(mount, {type: 'dir', buffer: depPath});
    const updateResp = arango.PATCH('/_api/foxx/dependencies?mount=' + mount, {
        test1: '/test'
    });
    expect(updateResp).to.have.property('values');
    expect(updateResp.values).to.have.property('test1', '/test');
    expect(updateResp.values).not.to.have.property('test2');
    expect(updateResp).to.not.have.property('warnings');
    const resp = arango.GET('/_api/foxx/dependencies?mount=' + mount);
    expect(resp).to.have.property('test1');
    expect(resp.test1).to.have.property('current', '/test');
    expect(resp).to.have.property('test2');
    expect(resp.test2).to.not.have.property('current');
  });

  it('non-minimal dependencies should be available after update', () => {
    installFoxx(mount, {type: 'dir', buffer: depPath});
    const updateResp = arango.PATCH('/_api/foxx/dependencies?mount=' + mount + '&minimal=false', {
        test1: '/test'
    });
    expect(updateResp).to.have.property('test1');
    expect(updateResp.test1).to.have.property('current', '/test');
    expect(updateResp.test1).to.not.have.property('warning');
    expect(updateResp).to.have.property('test2');
    expect(updateResp.test2).to.not.have.property('current');
    expect(updateResp.test2).to.not.have.property('warning');
    const resp = arango.GET('/_api/foxx/dependencies?mount=' + mount + '&minimal=false');
    expect(resp).to.have.property('test1');
    expect(resp.test1).to.have.property('current', '/test');
    expect(resp).to.have.property('test2');
    expect(resp.test2).to.not.have.property('current');
  });

  it('minimal dependencies should be available after update', () => {
    installFoxx(mount, {type: 'dir', buffer: depPath});
    const updateResp = arango.PATCH('/_api/foxx/dependencies?mount=' + mount + '&minimal=true', {
        test1: '/test'
    });
    expect(updateResp).to.have.property('values');
    expect(updateResp.values).to.have.property('test1', '/test');
    expect(updateResp.values).not.to.have.property('test2');
    expect(updateResp).to.not.have.property('warnings');
    const resp = arango.GET('/_api/foxx/dependencies?mount=' + mount + '&minimal=true');
    expect(resp).to.have.property('test1', '/test');
    expect(resp).to.not.have.property('test2');
  });

  it('dependencies should be available after replace', () => {
    installFoxx(mount, {type: 'dir', buffer: depPath});
    const replaceResp = arango.PUT('/_api/foxx/dependencies?mount=' + mount, {
        test1: '/test'
    });
    expect(replaceResp).to.have.property('values');
    expect(replaceResp.values).to.have.property('test1', '/test');
    expect(replaceResp.values).to.not.have.property('test2');
    expect(replaceResp).to.have.property('warnings');
    expect(replaceResp.warnings).to.have.property('test2', 'is required');
    const resp = arango.GET('/_api/foxx/dependencies?mount=' + mount);
    expect(resp).to.have.property('test1');
    expect(resp.test1).to.have.property('current', '/test');
    expect(resp).to.have.property('test2');
    expect(resp.test2).to.not.have.property('current');
  });

  it('non-minimal dependencies should be available after replace', () => {
    installFoxx(mount, {type: 'dir', buffer: depPath});
    const replaceResp = arango.PUT('/_api/foxx/dependencies?mount=' + mount + '&minimal=false', {
        test1: '/test'
    });
    expect(replaceResp).to.have.property('test1');
    expect(replaceResp.test1).to.have.property('current', '/test');
    expect(replaceResp.test1).to.not.have.property('warning');
    expect(replaceResp).to.have.property('test2');
    expect(replaceResp.test2).to.not.have.property('current');
    expect(replaceResp.test2).to.have.property('warning', 'is required');
    const resp = arango.GET('/_api/foxx/dependencies?mount=' + mount + '&minimal=false');
    expect(resp).to.have.property('test1');
    expect(resp.test1).to.have.property('current', '/test');
    expect(resp).to.have.property('test2');
    expect(resp.test2).to.not.have.property('current');
  });

  it('minimal dependencies should be available after replace', () => {
    installFoxx(mount, {type: 'dir', buffer: depPath});
    const replaceResp = arango.PUT('/_api/foxx/dependencies?mount=' + mount + '&minimal=true', {
        test1: '/test'
    });
    expect(replaceResp).to.have.property('values');
    expect(replaceResp.values).to.have.property('test1', '/test');
    expect(replaceResp.values).to.not.have.property('test2');
    expect(replaceResp).to.have.property('warnings');
    expect(replaceResp.warnings).to.have.property('test2', 'is required');
    const resp = arango.GET('/_api/foxx/dependencies?mount=' + mount + '&minimal=true');
    expect(resp).to.have.property('test1', '/test');
    expect(resp).to.not.have.property('test2');
  });

  it('dependencies should be merged after update', () => {
    installFoxx(mount, {type: 'dir', buffer: depPath});
    const replaceResp = arango.PUT('/_api/foxx/dependencies?mount=' + mount, {
        test2: '/test2'
    });
    expect(replaceResp).to.have.property('values');
    expect(replaceResp.values).to.not.have.property('test1');
    expect(replaceResp.values).to.have.property('test2', '/test2');
    expect(replaceResp).to.have.property('warnings');
    expect(replaceResp.warnings).to.have.property('test1', 'is required');
    const updateResp = arango.PATCH('/_api/foxx/dependencies?mount=' + mount, {
        test1: '/test1'
    });
    expect(updateResp).to.have.property('values');
    expect(updateResp.values).to.have.property('test1', '/test1');
    expect(updateResp.values).to.have.property('test2', '/test2');
    const resp = arango.GET('/_api/foxx/dependencies?mount=' + mount);
    expect(resp).to.have.property('test1');
    expect(resp.test1).to.have.property('current', '/test1');
    expect(resp).to.have.property('test2');
    expect(resp.test2).to.have.property('current', '/test2');
  });

  it('non-minimal dependencies should be merged after update', () => {
    installFoxx(mount, {type: 'dir', buffer: depPath});
    const replaceResp = arango.PUT('/_api/foxx/dependencies?mount=' + mount + '&minimal=false', {
        test2: '/test2'
    });
    expect(replaceResp).to.have.property('test1');
    expect(replaceResp.test1).to.have.property('warning', 'is required');
    expect(replaceResp).to.have.property('test2');
    expect(replaceResp.test2).to.have.property('current', '/test2');
    const updateResp = arango.PATCH('/_api/foxx/dependencies?mount=' + mount + '&minimal=false', {
        test1: '/test1'
    });
    expect(updateResp).to.have.property('test1');
    expect(updateResp.test1).to.have.property('current', '/test1');
    expect(updateResp.test1).to.not.have.property('warning');
    expect(updateResp).to.have.property('test2');
    expect(updateResp.test2).to.have.property('current', '/test2');
    expect(updateResp.test2).to.not.have.property('warning');
    const resp = arango.GET('/_api/foxx/dependencies?mount=' + mount + '&minimal=false');
    expect(resp).to.have.property('test1');
    expect(resp.test1).to.have.property('current', '/test1');
    expect(resp).to.have.property('test2');
    expect(resp.test2).to.have.property('current', '/test2');
  });

  it('minimal dependencies should be merged after update', () => {
    installFoxx(mount, {type: 'dir', buffer: depPath});
    const replaceResp = arango.PUT('/_api/foxx/dependencies?mount=' + mount + '&minimal=true', {
        test2: '/test2'
    });
    expect(replaceResp).to.have.property('values');
    expect(replaceResp.values).to.have.property('test2', '/test2');
    expect(replaceResp.values).to.not.have.property('test1');
    expect(replaceResp).to.have.property('warnings');
    expect(replaceResp.warnings).to.have.property('test1', 'is required');
    const updateResp = arango.PATCH('/_api/foxx/dependencies?mount=' + mount + '&minimal=true', {
        test1: '/test1'
    });
    expect(updateResp).to.have.property('values');
    expect(updateResp.values).to.have.property('test1', '/test1');
    expect(updateResp.values).to.have.property('test2', '/test2');
    const resp = arango.GET('/_api/foxx/dependencies?mount=' + mount + '&minimal=true');
    expect(resp).to.have.property('test1', '/test1');
    expect(resp).to.have.property('test2', '/test2');
  });

  it('dependencies should be overwritten after replace', () => {
    installFoxx(mount, {type: 'dir', buffer: depPath});
    const updateResp = arango.PATCH('/_api/foxx/dependencies?mount=' + mount, {
        test2: '/test2'
    });
    expect(updateResp).to.have.property('values');
    expect(updateResp).to.not.have.property('warnings');
    expect(updateResp.values).to.have.property('test2', '/test2');
    expect(updateResp.values).to.not.have.property('test1');
    const replaceResp = arango.PUT('/_api/foxx/dependencies?mount=' + mount, {
        test1: '/test'
    });
    expect(replaceResp).to.have.property('values');
    expect(replaceResp.values).to.have.property('test1', '/test');
    expect(replaceResp.values).to.not.have.property('test2');
    expect(replaceResp).to.have.property('warnings');
    expect(replaceResp.warnings).to.have.property('test2', 'is required');
    const resp = arango.GET('/_api/foxx/dependencies?mount=' + mount);
    expect(resp).to.have.property('test1');
    expect(resp.test1).to.have.property('current', '/test');
    expect(resp).to.have.property('test2');
    expect(resp.test2).to.not.have.property('current');
  });

  it('non-minimal dependencies should be overwritten after replace', () => {
    installFoxx(mount, {type: 'dir', buffer: depPath});
    const updateResp = arango.PATCH('/_api/foxx/dependencies?mount=' + mount + '&minimal=false', {
        test2: '/test2'
    });
    expect(updateResp).to.have.property('test1');
    expect(updateResp.test1).to.not.have.property('current');
    expect(updateResp.test1).to.not.have.property('warning');
    expect(updateResp).to.have.property('test2');
    expect(updateResp.test2).to.have.property('current', '/test2');
    expect(updateResp.test2).to.not.have.property('warning');
    const replaceResp = arango.PUT('/_api/foxx/dependencies?mount=' + mount + '&minimal=false', {
        test1: '/test'
    });
    expect(replaceResp).to.have.property('test1');
    expect(replaceResp.test1).to.have.property('current', '/test');
    expect(replaceResp.test1).to.not.have.property('warning');
    expect(replaceResp.test2).to.not.have.property('current');
    expect(replaceResp.test2).to.have.property('warning', 'is required');
    const resp = arango.GET('/_api/foxx/dependencies?mount=' + mount + '&minimal=false');
    expect(resp).to.have.property('test1');
    expect(resp.test1).to.have.property('current', '/test');
    expect(resp).to.have.property('test2');
    expect(resp.test2).to.not.have.property('current');
  });

  it('minimal dependencies should be overwritten after replace', () => {
    installFoxx(mount, {type: 'dir', buffer: depPath});
    const updateResp = arango.PATCH('/_api/foxx/dependencies?mount=' + mount + '&minimal=true', {
        test2: '/test2'
    });
    expect(updateResp).to.have.property('values');
    expect(updateResp).to.not.have.property('warnings');
    expect(updateResp.values).to.have.property('test2', '/test2');
    expect(updateResp.values).to.not.have.property('test1');
    const replaceResp = arango.PUT('/_api/foxx/dependencies?mount=' + mount + '&minimal=true', {
        test1: '/test'
    });
    expect(replaceResp).to.have.property('values');
    expect(replaceResp.values).to.have.property('test1', '/test');
    expect(replaceResp.values).to.not.have.property('test2');
    expect(replaceResp).to.have.property('warnings');
    expect(replaceResp.warnings).to.have.property('test2', 'is required');
    const resp = arango.GET('/_api/foxx/dependencies?mount=' + mount + '&minimal=true');
    expect(resp).to.have.property('test1', '/test');
    expect(resp).to.not.have.property('test2');
  });

  it('should be downloadable', () => {
    installFoxx(mount, {type: 'dir', buffer: minimalWorkingServicePath});
    const resp = arango.POST('/_api/foxx/download?mount=' + mount, '');
    // expect(resp.headers['content-type']).to.equal('application/zip');
    expect(util.isZipBuffer(resp)).to.equal(true);
  });

  const readmePath = path.resolve(internal.pathForTesting('common'), 'test-data', 'apps', 'with-readme');

  it('should deliver the readme', () => {
    installFoxx(mount, {type: 'dir', buffer: readmePath});
    const resp = arango.GET('/_api/foxx/readme?mount=' + mount);
    // expect(resp.headers['content-type']).to.equal('text/plain; charset=utf-8');
    expect(resp).to.equal('Please read this.');
  });

  it('should indicate a missing readme', () => {
    installFoxx(mount, minimalWorkingZip);
    const resp = arango.GET('/_api/foxx/readme?mount=' + mount);
    expect(resp.code).to.equal(204);
    expect(resp.error).to.equal(false);
  });

  it('should provide a swagger description', () => {
    installFoxx(mount, minimalWorkingZip);
    const resp = arango.GET('/_api/foxx/swagger?mount=' + mount);
    expect(resp).to.have.property('swagger', '2.0');
    expect(resp).to.have.property('basePath', `/_db/${db._name()}${mount}`);
    expect(resp).to.have.property('info');
    expect(resp.info).to.have.property('title', 'minimal-working-manifest');
    expect(resp.info).to.have.property('description', '');
    expect(resp.info).to.have.property('version', '0.0.0');
    expect(resp.info).to.have.property('license');
    expect(resp).to.have.property('paths');
    expect(resp.paths).to.have.property('/');
    expect(resp.paths['/']).to.have.property('get');
  });

  it('list should allow excluding system services', () => {
    installFoxx(mount, minimalWorkingZip);
    const withSystem = arango.GET('/_api/foxx');
    const withoutSystem = arango.GET('/_api/foxx?excludeSystem=true');
    const numSystemWithSystem = withSystem.map(service => service.mount).filter(mount => mount.startsWith('/_')).length;
    const numSystemWithoutSystem = withoutSystem.map(service => service.mount).filter(mount => mount.startsWith('/_')).length;
    expect(numSystemWithSystem).to.above(0);
    expect(numSystemWithSystem).to.equal(withSystem.length - withoutSystem.length);
    expect(numSystemWithoutSystem).to.equal(0);
  });

  it('should be contained in service list', () => {
    installFoxx(mount, minimalWorkingZip);
    const resp = arango.GET('/_api/foxx');
    const service = resp.find(service => service.mount === mount);
    expect(service).to.have.property('name', 'minimal-working-manifest');
    expect(service).to.have.property('version', '0.0.0');
    expect(service).to.have.property('provides');
    expect(service.provides).to.eql({});
    expect(service).to.have.property('development', false);
    expect(service).to.have.property('legacy', false);
  });

  it('information should be returned', () => {
    installFoxx(mount, minimalWorkingZip);
    const resp = arango.GET('/_api/foxx/service?mount=' + mount);
    const service = resp;
    expect(service).to.have.property('mount', mount);
    expect(service).to.have.property('name', 'minimal-working-manifest');
    expect(service).to.have.property('version', '0.0.0');
    expect(service).to.have.property('development', false);
    expect(service).to.have.property('legacy', false);
    expect(service).to.have.property('manifest');
    expect(service.manifest).to.be.an('object');
    expect(service).to.have.property('options');
    expect(service.options).to.be.an('object');
    expect(service).to.have.property('checksum');
    expect(service.checksum).to.be.a('string');
  });

  const scriptPath = path.resolve(internal.pathForTesting('common'), 'test-data', 'apps', 'minimal-working-setup-teardown');

  it('list of scripts should be available', () => {
    installFoxx(mount, {type: 'dir', buffer: scriptPath});
    const resp = arango.GET('/_api/foxx/scripts?mount=' + mount);
    expect(resp).to.have.property('setup', 'Setup');
    expect(resp).to.have.property('teardown', 'Teardown');
  });

  it('script should be available', () => {
    installFoxx(mount, {type: 'dir', buffer: scriptPath});
    const col = `${mount}_setup_teardown`.replace(/\//, '').replace(/-/g, '_');
    expect(db._collection(col)).to.be.an('object');
    const resp = arango.POST('/_api/foxx/scripts/teardown?mount=' + mount, '');
    db._flushCache();
    expect(db._collection(col)).to.equal(null);
  });

  it('non-existing script should not be available', () => {
    installFoxx(mount, {type: 'dir', buffer: scriptPath});
    const resp = arango.POST('/_api/foxx/scripts/no?mount=' + mount, '');
  });

  const echoPath = path.resolve(internal.pathForTesting('common'), 'test-data', 'apps', 'echo-script');

  it('should pass argv to script and return exports', () => {
    installFoxx(mount, {type: 'dir', buffer: echoPath});
    const argv = {hello: 'world'};
    const resp = arango.POST('/_api/foxx/scripts/echo?mount=' + mount, argv);
    expect(resp).to.eql([argv]);
  });

  it('should treat array script argv like any other script argv', () => {
    installFoxx(mount, {type: 'dir', buffer: echoPath});
    const argv = ['yes', 'please'];
    const resp = arango.POST('/_api/foxx/scripts/echo?mount=' + mount, argv);
    expect(resp).to.eql([argv]);
  });

  it('set devmode should enable devmode', () => {
    installFoxx(mount, minimalWorkingZip);
    const resp = arango.GET('/_api/foxx/service?mount=' + mount);
    expect(resp.development).to.equal(false);
    const devResp = arango.POST('/_api/foxx/development?mount=' + mount, '');
    expect(devResp.development).to.equal(true);
    const respAfter = arango.GET('/_api/foxx/service?mount=' + mount);
    expect(respAfter.development).to.equal(true);
  });

  it('clear devmode should disable devmode', () => {
    installFoxx(mount, minimalWorkingZipDev);
    const resp = arango.GET('/_api/foxx/service?mount=' + mount);
    expect(resp.development).to.equal(true);
    const devResp = arango.DELETE('/_api/foxx/development?mount=' + mount);
    expect(devResp.development).to.equal(false);
    const respAfter = arango.GET('/_api/foxx/service?mount=' + mount);
    expect(respAfter.development).to.equal(false);
  });

  const routes = [
    ['GET', '/_api/foxx/service'],
    ['PATCH', '/_api/foxx/service', { source: minimalWorkingZipPath }],
    ['PUT', '/_api/foxx/service', { source: minimalWorkingZipPath }],
    ['DELETE', '/_api/foxx/service'],
    ['GET', '/_api/foxx/configuration'],
    ['PATCH', '/_api/foxx/configuration'],
    ['PUT', '/_api/foxx/configuration'],
    ['GET', '/_api/foxx/dependencies'],
    ['PATCH', '/_api/foxx/dependencies'],
    ['PUT', '/_api/foxx/dependencies'],
    ['POST', '/_api/foxx/development'],
    ['DELETE', '/_api/foxx/development'],
    ['GET', '/_api/foxx/scripts'],
    ['POST', '/_api/foxx/scripts/xxx'],
    ['POST', '/_api/foxx/tests'],
    ['POST', '/_api/foxx/download'],
    ['GET', '/_api/foxx/readme'],
    ['GET', '/_api/foxx/swagger']
  ];
  for (const [reqFun, url, body] of routes) {
    it(`should return 400 when mount is omitted for ${reqFun} ${url}`, () => {
      let bbody = body;
      if (body === undefined) {
        bbody = '';
      }
      const resp = arango[reqFun](url, bbody);
      expect(resp.code).to.equal(400);
    });
    it(`should return 400 when mount is unknown for ${reqFun} ${url}`, () => {
      let bbody = body;
      if (body === undefined) {
        bbody = '';
      }
      const resp = arango[reqFun](url + '?mount=/dev/null', bbody);
      expect(resp.code).to.equal(400);
    });
  }

  it('tests should run', () => {
    const testPath = path.resolve(internal.pathForTesting('common'), 'test-data', 'apps', 'with-tests');
    FoxxManager.install(testPath, mount);
    const resp = arango.POST('/_api/foxx/tests?mount=' + mount, '');
    expect(resp).to.have.property('stats');
    expect(resp).to.have.property('tests');
    expect(resp).to.have.property('pending');
    expect(resp).to.have.property('failures');
    expect(resp).to.have.property('passes');
  });

  it('idiomatic tests reporter should return string', () => {
    const testPath = path.resolve(internal.pathForTesting('common'), 'test-data', 'apps', 'with-tests');
    FoxxManager.install(testPath, mount);
    const resp = arango.POST('/_api/foxx/tests?reporter=xunit&idiomatic=true&mount=' + mount, '');
    expect(resp).to.be.instanceof(Buffer);
    expect(resp.toString("utf-8").startsWith("<?xml")).to.equal(true);
  });

  it('non-idiomatic tests reporter should not return string', () => {
    const testPath = path.resolve(internal.pathForTesting('common'), 'test-data', 'apps', 'with-tests');
    FoxxManager.install(testPath, mount);
    const resp = arango.POST('/_api/foxx/tests?reporter=xunit&idiomatic=false&mount=' + mount, '');
    expect(resp).to.be.an("array");
  });

  it('replace on invalid mount should not be installed', () => {
    const replaceResp = arango.PUT('/_api/foxx/service?mount=' + mount, {
        source: minimalWorkingZipPath
    });
    expect(replaceResp.code).to.equal(400);
    const resp = arango.GET(mount);
    expect(resp.code).to.equal(404);
  });

  it('replace on invalid mount should be installed when forced', () => {
    const replaceResp = arango.PUT('/_api/foxx/service?mount=' + mount + '&force=true', {
        source: minimalWorkingZipPath
    });
    const resp = arango.GET(mount);
    expect(resp).to.eql({hello: 'world'});
  });

});<|MERGE_RESOLUTION|>--- conflicted
+++ resolved
@@ -88,10 +88,7 @@
         REMOVE service IN _apps
     `).getExtra().stats.writesExecuted).to.equal(1);
 
-<<<<<<< HEAD
-=======
     let body;
->>>>>>> 5519ea1a
     let result = arango.GET('/test/header-echo');
     expect(result.code).to.equal(404);
 
@@ -134,13 +131,9 @@
       }
     });
 
-<<<<<<< HEAD
-    result = arango.GET_RAW('/test/header-echo', { origin: origin });
-=======
     // sending content-type json actually requires to post something:
     let headers = { accept: 'application/json; charset=utf-8', test: "first", "content-type": "application/json; charset=utf-8"};
     result = arango.POST_RAW('/test/header-echo', '{}', headers);
->>>>>>> 5519ea1a
     expect(result.code).to.equal(200);
     if (result.headers['content-type'] === 'application/x-velocypack') {
       body = result.parsedBody;
