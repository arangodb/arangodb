/* jshint globalstrict:true, strict:true, maxlen: 5000 */
/* global assertTrue, assertFalse, assertEqual, arango */

////////////////////////////////////////////////////////////////////////////////
/// DISCLAIMER
///
/// Copyright 2018 ArangoDB GmbH, Cologne, Germany
///
/// Licensed under the Apache License, Version 2.0 (the "License");
/// you may not use this file except in compliance with the License.
/// You may obtain a copy of the License at
///
///     http://www.apache.org/licenses/LICENSE-2.0
///
/// Unless required by applicable law or agreed to in writing, software
/// distributed under the License is distributed on an "AS IS" BASIS,
/// WITHOUT WARRANTIES OR CONDITIONS OF ANY KIND, either express or implied.
/// See the License for the specific language governing permissions and
/// limitations under the License.
///
/// Copyright holder is ArangoDB GmbH, Cologne, Germany
///
/// @author Jan Steemann
/// @author Copyright 2018, ArangoDB GmbH, Cologne, Germany
////////////////////////////////////////////////////////////////////////////////

'use strict';

const jsunity = require("jsunity");
const _ = require("lodash");

function headersSingleSuite () {
  'use strict';
  
  return {
    testSingle: function() {
      let result = arango.GET_RAW("/_api/version");
      assertTrue(result.hasOwnProperty("headers"));
<<<<<<< HEAD
      assertTrue(result.headers.hasOwnProperty("server"), result);
      assertEqual("ArangoDB", result.headers["server"]);
=======
      if (arango.protocol() !== 'vst') {
        // VST does not send this header, never
        assertTrue(result.headers.hasOwnProperty("server"), result);
        assertEqual("ArangoDB", result.headers["server"]);
      
        ["cache-control", "content-security-policy", "expires", "pragma", "strict-transport-security", "x-content-type-options"].forEach((h) => {
          assertTrue(result.headers.hasOwnProperty(h), {h, result});
        });
        
        assertTrue(result.headers.hasOwnProperty("x-arango-queue-time-seconds"), result);
      }
>>>>>>> 4a35236d
    },
  };
}

jsunity.run(headersSingleSuite);
return jsunity.done();<|MERGE_RESOLUTION|>--- conflicted
+++ resolved
@@ -36,22 +36,15 @@
     testSingle: function() {
       let result = arango.GET_RAW("/_api/version");
       assertTrue(result.hasOwnProperty("headers"));
-<<<<<<< HEAD
+        
       assertTrue(result.headers.hasOwnProperty("server"), result);
       assertEqual("ArangoDB", result.headers["server"]);
-=======
-      if (arango.protocol() !== 'vst') {
-        // VST does not send this header, never
-        assertTrue(result.headers.hasOwnProperty("server"), result);
-        assertEqual("ArangoDB", result.headers["server"]);
       
-        ["cache-control", "content-security-policy", "expires", "pragma", "strict-transport-security", "x-content-type-options"].forEach((h) => {
-          assertTrue(result.headers.hasOwnProperty(h), {h, result});
-        });
+      ["cache-control", "content-security-policy", "expires", "pragma", "strict-transport-security", "x-content-type-options"].forEach((h) => {
+        assertTrue(result.headers.hasOwnProperty(h), {h, result});
+      });
         
-        assertTrue(result.headers.hasOwnProperty("x-arango-queue-time-seconds"), result);
-      }
->>>>>>> 4a35236d
+      assertTrue(result.headers.hasOwnProperty("x-arango-queue-time-seconds"), result);
     },
   };
 }
