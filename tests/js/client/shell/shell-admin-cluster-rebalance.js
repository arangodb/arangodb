--- conflicted
+++ resolved
@@ -74,14 +74,6 @@
   return result.parsedBody.Health;
 }
 
-<<<<<<< HEAD
-function getMovesWithAllFlagsTrue() {
-  const result = getRebalancePlan(true, true, true, false);
-  return result.result.moves;
-}
-
-=======
->>>>>>> 2343c198
 function clusterRebalanceSuite() {
   let prevDB = null;
   return {
@@ -208,15 +200,13 @@
       db._dropDatabase(database);
     },
 
-<<<<<<< HEAD
     testRebalancePlanWithoutSystemCollections: function() {
       const result = getRebalancePlan(true, true, true, true);
       assertEqual(result.result.imbalanceBefore.shards.totalShardsFromSystemCollections, 0);
       assertEqual(result.result.imbalanceAfter.shards.totalShardsFromSystemCollections, 0);
     },
 
-=======
->>>>>>> 2343c198
+
     testCalcRebalanceStopServer: function() {
       const dbServers = instanceManager.arangods.filter(arangod => arangod.instanceRole === "dbserver");
       assertNotEqual(dbServers.length, 0);
@@ -267,10 +257,6 @@
 
           result = getRebalancePlan(true, true, true, false);
           let moves = result.result.moves;
-<<<<<<< HEAD
-          assertTrue(moves.length > 0, {moves, result});
-=======
->>>>>>> 2343c198
           for (const job of moves) {
             assertNotEqual(job.to, dbServer.id);
           }
@@ -308,21 +294,10 @@
         assertNotNull(leaderId);
         result = getRebalancePlan(false, true, false, false);
         let moves = result.result.moves;
-<<<<<<< HEAD
-        const movesAllFlagsTrue = getMovesWithAllFlagsTrue();
-        assertTrue(movesAllFlagsTrue.length > moves.length, {movesAllFlagsTrue, moves});
-        if (moves.length > 0) {
-          for (const job of moves) {
-            if (job.shard === shardName) {
-              assertNotEqual(job.from, leaderId);
-              assertFalse(job.isLeader);
-            }
-=======
         for (const job of moves) {
           if (job.shard === shardName) {
             assertNotEqual(job.from, leaderId);
             assertFalse(job.isLeader);
->>>>>>> 2343c198
           }
         }
       });
@@ -345,10 +320,6 @@
 
         result = getRebalancePlan(true, false, true, false);
         let moves = result.result.moves;
-<<<<<<< HEAD
-        assertTrue(moves.length > 0, {moves, result});
-=======
->>>>>>> 2343c198
         for (const job of moves) {
           if (job.shard === shardName) {
             assertNotEqual(job.from, followerId);
