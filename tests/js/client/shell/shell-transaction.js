--- conflicted
+++ resolved
@@ -671,12 +671,6 @@
         trx3 = db._createTransaction(obj);
         
         let trx = db._transactions();
-<<<<<<< HEAD
-        assertInList(trx, trx1);
-        assertInList(trx, trx2);
-        assertInList(trx, trx3);
-       
-=======
         // the following assertions are not safe, as transactions have
         // an idle timeout of 10 seconds, and we cannot guarantee any
         // runtime performance in our test environment
@@ -684,7 +678,6 @@
         // assertInList(trx, trx2);
         // assertInList(trx, trx3);
         
->>>>>>> 76bf2045
         let result = arango.DELETE("/_api/transaction/write");
         assertEqual(result.code, 200);
 
@@ -731,20 +724,12 @@
         let jobId = result.headers["x-arango-async-id"];
 
         let tries = 0;
-<<<<<<< HEAD
-        while (++tries < 30) {
-=======
         while (++tries < 60) {
->>>>>>> 76bf2045
           result = arango.PUT_RAW("/_api/job/" + jobId, {});
           if (result.code === 204) {
             break;
           }
-<<<<<<< HEAD
-          require("internal").wait(1);
-=======
           require("internal").wait(0.5, false);
->>>>>>> 76bf2045
         }
         
         let trx = db._transactions();
@@ -754,20 +739,12 @@
         assertEqual(result.code, 200);
 
         tries = 0;
-<<<<<<< HEAD
-        while (++tries < 30) {
-=======
         while (++tries < 60) {
->>>>>>> 76bf2045
           result = arango.PUT_RAW("/_api/job/" + jobId, {});
           if (result.code === 410) {
             break;
           }
-<<<<<<< HEAD
-          require("internal").wait(1);
-=======
           require("internal").wait(0.5, false);
->>>>>>> 76bf2045
         }
         assertEqual(410, result.code);
       } finally {
