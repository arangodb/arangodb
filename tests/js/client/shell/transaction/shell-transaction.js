/* jshint globalstrict:false, strict:false, maxlen: 200 */

// //////////////////////////////////////////////////////////////////////////////
// / @brief ArangoTransaction sTests
// /
// /
// / DISCLAIMER
// /
// / Copyright 2018 ArangoDB GmbH, Cologne, Germany
// /
// / Licensed under the Apache License, Version 2.0 (the "License")
// / you may not use this file except in compliance with the License.
// / You may obtain a copy of the License at
// /
// /     http://www.apache.org/licenses/LICENSE-2.0
// /
// / Unless required by applicable law or agreed to in writing, software
// / distributed under the License is distributed on an "AS IS" BASIS,
// / WITHOUT WARRANTIES OR CONDITIONS OF ANY KIND, either express or implied.
// / See the License for the specific language governing permissions and
// / limitations under the License.
// /
// / Copyright holder is triAGENS GmbH, Cologne, Germany
// /
// / @author Simon Grätzer
// //////////////////////////////////////////////////////////////////////////////

// tests for streaming transactions

const jsunity = require('jsunity');
const {
  fail,
  assertTrue,
  assertFalse,
  assertEqual,
  assertIdentical,
  assertNotUndefined,
} = jsunity.jsUnity.assertions;
const internal = require('internal');
const arango = internal.arango;
const arangodb = require('@arangodb');
const arangosh = require('@arangodb/arangosh');
const db = arangodb.db;
const testHelper = require('@arangodb/test-helper').Helper;
const deriveTestSuite = require('@arangodb/test-helper').deriveTestSuite;
const analyzers = require('@arangodb/analyzers');
const request = require('@arangodb/request');
const ArangoTransaction = require('@arangodb/arango-transaction').ArangoTransaction;
const isCluster = internal.isCluster();
const isReplication2Enabled = require('internal').db._version(true).details['replication2-enabled'] === 'true';
const replicatedStateHelper = require('@arangodb/testutils/replicated-state-helper');
const replicatedLogsHelper = require('@arangodb/testutils/replicated-logs-helper');
const replicatedLogsPredicates = require('@arangodb/testutils/replicated-logs-predicates');

const compareStringIds = function (l, r) {
  'use strict';
  var i;
  if (l.length !== r.length) {
    return l.length - r.length < 0 ? -1 : 1;
  }

  // length is equal
  for (i = 0; i < l.length; ++i) {
    if (l[i] !== r[i]) {
      return l[i] < r[i] ? -1 : 1;
    }
  }

  return 0;
};

const sortedKeys = function (col) {
  'use strict';
  var keys = [ ];

  col.toArray().forEach(function (d) {
    keys.push(d._key);
  });

  keys.sort();
  return keys;
};

const getDBServers = function (db) {
  let requestResult = db._connection.GET("/_admin/cluster/health");
  arangosh.checkRequestResult(requestResult);
  let dbServers = {};
  for (const [serverId, serverInfo] of Object.entries(requestResult.Health)) {
    if (serverInfo.Role === "DBServer") {
      dbServers[serverId] = serverInfo.Endpoint.replace(/^tcp:/, 'http:').replace(/^ssl:/, 'https:');
    }
  }
  return dbServers;
};

const getLocalValue = function (endpoint, db, col, key) {
  let res = request.get({
    url: `${endpoint}/_db/${db}/_api/document/${col}/${key}`,
    headers: {
      "X-Arango-Allow-Dirty-Read": true
    },
  });
  arangosh.checkRequestResult(res);
  return res.json;
};


function transactionRevisionsSuite (dbParams) {
  'use strict';
  const dbn = 'UnitTestsTransactionDatabase';
  var cn = 'UnitTestsTransaction';
  var c = null;

  return {
    setUpAll: function () {
      db._createDatabase(dbn, dbParams);
      db._useDatabase(dbn);
    },

    tearDownAll: function () {
      db._useDatabase("_system");
      db._dropDatabase(dbn);
    },

    setUp: function () {
      db._drop(cn);
      c = db._create(cn, {numberOfShards: 4});
    },

    tearDown: function () {
      if (c !== null) {
        c.drop();
      }

      c = null;
    },

    testInsertAndRead: function () {
      let trx = db._createTransaction({ 
        collections: { write: c.name()  }
      });
      try {
        let tc = trx.collection(c.name());
        tc.insert({ _key: 'test1', value: 1 });
        tc.insert([{ _key: 'test2', value: 2 }, { _key: 'test3', value: 3 }]);

        assertEqual(3, tc.count());
        assertEqual(1, tc.document("test1").value);
        assertEqual(2, tc.document("test2").value);
        assertEqual(3, tc.document("test3").value);

        const values = trx.query(`FOR d IN @@col SORT d._key RETURN {_key: d._key, value: d.value}`, { '@col': c.name() }).toArray();
        assertEqual(3, values.length);
        assertEqual({ _key: 'test1', value: 1 }, values[0]);
        assertEqual({ _key: 'test2', value: 2 }, values[1]);
        assertEqual({ _key: 'test3', value: 3 }, values[2]);
      } finally {
        trx.abort(); // otherwise drop hangs
      }
    },
    
    testInsertUniqueFailing: function () {
      c.insert({ _key: 'test', value: 1 });

      let trx = db._createTransaction({ 
        collections: { write: c.name()  }
      });
      try {
        let tc = trx.collection(c.name());
        tc.insert({ _key: 'test', value: 2 }); // should fail
        trx.commit(); // should not get here
        fail();
      } catch(err) {
        assertEqual(internal.errors.ERROR_ARANGO_UNIQUE_CONSTRAINT_VIOLATED.code, err.errorNum);
      } finally {
        trx.abort(); // otherwise drop hangs
      }
      
      assertEqual(1, c.count());
      assertEqual(1, c.toArray().length);
      assertEqual(1, c.document('test').value);
    },

    testInsertTransactionAbort: function () {
      c.insert({ _key: 'test', value: 1 });

      let trx = db._createTransaction({ 
        collections: { write: c.name()  }
      });
      try {
        let tc = trx.collection(c.name());
        tc.insert({ _key: 'test2', value: 2 });
        assertEqual(2, tc.count());
      } finally {
        trx.abort();
      }
      
      assertEqual(1, c.toArray().length);
      assertEqual(1, c.document('test').value);
    },

    testRemoveTransactionAbort: function () {
      c.insert({ _key: 'test', value: 1 });

      let trx = db._createTransaction({ 
        collections: { write: c.name()  }
      });

      try {
        let tc = trx.collection(c.name());
        tc.remove('test');
        assertEqual(0, tc.count());
      } catch(e) {
        fail("Transaction failed with: " + JSON.stringify(e));
      } finally {
        trx.abort();
      }

      assertEqual(1, c.toArray().length);
      assertEqual(1, c.document('test').value);
    },

    testRemoveInsertWithSameRev: function () {
      var doc = c.insert({ _key: 'test', value: 1 });

      let trx = db._createTransaction({ 
        collections: { write: c.name()  }
      });
      try {
        let tc = trx.collection(c.name());
        tc.remove('test');
        tc.insert({ _key: 'test', _rev: doc._rev, value: 2 }, { isRestore: true });
      } catch(e) {
        fail("Transaction failed with: " + JSON.stringify(e));
      } finally {
        trx.commit();
      }

      assertEqual(1, c.toArray().length);
      assertEqual(2, c.document('test').value);
    },

    testUpdateWithSameRevTransaction: function () {
      var doc = c.insert({ _key: 'test', value: 1 });

      let trx = db._createTransaction({ 
        collections: { write: c.name()  }
      });
      try {
        let tc = trx.collection(c.name());
        tc.update('test', { _key: 'test', _rev: doc._rev, value: 2 }, { isRestore: true });
      } catch(e) {
        fail("Transaction failed with: " + JSON.stringify(e));
      } finally {
        trx.commit();
      }

      assertEqual(1, c.toArray().length);
      assertEqual(2, c.document('test').value);
    },

    testUpdateAbortWithSameRev: function () {
      var doc = c.insert({ _key: 'test', value: 1 });

      let trx = db._createTransaction({ 
        collections: { write: c.name()  }
      });
      try {
        let tc = trx.collection(c.name());
        tc.update('test', { _key: 'test', _rev: doc._rev, value: 2 }, { isRestore: true });
      } catch(err) {
        fail("Transaction failed with: " + JSON.stringify(err));
      } finally {
        trx.abort();
      }

      assertEqual(1, c.toArray().length);
      assertEqual(1, c.document('test').value);
    },

    testUpdateFailing: function () {
      c.insert({ _key: 'test', value: 1 });

      let trx = db._createTransaction({ 
        collections: { write: c.name()  }
      });
      try {
        let tc = trx.collection(c.name());
        tc.update('test', { _key: 'test', value: 2 });
      } catch(err) {
        fail("Transaction failed with: " + JSON.stringify(err));
      } finally {
        trx.abort();
      }

      assertEqual(1, c.toArray().length);
      assertEqual(1, c.document('test').value);
    },

    testUpdateAndInsertFailing: function () {
      c.insert({ _key: 'test', value: 1 });

      let trx = db._createTransaction({ 
        collections: { write: c.name()  }
      });
      try {
        let tc = trx.collection(c.name());
        tc.update('test', {value: 2 });
        tc.insert({ _key: 'test', value: 3 });
        fail();
      } catch(err) {
        assertEqual(internal.errors.ERROR_ARANGO_UNIQUE_CONSTRAINT_VIOLATED.code, err.errorNum);
      } finally {
        trx.abort();
      }

      assertEqual(1, c.toArray().length);
      assertEqual(1, c.document('test').value);
    },

    testRemoveAndInsert: function () {
      c.insert({ _key: 'test', value: 1 });

      let trx = db._createTransaction({ 
        collections: { write: c.name()  }
      });
      try {
        let tc = trx.collection(c.name());
        tc.remove('test');
        tc.insert({ _key: 'test', value: 2 });
      } catch(err) {
        fail("Transaction failed with: " + JSON.stringify(err));
      } finally {
        trx.commit();
      }

      assertEqual(1, c.toArray().length);
      assertEqual(2, c.document('test').value);
    },

    testRemoveAndInsertAbort: function () {
      c.insert({ _key: 'test', value: 1 });

      let trx = db._createTransaction({ 
        collections: { write: c.name()  }
      });
      try {
        let tc = trx.collection(c.name());
        tc.remove('test');
        tc.insert({ _key: 'test', value: 3 });
      } catch(err) {
        fail("Transaction failed with: " + JSON.stringify(err));
      } finally {
        trx.abort();
      }

      assertEqual(1, c.toArray().length);
      assertEqual(1, c.document('test').value);
    }

  };
}

// //////////////////////////////////////////////////////////////////////////////
// / @brief test suite
// //////////////////////////////////////////////////////////////////////////////

function transactionInvocationSuite (dbParams) {
  'use strict';
  const dbn = 'UnitTestsTransactionDatabase';
  const cn = "UnitTestsCollection";
  
  let assertInList = function(list, trx) {
    assertTrue(list.filter(function(data) { return data.id === trx._id; }).length > 0,
               "transaction " + trx._id + " is not contained in list of transactions " + JSON.stringify(list)); 
  };

  let assertNotInList = function(list, trx) {
    assertFalse(list.filter(function(data) { return data.id === trx._id; }).length > 0,
               "transaction " + trx._id + " is contained in list of transactions " + JSON.stringify(list)); 
  };

  return {
    setUpAll: function () {
      db._createDatabase(dbn, dbParams);
      db._useDatabase(dbn);
    },

    tearDownAll: function () {
      db._useDatabase("_system");
      db._dropDatabase(dbn);
    },

    // //////////////////////////////////////////////////////////////////////////////
    // / @brief set up
    // //////////////////////////////////////////////////////////////////////////////

    setUp: function () {
      db._drop(cn);
    },

    tearDown: function () {
      db._drop(cn);
    },
    
    // //////////////////////////////////////////////////////////////////////////////
    // / @brief test: invalid invocations of _createTransaction() function
    // //////////////////////////////////////////////////////////////////////////////

    testInvalidInvocations: function () {
      var tests = [
        undefined,
        null,
        true,
        false,
        { }, { },
        { }, { }, { },
        false, true,
        [ ],
        [ 'action' ],
        [ 'collections' ],
        [ 'collections', 'action' ],
        { },
        { collections: true },
        { action: true },
        { action: function () { } },
        { collections: true, action: true },
        { collections: { }, action: true },
        { collections: true, action: function () { } },
        { collections: { read: true }, action: function () { } },
        { collections: { }, lockTimeout: -1, action: function () { } },
        { collections: { }, lockTimeout: -30.0, action: function () { } },
        { collections: { }, lockTimeout: null, action: function () { } },
        { collections: { }, lockTimeout: true, action: function () { } },
        { collections: { }, lockTimeout: 'foo', action: function () { } },
        { collections: { }, lockTimeout: [ ], action: function () { } },
        { collections: { }, lockTimeout: { }, action: function () { } },
        { collections: { }, waitForSync: null, action: function () { } },
        { collections: { }, waitForSync: 0, action: function () { } },
        { collections: { }, waitForSync: 'foo', action: function () { } },
        { collections: { }, waitForSync: [ ], action: function () { } },
        { collections: { }, waitForSync: { }, action: function () { } }
      ];

      let localDebug = false;
      tests.forEach(function (test) {
        if (localDebug) {
          require('internal').print(test);
        }
        let trx;
        try {

          trx = db._createTransaction(test);

          if (localDebug) {
            require('internal').print('no exception failing');
          }
          fail();
        } catch (err) {
          var expected = internal.errors.ERROR_BAD_PARAMETER.code;
          if (test && test.hasOwnProperty('exErr')) {
            expected = test.exErr;
          }
          if (localDebug) {
            require('internal').print('exp: ' + expected + ' real: ' + err.errorNum);
          }
          assertEqual(expected, err.errorNum);
        } finally {
          if (trx) {
            try { trx.abort(); } catch (err) {}
          }
        }
      });
    },

    // //////////////////////////////////////////////////////////////////////////////
    // / @brief test: valid invocations of _createTransaction() function
    // //////////////////////////////////////////////////////////////////////////////

    testValidEmptyInvocations: function () {
      var result;

      var tests = [
        { collections: { },  },
        { collections: { read: [ ] } },
        { collections: { write: [ ] } },
        { collections: { read: [ ], write: [ ] } },
        { collections: { read: [ ], write: [ ] }, lockTimeout: 5.0 },
        { collections: { read: [ ], write: [ ] }, lockTimeout: 0.0 },
        { collections: { read: [ ], write: [ ] }, waitForSync: true },
        { collections: { read: [ ], write: [ ] }, waitForSync: false }
      ];

      tests.forEach(function (test) {
        let trx;
        try {
          trx = db._createTransaction(test);
        } catch(err) {
          fail("Transaction failed with: " + JSON.stringify(err));
        } finally {
          if (trx) {
            trx.abort();
          }
        }
      });
    },
    
    // //////////////////////////////////////////////////////////////////////////////
    // / @brief test: _transactions() function
    // //////////////////////////////////////////////////////////////////////////////

    testListTransactions: function () {
      db._create(cn, {numberOfShards: 4});
      let trx1, trx2, trx3;
      
      let obj = {
        collections: {
          read: [ cn ]
        }
      };
     
      try {
        // create a single trx
        trx1 = db._createTransaction(obj);
      
        let trx = db._transactions();
        assertInList(trx, trx1);
            
        trx1.commit();
        // trx is committed now - list should be empty

        trx = db._transactions();
        assertNotInList(trx, trx1);

        // create two more
        trx2 = db._createTransaction(obj);
      
        trx = db._transactions();
        assertInList(trx, trx2);
        assertNotInList(trx, trx1);
            
        trx3 = db._createTransaction(obj);
      
        trx = db._transactions();
        assertInList(trx, trx2);
        assertInList(trx, trx3);
        assertNotInList(trx, trx1);

        trx2.commit();
        
        trx = db._transactions();
        assertInList(trx, trx3);
        assertNotInList(trx, trx2);
        assertNotInList(trx, trx1);

        trx3.commit();
        
        trx = db._transactions();
        assertNotInList(trx, trx3);
        assertNotInList(trx, trx2);
        assertNotInList(trx, trx1);
      } finally {
        if (trx1 && trx1._id) {
          try { trx1.abort(); } catch (err) {}
        }
        if (trx2 && trx2._id) {
          try { trx2.abort(); } catch (err) {}
        }
        if (trx3 && trx3._id) {
          try { trx3.abort(); } catch (err) {}
        }
      }
    },
    
    // //////////////////////////////////////////////////////////////////////////////
    // / @brief test: _createTransaction() function
    // //////////////////////////////////////////////////////////////////////////////

    testcreateTransaction: function () {
      let values = [ "aaaaaaaaaaaaaaaaaaaaaaaa", "der-fuchs-der-fuchs", 99999999999999999999999, 1 ];

      values.forEach(function(data) {
        try {
          let trx = db._createTransaction(data);
          trx.status();
          fail();
        } catch (err) {
          assertTrue(err.errorNum === internal.errors.ERROR_BAD_PARAMETER.code ||
                     err.errorNum === internal.errors.ERROR_TRANSACTION_NOT_FOUND.code);
        }
      });
    },
    
    // //////////////////////////////////////////////////////////////////////////////
    // / @brief test: abort
    // //////////////////////////////////////////////////////////////////////////////

    testAbortTransaction: function () {
      db._create(cn, {numberOfShards: 4});
      let cleanup = [];
      
      let obj = {
        collections: {
          read: [ cn ]
        }
      };
     
      try {
        let trx1 = db._createTransaction(obj);
        cleanup.push(trx1);

        assertInList(db._transactions(), trx1);

        // abort using trx object
        let result = db._createTransaction(trx1).abort();
        assertEqual(trx1._id, result.id);
        assertEqual("aborted", result.status);
        
        assertNotInList(db._transactions(), trx1);
        
        let trx2 = db._createTransaction(obj);
        cleanup.push(trx2);

        assertInList(db._transactions(), trx2);

        // abort by id
        result = db._createTransaction(trx2._id).abort();
        assertEqual(trx2._id, result.id);
        assertEqual("aborted", result.status);
        
        assertNotInList(db._transactions(), trx1);
        assertNotInList(db._transactions(), trx2);

      } finally {
        cleanup.forEach(function(trx) {
          try { trx.abort(); } catch (err) {}
        });
      }
    },

    // //////////////////////////////////////////////////////////////////////////////
    // / @brief test: commit
    // //////////////////////////////////////////////////////////////////////////////

    testCommitTransaction: function () {
      db._create(cn, {numberOfShards: 4});
      let cleanup = [];
      
      let obj = {
        collections: {
          read: [ cn ]
        }
      };
     
      try {
        let trx1 = db._createTransaction(obj);
        cleanup.push(trx1);

        assertInList(db._transactions(), trx1);

        // commit using trx object
        let result = db._createTransaction(trx1).commit();
        assertEqual(trx1._id, result.id);
        assertEqual("committed", result.status);
        
        assertNotInList(db._transactions(), trx1);
        
        let trx2 = db._createTransaction(obj);
        cleanup.push(trx2);

        assertInList(db._transactions(), trx2);

        // commit by id
        result = db._createTransaction(trx2._id).commit();
        assertEqual(trx2._id, result.id);
        assertEqual("committed", result.status);
        
        assertNotInList(db._transactions(), trx1);
        assertNotInList(db._transactions(), trx2);
      } finally {
        cleanup.forEach(function(trx) {
          try { trx.abort(); } catch (err) {}
        });
      }
    },
    
    // //////////////////////////////////////////////////////////////////////////////
    // / @brief test: status
    // //////////////////////////////////////////////////////////////////////////////

    testStatusTransaction: function () {
      db._create(cn, {numberOfShards: 4});
      let cleanup = [];
      
      let obj = {
        collections: {
          read: [ cn ]
        }
      };
     
      try {
        let trx1 = db._createTransaction(obj);
        cleanup.push(trx1);

        let result = trx1.status();
        assertEqual(trx1._id, result.id);
        assertEqual("running", result.status);

        result = db._createTransaction(trx1._id).commit();
        assertEqual(trx1._id, result.id);
        assertEqual("committed", result.status);
        
        result = trx1.status();
        assertEqual(trx1._id, result.id);
        assertEqual("committed", result.status);
        
        let trx2 = db._createTransaction(obj);
        cleanup.push(trx2);

        result = trx2.status();
        assertEqual(trx2._id, result.id);
        assertEqual("running", result.status);

        result = db._createTransaction(trx2._id).abort();
        assertEqual(trx2._id, result.id);
        assertEqual("aborted", result.status);
        
        result = trx2.status();
        assertEqual(trx2._id, result.id);
        assertEqual("aborted", result.status);
      } finally {
        cleanup.forEach(function(trx) {
          try { trx.abort(); } catch (err) {}
        });
      }
    },

    // //////////////////////////////////////////////////////////////////////////////
    // / @brief test: abort write transactions
    // //////////////////////////////////////////////////////////////////////////////

    testAbortWriteTransactions: function () {
      db._create(cn, {numberOfShards: 2});
      let trx1, trx2, trx3;
      
      let obj = {
        collections: {
          write: [ cn ]
        }
      };
     
      try {
        trx1 = db._createTransaction(obj);
        trx2 = db._createTransaction(obj);
        trx3 = db._createTransaction(obj);
        
        let trx = db._transactions();
        // the following assertions are not safe, as transactions have
        // an idle timeout of 10 seconds, and we cannot guarantee any
        // runtime performance in our test environment
        // assertInList(trx, trx1);
        // assertInList(trx, trx2);
        // assertInList(trx, trx3);
        
        let result = arango.DELETE("/_api/transaction/write");
        assertEqual(result.code, 200);

        trx = db._transactions();
        assertNotInList(trx, trx1);
        assertNotInList(trx, trx2);
        assertNotInList(trx, trx3);
      } finally {
        if (trx1 && trx1._id) {
          try { trx1.abort(); } catch (err) {}
        }
        if (trx2 && trx2._id) {
          try { trx2.abort(); } catch (err) {}
        }
        if (trx3 && trx3._id) {
          try { trx3.abort(); } catch (err) {}
        }
      }
    },
    
    // //////////////////////////////////////////////////////////////////////////////
    // / @brief test: abort write transactions
    // //////////////////////////////////////////////////////////////////////////////

    testAbortWriteTransactionAQL: function () {
      db._create(cn, {numberOfShards: 2});
      let trx1;
      
      let obj = {
        collections: {
          write: [ cn ]
        }
      };
     
      try {
        trx1 = db._createTransaction(obj);
        let result = arango.POST_RAW("/_api/cursor", {
          query: "FOR i IN 1..10000000 INSERT {} INTO " + cn
        }, { 
          "x-arango-trx-id" : trx1._id,
          "x-arango-async" : "store"
        });

        let jobId = result.headers["x-arango-async-id"];

        // wait until job has started...
        let tries = 0;
        while (++tries < 60) {
          require("internal").wait(0.5, false);
          result = arango.PUT_RAW("/_api/job/" + jobId, {});

          if (result.code === 204) {
            break;
          }
        }
        
        let trx = db._transactions();
        assertInList(trx, trx1);
       
        result = arango.DELETE("/_api/transaction/write");
        assertEqual(result.code, 200);

        // wait until job has been canceled
        tries = 0;
        while (++tries < 60) {
          result = arango.PUT_RAW("/_api/job/" + jobId, {});
        
          if (result.code === 410 || result.code === 404) {
            break;
          }
          require("internal").wait(0.5, false);

          // timing issues may occur when canceling transactions
          result = arango.DELETE("/_api/transaction/write");
          assertEqual(result.code, 200);
        }
        assertTrue(result.code === 410 || result.code === 404);
      } finally {
        if (trx1 && trx1._id) {
          try { trx1.abort(); } catch (err) {}
        }
      }
    },

  };
}

// //////////////////////////////////////////////////////////////////////////////
// / @brief test suite
// //////////////////////////////////////////////////////////////////////////////

function transactionCollectionsSuite (dbParams) {
  'use strict';
  const dbn = 'UnitTestsTransactionDatabase';
  var cn1 = 'UnitTestsTransaction1';
  var cn2 = 'UnitTestsTransaction2';

  var c1 = null;
  var c2 = null;

  return {
    setUpAll: function () {
      db._createDatabase(dbn, dbParams);
      db._useDatabase(dbn);
    },

    tearDownAll: function () {
      db._useDatabase("_system");
      db._dropDatabase(dbn);
    },

    setUp: function () {
      db._drop(cn1);
      c1 = db._create(cn1, {numberOfShards: 4});

      db._drop(cn2);
      c2 = db._create(cn2, {numberOfShards: 4});
    },

    tearDown: function () {
      if (c1 !== null) {
        c1.drop();
      }

      c1 = null;

      if (c2 !== null) {
        c2.drop();
      }

      c2 = null;
    },

    // //////////////////////////////////////////////////////////////////////////////
    // / @brief test: trx using non-existing collections
    // //////////////////////////////////////////////////////////////////////////////

    testNonExistingCollectionsArray: function () {
      let obj = {
        collections: {
          read: [ 'UnitTestsTransactionNonExisting' ]
        }
      };

      let trx;
      try {
        trx = db._createTransaction(obj);
      } catch(err) {
        assertEqual(arangodb.errors.ERROR_ARANGO_DATA_SOURCE_NOT_FOUND.code, err.errorNum);
      } finally {
        if (trx) {
          trx.abort();
        }
      }
    },

    // //////////////////////////////////////////////////////////////////////////////
    // / @brief test: trx using non-existing collections
    // //////////////////////////////////////////////////////////////////////////////

    testNonExistingCollectionsString: function () {
      let obj = {
        collections: {
          read: 'UnitTestsTransactionNonExisting'
        }
      };

      let trx;
      try {
        trx = db._createTransaction(obj);
      } catch(err) {
        assertEqual(arangodb.errors.ERROR_ARANGO_DATA_SOURCE_NOT_FOUND.code, err.errorNum);
      } finally {
        if (trx) {
          trx.abort();
        }
      }
    },

    // //////////////////////////////////////////////////////////////////////////////
    // / @brief test: trx using non-declared collections
    // //////////////////////////////////////////////////////////////////////////////

    testNonDeclaredCollections1: function () {
      let obj = {
        collections: {}
      };

      let trx;
      try {
        trx = db._createTransaction(obj);
        let tc = trx.collection(c1.name());
        tc.save({ _key: 'foo' });
        fail();
      } catch(err) {
        assertEqual(arangodb.errors.ERROR_TRANSACTION_UNREGISTERED_COLLECTION.code, err.errorNum);
      } finally {
        if (trx) {
          trx.abort();
        }
      }
    },

    // //////////////////////////////////////////////////////////////////////////////
    // / @brief test: trx using non-declared collections
    // //////////////////////////////////////////////////////////////////////////////

    testNonDeclaredCollections2: function () {
      let obj = {
        collections: {
          write: [ cn2 ]
        }
      };

      let trx;
      try {
        trx = db._createTransaction(obj);
        let tc = trx.collection(c1.name());
        tc.save({ _key: 'foo' });
        fail();
      } catch(err) {
        assertEqual(arangodb.errors.ERROR_TRANSACTION_UNREGISTERED_COLLECTION.code, err.errorNum);
      } finally {
        if (trx) {
          trx.abort();
        }
      }
    },

    // //////////////////////////////////////////////////////////////////////////////
    // / @brief test: trx using wrong mode
    // //////////////////////////////////////////////////////////////////////////////

    testNonDeclaredCollections3: function () {
      let obj = {
        collections: {
          read: [ cn1 ]
        }
      };

      let trx;
      try {
        trx = db._createTransaction(obj);
        let tc = trx.collection(c1.name());
        tc.save({ _key: 'foo' });
        fail();
      } catch(err) {
        assertEqual(arangodb.errors.ERROR_TRANSACTION_UNREGISTERED_COLLECTION.code, err.errorNum);
      } finally {
        if (trx) {
          trx.abort();
        }
      }
    },

    // //////////////////////////////////////////////////////////////////////////////
    // / @brief test: trx using no collections
    // //////////////////////////////////////////////////////////////////////////////

    testNoCollections: function () {
      let obj = {
        collections: {}
      };

      let trx;
      try {
        trx = db._createTransaction(obj);
      } catch(err) {
        fail("Transaction failed with: " + JSON.stringify(err));
      } finally {
        if (trx) {
          trx.commit();
        }
      }
    },

    // //////////////////////////////////////////////////////////////////////////////
    // / @brief test: trx using no collections
    // //////////////////////////////////////////////////////////////////////////////

    testNoCollectionsAql: function () {
      let result;

      let obj = {
        collections: {
        }
      };

      let trx;
      try {
        trx = db._createTransaction(obj);
        result = trx.query('FOR i IN [ 1, 2, 3 ] RETURN i').toArray();
      } catch(err) {
        fail("Transaction failed with: " + JSON.stringify(err));
      } finally {
        if (trx) {
          trx.commit();
        }
      }

      assertEqual([ 1, 2, 3 ], result);
    },

    // //////////////////////////////////////////////////////////////////////////////
    // / @brief test: trx using valid collections
    // //////////////////////////////////////////////////////////////////////////////

    testValidCollectionsArray: function () {
      let obj = {
        collections: {
          write: [ cn1 ]
        }
      };

      let trx;
      try {
        trx = db._createTransaction(obj);
        let tc = trx.collection(c1.name());
        tc.save({ _key: 'foo' });
      } catch(err) {
        fail("Transaction failed with: " + JSON.stringify(err));
      } finally {
        if (trx) {
          trx.commit();
        }
      }

      assertEqual(c1.count(), 1);
    },
    // //////////////////////////////////////////////////////////////////////////////
    // / @brief test: trx using valid collections
    // //////////////////////////////////////////////////////////////////////////////

    testValidCollectionsString: function () {
      let obj = {
        collections: {
          write: cn1
        }
      };
      
      let trx;
      try {
        trx = db._createTransaction(obj);
        let tc = trx.collection(c1.name());
        tc.save({ _key: 'foo' });
      } catch(err) {
        fail("Transaction failed with: " + JSON.stringify(err));
      } finally {
        if (trx) {
          trx.commit();
        }
      }

      assertEqual(c1.count(), 1);
    },

    // //////////////////////////////////////////////////////////////////////////////
    // / @brief test: trx using valid collections
    // //////////////////////////////////////////////////////////////////////////////

    testValidMultipleCollectionsArray: function () {
      let obj = {
        collections: {
          write: [ cn1, cn2 ]
        }
      };

      let trx;
      try {
        trx = db._createTransaction(obj);
        let tc1 = trx.collection(c1.name());
        let tc2 = trx.collection(c2.name());
        tc1.save({ _key: 'foo' });
        tc2.save({ _key: 'foo' });
      } catch(err) {
        fail("Transaction failed with: " + JSON.stringify(err));
      } finally {
        if (trx) {
          trx.commit();
        }
      }

      assertEqual(c1.count(), 1);
      assertEqual(c2.count(), 1);
    },

    // //////////////////////////////////////////////////////////////////////////////
    // / @brief test: trx using valid collections
    // //////////////////////////////////////////////////////////////////////////////

    testValidMultipleCollectionsString: function () {
      c2.save({ _key: 'foo' });

      let obj = {
        collections: {
          write: cn1,
          read: cn2
        }
      };

      let trx;
      try {
        trx = db._createTransaction(obj);
        let tc1 = trx.collection(c1.name());
        let tc2 = trx.collection(c2.name());
        tc1.save({ _key: 'foo' });
        tc2.document('foo');
      } catch(err) {
        fail("Transaction failed with: " + JSON.stringify(err));
      } finally {
        if (trx) {
          trx.commit();
        }
      }

      assertEqual(c1.count(), 1);
      assertEqual(c2.count(), 1);
    },

    // //////////////////////////////////////////////////////////////////////////////
    // / @brief test: trx using valid collections
    // //////////////////////////////////////////////////////////////////////////////

    testRedeclareCollectionArray: function () {
      let obj = {
        collections: {
          read: [ cn1 ],
          write: [ cn1 ]
        }
      };

      let trx;
      try {
        trx = db._createTransaction(obj);
        let tc1 = trx.collection(c1.name());
        tc1.save({ _key: 'foo' });
      } catch(err) {
        fail("Transaction failed with: " + JSON.stringify(err));
      } finally {
        if (trx) {
          trx.commit();
        }
      }

      assertEqual(c1.count(), 1);
      assertEqual(c2.count(), 0);
    },

    // //////////////////////////////////////////////////////////////////////////////
    // / @brief test: trx using valid collections
    // //////////////////////////////////////////////////////////////////////////////

    testRedeclareCollectionString: function () {
      let obj = {
        collections: {
          read: cn1,
          write: cn1
        }
      };

      let trx;
      try {
        trx = db._createTransaction(obj);
        let tc1 = trx.collection(c1.name());
        tc1.save({ _key: 'foo' });
      } catch(err) {
        fail("Transaction failed with: " + JSON.stringify(err));
      } finally {
        if (trx) {
          trx.commit();
        }
      }

      assertEqual(c1.count(), 1);
      assertEqual(c2.count(), 0);
    },

    // //////////////////////////////////////////////////////////////////////////////
    // / @brief test: trx using valid collections
    // //////////////////////////////////////////////////////////////////////////////

    testReadWriteCollections: function () {
      let obj = {
        collections: {
          read: [ cn1 ],
          write: [ cn2 ]
        }
      };

      let trx;
      try {
        trx = db._createTransaction(obj);
        let tc2 = trx.collection(c2.name());
        tc2.save({ _key: 'foo' });
      } catch(err) {
        fail("Transaction failed with: " + JSON.stringify(err));
      } finally {
        if (trx) {
          trx.commit();
        }
      }

      assertEqual(c1.count(), 0);
      assertEqual(c2.count(), 1);
    },

    // //////////////////////////////////////////////////////////////////////////////
    // / @brief test: trx using waitForSync
    // //////////////////////////////////////////////////////////////////////////////

    testWaitForSyncTrue: function () {
      let obj = {
        collections: {
          write: [ cn1 ]
        },
        waitForSync: true
      };

      let trx;
      try {
        trx = db._createTransaction(obj);
        let tc1 = trx.collection(c1.name());
        tc1.save({ _key: 'foo' });
      } catch(err) {
        fail("Transaction failed with: " + JSON.stringify(err));
      } finally {
        if (trx) {
          trx.commit();
        }
      }

      assertEqual(c1.count(), 1);
      assertEqual(c2.count(), 0);
    },

    // //////////////////////////////////////////////////////////////////////////////
    // / @brief test: trx using waitForSync
    // //////////////////////////////////////////////////////////////////////////////

    testWaitForSyncFalse: function () {
      let obj = {
        collections: {
          write: [ cn1 ]
        },
        waitForSync: false
      };

      let trx;
      try {
        trx = db._createTransaction(obj);
        let tc1 = trx.collection(c1.name());
        tc1.save({ _key: 'foo' });
      } catch(err) {
        fail("Transaction failed with: " + JSON.stringify(err));
      } finally {
        if (trx) {
          trx.commit();
        }
      }

      assertEqual(c1.count(), 1);
      assertEqual(c2.count(), 0);
    },

    // //////////////////////////////////////////////////////////////////////////////
    // / @brief test: trx with embedded AQL
    // //////////////////////////////////////////////////////////////////////////////

    testAqlRead: function () {
      for (let i = 0; i < 10; ++i) {
        c1.save({ _key: 'test' + i });
      }

      let obj = {
        collections: {
          read: [ cn1 ]
        }
      };

      let trx;
      try {
        trx = db._createTransaction(obj);

        let docs = trx.query('FOR i IN @@cn1 RETURN i', { '@cn1': cn1 }).toArray();
        assertEqual(10, docs.length);

      } catch(err) {
        fail("Transaction failed with: " + JSON.stringify(err));
      } finally {
        if (trx) {
          trx.commit();
        }
      }
      
    },

    // //////////////////////////////////////////////////////////////////////////////
    // / @brief test: trx with embedded AQL
    // //////////////////////////////////////////////////////////////////////////////

    testAqlReadMulti: function () {
      var i = 0;
      for (i = 0; i < 10; ++i) {
        c1.save({ _key: 'test' + i });
        c2.save({ _key: 'test' + i });
      }

      let obj = {
        collections: {
          read: [ cn1, cn2 ]
        }
      };
      
      let trx;
      try {
        trx = db._createTransaction(obj);

        let docs = trx.query('FOR i IN @@cn1 FOR j IN @@cn2 RETURN i', { '@cn1': cn1, '@cn2': cn2 }).toArray();
        assertEqual(100, docs.length);

      } catch(err) {
        fail("Transaction failed with: " + JSON.stringify(err));
      } finally {
        if (trx) {
          trx.commit();
        }
      }
    },

    // //////////////////////////////////////////////////////////////////////////////
    // / @brief test: trx with embedded AQL
    // //////////////////////////////////////////////////////////////////////////////

    testAqlReadMultiUndeclared: function () {
      var i = 0;
      for (i = 0; i < 10; ++i) {
        c1.save({ _key: 'test' + i });
        c2.save({ _key: 'test' + i });
      }

      let obj = {
        collections: {
          // intentionally empty
        }
      };

      let trx;
      try {
        trx = db._createTransaction(obj);

        let docs = trx.query('FOR i IN @@cn1 FOR j IN @@cn2 RETURN i', { '@cn1': cn1, '@cn2': cn2 }).toArray();
        assertEqual(100, docs.length);

      } catch(err) {
        fail("Transaction failed with: " + JSON.stringify(err));
      } finally {
        if (trx) {
          trx.commit();
        }
      }
    },

    // //////////////////////////////////////////////////////////////////////////////
    // / @brief test: trx with embedded AQL
    // //////////////////////////////////////////////////////////////////////////////

    testAqlWrite: function () {
      for (let i = 0; i < 10; ++i) {
        c1.save({ _key: 'test' + i });
      }

      let obj = {
        collections: {
          write: [ cn1 ]
        }
      };

      let trx;
      try {
        trx = db._createTransaction(obj);
        let tc1 = trx.collection(c1.name());

        assertEqual(10, tc1.count());
        var ops = trx.query('FOR i IN @@cn1 REMOVE i._key IN @@cn1', { '@cn1': cn1 }).getExtra().stats;
        assertEqual(10, ops.writesExecuted);
        assertEqual(0, tc1.count());

      } catch(err) {
        fail("Transaction failed with: " + JSON.stringify(err));
      } finally {
        if (trx) {
          trx.commit();
        }
      }

      assertEqual(0, c1.count());
    },

    // //////////////////////////////////////////////////////////////////////////////
    // / @brief test: trx with embedded AQL
    // //////////////////////////////////////////////////////////////////////////////

    testAqlReadWrite: function () {
      for (let i = 0; i < 10; ++i) {
        c1.save({ _key: 'test' + i });
        c2.save({ _key: 'test' + i });
      }

      let obj = {
        collections: {
          read: [ cn1 ],
          write: [ cn2 ]
        }
      };

      let trx;
      try {
        trx = db._createTransaction(obj);
        let tc1 = trx.collection(c1.name());
        let tc2 = trx.collection(c2.name());
        assertEqual(10, tc1.count());
        assertEqual(10, tc2.count());

        var ops = trx.query('FOR i IN @@cn1 REMOVE i._key IN @@cn2', { '@cn1': cn1, '@cn2': cn2 }).getExtra().stats;
        assertEqual(10, ops.writesExecuted);
        assertEqual(10, tc1.count());
        assertEqual(0, tc2.count());

      } catch(err) {
        fail("Transaction failed with: " + JSON.stringify(err));
      } finally {
        if (trx) {
          trx.commit();
        }
      }

      assertEqual(10, c1.count());
      assertEqual(0, c2.count());
    },

    // //////////////////////////////////////////////////////////////////////////////
    // / @brief test: trx with embedded AQL
    // //////////////////////////////////////////////////////////////////////////////

    testAqlWriteUndeclared: function () {
      for (let i = 0; i < 10; ++i) {
        c1.save({ _key: 'test' + i });
        c2.save({ _key: 'test' + i });
      }

      let obj = {
        collections: {
          read: [ cn1 ]
        }
      };

      let trx;
      try {
        trx = db._createTransaction(obj);
        let tc1 = trx.collection(c1.name());
        let tc2 = trx.collection(c2.name());
        
        try {
          trx.query('FOR i IN @@cn1 REMOVE i._key IN @@cn2', { '@cn1': cn1, '@cn2': cn2 });
          fail();
        } catch (err) {
          assertEqual(arangodb.errors.ERROR_TRANSACTION_UNREGISTERED_COLLECTION.code, err.errorNum);
        }

        assertEqual(10, tc1.count());
      } catch(err) {
        fail("Transaction failed with: " + JSON.stringify(err));
      } finally {
        if (trx) {
          trx.commit();
        }
      }

      assertEqual(10, c1.count());
      assertEqual(10, c2.count());
    },

    // //////////////////////////////////////////////////////////////////////////////
    // / @brief test: trx with embedded AQL
    // //////////////////////////////////////////////////////////////////////////////

    testAqlMultiWrite: function () {
      for (let i = 0; i < 10; ++i) {
        c1.save({ _key: 'test' + i });
        c2.save({ _key: 'test' + i });
      }

      let obj = {
        collections: {
          write: [ cn1, cn2 ]
        }
      };

      let trx;
      try {
        trx = db._createTransaction(obj);
        let tc1 = trx.collection(c1.name());
        let tc2 = trx.collection(c2.name());
        
        var ops;
        ops = trx.query('FOR i IN @@cn1 REMOVE i._key IN @@cn1', { '@cn1': cn1 }).getExtra().stats;
        assertEqual(10, ops.writesExecuted);
        assertEqual(0, tc1.count());

        ops = trx.query('FOR i IN @@cn2 REMOVE i._key IN @@cn2', { '@cn2': cn2 }).getExtra().stats;
        assertEqual(10, ops.writesExecuted);
        assertEqual(0, tc2.count());

      } catch(err) {
        fail("Transaction failed with: " + JSON.stringify(err));
      } finally {
        if (trx) {
          trx.commit();
        }
      }

      assertEqual(0, c1.count());
      assertEqual(0, c2.count());
    },
    // //////////////////////////////////////////////////////////////////////////////
    // / @brief test: trx with analyzers usage
    // //////////////////////////////////////////////////////////////////////////////
    testAnalyzersRevisionReadSubstitutedAnalyzer: function () {
      if (!isCluster) {
        return; // we don`t have revisions for single server. Nothing to check
      }
      let analyzerName = "my_analyzer";
      let obj = {
        collections: {
          read: [ cn1 ]
        }
      };
      let trx;
      try { analyzers.remove(analyzerName, true); } catch(e) {}
      analyzers.save(analyzerName,"identity", {});
      let col = db._collection(cn1);
      let test_doc = col.save({"test_field":"some"});
      try {
        trx = db._createTransaction(obj);
        // recreating analyzer with same name but different properties
        analyzers.remove(analyzerName, true);
        analyzers.save(analyzerName,"ngram", {min:2, max:2, preserveOriginal:true}); 
        let res = trx.query("FOR d IN @@cn1 FILTER TOKENS(d.test_field, @an)[0] == 'some' RETURN d",
                   { '@cn1': cn1, 'an':analyzerName });  // query should fail due to substituted analyzer
        fail();      
      } catch(err) {
        assertEqual(require("internal").errors.ERROR_BAD_PARAMETER.code, err.errorNum);
      } finally {
        if (trx) {
          trx.commit();
        }
        col.remove(test_doc);
      }
    },
    testAnalyzersRevisionRead: function () {
      let analyzerName = "my_analyzer";
      let obj = {
        collections: {
          read: [ cn1 ]
        }
      };
      let trx;
      try { analyzers.remove(analyzerName, true); } catch(e) {}
      analyzers.save(analyzerName,"identity", {});
      let col = db._collection(cn1);
      let test_doc = col.save({"test_field":"some"});
      try {
        trx = db._createTransaction(obj);
        let res = trx.query("FOR d IN @@cn1 FILTER TOKENS(d.test_field, @an)[0] == 'some' RETURN d",
                   { '@cn1': cn1, 'an':analyzerName });  
        assertEqual(1, res.toArray().length);
      } finally {
        if (trx) {
          trx.commit();
        }
        col.remove(test_doc);
      }
    }
  };
}

// //////////////////////////////////////////////////////////////////////////////
// / @brief test suite
// //////////////////////////////////////////////////////////////////////////////

function transactionOperationsSuite (dbParams) {
  'use strict';
  const dbn = 'UnitTestsTransactionDatabase';
  var cn1 = 'UnitTestsTransaction1';
  var cn2 = 'UnitTestsTransaction2';

  var c1 = null;
  var c2 = null;

  return {
    setUpAll: function () {
      db._createDatabase(dbn, dbParams);
      db._useDatabase(dbn);
    },

    tearDownAll: function () {
      db._useDatabase("_system");
      db._dropDatabase(dbn);
    },

    setUp: function () {
      db._drop(cn1);
      db._drop(cn2);
    },

    tearDown: function () {
      if (c1 !== null) {
        c1.drop();
      }

      c1 = null;

      if (c2 !== null) {
        c2.drop();
      }

      c2 = null;
    },
        
    // //////////////////////////////////////////////////////////////////////////////
    // / @brief test: trx with negative lock timeout
    // //////////////////////////////////////////////////////////////////////////////

    testNegativeLockTimeout: function () {
      c1 = db._create(cn1, {numberOfShards: 3, replicationFactor: 2});

      let obj = {
        collections: {
          read: [ cn1 ],
        },
        lockTimeout: -1
      };

      try {
        db._createTransaction(obj);
        fail();
      } catch (err) {
        assertEqual(internal.errors.ERROR_BAD_PARAMETER.code, err.errorNum);
      }
    },

    // //////////////////////////////////////////////////////////////////////////////
    // / @brief test: trx with read operation
    // //////////////////////////////////////////////////////////////////////////////

    testSingleRead1: function () {
      c1 = db._create(cn1, {numberOfShards: 3, replicationFactor: 2});
      c1.save({ _key: 'foo', a: 1 });

      let obj = {
        collections: {
          read: [ cn1 ]
        }
      };

      let trx;
      try {
        trx = db._createTransaction(obj);
        let tc1 = trx.collection(c1.name());
        assertEqual(1, tc1.document('foo').a);
      } catch(err) {
        fail("Transaction failed with: " + JSON.stringify(err));
      } finally {
        if (trx) {
          trx.commit();
        }
      }

      assertEqual(1, c1.count());
      assertEqual([ 'foo' ], sortedKeys(c1));
    },

    // //////////////////////////////////////////////////////////////////////////////
    // / @brief test: trx with read operation
    // //////////////////////////////////////////////////////////////////////////////

    testSingleRead2: function () {
      c1 = db._create(cn1, {numberOfShards: 3, replicationFactor: 2});
      c1.save({ _key: 'foo', a: 1 });

      let obj = {
        collections: {
          write: [ cn1 ]
        }
      };

      let trx;
      try {
        trx = db._createTransaction(obj);
        let tc1 = trx.collection(c1.name());
        assertEqual(1, tc1.document('foo').a);
      } catch(err) {
        fail("Transaction failed with: " + JSON.stringify(err));
      } finally {
        if (trx) {
          trx.commit();
        }
      }

      assertEqual(1, c1.count());
      assertEqual([ 'foo' ], sortedKeys(c1));
    },

    // //////////////////////////////////////////////////////////////////////////////
    // / @brief test: trx with read operation
    // //////////////////////////////////////////////////////////////////////////////

    testScan1: function () {
      c1 = db._create(cn1, {numberOfShards: 3, replicationFactor: 2});
      for (let i = 0; i < 100; ++i) {
        c1.save({ _key: 'foo' + i, a: i });
      }

      let obj = {
        collections: {
          read: [ cn1 ]
        }
      };

      let trx;
      try {
        trx = db._createTransaction(obj);
        let tc1 = trx.collection(c1.name());
        // TODO enable with cursor el-cheapification
        //assertEqual(100, c1.toArray().length);
        assertEqual(100, tc1.count());
        for (let i = 0; i < 100; ++i) {
          assertEqual(i, tc1.document('foo' + i).a);
        }
      } catch(err) {
        fail("Transaction failed with: " + JSON.stringify(err));
      } finally {
        if (trx) {
          trx.commit();
        }
      }

      assertEqual(100, c1.count());
    },

    // //////////////////////////////////////////////////////////////////////////////
    // / @brief test: trx with read operation
    // //////////////////////////////////////////////////////////////////////////////

    testScan2: function () {
      c1 = db._create(cn1, {numberOfShards: 3, replicationFactor: 2});
      for (let i = 0; i < 100; ++i) {
        c1.save({ _key: 'foo' + i, a: i });
      }

      let obj = {
        collections: {
          write: [ cn1 ]
        }
      };

      let trx;
      try {
        trx = db._createTransaction(obj);
        let tc1 = trx.collection(c1.name());
        
        //assertEqual(100, tc1.toArray().length);
        assertEqual(100, tc1.count());

        for (let i = 0; i < 100; ++i) {
          assertEqual(i, tc1.document('foo' + i).a);
        }

      } catch(err) {
        fail("Transaction failed with: " + JSON.stringify(err));
      } finally {
        if (trx) {
          trx.commit();
        }
      }

      assertEqual(100, c1.count());
    },

    // //////////////////////////////////////////////////////////////////////////////
    // / @brief test: trx with insert operation
    // //////////////////////////////////////////////////////////////////////////////

    testSingleInsert: function () {
      c1 = db._create(cn1, {numberOfShards: 3, replicationFactor: 2});

      let obj = {
        collections: {
          write: [ cn1 ]
        }
      };

      let trx;
      try {
        trx = db._createTransaction(obj);
        let tc1 = trx.collection(c1.name());
        
        tc1.save({ _key: 'foo' });

      } catch(err) {
        fail("Transaction failed with: " + JSON.stringify(err));
      } finally {
        if (trx) {
          trx.commit();
        }
      }

      assertEqual(1, c1.count());
      assertEqual([ 'foo' ], sortedKeys(c1));
    },

    // //////////////////////////////////////////////////////////////////////////////
    // / @brief test: trx with insert operation
    // //////////////////////////////////////////////////////////////////////////////

    testMultiInsert: function () {
      c1 = db._create(cn1, {numberOfShards: 3, replicationFactor: 2});

      let obj = {
        collections: {
          write: [ cn1 ]
        }
      };
      
      let trx;
      try {
        trx = db._createTransaction(obj);
        let tc1 = trx.collection(c1.name());
        
        tc1.save({ _key: 'foo' });
        tc1.save({ _key: 'bar' });

      } catch(err) {
        fail("Transaction failed with: " + JSON.stringify(err));
      } finally {
        if (trx) {
          trx.commit();
        }
      }

      assertEqual(2, c1.count());
      assertEqual([ 'bar', 'foo' ], sortedKeys(c1));
    },

    // //////////////////////////////////////////////////////////////////////////////
    // / @brief test: trx with insert operation
    // //////////////////////////////////////////////////////////////////////////////

    testInsertWithExisting: function () {
      c1 = db._create(cn1, {numberOfShards: 3, replicationFactor: 2});
      c1.save({ _key: 'foo' });
      c1.save({ _key: 'bar' });

      let obj = {
        collections: {
          write: [ cn1 ]
        }
      };

      let trx;
      try {
        trx = db._createTransaction(obj);
        let tc1 = trx.collection(c1.name());
        
        tc1.save({ _key: 'baz' });
        tc1.save({ _key: 'bam' });

      } catch(err) {
        fail("Transaction failed with: " + JSON.stringify(err));
      } finally {
        if (trx) {
          trx.commit();
        }
      }

      assertEqual(4, c1.count());
      assertEqual([ 'bam', 'bar', 'baz', 'foo' ], sortedKeys(c1));
    },

    // //////////////////////////////////////////////////////////////////////////////
    // / @brief test: trx with replace operation
    // //////////////////////////////////////////////////////////////////////////////

    testReplace: function () {
      c1 = db._create(cn1, {numberOfShards: 3, replicationFactor: 2});
      c1.save({ _key: 'foo', a: 1 });
      c1.save({ _key: 'bar', b: 2, c: 3 });

      let obj = {
        collections: {
          write: [ cn1 ]
        }
      };

      let trx;
      try {
        trx = db._createTransaction(obj);
        let tc1 = trx.collection(c1.name());
        
        assertEqual(1, tc1.document('foo').a);
        tc1.replace('foo', { a: 3 });

        assertEqual(2, tc1.document('bar').b);
        assertEqual(3, tc1.document('bar').c);
        tc1.replace('bar', { b: 9 });

      } catch(err) {
        fail("Transaction failed with: " + JSON.stringify(err));
      } finally {
        if (trx) {
          trx.commit();
        }
      }

      assertEqual(2, c1.count());
      assertEqual([ 'bar', 'foo' ], sortedKeys(c1));
      assertEqual(3, c1.document('foo').a);
      assertEqual(9, c1.document('bar').b);
      assertEqual(undefined, c1.document('bar').c);
    },

    // //////////////////////////////////////////////////////////////////////////////
    // / @brief test: trx with replace operation
    // //////////////////////////////////////////////////////////////////////////////

    testReplaceReplace: function () {
      c1 = db._create(cn1, {numberOfShards: 3, replicationFactor: 2});
      c1.save({ _key: 'foo', a: 1 });

      let obj = {
        collections: {
          write: [ cn1 ]
        }
      };

      let trx;
      try {
        trx = db._createTransaction(obj);
        let tc1 = trx.collection(c1.name());
        
        assertEqual(1, tc1.document('foo').a);
        tc1.replace('foo', { a: 3 });
        assertEqual(3, tc1.document('foo').a);
        tc1.replace('foo', { a: 4 });
        assertEqual(4, tc1.document('foo').a);
        tc1.replace('foo', { a: 5 });
        assertEqual(5, tc1.document('foo').a);
        tc1.replace('foo', { a: 6, b: 99 });
        assertEqual(6, tc1.document('foo').a);
        assertEqual(99, tc1.document('foo').b);

      } catch(err) {
        fail("Transaction failed with: " + JSON.stringify(err));
      } finally {
        if (trx) {
          trx.commit();
        }
      }

      assertEqual(1, c1.count());
      assertEqual(6, c1.document('foo').a);
      assertEqual(99, c1.document('foo').b);
    },

    // //////////////////////////////////////////////////////////////////////////////
    // / @brief test: trx with update operation
    // //////////////////////////////////////////////////////////////////////////////

    testUpdate: function () {
      c1 = db._create(cn1, {numberOfShards: 4, replicationFactor: 2});
      c1.save({ _key: 'foo', a: 1 });
      c1.save({ _key: 'bar', b: 2 });
      c1.save({ _key: 'baz', c: 3 });
      c1.save({ _key: 'bam', d: 4 });

      let obj = {
        collections: {
          write: [ cn1 ]
        }
      };
      
      let trx;
      try {
        trx = db._createTransaction(obj);
        let tc1 = trx.collection(c1.name());
        
        assertEqual(1, tc1.document('foo').a);
        tc1.update('foo', { a: 3 });

        assertEqual(2, tc1.document('bar').b);
        tc1.update('bar', { b: 9 });

        assertEqual(3, tc1.document('baz').c);
        tc1.update('baz', { b: 9, c: 12 });

        assertEqual(4, tc1.document('bam').d);

      } catch(err) {
        fail("Transaction failed with: " + JSON.stringify(err));
      } finally {
        if (trx) {
          trx.commit();
        }
      }

      assertEqual(4, c1.count());
      assertEqual([ 'bam', 'bar', 'baz', 'foo' ], sortedKeys(c1));
      assertEqual(3, c1.document('foo').a);
      assertEqual(9, c1.document('bar').b);
      assertEqual(9, c1.document('baz').b);
      assertEqual(12, c1.document('baz').c);
      assertEqual(4, c1.document('bam').d);
    },

    // //////////////////////////////////////////////////////////////////////////////
    // / @brief test: trx with remove operation
    // //////////////////////////////////////////////////////////////////////////////

    testRemove: function () {
      c1 = db._create(cn1, {numberOfShards: 4, replicationFactor: 2});
      c1.save({ _key: 'foo', a: 1 });
      c1.save({ _key: 'bar', b: 2 });
      c1.save({ _key: 'baz', c: 3 });

      let obj = {
        collections: {
          write: [ cn1 ]
        }
      };
      
      let trx;
      try {
        trx = db._createTransaction(obj);
        let tc1 = trx.collection(c1.name());
        
        tc1.remove('foo');
        tc1.remove('baz');

      } catch(err) {
        fail("Transaction failed with: " + JSON.stringify(err));
      } finally {
        if (trx) {
          trx.commit();
        }
      }

      assertEqual(1, c1.count());
      assertEqual([ 'bar' ], sortedKeys(c1));
    },

    // //////////////////////////////////////////////////////////////////////////////
    // / @brief test: trx with truncate operation
    // //////////////////////////////////////////////////////////////////////////////

    testTruncateEmpty: function () {
      c1 = db._create(cn1, {numberOfShards: 4, replicationFactor: 2});

      let obj = {
        collections: {
          write: [ cn1 ]
        }
      };

           
      let trx;
      try {
        trx = db._createTransaction(obj);
        let tc1 = trx.collection(c1.name());
        
        tc1.truncate({ compact: false });

      } catch(err) {
        fail("Transaction failed with: " + JSON.stringify(err));
      } finally {
        if (trx) {
          trx.commit();
        }
      }

      assertEqual(0, c1.count());
      assertEqual([ ], sortedKeys(c1));
    },

    // //////////////////////////////////////////////////////////////////////////////
    // / @brief test: trx with truncate operation
    // //////////////////////////////////////////////////////////////////////////////

    testTruncateNonEmpty: function () {
      c1 = db._create(cn1, {numberOfShards: 4, replicationFactor: 2});

      for (let i = 0; i < 100; ++i) {
        c1.save({ a: i });
      }

      let obj = {
        collections: {
          write: [ cn1 ]
        }
      };
      
      let trx;
      try {
        trx = db._createTransaction(obj);
        let tc1 = trx.collection(c1.name());
        
        tc1.truncate({ compact: false });

      } catch(err) {
        fail("Transaction failed with: " + JSON.stringify(err));
      } finally {
        if (trx) {
          trx.commit();
        }
      }

      assertEqual(0, c1.count());
      assertEqual([ ], sortedKeys(c1));
    },

    // //////////////////////////////////////////////////////////////////////////////
    // / @brief test: trx with truncate operation
    // //////////////////////////////////////////////////////////////////////////////

    testTruncateAndAdd: function () {
      c1 = db._create(cn1, {numberOfShards: 4, replicationFactor: 2});

      for (let i = 0; i < 100; ++i) {
        c1.save({ a: i });
      }

      let obj = {
        collections: {
          write: [ cn1 ]
        }
      };

      let trx;
      try {
        trx = db._createTransaction(obj);
        let tc1 = trx.collection(c1.name());
        
        tc1.truncate({ compact: false });
        tc1.save({ _key: 'foo' });

      } catch(err) {
        fail("Transaction failed with: " + JSON.stringify(err));
      } finally {
        if (trx) {
          trx.commit();
        }
      }

      assertEqual(1, c1.count());
      assertEqual([ 'foo' ], sortedKeys(c1));
    },

    testAQLDocumentModify: function() {
      c1 = db._create(cn1, {numberOfShards: 4, replicationFactor: 2});
      c1.save({_key:"1"});


      let obj = {
        collections: {
          write: [ cn1 ]
        }
      };

      let trx;
      try {
        trx = db._createTransaction(obj);
        let tc1 = trx.collection(c1.name());
        
        trx.query(`LET g = NOOPT(DOCUMENT("${cn1}/1")) UPDATE g WITH {"updated":1} IN ${cn1}`);

        let doc = tc1.document("1");
        assertEqual(doc.updated, 1);

      } catch(err) {
        fail("Transaction failed with: " + JSON.stringify(err));
      } finally {   
        if (trx) {
          trx.commit();
        }
      }
      assertEqual(1, c1.count());
      let doc = c1.document("1");
      assertEqual(doc.updated, 1);
    }

  };
}

// //////////////////////////////////////////////////////////////////////////////
// / @brief test suite
// //////////////////////////////////////////////////////////////////////////////

function transactionBarriersSuite (dbParams) {
  'use strict';
  const dbn = 'UnitTestsTransactionDatabase';
  var cn1 = 'UnitTestsTransaction1';
  var cn2 = 'UnitTestsTransaction2';

  var c1 = null;
  var c2 = null;

  return {
    setUpAll: function () {
      db._createDatabase(dbn, dbParams);
      db._useDatabase(dbn);
    },

    tearDownAll: function () {
      db._useDatabase("_system");
      db._dropDatabase(dbn);
    },

    setUp: function () {
      db._drop(cn1);
      db._drop(cn2);
    },

    tearDown: function () {
      if (c1 !== null) {
        c1.drop();
      }

      c1 = null;

      if (c2 !== null) {
        c2.drop();
      }

      c2 = null;
    },

    // //////////////////////////////////////////////////////////////////////////////
    // / @brief test: usage of barriers outside of transaction
    // //////////////////////////////////////////////////////////////////////////////

    testBarriersOutsideCommit: function () {
      c1 = db._create(cn1, {numberOfShards: 3, replicationFactor: 2});

      let docs = [ ];

      let obj = {
        collections: {
          write: [ cn1 ]
        }
      };

      let result;
      // begin trx
      let trx = db._createTransaction(obj);
      try {
        let tc1 = trx.collection(c1.name());
        
        for (let i = 0; i < 100; ++i) {
          tc1.save({ _key: 'foo' + i, value1: i, value2: 'foo' + i + 'x' });
        }

        for (let i = 0; i < 100; ++i) {
          docs.push(tc1.document('foo' + i));
        }
        result = tc1.document('foo0');

      } finally {
        trx.commit();
      }
      // end trx

      assertEqual(100, docs.length);
      assertEqual(100, c1.count());

      assertEqual('foo0', result._key);
      assertEqual(0, result.value1);
      assertEqual('foo0x', result.value2);

      for (let i = 0; i < 100; ++i) {
        assertEqual('foo' + i, docs[i]._key);
        assertEqual(i, docs[i].value1);
        assertEqual('foo' + i + 'x', docs[i].value2);
      }
    },

    // //////////////////////////////////////////////////////////////////////////////
    // / @brief test: usage of barriers outside of transaction
    // //////////////////////////////////////////////////////////////////////////////

    testBarriersOutsideRollback: function () {
      c1 = db._create(cn1, {numberOfShards: 3, replicationFactor: 2});

      let docs = [ ];
      let obj = {
        collections: {
          write: [ cn1 ]
        }
      };

      let result;
      // begin trx
      let trx = db._createTransaction(obj);
      try {
        let tc1 = trx.collection(c1.name());
        
        for (let i = 0; i < 100; ++i) {
          tc1.save({ _key: 'foo' + i, value1: i, value2: 'foo' + i + 'x' });
        }

        for (let i = 0; i < 100; ++i) {
          docs.push(tc1.document('foo' + i));
        }

      } finally {
        trx.abort(); // rollback
      }
      // end trx

      assertEqual(100, docs.length);

      for (let i = 0; i < 100; ++i) {
        assertEqual('foo' + i, docs[i]._key);
        assertEqual(i, docs[i].value1);
        assertEqual('foo' + i + 'x', docs[i].value2);
      }
      assertEqual(c1.count(), 0);
    }

  };
}

// //////////////////////////////////////////////////////////////////////////////
// / @brief test suite
// //////////////////////////////////////////////////////////////////////////////

function transactionRollbackSuite (dbParams) {
  'use strict';
  const dbn = 'UnitTestsTransactionDatabase';
  var cn1 = 'UnitTestsTransaction1';
  var c1 = null;

  return {
    setUpAll: function () {
      db._createDatabase(dbn, dbParams);
      db._useDatabase(dbn);
    },

    tearDownAll: function () {
      db._useDatabase("_system");
      db._dropDatabase(dbn);
    },
      
    setUp: function () {
      db._drop(cn1);
    },

    tearDown: function () {
      if (c1 !== null) {
        c1.drop();
      }

      c1 = null;
    },

    // //////////////////////////////////////////////////////////////////////////////
    // / @brief test: rollback after flush
    // //////////////////////////////////////////////////////////////////////////////

    testRollbackAfterFlush: function () {
      c1 = db._create(cn1, {numberOfShards: 4, replicationFactor: 2});

      // begin trx
      let trx = db._createTransaction({
        collections: {
          write: [ cn1 ]
        }
      });
      try {
        let tc1 = trx.collection(c1.name());
        
        tc1.save({ _key: 'tom' });
        tc1.save({ _key: 'tim' });
        tc1.save({ _key: 'tam' });

        internal.wal.flush(true);
        assertEqual(3, tc1.count());
      } finally {
        trx.abort(); // rollback
      }
      // end trx

      assertEqual(0, c1.count());

      testHelper.waitUnload(c1);

      assertEqual(0, c1.count());
    },

    // //////////////////////////////////////////////////////////////////////////////
    // / @brief test: the collection revision id
    // //////////////////////////////////////////////////////////////////////////////

    // TODO revision is not a supported El-Cheapo API
    /*testRollbackRevision: function () {
      c1 = db._create(cn1, {numberOfShards: 3, replicationFactor: 2});
      c1.save({ _key: 'foo' });

      let r = c1.revision();

      let obj = {
        collections: {
          write: [ cn1 ]
        }
      };

      // begin trx
      let trx = db._createTransaction(obj);
      try {
        let tc1 = trx.collection(c1.name());
        
        var _r = r;

        tc1.save({ _key: 'tom' });
        assertEqual(1, compareStringIds(tc1.revision(), _r));
        _r = tc1.revision();

        tc1.save({ _key: 'tim' });
        assertEqual(1, compareStringIds(tc1.revision(), _r));
        _r = tc1.revision();

        tc1.save({ _key: 'tam' });
        assertEqual(1, compareStringIds(tc1.revision(), _r));
        _r = c1.revision();

        tc1.remove('tam');
        assertEqual(1, compareStringIds(tc1.revision(), _r));
        _r = c1.revision();

        tc1.update('tom', { 'bom': true });
        assertEqual(1, compareStringIds(tc1.revision(), _r));
        _r = tc1.revision();

        tc1.remove('tom');
        assertEqual(1, compareStringIds(tc1.revision(), _r));
        // _r = c1.revision();
        
      } finally {
        trx.abort(); // rollback
      }
      // end trx

      assertEqual(1, c1.count());
      assertEqual(r, c1.revision());
    },*/

    // //////////////////////////////////////////////////////////////////////////////
    // / @brief test: rollback inserts
    // //////////////////////////////////////////////////////////////////////////////

    testRollbackInsert: function () {
      c1 = db._create(cn1, {numberOfShards: 4, replicationFactor: 2});
      c1.save({ _key: 'foo' });
      c1.save({ _key: 'bar' });
      c1.save({ _key: 'meow' });

      let obj = {
        collections: {
          write: [ cn1 ]
        }
      };

      // begin trx
      let trx = db._createTransaction(obj);
      try {
        let tc1 = trx.collection(c1.name());
        
        tc1.save({ _key: 'tom' });
        tc1.save({ _key: 'tim' });
        tc1.save({ _key: 'tam' });

        assertEqual(6, tc1.count());
        
      } finally {
        trx.abort(); // rollback
      }
      // end trx

      assertEqual(3, c1.count());
      assertEqual([ 'bar', 'foo', 'meow' ], sortedKeys(c1));
    },

    // //////////////////////////////////////////////////////////////////////////////
    // / @brief test: rollback inserts w/ secondary indexes
    // //////////////////////////////////////////////////////////////////////////////

    testRollbackInsertSecondaryIndexes: function () {
      c1 = db._create(cn1, {numberOfShards: 4, replicationFactor: 2});
      c1.save({ _key: 'foo', value: 'foo', a: 1 });
      c1.save({ _key: 'bar', value: 'bar', a: 1 });
      c1.save({ _key: 'meow', value: 'meow' });

      c1.ensureIndex({ type: "persistent", fields: ["value"] });
      let good = false;

      let obj = {
        collections: {
          write: [ cn1 ]
        }
      };

      // begin trx
      let trx = db._createTransaction(obj);
      try {
        let tc1 = trx.collection(c1.name());
        
        tc1.save({ _key: 'tom', value: 'tom' });
        tc1.save({ _key: 'tim', value: 'tim' });
        tc1.save({ _key: 'tam', value: 'tam' });
        tc1.save({ _key: 'troet', value: 'foo', a: 2 });
        tc1.save({ _key: 'floxx', value: 'bar', a: 2 });

        assertEqual(8, tc1.count());

        good = true;
      } finally {
        trx.abort(); // rollback
      }
      // end trx

      assertEqual(true, good);

      assertEqual(3, c1.count());
    },


    // //////////////////////////////////////////////////////////////////////////////
    // / @brief test: rollback inserts w/ secondary indexes
    // //////////////////////////////////////////////////////////////////////////////

    testRollbackInsertSecondaryIndexesCustomSharding: function () {
      c1 = db._create(cn1, {numberOfShards: 4, replicationFactor: 2, shardKeys: ['value']});
      let d1 = c1.save({ value: 'foo', a: 1 });
      let d2 = c1.save({ value: 'bar', a: 1 });
      let d3 = c1.save({ value: 'meow' });

      c1.ensureIndex({ type: "persistent", fields: ["value"] });
      let good = false;

      let obj = {
        collections: {
          write: [ cn1 ]
        }
      };

      // begin trx
      let trx = db._createTransaction(obj);
      try {
        let tc1 = trx.collection(c1.name());
        
        tc1.save({ value: 'tom' });
        tc1.save({ value: 'tim' });
        tc1.save({ value: 'tam' });
        tc1.save({ value: 'troet', a: 2 });
        tc1.save({ value: 'floxx', a: 2 });

        assertEqual(8, tc1.count());

        good = true;
      } finally {
        trx.abort(); // rollback
      }
      // end trx

      assertEqual(true, good);

      assertEqual(3, c1.count());
      assertEqual(d1._rev, c1.document(d1._key)._rev);
      assertEqual(d2._rev, c1.document(d2._key)._rev);
      assertEqual(d3._rev, c1.document(d3._key)._rev);
    },

    // //////////////////////////////////////////////////////////////////////////////
    // / @brief test: rollback inserts
    // //////////////////////////////////////////////////////////////////////////////

    testRollbackInsertUpdate: function () {
      c1 = db._create(cn1, {numberOfShards: 4, replicationFactor: 2});
      c1.save({ _key: 'foo' });
      c1.save({ _key: 'bar' });
      c1.save({ _key: 'meow' });

      let obj = {
        collections: {
          write: [ cn1 ]
        }
      };

      // begin trx
      let trx = db._createTransaction(obj);
      try {
        let tc1 = trx.collection(c1.name());
        
        tc1.save({ _key: 'tom' });
        tc1.save({ _key: 'tim' });
        tc1.save({ _key: 'tam' });

        tc1.update('tom', { });
        tc1.update('tim', { });
        tc1.update('tam', { });
        tc1.update('bar', { });
        tc1.remove('foo');
        tc1.remove('bar');
        tc1.remove('meow');
        tc1.remove('tom');

        assertEqual(2, tc1.count());
      } finally {
        trx.abort(); // rollback
      }
      // end trx

      assertEqual(3, c1.count());
      assertEqual([ 'bar', 'foo', 'meow' ], sortedKeys(c1));
    },

    // //////////////////////////////////////////////////////////////////////////////
    // / @brief test: rollback inserts
    // //////////////////////////////////////////////////////////////////////////////

    testRollbackInsertUpdateCustomSharding: function () {
      c1 = db._create(cn1, {numberOfShards: 4, replicationFactor: 2, shardKeys: ['value']});
      let d1 = c1.save({ value: 'foo' });
      let d2 = c1.save({ value: 'bar' });
      let d3 = c1.save({ value: 'meow' });

      let obj = {
        collections: {
          write: [ cn1 ]
        }
      };

      // begin trx
      let trx = db._createTransaction(obj);
      try {
        let tc1 = trx.collection(c1.name());
        
        let d4 = tc1.save({ value: 'tom' });
        let d5 = tc1.save({ value: 'tim' });
        let d6 = tc1.save({ value: 'tam' });

        tc1.update(d4._key, { });
        tc1.update(d5._key, { });
        tc1.update(d6._key, { });
        tc1.update(d2._key, { });
        tc1.remove(d1._key);
        tc1.remove(d2._key);
        tc1.remove(d3._key);
        tc1.remove(d4._key);

        assertEqual(2, tc1.count());
      } finally {
        trx.abort(); // rollback
      }
      // end trx

      assertEqual(3, c1.count());
      assertEqual(d1._rev, c1.document(d1._key)._rev);
      assertEqual(d2._rev, c1.document(d2._key)._rev);
      assertEqual(d3._rev, c1.document(d3._key)._rev);
    },

    // //////////////////////////////////////////////////////////////////////////////
    // / @brief test: rollback update
    // //////////////////////////////////////////////////////////////////////////////

    testRollbackUpdate: function () {
      c1 = db._create(cn1, {numberOfShards: 4, replicationFactor: 2});
      let d1 = c1.save({ _key: 'foo', a: 1 });
      let d2 = c1.save({ _key: 'bar', a: 2 });
      let d3 = c1.save({ _key: 'meow', a: 3 });

      let obj = {
        collections: {
          write: [ cn1 ]
        }
      };

      // begin trx
      let trx = db._createTransaction(obj);
      try {
        let tc1 = trx.collection(c1.name());
        
        tc1.update(d1, { a: 4 });
        tc1.update(d2, { a: 5 });
        tc1.update(d3, { a: 6 });

        assertEqual(3, tc1.count());

      } finally {
        trx.abort(); // rollback
      }
      // end trx

      assertEqual(3, c1.count());
      assertEqual([ 'bar', 'foo', 'meow' ], sortedKeys(c1));
      assertEqual(d1._rev, c1.document('foo')._rev);
      assertEqual(d2._rev, c1.document('bar')._rev);
      assertEqual(d3._rev, c1.document('meow')._rev);
    },

    // //////////////////////////////////////////////////////////////////////////////
    // / @brief test: rollback update
    // //////////////////////////////////////////////////////////////////////////////

    testRollbackUpdateCustomSharding: function () {
      c1 = db._create(cn1, {numberOfShards: 4, replicationFactor: 2, shardKeys: ['value']});
      let d1 = c1.save({ value: 'foo', a: 1 });
      let d2 = c1.save({ value: 'bar', a: 2 });
      let d3 = c1.save({ value: 'meow', a: 3 });

      let obj = {
        collections: {
          write: [ cn1 ]
        }
      };

      // begin trx
      let trx = db._createTransaction(obj);
      try {
        let tc1 = trx.collection(c1.name());
        
        tc1.update(d1, { a: 4 });
        tc1.update(d2, { a: 5 });
        tc1.update(d3, { a: 6 });

        assertEqual(3, tc1.count());

      } finally {
        trx.abort(); // rollback
      }
      // end trx

      assertEqual(3, c1.count());
      assertEqual([ d1._key, d2._key, d3._key ], sortedKeys(c1));
      assertEqual(d1._rev, c1.document(d1._key)._rev);
      assertEqual(d2._rev, c1.document(d2._key)._rev);
      assertEqual(d3._rev, c1.document(d3._key)._rev);
    },

    // //////////////////////////////////////////////////////////////////////////////
    // / @brief test: rollback update
    // //////////////////////////////////////////////////////////////////////////////

    testRollbackUpdateUpdate: function () {
      c1 = db._create(cn1, {numberOfShards: 4, replicationFactor: 2});
      let d1 = c1.save({ _key: 'foo', a: 1 });
      let d2 = c1.save({ _key: 'bar', a: 2 });
      let d3 = c1.save({ _key: 'meow', a: 3 });

      let obj = {
        collections: {
          write: [ cn1 ]
        }
      };

      // begin trx
      let trx = db._createTransaction(obj);
      try {
        let tc1 = trx.collection(c1.name());
        
        for (let i = 0; i < 100; ++i) {
          tc1.replace('foo', { a: i });
          tc1.replace('bar', { a: i + 42 });
          tc1.replace('meow', { a: i + 23 });

          assertEqual(i, tc1.document('foo').a);
          assertEqual(i + 42, tc1.document('bar').a);
          assertEqual(i + 23, tc1.document('meow').a);
        }

        assertEqual(3, tc1.count());

      } finally {
        trx.abort(); // rollback
      }
      // end trx

      assertEqual(3, c1.count());
      assertEqual([ 'bar', 'foo', 'meow' ], sortedKeys(c1));
      assertEqual(1, c1.document('foo').a);
      assertEqual(2, c1.document('bar').a);
      assertEqual(3, c1.document('meow').a);
      assertEqual(d1._rev, c1.document('foo')._rev);
      assertEqual(d2._rev, c1.document('bar')._rev);
      assertEqual(d3._rev, c1.document('meow')._rev);
    },

    // //////////////////////////////////////////////////////////////////////////////
    // / @brief test: rollback remove w/ secondary indexes
    // //////////////////////////////////////////////////////////////////////////////

    testRollbackUpdateSecondaryIndexes: function () {
      c1 = db._create(cn1, {numberOfShards: 4, replicationFactor: 2});
      c1.save({ _key: 'foo', value: 'foo', a: 1 });
      c1.save({ _key: 'bar', value: 'bar', a: 1 });
      c1.save({ _key: 'meow', value: 'meow' });

      c1.ensureIndex({ type: "persistent", fields: ["value"] });
      let good = false;

      let obj = {
        collections: {
          write: [ cn1 ]
        }
      };

      // begin trx
      let trx = db._createTransaction(obj);
      try {
        let tc1 = trx.collection(c1.name());
        
        tc1.update('foo', { value: 'foo', a: 2 });
        tc1.update('bar', { value: 'bar', a: 2 });
        tc1.update('meow', { value: 'troet' });

        assertEqual(3, tc1.count());
        good = true;

      } finally {
        trx.abort(); // rollback
      }
      // end trx

      assertEqual(true, good);
      assertEqual(3, c1.count());
    },

    // //////////////////////////////////////////////////////////////////////////////
    // / @brief test: rollback remove
    // //////////////////////////////////////////////////////////////////////////////

    testRollbackRemove: function () {
      c1 = db._create(cn1, {numberOfShards: 4, replicationFactor: 2});
      c1.save({ _key: 'foo' });
      c1.save({ _key: 'bar' });
      c1.save({ _key: 'meow' });

      let obj = {
        collections: {
          write: [ cn1 ]
        }
      };

      // begin trx
      let trx = db._createTransaction(obj);
      try {
        let tc1 = trx.collection(c1.name());
        
        tc1.remove('meow');
        tc1.remove('foo');

        assertEqual(1, tc1.count());
        assertTrue(tc1.document('bar') !== undefined);

      } finally {
        trx.abort(); // rollback
      }
      // end trx

      assertEqual(3, c1.count());
      assertEqual([ 'bar', 'foo', 'meow' ], sortedKeys(c1));
    },

    // //////////////////////////////////////////////////////////////////////////////
    // / @brief test: rollback remove
    // //////////////////////////////////////////////////////////////////////////////

    testRollbackRemoveCustomSharding: function () {
      c1 = db._create(cn1, {numberOfShards: 4, replicationFactor: 2, shardKeys: ['value']});
      let d1 = c1.save({ value: 'foo' });
      let d2 = c1.save({ value: 'bar' });
      let d3 = c1.save({ value: 'meow' });

      let obj = {
        collections: {
          write: [ cn1 ]
        }
      };

      // begin trx
      let trx = db._createTransaction(obj);
      try {
        let tc1 = trx.collection(c1.name());
        
        tc1.remove(d3._key);
        tc1.remove(d1._key);

        assertEqual(1, tc1.count());
        assertTrue(tc1.document(d2._key) !== undefined);

      } finally {
        trx.abort(); // rollback
      }
      // end trx

      assertEqual(3, c1.count());
      assertEqual(d1._rev, c1.document(d1._key)._rev);
      assertEqual(d2._rev, c1.document(d2._key)._rev);
      assertEqual(d3._rev, c1.document(d3._key)._rev);
    },

    // //////////////////////////////////////////////////////////////////////////////
    // / @brief test: rollback remove
    // //////////////////////////////////////////////////////////////////////////////

    testRollbackRemoveMulti: function () {
      c1 = db._create(cn1, {numberOfShards: 4, replicationFactor: 2});
      c1.save({ _key: 'foo' });

      let obj = {
        collections: {
          write: [ cn1 ]
        }
      };

      // begin trx
      let trx = db._createTransaction(obj);
      try {
        let tc1 = trx.collection(c1.name());
        
        for (let i = 0; i < 100; ++i) {
          tc1.save({ _key: 'foo' + i });
        }

        assertEqual(101, tc1.count());
      } finally {
        trx.abort(); // rollback
      }
      // end trx

      assertEqual(1, c1.count());
      assertEqual([ 'foo' ], sortedKeys(c1));
    },

    // //////////////////////////////////////////////////////////////////////////////
    // / @brief test: rollback remove
    // //////////////////////////////////////////////////////////////////////////////

    testRollbackRemoveMultiCustomSharding: function () {
      c1 = db._create(cn1, {numberOfShards: 4, replicationFactor: 2, shardKeys: ['value']});
      let d1 = c1.save({ value: 'foo' });

      let obj = {
        collections: {
          write: [ cn1 ]
        }
      };

      // begin trx
      let trx = db._createTransaction(obj);
      try {
        let tc1 = trx.collection(c1.name());
        
        for (let i = 0; i < 100; ++i) {
          tc1.save({ value: 'foo' + i });
        }

        assertEqual(101, tc1.count());
      } finally {
        trx.abort(); // rollback
      }
      // end trx

      assertEqual(1, c1.count());
      assertEqual([ d1._key ], sortedKeys(c1));
    },

    // //////////////////////////////////////////////////////////////////////////////
    // / @brief test: rollback remove w/ secondary indexes
    // //////////////////////////////////////////////////////////////////////////////

    testRollbackRemoveSecondaryIndexes: function () {
      c1 = db._create(cn1, {numberOfShards: 4, replicationFactor: 2});
      c1.save({ _key: 'foo', value: 'foo', a: 1 });
      c1.save({ _key: 'bar', value: 'bar', a: 1 });
      c1.save({ _key: 'meow', value: 'meow' });

      c1.ensureIndex({ type: "persistent", fields: ["value"] });
      let good = false;

      let obj = {
        collections: {
          write: [ cn1 ]
        }
      };

      // begin trx
      let trx = db._createTransaction(obj);
      try {
        let tc1 = trx.collection(c1.name());
        
        tc1.remove('meow');
        tc1.remove('bar');
        tc1.remove('foo');

        assertEqual(0, tc1.count());

        good = true;
        
      } finally {
        trx.abort(); // rollback
      }
      // end trx

      assertEqual(true, good);
      assertEqual(3, c1.count());
    },

    // //////////////////////////////////////////////////////////////////////////////
    // / @brief test: rollback insert/remove w/ secondary indexes
    // //////////////////////////////////////////////////////////////////////////////

    testRollbackRemoveInsertSecondaryIndexes: function () {
      c1 = db._create(cn1, {numberOfShards: 4, replicationFactor: 2});
      c1.save({ _key: 'foo', value: 'foo', a: 1 });
      c1.save({ _key: 'bar', value: 'bar', a: 1 });
      c1.save({ _key: 'meow', value: 'meow' });

      c1.ensureIndex({ type: "persistent", fields: ["value"] });
      let good = false;

      let obj = {
        collections: {
          write: [ cn1 ]
        }
      };

      // begin trx
      let trx = db._createTransaction(obj);
      try {
        let tc1 = trx.collection(c1.name());
        
        tc1.remove('meow');
        tc1.remove('bar');
        tc1.remove('foo');
        assertEqual(0, tc1.count());

        tc1.save({ _key: 'foo2', value: 'foo', a: 2 });
        tc1.save({ _key: 'bar2', value: 'bar', a: 2 });
        assertEqual(2, tc1.count());

        good = true;
      
      } finally {
        trx.abort(); // rollback
      }
      // end trx

      assertEqual(true, good);
      assertEqual(3, c1.count());
    },

    // //////////////////////////////////////////////////////////////////////////////
    // / @brief test: rollback truncate
    // //////////////////////////////////////////////////////////////////////////////

    testRollbackTruncateEmpty: function () {
      c1 = db._create(cn1, {numberOfShards: 4, replicationFactor: 2});

      let obj = {
        collections: {
          write: [ cn1 ]
        }
      };

      // begin trx
      let trx = db._createTransaction(obj);
      try {
        let tc1 = trx.collection(c1.name());
        
        // truncate often...
        for (let i = 0; i < 100; ++i) {
          tc1.truncate({ compact: false });
        }
      
      } finally {
        trx.abort(); // rollback
      }
      // end trx

      assertEqual(0, c1.count());
      assertEqual([ ], sortedKeys(c1));
    },

    // //////////////////////////////////////////////////////////////////////////////
    // / @brief test: rollback truncate
    // //////////////////////////////////////////////////////////////////////////////

    testRollbackTruncateNonEmpty: function () {
      c1 = db._create(cn1, {numberOfShards: 3, replicationFactor: 2});
      let docs = [];
      for (let i = 0; i < 100; ++i) {
        docs.push({ _key: 'foo' + i });
      }
      c1.insert(docs);
      assertEqual(100, c1.count());

      let obj = {
        collections: {
          write: [ cn1 ]
        }
      };

      // begin trx
      let trx = db._createTransaction(obj);
      try {
        let tc1 = trx.collection(c1.name());
        
        // truncate often...
        for (let i = 0; i < 100; ++i) {
          tc1.truncate({ compact: false });
        }
        tc1.save({ _key: 'bar' });
      
      } finally {
        trx.abort(); // rollback
      }
      // end trx

      assertEqual(100, c1.count());
    },

    // //////////////////////////////////////////////////////////////////////////////
    // / @brief test: trx rollback with unique constraint violation
    // //////////////////////////////////////////////////////////////////////////////

    testRollbackUniquePrimary: function () {
      c1 = db._create(cn1, {numberOfShards: 3, replicationFactor: 2});
      let d1 = c1.save({ _key: 'foo' });

      let obj = {
        collections: {
          write: [ cn1 ]
        }
      };

      // begin trx
      let trx = db._createTransaction(obj);
      try {
        let tc1 = trx.collection(c1.name());
        
        tc1.save({ _key: 'bar' });
        tc1.save({ _key: 'foo' });
        fail();

      } catch (err) {
        assertEqual(internal.errors.ERROR_ARANGO_UNIQUE_CONSTRAINT_VIOLATED.code, err.errorNum);
      } finally {
        trx.abort(); // rollback
      }
      // end trx

      assertEqual(1, c1.count());
      assertEqual('foo', c1.toArray()[0]._key);
      assertEqual(d1._rev, c1.toArray()[0]._rev);
    },

    // //////////////////////////////////////////////////////////////////////////////
    // / @brief test: trx rollback with unique constraint violation
    // //////////////////////////////////////////////////////////////////////////////

    testRollbackUniqueSecondary: function () {
      c1 = db._create(cn1, {numberOfShards: 1, replicationFactor: 2});
      c1.ensureIndex({ type: "persistent", fields: ["name"], unique: true });
      let d1 = c1.save({ name: 'foo' });

      let obj = {
        collections: {
          write: [ cn1 ]
        }
      };

      // begin trx
      let trx = db._createTransaction(obj);
      try {
        let tc1 = trx.collection(c1.name());
        
        tc1.save({ name: 'bar' });
        tc1.save({ name: 'baz' });
        tc1.save({ name: 'foo' });
        fail();
      
      } catch (err) {
        assertEqual(internal.errors.ERROR_ARANGO_UNIQUE_CONSTRAINT_VIOLATED.code, err.errorNum);
      } finally {
        trx.abort(); // rollback
      }
      // end trx
      
      assertEqual(1, c1.count());
      assertEqual('foo', c1.toArray()[0].name);
      assertEqual(d1._rev, c1.toArray()[0]._rev);
    },

    // //////////////////////////////////////////////////////////////////////////////
    // / @brief test: trx rollback with unique constraint violation + custom sharding
    // //////////////////////////////////////////////////////////////////////////////

    testRollbackUniqueSecondaryCustomShard: function () {
      c1 = db._create(cn1, {numberOfShards: 2, replicationFactor: 2, shardKeys:['name']});
      c1.ensureIndex({ type: "persistent", fields: ["name"], unique: true });
      let d1 = c1.save({ name: 'foo' });

      let obj = {
        collections: {
          write: [ cn1 ]
        }
      };

      // begin trx
      let trx = db._createTransaction(obj);
      try {
        let tc1 = trx.collection(c1.name());
        
        tc1.save({ name: 'bar' });
        tc1.save({ name: 'baz' });
        tc1.save({ name: 'foo' });
        fail();
      
      } catch (err) {
        assertEqual(internal.errors.ERROR_ARANGO_UNIQUE_CONSTRAINT_VIOLATED.code, err.errorNum);
      } finally {
        trx.abort(); // rollback
      }
      // end trx
      
      assertEqual(1, c1.count());
      assertEqual('foo', c1.toArray()[0].name);
      assertEqual(d1._rev, c1.toArray()[0]._rev);
    },

    // //////////////////////////////////////////////////////////////////////////////
    // / @brief test: rollback a mixed workload
    // //////////////////////////////////////////////////////////////////////////////

    testRollbackMixed1: function () {
      c1 = db._create(cn1, {numberOfShards: 3, replicationFactor: 2});

      let docs = [];
      for (let i = 0; i < 100; ++i) {
        docs.push({ _key: 'key' + i, value: i });
      }
      c1.insert(docs);

      let obj = {
        collections: {
          write: [ cn1 ]
        }
      };

      // begin trx
      let trx = db._createTransaction(obj);
      try {
        let tc1 = trx.collection(c1.name());
        
        for (let i = 0; i < 50; ++i) {
          tc1.remove('key' + i);
        }

        for (let i = 50; i < 100; ++i) {
          tc1.update('key' + i, { value: i - 50 });
        }

        tc1.remove('key50');
      
      } finally {
        trx.abort(); // rollback
      }
      // end trx

      assertEqual(100, c1.count());
    },

    // //////////////////////////////////////////////////////////////////////////////
    // / @brief test: rollback a mixed workload
    // //////////////////////////////////////////////////////////////////////////////

    testRollbackMixed2: function () {
      c1 = db._create(cn1, {numberOfShards: 3, replicationFactor: 2});

      c1.save({ _key: 'foo' });
      c1.save({ _key: 'bar' });

      // begin trx
      let trx = db._createTransaction({
        collections: {
          write: [ cn1 ]
        }
      });
      try {
        let tc1 = trx.collection(c1.name());
        
        for (let i = 0; i < 10; ++i) {
          tc1.save({ _key: 'key' + i, value: i });
        }

        for (let i = 0; i < 5; ++i) {
          tc1.remove('key' + i);
        }

        for (let i = 5; i < 10; ++i) {
          tc1.update('key' + i, { value: i - 5 });
        }

        tc1.remove('key5');
      
      } finally {
        trx.abort(); // rollback
      }
      // end trx

      assertEqual(2, c1.count());
      assertEqual('foo', c1.document('foo')._key);
      assertEqual('bar', c1.document('bar')._key);
    },

    // //////////////////////////////////////////////////////////////////////////////
    // / @brief test: rollback a mixed workload
    // //////////////////////////////////////////////////////////////////////////////

    testRollbackMixed3: function () {
      c1 = db._create(cn1, {numberOfShards: 3, replicationFactor: 2});

      c1.save({ _key: 'foo' });
      c1.save({ _key: 'bar' });

      let obj = {
        collections: {
          write: [ cn1 ]
        }
      };

      // begin trx
      let trx = db._createTransaction(obj);
      try {
        let tc1 = trx.collection(c1.name());
        
        for (let i = 0; i < 10; ++i) {
          tc1.save({ _key: 'key' + i, value: i });
        }

        for (let i = 0; i < 10; ++i) {
          tc1.remove('key' + i);
        }

        for (let i = 0; i < 10; ++i) {
          tc1.save({ _key: 'key' + i, value: i });
        }

        for (let i = 0; i < 10; ++i) {
          tc1.update('key' + i, { value: i - 5 });
        }

        for (let i = 0; i < 10; ++i) {
          tc1.update('key' + i, { value: i + 5 });
        }

        for (let i = 0; i < 10; ++i) {
          tc1.remove('key' + i);
        }

        for (let i = 0; i < 10; ++i) {
          tc1.save({ _key: 'key' + i, value: i });
        }
      
      } finally {
        trx.abort(); // rollback
      }
      // end trx

      assertEqual(2, c1.count());
      assertEqual('foo', c1.document('foo')._key);
      assertEqual('bar', c1.document('bar')._key);
    }

  };
}

// //////////////////////////////////////////////////////////////////////////////
// / @brief test suite
// //////////////////////////////////////////////////////////////////////////////

function transactionCountSuite (dbParams) {
  'use strict';
  const dbn = 'UnitTestsTransactionDatabase';
  const cn1 = 'UnitTestsTransaction1';

  let c1 = null;

  return {
    setUpAll: function () {
      db._createDatabase(dbn, dbParams);
      db._useDatabase(dbn);
    },

    tearDownAll: function () {
      db._useDatabase("_system");
      db._dropDatabase(dbn);
    },

    setUp: function () {
      db._drop(cn1);
    },

    tearDown: function () {
      if (c1 !== null) {
        c1.drop();
      }

      c1 = null;
    },

    // //////////////////////////////////////////////////////////////////////////////
    // / @brief test: test counts during trx
    // //////////////////////////////////////////////////////////////////////////////

    testCountDuring: function () {
      c1 = db._create(cn1, {numberOfShards: 3, replicationFactor: 2});
      assertEqual(0, c1.count());

      let obj = {
        collections: {
          write: [ cn1 ]
        }
      };

      // begin trx
      let trx = db._createTransaction(obj);
      try {
        let tc1 = trx.collection(c1.name());
        var d1, d2;

        tc1.save({ a: 1 });
        assertEqual(1, tc1.count());

        d1 = tc1.save({ a: 2 });
        assertEqual(2, tc1.count());

        d2 = tc1.update(d1, { a: 3 });
        assertEqual(2, tc1.count());

        assertEqual(3, tc1.document(d2).a);

        tc1.remove(d2);
        assertEqual(1, tc1.count());

        tc1.truncate({ compact: false });
        assertEqual(0, tc1.count());

        tc1.truncate({ compact: false });
        assertEqual(0, tc1.count());
      } finally {
        trx.commit();
      }
      
      // end trx
      
      assertEqual(0, c1.count());
    },

    // //////////////////////////////////////////////////////////////////////////////
    // / @brief test: test counts during and after trx
    // //////////////////////////////////////////////////////////////////////////////

    testCountCommitAfterFlush: function () {
      c1 = db._create(cn1, {numberOfShards: 3, replicationFactor: 2});
      c1.save({ _key: 'foo' });
      c1.save({ _key: 'bar' });
      assertEqual(2, c1.count());

      let obj = {
        collections: {
          write: [ cn1 ]
        }
      };

      // begin trx
      let trx = db._createTransaction(obj);
      try {
        let tc1 = trx.collection(c1.name());

        tc1.save({ _key: 'baz' });
        assertEqual(3, tc1.count());

        internal.wal.flush(true, false);

        tc1.save({ _key: 'meow' });
        assertEqual(4, tc1.count());

        internal.wal.flush(true, false);

        tc1.remove('foo');
        assertEqual(3, tc1.count());
      } finally {
        trx.commit();
      }
      // end trx

      assertEqual(3, c1.count());
    },

    // //////////////////////////////////////////////////////////////////////////////
    // / @brief test: test counts during and after trx
    // //////////////////////////////////////////////////////////////////////////////

    testCountCommit: function () {
      c1 = db._create(cn1, {numberOfShards: 3, replicationFactor: 2});
      c1.save({ _key: 'foo' });
      c1.save({ _key: 'bar' });
      assertEqual(2, c1.count());

      let obj = {
        collections: {
          write: [ cn1 ]
        }
      };

      // begin trx
      let trx = db._createTransaction(obj);
      try {
        let tc1 = trx.collection(c1.name());

        tc1.save({ _key: 'baz' });
        assertEqual(3, tc1.count());

        tc1.save({ _key: 'meow' });
        assertEqual(4, tc1.count());

        tc1.remove('foo');
        assertEqual(3, tc1.count());
      } finally {
        trx.commit();
      }
      // end trx

      assertEqual(3, c1.count());
    },

    // //////////////////////////////////////////////////////////////////////////////
    // / @brief test: test counts during and after trx
    // //////////////////////////////////////////////////////////////////////////////

    testCountRollback: function () {
      c1 = db._create(cn1, {numberOfShards: 3, replicationFactor: 2});
      c1.save({ _key: 'foo' });
      c1.save({ _key: 'bar' });
      assertEqual(2, c1.count());

      let obj = {
        collections: {
          write: [ cn1 ]
        }
      };

      // begin trx
      let trx = db._createTransaction(obj);
      try {
        let tc1 = trx.collection(c1.name());

        tc1.save({ _key: 'baz' });
        assertEqual(3, tc1.count());

        tc1.save({ _key: 'meow' });
        assertEqual(4, tc1.count());

        tc1.remove('foo');
        assertEqual(3, tc1.count());
      } finally {
        trx.abort(); // rollback
      }
      // end trx

      assertEqual(2, c1.count());

      var keys = [ ];
      c1.toArray().forEach(function (d) {
        keys.push(d._key);
      });
      keys.sort();
      assertEqual([ 'bar', 'foo' ], keys);
    }

  };
}

// //////////////////////////////////////////////////////////////////////////////
// / @brief test suite
// //////////////////////////////////////////////////////////////////////////////

function transactionCrossCollectionSuite (dbParams) {
  'use strict';
  const dbn = 'UnitTestsTransactionDatabase';
  const cn1 = 'UnitTestsTransaction1';
  const cn2 = 'UnitTestsTransaction2';

  var c1 = null;
  var c2 = null;

  return {
    setUpAll: function () {
      db._createDatabase(dbn, dbParams);
      db._useDatabase(dbn);
    },

    tearDownAll: function () {
      db._useDatabase("_system");
      db._dropDatabase(dbn);
    },

    // //////////////////////////////////////////////////////////////////////////////
    // / @brief set up
    // //////////////////////////////////////////////////////////////////////////////

    setUp: function () {
      db._drop(cn1);
      db._drop(cn2);
    },

    // //////////////////////////////////////////////////////////////////////////////
    // / @brief tear down
    // //////////////////////////////////////////////////////////////////////////////

    tearDown: function () {
      if (c1 !== null) {
        c1.drop();
      }

      c1 = null;

      if (c2 !== null) {
        c2.drop();
      }

      c2 = null;
    },

    // //////////////////////////////////////////////////////////////////////////////
    // / @brief test: test cross collection commit
    // //////////////////////////////////////////////////////////////////////////////

    testInserts: function () {
      c1 = db._create(cn1, {numberOfShards: 3, replicationFactor: 2});
      c2 = db._create(cn2, {numberOfShards: 2});

      let obj = {
        collections: {
          write: [ cn1, cn2 ]
        }
      };

      // begin trx
      let trx = db._createTransaction(obj);
      try {
        let tc1 = trx.collection(c1.name());
        let tc2 = trx.collection(c2.name());

        for (let i = 0; i < 10; ++i) {
          tc1.save({ _key: 'a' + i });
          tc2.save({ _key: 'b' + i });
        }
      } finally {
        trx.commit();
      }
      // end trx

      assertEqual(10, c1.count());
      assertEqual(10, c2.count());
    },

    // //////////////////////////////////////////////////////////////////////////////
    // / @brief test: test cross collection commit
    // //////////////////////////////////////////////////////////////////////////////

    testUpdates: function () {
      c1 = db._create(cn1, {numberOfShards: 3, replicationFactor: 2});
      c2 = db._create(cn2, {numberOfShards: 2});

      var i;
      for (i = 0; i < 10; ++i) {
        c1.save({ _key: 'a' + i, a: i });
        c2.save({ _key: 'b' + i, b: i });
      }

      let obj = {
        collections: {
          write: [ cn1, cn2 ]
        }
      };

      // begin trx
      let trx = db._createTransaction(obj);
      try {
        let tc1 = trx.collection(c1.name());
        let tc2 = trx.collection(c2.name());

        for (i = 0; i < 10; ++i) {
          tc1.update('a' + i, { a: i + 20 });

          tc2.update('b' + i, { b: i + 20 });
          tc2.remove('b' + i);
        }
      } finally {
        trx.commit();
      }
      // end trx

      assertEqual(10, c1.count());
      assertEqual(0, c2.count());
    },

    // //////////////////////////////////////////////////////////////////////////////
    // / @brief test: test cross collection commit
    // //////////////////////////////////////////////////////////////////////////////

    testDeletes: function () {
      c1 = db._create(cn1, {numberOfShards: 3, replicationFactor: 2});
      c2 = db._create(cn2, {numberOfShards: 2});

      var i;
      for (i = 0; i < 10; ++i) {
        c1.save({ _key: 'a' + i, a: i });
        c2.save({ _key: 'b' + i, b: i });
      }

      let obj = {
        collections: {
          write: [ cn1, cn2 ]
        }
      };

      // begin trx
      let trx = db._createTransaction(obj);
      try {
        let tc1 = trx.collection(c1.name());
        let tc2 = trx.collection(c2.name());

        for (i = 0; i < 10; ++i) {
          tc1.remove('a' + i);
          tc2.remove('b' + i);
        }

      } finally {
        trx.commit();
      }
      // end trx

      assertEqual(0, c1.count());
      assertEqual(0, c2.count());
    },

    // //////////////////////////////////////////////////////////////////////////////
    // / @brief test: test cross collection commit
    // //////////////////////////////////////////////////////////////////////////////

    testDeleteReload: function () {
      c1 = db._create(cn1, {numberOfShards: 3, replicationFactor: 2});
      c2 = db._create(cn2, {numberOfShards: 2});

      var i;
      for (i = 0; i < 10; ++i) {
        c1.save({ _key: 'a' + i, a: i });
        c2.save({ _key: 'b' + i, b: i });
      }

      let obj = {
        collections: {
          write: [ cn1, cn2 ]
        }
      };

      // begin trx
      let trx = db._createTransaction(obj);
      try {
        let tc1 = trx.collection(c1.name());
        let tc2 = trx.collection(c2.name());

        for (i = 0; i < 10; ++i) {
          tc1.remove('a' + i);
          tc2.remove('b' + i);
        }

      } finally {
        trx.commit();
      }
      // end trx

      assertEqual(0, c1.count());
      assertEqual(0, c2.count());

      testHelper.waitUnload(c1);
      testHelper.waitUnload(c2);

      assertEqual(0, c1.count());
      assertEqual(0, c2.count());
    },

    // //////////////////////////////////////////////////////////////////////////////
    // / @brief test: test cross collection commit
    // //////////////////////////////////////////////////////////////////////////////

    testCommitReload: function () {
      c1 = db._create(cn1, {numberOfShards: 3, replicationFactor: 2});
      c2 = db._create(cn2, {numberOfShards: 2});

      let obj = {
        collections: {
          write: [ cn1, cn2 ]
        }
      };

      // begin trx
      let trx = db._createTransaction(obj);
      try {
        let tc1 = trx.collection(c1.name());
        let tc2 = trx.collection(c2.name());

        for (let i = 0; i < 10; ++i) {
          tc1.save({ _key: 'a' + i });
        }

        for (let i = 0; i < 10; ++i) {
          tc2.save({ _key: 'b' + i });
        }

        assertEqual(10, tc1.count());
        assertEqual(10, tc2.count());

        tc1.remove('a4');
        tc2.remove('b6');

      } finally {
        trx.commit();
      }
      // end trx

      assertEqual(9, c1.count());
      assertEqual(9, c2.count());

      testHelper.waitUnload(c1);
      testHelper.waitUnload(c2);

      assertEqual(9, c1.count());
      assertEqual(9, c2.count());
    },

    // //////////////////////////////////////////////////////////////////////////////
    // / @brief test: test cross collection rollback
    // //////////////////////////////////////////////////////////////////////////////

    testRollbackReload: function () {
      c1 = db._create(cn1, {numberOfShards: 3, replicationFactor: 2});
      c2 = db._create(cn2, {numberOfShards: 2});

      c1.save({ _key: 'a1' });
      c2.save({ _key: 'b1', a: 1 });

      let obj = {
        collections: {
          write: [ cn1, cn2 ]
        }
      };

      // begin trx
      let trx = db._createTransaction(obj);
      try {
        let tc1 = trx.collection(c1.name());
        let tc2 = trx.collection(c2.name());

        tc1.save({ _key: 'a2' });
        tc1.save({ _key: 'a3' });

        tc2.save({ _key: 'b2' });
        tc2.update('b1', { a: 2 });
        assertEqual(2, tc2.document('b1').a);

      } catch (err) {
        fail("Transaction failed with: " + JSON.stringify(err));
      } finally {
        trx.abort(); // rollback
      }
      // end trx

      assertEqual(1, c1.count());
      assertEqual(1, c2.count());

      assertEqual([ 'a1' ], sortedKeys(c1));
      assertEqual([ 'b1' ], sortedKeys(c2));
      assertEqual(1, c2.document('b1').a);

      c1.unload();
      c2.unload();
      testHelper.waitUnload(c1);
      testHelper.waitUnload(c2);

      assertEqual(1, c1.count());
      assertEqual(1, c2.count());

      assertEqual([ 'a1' ], sortedKeys(c1));
      assertEqual([ 'b1' ], sortedKeys(c2));
      assertEqual(1, c2.document('b1').a);
    },

    // //////////////////////////////////////////////////////////////////////////////
    // / @brief test: unload / reload after aborting transactions
    // //////////////////////////////////////////////////////////////////////////////

    testUnloadReloadAbortedTrx: function () {
      c1 = db._create(cn1, {numberOfShards: 3, replicationFactor: 2});

      for (let i = 0; i < 10; ++i) {
        c1.save({ _key: 'a' + i, a: i });
      }

      let obj = {
        collections: {
          write: [ cn1 ]
        }
      };

      for (let i = 0; i < 50; ++i) {

        // begin trx
        let trx = db._createTransaction(obj);
        try {
          let tc1 = trx.collection(c1.name());

          for (let x = 0; x < 100; ++x) {
            tc1.save({ _key: 'test' + x });
          }
  
        } catch (err) {
          fail("Transaction failed with: " + JSON.stringify(err));
        } finally {
          trx.abort(); // rollback
        }
        // end trx
      }

      assertEqual(10, c1.count());

      testHelper.waitUnload(c1);

      assertEqual(10, c1.count());
    }

  };
}

// //////////////////////////////////////////////////////////////////////////////
// / @brief test suite
// //////////////////////////////////////////////////////////////////////////////

function transactionTraversalSuite (dbParams) {
  'use strict';
  const dbn = 'UnitTestsTransactionDatabase';
  var cn = 'UnitTestsTransaction';

  return {
    setUpAll: function () {
      db._createDatabase(dbn, dbParams);
      db._useDatabase(dbn);
    },

    tearDownAll: function () {
      db._useDatabase("_system");
      db._dropDatabase(dbn);
    },

    // //////////////////////////////////////////////////////////////////////////////
    // / @brief set up
    // //////////////////////////////////////////////////////////////////////////////

    setUp: function () {
      db._drop(cn + 'Vertex');
      db._drop(cn + 'Edge');
      db._create(cn + 'Vertex');
      db._createEdgeCollection(cn + 'Edge');

      var i;
      for (i = 0; i < 100; ++i) {
        db.UnitTestsTransactionVertex.insert({ _key: String(i) });
      }

      for (i = 1; i < 100; ++i) {
        db.UnitTestsTransactionEdge.insert(cn + 'Vertex/' + i, cn + 'Vertex/' + (i + 1), { });
      }
    },

    // //////////////////////////////////////////////////////////////////////////////
    // / @brief tear down
    // //////////////////////////////////////////////////////////////////////////////

    tearDown: function () {
      db._drop(cn + 'Vertex');
      db._drop(cn + 'Edge');
    },

    // //////////////////////////////////////////////////////////////////////////////
    // / @brief test: use of undeclared traversal collection in transaction
    // //////////////////////////////////////////////////////////////////////////////

    testUndeclaredTraversalCollection: function () {

      let result;
      // begin trx
      let trx = db._createTransaction({
        collections: {
          read: [ cn + 'Edge' ],
          write: [ cn + 'Edge' ]
        }
      });
      try {
        let tedge = trx.collection(cn + 'Edge');

        let results = trx.query('WITH ' + cn + 'Vertex FOR v, e IN ANY "' + cn + 'Vertex/20" ' + 
                            cn + 'Edge FILTER v._id == "' + cn + 
                            'Vertex/21" LIMIT 1 RETURN e').toArray();

        if (results.length > 0) {
          result = results[0];
          tedge.remove(result);
          return 1;
        }
      } catch (err) {
        fail("Transaction failed with: " + JSON.stringify(err));
      } finally {
        trx.commit();
      }
      // end trx

      assertEqual(1, result);
    },

    // //////////////////////////////////////////////////////////////////////////////
    // / @brief test: use of undeclared traversal collection in transaction
    // //////////////////////////////////////////////////////////////////////////////

    testTestCount: function () {
      for (let i = 0; i < 100; ++i) {
        db[cn + 'Edge'].insert(cn + 'Edge/test' + (i % 21), cn + 'Edge/test' + (i % 7), { });
      }

      let result;
      // begin trx
      let trx = db._createTransaction({
        collections: {
          read: [ cn + 'Edge' ],
          write: [ cn + 'Edge' ]
        }
      });
      try {
        let tedge = trx.collection(cn + 'Edge');
        const qq = "FOR e IN " + cn + "Edge FILTER e._from == @a AND e.request == false RETURN e";

        let from = cn + 'Edge/test1';
        let to = cn + 'Edge/test8';

        let newDoc = tedge.insert({_from: from, _to: to, request: true});
        let fromCount1 = trx.query(qq, {a:from}, {count:true}).count();

        newDoc.request = false;
        tedge.update({ _id: newDoc._id }, newDoc);

        let fromCount2 = trx.query(qq, {a:from}, {count:true}).count();
        result = [ fromCount1, fromCount2 ];

      } finally {
        trx.commit();
      }
      // end trx

      assertEqual(result[0] + 1, result[1]);
    }

  };
}


// //////////////////////////////////////////////////////////////////////////////
// / @brief test suite
// //////////////////////////////////////////////////////////////////////////////

function transactionAQLStreamSuite (dbParams) {
  'use strict';
  const dbn = 'UnitTestsTransactionDatabase';
  const cn = 'UnitTestsTransaction';
  let c;

  return {
    setUpAll: function () {
      db._createDatabase(dbn, dbParams);
      db._useDatabase(dbn);
    },

    tearDownAll: function () {
      db._useDatabase("_system");
      db._dropDatabase(dbn);
    },

    // //////////////////////////////////////////////////////////////////////////////
    // / @brief set up
    // //////////////////////////////////////////////////////////////////////////////

    setUp: function () {
      db._drop(cn);
      db._drop(cn + 'Vertex');
      db._drop(cn + 'Edge');
      c = db._create(cn, {numberOfShards: 2, replicationFactor: 2});
      db._create(cn + 'Vertex', {numberOfShards: 2, replicationFactor: 2});
      db._createEdgeCollection(cn + 'Edge', {numberOfShards: 2, replicationFactor: 2});

      let docs = [];
      for (let i = 0; i < 100; ++i) {
        docs.push({ _key: String(i) });
      }
      db.UnitTestsTransactionVertex.insert(docs);

      docs = [];
      for (let i = 1; i < 100; ++i) {
        docs.push({ _from: cn + 'Vertex/' + i, _to: cn + 'Vertex/' + (i + 1)});
      }
      db.UnitTestsTransactionEdge.insert(docs);

      c.ensureIndex({ type: 'persistent', fields: ["value1"]});
      c.ensureIndex({ type: 'persistent', fields: ["value2"]});

      docs = [];
      for (let i = 0; i < 5000; i++) {
        docs.push({value1: i % 10, value2: i % 25 , value3: i % 25 });
      }
      c.insert(docs);
    },

    // //////////////////////////////////////////////////////////////////////////////
    // / @brief tear down
    // //////////////////////////////////////////////////////////////////////////////

    tearDown: function () {
      db._drop(cn);
      db._drop(cn + 'Vertex');
      db._drop(cn + 'Edge');
    },

    // //////////////////////////////////////////////////////////////////////////////
    // / @brief test: trx using multiple open cursors
    // //////////////////////////////////////////////////////////////////////////////
    testMultipleCursorsInSameTransaction: function () {
      let trx, cursor1, cursor2;
      try {
        trx = db._createTransaction({
          collections: {}
        });
        cursor1 = trx.query('FOR i IN 1..10000000000000 RETURN i', {}, {}, {stream: true});
        try {
          cursor2 = trx.query('FOR i IN 1..10000000000000 RETURN i', {}, {}, {stream: true});
          fail();
        } catch (err) {
          assertEqual(internal.errors.ERROR_LOCKED.code, err.errorNum);
        }
      } catch (err) {
        fail("Transaction failed with: " + JSON.stringify(err));
      } finally {
        if (cursor1) {
          cursor1.dispose();
        }
        if (trx) {
          trx.abort();
        }
      }
    },

    // //////////////////////////////////////////////////////////////////////////////
    // / @brief test: trx using no collections
    // //////////////////////////////////////////////////////////////////////////////

    testNoCollectionsInfiniteAql: function () {
      let trx, cursor;
      try {
        trx = db._createTransaction({
          collections: {}
        });

        cursor = trx.query('FOR i IN 1..10000000000000 RETURN i', {}, {}, {stream: true});
        let i = 0;
        while (cursor.hasNext() && i++ < 2000) {
          assertEqual(i, cursor.next());
        }

      } catch (err) {
        fail("Transaction failed with: " + JSON.stringify(err));
      } finally {
        if (cursor) {
          cursor.dispose();
        }
        if (trx) {
          trx.commit();
        }
      }
    },

    // //////////////////////////////////////////////////////////////////////////////
    // / @brief test: trx with embedded AQL
    // //////////////////////////////////////////////////////////////////////////////

    testAqlStreamQueries: function () {
      const queries = [
        `FOR doc IN ${cn} RETURN doc`,
        `FOR doc IN ${cn} FILTER doc.value1 == 1 UPDATE doc WITH { value1: 1 } INTO ${cn}`,
        `FOR doc IN ${cn} FILTER doc.value1 == 1 REPLACE doc WITH { value1: 2 } INTO ${cn}`,
        `FOR doc IN ${cn} FILTER doc.value1 == 2 INSERT { value2: doc.value1 } INTO ${cn}`,
        `FOR doc IN ${cn} FILTER doc.value1 == 2 INSERT { value2: doc.value1 } INTO ${cn}`,
        `FOR doc IN ${cn} FILTER doc.value3 >= 4 RETURN doc`,
        `FOR doc IN ${cn} COLLECT a = doc.value1 INTO groups = doc RETURN { val: a, doc: groups }`
      ];

      queries.forEach(q => {
        let trx, cursor;
        try {
          trx = db._createTransaction({collections: {write: cn}});
  
          cursor = trx.query(q, {}, {}, {stream: true});
          assertEqual(undefined, cursor.count());
          while (cursor.hasNext()) {
            cursor.next();
          }
        } catch (err) {
          fail("Transaction failed with: " + JSON.stringify(err));
        } finally {
          if (cursor) {
            cursor.dispose();
          }
          if (trx) {
            trx.commit();
          }
        }
      });
    },

    // //////////////////////////////////////////////////////////////////////////////
    // / @brief test: trx with embedded AQL
    // //////////////////////////////////////////////////////////////////////////////

    testAqlMultiWriteStream: function () {
      let trx, cursor1, cursor2;
      try {
        trx = db._createTransaction({
          collections: {
            write: [ cn, cn + 'Vertex']
          }
        });
        let tc = trx.collection(cn);

        let cursor1 = trx.query('FOR i IN @@cn FILTER i.value1 == 1 REMOVE i._key IN @@cn', { '@cn': cn }, {}, {stream:true});
        while (cursor1.hasNext()) {
          cursor1.next();
        }
        let extras = cursor1.getExtra();
        assertNotUndefined(extras);
        assertNotUndefined(extras.stats);
        assertEqual(500, extras.stats.writesExecuted);
        assertEqual(4500, tc.count());

        tc = trx.collection(cn + 'Vertex');
        cursor2 = trx.query('FOR i IN @@vc UPDATE {_key: i._key, updated:1} IN @@vc', { '@vc': cn + 'Vertex' }, {}, {stream:true});
        while (cursor2.hasNext()) {
          cursor2.next();
        }
        extras = cursor2.getExtra();
        assertNotUndefined(extras);
        assertNotUndefined(extras.stats);
        assertEqual(100, extras.stats.writesExecuted);
        assertEqual(100, tc.count());

      } catch (err) {
        fail("Transaction failed with: " + JSON.stringify(err));
      } finally {
        if (cursor1) {
          cursor1.dispose();
        }
        if (cursor2) {
          cursor2.dispose();
        }
        if (trx) {
          trx.commit();
        }
      }
    },

    // //////////////////////////////////////////////////////////////////////////////
    // / @brief test: use of undeclared traversal collection in transaction
    // //////////////////////////////////////////////////////////////////////////////

    testUndeclaredTraversalCollectionStream: function () {
      let result;
      // begin trx
      let trx = db._createTransaction({
        collections: {
          read: [ cn + 'Edge' ],
          write: [ cn + 'Edge' ]
        }
      });
      try {
        let tedge = trx.collection(cn + 'Edge');

        let results = trx.query('WITH ' + cn + 'Vertex FOR v, e IN ANY "' + cn + 'Vertex/20" ' + 
                            cn + 'Edge FILTER v._id == "' + cn + 
                            'Vertex/21" LIMIT 1 RETURN e', {}, {}, {stream: true}).toArray();

        if (results.length > 0) {
          result = results[0];
          tedge.remove(result);
          return 1;
        }
      } catch (err) {
        fail("Transaction failed with: " + JSON.stringify(err));
      } finally {
        trx.commit();
      }
      // end trx

      assertEqual(1, result);
    }
  };
}

// //////////////////////////////////////////////////////////////////////////////
// / @brief test suite
// //////////////////////////////////////////////////////////////////////////////

function transactionTTLStreamSuite (dbParams) {
  'use strict';
  const dbn = 'UnitTestsTransactionDatabase';
  const cn = 'UnitTestsTransaction';
  let c;

  return {
    setUpAll: function () {
      db._createDatabase(dbn, dbParams);
      db._useDatabase(dbn);
    },

    tearDownAll: function () {
      db._useDatabase("_system");
      db._dropDatabase(dbn);
    },

    setUp: function () {
      db._drop(cn);
      c = db._create(cn, {numberOfShards: 2, replicationFactor: 2});
    },

    tearDown: function () {
      db._drop(cn);
    },

    // //////////////////////////////////////////////////////////////////////////////
    // / @brief test: abort idle transactions
    // //////////////////////////////////////////////////////////////////////////////

    testAbortIdleTrx: function () {
      try {
        internal.debugSetFailAt("lowStreamingIdleTimeout");
      } catch (err) {}

      try {
        let trx = db._createTransaction({
          collections: { write: cn }
        });

        trx.collection(cn).save({value:'val'});

        let x = 60;
        do {
          internal.sleep(1);

          if (trx.status().status === "aborted") {
            return;
          }

        } while(--x > 0);
        if (x <= 0) {
          fail(); // should not be reached
        }
      } finally {
        try {
          internal.debugRemoveFailAt("lowStreamingIdleTimeout");
        } catch (err) {}
      }
    }
  };
}

function transactionIteratorSuite(dbParams) {
  'use strict';
  const dbn = 'UnitTestsTransactionDatabase';
  let cn = 'UnitTestsTransaction';
  let c;

  return {
    setUpAll: function () {
      db._createDatabase(dbn, dbParams);
      db._useDatabase(dbn);
    },

    tearDownAll: function () {
      db._useDatabase("_system");
      db._dropDatabase(dbn);
    },

    setUp: function () {
      db._drop(cn);
      c = db._create(cn, { numberOfShards: 4 });
    },

    tearDown: function () {
      db._drop(cn);
    },

    ////////////////////////////////////////////////////////////////////////////////
    /// @brief test: make sure forward iterators respect bounds in write transaction
    ////////////////////////////////////////////////////////////////////////////////

    testIteratorBoundsForward: function () {
      c.ensureIndex({ type: "persistent", fields: ["value1"] });
      c.ensureIndex({ type: "persistent", fields: ["value2"] });
      let res = c.getIndexes();
      assertEqual(3, res.length);

      const opts = {
        collections: {
          write: [cn]
        }
      };
      const trx = internal.db._createTransaction(opts);

      const tc = trx.collection(cn);
      let docs = [];
      for (let i = 0; i < 100; ++i) {
        docs.push({ value1: i, value2: (100 - i) });
      }
      tc.save(docs);
      
      // full scan 
      let cur = trx.query('FOR doc IN @@c RETURN doc', { '@c': cn });
      let half = cur.toArray();
      assertEqual(half.length, 100);
      
      // full scan using primary index 
      cur = trx.query('FOR doc IN @@c SORT doc._key ASC RETURN doc._key', { '@c': cn });
      half = cur.toArray();
      assertEqual(half.length, 100);

      // full scan using secondary index 
      cur = trx.query('FOR doc IN @@c SORT doc.value1 ASC RETURN doc', { '@c': cn });
      half = cur.toArray();
      assertEqual(half.length, 100);

      trx.commit();
    },

    ////////////////////////////////////////////////////////////////////////////////
    /// @brief test: make sure reverse iterators respect bounds in write transaction
    ////////////////////////////////////////////////////////////////////////////////

    testIteratorBoundsReverse: function () {
      c.ensureIndex({ type: "persistent", fields: ["value1"] });
      c.ensureIndex({ type: "persistent", fields: ["value2"] });
      let res = c.getIndexes();
      assertEqual(3, res.length);

      const opts = {
        collections: {
          write: [cn]
        }
      };
      const trx = internal.db._createTransaction(opts);

      const tc = trx.collection(cn);
      let docs = [];
      for (let i = 0; i < 100; ++i) {
        docs.push({ value1: i, value2: (100 - i) });
      }
      tc.save(docs);

      // full scan 
      let cur = trx.query('FOR doc IN @@c SORT doc.value2 DESC RETURN doc', { '@c': cn });
      let half = cur.toArray();
      assertEqual(half.length, 100);
      
      // full scan using primary index 
      cur = trx.query('FOR doc IN @@c SORT doc._key DESC RETURN doc._key', { '@c': cn });
      half = cur.toArray();
      assertEqual(half.length, 100);

      // full scan using secondary index 
      cur = trx.query('FOR doc IN @@c SORT doc.value1 DESC RETURN doc', { '@c': cn });
      half = cur.toArray();
      assertEqual(half.length, 100);

      trx.commit();
    },
    
  };
}

function transactionOverlapSuite(dbParams) {
  'use strict';
  const dbn = 'UnitTestsTransactionDatabase';
  const cn = 'UnitTestsTransaction';

  return {
    setUpAll: function () {
      db._createDatabase(dbn, dbParams);
      db._useDatabase(dbn);
    },

    tearDownAll: function () {
      db._useDatabase("_system");
      db._dropDatabase(dbn);
    },

    setUp: function () {
      db._drop(cn);
      db._create(cn, { numberOfShards: 4 });
    },

    tearDown: function () {
      db._drop(cn);
    },

    ////////////////////////////////////////////////////////////////////////////////
    /// @brief test: overlapping transactions writing to the same document
    ////////////////////////////////////////////////////////////////////////////////

    testOverlapInsert: function () {
      const opts = {
        collections: {
          write: [cn]
        }
      };
      const trx1 = internal.db._createTransaction(opts);
      try {
        const tc1 = trx1.collection(cn);
        tc1.insert({ _key: "test" });

        const trx2 = internal.db._createTransaction(opts);
        const tc2 = trx2.collection(cn);
        try { 
          // should produce a conflict
          tc2.insert({ _key: "test" });
          fail();
        } catch (err) {
          assertEqual(internal.errors.ERROR_ARANGO_CONFLICT.code, err.errorNum);
        } finally { 
          trx2.abort();
        }
      } finally {
        trx1.abort();
      }
    },
    
    testOverlapUpdate: function () {
      db[cn].insert({ _key: "test" });

      const opts = {
        collections: {
          write: [cn]
        }
      };
      const trx1 = internal.db._createTransaction(opts);
      try {
        const tc1 = trx1.collection(cn);
        tc1.update("test", { value: "der fux" });

        const trx2 = internal.db._createTransaction(opts);
        const tc2 = trx2.collection(cn);
        try { 
          // should produce a conflict
          tc2.update("test", { value: "der hans" });
          fail();
        } catch (err) {
          assertEqual(internal.errors.ERROR_ARANGO_CONFLICT.code, err.errorNum);
        } finally { 
          trx2.abort();
        }
      } finally {
        trx1.abort();
      }
    },
    
    testOverlapReplace: function () {
      db[cn].insert({ _key: "test" });

      const opts = {
        collections: {
          write: [cn]
        }
      };
      const trx1 = internal.db._createTransaction(opts);
      try {
        const tc1 = trx1.collection(cn);
        tc1.replace("test", { value: "der fux" });

        const trx2 = internal.db._createTransaction(opts);
        const tc2 = trx2.collection(cn);
        try { 
          // should produce a conflict
          tc2.replace("test", { value: "der hans" });
          fail();
        } catch (err) {
          assertEqual(internal.errors.ERROR_ARANGO_CONFLICT.code, err.errorNum);
        } finally { 
          trx2.abort();
        }
      } finally {
        trx1.abort();
      }
    },
    
    testOverlapRemove: function () {
      db[cn].insert({ _key: "test" });

      const opts = {
        collections: {
          write: [cn]
        }
      };
      const trx1 = internal.db._createTransaction(opts);
      try {
        const tc1 = trx1.collection(cn);
        tc1.remove("test");

        const trx2 = internal.db._createTransaction(opts);
        const tc2 = trx2.collection(cn);
        try { 
          // should produce a conflict
          tc2.remove("test");
          fail();
        } catch (err) {
          assertEqual(internal.errors.ERROR_ARANGO_CONFLICT.code, err.errorNum);
        } finally { 
          trx2.abort();
        }
      } finally {
        trx1.abort();
      }
    },

  };
}

function transactionDatabaseSuite() {
  'use strict';
  const cn = 'UnitTestsTransaction';
  const dbn1 = 'UnitTestsTransactionDatabase1';
  const dbn2 = 'UnitTestsTransactionDatabase2';

  return {

    setUpAll: function() {
      [dbn1, dbn2].map(dbn => {
        db._useDatabase("_system");
        db._createDatabase(dbn);
        db._useDatabase(dbn);
        db._drop(cn);
        db._create(cn, {
          numberOfShards: 4
        });
      });
    },

    tearDownAll: function() {
      [dbn1, dbn2].map(dbn => {
        db._useDatabase("_system");
        db._dropDatabase(dbn);
      });
    },

    testTransactionStatus: function() {
      db._useDatabase(dbn1);
      const opts = {
        collections: {
          write: [cn]
        }
      };
      const trx1 = db._createTransaction(opts);
      const status1 = trx1.status();
      try {
        db._useDatabase(dbn2);
        const trx2 = new ArangoTransaction(db, trx1);
        trx1._database = db;
        const status2 = trx2.status();
        assertFalse(true);
      } catch (err) {
        assertTrue(err.error);
        assertEqual(err.code, 404);
        assertEqual(err.errorNum, 1655);
      } finally {
        db._useDatabase(dbn1);
        trx1.abort();
      }
    },

    testTransactionList: function() {
      db._useDatabase(dbn1);
      const opts = {
        collections: {
          write: [cn]
        }
      };
      const trx1 = db._createTransaction(opts);
      try {
        db._useDatabase(dbn2);
        const res = db._transactions();
        assertTrue(Array.isArray(res));
        assertEqual(res.length, 0);
      } finally {
        db._useDatabase(dbn1);
        trx1.abort();
      }
    },

    testTransactionCommit: function() {
      db._useDatabase(dbn1);
      const opts = {
        collections: {
          write: [cn]
        }
      };
      const trx1 = db._createTransaction(opts);

      try {
        db._useDatabase(dbn2);
        const trx2 = new ArangoTransaction(db, trx1);
        trx1._database = db;
        const res = trx2.commit();
        assertFalse(true);
      } catch (err) {
        assertTrue(err.error);
        assertEqual(err.code, 404);
        assertEqual(err.errorNum, 1655);
      } finally {
        db._useDatabase(dbn1);
        trx1.abort();
      }
    },

    testTransactionAbort: function() {
      db._useDatabase(dbn1);
      const opts = {
        collections: {
          write: [cn]
        }
      };
      const trx1 = db._createTransaction(opts);

      try {
        db._useDatabase(dbn2);
        const trx2 = new ArangoTransaction(db, trx1);
        trx1._database = db;
        const res = trx2.abort();
        assertFalse(true);
      } catch (err) {
        assertTrue(err.error);
        assertEqual(err.code, 404);
        assertEqual(err.errorNum, 1655);
      } finally {
        db._useDatabase(dbn1);
        trx1.abort();
      }
    },

  };
}

/**
 * This test suite checks the correctness of replicated operations with respect to replicated log contents.
 * For the commit test, we additionally look at the follower contents.
 */
function transactionReplication2ReplicateOperationSuite() {
  'use strict';
  const dbn = 'UnitTestsTransactionDatabase';
  var cn = 'UnitTestsTransaction';
  var c = null;

  const bumpTermOfLogsAndWaitForConfirmation = (col) => {
    const shards = col.shards();
    const stateMachineIds = shards.map(s => s.replace(/^s/, ''));

    const terms = Object.fromEntries(
      stateMachineIds.map(stateId => [stateId, replicatedLogsHelper.readReplicatedLogAgency(dbn, stateId).plan.currentTerm.term]),
    );

    const increaseTerm = ([stateId, term]) => replicatedLogsHelper.replicatedLogSetPlanTerm(dbn, stateId, term + 1);

    Object.entries(terms).forEach(increaseTerm);

    const leaderReady = ([stateId, term]) => replicatedLogsPredicates.replicatedLogLeaderEstablished(dbn, stateId, term, []);

    Object.entries(terms).forEach(replicatedLogsHelper.waitFor(leaderReady));
  };

  return {
    setUpAll: function () {
      db._createDatabase(dbn, {replicationVersion: "2"});
      db._useDatabase(dbn);
    },

    tearDownAll: function () {
      db._useDatabase("_system");
      db._dropDatabase(dbn);
    },

    setUp: function () {
      db._drop(cn);
      c = db._create(cn, {numberOfShards: 4});
    },

    tearDown: function () {
      if (c !== null) {
        c.drop();
      }

      c = null;
    },

    testTransactionAbortLogEntry: function () {
      let trx = db._createTransaction({
        collections: { write: c.name()  }
      });
      let tc = trx.collection(c.name());
      tc.insert({ _key: 'test2', value: 2 });
      trx.abort();

      let shards = c.shards();
      let logs = shards.map(shardId => db._replicatedLog(shardId.slice(1)));

      let allEntries = {};
      let abortCount = 0;
      for (const log of logs) {
        let entries = log.head(1000);
        allEntries[log.id()] = entries;
        for (const entry of entries) {
          if (entry.hasOwnProperty("payload") && entry.payload[1].operation === "Abort") {
            ++abortCount;
            break;
          }
        }
      }
      assertEqual(abortCount, 1, `Wrong count of Abort operations in the replicated logs!\n` +
        `Log entries: ${JSON.stringify(allEntries)}`);
    },

    testTransactionCommitLogEntry: function () {
      let obj = {
        collections: {
          write: [ cn ]
        }
      };

      let trx;
      try {
        trx = db._createTransaction(obj);
        let tc = trx.collection(cn);

        for (let cnt = 0; cnt < 100; ++cnt) {
          tc.save({ _key: `foo${cnt}` });
        }

      } catch(err) {
        fail("Transaction failed with: " + JSON.stringify(err));
      } finally {
        if (trx) {
          trx.commit();
        }
      }
      internal.sleep(3);

      let shards = c.shards();
      let dbServers = getDBServers(db);
      let logs = shards.map(shardId => db._replicatedLog(shardId.slice(1)));

      for (const log of logs) {
        let entries = log.head(1000);
        let commitFound = false;
        let keysFound = [];
        const shardId = `s${log.id()}`;

        // Gather all log entries and see if we have any inserts on this shard.
        for (const entry of entries) {
          if (entry.hasOwnProperty("payload")) {
            let payload = entry.payload[1];
            assertEqual(shardId, payload.shardId);
            if (payload.operation === "Commit") {
              commitFound = true;
            } else if (payload.operation === "Insert") {
              keysFound.push(payload.data[0]._key);
            }
          }
        }

        // Check there is a commit entry and no duplicates.
        if (keysFound.length > 0) {
          assertTrue(commitFound, `Could not find Commit operation in log ${log.id()}!\n` +
            `Log entries: ${JSON.stringify(entries)}`);
          const keysSet = new Set(keysFound);
          assertEqual(keysFound.length, keysSet.size, `Found duplicate keys in the replicated log${log.id()}!\n` +
            `Log entries: ${JSON.stringify(entries)}`);
        }

        // Keys should be available on the current shard only.
        let replication2Log = `Log entries: ${JSON.stringify(entries)}`;
        for (const shard in shards) {
          for (const key in keysFound) {
            let localValues = {};
            for (const endpoint of Object.values(dbServers)) {
              localValues[endpoint] = getLocalValue(endpoint, dbn, shards, key);
            }
            for (const [endpoint, res] of Object.entries(localValues)) {
              if (shard === shardId) {
                assertTrue(res.code === undefined,
                  `Error while reading key ${key} from ${endpoint}/${dbn}/${shards[0]}, got: ${JSON.stringify(res)}. ` +
                  `All responses: ${JSON.stringify(localValues)}` + `\n${replication2Log}`);
                assertEqual(res._key, key,
                  `Wrong key returned by ${endpoint}/${dbn}/${shards[0]}, got: ${JSON.stringify(res)}. ` +
                  `All responses: ${JSON.stringify(localValues)}` + `\n${replication2Log}`);
              } else {
              assertTrue(res.code === 404,
                `Expected 404 while reading key ${key} from ${endpoint}/${dbn}/${shards[0]}, ` +
                `but the response was ${JSON.stringify(res)}. All responses: ${JSON.stringify(localValues)}` +
                `\n${replication2Log}`);
              }
            }
          }
        }
      }
    },

    DISABLED_testTransactionLeaderChangeBeforeCommit: function () {
      let obj = {
        collections: {
          write: [cn],
        },
      };

      const trx = db._createTransaction(obj);
      const tc = trx.collection(cn);

      tc.save({_key: 'foo'});
      tc.save({_key: 'bar'});

      bumpTermOfLogsAndWaitForConfirmation(c);

      try {
        trx.commit();
        fail('Commit was expected to fail due to leader change, but reported success.');
      } catch (ex) {
        // TODO replace this with an assertion that `ex` is the right exception
        console.error(`TODO caught: ` + ex);
      }

      const shards = c.shards();
      const logs = shards.map(shardId => db._replicatedLog(shardId.slice(1)));

      const logsWithCommit = logs.filter(log => log.head(1000).exists(entry => entry.hasOwnProperty('payload') && entry.payload[1].operation === 'Commit'));

      assertIdentical([], logsWithCommit, 'Found commit operation(s) in one or more log');
    },
  };
}

/**
 * This test suite checks the correctness of replicated operations with respect to the follower contents.
 * All tests must use a single shard, so we don't have to guess where the keys are saved.
 * writeConcern must be equal to replicationFactor, so we replicate all documents on all followers.
 */
function transactionReplicationOnFollowersSuite(dbParams) {
  'use strict';
  const dbn = 'UnitTestsTransactionDatabase';
  const numberOfShards = 1;
  var cn = 'UnitTestsTransaction';
  var c = null;
  var isReplication2 = dbParams.replicationVersion === "2";

  return {
    setUpAll: function () {
      db._createDatabase(dbn, dbParams);
      db._useDatabase(dbn);
    },

    tearDownAll: function () {
      db._useDatabase("_system");
      db._dropDatabase(dbn);
    },

    setUp: function () {
      db._drop(cn);
      let rc = Object.keys(getDBServers(db)).length;
      c = db._create(cn, {"numberOfShards": numberOfShards, "writeConcern": rc, "replicationFactor": rc});
    },

    tearDown: function () {
      if (c !== null) {
        c.drop();
      }

      c = null;
    },

    testFollowerAbort: function () {
      let trx = db._createTransaction({
        collections: { write: c.name()  }
      });
      let tc = trx.collection(c.name());
      tc.insert({ _key: "foo" });
      trx.abort();

      internal.sleep(3);
      let shards = c.shards();
      let dbServers = getDBServers(db);
      let localValues = {};
      for (const endpoint of Object.values(dbServers)) {
        localValues[endpoint] = getLocalValue(endpoint, dbn, shards[0], "foo");
      }

      var replication2Log = '';
      if (isReplication2) {
        let log = db._replicatedLog(shards[0].slice(1));
        let entries = log.head(1000);
        replication2Log = `Log entries: ${JSON.stringify(entries)}`;
      }
      for (const [endpoint, res] of Object.entries(localValues)) {
        assertTrue(res.code === 404,
            `Expected 404 while reading key from ${endpoint}/${dbn}/${shards[0]}, ` +
            `but the response was ${JSON.stringify(res)}. All responses: ${JSON.stringify(localValues)}` +
            `\n${replication2Log}`);
      }
    },

    testFollowerSaveAndCommit: function () {
      let obj = {
        collections: {
          write: [ cn ]
        }
      };

      let shards = c.shards();
      let dbServers = getDBServers(db);

      let trx;
      try {
        trx = db._createTransaction(obj);
        let tc = trx.collection(cn);
        tc.save({ _key: "foo" });
      } catch(err) {
        fail("Transaction failed with: " + JSON.stringify(err));
      } finally {
        if (trx) {
          internal.sleep(3);
          let localValues = {};
          for (const endpoint of Object.values(dbServers)) {
            localValues[endpoint] = getLocalValue(endpoint, dbn, shards[0], "foo");
          }

          // Make sure nothing is committed just yet
          let replication2Log = '';
          if (isReplication2) {
            let log = db._replicatedLog(shards[0].slice(1));
            let entries = log.head(1000);
            replication2Log = `Log entries: ${JSON.stringify(entries)}`;
          }

          for (const [endpoint, res] of Object.entries(localValues)) {
            assertTrue(res.code === 404,
              `Expected 404 while reading key from ${endpoint}/${dbn}/${shards[0]}, ` +
              `but the response was ${JSON.stringify(res)}. All responses: ${JSON.stringify(localValues)}` +
              `\n${replication2Log}`);
          }

          trx.commit();
        }
      }

      internal.sleep(3);
      let localValues = {};
      for (const endpoint of Object.values(dbServers)) {
        localValues[endpoint] = getLocalValue(endpoint, dbn, shards[0], "foo");
      }

      let replication2Log = '';
      if (isReplication2) {
        let log = db._replicatedLog(shards[0].slice(1));
        let entries = log.head(1000);
        replication2Log = `Log entries: ${JSON.stringify(entries)}`;
      }

      for (const [endpoint, res] of Object.entries(localValues)) {
        assertTrue(res.code === undefined,
            `Error while reading key from ${endpoint}/${dbn}/${shards[0]}, got: ${JSON.stringify(res)}. ` +
            `All responses: ${JSON.stringify(localValues)}` + `\n${replication2Log}`);
        assertEqual(res._key, "foo",
            `Wrong key returned by ${endpoint}/${dbn}/${shards[0]}, got: ${JSON.stringify(res)}. ` +
            `All responses: ${JSON.stringify(localValues)}` + `\n${replication2Log}`);
      }

      // All ids and revisions should be equal
      for (let idx = 1; idx < localValues.length; ++idx) {
        assertEqual(localValues[idx - 1]._rev, localValues[idx]._rev, `_rev mismatch ${JSON.stringify(localValues)}` +
            `\n${replication2Log}`);
        assertEqual(localValues[idx - 1]._id, localValues[idx]._id, `_id mismatch ${JSON.stringify(localValues)}` +
            `\n${replication2Log}`);
      }
    },
  };
}

function makeTestSuites(testSuite) {
  let suiteV1 = {};
  let suiteV2 = {};
  deriveTestSuite(testSuite({}), suiteV1, "_V1");
  // For databases with replicationVersion 2 we internally use a ReplicatedRocksDBTransactionState
  // for the transaction. Since this class is currently not covered by unittests, these tests are
  // parameterized to cover both cases.
  deriveTestSuite(testSuite({replicationVersion: "2"}), suiteV2, "_V2");
  return [suiteV1, suiteV2];
}

function transactionRevisionsSuiteV1() { return makeTestSuites(transactionRevisionsSuite)[0]; }
function transactionRevisionsSuiteV2() { return makeTestSuites(transactionRevisionsSuite)[1]; }

function transactionRollbackSuiteV1() { return makeTestSuites(transactionRollbackSuite)[0]; }
function transactionRollbackSuiteV2() { return makeTestSuites(transactionRollbackSuite)[1]; }

function transactionInvocationSuiteV1() { return makeTestSuites(transactionInvocationSuite)[0]; }
function transactionInvocationSuiteV2() { return makeTestSuites(transactionInvocationSuite)[1]; }

function transactionCollectionsSuiteV1() { return makeTestSuites(transactionCollectionsSuite)[0]; }
function transactionCollectionsSuiteV2() { return makeTestSuites(transactionCollectionsSuite)[1]; }

function transactionOperationsSuiteV1() { return makeTestSuites(transactionOperationsSuite)[0]; }
function transactionOperationsSuiteV2() { return makeTestSuites(transactionOperationsSuite)[1]; }

function transactionBarriersSuiteV1() { return makeTestSuites(transactionBarriersSuite)[0]; }
function transactionBarriersSuiteV2() { return makeTestSuites(transactionBarriersSuite)[1]; }

function transactionCountSuiteV1() { return makeTestSuites(transactionCountSuite)[0]; }
function transactionCountSuiteV2() { return makeTestSuites(transactionCountSuite)[1]; }

function transactionCrossCollectionSuiteV1() { return makeTestSuites(transactionCrossCollectionSuite)[0]; }
function transactionCrossCollectionSuiteV2() { return makeTestSuites(transactionCrossCollectionSuite)[1]; }

function transactionTraversalSuiteV1() { return makeTestSuites(transactionTraversalSuite)[0]; }
function transactionTraversalSuiteV2() { return makeTestSuites(transactionTraversalSuite)[1]; }

function transactionAQLStreamSuiteV1() { return makeTestSuites(transactionAQLStreamSuite)[0]; }
function transactionAQLStreamSuiteV2() { return makeTestSuites(transactionAQLStreamSuite)[1]; }

function transactionTTLStreamSuiteV1() { return makeTestSuites(transactionTTLStreamSuite)[0]; }
function transactionTTLStreamSuiteV2() { return makeTestSuites(transactionTTLStreamSuite)[1]; }

function transactionIteratorSuiteV1() { return makeTestSuites(transactionIteratorSuite)[0]; }
function transactionIteratorSuiteV2() { return makeTestSuites(transactionIteratorSuite)[1]; }

function transactionOverlapSuiteV1() { return makeTestSuites(transactionOverlapSuite)[0]; }
function transactionOverlapSuiteV2() { return makeTestSuites(transactionOverlapSuite)[1]; }

function transactionReplicationOnFollowersSuiteV1() {return makeTestSuites(transactionReplicationOnFollowersSuite)[0];}
function transactionReplicationOnFollowersSuiteV2() {return makeTestSuites(transactionReplicationOnFollowersSuite)[1];}

jsunity.run(transactionRevisionsSuiteV1);
jsunity.run(transactionRollbackSuiteV1);
jsunity.run(transactionInvocationSuiteV1);
jsunity.run(transactionCollectionsSuiteV1);
jsunity.run(transactionOperationsSuiteV1);
jsunity.run(transactionBarriersSuiteV1);
jsunity.run(transactionCountSuiteV1);
jsunity.run(transactionCrossCollectionSuiteV1);
jsunity.run(transactionTraversalSuiteV1);
jsunity.run(transactionAQLStreamSuiteV1);
jsunity.run(transactionTTLStreamSuiteV1);
jsunity.run(transactionIteratorSuiteV1);
jsunity.run(transactionOverlapSuiteV1);
jsunity.run(transactionDatabaseSuite);
jsunity.run(transactionReplicationOnFollowersSuiteV1);

if (isReplication2Enabled) {
  let suites = [
    transactionRevisionsSuiteV2,
    transactionRollbackSuiteV2,
    transactionInvocationSuiteV2,
    transactionCollectionsSuiteV2,
    transactionOperationsSuiteV2,
    transactionBarriersSuiteV2,
    transactionCountSuiteV2,
    transactionCrossCollectionSuiteV2,
    transactionTraversalSuiteV2,
    transactionAQLStreamSuiteV2,
    transactionTTLStreamSuiteV2,
    transactionIteratorSuiteV2,
    transactionOverlapSuiteV2,
<<<<<<< HEAD
    transactionReplication2ReplicateOperationSuite,
    transactionReplicationOnFollowersSuiteV2
=======
>>>>>>> 17498fca
  ];

  if (internal.isCluster()) {
    suites.push(
      transactionReplication2ReplicateOperationSuite,
      /** Currently disabled integration tests - TDD
       * transactionReplicationOnFollowersSuiteV2,
       */
    );
  }

  for (const suite of suites) {
    jsunity.run(suite);
  }
}

return jsunity.done();<|MERGE_RESOLUTION|>--- conflicted
+++ resolved
@@ -5281,19 +5281,12 @@
     transactionTTLStreamSuiteV2,
     transactionIteratorSuiteV2,
     transactionOverlapSuiteV2,
-<<<<<<< HEAD
-    transactionReplication2ReplicateOperationSuite,
-    transactionReplicationOnFollowersSuiteV2
-=======
->>>>>>> 17498fca
   ];
 
   if (internal.isCluster()) {
     suites.push(
       transactionReplication2ReplicateOperationSuite,
-      /** Currently disabled integration tests - TDD
-       * transactionReplicationOnFollowersSuiteV2,
-       */
+      transactionReplicationOnFollowersSuiteV2,
     );
   }
 
