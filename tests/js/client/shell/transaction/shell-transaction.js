--- conflicted
+++ resolved
@@ -5208,17 +5208,15 @@
     transactionTTLStreamSuiteV2,
     transactionIteratorSuiteV2,
     transactionOverlapSuiteV2,
-<<<<<<< HEAD
-    transactionReplication2ReplicateOperationSuite,
-    /** Currently disabled integration tests - TDD
-     * transactionReplicationOnFollowersSuiteV2
-     */
-=======
->>>>>>> 23319fb8
   ];
 
   if (internal.isCluster()) {
-    suites.push(transactionReplication2ReplicateOperation);
+    suites.push(
+      transactionReplication2ReplicateOperation,
+      /** Currently disabled integration tests - TDD
+       * transactionReplicationOnFollowersSuiteV2,
+       */
+    );
   }
 
   for (const suite of suites) {
