/* jshint globalstrict:false, strict:false, maxlen: 200 */

// //////////////////////////////////////////////////////////////////////////////
// / @brief ArangoTransaction sTests
// /
// /
// / DISCLAIMER
// /
// / Copyright 2022 ArangoDB GmbH, Cologne, Germany
// /
// / Licensed under the Apache License, Version 2.0 (the "License")
// / you may not use this file except in compliance with the License.
// / You may obtain a copy of the License at
// /
// /     http://www.apache.org/licenses/LICENSE-2.0
// /
// / Unless required by applicable law or agreed to in writing, software
// / distributed under the License is distributed on an "AS IS" BASIS,
// / WITHOUT WARRANTIES OR CONDITIONS OF ANY KIND, either express or implied.
// / See the License for the specific language governing permissions and
// / limitations under the License.
// /
// / Copyright holder is ArangoDB GmbH, Cologne, Germany
// /
// / @author Alexandru Petenchea
// //////////////////////////////////////////////////////////////////////////////

const jsunity = require('jsunity');
const { fail,
  assertTrue,
  assertEqual,
} = jsunity.jsUnity.assertions;

const arangodb = require('@arangodb');
const _ = require('lodash');
const db = arangodb.db;
const internal = require('internal');
const lh = require('@arangodb/testutils/replicated-logs-helper');
const dh = require('@arangodb/testutils/document-state-helper');
const lpreds = require('@arangodb/testutils/replicated-logs-predicates');
const lhttp = require('@arangodb/testutils/replicated-logs-http-helper');
const request = require('@arangodb/request');

/**
 * In this test suite we check if the DocumentState can survive modifications to the cluster participants
 * during transactions. We check for failover and moveshard.
 */
function transactionReplication2Recovery() {
  'use strict';
  const dbn = 'UnitTestsTransactionDatabase';
  const cn = 'UnitTestsTransaction';
  const WC = 2;
  const coordinator = lh.coordinators[0];
  let c = null;
  let shards = null;
  let shardId = null;
  let logId = null;
  let logs = null;
  let shardsToLogs = null;

  const {
    setUpAll,
    tearDownAll,
    stopServerWait,
    stopServersWait,
    continueServerWait,
    continueServersWait,
    setUpAnd,
    tearDownAnd,
  } = lh.testHelperFunctions(dbn, {replicationVersion: '2'});

  return {
    setUpAll,
    tearDownAll,
    setUp: setUpAnd(() => {
      c = db._create(cn, { "numberOfShards": 1, "writeConcern": WC, "replicationFactor": 3 });
      shards = c.shards();
      shardsToLogs = lh.getShardsToLogsMapping(dbn, c._id);
      logs = shards.map(shardId => db._replicatedLog(shardsToLogs[shardId]));
      shardId = shards[0];
      logId = shardsToLogs[shardId];
    }),
    tearDown: tearDownAnd(() => {
      if (c !== null) {
        c.drop();
      }
      c = null;
    }),

    /*
     * Stop the leader in the middle of a transaction.
     */
    testFailoverDuringTransaction: function () {
      // Start a transaction.
      let trx = db._createTransaction({
        collections: { write: c.name() }
      });
      let tc = trx.collection(c.name());
      tc.insert({ _key: 'test1', value: 1 });
      tc.insert({ _key: 'test2', value: 2 });

      // Stop the leader. This triggers a failover.
      const logs = lhttp.listLogs(coordinator, dbn).result;
      const participants = logs[logId];
      assertTrue(participants !== undefined, `Could not find participants for log ${logId}`);
      const leader = participants[0];
      const followers = participants.slice(1);
      let term = lh.readReplicatedLogAgency(dbn, logId).plan.currentTerm.term;
      let newTerm = term + 2;

      let servers = Object.assign({}, ...participants.map(
        (serverId) => ({ [serverId]: lh.getServerUrl(serverId) })));

      // We unset the leader here so that once the old leader node is resumed we
      // do not move leadership back to that node.
      lh.unsetLeader(dbn, logId);

      // Expect none of the keys to be found on any server.
      for (const [key, endpoint] of Object.entries(servers)) {
        lh.waitFor(
          dh.localKeyStatus(endpoint, dbn, shardId, "test1", false));
        lh.waitFor(
          dh.localKeyStatus(endpoint, dbn, shardId, "test2", false));
      }

      // A new leader is elected.
      stopServerWait(leader);
      lh.waitFor(lpreds.replicatedLogLeaderEstablished(dbn, logId, newTerm, followers));

      // Check if the universal abort command appears in the log during the current term.
      let logContents = lh.dumpLogHead(logId);
      let abortAllEntryFound = _.some(logContents, entry => {
        return dh.getOperationType(entry) === "AbortAllOngoingTrx";
      });
      assertTrue(abortAllEntryFound, `AbortAllOngoingTrx not found in log ${logId}.` +
        ` Log contents: ${JSON.stringify(logContents)}`);

      // Expect further transaction operations to fail.
      try {
        tc.insert({ _key: 'test3', value: 3 });
        fail('Insert was expected to fail due to transaction abort.');
      } catch (ex) {
<<<<<<< HEAD
        logContents = lh.dumpLogHead(logId);
        assertEqual(internal.errors.ERROR_TRANSACTION_NOT_FOUND.code, ex.errorNum,
=======
        logContents = replicatedLogsHelper.dumpShardLog(shardId);
        assertEqual(internal.errors.ERROR_TRANSACTION_ABORTED.code, ex.errorNum,
>>>>>>> 2b5a745a
          `Log ${logId} contents ${JSON.stringify(logContents)}.`);
      }

      servers = Object.assign({}, ...followers.map(
        (serverId) => ({ [serverId]: lh.getServerUrl(serverId) })));

      // Expect none of the keys to be found on the remaining servers.
      for (const [key, endpoint] of Object.entries(servers)) {
        lh.waitFor(dh.localKeyStatus(endpoint, dbn, shardId, "test1", false));
        lh.waitFor(dh.localKeyStatus(endpoint, dbn, shardId, "test2", false));
        lh.waitFor(dh.localKeyStatus(endpoint, dbn, shardId, "test3", false));
      }

      // Try a new transaction, this time expecting it to work.
      try {
        trx = db._createTransaction({
          collections: { write: c.name() }
        });
        tc = trx.collection(c.name());
        tc.insert({ _key: "foo" });
        trx.commit();
      } catch (err) {
        logContents = lh.dumpLogHead(logId);
        fail(`Transaction failed with: ${JSON.stringify(err)}.` +
          ` Log ${logId} contents: ${JSON.stringify(logContents)}`);
      }

      servers = Object.assign({}, ...followers.map(
        (serverId) => ({ [serverId]: lh.getServerUrl(serverId) })));
      for (const [key, endpoint] of Object.entries(servers)) {
        lh.waitFor(dh.localKeyStatus(endpoint, dbn, shardId, "foo", true));
      }

      // Resume the dead server. Expect to read "foo" from it.
      continueServerWait(leader);
      lh.waitFor(dh.localKeyStatus(lh.getServerUrl(leader), dbn, shardId, "foo", true), 30);

      // Try another transaction. This time expect it to work on all servers.
      try {
        trx = db._createTransaction({
          collections: { write: c.name() }
        });
        tc = trx.collection(c.name());
        tc.insert({ _key: "bar" });
        trx.commit();
      } catch (err) {
        logContents = lh.dumpLogHead(logId);
        fail(`Transaction failed with: ${JSON.stringify(err)}.` +
          ` Log ${logId} contents: ${JSON.stringify(logContents)}`);
      }

      // Expect "bar" to be found on all servers.
      servers = Object.assign({}, ...participants.map(
        (serverId) => ({ [serverId]: lh.getServerUrl(serverId) })));
      for (const [_, endpoint] of Object.entries(servers)) {
        lh.waitFor(dh.localKeyStatus(endpoint, dbn, shardId, "bar", true));
      }

      // After the leader rejoined, expect none of the aborted transactions to have affected any servers.
      for (const [key, endpoint] of Object.entries(servers)) {
        lh.waitFor(dh.localKeyStatus(endpoint, dbn, shardId, "test1", false));
        lh.waitFor(dh.localKeyStatus(endpoint, dbn, shardId, "test2", false));
        lh.waitFor(dh.localKeyStatus(endpoint, dbn, shardId, "test3", false));
      }
    },

    /*
     * Replace a follower during a transaction.
     */
    testFollowerReplaceDuringTransaction: function () {
      // Prepare the grounds for replacing a follower.
      const logs = lhttp.listLogs(coordinator, dbn).result;
      const participants = logs[logId];
      assertTrue(participants !== undefined, `Could not find participants for log ${logId}`);
      const followers = participants.slice(1);
      const oldParticipant = _.sample(followers);
      const nonParticipants = _.without(lh.dbservers, ...participants);
      const newParticipant = _.sample(nonParticipants);
      const newParticipants = _.union(_.without(participants, oldParticipant), [newParticipant]).sort();

      // Start a transaction.
      let trx = db._createTransaction({
        collections: {write: c.name()}
      });
      let tc = trx.collection(c.name());
      tc.insert({_key: 'test1', value: 1});
      tc.insert({_key: 'test2', value: 2});

      // Replace the follower.
      const result = lh.replaceParticipant(dbn, logId, oldParticipant, newParticipant);
      assertEqual({}, result);

      // Wait for replicated state to be available on the new follower.
      lh.waitFor(() => {
        const {current} = lh.readReplicatedLogAgency(dbn, logId);
        if (current.leader.hasOwnProperty("committedParticipantsConfig")) {
          return lh.sortedArrayEqualOrError(
            newParticipants,
            Object.keys(current.leader.committedParticipantsConfig.participants).sort());
        } else {
          return Error(`committedParticipantsConfig not found in ` +
            JSON.stringify(current.leader));
        }
      });

      // Expect to find no values on current participants.
      let servers = Object.assign({}, ...newParticipants.map(
        (serverId) => ({[serverId]: lh.getServerUrl(serverId)})));
      const oldEndpoint = lh.getServerUrl(oldParticipant);

      for (let cnt = 1; cnt <= 2; ++cnt) {
        for (const [_, endpoint] of Object.entries(servers)) {
          lh.waitFor(dh.localKeyStatus(endpoint, dbn, shardId, `test${cnt}`, false));
        }
        lh.waitFor(dh.localKeyStatus(oldEndpoint, dbn, shardId, `test${cnt}`, false));
      }

      // Continue the transaction and expect it to succeed.
      try {
        tc.insert({_key: "test3", value: 3});
      } catch (err) {
        const logContents = lh.dumpLogHead(logId);
        fail(`Transaction failed with: ${JSON.stringify(err)}.` +
          ` Log ${logId} contents: ${JSON.stringify(logContents)}`);
      } finally {
        if (trx) {
          trx.commit();
        }
      }

      // Expect to find the values on current participants, but not on the old participant.
      for (let cnt = 1; cnt < 4; ++cnt) {
        for (const [_, endpoint] of Object.entries(servers)) {
          lh.waitFor(dh.localKeyStatus(endpoint, dbn, shardId, `test${cnt}`, true, cnt));
        }
        lh.waitFor(dh.localKeyStatus(oldEndpoint, dbn, shardId, `test${cnt}`, false));
      }
    },

    /*
     * We kill all followers, such that write concern cannot be reached anymore,
     * and assert that we behave as designed in this case - we can no longer insert/update/remove any documents.
     */
    testCannotReachWriteConcernDuringTransaction: function () {
      const logs = lhttp.listLogs(coordinator, dbn).result;
      const participants = logs[logId];
      assertTrue(participants !== undefined, `Could not find participants for log ${logId}`);
      const leader = participants[0];
      const followers = participants.slice(1);
      const allOtherServers = _.without(lh.dbservers, leader);

      // Start a transaction.
      let trx = db._createTransaction({
        collections: {write: c.name()}
      });

      // Stop all servers except for the leader.
      stopServersWait(allOtherServers);

      let tc = trx.collection(c.name());
      tc.insert({_key: 'test1', value: 1});

      // Commit transaction
      const coordinatorEndpoint = lh.getServerUrl(coordinator);
      const url = `/_db/${dbn}/_api/transaction/${trx._id}`;
      request.put({url: coordinatorEndpoint + url, timeout: 3});

      let leaderServer = lh.getServerUrl(leader);
      dh.localKeyStatus(leaderServer, dbn, shardId,
        "test1", false)();

      // Resume enough participants to reach write concern.
      continueServersWait(followers.slice(0, WC - 1));

      // Expect the transaction to be committed
      lh.waitFor(dh.localKeyStatus(leaderServer, dbn, shardId,
        "test1", true, 1));
      // TODO Uncomment this, after https://arangodb.atlassian.net/browse/CINFRA-668 is addressed.
      //      Currently, this can occasionally fail, if the replicated state is recreated (due to the change in
      //      RebootId) *after* the replicated log on the follower is completely up-to-date (including commit index),
      //      but *before* the latest entries have been applied to the replicated state.
      //      Because then, the leader has no reason to send new append entries requests, while the follower's log
      //      still has a freshly initialized commit index of 0.
      // for (let cnt = 0; cnt < WC - 1; ++cnt) {
      //   let server = replicatedLogsHelper.getServerUrl(followers[cnt]);
      //   replicatedLogsHelper.waitFor(replicatedStatePredicates.localKeyStatus(server, dbn, shardId,
      //     "test1", true, 1));
      // }
    },
  };
}

let suites = [
  transactionReplication2Recovery,
];

for (const suite of suites) {
  jsunity.run(suite);
}

return jsunity.done();<|MERGE_RESOLUTION|>--- conflicted
+++ resolved
@@ -140,13 +140,8 @@
         tc.insert({ _key: 'test3', value: 3 });
         fail('Insert was expected to fail due to transaction abort.');
       } catch (ex) {
-<<<<<<< HEAD
         logContents = lh.dumpLogHead(logId);
-        assertEqual(internal.errors.ERROR_TRANSACTION_NOT_FOUND.code, ex.errorNum,
-=======
-        logContents = replicatedLogsHelper.dumpShardLog(shardId);
         assertEqual(internal.errors.ERROR_TRANSACTION_ABORTED.code, ex.errorNum,
->>>>>>> 2b5a745a
           `Log ${logId} contents ${JSON.stringify(logContents)}.`);
       }
 
