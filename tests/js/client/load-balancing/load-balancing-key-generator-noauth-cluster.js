/* jshint globalstrict:true, strict:true, maxlen: 5000 */
/* global assertTrue, assertEqual, assertNotEqual, require*/

////////////////////////////////////////////////////////////////////////////////
/// DISCLAIMER
///
/// Copyright 2018 ArangoDB GmbH, Cologne, Germany
///
/// Licensed under the Apache License, Version 2.0 (the "License");
/// you may not use this file except in compliance with the License.
/// You may obtain a copy of the License at
///
///     http://www.apache.org/licenses/LICENSE-2.0
///
/// Unless required by applicable law or agreed to in writing, software
/// distributed under the License is distributed on an "AS IS" BASIS,
/// WITHOUT WARRANTIES OR CONDITIONS OF ANY KIND, either express or implied.
/// See the License for the specific language governing permissions and
/// limitations under the License.
///
/// Copyright holder is ArangoDB GmbH, Cologne, Germany
///
/// @author Jan Steemann
/// @author Copyright 2018, ArangoDB GmbH, Cologne, Germany
////////////////////////////////////////////////////////////////////////////////

'use strict';

const jsunity = require("jsunity");

const db = require("internal").db;
const request = require("@arangodb/request");
const _ = require("lodash");
const isEnterprise = require("internal").isEnterprise();
<<<<<<< HEAD
const getCoordinatorEndpoints = require('@arangodb/test-helper').getCoordinatorEndpoints;

const servers = getCoordinatorEndpoints();

function KeyGeneratorSuite () {
=======
const ERRORS = require("@arangodb").errors;
let isCluster = require("internal").isCluster();

function getCoordinators() {
  const isCoordinator = (d) => (_.toLower(d.role) === 'coordinator');
  const toEndpoint = (d) => (d.endpoint);
  const endpointToURL = (endpoint) => {
    if (endpoint.substr(0, 6) === 'ssl://') {
      return 'https://' + endpoint.substr(6);
    }
    var pos = endpoint.indexOf('://');
    if (pos === -1) {
      return 'http://' + endpoint;
    }
    return 'http' + endpoint.substr(pos);
  };

  const instanceInfo = JSON.parse(require('internal').env.INSTANCEINFO);
  return instanceInfo.arangods.filter(isCoordinator)
    .map(toEndpoint)
    .map(endpointToURL);
}

function KeyGeneratorSuite() {
>>>>>>> 02f7ffd4
  'use strict';
  const cn = 'UnitTestsCollection';
  let coordinators = [];

  function sendRequest(method, endpoint, body, headers, usePrimary) {
    let res;
    const i = usePrimary ? 0 : 1;
    try {
      const envelope = {
        json: true,
        method,
        url: `${coordinators[i]}${endpoint}`,
        headers,
      };
      if (method !== 'GET') {
        envelope.body = body;
      }
      res = request(envelope);
    } catch (err) {
      console.error(`Exception processing ${method} ${endpoint}`, err.stack);
      return {};
    }

    if (typeof res.body === "string") {
      if (res.body === "") {
        res.body = {};
      } else {
        res.body = JSON.parse(res.body);
      }
    }
    return res;
  }

  function generateCollectionAndTest(name) {
    let lastKey = null;
    let url = "/_db/" + cn + "/_api/document/" + name;
    let keyOptions = {};
    let increment = 1;
    if (Number(name[name.length - 1]) === 1) {
      keyOptions = {keyOptions: {type: "autoincrement"}};
    } else if (Number(name[name.length - 1]) === 2) {
      increment = 55;
      keyOptions = {keyOptions: {type: "autoincrement", offset: 10, increment: increment}};
    } else {
      increment = 10;
      keyOptions = {keyOptions: {type: "autoincrement", offset: 4, increment: increment}};
    }
    db._create(name, keyOptions);
    assertNotEqual("", db[name].properties().distributeShardsLike);

    for (let i = 0; i < 10000; ++i) {
      let result = sendRequest('POST', url, /*payload*/ {}, {}, i % 2 === 0);
      assertEqual(result.status, 202);
      let key = result.body._key;
      assertTrue(Number(key) === Number(lastKey) + increment || lastKey === null, {key, lastKey});
      lastKey = key;
    }
  }

  return {
    setUpAll: function() {
      coordinators = getCoordinatorEndpoints();
      if (coordinators.length < 2) {
        throw new Error('Expecting at least two coordinators');
      }
    },

    testPadded: function() {
      // check that the generated keys are sequential when we send the requests
      // via multiple coordinators.
      db._create(cn, {numberOfShards: 1, keyOptions: {type: "padded"}});

      try {
        let lastKey = null;
        let url = "/_api/document/" + cn;
        // send documents to both coordinators
        for (let i = 0; i < 10000; ++i) {
          let result = sendRequest('POST', url, /*payload*/ {}, {}, i % 2 === 0);
          assertEqual(result.status, 202);
          let key = result.body._key;
          assertTrue(key > lastKey || lastKey === null, {key, lastKey});
          lastKey = key;
        }
      } finally {
        db._drop(cn);
      }
    },

    testPaddedOnOneShard: function() {
      if (!isEnterprise) {
        return;
      }

      db._createDatabase(cn, {sharding: "single"});
      try {
        db._useDatabase(cn);

        // check that the generated keys are sequential when we send the requests
        // via multiple coordinators.
        db._create(cn, {keyOptions: {type: "padded"}});
        assertNotEqual("", db[cn].properties().distributeShardsLike);

        let lastKey = null;
        let url = "/_db/" + cn + "/_api/document/" + cn;
        // send documents to both coordinators
        for (let i = 0; i < 10000; ++i) {
          let result = sendRequest('POST', url, /*payload*/ {}, {}, i % 2 === 0);
          assertEqual(result.status, 202);
          let key = result.body._key;
          assertTrue(key > lastKey || lastKey === null, {key, lastKey});
          lastKey = key;
        }
      } finally {
        db._useDatabase("_system");
        db._dropDatabase(cn);
      }
    },

    testAutoincrementOnMultipleShards: function() {
      try {
        db._create(cn, {numberOfShards: 5, keyOptions: {type: "autoincrement"}});
      } catch (error) {
        assertEqual(ERRORS.ERROR_CLUSTER_UNSUPPORTED.code, error.errorNum);
      }
    },

    testAutoincrementOnOneShard: function() {
      if (!isEnterprise || !isCluster) {
        return;
      }
      db._createDatabase(cn, {sharding: "single"});
      try {
        db._useDatabase(cn);
        for (let i = 1; i < 4; ++i) {
          generateCollectionAndTest(cn + i);
        }
      } finally {
        db._useDatabase("_system");
        db._dropDatabase(cn);
      }
    },

  };
}

jsunity.run(KeyGeneratorSuite);

return jsunity.done();<|MERGE_RESOLUTION|>--- conflicted
+++ resolved
@@ -32,38 +32,14 @@
 const request = require("@arangodb/request");
 const _ = require("lodash");
 const isEnterprise = require("internal").isEnterprise();
-<<<<<<< HEAD
 const getCoordinatorEndpoints = require('@arangodb/test-helper').getCoordinatorEndpoints;
 
 const servers = getCoordinatorEndpoints();
+const ERRORS = require("@arangodb").errors;
 
 function KeyGeneratorSuite () {
-=======
-const ERRORS = require("@arangodb").errors;
-let isCluster = require("internal").isCluster();
-
-function getCoordinators() {
-  const isCoordinator = (d) => (_.toLower(d.role) === 'coordinator');
-  const toEndpoint = (d) => (d.endpoint);
-  const endpointToURL = (endpoint) => {
-    if (endpoint.substr(0, 6) === 'ssl://') {
-      return 'https://' + endpoint.substr(6);
-    }
-    var pos = endpoint.indexOf('://');
-    if (pos === -1) {
-      return 'http://' + endpoint;
-    }
-    return 'http' + endpoint.substr(pos);
-  };
-
-  const instanceInfo = JSON.parse(require('internal').env.INSTANCEINFO);
-  return instanceInfo.arangods.filter(isCoordinator)
-    .map(toEndpoint)
-    .map(endpointToURL);
-}
 
 function KeyGeneratorSuite() {
->>>>>>> 02f7ffd4
   'use strict';
   const cn = 'UnitTestsCollection';
   let coordinators = [];
@@ -191,7 +167,7 @@
     },
 
     testAutoincrementOnOneShard: function() {
-      if (!isEnterprise || !isCluster) {
+      if (!isEnterprise) {
         return;
       }
       db._createDatabase(cn, {sharding: "single"});
