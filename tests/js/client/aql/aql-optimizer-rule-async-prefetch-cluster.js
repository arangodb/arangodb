--- conflicted
+++ resolved
@@ -54,19 +54,11 @@
     testClusterPlans : function () {
       let queries = [
         [ "FOR i IN 1..100 LET b = i * 2 RETURN b", [ ["SingletonNode", false], ["CalculationNode", true], ["EnumerateListNode", true], ["CalculationNode", true], ["ReturnNode", false] ] ],
-<<<<<<< HEAD
-        [ "FOR doc IN " + cn + " FILTER doc.value > 3 RETURN doc.a", [ ["SingletonNode", false], ["EnumerateCollectionNode", true], ["CalculationNode", true], ["RemoteNode", false], ["GatherNode", false], ["ReturnNode", false] ] ],
-        [ "FOR doc IN " + cn + " SORT doc.value1 RETURN doc.value2", [ ["SingletonNode", false], ["EnumerateCollectionNode", true], ["CalculationNode", true], ["SortNode", true], ["CalculationNode", true], ["RemoteNode", false], ["GatherNode", false], ["ReturnNode", false] ] ],
+        [ "FOR doc IN " + cn + " FILTER doc.value > 3 RETURN doc.a", [ ["SingletonNode", false], ["EnumerateCollectionNode", true], ["RemoteNode", false], ["GatherNode", false], ["ReturnNode", false] ] ],
+        [ "FOR doc IN " + cn + " SORT doc.value1 RETURN doc.value2", [ ["SingletonNode", false], ["EnumerateCollectionNode", true], ["SortNode", true], ["RemoteNode", false], ["GatherNode", false], ["ReturnNode", false] ] ],
         [ "FOR i IN 1..100 SORT i RETURN i", [ ["SingletonNode", false], ["CalculationNode", true], ["EnumerateListNode", true], ["SortNode", true], ["ReturnNode", false] ] ],
         [ "FOR doc IN " + cn + " COLLECT v = doc.value % 2 RETURN v", [ ["SingletonNode", false], ["EnumerateCollectionNode", true], ["CalculationNode", true], ["CollectNode", true], ["RemoteNode", false], ["GatherNode", false], ["CollectNode", false], ["SortNode", false], ["ReturnNode", false] ] ],
-        [ "FOR doc IN " + cn + " RETURN DISTINCT doc.value", [ ["SingletonNode", false], ["EnumerateCollectionNode", true], ["CalculationNode", true], ["CollectNode", true], ["RemoteNode", false], ["GatherNode", false], ["CollectNode", false], ["ReturnNode", false] ] ],
-=======
-        [ "FOR doc IN " + cn + " FILTER doc.value > 3 RETURN doc.a", [ ["SingletonNode", false], ["EnumerateCollectionNode", false], ["RemoteNode", false], ["GatherNode", false], ["ReturnNode", false] ] ],
-        [ "FOR doc IN " + cn + " SORT doc.value1 RETURN doc.value2", [ ["SingletonNode", false], ["EnumerateCollectionNode", true], ["SortNode", false], ["RemoteNode", false], ["GatherNode", false], ["ReturnNode", false] ] ],
-        [ "FOR i IN 1..100 SORT i RETURN i", [ ["SingletonNode", false], ["CalculationNode", true], ["EnumerateListNode", true], ["SortNode", true], ["ReturnNode", false] ] ],
-        [ "FOR doc IN " + cn + " COLLECT v = doc.value % 2 RETURN v", [ ["SingletonNode", false], ["EnumerateCollectionNode", true], ["CalculationNode", true], ["CollectNode", false], ["RemoteNode", false], ["GatherNode", false], ["CollectNode", false], ["SortNode", false], ["ReturnNode", false] ] ],
-        [ "FOR doc IN " + cn + " RETURN DISTINCT doc.value", [ ["SingletonNode", false], ["EnumerateCollectionNode", true], ["CollectNode", false], ["RemoteNode", false], ["GatherNode", false], ["CollectNode", false], ["ReturnNode", false] ] ],
->>>>>>> ce7ebf07
+        [ "FOR doc IN " + cn + " RETURN DISTINCT doc.value", [ ["SingletonNode", false], ["EnumerateCollectionNode", true], ["CollectNode", true], ["RemoteNode", false], ["GatherNode", false], ["CollectNode", false], ["ReturnNode", false] ] ],
         [ "FOR doc IN " + cn + " FILTER doc.value > 3 LIMIT 10 RETURN doc", [ ["SingletonNode", false], ["EnumerateCollectionNode", false], ["RemoteNode", false],["GatherNode", false], ["LimitNode", false], ["ReturnNode", false] ] ],
         [ "FOR doc IN " + vn + " FILTER doc.value > 3 RETURN doc", [ ["SingletonNode", false], ["EnumerateViewNode", true], ["CalculationNode", true], ["FilterNode", true], ["ReturnNode", false] ] ],
         [ "FOR doc IN " + vn + " FILTER doc.value > 3 LIMIT 3 RETURN doc", [ ["SingletonNode", false], ["EnumerateViewNode", false], ["CalculationNode", false], ["FilterNode", false], ["LimitNode", false], ["ReturnNode", false] ] ],
@@ -87,21 +79,12 @@
         // CE does not have "local" graph nodes
         queries = queries.concat([
           // traversal
-<<<<<<< HEAD
           [ "FOR v, e, p IN 1..3 OUTBOUND '" + cn + "/test' " + en + " FILTER v.value == 1 RETURN p", [ ["SingletonNode", false], ["TraversalNode", true], ["RemoteNode", false], ["GatherNode", false], ["ReturnNode", false] ] ],
           [ "FOR v, e, p IN 1..3 OUTBOUND '" + cn + "/test' " + en + " FILTER NOOPT(v.value == 1) SORT e.value RETURN p", [ ["SingletonNode", false], ["TraversalNode", true], ["CalculationNode", false], ["FilterNode", true], ["CalculationNode", true], ["SortNode", true], ["RemoteNode", false], ["GatherNode", false], ["ReturnNode", false] ] ],
           // path queries
           [ "FOR r IN OUTBOUND SHORTEST_PATH '" + cn + "/test1' TO '" + cn + "/test2' " + en + " FILTER LENGTH(r) > 10 RETURN r", [ ["SingletonNode", false], ["ShortestPathNode", true], ["CalculationNode", true], ["FilterNode", true], ["RemoteNode", false], ["GatherNode", false], ["ReturnNode", false] ] ],
           [ "FOR r IN OUTBOUND K_SHORTEST_PATHS '" + cn + "/test1' TO '" + cn + "/test2' " + en + " FILTER LENGTH(r) > 10 RETURN r", [ ["SingletonNode", false], ["EnumeratePathsNode", true], ["CalculationNode", true], ["FilterNode", true], ["RemoteNode", false], ["GatherNode", false], ["ReturnNode", false] ] ],
           [ "FOR r IN 1..3 OUTBOUND K_PATHS '" + cn + "/test1' TO '" + cn + "/test2' " + en + " FILTER LENGTH(r) > 10 RETURN r", [ ["SingletonNode", false], ["EnumeratePathsNode", true], ["CalculationNode", true], ["FilterNode", true], ["RemoteNode", false], ["GatherNode", false], ["ReturnNode", false] ] ],
-=======
-          [ "FOR v, e, p IN 1..3 OUTBOUND '" + cn + "/test' " + en + " FILTER v.value == 1 RETURN p", [ ["SingletonNode", false], ["TraversalNode", false], ["RemoteNode", false], ["GatherNode", false], ["ReturnNode", false] ] ],
-          [ "FOR v, e, p IN 1..3 OUTBOUND '" + cn + "/test' " + en + " FILTER NOOPT(v.value == 1) SORT e.value RETURN p", [ ["SingletonNode", false], ["TraversalNode", true], ["CalculationNode", false], ["FilterNode", true], ["CalculationNode", true], ["SortNode", false], ["RemoteNode", false], ["GatherNode", false], ["ReturnNode", false] ] ],
-          // path queries
-          [ "FOR r IN OUTBOUND SHORTEST_PATH '" + cn + "/test1' TO '" + cn + "/test2' " + en + " FILTER LENGTH(r) > 10 RETURN r", [ ["SingletonNode", false], ["ShortestPathNode", true], ["CalculationNode", true], ["FilterNode", false], ["RemoteNode", false], ["GatherNode", false], ["ReturnNode", false] ] ],
-          [ "FOR r IN OUTBOUND K_SHORTEST_PATHS '" + cn + "/test1' TO '" + cn + "/test2' " + en + " FILTER LENGTH(r) > 10 RETURN r", [ ["SingletonNode", false], ["EnumeratePathsNode", true], ["CalculationNode", true], ["FilterNode", false], ["RemoteNode", false], ["GatherNode", false], ["ReturnNode", false] ] ],
-          [ "FOR r IN 1..3 OUTBOUND K_PATHS '" + cn + "/test1' TO '" + cn + "/test2' " + en + " FILTER LENGTH(r) > 10 RETURN r", [ ["SingletonNode", false], ["EnumeratePathsNode", true], ["CalculationNode", true], ["FilterNode", false], ["RemoteNode", false], ["GatherNode", false], ["ReturnNode", false] ] ],
->>>>>>> ce7ebf07
         ]);
       }
 
@@ -152,19 +135,11 @@
     testOneShardPlans : function () {
       let queries = [
         [ "FOR i IN 1..100 LET b = i * 2 RETURN b", [ ["SingletonNode", false], ["CalculationNode", true], ["EnumerateListNode", true], ["CalculationNode", true], ["ReturnNode", false] ] ],
-<<<<<<< HEAD
-        [ "FOR doc IN " + cn + " FILTER doc.value > 3 RETURN doc.a", [ ["SingletonNode", false], ["EnumerateCollectionNode", true], ["CalculationNode", true], ["RemoteNode", false], ["GatherNode", false], ["ReturnNode", false] ] ],
-        [ "FOR doc IN " + cn + " SORT doc.value1 RETURN doc.value2", [ ["SingletonNode", false], ["EnumerateCollectionNode", true], ["CalculationNode", true], ["SortNode", true], ["CalculationNode", true], ["RemoteNode", false], ["GatherNode", false], ["ReturnNode", false] ] ],
+        [ "FOR doc IN " + cn + " FILTER doc.value > 3 RETURN doc.a", [ ["SingletonNode", false], ["EnumerateCollectionNode", true], ["RemoteNode", false], ["GatherNode", false], ["ReturnNode", false] ] ],
+        [ "FOR doc IN " + cn + " SORT doc.value1 RETURN doc.value2", [ ["SingletonNode", false], ["EnumerateCollectionNode", true], ["SortNode", true], ["RemoteNode", false], ["GatherNode", false], ["ReturnNode", false] ] ],
         [ "FOR i IN 1..100 SORT i RETURN i", [ ["SingletonNode", false], ["CalculationNode", true], ["EnumerateListNode", true], ["SortNode", true], ["ReturnNode", false] ] ],
         [ "FOR doc IN " + cn + " COLLECT v = doc.value % 2 RETURN v", [ ["SingletonNode", false], ["EnumerateCollectionNode", true], ["CalculationNode", true], ["CollectNode", true], ["SortNode", true], ["RemoteNode", false], ["GatherNode", false], ["ReturnNode", false] ] ],
-        [ "FOR doc IN " + cn + " RETURN DISTINCT doc.value", [ ["SingletonNode", false], ["EnumerateCollectionNode", true], ["CalculationNode", true], ["CollectNode", true], ["RemoteNode", false], ["GatherNode", false], ["ReturnNode", false] ] ],
-=======
-        [ "FOR doc IN " + cn + " FILTER doc.value > 3 RETURN doc.a", [ ["SingletonNode", false], ["EnumerateCollectionNode", false], ["RemoteNode", false], ["GatherNode", false], ["ReturnNode", false] ] ],
-        [ "FOR doc IN " + cn + " SORT doc.value1 RETURN doc.value2", [ ["SingletonNode", false], ["EnumerateCollectionNode", true], ["SortNode", false], ["RemoteNode", false], ["GatherNode", false], ["ReturnNode", false] ] ],
-        [ "FOR i IN 1..100 SORT i RETURN i", [ ["SingletonNode", false], ["CalculationNode", true], ["EnumerateListNode", true], ["SortNode", true], ["ReturnNode", false] ] ],
-        [ "FOR doc IN " + cn + " COLLECT v = doc.value % 2 RETURN v", [ ["SingletonNode", false], ["EnumerateCollectionNode", true], ["CalculationNode", true], ["CollectNode", true], ["SortNode", false], ["RemoteNode", false], ["GatherNode", false], ["ReturnNode", false] ] ],
-        [ "FOR doc IN " + cn + " RETURN DISTINCT doc.value", [ ["SingletonNode", false], ["EnumerateCollectionNode", true], ["CollectNode", false], ["RemoteNode", false], ["GatherNode", false], ["ReturnNode", false] ] ],
->>>>>>> ce7ebf07
+        [ "FOR doc IN " + cn + " RETURN DISTINCT doc.value", [ ["SingletonNode", false], ["EnumerateCollectionNode", true], ["CollectNode", true], ["RemoteNode", false], ["GatherNode", false], ["ReturnNode", false] ] ],
         [ "FOR doc IN " + cn + " FILTER doc.value > 3 LIMIT 10 RETURN doc", [ ["SingletonNode", false], ["EnumerateCollectionNode", false], ["LimitNode", false], ["RemoteNode", false],["GatherNode", false], ["ReturnNode", false] ] ],
         [ "FOR doc IN " + vn + " FILTER doc.value > 3 RETURN doc", [ ["SingletonNode", false], ["EnumerateViewNode", true], ["CalculationNode", true], ["FilterNode", true], ["ReturnNode", false] ] ],
         [ "FOR doc IN " + vn + " FILTER doc.value > 3 LIMIT 3 RETURN doc", [ ["SingletonNode", false], ["EnumerateViewNode", false], ["CalculationNode", false], ["FilterNode", false], ["LimitNode", false], ["ReturnNode", false] ] ],
@@ -177,7 +152,6 @@
         [ "FOR doc IN " + cn + " FILTER doc._key == '123' RETURN doc", [ ["SingletonNode", false], ["SingleRemoteOperationNode", false], ["ReturnNode", false] ] ],
         [ "FOR doc IN " + cn + " FILTER doc._key == '123' LIMIT 3 RETURN doc", [ ["SingletonNode", false], ["IndexNode", false], ["LimitNode", false], ["RemoteNode", false], ["GatherNode", false], ["ReturnNode", false] ] ],
         [ "FOR doc IN " + cn + " FILTER doc._key == V8('123') LIMIT 3 RETURN doc", [ ["SingletonNode", false], ["IndexNode", false], ["LimitNode", false], ["RemoteNode", false], ["GatherNode", false], ["ReturnNode", false] ] ],
-<<<<<<< HEAD
         [ "FOR doc IN " + cn + " FILTER doc._key == 'fuchs' FILTER doc.a == V8('123') RETURN doc", [ ["SingletonNode", false], ["IndexNode", true], ["RemoteNode", false], ["GatherNode", false], ["CalculationNode", false], ["FilterNode", false], ["ReturnNode", false] ] ],
         [ "FOR doc1 IN " + cn + " SORT doc1.indexed FOR doc2 IN " + cn + " FILTER doc2.indexed == doc1.indexed RETURN [doc1, doc2]", [ ["SingletonNode", false], ["JoinNode", true], ["CalculationNode", true], ["RemoteNode", false], ["GatherNode", false], ["ReturnNode", false] ] ],
         // traversal
@@ -187,17 +161,6 @@
         [ "FOR r IN OUTBOUND SHORTEST_PATH '" + cn + "/test1' TO '" + cn + "/test2' " + en + " FILTER LENGTH(r) > 10 RETURN r", [ ["SingletonNode", false], ["ShortestPathNode", true], ["CalculationNode", true], ["FilterNode", true], ["RemoteNode", false], ["GatherNode", false], ["ReturnNode", false] ] ],
         [ "FOR r IN OUTBOUND K_SHORTEST_PATHS '" + cn + "/test1' TO '" + cn + "/test2' " + en + " FILTER LENGTH(r) > 10 RETURN r", [ ["SingletonNode", false], ["EnumeratePathsNode", true], ["CalculationNode", true], ["FilterNode", true], ["RemoteNode", false], ["GatherNode", false], ["ReturnNode", false] ] ],
         [ "FOR r IN 1..3 OUTBOUND K_PATHS '" + cn + "/test1' TO '" + cn + "/test2' " + en + " FILTER LENGTH(r) > 10 RETURN r", [ ["SingletonNode", false], ["EnumeratePathsNode", true], ["CalculationNode", true], ["FilterNode", true], ["RemoteNode", false], ["GatherNode", false], ["ReturnNode", false] ] ],
-=======
-        [ "FOR doc IN " + cn + " FILTER doc._key == 'fuchs' FILTER doc.a == V8('123') RETURN doc", [ ["SingletonNode", false], ["IndexNode", false], ["RemoteNode", false], ["GatherNode", false], ["CalculationNode", false], ["FilterNode", false], ["ReturnNode", false] ] ],
-        [ "FOR doc1 IN " + cn + " SORT doc1.indexed FOR doc2 IN " + cn + " FILTER doc2.indexed == doc1.indexed RETURN [doc1, doc2]", [ ["SingletonNode", false], ["JoinNode", true], ["CalculationNode", false], ["RemoteNode", false], ["GatherNode", false], ["ReturnNode", false] ] ],
-        // traversal
-        [ "FOR v, e, p IN 1..3 OUTBOUND '" + cn + "/test' " + en + " FILTER v.value == 1 RETURN p", [ ["SingletonNode", false], ["TraversalNode", false], ["RemoteNode", false], ["GatherNode", false], ["ReturnNode", false] ] ],
-        [ "FOR v, e, p IN 1..3 OUTBOUND '" + cn + "/test' " + en + " FILTER NOOPT(v.value == 1) SORT e.value RETURN p", [ ["SingletonNode", false], ["TraversalNode", true], ["CalculationNode", false], ["FilterNode", true], ["CalculationNode", true], ["SortNode", false], ["RemoteNode", false], ["GatherNode", false], ["ReturnNode", false] ] ],
-        // path queries
-        [ "FOR r IN OUTBOUND SHORTEST_PATH '" + cn + "/test1' TO '" + cn + "/test2' " + en + " FILTER LENGTH(r) > 10 RETURN r", [ ["SingletonNode", false], ["ShortestPathNode", true], ["CalculationNode", true], ["FilterNode", false], ["RemoteNode", false], ["GatherNode", false], ["ReturnNode", false] ] ],
-        [ "FOR r IN OUTBOUND K_SHORTEST_PATHS '" + cn + "/test1' TO '" + cn + "/test2' " + en + " FILTER LENGTH(r) > 10 RETURN r", [ ["SingletonNode", false], ["EnumeratePathsNode", true], ["CalculationNode", true], ["FilterNode", false], ["RemoteNode", false], ["GatherNode", false], ["ReturnNode", false] ] ],
-        [ "FOR r IN 1..3 OUTBOUND K_PATHS '" + cn + "/test1' TO '" + cn + "/test2' " + en + " FILTER LENGTH(r) > 10 RETURN r", [ ["SingletonNode", false], ["EnumeratePathsNode", true], ["CalculationNode", true], ["FilterNode", false], ["RemoteNode", false], ["GatherNode", false], ["ReturnNode", false] ] ],
->>>>>>> ce7ebf07
       ];
 
       queries.forEach(function(query) {
