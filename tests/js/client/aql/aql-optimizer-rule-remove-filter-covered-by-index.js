/*jshint globalstrict:false, strict:false, maxlen: 500 */
/*global assertEqual, assertNotEqual, assertTrue */

////////////////////////////////////////////////////////////////////////////////
/// DISCLAIMER
///
/// Copyright 2010-2012 triagens GmbH, Cologne, Germany
///
/// Licensed under the Apache License, Version 2.0 (the "License");
/// you may not use this file except in compliance with the License.
/// You may obtain a copy of the License at
///
///     http://www.apache.org/licenses/LICENSE-2.0
///
/// Unless required by applicable law or agreed to in writing, software
/// distributed under the License is distributed on an "AS IS" BASIS,
/// WITHOUT WARRANTIES OR CONDITIONS OF ANY KIND, either express or implied.
/// See the License for the specific language governing permissions and
/// limitations under the License.
///
/// Copyright holder is triAGENS GmbH, Cologne, Germany
///
/// @author Jan Steemann
/// @author Copyright 2012, triAGENS GmbH, Cologne, Germany
////////////////////////////////////////////////////////////////////////////////

const internal = require("internal");
const jsunity = require("jsunity");
const { findExecutionNodes, isEqual, getQueryMultiplePlansAndExecutions, removeAlwaysOnClusterRules } = require("@arangodb/aql-helper");
const db = require('internal').db;

////////////////////////////////////////////////////////////////////////////////
/// @brief test suite
////////////////////////////////////////////////////////////////////////////////

function optimizerRuleTestSuite() {
  var IndexesRule = "use-indexes";
  var FilterRemoveRule = "remove-filter-covered-by-index";
  var SortRemoveRule = "use-index-for-sort"; 
  var colName = "UnitTestsAqlOptimizer" + FilterRemoveRule.replace(/-/g, "_");
  var colNameOther = colName + "_XX";

  // various choices to control the optimizer: 
  var paramNone = { optimizer: { rules: [ "-all" ] } };
  var paramIndexRangeFilter = { optimizer: { rules: [ "-all", "+" + IndexesRule,  "+" + FilterRemoveRule] } };
  var paramIndexRangeSortFilter = { optimizer: { rules: [ "-all", "+" + IndexesRule,  "+" + FilterRemoveRule, "+" + SortRemoveRule] } };

  var hasNoFilterNode = function (plan) {
    assertEqual(findExecutionNodes(plan, "FilterNode").length, 0, "has a filter node");
  };
  
  var hasFilterNode = function (plan) {
    assertNotEqual(findExecutionNodes(plan, "FilterNode").length, 0, "has no filter node");
  };
  
  var hasIndexNodeWithRanges = function (plan) {
    var rn = findExecutionNodes(plan, "IndexNode");
    assertTrue(rn.length >= 1, "has IndexNode");
    assertTrue(rn[0].indexes.length > 0, "whether the IndexNode uses at least one index");
  };

  return {

////////////////////////////////////////////////////////////////////////////////
/// @brief set up
/// Datastructure: 
///  - double index on (a,b)/(f,g) for tests with these
///  - single column index on d/j to test sort behavior without sub-columns
///  - non-indexed columns c/h to sort without indices.
///  - non-skiplist indexed columns e/j to check whether its not selecting them.
///  - join column 'joinme' to intersect both tables.
////////////////////////////////////////////////////////////////////////////////

    setUpAll : function () {
      const loopTo = 10;

      internal.db._drop(colName);
      let collection = internal.db._create(colName, { numberOfShards: 2 });
      let docs = [];
      for (let j = 1; j <= loopTo; ++j) {
        for (let i = 1; i <= loopTo; ++i) {
          docs.push({ "a" : i, "b": j , "c": j, "d": i, "e": i, "joinme" : "aoeu " + j });
        }
        docs.push({ "a" : loopTo, "c": j, "d": loopTo, "e": loopTo, "joinme" : "aoeu " + j });
        docs.push({ "c": j, "joinme" : "aoeu " + j });
      }
      collection.insert(docs);

      collection.ensureIndex({ type: "persistent", fields: ["a", "b"] });
      collection.ensureIndex({ type: "persistent", fields: ["d"] });
      collection.ensureIndex({ type: "persistent", fields: ["z[*]"] });
      collection.ensureIndex({ type: "persistent", fields: [ "c" ], unique: false });

      internal.db._drop(colNameOther);
      collection = internal.db._create(colNameOther);
      docs = [];
      for (let j = 1; j <= loopTo; ++j) {
        for (let i = 1; i <= loopTo; ++i) {
          docs.push({ "f" : i, "g": j , "h": j, "i": i, "j": i, "joinme" : "aoeu " + j });
        }
        docs.push({ "f" : loopTo, "g": j, "i": loopTo, "j": loopTo, "joinme" : "aoeu " + j });
        docs.push({ "h": j, "joinme" : "aoeu " + j });
      }
      collection.insert(docs);

      collection.ensureIndex({ type: "persistent", fields: ["f", "g"] });
      collection.ensureIndex({ type: "persistent", fields: ["i"] });
      collection.ensureIndex({ type: "persistent", fields: [ "h" ], unique: false });
      collection.ensureIndex({ type: "persistent", fields: [ "x", "y" ], unique: false });
    },

////////////////////////////////////////////////////////////////////////////////
/// @brief tear down
////////////////////////////////////////////////////////////////////////////////

    tearDownAll : function () {
      internal.db._drop(colName);
      internal.db._drop(colNameOther);
    },

////////////////////////////////////////////////////////////////////////////////
/// @brief test that rule has no effect
////////////////////////////////////////////////////////////////////////////////
/*
    testRuleNoEffect : function () {
      var j;
      var queries = [ 

        ["FOR v IN " + colName + " FILTER ODD(v.c) RETURN [v.a, v.b]", true],
      ];//// todo: mehr davon

      queries.forEach(function(query) {
        
        var result = db._createStatement({query: query[0], bindVars:  { }, options:  paramIndexFromSort}).explain();
        assertEqual([], removeAlwaysOnClusterRules(result.plan.rules), query);
        if (query[1]) {
          var allresults = getQueryMultiplePlansAndExecutions(query[0], {});
          for (j = 1; j < allresults.results.length; j++) {
            assertTrue(isEqual(allresults.results[0],
                               allresults.results[j]),
                       "whether the execution of '" + query[0] +
                       "' this plan gave the wrong results: " + JSON.stringify(allresults.plans[j]) +
                       " Should be: '" + JSON.stringify(allresults.results[0]) +
                       "' but Is: " + JSON.stringify(allresults.results[j]) + "'"
                      );
          }
        }
      });

    },
*/

////////////////////////////////////////////////////////////////////////////////
/// @brief test with non-scalar values
////////////////////////////////////////////////////////////////////////////////

    testRuleWithNonScalarValues : function () {
      var queries = [ 
        "FOR v IN " + colName + " FILTER v.a == [ ] RETURN 1",
        "FOR v IN " + colName + " FILTER v.a == [ 1, 2, 3 ] RETURN 1",
        "FOR v IN " + colName + " FILTER v.a == [ ] && v.b == [ ] RETURN 1",
        "FOR v IN " + colName + " FILTER v.a == { } RETURN 1",
        "FOR v IN " + colName + " FILTER v.a == { a: 1, b: 2 } RETURN 1",
        "FOR v IN " + colName + " FILTER v.a == { } && v.b == { } RETURN 1",
        "FOR v IN " + colName + " FILTER [ ] == v.a RETURN 1",
        "FOR v IN " + colName + " FILTER [ 1, 2, 3 ] == v.a RETURN 1",
        "FOR v IN " + colName + " FILTER [ ] == v.a && [ ] == v.b RETURN 1",
        "FOR v IN " + colName + " FILTER { } == v.a RETURN 1",
        "FOR v IN " + colName + " FILTER { a: 1, b: 2 } == v.a RETURN 1",
        "FOR v IN " + colName + " FILTER { } == v.a && { } == v.b RETURN 1"
      ];

      queries.forEach(function(query) {
        var result;
        result = db._createStatement({query: query, bindVars:  { }, options:  paramIndexRangeFilter}).explain();
        assertEqual([ IndexesRule, FilterRemoveRule ], removeAlwaysOnClusterRules(result.plan.rules), query);
        hasNoFilterNode(result);

        hasIndexNodeWithRanges(result);

        result = db._createStatement({query: query, bindVars:  { }, options:  paramIndexRangeSortFilter}).explain();
        assertEqual([ IndexesRule, FilterRemoveRule ], removeAlwaysOnClusterRules(result.plan.rules), query);
        hasNoFilterNode(result);
        hasIndexNodeWithRanges(result);

        var QResults = [];
        QResults[0] = db._query(query, { }, paramNone).toArray();
        QResults[1] = db._query(query, { }, paramIndexRangeFilter).toArray();
        QResults[2] = db._query(query, { }, paramIndexRangeSortFilter).toArray();

        assertTrue(isEqual(QResults[0], QResults[1]), "result is equal?");
        assertTrue(isEqual(QResults[0], QResults[2]), "result is equal?");

        var allResults = getQueryMultiplePlansAndExecutions(query, {});
        for (var j = 1; j < allResults.results.length; j++) {
            assertTrue(isEqual(allResults.results[0],
                               allResults.results[j]),
                       "while executing '" + query +
                       "' this plan gave the wrong results: " + JSON.stringify(allResults.plans[j]) +
                       " Should be: '" + JSON.stringify(allResults.results[0]) +
                       "', but is: " + JSON.stringify(allResults.results[j]) + "'"
                      );
        }
      });

    },

////////////////////////////////////////////////////////////////////////////////
/// @brief test that rule has an effect for multiple conditions
////////////////////////////////////////////////////////////////////////////////

    testMultipleConditions : function () {
      let query = "FOR v IN " + colName + " FILTER v.d == 'foo' || v.d == 'bar' RETURN v";
      let result = db._createStatement(query).explain();
      assertEqual([ "remove-filter-covered-by-index", "remove-unnecessary-calculations-2", "use-indexes", "replace-or-with-in", "async-prefetch" ].sort(),  
        removeAlwaysOnClusterRules(result.plan.rules.sort()), query);
      hasNoFilterNode(result);
      hasIndexNodeWithRanges(result);
     
      query = "FOR v IN " + colName + " FILTER 'foo' IN v.z && 'bar' IN v.z RETURN v";
      result = db._createStatement(query).explain();
      // should optimize away one part of the filter
<<<<<<< HEAD
      assertEqual([ "remove-filter-covered-by-index", "use-indexes", "move-filters-into-enumerate", "remove-unnecessary-projections", "async-prefetch" ].sort(),
=======
      assertEqual(addPrefetch([ "remove-filter-covered-by-index", "use-indexes", "move-filters-into-enumerate" ]).sort(),
>>>>>>> ce7ebf07
        removeAlwaysOnClusterRules(result.plan.rules.sort()), query);
      hasIndexNodeWithRanges(result);
      
      result = db._createStatement({query: query, bindVars:  null, options:  { optimizer: { rules: ["-move-filters-into-enumerate"] } }}).explain();
      // should optimize away one part of the filter
      assertEqual([ "async-prefetch", "remove-filter-covered-by-index", "use-indexes" ].sort(),  
        removeAlwaysOnClusterRules(result.plan.rules.sort()), query);
      hasFilterNode(result);
      hasIndexNodeWithRanges(result);
      
      query = "FOR v IN " + colName + " FILTER 'foo' IN v.z[*] && 'bar' IN v.z[*] RETURN v";
      result = db._createStatement(query).explain();
      // should optimize away one part of the filter
<<<<<<< HEAD
      assertEqual([ "remove-filter-covered-by-index", "use-indexes", "move-filters-into-enumerate", "remove-unnecessary-projections", "async-prefetch" ].sort(),
=======
      assertEqual(addPrefetch([ "remove-filter-covered-by-index", "use-indexes", "move-filters-into-enumerate" ]).sort(),
>>>>>>> ce7ebf07
        removeAlwaysOnClusterRules(result.plan.rules.sort()), query);
      hasIndexNodeWithRanges(result);
      
      result = db._createStatement({query: query, bindVars:  null, options:  { optimizer: { rules: ["-move-filters-into-enumerate"] } }}).explain();
      // should optimize away one part of the filter
      assertEqual([ "async-prefetch", "remove-filter-covered-by-index", "use-indexes" ].sort(),  
        removeAlwaysOnClusterRules(result.plan.rules.sort()), query);
      hasFilterNode(result);
      hasIndexNodeWithRanges(result);
      
      query = "FOR v IN " + colName + " FILTER 'foo' IN v.z || 'bar' IN v.z RETURN v";
      result = db._createStatement(query).explain();
      assertEqual([ "async-prefetch", "use-indexes" ].sort(),  
        removeAlwaysOnClusterRules(result.plan.rules.sort()), query);
      hasFilterNode(result);
      hasIndexNodeWithRanges(result);
      
      query = "FOR v IN " + colName + " FILTER 'foo' IN v.z[*] || 'bar' IN v.z[*] RETURN v";
      result = db._createStatement(query).explain();
      assertEqual([ "async-prefetch", "use-indexes" ].sort(),  
        removeAlwaysOnClusterRules(result.plan.rules.sort()), query);
      hasFilterNode(result);
      hasIndexNodeWithRanges(result);
    },

////////////////////////////////////////////////////////////////////////////////
/// @brief test that rule has an effect on the FILTER and the SORT
////////////////////////////////////////////////////////////////////////////////

    testRuleHasEffectCombineSortFilter : function () {
      var queries = [ 
        "FOR v IN " + colName + " FILTER v.a > 5 SORT v.a ASC RETURN [v.a]",
        "FOR v IN " + colName + " SORT v.a ASC FILTER v.a > 5 RETURN [v.a]",
        "FOR v IN " + colName + " FILTER v.d > 5 SORT v.d ASC RETURN [v.d]",
        "FOR v IN " + colName + " SORT v.d ASC FILTER v.d > 5 RETURN [v.d]",
        "FOR v IN " + colName + " SORT v.d FILTER v.d > 2 LIMIT 3 RETURN [v.d]",
        "FOR v IN " + colName + " FILTER v.d > 2 SORT v.d LIMIT 3 RETURN [v.d]",
        "FOR v IN " + colName + " LET x = (FOR w IN " + colNameOther + " RETURN w.f) FILTER v.a > 4 SORT v.a RETURN [v.a]",
        "FOR v IN " + colName + " LET x = (FOR w IN " + colNameOther + " RETURN w.f) SORT v.a FILTER v.a > 4 RETURN [v.a]"
      ];

      queries.forEach(function(query) {
        var result;
        result = db._createStatement({query: query, bindVars:  { }, options:  paramIndexRangeFilter}).explain();
        assertEqual([ IndexesRule, FilterRemoveRule ], 
          removeAlwaysOnClusterRules(result.plan.rules).filter((r) => r !== "splice-subqueries"), query);
        hasNoFilterNode(result);

        hasIndexNodeWithRanges(result);

        result = db._createStatement({query: query, bindVars:  { }, options:  paramIndexRangeSortFilter}).explain();
        assertEqual([ IndexesRule, FilterRemoveRule, SortRemoveRule ], 
          removeAlwaysOnClusterRules(result.plan.rules).filter((r) => r !== "splice-subqueries"), query);
        hasNoFilterNode(result);
        hasIndexNodeWithRanges(result);

        var QResults = [];
        QResults[0] = db._query(query, { }, paramNone).toArray();
        QResults[1] = db._query(query, { }, paramIndexRangeFilter).toArray();
        QResults[2] = db._query(query, { }, paramIndexRangeSortFilter).toArray();

        assertTrue(isEqual(QResults[0], QResults[1]), "result is equal?");
        assertTrue(isEqual(QResults[0], QResults[2]), "result is equal?");

        var allResults = getQueryMultiplePlansAndExecutions(query, {});
        for (var j = 1; j < allResults.results.length; j++) {
            assertTrue(isEqual(allResults.results[0],
                               allResults.results[j]),
                       "while executing '" + query +
                       "' this plan gave the wrong results: " + JSON.stringify(allResults.plans[j]) +
                       " Should be: '" + JSON.stringify(allResults.results[0]) +
                       "', but is: " + JSON.stringify(allResults.results[j]) + "'"
                      );
        }
      });
    },

////////////////////////////////////////////////////////////////////////////////
/// @brief test that rule has an effect on the FILTER and the SORT
////////////////////////////////////////////////////////////////////////////////

    testRuleHasEffectCombineSortFilter2 : function () {
      var queries = [ 
        "FOR v IN " + colName + " FOR w IN 1..10 FILTER v.d > 2 SORT v.d RETURN [v.d]",
        "FOR v IN " + colName + " FOR w IN 1..10 SORT v.d FILTER v.d > 2 RETURN [v.d]",
      ];

      queries.forEach(function(query) {
        var result;
        result = db._createStatement({query: query, bindVars:  { }, options:  paramIndexRangeFilter}).explain();
        assertEqual([ IndexesRule, FilterRemoveRule ], 
          removeAlwaysOnClusterRules(result.plan.rules), query);
        hasNoFilterNode(result);

        hasIndexNodeWithRanges(result);

        result = db._createStatement({query: query, bindVars:  { }, options:  paramIndexRangeSortFilter}).explain();
        assertEqual([ IndexesRule, FilterRemoveRule ], removeAlwaysOnClusterRules(result.plan.rules), query);
        hasNoFilterNode(result);
        hasIndexNodeWithRanges(result);

        var QResults = [];
        QResults[0] = db._query(query, { }, paramNone).toArray();
        QResults[1] = db._query(query, { }, paramIndexRangeFilter).toArray();
        QResults[2] = db._query(query, { }, paramIndexRangeSortFilter).toArray();

        assertTrue(isEqual(QResults[0], QResults[1]), "result is equal?");
        assertTrue(isEqual(QResults[0], QResults[2]), "result is equal?");

        var allResults = getQueryMultiplePlansAndExecutions(query, {});
        for (var j = 1; j < allResults.results.length; j++) {
            assertTrue(isEqual(allResults.results[0],
                               allResults.results[j]),
                       "while executing '" + query +
                       "' this plan gave the wrong results: " + JSON.stringify(allResults.plans[j]) +
                       " Should be: '" + JSON.stringify(allResults.results[0]) +
                       "', but is: " + JSON.stringify(allResults.results[j]) + "'"
                      );
        }
      });
    },

////////////////////////////////////////////////////////////////////////////////
/// @brief test that rule has an effect, the filter can be removed, but the sort
/// is kept in place since the index can't fullfill all the sorting.
////////////////////////////////////////////////////////////////////////////////

    testRuleHasEffectCombineSortNoFilter : function () {
      var queries = [ 
        "FOR v IN " + colName + " FILTER v.a == 1 SORT v.a, v.c RETURN [v.a, v.b, v.c]",
        "FOR v IN " + colName + " LET x = (FOR w IN " 
          + colNameOther + " FILTER w.f == 1 SORT w.a, w.h RETURN  w.f ) SORT v.a , v.c FILTER v.a == 1 RETURN [v.a, x]"
      ];
      queries.forEach(function(query) {
        var result;

        result = db._createStatement({query: query, bindVars:  { }, options:  paramIndexRangeFilter}).explain();
        assertEqual([ IndexesRule, FilterRemoveRule ], 
          removeAlwaysOnClusterRules(result.plan.rules).filter((r) => r !== "splice-subqueries"), query);
        hasNoFilterNode(result);
        hasIndexNodeWithRanges(result);

        result = db._createStatement({query: query, bindVars:  { }, options:  paramIndexRangeSortFilter}).explain();
        var rules = removeAlwaysOnClusterRules(result.plan.rules);
        assertNotEqual(-1, rules.indexOf(IndexesRule)); 
        assertNotEqual(-1, rules.indexOf(FilterRemoveRule)); 
        hasNoFilterNode(result);
        hasIndexNodeWithRanges(result);

        var QResults = [];
        QResults[0] = db._query(query, { }, paramNone).toArray();
        QResults[1] = db._query(query, { }, paramIndexRangeFilter).toArray();
        QResults[2] = db._query(query, { }, paramIndexRangeSortFilter).toArray();

        assertTrue(isEqual(QResults[0], QResults[1]), "result is equal?");
        assertTrue(isEqual(QResults[0], QResults[2]), "result is equal?");

        var allResults = getQueryMultiplePlansAndExecutions(query, {});
        for (var j = 1; j < allResults.results.length; j++) {
          assertTrue(isEqual(allResults.results[0],
                             allResults.results[j]),
                     "while executing '" + query +
                     "' this plan gave the wrong results: " + JSON.stringify(allResults.plans[j]) +
                     " Should be: '" + JSON.stringify(allResults.results[0]) +
                     "', but is: " + JSON.stringify(allResults.results[j]) + "'"
                    );
        }
      });
    },

    testNoOptimizeAwayUsedVariables : function() {
      var queries = [ 
        "FOR v IN " + colName + " LET cond1 = v.a == 1 FILTER cond1 RETURN v",
        "FOR v IN " + colName + " LET cond1 = v.a == 1 FILTER cond1 RETURN { v, cond1 }",
        "FOR v IN " + colName + " LET cond1 = v.a == 1 LET cond2 = v.b == 1 FILTER cond1 FILTER cond2 RETURN v",
        "FOR v IN " + colName + " LET cond1 = v.a == 1 LET cond2 = v.b == 1 FILTER cond1 FILTER cond2 RETURN { v, cond1, cond2 }"
      ];
      queries.forEach(function(query) {
        var result;

        result = db._createStatement({query: query, bindVars:  { }, options:  paramIndexRangeFilter}).explain();
        assertEqual([ IndexesRule, FilterRemoveRule ], 
          removeAlwaysOnClusterRules(result.plan.rules), query);
        hasNoFilterNode(result);
        hasIndexNodeWithRanges(result);

        result = db._createStatement({query: query, bindVars:  { }, options:  paramIndexRangeSortFilter}).explain();
        assertEqual([ IndexesRule, FilterRemoveRule ], 
          removeAlwaysOnClusterRules(result.plan.rules), query);
        hasNoFilterNode(result);
        hasIndexNodeWithRanges(result);
      });
    },

    testNoOptimizeAwayUsedVariablesOr : function() {
      var queries = [ 
        "FOR v IN " + colName + " LET cond1 = v.a == 1 LET cond2 = v.d == 1 FILTER cond1 || cond2 RETURN v",
        "FOR v IN " + colName + " LET cond1 = v.a == 1 LET cond2 = v.d == 1 FILTER cond1 || cond2 RETURN { v, cond1, cond2 }"
      ];
      queries.forEach(function(query) {
        var result;

        result = db._createStatement({query: query, bindVars:  { }, options:  paramIndexRangeFilter}).explain();
        assertEqual([ IndexesRule ], 
          removeAlwaysOnClusterRules(result.plan.rules), query);
        hasIndexNodeWithRanges(result);

        result = db._createStatement({query: query, bindVars:  { }, options:  paramIndexRangeSortFilter}).explain();
        assertEqual([ IndexesRule ], 
          removeAlwaysOnClusterRules(result.plan.rules), query);
        hasIndexNodeWithRanges(result);
      });
    },

    testOptimizeAwayFilter : function() {
      var query = "FOR outer IN [ { id: 123 } ] LET id = outer.id RETURN (FOR inner IN "  + colNameOther + " FILTER inner.x == id && inner.y == null RETURN inner)";
      
      var result = db._createStatement({query: query, bindVars:  { }, options:  paramIndexRangeFilter}).explain();
      assertEqual([ FilterRemoveRule, IndexesRule ].sort(), 
        removeAlwaysOnClusterRules(result.plan.rules).sort().filter((r) => r !== "splice-subqueries"), query);
      hasIndexNodeWithRanges(result);
      hasNoFilterNode(result);

      result = db._createStatement({query: query, bindVars:  { }, options:  paramIndexRangeSortFilter}).explain();
      assertEqual([ FilterRemoveRule, IndexesRule ].sort(), 
        removeAlwaysOnClusterRules(result.plan.rules).sort().filter((r) => r !== "splice-subqueries"), query);
      hasIndexNodeWithRanges(result);
      hasNoFilterNode(result);
    },

    testOptimizeAwayFilterWhenAliased : function() {
      let query = "FOR doc IN "  + colNameOther + " LET xAlias = doc.x FILTER xAlias == 3 RETURN doc";
      let result = db._createStatement(query).explain();
      let rules = removeAlwaysOnClusterRules(result.plan.rules);
      assertNotEqual(-1, rules.indexOf(IndexesRule));
      assertNotEqual(-1, rules.indexOf(FilterRemoveRule));
      assertEqual(0, result.plan.nodes.filter(function(node) { return node.type === 'CalculationNode'; }).length);
      hasIndexNodeWithRanges(result);
      hasNoFilterNode(result);
    },
    
    testOptimizeAwayFiltersWhenAliased : function() {
      let query = "FOR doc IN "  + colNameOther + " LET xAlias = doc.x FILTER xAlias > 3 FILTER xAlias < 6 RETURN doc";
      let result = db._createStatement(query).explain();
      let rules = removeAlwaysOnClusterRules(result.plan.rules);
      assertNotEqual(-1, rules.indexOf(IndexesRule));
      assertNotEqual(-1, rules.indexOf(FilterRemoveRule));
      assertEqual(0, result.plan.nodes.filter(function(node) { return node.type === 'CalculationNode'; }).length);
      hasIndexNodeWithRanges(result);
      hasNoFilterNode(result);
    }

  };
}

jsunity.run(optimizerRuleTestSuite);

return jsunity.done();<|MERGE_RESOLUTION|>--- conflicted
+++ resolved
@@ -131,7 +131,7 @@
 
       queries.forEach(function(query) {
         
-        var result = db._createStatement({query: query[0], bindVars:  { }, options:  paramIndexFromSort}).explain();
+        var result = db._createStatement({query: query[0], bindVars:  { }, options: paramIndexFromSort}).explain();
         assertEqual([], removeAlwaysOnClusterRules(result.plan.rules), query);
         if (query[1]) {
           var allresults = getQueryMultiplePlansAndExecutions(query[0], {});
@@ -172,13 +172,13 @@
 
       queries.forEach(function(query) {
         var result;
-        result = db._createStatement({query: query, bindVars:  { }, options:  paramIndexRangeFilter}).explain();
+        result = db._createStatement({query: query, bindVars:  { }, options: paramIndexRangeFilter}).explain();
         assertEqual([ IndexesRule, FilterRemoveRule ], removeAlwaysOnClusterRules(result.plan.rules), query);
         hasNoFilterNode(result);
 
         hasIndexNodeWithRanges(result);
 
-        result = db._createStatement({query: query, bindVars:  { }, options:  paramIndexRangeSortFilter}).explain();
+        result = db._createStatement({query: query, bindVars:  { }, options: paramIndexRangeSortFilter}).explain();
         assertEqual([ IndexesRule, FilterRemoveRule ], removeAlwaysOnClusterRules(result.plan.rules), query);
         hasNoFilterNode(result);
         hasIndexNodeWithRanges(result);
@@ -220,15 +220,11 @@
       query = "FOR v IN " + colName + " FILTER 'foo' IN v.z && 'bar' IN v.z RETURN v";
       result = db._createStatement(query).explain();
       // should optimize away one part of the filter
-<<<<<<< HEAD
-      assertEqual([ "remove-filter-covered-by-index", "use-indexes", "move-filters-into-enumerate", "remove-unnecessary-projections", "async-prefetch" ].sort(),
-=======
-      assertEqual(addPrefetch([ "remove-filter-covered-by-index", "use-indexes", "move-filters-into-enumerate" ]).sort(),
->>>>>>> ce7ebf07
-        removeAlwaysOnClusterRules(result.plan.rules.sort()), query);
-      hasIndexNodeWithRanges(result);
-      
-      result = db._createStatement({query: query, bindVars:  null, options:  { optimizer: { rules: ["-move-filters-into-enumerate"] } }}).explain();
+      assertEqual([ "remove-filter-covered-by-index", "use-indexes", "move-filters-into-enumerate", "async-prefetch" ].sort(),
+        removeAlwaysOnClusterRules(result.plan.rules.sort()), query);
+      hasIndexNodeWithRanges(result);
+      
+      result = db._createStatement({query: query, bindVars:  null, options: { optimizer: { rules: ["-move-filters-into-enumerate"] } }}).explain();
       // should optimize away one part of the filter
       assertEqual([ "async-prefetch", "remove-filter-covered-by-index", "use-indexes" ].sort(),  
         removeAlwaysOnClusterRules(result.plan.rules.sort()), query);
@@ -238,15 +234,11 @@
       query = "FOR v IN " + colName + " FILTER 'foo' IN v.z[*] && 'bar' IN v.z[*] RETURN v";
       result = db._createStatement(query).explain();
       // should optimize away one part of the filter
-<<<<<<< HEAD
-      assertEqual([ "remove-filter-covered-by-index", "use-indexes", "move-filters-into-enumerate", "remove-unnecessary-projections", "async-prefetch" ].sort(),
-=======
-      assertEqual(addPrefetch([ "remove-filter-covered-by-index", "use-indexes", "move-filters-into-enumerate" ]).sort(),
->>>>>>> ce7ebf07
-        removeAlwaysOnClusterRules(result.plan.rules.sort()), query);
-      hasIndexNodeWithRanges(result);
-      
-      result = db._createStatement({query: query, bindVars:  null, options:  { optimizer: { rules: ["-move-filters-into-enumerate"] } }}).explain();
+      assertEqual([ "remove-filter-covered-by-index", "use-indexes", "move-filters-into-enumerate", "async-prefetch" ].sort(),
+        removeAlwaysOnClusterRules(result.plan.rules.sort()), query);
+      hasIndexNodeWithRanges(result);
+      
+      result = db._createStatement({query: query, bindVars:  null, options: { optimizer: { rules: ["-move-filters-into-enumerate"] } }}).explain();
       // should optimize away one part of the filter
       assertEqual([ "async-prefetch", "remove-filter-covered-by-index", "use-indexes" ].sort(),  
         removeAlwaysOnClusterRules(result.plan.rules.sort()), query);
@@ -286,14 +278,14 @@
 
       queries.forEach(function(query) {
         var result;
-        result = db._createStatement({query: query, bindVars:  { }, options:  paramIndexRangeFilter}).explain();
+        result = db._createStatement({query: query, bindVars:  { }, options: paramIndexRangeFilter}).explain();
         assertEqual([ IndexesRule, FilterRemoveRule ], 
           removeAlwaysOnClusterRules(result.plan.rules).filter((r) => r !== "splice-subqueries"), query);
         hasNoFilterNode(result);
 
         hasIndexNodeWithRanges(result);
 
-        result = db._createStatement({query: query, bindVars:  { }, options:  paramIndexRangeSortFilter}).explain();
+        result = db._createStatement({query: query, bindVars:  { }, options: paramIndexRangeSortFilter}).explain();
         assertEqual([ IndexesRule, FilterRemoveRule, SortRemoveRule ], 
           removeAlwaysOnClusterRules(result.plan.rules).filter((r) => r !== "splice-subqueries"), query);
         hasNoFilterNode(result);
@@ -332,14 +324,14 @@
 
       queries.forEach(function(query) {
         var result;
-        result = db._createStatement({query: query, bindVars:  { }, options:  paramIndexRangeFilter}).explain();
+        result = db._createStatement({query: query, bindVars:  { }, options: paramIndexRangeFilter}).explain();
         assertEqual([ IndexesRule, FilterRemoveRule ], 
           removeAlwaysOnClusterRules(result.plan.rules), query);
         hasNoFilterNode(result);
 
         hasIndexNodeWithRanges(result);
 
-        result = db._createStatement({query: query, bindVars:  { }, options:  paramIndexRangeSortFilter}).explain();
+        result = db._createStatement({query: query, bindVars:  { }, options: paramIndexRangeSortFilter}).explain();
         assertEqual([ IndexesRule, FilterRemoveRule ], removeAlwaysOnClusterRules(result.plan.rules), query);
         hasNoFilterNode(result);
         hasIndexNodeWithRanges(result);
@@ -379,13 +371,13 @@
       queries.forEach(function(query) {
         var result;
 
-        result = db._createStatement({query: query, bindVars:  { }, options:  paramIndexRangeFilter}).explain();
+        result = db._createStatement({query: query, bindVars:  { }, options: paramIndexRangeFilter}).explain();
         assertEqual([ IndexesRule, FilterRemoveRule ], 
           removeAlwaysOnClusterRules(result.plan.rules).filter((r) => r !== "splice-subqueries"), query);
         hasNoFilterNode(result);
         hasIndexNodeWithRanges(result);
 
-        result = db._createStatement({query: query, bindVars:  { }, options:  paramIndexRangeSortFilter}).explain();
+        result = db._createStatement({query: query, bindVars:  { }, options: paramIndexRangeSortFilter}).explain();
         var rules = removeAlwaysOnClusterRules(result.plan.rules);
         assertNotEqual(-1, rules.indexOf(IndexesRule)); 
         assertNotEqual(-1, rules.indexOf(FilterRemoveRule)); 
@@ -423,13 +415,13 @@
       queries.forEach(function(query) {
         var result;
 
-        result = db._createStatement({query: query, bindVars:  { }, options:  paramIndexRangeFilter}).explain();
+        result = db._createStatement({query: query, bindVars:  { }, options: paramIndexRangeFilter}).explain();
         assertEqual([ IndexesRule, FilterRemoveRule ], 
           removeAlwaysOnClusterRules(result.plan.rules), query);
         hasNoFilterNode(result);
         hasIndexNodeWithRanges(result);
 
-        result = db._createStatement({query: query, bindVars:  { }, options:  paramIndexRangeSortFilter}).explain();
+        result = db._createStatement({query: query, bindVars:  { }, options: paramIndexRangeSortFilter}).explain();
         assertEqual([ IndexesRule, FilterRemoveRule ], 
           removeAlwaysOnClusterRules(result.plan.rules), query);
         hasNoFilterNode(result);
@@ -445,12 +437,12 @@
       queries.forEach(function(query) {
         var result;
 
-        result = db._createStatement({query: query, bindVars:  { }, options:  paramIndexRangeFilter}).explain();
+        result = db._createStatement({query: query, bindVars:  { }, options: paramIndexRangeFilter}).explain();
         assertEqual([ IndexesRule ], 
           removeAlwaysOnClusterRules(result.plan.rules), query);
         hasIndexNodeWithRanges(result);
 
-        result = db._createStatement({query: query, bindVars:  { }, options:  paramIndexRangeSortFilter}).explain();
+        result = db._createStatement({query: query, bindVars:  { }, options: paramIndexRangeSortFilter}).explain();
         assertEqual([ IndexesRule ], 
           removeAlwaysOnClusterRules(result.plan.rules), query);
         hasIndexNodeWithRanges(result);
@@ -460,13 +452,13 @@
     testOptimizeAwayFilter : function() {
       var query = "FOR outer IN [ { id: 123 } ] LET id = outer.id RETURN (FOR inner IN "  + colNameOther + " FILTER inner.x == id && inner.y == null RETURN inner)";
       
-      var result = db._createStatement({query: query, bindVars:  { }, options:  paramIndexRangeFilter}).explain();
+      var result = db._createStatement({query: query, bindVars:  { }, options: paramIndexRangeFilter}).explain();
       assertEqual([ FilterRemoveRule, IndexesRule ].sort(), 
         removeAlwaysOnClusterRules(result.plan.rules).sort().filter((r) => r !== "splice-subqueries"), query);
       hasIndexNodeWithRanges(result);
       hasNoFilterNode(result);
 
-      result = db._createStatement({query: query, bindVars:  { }, options:  paramIndexRangeSortFilter}).explain();
+      result = db._createStatement({query: query, bindVars:  { }, options: paramIndexRangeSortFilter}).explain();
       assertEqual([ FilterRemoveRule, IndexesRule ].sort(), 
         removeAlwaysOnClusterRules(result.plan.rules).sort().filter((r) => r !== "splice-subqueries"), query);
       hasIndexNodeWithRanges(result);
