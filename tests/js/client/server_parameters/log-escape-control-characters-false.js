/*jshint globalstrict:false, strict:false */
/* global getOptions, assertTrue, assertFalse, arango, assertEqual, assertMatch */

////////////////////////////////////////////////////////////////////////////////
/// @brief test for server startup options
///
/// DISCLAIMER
///
/// Copyright 2010-2012 triagens GmbH, Cologne, Germany
///
/// Licensed under the Apache License, Version 2.0 (the "License");
/// you may not use this file except in compliance with the License.
/// You may obtain a copy of the License at
///
///     http://www.apache.org/licenses/LICENSE-2.0
///
/// Unless required by applicable law or agreed to in writing, software
/// distributed under the License is distributed on an "AS IS" BASIS,
/// WITHOUT WARRANTIES OR CONDITIONS OF ANY KIND, either express or implied.
/// See the License for the specific language governing permissions and
/// limitations under the License.
///
/// Copyright holder is ArangoDB Inc, Cologne, Germany
///
/// @author Jan Steemann
/// @author Copyright 2019, ArangoDB Inc, Cologne, Germany
////////////////////////////////////////////////////////////////////////////////

const fs = require('fs');

if (getOptions === true) {
  return {
<<<<<<< HEAD
=======
    'log.use-json-format': 'false',
>>>>>>> dcb2f043
    'log.hostname': 'delorean',
    'log.process': 'false',
    'log.ids': 'false',
    'log.role': 'true',
    'log.thread': 'true',
    'log.output': 'file://' + fs.getTempFile() + '.$PID',
    'log.foreground-tty': 'false',
    'log.level': 'debug',
    'log.escape-control-chars': 'false',
  };
}

const jsunity = require('jsunity');

function EscapeControlSuite() {
  'use strict';

  return {
    testEscapeControlFalse: function() {
      const escapeCharsLength = 31;
      const res = arango.POST("/_admin/execute", `
     
    require('console').log("testmann: start");
    for (let i = 1; i <= 31; ++i) {
      require('console').log("testmann: testi" + String.fromCharCode(i) + "meow");
    }
    require('console').log("testmann: done");
    return require('internal').options()["log.output"];
  `);

      assertTrue(Array.isArray(res));
      assertTrue(res.length > 0);

      let logfile = res[res.length - 1].replace(/^file:\/\//, '');

      // log is buffered, so give it a few tries until the log messages appear
      let tries = 0;
      let filtered = [];
      while (++tries < 60) {
        let content = fs.readFileSync(logfile, 'ascii');
        let lines = content.split('\n');

        filtered = lines.filter((line) => {
          return line.match(/testmann: /);
        });

        if (filtered.length === escapeCharsLength + 2) {
          break;
        }

        require("internal").sleep(0.5);
      }
      assertEqual(escapeCharsLength + 2, filtered.length);

      print(filtered);
      assertTrue(filtered[0].match(/testmann: start/));
      for (let i = 1; i < escapeCharsLength + 1; ++i) {
        let msg = filtered[i];
        print("message 1 " + msg);
        const hexCode = i.toString(16);
        const padding = hexCode.length === 1 ? "0" : "";
        const charCode = "0x" + padding + hexCode;
        assertMatch(/testmann: testi meow/, msg);
      }
      assertTrue(filtered[escapeCharsLength + 1].match(/testmann: done/));

    },

  };
}


jsunity.run(EscapeControlSuite);
return jsunity.done();<|MERGE_RESOLUTION|>--- conflicted
+++ resolved
@@ -1,12 +1,12 @@
 /*jshint globalstrict:false, strict:false */
-/* global getOptions, assertTrue, assertFalse, arango, assertEqual, assertMatch */
+/* global getOptions, assertTrue, arango, assertEqual, assertMatch */
 
 ////////////////////////////////////////////////////////////////////////////////
 /// @brief test for server startup options
-///
 /// DISCLAIMER
 ///
-/// Copyright 2010-2012 triagens GmbH, Cologne, Germany
+/// Copyright 2014-2022 ArangoDB GmbH, Cologne, Germany
+/// Copyright 2004-2014 triAGENS GmbH, Cologne, Germany
 ///
 /// Licensed under the Apache License, Version 2.0 (the "License");
 /// you may not use this file except in compliance with the License.
@@ -20,20 +20,15 @@
 /// See the License for the specific language governing permissions and
 /// limitations under the License.
 ///
-/// Copyright holder is ArangoDB Inc, Cologne, Germany
+/// Copyright holder is ArangoDB GmbH, Cologne, Germany
 ///
-/// @author Jan Steemann
-/// @author Copyright 2019, ArangoDB Inc, Cologne, Germany
+/// @author Julia Puget
 ////////////////////////////////////////////////////////////////////////////////
 
 const fs = require('fs');
 
 if (getOptions === true) {
   return {
-<<<<<<< HEAD
-=======
-    'log.use-json-format': 'false',
->>>>>>> dcb2f043
     'log.hostname': 'delorean',
     'log.process': 'false',
     'log.ids': 'false',
@@ -58,7 +53,7 @@
      
     require('console').log("testmann: start");
     for (let i = 1; i <= 31; ++i) {
-      require('console').log("testmann: testi" + String.fromCharCode(i) + "meow");
+      require('console').log("testmann: testi" + String.fromCharCode(i) + " abc123");
     }
     require('console').log("testmann: done");
     return require('internal').options()["log.output"];
@@ -88,15 +83,10 @@
       }
       assertEqual(escapeCharsLength + 2, filtered.length);
 
-      print(filtered);
       assertTrue(filtered[0].match(/testmann: start/));
       for (let i = 1; i < escapeCharsLength + 1; ++i) {
-        let msg = filtered[i];
-        print("message 1 " + msg);
-        const hexCode = i.toString(16);
-        const padding = hexCode.length === 1 ? "0" : "";
-        const charCode = "0x" + padding + hexCode;
-        assertMatch(/testmann: testi meow/, msg);
+        const msg = filtered[i];
+        assertMatch(/testmann: testi  abc123/, msg);
       }
       assertTrue(filtered[escapeCharsLength + 1].match(/testmann: done/));
 
