--- conflicted
+++ resolved
@@ -1,5 +1,5 @@
 /*jshint globalstrict:false, strict:false */
-/* global getOptions, assertTrue, assertFalse, arango, assertEqual */
+/* global getOptions, assertTrue, assertFalse, arango, assertEqual, assertMatch */
 
 ////////////////////////////////////////////////////////////////////////////////
 /// @brief test for server startup options
@@ -30,7 +30,7 @@
 
 if (getOptions === true) {
   return {
-    'log.use-json-format': 'true',
+    'log.use-json-format': 'false',
     'log.hostname': 'delorean',
     'log.process': 'false',
     'log.ids': 'false',
@@ -55,14 +55,7 @@
      
     require('console').log("testmann: start");
     for (let i = 1; i <= 31; ++i) {
-<<<<<<< HEAD
-      require('console').log("testmann: testi" + String.fromCharCode(i));
-=======
-        const hexCode = i.toString(16);
-        const padding = hexCode.length === 1 ? "0" : "";
-        const charCode = "0x" + padding + hexCode;
-        require('console').log("testmann: testi" + String.fromCharCode(charCode));
->>>>>>> b8ab97ba
+      require('console').log("testmann: testi" + String.fromCharCode(i) + "meow");
     }
     require('console').log("testmann: done");
     return require('internal').options()["log.output"];
@@ -94,30 +87,12 @@
 
       assertTrue(filtered[0].match(/testmann: start/));
       for (let i = 1; i < escapeCharsLength + 1; ++i) {
-        let msg = JSON.parse(filtered[i]);
-        print("message 1 " + msg.message);
-        assertTrue(msg.hasOwnProperty("time"), msg);
-        assertFalse(msg.hasOwnProperty("pid"), msg);
-        assertTrue(msg.hasOwnProperty("level"), msg);
-        assertTrue(msg.hasOwnProperty("topic"), msg);
-        assertFalse(msg.hasOwnProperty("id"), msg);
-        assertTrue(msg.hasOwnProperty("hostname"), msg);
-        assertEqual("delorean", msg.hostname, msg);
-        assertTrue(msg.hasOwnProperty("role"), msg);
-        assertTrue(msg.hasOwnProperty("tid"), msg);
-        assertTrue(msg.hasOwnProperty("message"), msg);
-<<<<<<< HEAD
+        let msg = filtered[i];
+        print("message 1 " + msg);
         const hexCode = i.toString(16);
         const padding = hexCode.length === 1 ? "0" : "";
         const charCode = "0x" + padding + hexCode;
-        const foundIdx = visibleControlChars.indexOf(String.fromCharCode(charCode));
-        if (foundIdx !== -1) {
-          assertEqual("testmann: testi" + visibleControlChars[foundIdx], msg.message, msg);
-        }
-        assertEqual("testmann: testi" + String.fromCharCode(charCode), msg.message, msg);
-=======
-        assertEqual("testmann: testi ", msg.message, msg);
->>>>>>> b8ab97ba
+        assertMatch(/testmann: testi meow/, msg);
       }
       assertTrue(filtered[escapeCharsLength + 1].match(/testmann: done/));
 
