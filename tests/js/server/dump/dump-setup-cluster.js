--- conflicted
+++ resolved
@@ -136,10 +136,7 @@
 
 /**
  * @brief Only if enterprise mode:
-<<<<<<< HEAD
- *        Creates a SmartGraph and changes the value of the smart
-=======
- *        Creates a satellite graph
+ *        Creates a SatelliteGraph
  */
 function setupSatelliteGraphs() {
   if (!isEnterprise) {
@@ -223,7 +220,6 @@
 /**
  * @brief Only if enterprise mode:
  *        Creates a smart graph and changes the value of the smart
->>>>>>> 883f98ac
  *        attribute to check that the graph can still be restored. 
  *
  *        This is a regression test for a bug in which a dumped
