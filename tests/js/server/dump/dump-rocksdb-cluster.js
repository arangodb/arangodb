/*jshint globalstrict:false, strict:false, maxlen : 4000 */
/*global assertEqual, assertNotEqual, assertTrue, assertFalse */

////////////////////////////////////////////////////////////////////////////////
/// @brief tests for dump/reload
///
/// @file
///
/// DISCLAIMER
///
/// Copyright 2010-2012 triagens GmbH, Cologne, Germany
///
/// Licensed under the Apache License, Version 2.0 (the "License");
/// you may not use this file except in compliance with the License.
/// You may obtain a copy of the License at
///
///     http://www.apache.org/licenses/LICENSE-2.0
///
/// Unless required by applicable law or agreed to in writing, software
/// distributed under the License is distributed on an "AS IS" BASIS,
/// WITHOUT WARRANTIES OR CONDITIONS OF ANY KIND, either express or implied.
/// See the License for the specific language governing permissions and
/// limitations under the License.
///
/// Copyright holder is triAGENS GmbH, Cologne, Germany
///
/// @author Jan Steemann
/// @author Copyright 2012, triAGENS GmbH, Cologne, Germany
////////////////////////////////////////////////////////////////////////////////

const fs = require('fs');
const internal = require("internal");
const jsunity = require("jsunity");
let analyzers = require("@arangodb/analyzers");
const isEnterprise = internal.isEnterprise();
const db = internal.db;

////////////////////////////////////////////////////////////////////////////////
/// @brief test suite
////////////////////////////////////////////////////////////////////////////////

function dumpTestSuite () {
  'use strict';

  return {

////////////////////////////////////////////////////////////////////////////////
<<<<<<< HEAD
/// @brief set up
////////////////////////////////////////////////////////////////////////////////

    setUp : function () {
    },

////////////////////////////////////////////////////////////////////////////////
/// @brief tear down
////////////////////////////////////////////////////////////////////////////////

    tearDown : function () {
    },

////////////////////////////////////////////////////////////////////////////////
/// @brief test db properties
////////////////////////////////////////////////////////////////////////////////

    // this tests hotbackup
    testDBProperties : function () {
      if (!isEnterprise) {
        return;
      }

      let props = db._properties();
      assertEqual(props["minReplicationFactor"], 2);
      assertEqual(props["replicationFactor"], 3);
    },

////////////////////////////////////////////////////////////////////////////////
=======
>>>>>>> 618ffec7
/// @brief test the empty collection
////////////////////////////////////////////////////////////////////////////////

    testEmpty : function () {
      let c = db._collection("UnitTestsDumpEmpty");
      let p = c.properties();

      assertEqual(2, c.type()); // document
      assertTrue(p.waitForSync);

      assertEqual(1, c.getIndexes().length); // just primary index
      assertEqual("primary", c.getIndexes()[0].type);
      assertEqual(0, c.count());
    },

////////////////////////////////////////////////////////////////////////////////
/// @brief test the collection with many documents
////////////////////////////////////////////////////////////////////////////////

    testMany : function () {
      let c = db._collection("UnitTestsDumpMany");
      let p = c.properties();

      assertEqual(2, c.type()); // document
      assertFalse(p.waitForSync);

      assertEqual(1, c.getIndexes().length); // just primary index
      assertEqual("primary", c.getIndexes()[0].type);
      assertEqual(100000, c.count());

      // test all documents
      let r = db._query(`FOR d IN ${c.name()} RETURN d`).toArray();
      let rr = new Map();
      for (let i = 0; i < r.length; ++i) {
        rr.set(r[i]._key, r[i]);
      }
      for (let i = 0; i < 100000; ++i) {
        let doc = rr.get("test" + i);
        assertEqual(i, doc.value1);
        assertEqual("this is a test", doc.value2);
        assertEqual("test" + i, doc.value3);
      }
    },

////////////////////////////////////////////////////////////////////////////////
/// @brief test the edges collection
////////////////////////////////////////////////////////////////////////////////

    testEdges : function () {
      let c = db._collection("UnitTestsDumpEdges");
      let p = c.properties();

      assertEqual(3, c.type()); // edges
      assertFalse(p.waitForSync);

      assertEqual(2, c.getIndexes().length); // primary index + edges index
      assertEqual("primary", c.getIndexes()[0].type);
      assertEqual("edge", c.getIndexes()[1].type);
      assertEqual(10, c.count());

      // test all documents
      for (let i = 0; i < 10; ++i) {
        let doc = c.document("test" + i);
        assertEqual("test" + i, doc._key);
        assertEqual("UnitTestsDumpMany/test" + i, doc._from);
        assertEqual("UnitTestsDumpMany/test" + (i + 1), doc._to);
        assertEqual(i + "->" + (i + 1), doc.what);
      }
    },

////////////////////////////////////////////////////////////////////////////////
/// @brief test the order of documents
////////////////////////////////////////////////////////////////////////////////

    testOrder : function () {
      let c = db._collection("UnitTestsDumpOrder");
      let p = c.properties();

      assertEqual(2, c.type()); // document
      assertFalse(p.waitForSync);

      assertEqual(1, c.getIndexes().length); // just primary index
      assertEqual("primary", c.getIndexes()[0].type);
      assertEqual(3, c.count());
    },

////////////////////////////////////////////////////////////////////////////////
/// @brief test document removal & update
////////////////////////////////////////////////////////////////////////////////

    testRemoved : function () {
      let c = db._collection("UnitTestsDumpRemoved");
      let p = c.properties();

      assertEqual(2, c.type()); // document
      assertFalse(p.waitForSync);

      assertEqual(1, c.getIndexes().length); // just primary index
      assertEqual("primary", c.getIndexes()[0].type);
      assertEqual(9000, c.count());

<<<<<<< HEAD
      let i;
      for (i = 0; i < 10000; ++i) {
        if (i % 10 === 0) {
          assertFalse(c.exists("test" + i));
        }
        else {
=======
      for (let i = 0; i < 10000; ++i) {
        if (i % 10 === 0) {
          assertFalse(c.exists("test" + i));
        } else {
>>>>>>> 618ffec7
          let doc = c.document("test" + i);
          assertEqual(i, doc.value1);

          if (i < 1000) {
            assertEqual(i + 1, doc.value2);
          }
        }
      }
    },

////////////////////////////////////////////////////////////////////////////////
/// @brief test indexes
////////////////////////////////////////////////////////////////////////////////

    testIndexes : function () {
      let c = db._collection("UnitTestsDumpIndexes");
      let p = c.properties();

      assertEqual(2, c.type()); // document
      assertFalse(p.waitForSync);

      assertEqual(9, c.getIndexes().length);
      assertEqual("primary", c.getIndexes()[0].type);

      assertEqual("hash", c.getIndexes()[1].type);
      assertTrue(c.getIndexes()[1].unique);
      assertFalse(c.getIndexes()[1].sparse);
      assertEqual([ "a_uc" ], c.getIndexes()[1].fields);

      assertEqual("skiplist", c.getIndexes()[2].type);
      assertFalse(c.getIndexes()[2].unique);
      assertFalse(c.getIndexes()[2].sparse);
      assertEqual([ "a_s1", "a_s2" ], c.getIndexes()[2].fields);

      assertEqual("hash", c.getIndexes()[3].type);
      assertFalse(c.getIndexes()[3].unique);
      assertFalse(c.getIndexes()[3].sparse);
      assertEqual([ "a_h1", "a_h2" ], c.getIndexes()[3].fields);

      assertEqual("skiplist", c.getIndexes()[4].type);
      assertTrue(c.getIndexes()[4].unique);
      assertFalse(c.getIndexes()[4].sparse);
      assertEqual([ "a_su" ], c.getIndexes()[4].fields);

      assertEqual("hash", c.getIndexes()[5].type);
      assertFalse(c.getIndexes()[5].unique);
      assertTrue(c.getIndexes()[5].sparse);
      assertEqual([ "a_hs1", "a_hs2" ], c.getIndexes()[5].fields);

      assertEqual("skiplist", c.getIndexes()[6].type);
      assertFalse(c.getIndexes()[6].unique);
      assertTrue(c.getIndexes()[6].sparse);
      assertEqual([ "a_ss1", "a_ss2" ], c.getIndexes()[6].fields);

      assertFalse(c.getIndexes()[7].unique);
      assertEqual("fulltext", c.getIndexes()[7].type);
      assertEqual([ "a_f" ], c.getIndexes()[7].fields);

      assertEqual("geo", c.getIndexes()[8].type);
      assertEqual([ "a_la", "a_lo" ], c.getIndexes()[8].fields);
      assertFalse(c.getIndexes()[8].unique);

      assertEqual(0, c.count());
    },

////////////////////////////////////////////////////////////////////////////////
/// @brief test truncate
////////////////////////////////////////////////////////////////////////////////

    testTruncated : function () {
      let c = db._collection("UnitTestsDumpTruncated");
      let p = c.properties();

      assertEqual(2, c.type()); // document
      assertFalse(p.waitForSync);

      assertEqual(1, c.getIndexes().length); // just primary index
      assertEqual("primary", c.getIndexes()[0].type);
      assertEqual(0, c.count());
    },

////////////////////////////////////////////////////////////////////////////////
/// @brief test shards
////////////////////////////////////////////////////////////////////////////////

    testShards : function () {
      let c = db._collection("UnitTestsDumpShards");
      let p = c.properties();

      assertEqual(2, c.type()); // document
      assertFalse(p.waitForSync);
      assertEqual(9, p.numberOfShards);

      assertEqual(1, c.getIndexes().length); // just primary index
      assertEqual("primary", c.getIndexes()[0].type);
      assertEqual(1000, c.count());

      for (let i = 0; i < 1000; ++i) {
        let doc = c.document(String(7 + (i * 42)));

        assertEqual(String(7 + (i * 42)), doc._key);
        assertEqual(i, doc.value);
        assertEqual({ value: [ i, i ] }, doc.more);
      }
    },

////////////////////////////////////////////////////////////////////////////////
/// @brief test strings
////////////////////////////////////////////////////////////////////////////////

    testStrings : function () {
      let c = db._collection("UnitTestsDumpStrings");
      let p = c.properties();

      assertEqual(2, c.type()); // document
      assertFalse(p.waitForSync);

      assertEqual(1, c.getIndexes().length); // just primary index
      assertEqual("primary", c.getIndexes()[0].type);
      assertEqual(8, c.count());

      let texts = [
        "big. Really big. He moment. Magrathea! - insisted Arthur, - I do you can sense no further because it doesn't fit properly. In my the denies faith, and the atmosphere beneath You are not cheap He was was his satchel. He throughout Magrathea. - He pushed a tore the ecstatic crowd. Trillian sat down the time, the existence is it? And he said, - What they don't want this airtight hatchway. - it's we you shooting people would represent their Poet Master Grunthos is in his mind.",
        "Ultimo cadere chi sedete uso chiuso voluto ora. Scotendosi portartela meraviglia ore eguagliare incessante allegrezza per. Pensava maestro pungeva un le tornano ah perduta. Fianco bearmi storia soffio prende udi poteva una. Cammino fascino elisire orecchi pollici mio cui sai sul. Chi egli sino sei dita ben. Audace agonie groppa afa vai ultima dentro scossa sii. Alcuni mia blocco cerchi eterno andare pagine poi. Ed migliore di sommesso oh ai angoscia vorresti.",
        "Νέο βάθος όλα δομές της χάσει. Μέτωπο εγώ συνάμα τρόπος και ότι όσο εφόδιο κόσμου. Προτίμηση όλη διάφορους του όλο εύθραυστη συγγραφής. Στα άρα ένα μία οποία άλλων νόημα. Ένα αποβαίνει ρεαλισμού μελετητές θεόσταλτο την. Ποντιακών και rites κοριτσάκι παπούτσια παραμύθια πει κυρ.",
        "Mody laty mnie ludu pole rury Białopiotrowiczowi. Domy puer szczypię jemy pragnął zacność czytając ojca lasy Nowa wewnątrz klasztoru. Chce nóg mego wami. Zamku stał nogą imion ludzi ustaw Białopiotrowiczem. Kwiat Niesiołowskiemu nierostrzygniony Staje brał Nauka dachu dumę Zamku Kościuszkowskie zagon. Jakowaś zapytać dwie mój sama polu uszakach obyczaje Mój. Niesiołowski książkowéj zimny mały dotychczasowa Stryj przestraszone Stolnikównie wdał śmiertelnego. Stanisława charty kapeluszach mięty bratem każda brząknął rydwan.",
        "Мелких против летают хижину тмится. Чудесам возьмет звездна Взжигай. . Податель сельские мучитель сверкает очищаясь пламенем. Увы имя меч Мое сия. Устранюсь воздушных Им от До мысленные потушатся Ко Ея терпеньем.",
        "dotyku. Výdech spalin bude položen záplavový detekční kabely 1x UPS Newave Conceptpower DPA 5x 40kVA bude ukončen v samostatné strojovně. Samotné servery mají pouze lokalita Ústí nad zdvojenou podlahou budou zakončené GateWayí HiroLink - Monitoring rozvaděče RTN na jednotlivých záplavových zón na soustrojí resp. technologie jsou označeny SA-MKx.y. Jejich výstupem je zajištěn přestupem dat z jejich provoz. Na dveřích vylepené výstražné tabulky. Kabeláž z okruhů zálohovaných obvodů v R.MON-I. Monitoring EZS, EPS, ... možno zajistit funkčností FireWallů na strukturovanou kabeláží vedenou v měrných jímkách zapuštěných v každém racku budou zakončeny v R.MON-NrNN. Monitoring motorgenerátorů: řídící systém bude zakončena v modulu",
        "ramien mu zrejme vôbec niekto je už presne čo mám tendenciu prispôsobiť dych jej páčil, čo chce. Hmm... Včera sa mi pozdava, len dočkali, ale keďže som na uz boli u jej nezavrela. Hlava jej to ve městě nepotká, hodně mi to tí vedci pri hre, keď je tu pre Designiu. Pokiaľ viete o odbornejšie texty. Prvým z tmavých uličiek, každý to niekedy, zrovnávať krok s obrovským batohom na okraj vane a temné úmysly, tak rozmýšľam, aký som si hromady mailov, čo chcem a neraz sa pokúšal o filmovém klubu v budúcnosti rozhodne uniesť mladú maliarku (Linda Rybová), ktorú so",
        " 復讐者」. 復讐者」. 伯母さん 復讐者」. 復讐者」. 復讐者」. 復讐者」. 第九章 第五章 第六章 第七章 第八章. 復讐者」 伯母さん. 復讐者」 伯母さん. 第十一章 第十九章 第十四章 第十八章 第十三章 第十五章. 復讐者」 . 第十四章 第十一章 第十二章 第十五章 第十七章 手配書. 第十四章 手配書 第十八章 第十七章 第十六章 第十三章. 第十一章 第十三章 第十八章 第十四章 手配書. 復讐者」."
      ];

      texts.forEach(function (t, i) {
        let doc = c.document("text" + i);

        assertEqual(t, doc.value);
      });

    },


    ////////////////////////////////////////////////////////////////////////////////
    /// @brief test view restoring
    ////////////////////////////////////////////////////////////////////////////////

    testView : function () {
      try {
        db._createView("check", "arangosearch", {});
      } catch (err) {}

      let views = db._views();
      if (views.length === 0) {
        return; // arangosearch views are not supported
      }

      let view = db._view("UnitTestsDumpView");
      assertTrue(view !== null);
      let props = view.properties();
      assertEqual("UnitTestsDumpView", view.name());
      assertEqual(Object.keys(props.links).length, 1);
      assertTrue(props.hasOwnProperty("links"));
      assertTrue(props.links.hasOwnProperty("UnitTestsDumpViewCollection"));
      assertTrue(props.links.UnitTestsDumpViewCollection.hasOwnProperty("includeAllFields"));
      assertTrue(props.links.UnitTestsDumpViewCollection.hasOwnProperty("fields"));
      assertTrue(props.links.UnitTestsDumpViewCollection.includeAllFields);
      assertEqual(Object.keys(props.links.UnitTestsDumpViewCollection.fields).length, 1);
      assertTrue(props.links.UnitTestsDumpViewCollection.fields.text.analyzers.length, 2);
      assertTrue("text_en", props.links.UnitTestsDumpViewCollection.fields.text.analyzers[0]);
      assertTrue("UnitTestsDumpView::custom", props.links.UnitTestsDumpViewCollection.fields.text.analyzers[1]);

      assertEqual(props.consolidationIntervalMsec, 0);
      assertEqual(props.cleanupIntervalStep, 456);
      assertTrue(Math.abs(props.consolidationPolicy.threshold - 0.3) < 0.001);
      assertEqual(props.consolidationPolicy.type, "bytes_accum");

      let startTime = new Date();
      let res;
      while (new Date() - startTime < 60000) {
        res = db._query("FOR doc IN " + view.name() + " SEARCH doc.value >= 0 OPTIONS { waitForSync: true } RETURN doc").toArray();
        if (res.length === 5000) {
          break;
        }
        console.log("Waiting for arangosearch index to be built...");
        internal.wait(1);
      }
      assertEqual(5000, res.length);

      res = db._query("FOR doc IN " + view.name() + " SEARCH doc.value >= 2500 RETURN doc").toArray();
      assertEqual(2500, res.length);

      res = db._query("FOR doc IN " + view.name() + " SEARCH doc.value >= 5000 RETURN doc").toArray();
      assertEqual(0, res.length);

      res = db._query("FOR doc IN UnitTestsDumpView SEARCH PHRASE(doc.text, 'foxx jumps over', 'text_en')  RETURN doc").toArray();
      assertEqual(1, res.length);
    }

  };
}

////////////////////////////////////////////////////////////////////////////////
/// @brief test suite for the enterprise mode
////////////////////////////////////////////////////////////////////////////////

function dumpTestEnterpriseSuite () {
  const smartGraphName = "UnitTestDumpSmartGraph";
  const edges = "UnitTestDumpSmartEdges";
  const vertices = "UnitTestDumpSmartVertices";
  const orphans = "UnitTestDumpSmartOrphans";
  const satellite = "UnitTestDumpSatelliteCollection";
  const gm = require("@arangodb/smart-graph");
  const instanceInfo = JSON.parse(require('internal').env.INSTANCEINFO);

  return {

////////////////////////////////////////////////////////////////////////////////
/// @brief set up
////////////////////////////////////////////////////////////////////////////////

    setUp : function () {
    },

////////////////////////////////////////////////////////////////////////////////
/// @brief tear down
////////////////////////////////////////////////////////////////////////////////

    tearDown : function () {
    },

    testSatelliteCollections : function () {
      let c = db._collection(satellite);
      let p = c.properties();
      assertEqual(2, c.type()); // Document
      assertEqual(1, p.numberOfShards);
      assertEqual("satellite", p.replicationFactor);
      assertEqual(100, c.count());
    },

    testHiddenCollectionsOmitted : function () {
      let dumpDir = fs.join(instanceInfo.rootDir, 'dump');
      if (fs.exists(fs.join(dumpDir, "UnitTestsDumpSrc"))) {
        // when dumping multiple database the database name is one layer added:
        dumpDir = fs.join(dumpDir, "UnitTestsDumpSrc");
      }
      const smartEdgeCollectionPath = fs.join(dumpDir, `${edges}.structure.json`);
      const localEdgeCollectionPath = fs.join(dumpDir, `_local_${edges}.structure.json`);
      const fromEdgeCollectionPath = fs.join(dumpDir, `_from_${edges}.structure.json`);
      const toEdgeCollectionPath = fs.join(dumpDir, `_to_${edges}.structure.json`);

      assertTrue(fs.exists(smartEdgeCollectionPath), 'Smart edge collection missing in dump!');
      assertFalse(fs.exists(localEdgeCollectionPath), '_local edge collection should not have been dumped!');
      assertFalse(fs.exists(fromEdgeCollectionPath), '_from edge collection should not have been dumped!');
      assertFalse(fs.exists(toEdgeCollectionPath), '_to edge collection should not have been dumped!');
    },

    testShadowCollectionsOmitted : function () {
      const encryption = fs.read(fs.join(instanceInfo.rootDir, 'dump', 'ENCRYPTION'));
      if (encryption === '' || encryption === 'none') {
        let dumpDir = fs.join(instanceInfo.rootDir, 'dump');
        if (fs.exists(fs.join(dumpDir, "UnitTestsDumpSrc"))) {
          // when dumping multiple database the database name is one layer added:
          dumpDir = fs.join(dumpDir, "UnitTestsDumpSrc");
        }
        const collStructure = JSON.parse(
          fs.read(fs.join(dumpDir, `${edges}.structure.json`))
        );

        assertTrue(collStructure.hasOwnProperty('parameters'), collStructure);
        const parameters = collStructure['parameters'];
        assertFalse(parameters.hasOwnProperty('shadowCollections'),
          `Property 'shadowCollections' should be hidden in collection ${edges}!`);
      }
    },

    testVertices : function () {
      let c = db._collection(vertices);
      let p = c.properties();
      assertEqual(2, c.type()); // Document
      assertEqual(5, p.numberOfShards);
      assertTrue(p.isSmart, p);
      assertEqual(100, c.count());
      assertEqual("value", p.smartGraphAttribute);
    },

    testVerticesAqlRead: function () {
      let q1 = `FOR x IN ${vertices} SORT TO_NUMBER(x.value) RETURN x`;
      let q2 = `FOR x IN ${vertices} FILTER x.value == "10" RETURN x.value`;
      // This query can be optimized to a single shard. Make sure that is still correct
      let q3 = `FOR x IN ${vertices} FILTER x._key == @key RETURN x.value`;

      let res1 = db._query(q1).toArray();
      assertEqual(100, res1.length);
      for (let i = 0; i < 100; ++i) {
        assertEqual(String(i), res1[i].value);
      }

      let res2 = db._query(q2).toArray();
      assertEqual(1, res2.length);
      assertEqual("10", res2[0]);

      for (let x of res1) {
        let res3 = db._query(q3, {key: x._key}).toArray();
        assertEqual(1, res3.length);
        assertEqual(x.value, res3[0]);
      }
    },

    testVerticesAqlInsert: function () {
      // Precondition
      assertEqual(100, db[vertices].count());
      let insert = `FOR i IN 0..99 INSERT {value: TO_STRING(i), needUpdate: true, needRemove: true} INTO ${vertices}`;
      let update = `FOR x IN ${vertices} FILTER x.needUpdate UPDATE x WITH {needUpdate: false} INTO ${vertices}`;
      let remove = `FOR x IN ${vertices} FILTER x.needRemove REMOVE x INTO ${vertices}`;
      // Note: Order is important here, we first insert, than update those inserted docs, then remoe them again
      let resIns = db._query(insert);
      assertEqual(100, resIns.getExtra().stats.writesExecuted);
      assertEqual(0, resIns.getExtra().stats.writesIgnored);
      assertEqual(200, db[vertices].count());

      let resUp = db._query(update);
      assertEqual(100, resUp.getExtra().stats.writesExecuted);
      assertEqual(0, resUp.getExtra().stats.writesIgnored);
      assertEqual(200, db[vertices].count());

      let resRem = db._query(remove);
      assertEqual(100, resRem.getExtra().stats.writesExecuted);
      assertEqual(0, resRem.getExtra().stats.writesIgnored);
      assertEqual(100, db[vertices].count());
    },

    testOrphans : function () {
      let c = db._collection(orphans);
      let p = c.properties();
      assertEqual(2, c.type()); // Document
      assertEqual(5, p.numberOfShards);
      assertTrue(p.isSmart);
      assertEqual(100, c.count());
      assertEqual("value", p.smartGraphAttribute);
    },

    testOrphansAqlRead: function () {
      let q1 = `FOR x IN ${orphans} SORT TO_NUMBER(x.value) RETURN x`;
      let q2 = `FOR x IN ${orphans} FILTER x.value == "10" RETURN x.value`;
      // This query can be optimized to a single shard. Make sure that is still correct
      let q3 = `FOR x IN ${orphans} FILTER x._key == @key RETURN x.value`;

      let res1 = db._query(q1).toArray();
      assertEqual(100, res1.length);
      for (let i = 0; i < 100; ++i) {
        assertEqual(String(i), res1[i].value);
      }

      let res2 = db._query(q2).toArray();
      assertEqual(1, res2.length);
      assertEqual("10", res2[0]);

      for (let x of res1) {
        let res3 = db._query(q3, {key: x._key}).toArray();
        assertEqual(1, res3.length);
        assertEqual(x.value, res3[0]);
      }
    },

    testOrphansAqlInsert: function () {
      // Precondition
      let c = db[orphans];
      assertEqual(100, c.count());
      let insert = `FOR i IN 0..99 INSERT {value: TO_STRING(i), needUpdate: true, needRemove: true} INTO ${orphans}`;
      let update = `FOR x IN ${orphans} FILTER x.needUpdate UPDATE x WITH {needUpdate: false} INTO ${orphans}`;
      let remove = `FOR x IN ${orphans} FILTER x.needRemove REMOVE x INTO ${orphans}`;
      // Note: Order is important here, we first insert, than update those inserted docs, then remoe them again
      let resIns = db._query(insert);
      assertEqual(100, resIns.getExtra().stats.writesExecuted);
      assertEqual(0, resIns.getExtra().stats.writesIgnored);
      assertEqual(200, c.count());

      let resUp = db._query(update);
      assertEqual(100, resUp.getExtra().stats.writesExecuted);
      assertEqual(0, resUp.getExtra().stats.writesIgnored);
      assertEqual(200, c.count());

      let resRem = db._query(remove);
      assertEqual(100, resRem.getExtra().stats.writesExecuted);
      assertEqual(0, resRem.getExtra().stats.writesIgnored);
      assertEqual(100, c.count());
    },

    testEEEdges : function () {
      let c = db._collection(edges);
      let p = c.properties();
      assertEqual(3, c.type()); // Edges
      //assertEqual(5, p.numberOfShards);
      assertTrue(p.isSmart);
      assertEqual(300, c.count());
    },

    testEdgesAqlRead: function () {
      let q1 = `FOR x IN ${edges} SORT TO_NUMBER(x.value) RETURN x`;
      let q2 = `FOR x IN ${edges} FILTER x.value == "10" RETURN x.value`;
      // This query can be optimized to a single shard. Make sure that is still correct
      let q3 = `FOR x IN ${edges} FILTER x._key == @key RETURN x.value`;

      let res1 = db._query(q1).toArray();
      assertEqual(300, res1.length);
      for (let i = 0; i < 100; ++i) {
        // We have three edges per value
        assertEqual(String(i), res1[3*i].value);
        assertEqual(String(i), res1[3*i+1].value);
        assertEqual(String(i), res1[3*i+2].value);
      }

      let res2 = db._query(q2).toArray();
      assertEqual(3, res2.length);
      assertEqual("10", res2[0]);

      for (let x of res1) {
        let res3 = db._query(q3, {key: x._key}).toArray();
        assertEqual(1, res3.length);
        assertEqual(x.value, res3[0]);
      }
    },

    testEdgesAqlInsert: function () {
      // Precondition
      let c = db[edges];
      assertEqual(300, c.count());

      // We first need the vertices
      let vC = db[vertices];
      assertEqual(100, vC.count());
      let vQ = `FOR x IN ${vertices} SORT TO_NUMBER(x.value) RETURN x._id`;
      let verticesList = db._query(vQ).toArray();
      let insertSameValue = `LET vs = @vertices FOR i IN 0..99 INSERT {_from: vs[i], _to: vs[i], value: TO_STRING(i), needUpdate: true, needRemove: true} INTO ${edges}`;
      let insertOtherValue = `LET vs = @vertices FOR i IN 0..99 INSERT {_from: vs[i], _to: vs[(i + 1) % 100], value: TO_STRING(i), needUpdate: true, needRemove: true} INTO ${edges}`;
      let update = `FOR x IN ${edges} FILTER x.needUpdate UPDATE x WITH {needUpdate: false} INTO ${edges}`;
      let remove = `FOR x IN ${edges} FILTER x.needRemove REMOVE x INTO ${edges}`;
      // Note: Order is important here, we first insert, than update those inserted docs, then remove them again
      let resInsSame = db._query(insertSameValue, {vertices: verticesList});
      assertEqual(100, resInsSame.getExtra().stats.writesExecuted);
      assertEqual(0, resInsSame.getExtra().stats.writesIgnored);
      assertEqual(400, c.count());

      let resInsOther = db._query(insertOtherValue, {vertices: verticesList});
      assertEqual(100, resInsOther.getExtra().stats.writesExecuted);
      assertEqual(0, resInsOther.getExtra().stats.writesIgnored);
      assertEqual(500, c.count());

      let resUp = db._query(update);
      assertEqual(200, resUp.getExtra().stats.writesExecuted);
      assertEqual(0, resUp.getExtra().stats.writesIgnored);
      assertEqual(500, c.count());

      let resRem = db._query(remove);
      assertEqual(200, resRem.getExtra().stats.writesExecuted);
      assertEqual(0, resRem.getExtra().stats.writesIgnored);
      assertEqual(300, c.count());
    },

    testAqlGraphQueryOutbound: function() {
      // Precondition
      const c = db[edges];
      assertEqual(300, c.count());
      // We first need the vertices
      const vC = db[vertices];
      assertEqual(100, vC.count());

      const vertexQuery = `FOR x IN ${vertices} FILTER x.value == "10" RETURN x._id`;
      const vertex = db._query(vertexQuery).toArray();
      assertEqual(1, vertex.length);

      const q = `FOR v IN 1..2 OUTBOUND "${vertex[0]}" GRAPH "${smartGraphName}" OPTIONS {uniqueVertices: 'path'}
        SORT TO_NUMBER(v.value) RETURN v`;
      /* We expect the following paths:
       * 10 -> 9 -> 8
       * 10 <- 9
       * 10 -> 11
       * 10 -> 11 -> 12
       */

      //Validate that everything is wired to a smart graph correctly
      const res = db._query(q).toArray();
      assertEqual(4, res.length);
      assertEqual("8", res[0].value);
      assertEqual("9", res[1].value);
      assertEqual("11", res[2].value);
      assertEqual("12", res[3].value);
    },

    testAqlGraphQueryAny: function() {
      // Precondition
      const c = db[edges];
      assertEqual(300, c.count());
      // We first need the vertices
      const vC = db[vertices];
      assertEqual(100, vC.count());

      const vertexQuery = `FOR x IN ${vertices} FILTER x.value == "10" RETURN x._id`;
      const vertex = db._query(vertexQuery).toArray();
      assertEqual(1, vertex.length);

      const q = `FOR v IN 1..2 ANY "${vertex[0]}" GRAPH "${smartGraphName}" OPTIONS {uniqueVertices: 'path'}
        SORT TO_NUMBER(v.value) RETURN v.value`;
      /* We expect the following paths:
       * 10 -> 9 -> 8
       * 10 -> 9 <- 8
       * 10 <- 9 -> 8
       * 10 <- 9 <- 8
       * 10 <- 9
       * 10 -> 9
       * 10 -> 11
       * 10 <- 11
       * 10 -> 11 -> 12
       * 10 -> 11 <- 12
       * 10 <- 11 -> 12
       * 10 <- 11 <- 12
       */

      //Validate that everything is wired to a smart graph correctly
      const res = db._query(q).toArray();
      assertEqual('8 8 8 8 9 9 11 11 12 12 12 12'.split(' '), res);
    },

    testSmartGraphSharding: function () {
      const eCol = db._collection(edges);
      const eProp = eCol.properties();
      const vCol = db._collection(vertices);
      const vProp = vCol.properties();
      const oCol = db._collection(orphans);
      const oProp = oCol.properties();
      // It is random if a vertex collection or an orphan
      // collection is selected to lead the shard distribution.
      // But one of the two has to be selected, edges is
      // impossible
      if (oProp.hasOwnProperty("distributeShardsLike")) {
        // The Vertex collection is selected as leading.
        assertFalse(Object.hasOwnProperty(vProp, "distributeShardsLike"));
        assertEqual(vertices, eProp.distributeShardsLike);
        assertEqual(vertices, oProp.distributeShardsLike);
      } else {
        // The orphan collection is selected as leading.
        assertFalse(Object.hasOwnProperty(oProp, "distributeShardsLike"));
        assertEqual(orphans, eProp.distributeShardsLike);
        assertEqual(orphans, vProp.distributeShardsLike);
      }
    },

    testReplicationFactor : function () {
      let c = db._collection("UnitTestsDumpReplicationFactor1");
      let p = c.properties();

      assertEqual(1, p.replicationFactor);
      assertEqual(7, p.numberOfShards);

      c = db._collection("UnitTestsDumpReplicationFactor2");
      p = c.properties();

      assertEqual(2, p.replicationFactor);
      assertEqual(6, p.numberOfShards);
    },

////////////////////////////////////////////////////////////////////////////////
/// @brief test link on analyzers collection
////////////////////////////////////////////////////////////////////////////////
    testIndexAnalyzerCollection : function() {
      let res = db._query("FOR d IN analyzersView OPTIONS {waitForSync:true} FOR a IN _analyzers FILTER d._key == a._key RETURN [d,a]").toArray();
      assertEqual(res.length, db._analyzers.count());
      res.forEach(function(e) {
        assertEqual(e[0],e[1]);
      });
    },

    testViewOnSmartEdgeCollection : function() {
      try {
        db._createView("check", "arangosearch", {});
      } catch (err) {}

      let views = db._views();
      if (views.length === 0) {
        return; // arangosearch views are not supported
      }

      let view = db._view("UnitTestsDumpSmartView");
      assertNotEqual(null, view);
      let props = view.properties();
      assertEqual("UnitTestsDumpSmartView", view.name());
      assertTrue(props.hasOwnProperty("links"));
      assertEqual(Object.keys(props.links).length, 4); // virtual collecion + 3 system collections

      // UnitTestDumpSmartEdges
      assertTrue(props.links.hasOwnProperty("UnitTestDumpSmartEdges"));
      assertTrue(props.links.UnitTestDumpSmartEdges.hasOwnProperty("includeAllFields"));
      assertTrue(props.links.UnitTestDumpSmartEdges.includeAllFields);
      assertTrue(props.links.UnitTestDumpSmartEdges.hasOwnProperty("fields"));
      assertEqual(Object.keys(props.links.UnitTestDumpSmartEdges.fields).length, 1);
      assertTrue(props.links.UnitTestDumpSmartEdges.fields.text.analyzers.length, 2);
      assertTrue("text_en", props.links.UnitTestDumpSmartEdges.fields.text.analyzers[0]);
      assertTrue("UnitTestsDumpView::smartCustom", props.links.UnitTestDumpSmartEdges.fields.text.analyzers[1]);

      // _to_UnitTestDumpSmartEdges
      assertTrue(props.links.hasOwnProperty("_to_UnitTestDumpSmartEdges"));
      assertTrue(props.links._to_UnitTestDumpSmartEdges.hasOwnProperty("includeAllFields"));
      assertTrue(props.links._to_UnitTestDumpSmartEdges.includeAllFields);
      assertTrue(props.links._to_UnitTestDumpSmartEdges.hasOwnProperty("fields"));
      assertEqual(Object.keys(props.links._to_UnitTestDumpSmartEdges.fields).length, 1);
      assertTrue(props.links._to_UnitTestDumpSmartEdges.fields.text.analyzers.length, 2);
      assertTrue("text_en", props.links._to_UnitTestDumpSmartEdges.fields.text.analyzers[0]);
      assertTrue("UnitTestsDumpView::smartCustom", props.links._to_UnitTestDumpSmartEdges.fields.text.analyzers[1]);

      // _from_UnitTestDumpSmartEdges
      assertTrue(props.links.hasOwnProperty("_from_UnitTestDumpSmartEdges"));
      assertTrue(props.links._from_UnitTestDumpSmartEdges.hasOwnProperty("includeAllFields"));
      assertTrue(props.links._from_UnitTestDumpSmartEdges.includeAllFields);
      assertTrue(props.links._from_UnitTestDumpSmartEdges.hasOwnProperty("fields"));
      assertEqual(Object.keys(props.links._from_UnitTestDumpSmartEdges.fields).length, 1);
      assertTrue(props.links._from_UnitTestDumpSmartEdges.fields.text.analyzers.length, 2);
      assertTrue("text_en", props.links._from_UnitTestDumpSmartEdges.fields.text.analyzers[0]);
      assertTrue("UnitTestsDumpView::smartCustom", props.links._from_UnitTestDumpSmartEdges.fields.text.analyzers[1]);

      // _local_UnitTestDumpSmartEdges
      assertTrue(props.links.hasOwnProperty("_local_UnitTestDumpSmartEdges"));
      assertTrue(props.links._local_UnitTestDumpSmartEdges.hasOwnProperty("includeAllFields"));
      assertTrue(props.links._local_UnitTestDumpSmartEdges.includeAllFields);
      assertTrue(props.links._local_UnitTestDumpSmartEdges.hasOwnProperty("fields"));
      assertEqual(Object.keys(props.links._local_UnitTestDumpSmartEdges.fields).length, 1);
      assertTrue(props.links._local_UnitTestDumpSmartEdges.fields.text.analyzers.length, 2);
      assertTrue("text_en", props.links._local_UnitTestDumpSmartEdges.fields.text.analyzers[0]);
      assertTrue("UnitTestsDumpView::smartCustom", props.links._local_UnitTestDumpSmartEdges.fields.text.analyzers[1]);
      assertEqual(props.consolidationIntervalMsec, 0);
      assertEqual(props.cleanupIntervalStep, 456);
      assertTrue(Math.abs(props.consolidationPolicy.threshold - 0.3) < 0.001);
      assertEqual(props.consolidationPolicy.type, "bytes_accum");
    }
  };
}

jsunity.run(dumpTestSuite);

if (isEnterprise) {
  jsunity.run(dumpTestEnterpriseSuite);
}

return jsunity.done();<|MERGE_RESOLUTION|>--- conflicted
+++ resolved
@@ -45,7 +45,6 @@
   return {
 
 ////////////////////////////////////////////////////////////////////////////////
-<<<<<<< HEAD
 /// @brief set up
 ////////////////////////////////////////////////////////////////////////////////
 
@@ -75,8 +74,6 @@
     },
 
 ////////////////////////////////////////////////////////////////////////////////
-=======
->>>>>>> 618ffec7
 /// @brief test the empty collection
 ////////////////////////////////////////////////////////////////////////////////
 
@@ -178,19 +175,10 @@
       assertEqual("primary", c.getIndexes()[0].type);
       assertEqual(9000, c.count());
 
-<<<<<<< HEAD
-      let i;
-      for (i = 0; i < 10000; ++i) {
-        if (i % 10 === 0) {
-          assertFalse(c.exists("test" + i));
-        }
-        else {
-=======
       for (let i = 0; i < 10000; ++i) {
         if (i % 10 === 0) {
           assertFalse(c.exists("test" + i));
         } else {
->>>>>>> 618ffec7
           let doc = c.document("test" + i);
           assertEqual(i, doc.value1);
 
