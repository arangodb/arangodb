--- conflicted
+++ resolved
@@ -552,9 +552,6 @@
      
       checkCountConsistency(cn, 3);
     },
-<<<<<<< HEAD
-    
-=======
 
     testLargeDocumentsWithEvilKeys: function () {
       let c = db._create(cn);
@@ -604,7 +601,6 @@
       checkCountConsistency(cn, 10000);
     },
 
->>>>>>> 6c5a5b2d
     // create different state on follower
     testDowngradeManyRevisions: function () {
       let c = db._create(cn);
