/* jshint globalstrict:false, strict:false, unused: false */
/* global arango, assertEqual, assertTrue, ARGUMENTS */

// //////////////////////////////////////////////////////////////////////////////
// / @brief test the sync method of the replication
// /
// / @file
// /
// / DISCLAIMER
// /
// / Copyright 2010-2012 triagens GmbH, Cologne, Germany
// /
// / Licensed under the Apache License, Version 2.0 (the "License");
// / you may not use this file except in compliance with the License.
// / You may obtain a copy of the License at
// /
// /     http://www.apache.org/licenses/LICENSE-2.0
// /
// / Unless required by applicable law or agreed to in writing, software
// / distributed under the License is distributed on an "AS IS" BASIS,
// / WITHOUT WARRANTIES OR CONDITIONS OF ANY KIND, either express or implied.
// / See the License for the specific language governing permissions and
// / limitations under the License.
// /
// / Copyright holder is triAGENS GmbH, Cologne, Germany
// /
// / @author Jan Steemann
// / @author Copyright 2013, triAGENS GmbH, Cologne, Germany
// //////////////////////////////////////////////////////////////////////////////

const jsunity = require('jsunity');
const arangodb = require('@arangodb');
const reconnectRetry = require('@arangodb/replication-common').reconnectRetry;
const db = arangodb.db;
const replication = require('@arangodb/replication');
const leaderEndpoint = arango.getEndpoint();
const followerEndpoint = ARGUMENTS[ARGUMENTS.length - 1];

const cn = 'UnitTestsReplication';

const connectToLeader = function () {
  reconnectRetry(leaderEndpoint, db._name(), 'root', '');
  db._flushCache();
};

const connectToFollower = function () {
  reconnectRetry(followerEndpoint, db._name(), 'root', '');
  db._flushCache();
};

function ReplicationIncrementalMalarkey () {
  'use strict';
  
  let setFailurePoint = function(which) {
    let res = arango.PUT("/_admin/debug/failat/" + encodeURIComponent(which), {});
    assertTrue(res);
  };
  
  let checkCountConsistency = function(cn, expected) {
    let check = function() {
      db._flushCache();
      let c = db[cn];
      let figures = c.figures(true).engine;

      assertEqual(expected, c.count());
      assertEqual(expected, c.toArray().length);
      assertEqual(expected, figures.documents);
      figures.indexes.forEach((idx) => {
        assertEqual(expected, idx.count);
      });
    };

    connectToFollower();
    check();
    connectToLeader();
    check();
  };
  
  let runRandomOps = function(cn, n) {
    let state = {};
    let c = db[cn];
    for (let i = 0; i < n; ++i) {
      let key = "testmann" + Math.floor(Math.random() * 10);
      if (state.hasOwnProperty(key)) {
        if (Math.random() >= 0.666) {
          // remove
          c.remove(key);
          delete state[key];
        } else {
          c.replace(key, { value: ++state[key] });
        }
      } else {
        state[key] = Math.floor(Math.random() * 10000);
        c.insert({ _key: key, value: state[key] });
      }
    };

    return state;
  };

  let runRandomOpsTransaction = function(cn, n) {
    return db._executeTransaction({
      collections: { write: cn },
      action: function(params) {
        let db = require("@arangodb").db;
        let state = {};
        let c = db[params.cn];
        for (let i = 0; i < params.n; ++i) {
          let key = "testmann" + Math.floor(Math.random() * 10);
          if (state.hasOwnProperty(key)) {
            if (Math.random() >= 0.666) {
              // remove
              c.remove(key);
              delete state[key];
            } else {
              c.replace(key, { value: ++state[key] });
            }
          } else {
            state[key] = Math.floor(Math.random() * 10000);
            c.insert({ _key: key, value: state[key] });
          }
        };

        return state;
      },
      params: { cn, n }
    });
  };

  return {
    setUp: function () {
      connectToLeader();
      // clear all failure points
      arango.DELETE("/_admin/debug/failat");
      db._drop(cn);
    },

    tearDown: function () {
      connectToLeader();
      // clear all failure points
      arango.DELETE("/_admin/debug/failat");
      db._drop(cn);

      connectToFollower();
      arango.DELETE("/_admin/debug/failat");
      db._drop(cn);
    },
    
    // create different state on follower
<<<<<<< HEAD
    testRewriteEntireFollower: function () {
=======
    testDowngradeManyRevisions: function () {
>>>>>>> 0040220a
      let c = db._create(cn);
      let docs = [];
      for (let i = 0; i < 1 * 100 * 1000; ++i) {
        docs.push({ value: i });
        if (docs.length === 10000) {
          c.insert(docs);
          docs = [];
        }
      }

      connectToFollower();
      replication.syncCollection(cn, {
        endpoint: leaderEndpoint,
        verbose: true
      });
      db._flushCache();
      c = db._collection(cn);
     
      db._query("FOR doc IN " + cn + " REPLACE doc WITH { value: doc.value + 1 } IN " + cn);
      
      replication.syncCollection(cn, {
        endpoint: leaderEndpoint,
        verbose: true,
        incremental: true
      });

      db._flushCache();
      c = db._collection(cn);

      checkCountConsistency(cn, 100000);
    },
    
    // create different state on follower
    testRewriteEntireFollowerSecondaryUniqueIndexes: function () {
      let c = db._create(cn);
      let docs = [];
      for (let i = 0; i < 1 * 100 * 1000; ++i) {
        docs.push({ value: i });
        if (docs.length === 10000) {
          c.insert(docs);
          docs = [];
        }
      }

      c.ensureIndex({ type: "hash", fields: ["value"], unique: true });

      connectToFollower();
      replication.syncCollection(cn, {
        endpoint: leaderEndpoint,
        verbose: true
      });
      db._flushCache();
      c = db._collection(cn);
     
      db._query("FOR doc IN " + cn + " REPLACE doc WITH { value: doc.value + 1000000 } IN " + cn);
      
      replication.syncCollection(cn, {
        endpoint: leaderEndpoint,
        verbose: true,
        incremental: true
      });

      db._flushCache();
      c = db._collection(cn);

      checkCountConsistency(cn, 100000);
    },
    
<<<<<<< HEAD
=======
    testUniqueConstraints: function () {
      let c = db._create(cn);
      c.ensureIndex({type: "hash", unique: true, fields: ["x"]});
      c.ensureIndex({type: "hash", unique: true, fields: ["y"]});
      c.ensureIndex({type: "hash", unique: true, fields: ["z"]});

      let docs = [];
      for (let i = 0; i < 1 * 100 * 1000; ++i) {
        docs.push({ _key: "K" + i, value: i, x: i, y: i, z: i });
        if (docs.length === 10000) {
          c.insert(docs);
          docs = [];
        }
      }

      connectToFollower();
      replication.syncCollection(cn, {
        endpoint: leaderEndpoint,
        verbose: true
      });
      db._flushCache();
      c = db._collection(cn);
     
      db._query("FOR doc IN " + cn + " SORT doc.value REPLACE doc WITH { value: doc.value - 1, x: doc.x + 1000000, y: doc.y + 1000000, z: doc.z + 1000000} IN " + cn);
      
      docs = [];
      for (let i = 0; i < 1 * 100 * 1000; ++i) {
        docs.push({ _key: "L" + i, value: i, x: i, y: i, z: i });
        if (docs.length === 10000) {
          c.insert(docs);
          docs = [];
        }
      }

      replication.syncCollection(cn, {
        endpoint: leaderEndpoint,
        verbose: true,
        incremental: true
      });

      db._flushCache();
      c = db._collection(cn);

      checkCountConsistency(cn, 1 * 100 * 1000);
    },
    
    testManyUniqueConstraints: function () {
      let c = db._create(cn);
      c.ensureIndex({type: "hash", unique: true, fields: ["x"]});
      c.ensureIndex({type: "hash", unique: true, fields: ["y"]});
      c.ensureIndex({type: "hash", unique: true, fields: ["z"]});

      let docs = [];
      for (let i = 0; i < 1 * 100 * 1000; ++i) {
        docs.push({ _key: "K" + i, value: i, x: i, y: i, z: i });
        if (docs.length === 10000) {
          c.insert(docs);
          docs = [];
        }
      }

      connectToFollower();
      replication.syncCollection(cn, {
        endpoint: leaderEndpoint,
        verbose: true
      });
      db._flushCache();
      c = db._collection(cn);
     
      db._query("FOR doc IN " + cn + " SORT doc.value REPLACE doc WITH { value: doc.value - 1, x: doc.x - 1, y: doc.y - 2, z: doc.z - 3 } IN " + cn);
      
      replication.syncCollection(cn, {
        endpoint: leaderEndpoint,
        verbose: true,
        incremental: true
      });

      db._flushCache();
      c = db._collection(cn);

      checkCountConsistency(cn, 1 * 100 * 1000);
    },
    
>>>>>>> 0040220a
    testRevisionIdReuse: function () {
      let c = db._create(cn);
      let rev = c.insert({_key: "testi", value: 1 })._rev;

      connectToFollower();
      replication.syncCollection(cn, {
        endpoint: leaderEndpoint,
        verbose: true
      });
      db._flushCache();
      c = db._collection(cn);
    
      // document on follower must be 100% identical
      assertEqual(1, c.document("testi").value);
      assertEqual(rev, c.document("testi")._rev);

      c.remove("testi");
      c.insert({_key: "testi", value: 2 });

      connectToLeader();
      db._flushCache();
      c = db._collection(cn);
      c.remove("testi");

      setFailurePoint("Insert::useRev");
      c.insert({ _key: "testi", value: 1, _rev: rev });

      connectToFollower();
      replication.syncCollection(cn, {
        endpoint: leaderEndpoint,
        verbose: true,
        incremental: true
      });

      db._flushCache();
      c = db._collection(cn);
      // document on follower must be 100% identical
      assertEqual(1, c.document("testi").value);
      assertEqual(rev, c.document("testi")._rev);

      checkCountConsistency(cn, 1);
    },
   
    // create different state on follower for the same key
    testDifferentKeyStateOnFollower: function () {
      let c = db._create(cn);
      let rev = c.insert({_key: "testi", value: 1 })._rev;

      connectToFollower();
      replication.syncCollection(cn, {
        endpoint: leaderEndpoint,
        verbose: true
      });
      db._flushCache();
      c = db._collection(cn);
     
      // document on follower must be 100% identical
      assertEqual(1, c.document("testi").value);
      assertEqual(rev, c.document("testi")._rev);

      c.remove("testi");
      c.insert({_key: "testi", value: 2 });

      connectToLeader();
      db._flushCache();
      c = db._collection(cn);
      c.remove("testi");
      rev = c.insert({ _key: "testi", value: 3 })._rev;

      connectToFollower();
      replication.syncCollection(cn, {
        endpoint: leaderEndpoint,
        verbose: true,
        incremental: true
      });

      db._flushCache();
      c = db._collection(cn);
      assertEqual(3, c.document("testi").value);
      assertEqual(rev, c.document("testi")._rev);

      checkCountConsistency(cn, 1);
    },
    
    // create different state on follower for the same key, using replace
    testDifferentKeyStateOnFollowerUsingReplace: function () {
      let c = db._create(cn);
      let rev = c.insert({_key: "testi", value: 1 })._rev;

      connectToFollower();
      replication.syncCollection(cn, {
        endpoint: leaderEndpoint,
        verbose: true
      });
      db._flushCache();
      c = db._collection(cn);
     
      assertEqual(1, c.document("testi").value);
      assertEqual(rev, c.document("testi")._rev);

      c.replace("testi", {_key: "testi", value: 2 });

      connectToLeader();
      db._flushCache();
      c = db._collection(cn);
      rev = c.replace("testi", { _key: "testi", value: 3 })._rev;

      connectToFollower();
      replication.syncCollection(cn, {
        endpoint: leaderEndpoint,
        verbose: true,
        incremental: true
      });

      db._flushCache();
      c = db._collection(cn);
      assertEqual(3, c.document("testi").value);
      assertEqual(rev, c.document("testi")._rev);
      
      checkCountConsistency(cn, 1);
    },
      
    // create large AQL operation on leader using AQL
    testCreateLargeAQLOnLeader: function () {
      let c = db._create(cn);
      let rev = c.insert({_key: "testi", value: 1 })._rev;

      connectToFollower();
      replication.syncCollection(cn, {
        endpoint: leaderEndpoint,
        verbose: true
      });
      db._flushCache();
      c = db._collection(cn);
      
      assertEqual(1, c.document("testi").value);
      assertEqual(rev, c.document("testi")._rev);
      
      c.replace("testi", {_key: "testi", value: 2 });

      connectToLeader();
      db._flushCache();
      c = db._collection(cn);

      setFailurePoint("TransactionState::intermediateCommitCount1000");
      db._query("FOR i IN 1..10000 INSERT { _key: CONCAT('testmann', i) } INTO " + cn);
      
      rev = c.replace("testi", { _key: "testi", value: 3 })._rev;

      connectToFollower();
      replication.syncCollection(cn, {
        endpoint: leaderEndpoint,
        verbose: true,
        incremental: true
      });

      db._flushCache();
      c = db._collection(cn);
      assertEqual(3, c.document("testi").value);
      assertEqual(rev, c.document("testi")._rev);

      checkCountConsistency(cn, 10001);
    },
    
    // create large AQL operation on follower using AQL
    testCreateLargeAQLOnFollower: function () {
      let c = db._create(cn);
      let rev = c.insert({_key: "testi", value: 1 })._rev;

      connectToFollower();
      replication.syncCollection(cn, {
        endpoint: leaderEndpoint,
        verbose: true
      });
      db._flushCache();
      c = db._collection(cn);
      
      assertEqual(1, c.document("testi").value);
      assertEqual(rev, c.document("testi")._rev);
      
      c.replace("testi", {_key: "testi", value: 2 });
      
      setFailurePoint("TransactionState::intermediateCommitCount1000");
      db._query("FOR i IN 1..10000 INSERT { _key: CONCAT('testmann', i) } INTO " + cn);

      connectToLeader();
      db._flushCache();
      c = db._collection(cn);

      rev = c.replace("testi", { _key: "testi", value: 3 })._rev;

      connectToFollower();
      replication.syncCollection(cn, {
        endpoint: leaderEndpoint,
        verbose: true,
        incremental: true
      });

      db._flushCache();
      c = db._collection(cn);
      assertEqual(3, c.document("testi").value);
      assertEqual(rev, c.document("testi")._rev);

      checkCountConsistency(cn, 1);
    },
    
    // create random operations on leader, with many
    // operations affected the same keys
    testCreateRandomOperationsOnLeader: function () {
      let c = db._create(cn);
      c.insert({_key: "testi", value: 1 });

      connectToFollower();
      replication.syncCollection(cn, {
        endpoint: leaderEndpoint,
        verbose: true
      });
      db._flushCache();
      c = db._collection(cn);
      
      assertEqual(1, c.document("testi").value);
      
      c.replace("testi", {_key: "testi", value: 2 });

      connectToLeader();
      db._flushCache();
      c = db._collection(cn);

      let state = runRandomOps(cn, 50000);
      
      c.replace("testi", { _key: "testi", value: 3 });

      connectToFollower();
      replication.syncCollection(cn, {
        endpoint: leaderEndpoint,
        verbose: true,
        incremental: true
      });

      db._flushCache();
      c = db._collection(cn);
      assertEqual(3, c.document("testi").value);

      let expected = 1;
      for (let s in state) {
        ++expected;
        assertEqual(state[s], c.document(s).value);
      }
      
      checkCountConsistency(cn, expected);
    },
    
    // create a transaction with random operations on leader, with many
    // operations affected the same keys
    testCreateRandomOperationsTransactionOnLeader: function () {
      let c = db._create(cn);
      c.insert({_key: "testi", value: 1 });

      connectToFollower();
      replication.syncCollection(cn, {
        endpoint: leaderEndpoint,
        verbose: true
      });
      db._flushCache();
      c = db._collection(cn);
      
      assertEqual(1, c.document("testi").value);
      
      c.replace("testi", {_key: "testi", value: 2 });

      connectToLeader();
      db._flushCache();
      c = db._collection(cn);

      let state = runRandomOpsTransaction(cn, 50000);
      
      c.replace("testi", { _key: "testi", value: 3 });

      connectToFollower();
      replication.syncCollection(cn, {
        endpoint: leaderEndpoint,
        verbose: true,
        incremental: true
      });

      db._flushCache();
      c = db._collection(cn);
      assertEqual(3, c.document("testi").value);

      let expected = 1;
      for (let s in state) {
        ++expected;
        assertEqual(state[s], c.document(s).value);
      }
      
      checkCountConsistency(cn, expected);
    },
    
    // create random operations on follower, with many
    // operations affected the same keys
    testCreateRandomOperationsOnFollower: function () {
      let c = db._create(cn);
      c.insert({_key: "testi", value: 1 });

      connectToFollower();
      replication.syncCollection(cn, {
        endpoint: leaderEndpoint,
        verbose: true
      });
      db._flushCache();
      c = db._collection(cn);
      
      assertEqual(1, c.document("testi").value);
      
      c.replace("testi", {_key: "testi", value: 2 });
      
      runRandomOps(cn, 50000);

      connectToLeader();
      db._flushCache();
      c = db._collection(cn);

      c.replace("testi", { _key: "testi", value: 3 });

      connectToFollower();
      replication.syncCollection(cn, {
        endpoint: leaderEndpoint,
        verbose: true,
        incremental: true
      });

      db._flushCache();
      c = db._collection(cn);
      assertEqual(3, c.document("testi").value);

      checkCountConsistency(cn, 1);
    },
    
    // create a transaction with random operations on follower, with many
    // operations affected the same keys
    testCreateRandomOperationsTransactionOnFollower: function () {
      let c = db._create(cn);
      c.insert({_key: "testi", value: 1 });

      connectToFollower();
      replication.syncCollection(cn, {
        endpoint: leaderEndpoint,
        verbose: true
      });
      db._flushCache();
      c = db._collection(cn);
      
      assertEqual(1, c.document("testi").value);
      
      c.replace("testi", {_key: "testi", value: 2 });
      
      runRandomOpsTransaction(cn, 50000);

      connectToLeader();
      db._flushCache();
      c = db._collection(cn);

      c.replace("testi", { _key: "testi", value: 3 });

      connectToFollower();
      replication.syncCollection(cn, {
        endpoint: leaderEndpoint,
        verbose: true,
        incremental: true
      });

      db._flushCache();
      c = db._collection(cn);
      assertEqual(3, c.document("testi").value);

      checkCountConsistency(cn, 1);
    },
    
    // create random operations on leader and follower, with many
    // operations affected the same keys
    testCreateRandomOperationsOnLeaderAndFollower: function () {
      let c = db._create(cn);
      c.insert({_key: "testi", value: 1 });

      connectToFollower();
      replication.syncCollection(cn, {
        endpoint: leaderEndpoint,
        verbose: true
      });
      db._flushCache();
      c = db._collection(cn);
      
      assertEqual(1, c.document("testi").value);
      
      c.replace("testi", {_key: "testi", value: 2 });
      
      runRandomOps(cn, 50000);

      connectToLeader();
      db._flushCache();
      c = db._collection(cn);

      let state = runRandomOps(cn, 50000);
      
      c.replace("testi", { _key: "testi", value: 3 });

      connectToFollower();
      replication.syncCollection(cn, {
        endpoint: leaderEndpoint,
        verbose: true,
        incremental: true
      });

      db._flushCache();
      c = db._collection(cn);
      assertEqual(3, c.document("testi").value);

      let expected = 1;
      for (let s in state) {
        ++expected;
        assertEqual(state[s], c.document(s).value);
      }
      
      checkCountConsistency(cn, expected);
    },
    
    // create a transaction with random operations on leader and follower, with many
    // operations affected the same keys
    testCreateRandomOperationsTransactionOnLeaderAndFollower: function () {
      let c = db._create(cn);
      c.insert({_key: "testi", value: 1 });

      connectToFollower();
      replication.syncCollection(cn, {
        endpoint: leaderEndpoint,
        verbose: true
      });
      db._flushCache();
      c = db._collection(cn);
      
      assertEqual(1, c.document("testi").value);
      
      c.replace("testi", {_key: "testi", value: 2 });
      
      runRandomOpsTransaction(cn, 50000);

      connectToLeader();
      db._flushCache();
      c = db._collection(cn);

      let state = runRandomOpsTransaction(cn, 50000);
      
      c.replace("testi", { _key: "testi", value: 3 });

      connectToFollower();
      replication.syncCollection(cn, {
        endpoint: leaderEndpoint,
        verbose: true,
        incremental: true
      });

      db._flushCache();
      c = db._collection(cn);
      assertEqual(3, c.document("testi").value);

      let expected = 1;
      for (let s in state) {
        ++expected;
        assertEqual(state[s], c.document(s).value);
      }
      
      checkCountConsistency(cn, expected);
<<<<<<< HEAD
    }, 
=======
    },
>>>>>>> 0040220a
  };
}

let res = arango.GET("/_admin/debug/failat");
if (res === true) {
  // tests only work when compiled with -DUSE_FAILURE_TESTS
  jsunity.run(ReplicationIncrementalMalarkey);
}

return jsunity.done();<|MERGE_RESOLUTION|>--- conflicted
+++ resolved
@@ -147,11 +147,7 @@
     },
     
     // create different state on follower
-<<<<<<< HEAD
-    testRewriteEntireFollower: function () {
-=======
     testDowngradeManyRevisions: function () {
->>>>>>> 0040220a
       let c = db._create(cn);
       let docs = [];
       for (let i = 0; i < 1 * 100 * 1000; ++i) {
@@ -220,8 +216,6 @@
       checkCountConsistency(cn, 100000);
     },
     
-<<<<<<< HEAD
-=======
     testUniqueConstraints: function () {
       let c = db._create(cn);
       c.ensureIndex({type: "hash", unique: true, fields: ["x"]});
@@ -305,7 +299,6 @@
       checkCountConsistency(cn, 1 * 100 * 1000);
     },
     
->>>>>>> 0040220a
     testRevisionIdReuse: function () {
       let c = db._create(cn);
       let rev = c.insert({_key: "testi", value: 1 })._rev;
@@ -778,11 +771,7 @@
       }
       
       checkCountConsistency(cn, expected);
-<<<<<<< HEAD
     }, 
-=======
-    },
->>>>>>> 0040220a
   };
 }
 
