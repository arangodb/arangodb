--- conflicted
+++ resolved
@@ -95,10 +95,7 @@
   applierConfiguration.username = 'root';
   applierConfiguration.password = '';
   applierConfiguration.force32mode = true;
-<<<<<<< HEAD
-=======
   applierConfiguration.requireFromPresent = false;
->>>>>>> 9658300f
 
   if (!applierConfiguration.hasOwnProperty('chunkSize')) {
     applierConfiguration.chunkSize = 16384;
