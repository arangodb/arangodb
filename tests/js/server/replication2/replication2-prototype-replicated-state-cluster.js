--- conflicted
+++ resolved
@@ -99,12 +99,7 @@
     tearDown: lh.registerAgencyTestEnd,
 
     testPrototypeReplicatedStateMethods: function() {
-      // TODO use unique id
-<<<<<<< HEAD
       const stateId = lh.nextUniqueLogId();
-=======
-      const stateId = 12; //lh.nextUniqueLogId();
->>>>>>> cc2c6edd
 
       const servers = _.sampleSize(lh.dbservers, 3);
       let participants = {};
