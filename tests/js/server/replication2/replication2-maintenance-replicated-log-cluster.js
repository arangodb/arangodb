/*jshint strict: true */
<<<<<<< HEAD
/*global assertTrue */
=======
/*global assertEqual */
>>>>>>> 825f8fc5
'use strict';

////////////////////////////////////////////////////////////////////////////////
/// DISCLAIMER
///
/// Copyright 2021 ArangoDB GmbH, Cologne, Germany
///
/// Licensed under the Apache License, Version 2.0 (the "License")
/// you may not use this file except in compliance with the License.
/// You may obtain a copy of the License at
///
///     http://www.apache.org/licenses/LICENSE-2.0
///
/// Unless required by applicable law or agreed to in writing, software
/// distributed under the License is distributed on an "AS IS" BASIS,
/// WITHOUT WARRANTIES OR CONDITIONS OF ANY KIND, either express or implied.
/// See the License for the specific language governing permissions and
/// limitations under the License.
///
/// Copyright holder is ArangoDB GmbH, Cologne, Germany
///
/// @author Lars Maier
////////////////////////////////////////////////////////////////////////////////
const jsunity = require('jsunity');
const arangodb = require("@arangodb");
const _ = require('lodash');
const db = arangodb.db;
const {
<<<<<<< HEAD
    waitFor,
    readReplicatedLogAgency,
    replicatedLogSetPlan,
    replicatedLogDeletePlan,
    replicatedLogUpdatePlanParticipantsFlags,
    replicatedLogSetPlanTerm,
    createTermSpecification,
    replicatedLogIsReady,
    dbservers, instantiateTestSuite,
    nextUniqueLogId, interestingSetOfConfigurations,
    registerAgencyTestBegin, registerAgencyTestEnd
=======
  waitFor,
  readReplicatedLogAgency,
  replicatedLogSetPlan,
  replicatedLogDeletePlan,
  replicatedLogUpdatePlanParticipantsFlags,
  replicatedLogSetPlanTerm,
  createTermSpecification,
  replicatedLogIsReady,
  dbservers,
  nextUniqueLogId,
  registerAgencyTestBegin, registerAgencyTestEnd
>>>>>>> 825f8fc5
} = require("@arangodb/testutils/replicated-logs-helper");

const database = 'ReplLogsMaintenanceTest';

const replicatedLogParticipantGeneration = function (logId, generation) {
  return function () {
    let {current} = readReplicatedLogAgency(database, logId);
    if (current === undefined) {
      return Error("current not yet defined");
    }
    if (!current.leader) {
      return Error("Leader has not yet established its term");
    }
    if (!current.leader.committedParticipantsConfig) {
      return Error("Leader has not yet committed any participants config");
    }
    if (current.leader.committedParticipantsConfig.generation < generation) {
      return Error("Leader has not yet acked new generation; "
          + `found ${current.leader.committedParticipantsConfig.generation}, expected = ${generation}`);
    }

    return true;
  };
};

const replicatedLogParticipantsFlag = function (logId, flags, generation = undefined) {
  return function () {
    let {current} = readReplicatedLogAgency(database, logId);
    if (current === undefined) {
      return Error("current not yet defined");
    }
    if (!current.leader) {
      return Error("Leader has not yet established its term");
    }
    if (!current.leader.committedParticipantsConfig) {
      return Error("Leader has not yet committed any participants config");
    }
    if (generation !== undefined) {
      if (current.leader.committedParticipantsConfig.generation < generation) {
        return Error("Leader has not yet acked new generation; "
            + `found ${current.leader.committedParticipantsConfig.generation}, expected = ${generation}`);
      }
    }

    const participants = current.leader.committedParticipantsConfig.participants;
    for (const [p, v] of Object.entries(flags)) {
      if (v === null) {
        if (participants[p] !== undefined) {
          return Error(`Entry for server ${p} still present in participants flags`);
        }
<<<<<<< HEAD
        if (generation !== undefined) {
            if (current.leader.committedParticipantsConfig.generation < generation) {
                return Error("Leader has not yet acked new generation; "
                    + `found ${current.leader.committedParticipantsConfig.generation}, expected = ${generation}`);
            }
=======
      } else {
        if (!_.isEqual(v, participants[p])) {
          return Error(`Flags for participant ${p} are not as expected: ${JSON.stringify(v)} vs. ${JSON.stringify(participants[p])}`);
>>>>>>> 825f8fc5
        }
      }
    }

    return true;
  };
};

const replicatedLogLeaderCommitFail = function (database, logId, expected) {
  return function () {
    let {current} = readReplicatedLogAgency(database, logId);
    if (current === undefined) {
      return Error("current not yet defined");
    }
    if (!current.leader) {
      return Error("Leader has not yet established its term");
    }

    const status = current.leader.commitStatus;
    if (expected === undefined) {
      if (status !== undefined) {
        return Error(`CommitStatus not yet cleared, current-value = ${status.reason}`);
      }
    } else {
      if (status === undefined) {
        return Error("CommitStatus not yet set.");
      } else if (status.reason !== expected) {
        return Error(`CommitStatus not as expected, found ${status.reason}; expected ${expected}`);
      }
    }

    return true;
  };
};

const {setUpAll, tearDownAll} = (function () {
  let previousDatabase, databaseExisted = true;
  return {
    setUpAll: function () {
      previousDatabase = db._name();
      if (!_.includes(db._databases(), database)) {
        db._createDatabase(database);
        databaseExisted = false;
      }
      db._useDatabase(database);
    },

    tearDownAll: function () {
      db._useDatabase(previousDatabase);
      if (!databaseExisted) {
        db._dropDatabase(database);
      }
    },
  };
}());

const targetConfig = {
  writeConcern: 2,
  softWriteConcern: 2,
  replicationFactor: 3,
  waitForSync: false,
};

const checkCommitFailReasonReport = function () {

  return {
    setUpAll, tearDownAll,
    setUp: registerAgencyTestBegin,
    tearDown: registerAgencyTestEnd,

    testNothingToCommit: function () {
      const logId = nextUniqueLogId();
      const servers = _.sampleSize(dbservers, targetConfig.replicationFactor);
      const leader = servers[0];
      const term = 1;
      replicatedLogSetPlan(database, logId, {
        id: logId,
        targetConfig,
        currentTerm: createTermSpecification(term, servers, targetConfig, leader),
      });

      waitFor(replicatedLogIsReady(database, logId, term, servers, leader));
      waitFor(replicatedLogLeaderCommitFail(database, logId, undefined));
    },

    testCheckExcludedServers: function () {
      const logId = nextUniqueLogId();
      const servers = _.sampleSize(dbservers, targetConfig.replicationFactor);
      const leader = servers[0];
      const followers = _.difference(servers, [leader]);
      const term = 1;
      replicatedLogSetPlan(database, logId, {
        id: logId,
        targetConfig,
        currentTerm: createTermSpecification(term, servers, targetConfig, leader),
      });

      waitFor(replicatedLogIsReady(database, logId, term, servers, leader));

      const [followerA, followerB] = _.sampleSize(followers, 2);
      replicatedLogUpdatePlanParticipantsFlags(database, logId, {
        [followerA]: {excluded: true},
        [followerB]: {excluded: true}
      });

      waitFor(replicatedLogLeaderCommitFail(database, logId, "NonEligibleServerRequiredForQuorum"));
      {
        const {current} = readReplicatedLogAgency(database, logId);
        const status = current.leader.commitStatus;
        assertEqual(status.candidates[followerA], "excluded");
        assertEqual(status.candidates[followerB], "excluded");
      }

      replicatedLogUpdatePlanParticipantsFlags(database, logId, {
        [followerA]: undefined,
        [followerB]: undefined
      });

      waitFor(replicatedLogLeaderCommitFail(database, logId, undefined));
    },
  };
};

<<<<<<< HEAD
const replicatedLogSuite = function (targetConfig) {

    const {setUpAll, tearDownAll} = (function () {
        let previousDatabase, databaseExisted = true;
        return {
            setUpAll: function () {
                previousDatabase = db._name();
                if (!_.includes(db._databases(), database)) {
                    db._createDatabase(database);
                    databaseExisted = false;
                }
                db._useDatabase(database);
            },

            tearDownAll: function () {
                db._useDatabase(previousDatabase);
                if (!databaseExisted) {
                    db._dropDatabase(database);
                }
            },
        };
    }());

    return {
        setUpAll, tearDownAll,
        setUp: registerAgencyTestBegin,
        tearDown: registerAgencyTestEnd,

        testCreateReplicatedLog: function () {
            const logId = nextUniqueLogId();
            const servers = _.sampleSize(dbservers, targetConfig.replicationFactor);
            const leader = servers[0];
            const term = 1;
            replicatedLogSetPlan(database, logId, {
                id: logId,
                targetConfig,
                currentTerm: createTermSpecification(term, servers, targetConfig, leader),
            });

            // wait for all servers to have reported in current
            waitFor(replicatedLogIsReady(database, logId, term, servers, leader));

            replicatedLogDeletePlan(database, logId);
        },

        testCreateReplicatedLogWithoutLeader: function () {
            const logId = nextUniqueLogId();
            const servers = _.sampleSize(dbservers, targetConfig.replicationFactor);
            const term = 1;
            replicatedLogSetPlan(database, logId, {
                id: logId,
                targetConfig,
                currentTerm: createTermSpecification(term, servers, targetConfig),
            });

            // wait for all servers to have reported in current
            waitFor(replicatedLogIsReady(database, logId, term, servers));

            replicatedLogDeletePlan(database, logId);
        },

        testAddParticipantFlagForced: function () {
            if (targetConfig.replicationFactor < 2) {
                return;
            }
            const logId = nextUniqueLogId();
            const servers = _.sampleSize(dbservers, targetConfig.replicationFactor);
            const leader = servers[0];
            const term = 1;
            replicatedLogSetPlan(database, logId, {
                id: logId,
                targetConfig,
                currentTerm: createTermSpecification(term, servers, targetConfig, leader),
            });

            // wait for all servers to have reported in current
            waitFor(replicatedLogIsReady(database, logId, term, servers, leader));

            // now update the excluded flag for one participant
            const follower = servers[1];
            let newGeneration = replicatedLogUpdatePlanParticipantsFlags(database, logId, {[follower]: {forced: true}});
            waitFor(replicatedLogParticipantsFlag(logId, {[follower]: {forced: true, excluded: false}}, newGeneration));

            newGeneration = replicatedLogUpdatePlanParticipantsFlags(database, logId, {[follower]: null});
            waitFor(replicatedLogParticipantGeneration(logId, newGeneration));

            waitFor(replicatedLogParticipantsFlag(logId, {[follower]: null}, newGeneration));
            replicatedLogDeletePlan(database, logId);
        },

        testAddParticipantFlagExcluded: function () {
            // this test only works if not all servers are required for writeConcern
            if (targetConfig.writeConcern >= targetConfig.replicationFactor || targetConfig.replicationFactor < 2) {
                return;
            }

            const logId = nextUniqueLogId();
            const servers = _.sampleSize(dbservers, targetConfig.replicationFactor);
            const leader = servers[0];
            const term = 1;
            replicatedLogSetPlan(database, logId, {
                id: logId,
                targetConfig,
                currentTerm: createTermSpecification(term, servers, targetConfig, leader),
            });

            // wait for all servers to have reported in current
            waitFor(replicatedLogIsReady(database, logId, term, servers, leader));

            // now update the excluded flag for one participant
            const follower = servers[1];
            let newGeneration = replicatedLogUpdatePlanParticipantsFlags(database, logId, {[follower]: {excluded: true}});
            waitFor(replicatedLogParticipantsFlag(logId, {[follower]: {excluded: true, forced: false}}, newGeneration));

            newGeneration = replicatedLogUpdatePlanParticipantsFlags(database, logId, {[follower]: null});
            waitFor(replicatedLogParticipantGeneration(logId, newGeneration));

            waitFor(replicatedLogParticipantsFlag(logId, {[follower]: null}, newGeneration));
            replicatedLogDeletePlan(database, logId);
        },

        testUpdateTermInPlanLog: function () {
            const logId = nextUniqueLogId();
            const servers = _.sampleSize(dbservers, targetConfig.replicationFactor);
            const leader = servers[0];
            const term = 1;
            replicatedLogSetPlan(database, logId, {
                id: logId,
                targetConfig,
                currentTerm: createTermSpecification(term, servers, targetConfig, leader),
            });

            // wait for all servers to have reported in current
            waitFor(replicatedLogIsReady(database, logId, term, servers, leader));
            replicatedLogSetPlanTerm(database, logId, createTermSpecification(term + 1, servers, targetConfig, leader));

            // wait again for all servers to have acked term
            waitFor(replicatedLogIsReady(database, logId, term + 1, servers, leader));
            replicatedLogDeletePlan(database, logId);
        },

        testUpdateTermInPlanLogWithNewLeader: function () {
            if (targetConfig.replicationFactor < 2) {
                return;
            }
            const logId = nextUniqueLogId();
            const servers = _.sampleSize(dbservers, targetConfig.replicationFactor);
            const leader = servers[0];
            const term = 1;
            replicatedLogSetPlan(database, logId, {
                id: logId,
                targetConfig,
                currentTerm: createTermSpecification(term, servers, targetConfig, leader),
            });

            // wait for all servers to have reported in current
            waitFor(replicatedLogIsReady(database, logId, term, servers));
            // wait again for all servers to have acked term
            const otherLeader = servers[1];
            replicatedLogSetPlanTerm(database, logId, createTermSpecification(term + 1, servers, targetConfig, otherLeader));
            waitFor(replicatedLogIsReady(database, logId, term + 1, servers, otherLeader));
            replicatedLogDeletePlan(database, logId);
        },

        testUpdateTermAddParticipant: function () {
            const logId = nextUniqueLogId();
            const servers = _.sampleSize(dbservers, targetConfig.replicationFactor);
            const leader = servers[0];
            const remaining = _.difference(dbservers, servers);
            const term = 1;
            replicatedLogSetPlan(database, logId, {
                id: logId,
                targetConfig,
                currentTerm: createTermSpecification(term, servers, targetConfig, leader),
            });

            // wait for all servers to have reported in current
            waitFor(replicatedLogIsReady(database, logId, term, servers));
            // now rewrite the term with an additional participant
            const newServers = [...servers, _.sample(remaining)];
            replicatedLogSetPlanTerm(database, logId, createTermSpecification(term, newServers, targetConfig, leader));
            waitFor(replicatedLogIsReady(database, logId, term, newServers, leader));
            replicatedLogDeletePlan(database, logId);
        },

        testUpdateTermRemoveParticipant: function () {
            const logId = nextUniqueLogId();
            const servers = _.sampleSize(dbservers, targetConfig.replicationFactor);
            const remaining = _.difference(dbservers, servers);
            const toBeRemoved = _.sample(remaining);
            const leader = servers[0];
            const term = 1;
            const newServers = [...servers, toBeRemoved];
            replicatedLogSetPlan(database, logId, {
                id: logId,
                targetConfig,
                currentTerm: createTermSpecification(term, newServers, targetConfig, leader),
            });

            // wait for all servers to have reported in current
            waitFor(replicatedLogIsReady(database, logId, term, newServers));
            // now rewrite the term with an additional participant
            replicatedLogSetPlanTerm(database, logId, createTermSpecification(term, servers, targetConfig, leader));
            // TODO waitFor(replicatedLogParticipantsFlag(logId, {[toBeRemoved]: null})); -- doesn't work yet
            replicatedLogDeletePlan(database, logId);
        },
    };
};


for (const config of interestingSetOfConfigurations) {
    jsunity.run(instantiateTestSuite(replicatedLogSuite, config));
}

=======
const replicatedLogSuite = function () {

  return {
    setUpAll, tearDownAll,
    setUp: registerAgencyTestBegin,
    tearDown: registerAgencyTestEnd,

    testCreateReplicatedLog: function () {
      const logId = nextUniqueLogId();
      const servers = _.sampleSize(dbservers, targetConfig.replicationFactor);
      const leader = servers[0];
      const term = 1;
      replicatedLogSetPlan(database, logId, {
        id: logId,
        targetConfig,
        currentTerm: createTermSpecification(term, servers, targetConfig, leader),
      });

      // wait for all servers to have reported in current
      waitFor(replicatedLogIsReady(database, logId, term, servers, leader));

      replicatedLogDeletePlan(database, logId);
    },

    testCreateReplicatedLogWithoutLeader: function () {
      const logId = nextUniqueLogId();
      const servers = _.sampleSize(dbservers, targetConfig.replicationFactor);
      const term = 1;
      replicatedLogSetPlan(database, logId, {
        id: logId,
        targetConfig,
        currentTerm: createTermSpecification(term, servers, targetConfig),
      });

      // wait for all servers to have reported in current
      waitFor(replicatedLogIsReady(database, logId, term, servers));

      replicatedLogDeletePlan(database, logId);
    },

    testAddParticipantFlag: function () {
      const logId = nextUniqueLogId();
      const servers = _.sampleSize(dbservers, targetConfig.replicationFactor);
      const leader = servers[0];
      const term = 1;
      replicatedLogSetPlan(database, logId, {
        id: logId,
        targetConfig,
        currentTerm: createTermSpecification(term, servers, targetConfig, leader),
      });

      // wait for all servers to have reported in current
      waitFor(replicatedLogIsReady(database, logId, term, servers, leader));

      // now update the excluded flag for one participant
      const follower = servers[1];
      let newGeneration = replicatedLogUpdatePlanParticipantsFlags(database, logId, {[follower]: {excluded: true}});
      waitFor(replicatedLogParticipantsFlag(logId, {[follower]: {excluded: true, forced: false}}, newGeneration));

      newGeneration = replicatedLogUpdatePlanParticipantsFlags(database, logId, {[follower]: null});
      waitFor(replicatedLogParticipantGeneration(logId, newGeneration));

      waitFor(replicatedLogParticipantsFlag(logId, {[follower]: null}, newGeneration));
      replicatedLogDeletePlan(database, logId);
    },

    testUpdateTermInPlanLog: function () {
      const logId = nextUniqueLogId();
      const servers = _.sampleSize(dbservers, targetConfig.replicationFactor);
      const leader = servers[0];
      const term = 1;
      replicatedLogSetPlan(database, logId, {
        id: logId,
        targetConfig,
        currentTerm: createTermSpecification(term, servers, targetConfig, leader),
      });

      // wait for all servers to have reported in current
      waitFor(replicatedLogIsReady(database, logId, term, servers, leader));
      replicatedLogSetPlanTerm(database, logId, createTermSpecification(term + 1, servers, targetConfig, leader));

      // wait again for all servers to have acked term
      waitFor(replicatedLogIsReady(database, logId, term + 1, servers, leader));
      replicatedLogDeletePlan(database, logId);
    },

    testUpdateTermInPlanLogWithNewLeader: function () {
      const logId = nextUniqueLogId();
      const servers = _.sampleSize(dbservers, targetConfig.replicationFactor);
      const leader = servers[0];
      const term = 1;
      replicatedLogSetPlan(database, logId, {
        id: logId,
        targetConfig,
        currentTerm: createTermSpecification(term, servers, targetConfig, leader),
      });

      // wait for all servers to have reported in current
      waitFor(replicatedLogIsReady(database, logId, term, servers));
      // wait again for all servers to have acked term
      const otherLeader = servers[1];
      replicatedLogSetPlanTerm(database, logId, createTermSpecification(term + 1, servers, targetConfig, otherLeader));
      waitFor(replicatedLogIsReady(database, logId, term + 1, servers, otherLeader));
      replicatedLogDeletePlan(database, logId);
    },

    testUpdateTermAddParticipant: function () {
      const logId = nextUniqueLogId();
      const servers = _.sampleSize(dbservers, targetConfig.replicationFactor);
      const leader = servers[0];
      const remaining = _.difference(dbservers, servers);
      const term = 1;
      replicatedLogSetPlan(database, logId, {
        id: logId,
        targetConfig,
        currentTerm: createTermSpecification(term, servers, targetConfig, leader),
      });

      // wait for all servers to have reported in current
      waitFor(replicatedLogIsReady(database, logId, term, servers));
      // now rewrite the term with an additional participant
      const newServers = [...servers, _.sample(remaining)];
      replicatedLogSetPlanTerm(database, logId, createTermSpecification(term, newServers, targetConfig, leader));
      waitFor(replicatedLogIsReady(database, logId, term, newServers, leader));
      replicatedLogDeletePlan(database, logId);
    },

    testUpdateTermRemoveParticipant: function () {
      const logId = nextUniqueLogId();
      const servers = _.sampleSize(dbservers, targetConfig.replicationFactor);
      const remaining = _.difference(dbservers, servers);
      const toBeRemoved = _.sample(remaining);
      const leader = servers[0];
      const term = 1;
      const newServers = [...servers, toBeRemoved];
      replicatedLogSetPlan(database, logId, {
        id: logId,
        targetConfig,
        currentTerm: createTermSpecification(term, newServers, targetConfig, leader),
      });

      // wait for all servers to have reported in current
      waitFor(replicatedLogIsReady(database, logId, term, newServers));
      // now rewrite the term with an additional participant
      replicatedLogSetPlanTerm(database, logId, createTermSpecification(term, servers, targetConfig, leader));
      // TODO waitFor(replicatedLogParticipantsFlag(logId, {[toBeRemoved]: null})); -- doesn't work yet
      replicatedLogDeletePlan(database, logId);
    },
  };
};


jsunity.run(replicatedLogSuite);
jsunity.run(checkCommitFailReasonReport);
>>>>>>> 825f8fc5
return jsunity.done();<|MERGE_RESOLUTION|>--- conflicted
+++ resolved
@@ -1,9 +1,5 @@
 /*jshint strict: true */
-<<<<<<< HEAD
-/*global assertTrue */
-=======
-/*global assertEqual */
->>>>>>> 825f8fc5
+/*global assertTrue, assertEqual */
 'use strict';
 
 ////////////////////////////////////////////////////////////////////////////////
@@ -32,19 +28,6 @@
 const _ = require('lodash');
 const db = arangodb.db;
 const {
-<<<<<<< HEAD
-    waitFor,
-    readReplicatedLogAgency,
-    replicatedLogSetPlan,
-    replicatedLogDeletePlan,
-    replicatedLogUpdatePlanParticipantsFlags,
-    replicatedLogSetPlanTerm,
-    createTermSpecification,
-    replicatedLogIsReady,
-    dbservers, instantiateTestSuite,
-    nextUniqueLogId, interestingSetOfConfigurations,
-    registerAgencyTestBegin, registerAgencyTestEnd
-=======
   waitFor,
   readReplicatedLogAgency,
   replicatedLogSetPlan,
@@ -53,36 +36,15 @@
   replicatedLogSetPlanTerm,
   createTermSpecification,
   replicatedLogIsReady,
-  dbservers,
-  nextUniqueLogId,
+  dbservers, interestingSetOfConfigurations,
+  nextUniqueLogId, instantiateTestSuite,
   registerAgencyTestBegin, registerAgencyTestEnd
->>>>>>> 825f8fc5
 } = require("@arangodb/testutils/replicated-logs-helper");
 
 const database = 'ReplLogsMaintenanceTest';
 
-const replicatedLogParticipantGeneration = function (logId, generation) {
-  return function () {
-    let {current} = readReplicatedLogAgency(database, logId);
-    if (current === undefined) {
-      return Error("current not yet defined");
-    }
-    if (!current.leader) {
-      return Error("Leader has not yet established its term");
-    }
-    if (!current.leader.committedParticipantsConfig) {
-      return Error("Leader has not yet committed any participants config");
-    }
-    if (current.leader.committedParticipantsConfig.generation < generation) {
-      return Error("Leader has not yet acked new generation; "
-          + `found ${current.leader.committedParticipantsConfig.generation}, expected = ${generation}`);
-    }
-
-    return true;
-  };
-};
-
 const replicatedLogParticipantsFlag = function (logId, flags, generation = undefined) {
+
   return function () {
     let {current} = readReplicatedLogAgency(database, logId);
     if (current === undefined) {
@@ -107,17 +69,9 @@
         if (participants[p] !== undefined) {
           return Error(`Entry for server ${p} still present in participants flags`);
         }
-<<<<<<< HEAD
-        if (generation !== undefined) {
-            if (current.leader.committedParticipantsConfig.generation < generation) {
-                return Error("Leader has not yet acked new generation; "
-                    + `found ${current.leader.committedParticipantsConfig.generation}, expected = ${generation}`);
-            }
-=======
       } else {
         if (!_.isEqual(v, participants[p])) {
           return Error(`Flags for participant ${p} are not as expected: ${JSON.stringify(v)} vs. ${JSON.stringify(participants[p])}`);
->>>>>>> 825f8fc5
         }
       }
     }
@@ -241,223 +195,7 @@
   };
 };
 
-<<<<<<< HEAD
 const replicatedLogSuite = function (targetConfig) {
-
-    const {setUpAll, tearDownAll} = (function () {
-        let previousDatabase, databaseExisted = true;
-        return {
-            setUpAll: function () {
-                previousDatabase = db._name();
-                if (!_.includes(db._databases(), database)) {
-                    db._createDatabase(database);
-                    databaseExisted = false;
-                }
-                db._useDatabase(database);
-            },
-
-            tearDownAll: function () {
-                db._useDatabase(previousDatabase);
-                if (!databaseExisted) {
-                    db._dropDatabase(database);
-                }
-            },
-        };
-    }());
-
-    return {
-        setUpAll, tearDownAll,
-        setUp: registerAgencyTestBegin,
-        tearDown: registerAgencyTestEnd,
-
-        testCreateReplicatedLog: function () {
-            const logId = nextUniqueLogId();
-            const servers = _.sampleSize(dbservers, targetConfig.replicationFactor);
-            const leader = servers[0];
-            const term = 1;
-            replicatedLogSetPlan(database, logId, {
-                id: logId,
-                targetConfig,
-                currentTerm: createTermSpecification(term, servers, targetConfig, leader),
-            });
-
-            // wait for all servers to have reported in current
-            waitFor(replicatedLogIsReady(database, logId, term, servers, leader));
-
-            replicatedLogDeletePlan(database, logId);
-        },
-
-        testCreateReplicatedLogWithoutLeader: function () {
-            const logId = nextUniqueLogId();
-            const servers = _.sampleSize(dbservers, targetConfig.replicationFactor);
-            const term = 1;
-            replicatedLogSetPlan(database, logId, {
-                id: logId,
-                targetConfig,
-                currentTerm: createTermSpecification(term, servers, targetConfig),
-            });
-
-            // wait for all servers to have reported in current
-            waitFor(replicatedLogIsReady(database, logId, term, servers));
-
-            replicatedLogDeletePlan(database, logId);
-        },
-
-        testAddParticipantFlagForced: function () {
-            if (targetConfig.replicationFactor < 2) {
-                return;
-            }
-            const logId = nextUniqueLogId();
-            const servers = _.sampleSize(dbservers, targetConfig.replicationFactor);
-            const leader = servers[0];
-            const term = 1;
-            replicatedLogSetPlan(database, logId, {
-                id: logId,
-                targetConfig,
-                currentTerm: createTermSpecification(term, servers, targetConfig, leader),
-            });
-
-            // wait for all servers to have reported in current
-            waitFor(replicatedLogIsReady(database, logId, term, servers, leader));
-
-            // now update the excluded flag for one participant
-            const follower = servers[1];
-            let newGeneration = replicatedLogUpdatePlanParticipantsFlags(database, logId, {[follower]: {forced: true}});
-            waitFor(replicatedLogParticipantsFlag(logId, {[follower]: {forced: true, excluded: false}}, newGeneration));
-
-            newGeneration = replicatedLogUpdatePlanParticipantsFlags(database, logId, {[follower]: null});
-            waitFor(replicatedLogParticipantGeneration(logId, newGeneration));
-
-            waitFor(replicatedLogParticipantsFlag(logId, {[follower]: null}, newGeneration));
-            replicatedLogDeletePlan(database, logId);
-        },
-
-        testAddParticipantFlagExcluded: function () {
-            // this test only works if not all servers are required for writeConcern
-            if (targetConfig.writeConcern >= targetConfig.replicationFactor || targetConfig.replicationFactor < 2) {
-                return;
-            }
-
-            const logId = nextUniqueLogId();
-            const servers = _.sampleSize(dbservers, targetConfig.replicationFactor);
-            const leader = servers[0];
-            const term = 1;
-            replicatedLogSetPlan(database, logId, {
-                id: logId,
-                targetConfig,
-                currentTerm: createTermSpecification(term, servers, targetConfig, leader),
-            });
-
-            // wait for all servers to have reported in current
-            waitFor(replicatedLogIsReady(database, logId, term, servers, leader));
-
-            // now update the excluded flag for one participant
-            const follower = servers[1];
-            let newGeneration = replicatedLogUpdatePlanParticipantsFlags(database, logId, {[follower]: {excluded: true}});
-            waitFor(replicatedLogParticipantsFlag(logId, {[follower]: {excluded: true, forced: false}}, newGeneration));
-
-            newGeneration = replicatedLogUpdatePlanParticipantsFlags(database, logId, {[follower]: null});
-            waitFor(replicatedLogParticipantGeneration(logId, newGeneration));
-
-            waitFor(replicatedLogParticipantsFlag(logId, {[follower]: null}, newGeneration));
-            replicatedLogDeletePlan(database, logId);
-        },
-
-        testUpdateTermInPlanLog: function () {
-            const logId = nextUniqueLogId();
-            const servers = _.sampleSize(dbservers, targetConfig.replicationFactor);
-            const leader = servers[0];
-            const term = 1;
-            replicatedLogSetPlan(database, logId, {
-                id: logId,
-                targetConfig,
-                currentTerm: createTermSpecification(term, servers, targetConfig, leader),
-            });
-
-            // wait for all servers to have reported in current
-            waitFor(replicatedLogIsReady(database, logId, term, servers, leader));
-            replicatedLogSetPlanTerm(database, logId, createTermSpecification(term + 1, servers, targetConfig, leader));
-
-            // wait again for all servers to have acked term
-            waitFor(replicatedLogIsReady(database, logId, term + 1, servers, leader));
-            replicatedLogDeletePlan(database, logId);
-        },
-
-        testUpdateTermInPlanLogWithNewLeader: function () {
-            if (targetConfig.replicationFactor < 2) {
-                return;
-            }
-            const logId = nextUniqueLogId();
-            const servers = _.sampleSize(dbservers, targetConfig.replicationFactor);
-            const leader = servers[0];
-            const term = 1;
-            replicatedLogSetPlan(database, logId, {
-                id: logId,
-                targetConfig,
-                currentTerm: createTermSpecification(term, servers, targetConfig, leader),
-            });
-
-            // wait for all servers to have reported in current
-            waitFor(replicatedLogIsReady(database, logId, term, servers));
-            // wait again for all servers to have acked term
-            const otherLeader = servers[1];
-            replicatedLogSetPlanTerm(database, logId, createTermSpecification(term + 1, servers, targetConfig, otherLeader));
-            waitFor(replicatedLogIsReady(database, logId, term + 1, servers, otherLeader));
-            replicatedLogDeletePlan(database, logId);
-        },
-
-        testUpdateTermAddParticipant: function () {
-            const logId = nextUniqueLogId();
-            const servers = _.sampleSize(dbservers, targetConfig.replicationFactor);
-            const leader = servers[0];
-            const remaining = _.difference(dbservers, servers);
-            const term = 1;
-            replicatedLogSetPlan(database, logId, {
-                id: logId,
-                targetConfig,
-                currentTerm: createTermSpecification(term, servers, targetConfig, leader),
-            });
-
-            // wait for all servers to have reported in current
-            waitFor(replicatedLogIsReady(database, logId, term, servers));
-            // now rewrite the term with an additional participant
-            const newServers = [...servers, _.sample(remaining)];
-            replicatedLogSetPlanTerm(database, logId, createTermSpecification(term, newServers, targetConfig, leader));
-            waitFor(replicatedLogIsReady(database, logId, term, newServers, leader));
-            replicatedLogDeletePlan(database, logId);
-        },
-
-        testUpdateTermRemoveParticipant: function () {
-            const logId = nextUniqueLogId();
-            const servers = _.sampleSize(dbservers, targetConfig.replicationFactor);
-            const remaining = _.difference(dbservers, servers);
-            const toBeRemoved = _.sample(remaining);
-            const leader = servers[0];
-            const term = 1;
-            const newServers = [...servers, toBeRemoved];
-            replicatedLogSetPlan(database, logId, {
-                id: logId,
-                targetConfig,
-                currentTerm: createTermSpecification(term, newServers, targetConfig, leader),
-            });
-
-            // wait for all servers to have reported in current
-            waitFor(replicatedLogIsReady(database, logId, term, newServers));
-            // now rewrite the term with an additional participant
-            replicatedLogSetPlanTerm(database, logId, createTermSpecification(term, servers, targetConfig, leader));
-            // TODO waitFor(replicatedLogParticipantsFlag(logId, {[toBeRemoved]: null})); -- doesn't work yet
-            replicatedLogDeletePlan(database, logId);
-        },
-    };
-};
-
-
-for (const config of interestingSetOfConfigurations) {
-    jsunity.run(instantiateTestSuite(replicatedLogSuite, config));
-}
-
-=======
-const replicatedLogSuite = function () {
 
   return {
     setUpAll, tearDownAll,
@@ -497,7 +235,12 @@
       replicatedLogDeletePlan(database, logId);
     },
 
-    testAddParticipantFlag: function () {
+    testAddParticipantFlagExcluded: function () {
+      // this test only works if not all servers are required for writeConcern
+      if (targetConfig.writeConcern >= targetConfig.replicationFactor || targetConfig.replicationFactor < 2) {
+        return;
+      }
+
       const logId = nextUniqueLogId();
       const servers = _.sampleSize(dbservers, targetConfig.replicationFactor);
       const leader = servers[0];
@@ -517,8 +260,33 @@
       waitFor(replicatedLogParticipantsFlag(logId, {[follower]: {excluded: true, forced: false}}, newGeneration));
 
       newGeneration = replicatedLogUpdatePlanParticipantsFlags(database, logId, {[follower]: null});
-      waitFor(replicatedLogParticipantGeneration(logId, newGeneration));
-
+      waitFor(replicatedLogParticipantsFlag(logId, {[follower]: null}, newGeneration));
+      replicatedLogDeletePlan(database, logId);
+    },
+
+    testAddParticipantFlagForced: function () {
+      if (targetConfig.replicationFactor < 2) {
+        return;
+      }
+      const logId = nextUniqueLogId();
+      const servers = _.sampleSize(dbservers, targetConfig.replicationFactor);
+      const leader = servers[0];
+      const term = 1;
+      replicatedLogSetPlan(database, logId, {
+        id: logId,
+        targetConfig,
+        currentTerm: createTermSpecification(term, servers, targetConfig, leader),
+      });
+
+      // wait for all servers to have reported in current
+      waitFor(replicatedLogIsReady(database, logId, term, servers, leader));
+
+      // now update the excluded flag for one participant
+      const follower = servers[1];
+      let newGeneration = replicatedLogUpdatePlanParticipantsFlags(database, logId, {[follower]: {forced: true}});
+      waitFor(replicatedLogParticipantsFlag(logId, {[follower]: {forced: true, excluded: false}}, newGeneration));
+
+      newGeneration = replicatedLogUpdatePlanParticipantsFlags(database, logId, {[follower]: null});
       waitFor(replicatedLogParticipantsFlag(logId, {[follower]: null}, newGeneration));
       replicatedLogDeletePlan(database, logId);
     },
@@ -544,16 +312,18 @@
     },
 
     testUpdateTermInPlanLogWithNewLeader: function () {
-      const logId = nextUniqueLogId();
-      const servers = _.sampleSize(dbservers, targetConfig.replicationFactor);
-      const leader = servers[0];
-      const term = 1;
-      replicatedLogSetPlan(database, logId, {
-        id: logId,
-        targetConfig,
-        currentTerm: createTermSpecification(term, servers, targetConfig, leader),
-      });
-
+      if (targetConfig.replicationFactor < 2) {
+        return;
+      }
+      const logId = nextUniqueLogId();
+      const servers = _.sampleSize(dbservers, targetConfig.replicationFactor);
+      const leader = servers[0];
+      const term = 1;
+      replicatedLogSetPlan(database, logId, {
+        id: logId,
+        targetConfig,
+        currentTerm: createTermSpecification(term, servers, targetConfig, leader),
+      });
       // wait for all servers to have reported in current
       waitFor(replicatedLogIsReady(database, logId, term, servers));
       // wait again for all servers to have acked term
@@ -574,7 +344,6 @@
         targetConfig,
         currentTerm: createTermSpecification(term, servers, targetConfig, leader),
       });
-
       // wait for all servers to have reported in current
       waitFor(replicatedLogIsReady(database, logId, term, servers));
       // now rewrite the term with an additional participant
@@ -609,7 +378,9 @@
 };
 
 
-jsunity.run(replicatedLogSuite);
+for (const config of interestingSetOfConfigurations) {
+  jsunity.run(instantiateTestSuite(replicatedLogSuite, config));
+}
+
 jsunity.run(checkCommitFailReasonReport);
->>>>>>> 825f8fc5
 return jsunity.done();