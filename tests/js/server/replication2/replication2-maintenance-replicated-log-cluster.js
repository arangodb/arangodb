--- conflicted
+++ resolved
@@ -32,23 +32,14 @@
   readReplicatedLogAgency,
   replicatedLogSetPlan,
   replicatedLogDeletePlan,
-<<<<<<< HEAD
   replicatedLogUpdatePlanParticipantsConfigParticipants,
   replicatedLogSetPlanTerm,
   createParticipantsConfig,
-=======
-  replicatedLogUpdatePlanParticipantsFlags,
-  replicatedLogSetPlanTerm,
->>>>>>> 825f8fc5
   createTermSpecification,
   replicatedLogIsReady,
   dbservers,
   nextUniqueLogId,
-<<<<<<< HEAD
   registerAgencyTestBegin, registerAgencyTestEnd,
-=======
-  registerAgencyTestBegin, registerAgencyTestEnd
->>>>>>> 825f8fc5
 } = require("@arangodb/testutils/replicated-logs-helper");
 
 const database = 'ReplLogsMaintenanceTest';
@@ -67,11 +58,7 @@
     }
     if (current.leader.committedParticipantsConfig.generation < generation) {
       return Error("Leader has not yet acked new generation; "
-<<<<<<< HEAD
         + `found ${current.leader.committedParticipantsConfig.generation}, expected = ${generation}`);
-=======
-          + `found ${current.leader.committedParticipantsConfig.generation}, expected = ${generation}`);
->>>>>>> 825f8fc5
     }
 
     return true;
@@ -93,11 +80,7 @@
     if (generation !== undefined) {
       if (current.leader.committedParticipantsConfig.generation < generation) {
         return Error("Leader has not yet acked new generation; "
-<<<<<<< HEAD
           + `found ${current.leader.committedParticipantsConfig.generation}, expected = ${generation}`);
-=======
-            + `found ${current.leader.committedParticipantsConfig.generation}, expected = ${generation}`);
->>>>>>> 825f8fc5
       }
     }
 
@@ -113,10 +96,6 @@
         }
       }
     }
-<<<<<<< HEAD
-
-    return true;
-=======
 
     return true;
   };
@@ -234,13 +213,11 @@
 
       waitFor(replicatedLogLeaderCommitFail(database, logId, undefined));
     },
->>>>>>> 825f8fc5
   };
 };
 
 const replicatedLogSuite = function () {
 
-<<<<<<< HEAD
   const targetConfig = {
     writeConcern: 2,
     softWriteConcern: 2,
@@ -269,8 +246,6 @@
     };
   }());
 
-=======
->>>>>>> 825f8fc5
   return {
     setUpAll, tearDownAll,
     setUp: registerAgencyTestBegin,
@@ -281,18 +256,12 @@
       const servers = _.sampleSize(dbservers, targetConfig.replicationFactor);
       const leader = servers[0];
       const term = 1;
-<<<<<<< HEAD
-      const generation = 1;
-=======
->>>>>>> 825f8fc5
-      replicatedLogSetPlan(database, logId, {
-        id: logId,
-        targetConfig,
-        currentTerm: createTermSpecification(term, servers, targetConfig, leader),
-<<<<<<< HEAD
+      const generation = 1;
+      replicatedLogSetPlan(database, logId, {
+        id: logId,
+        targetConfig,
+        currentTerm: createTermSpecification(term, servers, targetConfig, leader),
         participantsConfig: createParticipantsConfig(generation, servers),
-=======
->>>>>>> 825f8fc5
       });
 
       // wait for all servers to have reported in current
@@ -305,18 +274,12 @@
       const logId = nextUniqueLogId();
       const servers = _.sampleSize(dbservers, targetConfig.replicationFactor);
       const term = 1;
-<<<<<<< HEAD
-      const generation = 1;
-=======
->>>>>>> 825f8fc5
+      const generation = 1;
       replicatedLogSetPlan(database, logId, {
         id: logId,
         targetConfig,
         currentTerm: createTermSpecification(term, servers, targetConfig),
-<<<<<<< HEAD
         participantsConfig: createParticipantsConfig(generation, servers),
-=======
->>>>>>> 825f8fc5
       });
 
       // wait for all servers to have reported in current
@@ -330,19 +293,13 @@
       const servers = _.sampleSize(dbservers, targetConfig.replicationFactor);
       const leader = servers[0];
       const term = 1;
-<<<<<<< HEAD
       const generation = 1;
       const participantsConfig = createParticipantsConfig(generation, servers);
-=======
->>>>>>> 825f8fc5
-      replicatedLogSetPlan(database, logId, {
-        id: logId,
-        targetConfig,
-        currentTerm: createTermSpecification(term, servers, targetConfig, leader),
-<<<<<<< HEAD
+      replicatedLogSetPlan(database, logId, {
+        id: logId,
+        targetConfig,
+        currentTerm: createTermSpecification(term, servers, targetConfig, leader),
         participantsConfig,
-=======
->>>>>>> 825f8fc5
       });
 
       // wait for all servers to have reported in current
@@ -350,7 +307,6 @@
 
       // now update the excluded flag for one participant
       const follower = servers[1];
-<<<<<<< HEAD
       let newGeneration = replicatedLogUpdatePlanParticipantsConfigParticipants(database, logId, {
         [follower]: {
           excluded: true,
@@ -368,15 +324,6 @@
       waitFor(replicatedLogParticipantGeneration(logId, newGeneration));
 
       waitFor(replicatedLogParticipantsFlag(logId, {[follower]: {excluded: false, forced: false}}, newGeneration));
-=======
-      let newGeneration = replicatedLogUpdatePlanParticipantsFlags(database, logId, {[follower]: {excluded: true}});
-      waitFor(replicatedLogParticipantsFlag(logId, {[follower]: {excluded: true, forced: false}}, newGeneration));
-
-      newGeneration = replicatedLogUpdatePlanParticipantsFlags(database, logId, {[follower]: null});
-      waitFor(replicatedLogParticipantGeneration(logId, newGeneration));
-
-      waitFor(replicatedLogParticipantsFlag(logId, {[follower]: null}, newGeneration));
->>>>>>> 825f8fc5
       replicatedLogDeletePlan(database, logId);
     },
 
@@ -385,18 +332,12 @@
       const servers = _.sampleSize(dbservers, targetConfig.replicationFactor);
       const leader = servers[0];
       const term = 1;
-<<<<<<< HEAD
-      const generation = 1;
-=======
->>>>>>> 825f8fc5
-      replicatedLogSetPlan(database, logId, {
-        id: logId,
-        targetConfig,
-        currentTerm: createTermSpecification(term, servers, targetConfig, leader),
-<<<<<<< HEAD
+      const generation = 1;
+      replicatedLogSetPlan(database, logId, {
+        id: logId,
+        targetConfig,
+        currentTerm: createTermSpecification(term, servers, targetConfig, leader),
         participantsConfig: createParticipantsConfig(generation, servers),
-=======
->>>>>>> 825f8fc5
       });
 
       // wait for all servers to have reported in current
@@ -413,18 +354,12 @@
       const servers = _.sampleSize(dbservers, targetConfig.replicationFactor);
       const leader = servers[0];
       const term = 1;
-<<<<<<< HEAD
-      const generation = 1;
-=======
->>>>>>> 825f8fc5
-      replicatedLogSetPlan(database, logId, {
-        id: logId,
-        targetConfig,
-        currentTerm: createTermSpecification(term, servers, targetConfig, leader),
-<<<<<<< HEAD
+      const generation = 1;
+      replicatedLogSetPlan(database, logId, {
+        id: logId,
+        targetConfig,
+        currentTerm: createTermSpecification(term, servers, targetConfig, leader),
         participantsConfig: createParticipantsConfig(generation, servers),
-=======
->>>>>>> 825f8fc5
       });
 
       // wait for all servers to have reported in current
@@ -436,33 +371,22 @@
       replicatedLogDeletePlan(database, logId);
     },
 
-<<<<<<< HEAD
     testAddParticipant: function () {
-=======
-    testUpdateTermAddParticipant: function () {
->>>>>>> 825f8fc5
       const logId = nextUniqueLogId();
       const servers = _.sampleSize(dbservers, targetConfig.replicationFactor);
       const leader = servers[0];
       const remaining = _.difference(dbservers, servers);
       const term = 1;
-<<<<<<< HEAD
-      const generation = 1;
-=======
->>>>>>> 825f8fc5
-      replicatedLogSetPlan(database, logId, {
-        id: logId,
-        targetConfig,
-        currentTerm: createTermSpecification(term, servers, targetConfig, leader),
-<<<<<<< HEAD
+      const generation = 1;
+      replicatedLogSetPlan(database, logId, {
+        id: logId,
+        targetConfig,
+        currentTerm: createTermSpecification(term, servers, targetConfig, leader),
         participantsConfig: createParticipantsConfig(generation, servers),
-=======
->>>>>>> 825f8fc5
       });
 
       // wait for all servers to have reported in current
       waitFor(replicatedLogIsReady(database, logId, term, servers));
-<<<<<<< HEAD
       // now add an additional participant to the participants configuration
       const newServer = _.sample(remaining);
       const newServers = [...servers, newServer];
@@ -472,53 +396,32 @@
           forced: false
         }
       });
-=======
-      // now rewrite the term with an additional participant
-      const newServers = [...servers, _.sample(remaining)];
-      replicatedLogSetPlanTerm(database, logId, createTermSpecification(term, newServers, targetConfig, leader));
->>>>>>> 825f8fc5
       waitFor(replicatedLogIsReady(database, logId, term, newServers, leader));
       replicatedLogDeletePlan(database, logId);
     },
 
-<<<<<<< HEAD
     testRemoveParticipant: function () {
-=======
-    testUpdateTermRemoveParticipant: function () {
->>>>>>> 825f8fc5
       const logId = nextUniqueLogId();
       const servers = _.sampleSize(dbservers, targetConfig.replicationFactor);
       const remaining = _.difference(dbservers, servers);
       const toBeRemoved = _.sample(remaining);
       const leader = servers[0];
       const term = 1;
-<<<<<<< HEAD
-      const generation = 1;
-=======
->>>>>>> 825f8fc5
+      const generation = 1;
       const newServers = [...servers, toBeRemoved];
       replicatedLogSetPlan(database, logId, {
         id: logId,
         targetConfig,
         currentTerm: createTermSpecification(term, newServers, targetConfig, leader),
-<<<<<<< HEAD
         participantsConfig: createParticipantsConfig(generation, newServers),
-=======
->>>>>>> 825f8fc5
       });
 
       // wait for all servers to have reported in current
       waitFor(replicatedLogIsReady(database, logId, term, newServers));
-<<<<<<< HEAD
       replicatedLogUpdatePlanParticipantsConfigParticipants(database, logId, {
         [toBeRemoved]: null
       });
       waitFor(replicatedLogParticipantsFlag(logId, {[toBeRemoved]: null}));
-=======
-      // now rewrite the term with an additional participant
-      replicatedLogSetPlanTerm(database, logId, createTermSpecification(term, servers, targetConfig, leader));
-      // TODO waitFor(replicatedLogParticipantsFlag(logId, {[toBeRemoved]: null})); -- doesn't work yet
->>>>>>> 825f8fc5
       replicatedLogDeletePlan(database, logId);
     },
   };
