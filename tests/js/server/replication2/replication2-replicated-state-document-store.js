--- conflicted
+++ resolved
@@ -1032,7 +1032,6 @@
     },
 
     testModifyShard: function () {
-<<<<<<< HEAD
       const collection = db._create(collectionName, {numberOfShards: 1, writeConcern: 2, replicationFactor: 3});
       collection.properties({computedValues: [{
           name: "createdAt",
@@ -1040,23 +1039,6 @@
           overwrite: true,
           computeOn: ["insert"]
         }]});
-=======
-      let collection = db._create(collectionName, {numberOfShards: 1, writeConcern: 2, replicationFactor: 3});
-
-      // TODO currently we cannot modify collection.properties for replication2, because the API must write to `Target`.
-      const cid = collection._id;
-      let {plan} = ch.readCollection(database, cid);
-      plan.computedValues = [{
-        name: "createdAt",
-        expression: "RETURN DATE_NOW()",
-        overwrite: true,
-        keepNull: true,
-        failOnWarning: false,
-        computeOn: ["insert"]
-      }];
-      helper.agency.set(`Plan/Collections/${database}/${cid}`, plan);
-      helper.agency.increaseVersion(`Plan/Version`);
->>>>>>> 47b45b9e
 
       // Wait for the shard to be modified.
       let cnt = 0;
