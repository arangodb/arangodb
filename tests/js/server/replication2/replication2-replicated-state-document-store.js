/*jshint strict: true */
/*global assertTrue, assertEqual, assertNotNull, print*/
'use strict';

////////////////////////////////////////////////////////////////////////////////
/// DISCLAIMER
///
/// Copyright 2021 ArangoDB GmbH, Cologne, Germany
///
/// Licensed under the Apache License, Version 2.0 (the "License")
/// you may not use this file except in compliance with the License.
/// You may obtain a copy of the License at
///
///     http://www.apache.org/licenses/LICENSE-2.0
///
/// Unless required by applicable law or agreed to in writing, software
/// distributed under the License is distributed on an "AS IS" BASIS,
/// WITHOUT WARRANTIES OR CONDITIONS OF ANY KIND, either express or implied.
/// See the License for the specific language governing permissions and
/// limitations under the License.
///
/// Copyright holder is ArangoDB GmbH, Cologne, Germany
///
/// @author Alexandru Petenchea
////////////////////////////////////////////////////////////////////////////////

const jsunity = require('jsunity');
const arangodb = require("@arangodb");
const _ = require('lodash');
const internal = require('internal');
const db = arangodb.db;
const helper = require('@arangodb/test-helper');
const lh = require("@arangodb/testutils/replicated-logs-helper");
const lp = require("@arangodb/testutils/replicated-logs-predicates");
const lhttp = require('@arangodb/testutils/replicated-logs-http-helper');
const sh = require("@arangodb/testutils/replicated-state-helper");
const sp = require("@arangodb/testutils/replicated-state-predicates");

const database = "replication2_document_store_test_db";
const collectionName = "testCollection";

function makeTestSuites(testSuite) {
  let suiteV1 = {};
  let suiteV2 = {};
  helper.deriveTestSuite(testSuite({}), suiteV1, "_V1");
  helper.deriveTestSuite(testSuite({replicationVersion: "2"}), suiteV2, "_V2");
  return [suiteV1, suiteV2];
}

/**
 * TODO this function is here temporarily and is will be removed once we have a better solution.
 * Its purpose is to synchronize the participants of replicated logs with the participants of their respective shards.
 * This is needed because we're using the list of participants from two places.
 */
const syncShardsWithLogs = function(dbn) {
  const coordinator = lh.coordinators[0];
  let logs = lhttp.listLogs(coordinator, dbn).result;
  let collections = lh.readAgencyValueAt(`Plan/Collections/${dbn}`);
  for (const [colId, colInfo] of Object.entries(collections)) {
    for (const shardId of Object.keys(colInfo.shards)) {
      const logId = shardId.slice(1);
      if (logId in logs) {
        helper.agency.set(`Plan/Collections/${dbn}/${colId}/shards/${shardId}`, logs[logId]);
      }
    }
  }

  const waitForCurrent  = lh.readAgencyValueAt("Current/Version");
  helper.agency.increaseVersion(`Plan/Version`);

  lh.waitFor(() => {
    const currentVersion  = lh.readAgencyValueAt("Current/Version");
    if (currentVersion > waitForCurrent) {
      return true;
    }
    return Error(`Current/Version expected to be greater than ${waitForCurrent}, but got ${currentVersion}`);
  }, 30, (e) => {
    // We ignore this and continue. Most probably current was increased before we could observe it.
    print(e.message);
  });
};

/**
 * Checks if a given key exists (or not) on all servers.
 */
const checkFollowersValue = function (servers, shardId, key, value, isReplication2) {
  let localValues = {};
  for (const [serverId, endpoint] of Object.entries(servers)) {
    if (value === null) {
      // Check for absence of key
      lh.waitFor(sp.localKeyStatus(endpoint, database, shardId, key, false));
    } else {
      // Check for key and value
      lh.waitFor(sp.localKeyStatus(endpoint, database, shardId, key, true, value));
    }
    localValues[serverId] = sh.getLocalValue(endpoint, database, shardId, key);
  }

  let replication2Log = '';
  if (isReplication2) {
    replication2Log = `Log entries: ${JSON.stringify(lh.dumpShardLog(shardId))}`;
  }
  let extraErrorMessage = `All responses: ${JSON.stringify(localValues)}` + `\n${replication2Log}`;

  for (const [serverId, res] of Object.entries(localValues)) {
    if (value === null) {
      assertTrue(res.code === 404,
          `Expected 404 while reading key from ${serverId}/${database}/${shardId}, ` +
          `but the response was ${JSON.stringify(res)}.\n` + extraErrorMessage);
    } else {
      assertTrue(res.code === undefined,
          `Error while reading key from ${serverId}/${database}/${shardId}/${key}, ` +
          `got: ${JSON.stringify(res)}.\n` + extraErrorMessage);
      assertEqual(res.value, value,
          `Wrong value returned by ${serverId}/${database}/${shardId}, expected ${value} but ` +
          `got: ${JSON.stringify(res)}. ` + extraErrorMessage);
    }
  }

  if (value !== null) {
    // All ids and revisions should be equal
    const revs = Object.values(localValues).map(value => value._rev);
    assertTrue(revs.every((val, i, arr) => val === arr[0]), `_rev mismatch ${JSON.stringify(localValues)}` +
      `\n${replication2Log}`);

    const ids = Object.values(localValues).map(value => value._id);
    assertTrue(ids.every((val, i, arr) => val === arr[0]), `_id mismatch ${JSON.stringify(localValues)}` +
      `\n${replication2Log}`);
  }
};

/**
 * Returns first entry with the same key and type as the document provided.
 * If no document is provided, all entries of the specified type are returned.
 */
const getDocumentEntries = function (entries, type, document) {
  if (document === undefined) {
    let matchingType = [];
    for (const entry of entries) {
      if (entry.hasOwnProperty("payload") && entry.payload[1].operation === type) {
        matchingType.push(entry);
      }
    }
    return matchingType;
  }
  for (const entry of entries) {
    if (entry.hasOwnProperty("payload") && entry.payload[1].operation === type) {
      // replication entries can contain an array of documents (batch op)
      if (Array.isArray(entry.payload[1].data)) {
        // in this case try to find the document in the batch
        let res = entry.payload[1].data.filter((doc) => doc._key === document._key);
        if (res.length === 1) {
          return entry;
        }
      } else if (entry.payload[1].data._key === document._key) {
        // single document operation was replicated
        return entry;
      }
    }
  }
  return null;
};

const mergeLogs = function(logs) {
  return logs.reduce((previous, current) => previous.concat(current.head(1000)), []);
};

/**
 * Check if all the documents are in the logs and have the provided type.
 */
const searchDocs = function(logs, docs, opType) {
  let allEntries = mergeLogs(logs);
  for (const doc of docs) {
    let entry = getDocumentEntries(allEntries, opType, doc);
    assertNotNull(entry);
    assertEqual(entry.payload[1].operation, opType, `Dumping combined log entries: ${JSON.stringify(allEntries)}`);
  }
};

/**
 * Unroll all array entries from all logs and optionally filter by name.
 */
const getArrayElements = function(logs, opType, name) {
  let entries = logs.reduce((previous, current) => previous.concat(current.head(1000)), [])
      .filter(entry => entry.hasOwnProperty("payload") && entry.payload[1].operation === opType
          && Array.isArray(entry.payload[1].data))
      .reduce((previous, current) => previous.concat(current.payload[1].data), []);
  if (name === undefined) {
    return entries;
  }
  return entries.filter(entry => entry.name === name);
};

/**
 * This test suite validates the correctness of most basic operations, checking replicated log entries.
 */
const replicatedStateDocumentStoreSuiteReplication2 = function () {
  let collection = null;
  let shards = null;
  let logs = null;

  const {setUpAll, tearDownAll, setUpAnd, tearDownAnd} =
    lh.testHelperFunctions(database, {replicationVersion: "2"});

  return {
    setUpAll,
    tearDownAll,
    setUp: setUpAnd(() => {
      collection = db._create(collectionName, {"numberOfShards": 2, "writeConcern": 2, "replicationFactor": 3});
      shards = collection.shards();
      logs = shards.map(shardId => db._replicatedLog(shardId.slice(1)));
    }),
    tearDown: tearDownAnd(() => {
      if (collection !== null) {
        collection.drop();
      }
      collection = null;
    }),

    testCreateReplicatedStateForEachShard: function() {
      let colPlan = lh.readAgencyValueAt(`Plan/Collections/${database}/${collection._id}`);
      let colCurrent = lh.readAgencyValueAt(`Current/Collections/${database}/${collection._id}`);

      for (const shard of collection.shards()) {
        let {target, plan, current} = sh.readReplicatedStateAgency(database, lh.shardIdToLogId(shard));
        let shardPlan = colPlan.shards[shard];
        let shardCurrent = colCurrent[shard];

        // Check if the replicated state in Target and the shard in Plan match
        assertEqual(target.leader, shardPlan[0]);
        assertTrue(lh.sortedArrayEqualOrError(Object.keys(target.participants)), _.sortBy(shardPlan));

        // Check if the replicated state in Plan and the shard in Plan match
        assertTrue(lh.sortedArrayEqualOrError(Object.keys(plan.participants)), _.sortBy(shardPlan));

        // Check if the replicated state in Current and the shard in Current match
        assertEqual(target.leader, shardCurrent.servers[0]);
        assertTrue(lh.sortedArrayEqualOrError(Object.keys(current.participants)), _.sortBy(shardCurrent.servers));
      }
    },

    testDropCollection: function() {
      db._drop(collectionName);
      collection = null;
      for (const shard of shards) {
        let {plan} = sh.readReplicatedStateAgency(database, lh.shardIdToLogId(shard));
        assertEqual(plan, undefined);
      }
    },

    testReplicateOperationsCommit: function() {
      const opType = "Commit";

      collection.insert({_key: "abcd"});
      let commitEntries = getDocumentEntries(mergeLogs(logs), opType);
      let insertEntries = getDocumentEntries(mergeLogs(logs), "Insert");
      assertEqual(commitEntries.length, 1,
          `Found more commitEntries than expected: ${commitEntries}. Insert entries: ${insertEntries}`);
      assertEqual(insertEntries.length, commitEntries.length,
          `Insert entries: ${insertEntries} do not match Commit entries ${commitEntries}`);
      assertEqual(insertEntries[0].trx, commitEntries[0].trx,
          `Insert entries: ${insertEntries} do not match Commit entries ${commitEntries}`);
    },

    testReplicateOperationsInsert: function() {
      const opType = "Insert";

      // Insert single document
      let documents = [{_key: "foo"}, {_key: "bar"}];
      documents.forEach(doc => collection.insert(doc));
      searchDocs(logs, documents, opType);

      // Insert multiple documents
      documents = [...Array(10).keys()].map(i => {return {name: "testInsert1", foobar: i};});
      collection.insert(documents);
      let result = getArrayElements(logs, opType, "testInsert1");
      for (const doc of documents) {
        assertTrue(result.find(entry => entry.foobar === doc.foobar) !== undefined);
      }

      // AQL INSERT
      documents = [...Array(10).keys()].map(i => {return {name: "testInsert2", baz: i};});
      db._query(`FOR i in 0..9 INSERT {_key: CONCAT('test', i), name: "testInsert2", baz: i} INTO ${collectionName}`);
      result = getArrayElements(logs, opType, "testInsert2");
      for (const doc of documents) {
        assertTrue(result.find(entry => entry.baz === doc.baz) !== undefined);
      }
    },

    testReplicateOperationsModify: function() {
      const opType = "Update";

      // Update single document
      let documents = [{_key: `test${_.random(1000)}`}, {_key: `test${_.random(1000)}`}];
      let docHandles = [];
      documents.forEach(doc => {
        let docUpdate = {_key: doc._key, name: `updatedTest${doc.value}`};
        let d = collection.insert(doc);
        docHandles.push(collection.update(d, docUpdate));
        searchDocs(logs, [docUpdate], opType);
      });

      // Replace multiple documents
      let replacements = [{value: 10, name: "testR"}, {value: 20, name: "testR"}];
      docHandles = collection.replace(docHandles, replacements);
      let result = getArrayElements(logs, "Replace",  "testR");
      for (const doc of replacements) {
        assertTrue(result.find(entry => entry.value === doc.value) !== undefined);
      }

      // Update multiple documents
      let updates = documents.map(_ => {return {name: "testModify10"};});
      docHandles = collection.update(docHandles, updates);
      result = getArrayElements(logs, opType, "testModify10");
      assertEqual(result.length, updates.length);

      // AQL UPDATE
      db._query(`FOR doc IN ${collectionName} UPDATE {_key: doc._key, name: "testModify100"} IN ${collectionName}`);
      result = getArrayElements(logs, opType, "testModify100");
      assertEqual(result.length, updates.length);
    },

    testReplicateOperationsRemove: function() {
      const opType = "Remove";

      // Remove single document
      let doc = {_key: `test${_.random(1000)}`};
      let d = collection.insert(doc);
      collection.remove(d);
      searchDocs(logs, [doc], opType);

      // AQL REMOVE
      let documents = [
        {_key: `test${_.random(1000)}`}, {_key: `test${_.random(1000)}`}
      ];
      collection.insert(documents);
      db._query(`FOR doc IN ${collectionName} REMOVE doc IN ${collectionName}`);
      let result = getArrayElements(logs, opType);
      for (const doc of documents) {
        assertTrue(result.find(entry => entry._key === doc._key) !== undefined);
      }
    },

    testReplicateOperationsTruncate: function() {
      const opType = "Truncate";
      // we need to fill the collection with some docs since truncate will only
      // use range-deletes (which are replicated as truncate op) if the number
      // of docs is > 32*1024, otherwise it uses babies removes.
<<<<<<< HEAD
      // We have two shards, so we need to insert at least twice as many docs to have high enough probability that each
      // shard contains more than 32k docs.
      let docs = [];
      for (let i = 0; i < 70; ++i) {
        for (let j = 0; j < 1024; ++j) {
          docs.push({});
        }
=======
      // note that our collection has multiple shards, so we need to make sure that
      // each shard has >= 32*1024 docs!
      const numberOfShards = collection.properties().numberOfShards;
      let docs = [];
      for (let j = 0; j < 1024; ++j) {
        docs.push({});
      }
      for (let i = 0; i < 33 * numberOfShards; ++i) {
>>>>>>> a127bb74
        collection.insert(docs);
        docs.length = 0;
      }
      collection.truncate();

      let found = [];
      let allEntries = logs.reduce((previous, current) => previous.concat(current.head(1010)), []);
      for (const entry of allEntries) {
        if (entry.hasOwnProperty("payload") && entry.payload[1].operation === opType) {
          let colName = entry.payload[1].data.collection;
          assertTrue(shards.includes(colName) && !found.includes(colName));
          found.push(colName);
        }
      }
<<<<<<< HEAD
      assertEqual(found.length, 2, `Dumping combined log entries: ${JSON.stringify(allEntries)}`);
    }
  };
};

/**
 * This test suite intentionally triggers intermediate commit operations and validates their execution.
 */
const replicatedStateIntermediateCommitsSuite = function() {
  const rc = lh.dbservers.length;
  const servers = Object.assign({}, ...lh.dbservers.map((serverId) => ({[serverId]: lh.getServerUrl(serverId)})));
  let collection = null;
  let shards = null;
  let shardId = null;
  let logs = null;

  const {setUpAll, tearDownAll, setUpAnd, tearDownAnd} =
    lh.testHelperFunctions(database, {replicationVersion: "2"});

  return {
    setUpAll,
    tearDownAll,
    setUp: setUpAnd(() => {
      const props = {numberOfShards: 1, writeConcern: rc, replicationFactor: rc};
      collection = db._create(collectionName, props);
      shards = collection.shards();
      shardId = shards[0];
      logs = shards.map(shardId => db._replicatedLog(shardId.slice(1)));
    }),
    tearDown: tearDownAnd(() => {
      if (collection !== null) {
        collection.drop();
      }
      collection = null;
    }),

    testIntermediateCommitsNoLogEntries: function(testName) {
      db._query(`FOR i in 0..10 INSERT {_key: CONCAT('test', i), name: '${testName}', baz: i} INTO ${collectionName}`);
      let intermediateCommitEntries = getDocumentEntries(mergeLogs(logs), "IntermediateCommit");
      assertEqual(intermediateCommitEntries.length, 0);
    },

    testIntermediateCommitsLogEntries: function(testName) {
      db._query(`FOR i in 0..1000 INSERT {_key: CONCAT('test', i), name: '${testName}', baz: i} INTO ${collectionName}`,
        {}, {intermediateCommitCount: 1});
      let intermediateCommitEntries = getDocumentEntries(mergeLogs(logs), "IntermediateCommit");
      assertEqual(intermediateCommitEntries.length, 2);
    },

    testIntermediateCommitsFull: function(testName) {
      db._query(`
      FOR i in 0..2000 
      INSERT {_key: CONCAT('test', i), name: '${testName}', value: i} INTO ${collectionName}`,
        {}, {intermediateCommitCount: 1});

      let keys = [];
      for (let i = 0; i <= 2000; ++i) {
        keys.push(`test${i}`);
      }

      // Wait for the last key to be applied on all servers
      checkFollowersValue(servers, shardId, `test2000`, 2000, true);

      // Check that all keys are applied on all servers
      for (let server of Object.values(servers)) {
        let bulk = sh.getBulkDocuments(server, database, shardId, keys);
        let keysSet = new Set(keys);
        for (let doc of bulk) {
          assertTrue(keysSet.has(doc._key));
          keysSet.delete(doc._key);
        }
      }
    },

    testIntermediateCommitsPartial: function(testName) {
      // Intentionally fail the query after an intermediate commit
      try {
        db._query(`
        FOR i in 0..2000
        FILTER ASSERT(i < 1500, "was erlaube")
        INSERT {_key: CONCAT('test', i), name: '${testName}', value: i} INTO ${collectionName}`, {},
          {intermediateCommitCount: 1});
      } catch (err) {
        assertEqual(err.errorNum, internal.errors.ERROR_QUERY_USER_ASSERT.code);
      }

      // AQL operates in batches of 1000 documents. Each batch is processed in a single babies operation.
      // Intermediate commits are only performed after a babies operation.
      // The first 1000 documents are part of the first intermediate commit, after which the query fails.
      let keys = [];
      for (let i = 0; i <= 2000; ++i) {
        keys.push(`test${i}`);
      }

      // Wait for the last key to be applied on all servers
      checkFollowersValue(servers, shardId, `test999`, 999, true);

      // Check that first batch of keys is applied on all servers
      for (let server of Object.values(servers)) {
        let bulk = sh.getBulkDocuments(server, database, shardId, keys);
        for (let doc of bulk) {
          assertEqual(doc.value < 1000, doc._key !== undefined);
        }
      }
=======
      assertEqual(found.length, 2); //, `Dumping combined log entries: ${JSON.stringify(allEntries)}`);
>>>>>>> a127bb74
    },
  };
};

/**
 * This test suite checks the correctness of replicated operations with respect to the follower contents.
 * All tests must use a single shard, so we don't have to guess where the keys are saved.
 * writeConcern must be equal to replicationFactor, so we replicate all documents on all followers.
 */
const replicatedStateFollowerSuite = function (dbParams) {
  const rc = lh.dbservers.length;
  const isReplication2 = dbParams.replicationVersion === "2";
  const servers = Object.assign({}, ...lh.dbservers.map((serverId) => ({[serverId]: lh.getServerUrl(serverId)})));
  let collection = null;
  let shardId = null;

  const {setUpAll, tearDownAll, setUpAnd, tearDownAnd} =
    lh.testHelperFunctions(database, {replicationVersion: "2"});

  return {
    setUpAll,
    tearDownAll,
    setUp: setUpAnd(() => {
      collection = db._create(collectionName, {"numberOfShards": 1, "writeConcern": rc, "replicationFactor": rc});
      shardId = collection.shards()[0];
    }),
    tearDown: tearDownAnd(() => {
      if (collection !== null) {
        collection.drop();
      }
      collection = null;
    }),

    testFollowersSingleDocument: function(testName) {
      let handle = collection.insert({_key: `${testName}-foo`, value: `${testName}-bar`});
      checkFollowersValue(servers, shardId, `${testName}-foo`, `${testName}-bar`, isReplication2);

      handle = collection.update(handle, {value: `${testName}-baz`});
      checkFollowersValue(servers, shardId, `${testName}-foo`, `${testName}-baz`, isReplication2);

      handle = collection.replace(handle, {_key: `${testName}-foo`, value: `${testName}-bar`});
      checkFollowersValue(servers, shardId, `${testName}-foo`, `${testName}-bar`, isReplication2);

      collection.remove(handle);
      checkFollowersValue(servers, shardId, `${testName}-foo`, null, isReplication2);
    },

    testFollowersMultiDocuments: function(testName) {
      let documents = [...Array(3).keys()].map(i => {return {_key: `${testName}-foo${i}`, value: i};});

      let handles = collection.insert(documents);
      for (let doc of documents) {
        checkFollowersValue(servers, shardId, doc._key, doc.value, isReplication2);
      }

      let updates = documents.map(doc => {return {value: doc.value + 100};});
      handles = collection.update(handles, updates);
      for (let doc of documents) {
        checkFollowersValue(servers, shardId, doc._key, doc.value + 100, isReplication2);
      }

      handles = collection.replace(handles, documents);
      for (let doc of documents) {
        checkFollowersValue(servers, shardId, doc._key, doc.value, isReplication2);
      }

      collection.remove(handles);
      for (let doc of documents) {
        checkFollowersValue(servers, shardId, doc._key, null, isReplication2);
      }
    },

    testFollowersAql: function(testName) {
      let documents = [...Array(3).keys()].map(i => {return {_key: `${testName}-foo${i}`, value: i};});

      db._query(`FOR i in 0..9 INSERT {_key: CONCAT('${testName}-foo', i), value: i} INTO ${collectionName}`);
      for (let doc of documents) {
        checkFollowersValue(servers, shardId, doc._key, doc.value, isReplication2);
      }

      db._query(`FOR doc IN ${collectionName} UPDATE {_key: doc._key, value: doc.value + 100} IN ${collectionName}`);
      for (let doc of documents) {
        checkFollowersValue(servers, shardId, doc._key, doc.value + 100, isReplication2);
      }

      db._query(`FOR doc IN ${collectionName} REPLACE {_key: doc._key, value: CONCAT(doc._key, "bar")} IN ${collectionName}`);
      for (let doc of documents) {
        checkFollowersValue(servers, shardId, doc._key, doc._key + "bar", isReplication2);
      }

      db._query(`FOR doc IN ${collectionName} REMOVE doc IN ${collectionName}`);
      for (let doc of documents) {
        checkFollowersValue(servers, shardId, doc._key, null, isReplication2);
      }
    },

    testFollowersTruncate: function(testName) {
      collection.insert({_key: `${testName}-foo`, value: `${testName}-bar`});
      checkFollowersValue(servers, shardId, `${testName}-foo`, `${testName}-bar`, isReplication2);
      collection.truncate();
      checkFollowersValue(servers, shardId, `${testName}-foo`, null, isReplication2);
    }
  };
};

/**
 * This test suite checks that everything is left clean after dropping a database.
 */
const replicatedStateDocumentStoreSuiteDatabaseDeletionReplication2 = function () {
  let previousDatabase, databaseExisted = true;
  return {
    setUpAll: function () {
      previousDatabase = db._name();
      if (!_.includes(db._databases(), database)) {
        db._createDatabase(database, {"replicationVersion": "2"});
        databaseExisted = false;
      }
      db._useDatabase(database);
    },

    tearDownAll: function () {
      db._useDatabase(previousDatabase);
      if (_.includes(db._databases(), database) && !databaseExisted) {
        db._dropDatabase(database);
      }
    },
    setUp: lh.registerAgencyTestBegin,
    tearDown: lh.registerAgencyTestEnd,

    testDropDatabase: function() {
      let collection = db._create(collectionName, {"numberOfShards": 2, "writeConcern": 2, "replicationFactor": 3});
      let shards = collection.shards();
      db._useDatabase("_system");
      db._dropDatabase(database);
      for (const shard of shards) {
        let {plan} = sh.readReplicatedStateAgency(database, lh.shardIdToLogId(shard));
        assertEqual(plan, undefined, `Expected nothing in plan for shard ${shard}, got ${JSON.stringify(plan)}`);
      }
    },
  };
};

/**
 * This test suite checks that the cluster is still usable after we alter the state of some participants.
 * For example, after a failover.
 */
const replicatedStateRecoverySuite = function () {
  const coordinator = lh.coordinators[0];
  let collection = null;
  let shards = null;
  let shardId = null;
  let logId = null;

  const {setUpAll, tearDownAll, stopServerWait, continueServerWait, setUpAnd, tearDownAnd} =
    lh.testHelperFunctions(database, {replicationVersion: "2"});

  return {
    setUpAll,
    tearDownAll,
    setUp: setUpAnd(() => {
      collection = db._create(collectionName, {"numberOfShards": 1, "writeConcern": 2, "replicationFactor": 3});
      shards = collection.shards();
      shardId = shards[0];
      logId = shardId.slice(1);
    }),
    tearDown: tearDownAnd(() => {
      if (collection !== null) {
        collection.drop();
      }
      collection = null;
    }),

    testRecoveryFromFailover: function (testName) {
      const participants = lhttp.listLogs(coordinator, database).result[logId];
      assertTrue(participants !== undefined);
      let servers = Object.assign({}, ...participants.map((serverId) => ({[serverId]: lh.getServerUrl(serverId)})));

      let handle = collection.insert({_key: `${testName}-foo`, value: `${testName}-bar`});
      checkFollowersValue(servers, shardId, `${testName}-foo`, `${testName}-bar`, true);


      // We unset the leader here so that once the old leader node is resumed we
      // do not move leadership back to that node.
      lh.unsetLeader(database, logId);

      // Stop the leader. This triggers a failover.
      let leader = participants[0];
      let followers = participants.slice(1);
      let term = lh.readReplicatedLogAgency(database, logId).plan.currentTerm.term;
      let newTerm = term + 2;
      stopServerWait(leader);
      lh.waitFor(lp.replicatedLogLeaderEstablished(database, logId, newTerm, followers));

      syncShardsWithLogs(database);

      // Check if the universal abort command appears in the log during the current term.
      let logContents = lh.dumpShardLog(shardId);
      let abortAllEntryFound = _.some(logContents, entry => {
        if (entry.logTerm !== newTerm || entry.payload === undefined) {
          return false;
        }
        return entry.payload[1].operation === "AbortAllOngoingTrx";
      });
      assertTrue(abortAllEntryFound, `Log contents for ${shardId}: ${JSON.stringify(logContents)}`);

      // Try a new transaction.
      servers = Object.assign({}, ...followers.map((serverId) => ({[serverId]: lh.getServerUrl(serverId)})));
      collection.update(handle, {value: `${testName}-baz`});
      checkFollowersValue(servers, shardId, `${testName}-foo`, `${testName}-baz`, true);

      // Try an AQL query.
      let documents = [...Array(3).keys()].map(i => {return {_key: `${testName}-${i}`, value: i};});
      db._query(`FOR i in 0..10 INSERT {_key: CONCAT('${testName}-', i), value: i} INTO ${collectionName}`);
      for (let doc of documents) {
        checkFollowersValue(servers, shardId, doc._key, doc.value, true);
      }

      // Resume the dead server.
      continueServerWait(leader);
      syncShardsWithLogs(database);

      // Expect to find all values on the awakened server.
      servers = {[leader]: lh.getServerUrl(leader)};
      checkFollowersValue(servers, shardId, `${testName}-foo`, `${testName}-baz`, true);
      for (let doc of documents) {
        checkFollowersValue(servers, shardId, doc._key, doc.value, true);
      }
    },
  };
};

/**
 * This test suite checks that replication2 leaves no side effects when creating a replication1 DB.
 */
const replicatedStateDocumentStoreSuiteReplication1 = function () {
  const {setUpAll, tearDownAll, setUp, tearDown} =
    lh.testHelperFunctions(database, {replicationVersion: "1"});

  return {
    setUpAll,
    tearDownAll,
    setUp,
    tearDown,

    testDoesNotCreateReplicatedStateForEachShard: function() {
      let collection = db._create(collectionName, {"numberOfShards": 2, "writeConcern": 2, "replicationFactor": 3});
      for (const shard of collection.shards()) {
        let {target} = sh.readReplicatedStateAgency(database, lh.shardIdToLogId(shard));
        assertEqual(target, undefined, `Expected nothing in target for shard ${shard}, got ${JSON.stringify(target)}`);
      }
    },
  };
};

function replicatedStateFollowerSuiteV1() { return makeTestSuites(replicatedStateFollowerSuite)[0]; }
function replicatedStateFollowerSuiteV2() { return makeTestSuites(replicatedStateFollowerSuite)[1]; }

jsunity.run(replicatedStateDocumentStoreSuiteReplication2);
jsunity.run(replicatedStateDocumentStoreSuiteDatabaseDeletionReplication2);
jsunity.run(replicatedStateDocumentStoreSuiteReplication1);
jsunity.run(replicatedStateIntermediateCommitsSuite);
jsunity.run(replicatedStateFollowerSuiteV1);
jsunity.run(replicatedStateFollowerSuiteV2);
jsunity.run(replicatedStateRecoverySuite);

return jsunity.done();<|MERGE_RESOLUTION|>--- conflicted
+++ resolved
@@ -27,7 +27,6 @@
 const jsunity = require('jsunity');
 const arangodb = require("@arangodb");
 const _ = require('lodash');
-const internal = require('internal');
 const db = arangodb.db;
 const helper = require('@arangodb/test-helper');
 const lh = require("@arangodb/testutils/replicated-logs-helper");
@@ -346,15 +345,6 @@
       // we need to fill the collection with some docs since truncate will only
       // use range-deletes (which are replicated as truncate op) if the number
       // of docs is > 32*1024, otherwise it uses babies removes.
-<<<<<<< HEAD
-      // We have two shards, so we need to insert at least twice as many docs to have high enough probability that each
-      // shard contains more than 32k docs.
-      let docs = [];
-      for (let i = 0; i < 70; ++i) {
-        for (let j = 0; j < 1024; ++j) {
-          docs.push({});
-        }
-=======
       // note that our collection has multiple shards, so we need to make sure that
       // each shard has >= 32*1024 docs!
       const numberOfShards = collection.properties().numberOfShards;
@@ -363,9 +353,7 @@
         docs.push({});
       }
       for (let i = 0; i < 33 * numberOfShards; ++i) {
->>>>>>> a127bb74
         collection.insert(docs);
-        docs.length = 0;
       }
       collection.truncate();
 
@@ -378,7 +366,6 @@
           found.push(colName);
         }
       }
-<<<<<<< HEAD
       assertEqual(found.length, 2, `Dumping combined log entries: ${JSON.stringify(allEntries)}`);
     }
   };
@@ -483,9 +470,6 @@
           assertEqual(doc.value < 1000, doc._key !== undefined);
         }
       }
-=======
-      assertEqual(found.length, 2); //, `Dumping combined log entries: ${JSON.stringify(allEntries)}`);
->>>>>>> a127bb74
     },
   };
 };
