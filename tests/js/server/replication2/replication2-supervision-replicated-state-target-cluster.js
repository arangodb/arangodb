--- conflicted
+++ resolved
@@ -189,33 +189,19 @@
 
       const version = 4;
       updateReplicatedStateTarget(database, stateId,
-<<<<<<< HEAD
-          function (target) {
-            target.version = version;
-            return target;
-          });
-=======
         function (target) {
           target.version = version;
           return target;
         });
->>>>>>> 5045e623
 
       lh.waitFor(spreds.replicatedStateVersionConverged(database, stateId, version));
 
       const newVersion = 6;
       updateReplicatedStateTarget(database, stateId,
-<<<<<<< HEAD
-          function (target) {
-            target.version = newVersion;
-            return target;
-          });
-=======
         function (target) {
           target.version = newVersion;
           return target;
         });
->>>>>>> 5045e623
 
       lh.waitFor(spreds.replicatedStateVersionConverged(database, stateId, newVersion));
     },
@@ -224,35 +210,12 @@
       const {stateId, followers} = createReplicatedState();
       const newLeader = _.sample(followers);
       updateReplicatedStateTarget(database, stateId,
-<<<<<<< HEAD
-          (target) => {
-            target.leader = newLeader;
-            return target;
-          });
-      lh.waitFor(() => {
-        const currentLeader = lh.getReplicatedLogLeaderTarget(database, stateId);
-        if (currentLeader === newLeader) {
-          return true;
-        } else {
-          return new Error(`Expected log leader to switch to ${newLeader}, but is still ${currentLeader}`);
-        }
-      });
-      lh.waitFor(() => {
-        const {leader: currentLeader} = lh.getReplicatedLogLeaderPlan(database, stateId);
-        if (currentLeader === newLeader) {
-          return true;
-        } else {
-          return new Error(`Expected log leader to switch to ${newLeader}, but is still ${currentLeader}`);
-        }
-      });
-=======
         (target) => {
           target.leader = newLeader;
           return target;
         });
       lh.waitFor(lpreds.replicatedLogLeaderTargetIs(database, stateId, newLeader));
       lh.waitFor(lpreds.replicatedLogLeaderPlanIs(database, stateId, newLeader));
->>>>>>> 5045e623
     },
 
     testUnsetLeader: function () {
