--- conflicted
+++ resolved
@@ -179,7 +179,6 @@
       }));
     },
 
-<<<<<<< HEAD
     testUpdateVersionTest: function () {
       const {stateId} = createReplicatedState();
 
@@ -201,15 +200,15 @@
 
       lh.waitFor(spreds.replicatedStateVersionConverged(database, stateId, newVersion));
     }
-=======
+
     testSetLeader: function () {
       const {stateId, followers} = createReplicatedState();
       const newLeader = _.sample(followers);
       updateReplicatedStateTarget(database, stateId,
-        (target) => {
-          target.leader = newLeader;
-          return target;
-        });
+          (target) => {
+            target.leader = newLeader;
+            return target;
+          });
       lh.waitFor(() => {
         const currentLeader = lh.getReplicatedLogLeaderTarget(database, stateId);
         if (currentLeader === newLeader) {
@@ -231,10 +230,10 @@
     testUnsetLeader: function () {
       const {stateId} = createReplicatedState();
       updateReplicatedStateTarget(database, stateId,
-        (target) => {
-          delete target.leader;
-          return target;
-        });
+          (target) => {
+            delete target.leader;
+            return target;
+          });
       lh.waitFor(() => {
         const currentLeader = lh.getReplicatedLogLeaderTarget(database, stateId);
         if (currentLeader === undefined) {
@@ -244,7 +243,6 @@
         }
       });
     },
->>>>>>> 4609301f
   };
 };
 
