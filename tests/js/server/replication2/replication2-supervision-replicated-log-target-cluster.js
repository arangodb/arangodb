--- conflicted
+++ resolved
@@ -32,271 +32,260 @@
 const helper = require("@arangodb/testutils/replicated-logs-helper");
 
 const {
-    waitFor,
-    readReplicatedLogAgency,
-    replicatedLogSetTarget,
-    replicatedLogDeleteTarget,
-    replicatedLogIsReady,
-    dbservers, getParticipantsObjectForServers,
-    nextUniqueLogId, allServersHealthy,
-    registerAgencyTestBegin, registerAgencyTestEnd,
+  waitFor,
+  readReplicatedLogAgency,
+  replicatedLogSetTarget,
+  replicatedLogDeleteTarget,
+  replicatedLogIsReady,
+  dbservers, getParticipantsObjectForServers,
+  nextUniqueLogId, allServersHealthy,
+  registerAgencyTestBegin, registerAgencyTestEnd,
 } = helper;
 
 const database = '_system'; // TODO change to something else
 
 const waitForReplicatedLogAvailable = function (id) {
-    while (true) {
-        try {
-            let status = db._replicatedLog(id).status();
-            const leaderId = status.leaderId;
-            if (leaderId !== undefined && status.participants !== undefined &&
-                status.participants[leaderId].role === "leader") {
-                break;
-            }
-            console.info("replicated log not yet available");
-        } catch (err) {
-            const errors = [
-                ERRORS.ERROR_REPLICATION_REPLICATED_LOG_LEADER_RESIGNED.code,
-                ERRORS.ERROR_REPLICATION_REPLICATED_LOG_NOT_FOUND.code
-            ];
-            if (errors.indexOf(err.errorNum) === -1) {
-                throw err;
-            }
-        }
-
-        sleep(1);
-    }
+  while (true) {
+    try {
+      let status = db._replicatedLog(id).status();
+      const leaderId = status.leaderId;
+      if (leaderId !== undefined && status.participants !== undefined &&
+          status.participants[leaderId].role === "leader") {
+        break;
+      }
+      console.info("replicated log not yet available");
+    } catch (err) {
+      const errors = [
+        ERRORS.ERROR_REPLICATION_REPLICATED_LOG_LEADER_RESIGNED.code,
+        ERRORS.ERROR_REPLICATION_REPLICATED_LOG_NOT_FOUND.code
+      ];
+      if (errors.indexOf(err.errorNum) === -1) {
+        throw err;
+      }
+    }
+
+    sleep(1);
+  }
 };
 
 const replicatedLogLeaderElectionFailed = function (database, logId, term, servers) {
-    return function () {
-        let {current} = readReplicatedLogAgency(database, logId);
-        if (current === undefined) {
-            return Error("current not yet defined");
-        }
-
-        if (current.supervision === undefined || current.supervision.election === undefined) {
-            return Error("supervision not yet updated");
-        }
-
-        let election = current.supervision.election;
-        if (election.term !== term) {
-            return Error("supervision report not yet available for current term; "
-                + `found = ${election.term}; expected = ${term}`);
-        }
-
-        if (servers !== undefined) {
-            // wait for all specified servers to have the proper error code
-            for (let x of Object.keys(servers)) {
-                if (election.details[x] === undefined) {
-                    return Error(`server ${x} not in election result`);
-                }
-                let code = election.details[x].code;
-                if (code !== servers[x]) {
-                    return Error(`server ${x} reported with code ${code}, expected ${servers[x]}`);
-                }
-            }
-        }
-
-        return true;
+  return function () {
+    let {current} = readReplicatedLogAgency(database, logId);
+    if (current === undefined) {
+      return Error("current not yet defined");
+    }
+
+    if (current.supervision === undefined || current.supervision.election === undefined) {
+      return Error("supervision not yet updated");
+    }
+
+    let election = current.supervision.election;
+    if (election.term !== term) {
+      return Error("supervision report not yet available for current term; "
+          + `found = ${election.term}; expected = ${term}`);
+    }
+
+    if (servers !== undefined) {
+      // wait for all specified servers to have the proper error code
+      for (let x of Object.keys(servers)) {
+        if (election.details[x] === undefined) {
+          return Error(`server ${x} not in election result`);
+        }
+        let code = election.details[x].code;
+        if (code !== servers[x]) {
+          return Error(`server ${x} reported with code ${code}, expected ${servers[x]}`);
+        }
+      }
+    }
+
+    return true;
+  };
+};
+
+const replicatedLogSuite = function () {
+
+  const targetConfig = {
+    writeConcern: 2,
+    softWriteConcern: 2,
+    replicationFactor: 3,
+    waitForSync: false,
+  };
+
+  const {setUpAll, tearDownAll, stopServer, continueServer} = (function () {
+    let previousDatabase, databaseExisted = true;
+    let stoppedServers = {};
+    return {
+      setUpAll: function () {
+        previousDatabase = db._name();
+        if (!_.includes(db._databases(), database)) {
+          db._createDatabase(database);
+          databaseExisted = false;
+        }
+        db._useDatabase(database);
+      },
+
+      tearDownAll: function () {
+        Object.keys(stoppedServers).forEach(function (key) {
+          continueServer(key);
+        });
+
+        db._useDatabase(previousDatabase);
+        if (!databaseExisted) {
+          db._dropDatabase(database);
+        }
+      },
+      stopServer: function (serverId) {
+        if (stoppedServers[serverId] !== undefined) {
+          throw Error(`{serverId} already stopped`);
+        }
+        helper.stopServer(serverId);
+        stoppedServers[serverId] = true;
+      },
+      continueServer: function (serverId) {
+        if (stoppedServers[serverId] === undefined) {
+          throw Error(`{serverId} not stopped`);
+        }
+        helper.continueServer(serverId);
+        delete stoppedServers[serverId];
+      },
     };
-};
-
-const replicatedLogSuite = function () {
-
-    const targetConfig = {
-        writeConcern: 2,
-        softWriteConcern: 2,
-        replicationFactor: 3,
-        waitForSync: false,
-    };
-
-    const {setUpAll, tearDownAll, stopServer, continueServer} = (function () {
-        let previousDatabase, databaseExisted = true;
-        let stoppedServers = {};
-        return {
-            setUpAll: function () {
-                previousDatabase = db._name();
-                if (!_.includes(db._databases(), database)) {
-                    db._createDatabase(database);
-                    databaseExisted = false;
-                }
-                db._useDatabase(database);
-            },
-
-            tearDownAll: function () {
-                Object.keys(stoppedServers).forEach(function (key) {
-                    continueServer(key);
-                });
-
-                db._useDatabase(previousDatabase);
-                if (!databaseExisted) {
-                    db._dropDatabase(database);
-                }
-            },
-            stopServer: function (serverId) {
-                if (stoppedServers[serverId] !== undefined) {
-                    throw Error(`{serverId} already stopped`);
-                }
-                helper.stopServer(serverId);
-                stoppedServers[serverId] = true;
-            },
-            continueServer: function (serverId) {
-                if (stoppedServers[serverId] === undefined) {
-                    throw Error(`{serverId} not stopped`);
-                }
-                helper.continueServer(serverId);
-                delete stoppedServers[serverId];
-            },
-        };
-    }());
-
-    const createReplicatedLog = function (database) {
-        const logId = nextUniqueLogId();
-        const servers = _.sampleSize(dbservers, targetConfig.replicationFactor);
-        const leader = servers[0];
-        const term = 1;
-        const followers = _.difference(servers, [leader]);
-        replicatedLogSetTarget(database, logId, {
-            id: logId,
-            config: targetConfig,
-            leader,
-            participants: getParticipantsObjectForServers(servers),
-        });
-        return {logId, servers, leader, term, followers};
-    };
-
-    const setReplicatedLogLeaderTarget = function (database, logId, leader) {
-        let {target} = readReplicatedLogAgency(database, logId);
-        if (leader === undefined) {
-            target.leader = leader;
-        } else {
-            delete target.leader;
-        }
-        replicatedLogSetTarget(database, logId, target);
-    };
-    return {
-        setUpAll, tearDownAll,
-        setUp: registerAgencyTestBegin,
-        tearDown: function (test) {
-            waitFor(allServersHealthy());
-            registerAgencyTestEnd(test);
-        },
-
-        testCheckSimpleFailover: function () {
-            const {logId, servers, leader, term} = createReplicatedLog(database);
-            // wait for all servers to have reported in current
-            waitFor(replicatedLogIsReady(database, logId, term, servers, leader));
-            waitForReplicatedLogAvailable(logId);
-
-            // now stop one server
-            stopServer(servers[1]);
-
-            // we should still be able to write
-            {
-                let log = db._replicatedLog(logId);
-                // we have to insert two log entries here, reason:
-                // Even though servers[1] is stopped, it will receive the AppendEntries message for log index 1.
-                // It will stay in its tcp input queue. So when the server is continued below it will process
-                // this message. However, the leader sees this message as still in flight and thus will never
-                // send any updates again. By inserting yet another log entry, we can make sure that servers[2]
-                // is the only server that has received log index 2.
-                log.insert({foo: "bar"});
-                let quorum = log.insert({foo: "bar"});
-                assertTrue(quorum.result.quorum.quorum.indexOf(servers[1]) === -1);
-            }
-
-            // now stop the leader
-            stopServer(leader);
-
-            // since writeConcern is 2, there is no way a new leader can be elected
-            waitFor(replicatedLogLeaderElectionFailed(database, logId, term + 1, {
-                [leader]: 1,
-                [servers[1]]: 1,
-                [servers[2]]: 0,
-            }));
-
-            {
-                // check election result
-                const {current} = readReplicatedLogAgency(database, logId);
-                const election = current.supervision.election;
-                assertEqual(election.term, term + 1);
-                assertEqual(election.participantsRequired, 2);
-                assertEqual(election.participantsAvailable, 1);
-                const detail = election.details;
-                assertEqual(detail[leader].code, 1);
-                assertEqual(detail[servers[1]].code, 1);
-                assertEqual(detail[servers[2]].code, 0);
-            }
-
-            // now resume, servers[2] has to become leader, because it's the only server with log entry 1 available
-            continueServer(servers[1]);
-            waitFor(replicatedLogIsReady(database, logId, term + 2, [servers[1], servers[2]], servers[2]));
-
-            replicatedLogDeleteTarget(database, logId);
-
-            continueServer(leader);
-        },
-
-<<<<<<< HEAD
-        testChangeLeader: function () {
-            const {logId, servers, leader, term, followers} = createReplicatedLog(database);
-            // wait for all servers to have reported in current
-            waitFor(replicatedLogIsReady(database, logId, term, servers, leader));
-
-            // now change the leader
-            const newLeader = _.sample(followers);
-            setReplicatedLogLeaderTarget(database, logId, newLeader);
-            waitFor(replicatedLogIsReady(database, logId, term, servers, newLeader));
-
-            replicatedLogDeleteTarget(database, logId);
-=======
-        testLogStatus: function () {
-            const logId = nextUniqueLogId();
-            const servers = _.sampleSize(dbservers, targetConfig.replicationFactor);
-            const leader = servers[0];
-            const term = 1;
-            const generation = 1;
-            replicatedLogSetPlan(database, logId, {
-                id: logId,
-                targetConfig,
-                currentTerm: createTermSpecification(term, servers, targetConfig, leader),
-                participantsConfig: createParticipantsConfig(generation, servers),
-            });
-
-            waitFor(replicatedLogIsReady(database, logId, term, servers, leader));
-            waitForReplicatedLogAvailable(logId);
-
-            let log = db._replicatedLog(logId);
-            let globalStatus = log.status();
-            assertEqual(globalStatus.supervision, {});
-            assertEqual(globalStatus.leaderId, leader);
-            let localStatus = helper.getLocalStatus(logId, leader);
-            assertEqual(localStatus.role, "leader");
-            assertEqual(globalStatus.participants[leader], localStatus);
-            localStatus = helper.getLocalStatus(logId, servers[1]);
-            assertEqual(localStatus.role, "follower");
-
-            stopServer(leader);
-            stopServer(servers[1]);
-
-            waitFor(replicatedLogLeaderElectionFailed(database, logId, term + 1, {
-                [leader]: 1,
-                [servers[1]]: 1,
-                [servers[2]]: 0,
-            }));
-
-            globalStatus = log.status();
-            const {current} = readReplicatedLogAgency(database, logId);
-            const election = current.supervision.election;
-            assertEqual(election, globalStatus.supervision.election);
-
-            replicatedLogDeletePlan(database, logId);
-            continueServer(leader);
-            continueServer(servers[1]);
->>>>>>> f571c5a1
-        },
-    };
+  }());
+
+  const createReplicatedLog = function (database) {
+    const logId = nextUniqueLogId();
+    const servers = _.sampleSize(dbservers, targetConfig.replicationFactor);
+    const leader = servers[0];
+    const term = 1;
+    const followers = _.difference(servers, [leader]);
+    replicatedLogSetTarget(database, logId, {
+      id: logId,
+      config: targetConfig,
+      leader,
+      participants: getParticipantsObjectForServers(servers),
+    });
+    return {logId, servers, leader, term, followers};
+  };
+
+  const setReplicatedLogLeaderTarget = function (database, logId, leader) {
+    let {target} = readReplicatedLogAgency(database, logId);
+    if (leader === undefined) {
+      target.leader = leader;
+    } else {
+      delete target.leader;
+    }
+    replicatedLogSetTarget(database, logId, target);
+  };
+  return {
+    setUpAll, tearDownAll,
+    setUp: registerAgencyTestBegin,
+    tearDown: function (test) {
+      waitFor(allServersHealthy());
+      registerAgencyTestEnd(test);
+    },
+
+    testCheckSimpleFailover: function () {
+      const {logId, servers, leader, term} = createReplicatedLog(database);
+      // wait for all servers to have reported in current
+      waitFor(replicatedLogIsReady(database, logId, term, servers, leader));
+      waitForReplicatedLogAvailable(logId);
+
+      // now stop one server
+      stopServer(servers[1]);
+
+      // we should still be able to write
+      {
+        let log = db._replicatedLog(logId);
+        // we have to insert two log entries here, reason:
+        // Even though servers[1] is stopped, it will receive the AppendEntries message for log index 1.
+        // It will stay in its tcp input queue. So when the server is continued below it will process
+        // this message. However, the leader sees this message as still in flight and thus will never
+        // send any updates again. By inserting yet another log entry, we can make sure that servers[2]
+        // is the only server that has received log index 2.
+        log.insert({foo: "bar"});
+        let quorum = log.insert({foo: "bar"});
+        assertTrue(quorum.result.quorum.quorum.indexOf(servers[1]) === -1);
+      }
+
+      // now stop the leader
+      stopServer(leader);
+
+      // since writeConcern is 2, there is no way a new leader can be elected
+      waitFor(replicatedLogLeaderElectionFailed(database, logId, term + 1, {
+        [leader]: 1,
+        [servers[1]]: 1,
+        [servers[2]]: 0,
+      }));
+
+      {
+        // check election result
+        const {current} = readReplicatedLogAgency(database, logId);
+        const election = current.supervision.election;
+        assertEqual(election.term, term + 1);
+        assertEqual(election.participantsRequired, 2);
+        assertEqual(election.participantsAvailable, 1);
+        const detail = election.details;
+        assertEqual(detail[leader].code, 1);
+        assertEqual(detail[servers[1]].code, 1);
+        assertEqual(detail[servers[2]].code, 0);
+      }
+
+      // now resume, servers[2] has to become leader, because it's the only server with log entry 1 available
+      continueServer(servers[1]);
+      waitFor(replicatedLogIsReady(database, logId, term + 2, [servers[1], servers[2]], servers[2]));
+
+      replicatedLogDeleteTarget(database, logId);
+
+      continueServer(leader);
+    },
+
+    testChangeLeader: function () {
+      const {logId, servers, leader, term, followers} = createReplicatedLog(database);
+      // wait for all servers to have reported in current
+      waitFor(replicatedLogIsReady(database, logId, term, servers, leader));
+
+      // now change the leader
+      const newLeader = _.sample(followers);
+      setReplicatedLogLeaderTarget(database, logId, newLeader);
+      waitFor(replicatedLogIsReady(database, logId, term, servers, newLeader));
+
+      replicatedLogDeleteTarget(database, logId);
+    },
+
+    testLogStatus: function () {
+      const {logId, servers, leader, term} = createReplicatedLog(database);
+
+      waitFor(replicatedLogIsReady(database, logId, term, servers, leader));
+      waitForReplicatedLogAvailable(logId);
+
+      let log = db._replicatedLog(logId);
+      let globalStatus = log.status();
+      assertEqual(globalStatus.supervision, {});
+      assertEqual(globalStatus.leaderId, leader);
+      let localStatus = helper.getLocalStatus(logId, leader);
+      assertEqual(localStatus.role, "leader");
+      assertEqual(globalStatus.participants[leader], localStatus);
+      localStatus = helper.getLocalStatus(logId, servers[1]);
+      assertEqual(localStatus.role, "follower");
+
+      stopServer(leader);
+      stopServer(servers[1]);
+
+      waitFor(replicatedLogLeaderElectionFailed(database, logId, term + 1, {
+        [leader]: 1,
+        [servers[1]]: 1,
+        [servers[2]]: 0,
+      }));
+
+      globalStatus = log.status();
+      const {current} = readReplicatedLogAgency(database, logId);
+      const election = current.supervision.election;
+      assertEqual(election, globalStatus.supervision.election);
+
+      replicatedLogDeleteTarget(database, logId);
+      continueServer(leader);
+      continueServer(servers[1]);
+    },
+  };
 };
 
 jsunity.run(replicatedLogSuite);
