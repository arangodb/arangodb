/*jshint strict: true */
/*global assertTrue, assertEqual*/
'use strict';

////////////////////////////////////////////////////////////////////////////////
/// DISCLAIMER
///
/// Copyright 2021 ArangoDB GmbH, Cologne, Germany
///
/// Licensed under the Apache License, Version 2.0 (the "License")
/// you may not use this file except in compliance with the License.
/// You may obtain a copy of the License at
///
///     http://www.apache.org/licenses/LICENSE-2.0
///
/// Unless required by applicable law or agreed to in writing, software
/// distributed under the License is distributed on an "AS IS" BASIS,
/// WITHOUT WARRANTIES OR CONDITIONS OF ANY KIND, either express or implied.
/// See the License for the specific language governing permissions and
/// limitations under the License.
///
/// Copyright holder is ArangoDB GmbH, Cologne, Germany
///
/// @author Lars Maier
////////////////////////////////////////////////////////////////////////////////
const jsunity = require('jsunity');
const arangodb = require("@arangodb");
const _ = require('lodash');
const {sleep} = require('internal');
const db = arangodb.db;
const ERRORS = arangodb.errors;
const helper = require("@arangodb/testutils/replicated-logs-helper");

const {
    waitFor,
    readReplicatedLogAgency,
    replicatedLogSetPlan,
    replicatedLogDeletePlan,
    createTermSpecification,
    replicatedLogIsReady,
    dbservers, allServersHealthy,
    nextUniqueLogId,
    registerAgencyTestBegin, registerAgencyTestEnd,
} = helper;

const database = '_system'; // TODO change to something else

const waitForReplicatedLogAvailable = function (id) {
    while (true) {
        try {
            let status = db._replicatedLog(id).status();
            const leaderId = status.leaderId;
            if (leaderId !== undefined && status.participants !== undefined &&
                status.participants[leaderId].role === "leader") {
                break;
            }
            console.info("replicated log not yet available");
        } catch (err) {
            const errors = [
                ERRORS.ERROR_REPLICATION_REPLICATED_LOG_LEADER_RESIGNED.code,
                ERRORS.ERROR_REPLICATION_REPLICATED_LOG_NOT_FOUND.code
            ];
            if (errors.indexOf(err.errorNum) === -1) {
                throw err;
            }
        }

        sleep(1);
    }
};

const replicatedLogLeaderElectionFailed = function (database, logId, term, servers) {
    return function () {
        let {current} = readReplicatedLogAgency(database, logId);
        if (current === undefined) {
            return Error("current not yet defined");
        }

        if (current.supervision === undefined || current.supervision.election === undefined) {
            return Error("supervision not yet updated");
        }

        let election = current.supervision.election;
        if (election.term !== term) {
            return Error("supervision report not yet available for current term; "
                + `found = ${election.term}; expected = ${term}`);
        }

        if (servers !== undefined) {
            // wait for all specified servers to have the proper error code
            for (let x of Object.keys(servers)) {
                if (election.details[x] === undefined) {
                    return Error(`server ${x} not in election result`);
                }
                let code = election.details[x].code;
                if (code !== servers[x]) {
                    return Error(`server ${x} reported with code ${code}, expected ${servers[x]}`);
                }
            }
        }

        return true;
    };

};

const replicatedLogSuite = function () {

    const targetConfig = {
        writeConcern: 2,
        softWriteConcern: 2,
        replicationFactor: 3,
        waitForSync: false,
    };

    const {setUpAll, tearDownAll, tearDownEach, stopServer, continueServer} = (function () {
        let previousDatabase, databaseExisted = true;
        let stoppedServers = {};
        return {
            setUpAll: function () {
                previousDatabase = db._name();
                if (!_.includes(db._databases(), database)) {
                    db._createDatabase(database);
                    databaseExisted = false;
                }
                db._useDatabase(database);
            },

            tearDownAll: function () {
                db._useDatabase(previousDatabase);
                if (!databaseExisted) {
                    db._dropDatabase(database);
                }
            },

            tearDownEach: function (testName) {
                Object.keys(stoppedServers).forEach(function (key) {
                    continueServer(key);
                });
                registerAgencyTestEnd(testName);
            },

            stopServer: function (serverId) {
                if (stoppedServers[serverId] !== undefined) {
                    throw Error(`{serverId} already stopped`);
                }
                helper.stopServer(serverId);
                stoppedServers[serverId] = true;
            },
            continueServer: function (serverId) {
                if (stoppedServers[serverId] === undefined) {
                    throw Error(`{serverId} not stopped`);
                }
                helper.continueServer(serverId);
                delete stoppedServers[serverId];
            },
        };
    }());

    return {
        setUpAll, tearDownAll,
        setUp: registerAgencyTestBegin,
<<<<<<< HEAD
        tearDown: tearDownEach,
=======
        tearDown: function (test) {
            waitFor(allServersHealthy());
            registerAgencyTestEnd(test);
        },
>>>>>>> c00af175

        testCheckSimpleFailover: function () {
            const logId = nextUniqueLogId();
            const servers = _.sampleSize(dbservers, targetConfig.replicationFactor);
            const leader = servers[0];
            const term = 1;
            replicatedLogSetPlan(database, logId, {
                id: logId,
                targetConfig,
                currentTerm: createTermSpecification(term, servers, targetConfig, leader),
            });

            // wait for all servers to have reported in current
            waitFor(replicatedLogIsReady(database, logId, term, servers, leader));
            waitForReplicatedLogAvailable(logId);

            // now stop one server
            stopServer(servers[1]);

            // we should still be able to write
            {
                let log = db._replicatedLog(logId);
                // we have to insert two log entries here, reason:
                // Even though servers[1] is stopped, it will receive the AppendEntries message for log index 1.
                // It will stay in its tcp input queue. So when the server is continued below it will process
                // this message. However, the leader sees this message as still in flight and thus will never
                // send any updates again. By inserting yet another log entry, we can make sure that servers[2]
                // is the only server that has received log index 2.
                log.insert({foo: "bar"});
                let quorum = log.insert({foo: "bar"});
                assertTrue(quorum.result.quorum.quorum.indexOf(servers[1]) === -1);
            }

            // now stop the leader
            stopServer(leader);

            // since writeConcern is 2, there is no way a new leader can be elected
            waitFor(replicatedLogLeaderElectionFailed(database, logId, term + 1, {
                [leader]: 1,
                [servers[1]]: 1,
                [servers[2]]: 0,
            }));

            {
                // check election result
                const {current} = readReplicatedLogAgency(database, logId);
                const election = current.supervision.election;
                assertEqual(election.term, term + 1);
                assertEqual(election.participantsRequired, 2);
                assertEqual(election.participantsAvailable, 1);
                const detail = election.details;
                assertEqual(detail[leader].code, 1);
                assertEqual(detail[servers[1]].code, 1);
                assertEqual(detail[servers[2]].code, 0);
            }

            // now resume, servers[2] has to become leader, because it's the only server with log entry 1 available
            continueServer(servers[1]);
            waitFor(replicatedLogIsReady(database, logId, term + 2, [servers[1], servers[2]], servers[2]));

            replicatedLogDeletePlan(database, logId);

            continueServer(leader);
        },

        testLogStatus: function () {
            const logId = nextUniqueLogId();
            const servers = _.sampleSize(dbservers, targetConfig.replicationFactor);
            const leader = servers[0];
            const term = 1;
            replicatedLogSetPlan(database, logId, {
                id: logId,
                targetConfig,
                currentTerm: createTermSpecification(term, servers, targetConfig, leader),
            });

            waitFor(replicatedLogIsReady(database, logId, term, servers, leader));
            waitForReplicatedLogAvailable(logId);

            let log = db._replicatedLog(logId);
            let globalStatus = log.status();
            assertEqual(globalStatus.supervision, {});
            assertEqual(globalStatus.leaderId, leader);
            let localStatus = helper.getLocalStatus(logId, leader);
            assertEqual(localStatus.role, "leader");
            assertEqual(globalStatus.participants[leader], localStatus);
            localStatus = helper.getLocalStatus(logId, servers[1]);
            assertEqual(localStatus.role, "follower");

            stopServer(leader);
            stopServer(servers[1]);

            waitFor(replicatedLogLeaderElectionFailed(database, logId, term + 1, {
                [leader]: 1,
                [servers[1]]: 1,
                [servers[2]]: 0,
            }));

            globalStatus = log.status();
            const {current} = readReplicatedLogAgency(database, logId);
            const election = current.supervision.election;
            assertEqual(election, globalStatus.supervision.election);

            replicatedLogDeletePlan(database, logId);
        },
    };
};

jsunity.run(replicatedLogSuite);
return jsunity.done();<|MERGE_RESOLUTION|>--- conflicted
+++ resolved
@@ -137,6 +137,8 @@
                 Object.keys(stoppedServers).forEach(function (key) {
                     continueServer(key);
                 });
+
+                waitFor(allServersHealthy());
                 registerAgencyTestEnd(testName);
             },
 
@@ -160,14 +162,7 @@
     return {
         setUpAll, tearDownAll,
         setUp: registerAgencyTestBegin,
-<<<<<<< HEAD
         tearDown: tearDownEach,
-=======
-        tearDown: function (test) {
-            waitFor(allServersHealthy());
-            registerAgencyTestEnd(test);
-        },
->>>>>>> c00af175
 
         testCheckSimpleFailover: function () {
             const logId = nextUniqueLogId();
