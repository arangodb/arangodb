/*jshint strict: true */
/*global assertTrue, assertEqual*/
'use strict';

////////////////////////////////////////////////////////////////////////////////
/// DISCLAIMER
///
/// Copyright 2021 ArangoDB GmbH, Cologne, Germany
///
/// Licensed under the Apache License, Version 2.0 (the "License")
/// you may not use this file except in compliance with the License.
/// You may obtain a copy of the License at
///
///     http://www.apache.org/licenses/LICENSE-2.0
///
/// Unless required by applicable law or agreed to in writing, software
/// distributed under the License is distributed on an "AS IS" BASIS,
/// WITHOUT WARRANTIES OR CONDITIONS OF ANY KIND, either express or implied.
/// See the License for the specific language governing permissions and
/// limitations under the License.
///
/// Copyright holder is ArangoDB GmbH, Cologne, Germany
///
/// @author Lars Maier
////////////////////////////////////////////////////////////////////////////////
const jsunity = require('jsunity');
const arangodb = require("@arangodb");
const _ = require('lodash');
const {sleep} = require('internal');
const db = arangodb.db;
const ERRORS = arangodb.errors;
const helper = require("@arangodb/testutils/replicated-logs-helper");
const {
<<<<<<< HEAD
  waitFor,
  readReplicatedLogAgency,
  replicatedLogSetTarget,
  replicatedLogDeleteTarget,
  replicatedLogIsReady,
  dbservers, getParticipantsObjectForServers,
  nextUniqueLogId, allServersHealthy,
  registerAgencyTestBegin, registerAgencyTestEnd,
=======
    waitFor,
    createParticipantsConfig,
    readReplicatedLogAgency,
    replicatedLogSetPlan,
    replicatedLogDeletePlan,
    createTermSpecification,
    replicatedLogIsReady,
    dbservers, allServersHealthy,
    nextUniqueLogId,
    registerAgencyTestBegin, registerAgencyTestEnd,
>>>>>>> 777f07fe
} = helper;

const database = '_system'; // TODO change to something else

const waitForReplicatedLogAvailable = function (id) {
  while (true) {
    try {
      let status = db._replicatedLog(id).status();
      if (status.role === "leader") {
        break;
      }
    } catch (err) {
      const errors = [
        ERRORS.ERROR_REPLICATION_REPLICATED_LOG_LEADER_RESIGNED.code,
        ERRORS.ERROR_REPLICATION_REPLICATED_LOG_NOT_FOUND.code
      ];
      if (errors.indexOf(err.errorNum) === -1) {
        throw err;
      }
    }

    sleep(1);
  }
};

const replicatedLogLeaderElectionFailed = function (database, logId, term, servers) {
  return function () {
    let {current} = readReplicatedLogAgency(database, logId);
    if (current === undefined) {
      return Error("current not yet defined");
    }

    if (current.supervision === undefined || current.supervision.election === undefined) {
      return Error("supervision not yet updated");
    }

    let election = current.supervision.election;
    if (election.term !== term) {
      return Error("supervision report not yet available for current term; "
          + `found = ${election.term}; expected = ${term}`);
    }

    if (servers !== undefined) {
      // wait for all specified servers to have the proper error code
      for (let x of Object.keys(servers)) {
        if (election.details[x] === undefined) {
          return Error(`server ${x} not in election result`);
        }
        let code = election.details[x].code;
        if (code !== servers[x]) {
          return Error(`server ${x} reported with code ${code}, expected ${servers[x]}`);
        }
      }
    }

    return true;
  };
};

const replicatedLogSuite = function () {

  const targetConfig = {
    writeConcern: 2,
    softWriteConcern: 2,
    replicationFactor: 3,
    waitForSync: false,
  };

  const {setUpAll, tearDownAll, stopServer, continueServer} = (function () {
    let previousDatabase, databaseExisted = true;
    let stoppedServers = {};
    return {
      setUpAll: function () {
        previousDatabase = db._name();
        if (!_.includes(db._databases(), database)) {
          db._createDatabase(database);
          databaseExisted = false;
        }
        db._useDatabase(database);
      },

      tearDownAll: function () {
        Object.keys(stoppedServers).forEach(function (key) {
          continueServer(key);
        });

        db._useDatabase(previousDatabase);
        if (!databaseExisted) {
          db._dropDatabase(database);
        }
      },
      stopServer: function (serverId) {
        if (stoppedServers[serverId] !== undefined) {
          throw Error(`{serverId} already stopped`);
        }
        helper.stopServer(serverId);
        stoppedServers[serverId] = true;
      },
      continueServer: function (serverId) {
        if (stoppedServers[serverId] === undefined) {
          throw Error(`{serverId} not stopped`);
        }
        helper.continueServer(serverId);
        delete stoppedServers[serverId];
      },
    };
  }());

  const createReplicatedLog = function (database) {
    const logId = nextUniqueLogId();
    const servers = _.sampleSize(dbservers, targetConfig.replicationFactor);
    const leader = servers[0];
    const term = 1;
    const followers = _.difference(servers, [leader]);
    replicatedLogSetTarget(database, logId, {
      id: logId,
      config: targetConfig,
      leader,
      participants: getParticipantsObjectForServers(servers),
    });
    return {logId, servers, leader, term, followers};
  };

  const setReplicatedLogLeaderTarget = function (database, logId, leader) {
    let {target} = readReplicatedLogAgency(database, logId);
    if (leader === undefined) {
      target.leader = leader;
    } else {
      delete target.leader;
    }
    replicatedLogSetTarget(database, logId, target);
  };
    return {
        setUpAll, tearDownAll,
        setUp: registerAgencyTestBegin,
        tearDown: function (test) {
            waitFor(allServersHealthy());
            registerAgencyTestEnd(test);
        },

<<<<<<< HEAD

      testCheckSimpleFailover: function () {
          const {logId, servers, leader, term} = createReplicatedLog(database);
          // wait for all servers to have reported in current
          waitFor(replicatedLogIsReady(database, logId, term, servers, leader));
          waitForReplicatedLogAvailable(logId);

          // now stop one server
          stopServer(servers[1]);

          // we should still be able to write
          {
              let log = db._replicatedLog(logId);
              // we have to insert two log entries here, reason:
              // Even though servers[1] is stopped, it will receive the AppendEntries message for log index 1.
              // It will stay in its tcp input queue. So when the server is continued below it will process
              // this message. However, the leader sees this message as still in flight and thus will never
              // send any updates again. By inserting yet another log entry, we can make sure that servers[2]
              // is the only server that has received log index 2.
              log.insert({foo: "bar"});
              let quorum = log.insert({foo: "bar"});
              assertTrue(quorum.result.quorum.quorum.indexOf(servers[1]) === -1);
          }

          // now stop the leader
          stopServer(leader);

          // since writeConcern is 2, there is no way a new leader can be elected
          waitFor(replicatedLogLeaderElectionFailed(database, logId, term + 1, {
              [leader]: 1,
              [servers[1]]: 1,
              [servers[2]]: 0,
          }));

          {
              // check election result
              const {current} = readReplicatedLogAgency(database, logId);
              const election = current.supervision.election;
              assertEqual(election.term, term + 1);
              assertEqual(election.participantsRequired, 2);
              assertEqual(election.participantsAvailable, 1);
              const detail = election.details;
              assertEqual(detail[leader].code, 1);
              assertEqual(detail[servers[1]].code, 1);
              assertEqual(detail[servers[2]].code, 0);
          }

          // now resume, servers[2] has to become leader, because it's the only server with log entry 1 available
          continueServer(servers[1]);
          waitFor(replicatedLogIsReady(database, logId, term + 2, [servers[1], servers[2]], servers[2]));

          replicatedLogDeleteTarget(database, logId);

          continueServer(leader);
      },

      testChangeLeader: function () {
          const {logId, servers, leader, term, followers} = createReplicatedLog(database);
          // wait for all servers to have reported in current
          waitFor(replicatedLogIsReady(database, logId, term, servers, leader));

          // now change the leader
          const newLeader = _.sample(followers);
          setReplicatedLogLeaderTarget(database, logId, newLeader);
          waitFor(replicatedLogIsReady(database, logId, term, servers, newLeader));

          replicatedLogDeleteTarget(database, logId);
      },
  };
=======
        testCheckSimpleFailover: function () {
            const logId = nextUniqueLogId();
            const servers = _.sampleSize(dbservers, targetConfig.replicationFactor);
            const leader = servers[0];
            const term = 1;
            const generation = 1;
            replicatedLogSetPlan(database, logId, {
                id: logId,
                targetConfig,
                currentTerm: createTermSpecification(term, servers, targetConfig, leader),
                participantsConfig: createParticipantsConfig(generation, servers),
            });

            // wait for all servers to have reported in current
            waitFor(replicatedLogIsReady(database, logId, term, servers, leader));
            waitForReplicatedLogAvailable(logId);

            // now stop one server
            stopServer(servers[1]);

            // we should still be able to write
            {
                let log = db._replicatedLog(logId);
                // we have to insert two log entries here, reason:
                // Even though servers[1] is stopped, it will receive the AppendEntries message for log index 1.
                // It will stay in its tcp input queue. So when the server is continued below it will process
                // this message. However, the leader sees this message as still in flight and thus will never
                // send any updates again. By inserting yet another log entry, we can make sure that servers[2]
                // is the only server that has received log index 2.
                log.insert({foo: "bar"});
                let quorum = log.insert({foo: "bar"});
                assertTrue(quorum.result.quorum.quorum.indexOf(servers[1]) === -1);
            }

            // now stop the leader
            stopServer(leader);

            // since writeConcern is 2, there is no way a new leader can be elected
            waitFor(replicatedLogLeaderElectionFailed(database, logId, term + 1, {
                [leader]: 1,
                [servers[1]]: 1,
                [servers[2]]: 0,
            }));

            {
                // check election result
                const {current} = readReplicatedLogAgency(database, logId);
                const election = current.supervision.election;
                assertEqual(election.term, term + 1);
                assertEqual(election.participantsRequired, 2);
                assertEqual(election.participantsAvailable, 1);
                const detail = election.details;
                assertEqual(detail[leader].code, 1);
                assertEqual(detail[servers[1]].code, 1);
                assertEqual(detail[servers[2]].code, 0);
            }

            // now resume, servers[2] has to become leader, because it's the only server with log entry 1 available
            continueServer(servers[1]);
            waitFor(replicatedLogIsReady(database, logId, term + 2, [servers[1], servers[2]], servers[2]));

            replicatedLogDeletePlan(database, logId);

            continueServer(leader);
        },
    };
>>>>>>> 777f07fe
};

jsunity.run(replicatedLogSuite);
return jsunity.done();<|MERGE_RESOLUTION|>--- conflicted
+++ resolved
@@ -31,159 +31,146 @@
 const ERRORS = arangodb.errors;
 const helper = require("@arangodb/testutils/replicated-logs-helper");
 const {
-<<<<<<< HEAD
-  waitFor,
-  readReplicatedLogAgency,
-  replicatedLogSetTarget,
-  replicatedLogDeleteTarget,
-  replicatedLogIsReady,
-  dbservers, getParticipantsObjectForServers,
-  nextUniqueLogId, allServersHealthy,
-  registerAgencyTestBegin, registerAgencyTestEnd,
-=======
     waitFor,
-    createParticipantsConfig,
     readReplicatedLogAgency,
-    replicatedLogSetPlan,
-    replicatedLogDeletePlan,
-    createTermSpecification,
+    replicatedLogSetTarget,
+    replicatedLogDeleteTarget,
     replicatedLogIsReady,
-    dbservers, allServersHealthy,
-    nextUniqueLogId,
+    dbservers, getParticipantsObjectForServers,
+    nextUniqueLogId, allServersHealthy,
     registerAgencyTestBegin, registerAgencyTestEnd,
->>>>>>> 777f07fe
 } = helper;
 
 const database = '_system'; // TODO change to something else
 
 const waitForReplicatedLogAvailable = function (id) {
-  while (true) {
-    try {
-      let status = db._replicatedLog(id).status();
-      if (status.role === "leader") {
-        break;
-      }
-    } catch (err) {
-      const errors = [
-        ERRORS.ERROR_REPLICATION_REPLICATED_LOG_LEADER_RESIGNED.code,
-        ERRORS.ERROR_REPLICATION_REPLICATED_LOG_NOT_FOUND.code
-      ];
-      if (errors.indexOf(err.errorNum) === -1) {
-        throw err;
-      }
+    while (true) {
+        try {
+            let status = db._replicatedLog(id).status();
+            if (status.role === "leader") {
+                break;
+            }
+        } catch (err) {
+            const errors = [
+                ERRORS.ERROR_REPLICATION_REPLICATED_LOG_LEADER_RESIGNED.code,
+                ERRORS.ERROR_REPLICATION_REPLICATED_LOG_NOT_FOUND.code
+            ];
+            if (errors.indexOf(err.errorNum) === -1) {
+                throw err;
+            }
+        }
+
+        sleep(1);
     }
-
-    sleep(1);
-  }
 };
 
 const replicatedLogLeaderElectionFailed = function (database, logId, term, servers) {
-  return function () {
-    let {current} = readReplicatedLogAgency(database, logId);
-    if (current === undefined) {
-      return Error("current not yet defined");
-    }
-
-    if (current.supervision === undefined || current.supervision.election === undefined) {
-      return Error("supervision not yet updated");
-    }
-
-    let election = current.supervision.election;
-    if (election.term !== term) {
-      return Error("supervision report not yet available for current term; "
-          + `found = ${election.term}; expected = ${term}`);
-    }
-
-    if (servers !== undefined) {
-      // wait for all specified servers to have the proper error code
-      for (let x of Object.keys(servers)) {
-        if (election.details[x] === undefined) {
-          return Error(`server ${x} not in election result`);
-        }
-        let code = election.details[x].code;
-        if (code !== servers[x]) {
-          return Error(`server ${x} reported with code ${code}, expected ${servers[x]}`);
-        }
-      }
-    }
-
-    return true;
-  };
+    return function () {
+        let {current} = readReplicatedLogAgency(database, logId);
+        if (current === undefined) {
+            return Error("current not yet defined");
+        }
+
+        if (current.supervision === undefined || current.supervision.election === undefined) {
+            return Error("supervision not yet updated");
+        }
+
+        let election = current.supervision.election;
+        if (election.term !== term) {
+            return Error("supervision report not yet available for current term; "
+                + `found = ${election.term}; expected = ${term}`);
+        }
+
+        if (servers !== undefined) {
+            // wait for all specified servers to have the proper error code
+            for (let x of Object.keys(servers)) {
+                if (election.details[x] === undefined) {
+                    return Error(`server ${x} not in election result`);
+                }
+                let code = election.details[x].code;
+                if (code !== servers[x]) {
+                    return Error(`server ${x} reported with code ${code}, expected ${servers[x]}`);
+                }
+            }
+        }
+
+        return true;
+    };
 };
 
 const replicatedLogSuite = function () {
 
-  const targetConfig = {
-    writeConcern: 2,
-    softWriteConcern: 2,
-    replicationFactor: 3,
-    waitForSync: false,
-  };
-
-  const {setUpAll, tearDownAll, stopServer, continueServer} = (function () {
-    let previousDatabase, databaseExisted = true;
-    let stoppedServers = {};
-    return {
-      setUpAll: function () {
-        previousDatabase = db._name();
-        if (!_.includes(db._databases(), database)) {
-          db._createDatabase(database);
-          databaseExisted = false;
-        }
-        db._useDatabase(database);
-      },
-
-      tearDownAll: function () {
-        Object.keys(stoppedServers).forEach(function (key) {
-          continueServer(key);
+    const targetConfig = {
+        writeConcern: 2,
+        softWriteConcern: 2,
+        replicationFactor: 3,
+        waitForSync: false,
+    };
+
+    const {setUpAll, tearDownAll, stopServer, continueServer} = (function () {
+        let previousDatabase, databaseExisted = true;
+        let stoppedServers = {};
+        return {
+            setUpAll: function () {
+                previousDatabase = db._name();
+                if (!_.includes(db._databases(), database)) {
+                    db._createDatabase(database);
+                    databaseExisted = false;
+                }
+                db._useDatabase(database);
+            },
+
+            tearDownAll: function () {
+                Object.keys(stoppedServers).forEach(function (key) {
+                    continueServer(key);
+                });
+
+                db._useDatabase(previousDatabase);
+                if (!databaseExisted) {
+                    db._dropDatabase(database);
+                }
+            },
+            stopServer: function (serverId) {
+                if (stoppedServers[serverId] !== undefined) {
+                    throw Error(`{serverId} already stopped`);
+                }
+                helper.stopServer(serverId);
+                stoppedServers[serverId] = true;
+            },
+            continueServer: function (serverId) {
+                if (stoppedServers[serverId] === undefined) {
+                    throw Error(`{serverId} not stopped`);
+                }
+                helper.continueServer(serverId);
+                delete stoppedServers[serverId];
+            },
+        };
+    }());
+
+    const createReplicatedLog = function (database) {
+        const logId = nextUniqueLogId();
+        const servers = _.sampleSize(dbservers, targetConfig.replicationFactor);
+        const leader = servers[0];
+        const term = 1;
+        const followers = _.difference(servers, [leader]);
+        replicatedLogSetTarget(database, logId, {
+            id: logId,
+            config: targetConfig,
+            leader,
+            participants: getParticipantsObjectForServers(servers),
         });
-
-        db._useDatabase(previousDatabase);
-        if (!databaseExisted) {
-          db._dropDatabase(database);
-        }
-      },
-      stopServer: function (serverId) {
-        if (stoppedServers[serverId] !== undefined) {
-          throw Error(`{serverId} already stopped`);
-        }
-        helper.stopServer(serverId);
-        stoppedServers[serverId] = true;
-      },
-      continueServer: function (serverId) {
-        if (stoppedServers[serverId] === undefined) {
-          throw Error(`{serverId} not stopped`);
-        }
-        helper.continueServer(serverId);
-        delete stoppedServers[serverId];
-      },
-    };
-  }());
-
-  const createReplicatedLog = function (database) {
-    const logId = nextUniqueLogId();
-    const servers = _.sampleSize(dbservers, targetConfig.replicationFactor);
-    const leader = servers[0];
-    const term = 1;
-    const followers = _.difference(servers, [leader]);
-    replicatedLogSetTarget(database, logId, {
-      id: logId,
-      config: targetConfig,
-      leader,
-      participants: getParticipantsObjectForServers(servers),
-    });
-    return {logId, servers, leader, term, followers};
-  };
-
-  const setReplicatedLogLeaderTarget = function (database, logId, leader) {
-    let {target} = readReplicatedLogAgency(database, logId);
-    if (leader === undefined) {
-      target.leader = leader;
-    } else {
-      delete target.leader;
-    }
-    replicatedLogSetTarget(database, logId, target);
-  };
+        return {logId, servers, leader, term, followers};
+    };
+
+    const setReplicatedLogLeaderTarget = function (database, logId, leader) {
+        let {target} = readReplicatedLogAgency(database, logId);
+        if (leader === undefined) {
+            target.leader = leader;
+        } else {
+            delete target.leader;
+        }
+        replicatedLogSetTarget(database, logId, target);
+    };
     return {
         setUpAll, tearDownAll,
         setUp: registerAgencyTestBegin,
@@ -192,90 +179,8 @@
             registerAgencyTestEnd(test);
         },
 
-<<<<<<< HEAD
-
-      testCheckSimpleFailover: function () {
-          const {logId, servers, leader, term} = createReplicatedLog(database);
-          // wait for all servers to have reported in current
-          waitFor(replicatedLogIsReady(database, logId, term, servers, leader));
-          waitForReplicatedLogAvailable(logId);
-
-          // now stop one server
-          stopServer(servers[1]);
-
-          // we should still be able to write
-          {
-              let log = db._replicatedLog(logId);
-              // we have to insert two log entries here, reason:
-              // Even though servers[1] is stopped, it will receive the AppendEntries message for log index 1.
-              // It will stay in its tcp input queue. So when the server is continued below it will process
-              // this message. However, the leader sees this message as still in flight and thus will never
-              // send any updates again. By inserting yet another log entry, we can make sure that servers[2]
-              // is the only server that has received log index 2.
-              log.insert({foo: "bar"});
-              let quorum = log.insert({foo: "bar"});
-              assertTrue(quorum.result.quorum.quorum.indexOf(servers[1]) === -1);
-          }
-
-          // now stop the leader
-          stopServer(leader);
-
-          // since writeConcern is 2, there is no way a new leader can be elected
-          waitFor(replicatedLogLeaderElectionFailed(database, logId, term + 1, {
-              [leader]: 1,
-              [servers[1]]: 1,
-              [servers[2]]: 0,
-          }));
-
-          {
-              // check election result
-              const {current} = readReplicatedLogAgency(database, logId);
-              const election = current.supervision.election;
-              assertEqual(election.term, term + 1);
-              assertEqual(election.participantsRequired, 2);
-              assertEqual(election.participantsAvailable, 1);
-              const detail = election.details;
-              assertEqual(detail[leader].code, 1);
-              assertEqual(detail[servers[1]].code, 1);
-              assertEqual(detail[servers[2]].code, 0);
-          }
-
-          // now resume, servers[2] has to become leader, because it's the only server with log entry 1 available
-          continueServer(servers[1]);
-          waitFor(replicatedLogIsReady(database, logId, term + 2, [servers[1], servers[2]], servers[2]));
-
-          replicatedLogDeleteTarget(database, logId);
-
-          continueServer(leader);
-      },
-
-      testChangeLeader: function () {
-          const {logId, servers, leader, term, followers} = createReplicatedLog(database);
-          // wait for all servers to have reported in current
-          waitFor(replicatedLogIsReady(database, logId, term, servers, leader));
-
-          // now change the leader
-          const newLeader = _.sample(followers);
-          setReplicatedLogLeaderTarget(database, logId, newLeader);
-          waitFor(replicatedLogIsReady(database, logId, term, servers, newLeader));
-
-          replicatedLogDeleteTarget(database, logId);
-      },
-  };
-=======
         testCheckSimpleFailover: function () {
-            const logId = nextUniqueLogId();
-            const servers = _.sampleSize(dbservers, targetConfig.replicationFactor);
-            const leader = servers[0];
-            const term = 1;
-            const generation = 1;
-            replicatedLogSetPlan(database, logId, {
-                id: logId,
-                targetConfig,
-                currentTerm: createTermSpecification(term, servers, targetConfig, leader),
-                participantsConfig: createParticipantsConfig(generation, servers),
-            });
-
+            const {logId, servers, leader, term} = createReplicatedLog(database);
             // wait for all servers to have reported in current
             waitFor(replicatedLogIsReady(database, logId, term, servers, leader));
             waitForReplicatedLogAvailable(logId);
@@ -324,12 +229,24 @@
             continueServer(servers[1]);
             waitFor(replicatedLogIsReady(database, logId, term + 2, [servers[1], servers[2]], servers[2]));
 
-            replicatedLogDeletePlan(database, logId);
+            replicatedLogDeleteTarget(database, logId);
 
             continueServer(leader);
         },
-    };
->>>>>>> 777f07fe
+
+        testChangeLeader: function () {
+            const {logId, servers, leader, term, followers} = createReplicatedLog(database);
+            // wait for all servers to have reported in current
+            waitFor(replicatedLogIsReady(database, logId, term, servers, leader));
+
+            // now change the leader
+            const newLeader = _.sample(followers);
+            setReplicatedLogLeaderTarget(database, logId, newLeader);
+            waitFor(replicatedLogIsReady(database, logId, term, servers, newLeader));
+
+            replicatedLogDeleteTarget(database, logId);
+        },
+    };
 };
 
 jsunity.run(replicatedLogSuite);
