/*jshint strict: true */
/*global assertTrue, assertEqual*/
'use strict';

////////////////////////////////////////////////////////////////////////////////
/// DISCLAIMER
///
/// Copyright 2021 ArangoDB GmbH, Cologne, Germany
///
/// Licensed under the Apache License, Version 2.0 (the "License")
/// you may not use this file except in compliance with the License.
/// You may obtain a copy of the License at
///
///     http://www.apache.org/licenses/LICENSE-2.0
///
/// Unless required by applicable law or agreed to in writing, software
/// distributed under the License is distributed on an "AS IS" BASIS,
/// WITHOUT WARRANTIES OR CONDITIONS OF ANY KIND, either express or implied.
/// See the License for the specific language governing permissions and
/// limitations under the License.
///
/// Copyright holder is ArangoDB GmbH, Cologne, Germany
///
/// @author Lars Maier
////////////////////////////////////////////////////////////////////////////////
const jsunity = require('jsunity');
const arangodb = require("@arangodb");
const _ = require('lodash');
const {sleep} = require('internal');
const db = arangodb.db;
const ERRORS = arangodb.errors;
const helper = require("@arangodb/testutils/replicated-logs-helper");
const {
<<<<<<< HEAD
  waitFor,
  readReplicatedLogAgency,
  replicatedLogSetTarget,
  replicatedLogDeletePlan,
  replicatedLogIsReady,
  dbservers, getParticipantsObjectForServers,
  nextUniqueLogId,
  registerAgencyTestBegin, registerAgencyTestEnd,
=======
    waitFor,
    readReplicatedLogAgency,
    replicatedLogSetPlan,
    replicatedLogDeletePlan,
    createTermSpecification,
    replicatedLogIsReady,
    dbservers, allServersHealthy,
    nextUniqueLogId,
    registerAgencyTestBegin, registerAgencyTestEnd,
>>>>>>> cbdf6b1a
} = helper;

const database = '_system'; // TODO change to something else

const waitForReplicatedLogAvailable = function (id) {
  while (true) {
    try {
      let status = db._replicatedLog(id).status();
      if (status.role === "leader") {
        break;
      }
    } catch (err) {
      const errors = [
        ERRORS.ERROR_REPLICATION_REPLICATED_LOG_LEADER_RESIGNED.code,
        ERRORS.ERROR_REPLICATION_REPLICATED_LOG_NOT_FOUND.code
      ];
      if (errors.indexOf(err.errorNum) === -1) {
        throw err;
      }
    }

    sleep(1);
  }
};

const replicatedLogLeaderElectionFailed = function (database, logId, term, servers) {
  return function () {
    let {current} = readReplicatedLogAgency(database, logId);
    if (current === undefined) {
      return Error("current not yet defined");
    }

    if (current.supervision === undefined || current.supervision.election === undefined) {
      return Error("supervision not yet updated");
    }

    let election = current.supervision.election;
    if (election.term !== term) {
      return Error("supervision report not yet available for current term; "
          + `found = ${election.term}; expected = ${term}`);
    }

    if (servers !== undefined) {
      // wait for all specified servers to have the proper error code
      for (let x of Object.keys(servers)) {
        if (election.details[x] === undefined) {
          return Error(`server ${x} not in election result`);
        }
        let code = election.details[x].code;
        if (code !== servers[x]) {
          return Error(`server ${x} reported with code ${code}, expected ${servers[x]}`);
        }
      }
    }

    return true;
  };
};

const replicatedLogSuite = function () {

  const targetConfig = {
    writeConcern: 2,
    softWriteConcern: 2,
    replicationFactor: 3,
    waitForSync: false,
  };

  const {setUpAll, tearDownAll, stopServer, continueServer} = (function () {
    let previousDatabase, databaseExisted = true;
    let stoppedServers = {};
    return {
<<<<<<< HEAD
      setUpAll: function () {
        previousDatabase = db._name();
        if (!_.includes(db._databases(), database)) {
          db._createDatabase(database);
          databaseExisted = false;
        }
        db._useDatabase(database);
      },

      tearDownAll: function () {
        Object.keys(stoppedServers).forEach(function (key) {
          continueServer(key);
        });

        db._useDatabase(previousDatabase);
        if (!databaseExisted) {
          db._dropDatabase(database);
        }
      },
      stopServer: function (serverId) {
        if (stoppedServers[serverId] !== undefined) {
          throw Error(`{serverId} already stopped`);
        }
        helper.stopServer(serverId);
        stoppedServers[serverId] = true;
      },
      continueServer: function (serverId) {
        if (stoppedServers[serverId] === undefined) {
          throw Error(`{serverId} not stopped`);
        }
        helper.continueServer(serverId);
        delete stoppedServers[serverId];
      },
=======
        setUpAll, tearDownAll,
        setUp: registerAgencyTestBegin,
        tearDown: function (test) {
            waitFor(allServersHealthy());
            registerAgencyTestEnd(test);
        },

        testCheckSimpleFailover: function () {
            const logId = nextUniqueLogId();
            const servers = _.sampleSize(dbservers, targetConfig.replicationFactor);
            const leader = servers[0];
            const term = 1;
            replicatedLogSetPlan(database, logId, {
                id: logId,
                targetConfig,
                currentTerm: createTermSpecification(term, servers, targetConfig, leader),
            });

            // wait for all servers to have reported in current
            waitFor(replicatedLogIsReady(database, logId, term, servers, leader));
            waitForReplicatedLogAvailable(logId);

            // now stop one server
            stopServer(servers[1]);

            // we should still be able to write
            {
                let log = db._replicatedLog(logId);
                // we have to insert two log entries here, reason:
                // Even though servers[1] is stopped, it will receive the AppendEntries message for log index 1.
                // It will stay in its tcp input queue. So when the server is continued below it will process
                // this message. However, the leader sees this message as still in flight and thus will never
                // send any updates again. By inserting yet another log entry, we can make sure that servers[2]
                // is the only server that has received log index 2.
                log.insert({foo: "bar"});
                let quorum = log.insert({foo: "bar"});
                assertTrue(quorum.result.quorum.quorum.indexOf(servers[1]) === -1);
            }

            // now stop the leader
            stopServer(leader);

            // since writeConcern is 2, there is no way a new leader can be elected
            waitFor(replicatedLogLeaderElectionFailed(database, logId, term + 1, {
                [leader]: 1,
                [servers[1]]: 1,
                [servers[2]]: 0,
            }));

            {
                // check election result
                const {current} = readReplicatedLogAgency(database, logId);
                const election = current.supervision.election;
                assertEqual(election.term, term + 1);
                assertEqual(election.participantsRequired, 2);
                assertEqual(election.participantsAvailable, 1);
                const detail = election.details;
                assertEqual(detail[leader].code, 1);
                assertEqual(detail[servers[1]].code, 1);
                assertEqual(detail[servers[2]].code, 0);
            }

            // now resume, servers[2] has to become leader, because it's the only server with log entry 1 available
            continueServer(servers[1]);
            waitFor(replicatedLogIsReady(database, logId, term + 2, [servers[1], servers[2]], servers[2]));

            replicatedLogDeletePlan(database, logId);

            continueServer(leader);
        },
>>>>>>> cbdf6b1a
    };
  }());

  const createReplicatedLog = function (database) {
    const logId = nextUniqueLogId();
    const servers = _.sampleSize(dbservers, targetConfig.replicationFactor);
    const leader = servers[0];
    const term = 1;
    const followers = _.difference(servers, [leader]);
    replicatedLogSetTarget(database, logId, {
      id: logId,
      config: targetConfig,
      leader,
      participants: getParticipantsObjectForServers(servers),
    });
    return {logId, servers, leader, term, followers};
  };

  const setReplicatedLogLeaderTarget = function (database, logId, leader) {
    let {target} = readReplicatedLogAgency(database, logId);
    if (leader === undefined) {
      target.leader = leader;
    } else {
      delete target.leader;
    }
    replicatedLogSetTarget(database, logId, target);
  };

  return {
    setUpAll, tearDownAll,
    setUp: registerAgencyTestBegin,
    tearDown: registerAgencyTestEnd,

    testCheckSimpleFailover: function () {
      const {logId, servers, leader, term} = createReplicatedLog(database);
      // wait for all servers to have reported in current
      waitFor(replicatedLogIsReady(database, logId, term, servers, leader));
      waitForReplicatedLogAvailable(logId);

      // now stop one server
      stopServer(servers[1]);

      // we should still be able to write
      {
        let log = db._replicatedLog(logId);
        // we have to insert two log entries here, reason:
        // Even though servers[1] is stopped, it will receive the AppendEntries message for log index 1.
        // It will stay in its tcp input queue. So when the server is continued below it will process
        // this message. However, the leader sees this message as still in flight and thus will never
        // send any updates again. By inserting yet another log entry, we can make sure that servers[2]
        // is the only server that has received log index 2.
        log.insert({foo: "bar"});
        let quorum = log.insert({foo: "bar"});
        assertTrue(quorum.result.quorum.quorum.indexOf(servers[1]) === -1);
      }

      // now stop the leader
      stopServer(leader);

      // since writeConcern is 2, there is no way a new leader can be elected
      waitFor(replicatedLogLeaderElectionFailed(database, logId, term + 1, {
        [leader]: 1,
        [servers[1]]: 1,
        [servers[2]]: 0,
      }));

      {
        // check election result
        const {current} = readReplicatedLogAgency(database, logId);
        const election = current.supervision.election;
        assertEqual(election.term, term + 1);
        assertEqual(election.participantsRequired, 2);
        assertEqual(election.participantsAvailable, 1);
        const detail = election.details;
        assertEqual(detail[leader].code, 1);
        assertEqual(detail[servers[1]].code, 1);
        assertEqual(detail[servers[2]].code, 0);
      }

      // now resume, servers[2] has to become leader, because it's the only server with log entry 1 available
      continueServer(servers[1]);
      waitFor(replicatedLogIsReady(database, logId, term + 2, [servers[1], servers[2]], servers[2]));

      replicatedLogDeletePlan(database, logId);
    },

    testChangeLeader: function () {
      const {logId, servers, leader, term, followers} = createReplicatedLog(database);
      // wait for all servers to have reported in current
      waitFor(replicatedLogIsReady(database, logId, term, servers, leader));

      // now change the leader
      const newLeader = _.sample(followers);
      setReplicatedLogLeaderTarget(database, logId, newLeader);
      waitFor(replicatedLogIsReady(database, logId, term, servers, newLeader));
    },
  };
};

jsunity.run(replicatedLogSuite);
return jsunity.done();<|MERGE_RESOLUTION|>--- conflicted
+++ resolved
@@ -31,26 +31,14 @@
 const ERRORS = arangodb.errors;
 const helper = require("@arangodb/testutils/replicated-logs-helper");
 const {
-<<<<<<< HEAD
   waitFor,
   readReplicatedLogAgency,
   replicatedLogSetTarget,
-  replicatedLogDeletePlan,
+  replicatedLogDeleteTarget,
   replicatedLogIsReady,
   dbservers, getParticipantsObjectForServers,
-  nextUniqueLogId,
+  nextUniqueLogId, allServersHealthy,
   registerAgencyTestBegin, registerAgencyTestEnd,
-=======
-    waitFor,
-    readReplicatedLogAgency,
-    replicatedLogSetPlan,
-    replicatedLogDeletePlan,
-    createTermSpecification,
-    replicatedLogIsReady,
-    dbservers, allServersHealthy,
-    nextUniqueLogId,
-    registerAgencyTestBegin, registerAgencyTestEnd,
->>>>>>> cbdf6b1a
 } = helper;
 
 const database = '_system'; // TODO change to something else
@@ -123,7 +111,6 @@
     let previousDatabase, databaseExisted = true;
     let stoppedServers = {};
     return {
-<<<<<<< HEAD
       setUpAll: function () {
         previousDatabase = db._name();
         if (!_.includes(db._databases(), database)) {
@@ -157,78 +144,6 @@
         helper.continueServer(serverId);
         delete stoppedServers[serverId];
       },
-=======
-        setUpAll, tearDownAll,
-        setUp: registerAgencyTestBegin,
-        tearDown: function (test) {
-            waitFor(allServersHealthy());
-            registerAgencyTestEnd(test);
-        },
-
-        testCheckSimpleFailover: function () {
-            const logId = nextUniqueLogId();
-            const servers = _.sampleSize(dbservers, targetConfig.replicationFactor);
-            const leader = servers[0];
-            const term = 1;
-            replicatedLogSetPlan(database, logId, {
-                id: logId,
-                targetConfig,
-                currentTerm: createTermSpecification(term, servers, targetConfig, leader),
-            });
-
-            // wait for all servers to have reported in current
-            waitFor(replicatedLogIsReady(database, logId, term, servers, leader));
-            waitForReplicatedLogAvailable(logId);
-
-            // now stop one server
-            stopServer(servers[1]);
-
-            // we should still be able to write
-            {
-                let log = db._replicatedLog(logId);
-                // we have to insert two log entries here, reason:
-                // Even though servers[1] is stopped, it will receive the AppendEntries message for log index 1.
-                // It will stay in its tcp input queue. So when the server is continued below it will process
-                // this message. However, the leader sees this message as still in flight and thus will never
-                // send any updates again. By inserting yet another log entry, we can make sure that servers[2]
-                // is the only server that has received log index 2.
-                log.insert({foo: "bar"});
-                let quorum = log.insert({foo: "bar"});
-                assertTrue(quorum.result.quorum.quorum.indexOf(servers[1]) === -1);
-            }
-
-            // now stop the leader
-            stopServer(leader);
-
-            // since writeConcern is 2, there is no way a new leader can be elected
-            waitFor(replicatedLogLeaderElectionFailed(database, logId, term + 1, {
-                [leader]: 1,
-                [servers[1]]: 1,
-                [servers[2]]: 0,
-            }));
-
-            {
-                // check election result
-                const {current} = readReplicatedLogAgency(database, logId);
-                const election = current.supervision.election;
-                assertEqual(election.term, term + 1);
-                assertEqual(election.participantsRequired, 2);
-                assertEqual(election.participantsAvailable, 1);
-                const detail = election.details;
-                assertEqual(detail[leader].code, 1);
-                assertEqual(detail[servers[1]].code, 1);
-                assertEqual(detail[servers[2]].code, 0);
-            }
-
-            // now resume, servers[2] has to become leader, because it's the only server with log entry 1 available
-            continueServer(servers[1]);
-            waitFor(replicatedLogIsReady(database, logId, term + 2, [servers[1], servers[2]], servers[2]));
-
-            replicatedLogDeletePlan(database, logId);
-
-            continueServer(leader);
-        },
->>>>>>> cbdf6b1a
     };
   }());
 
@@ -256,75 +171,82 @@
     }
     replicatedLogSetTarget(database, logId, target);
   };
-
-  return {
-    setUpAll, tearDownAll,
-    setUp: registerAgencyTestBegin,
-    tearDown: registerAgencyTestEnd,
-
-    testCheckSimpleFailover: function () {
-      const {logId, servers, leader, term} = createReplicatedLog(database);
-      // wait for all servers to have reported in current
-      waitFor(replicatedLogIsReady(database, logId, term, servers, leader));
-      waitForReplicatedLogAvailable(logId);
-
-      // now stop one server
-      stopServer(servers[1]);
-
-      // we should still be able to write
-      {
-        let log = db._replicatedLog(logId);
-        // we have to insert two log entries here, reason:
-        // Even though servers[1] is stopped, it will receive the AppendEntries message for log index 1.
-        // It will stay in its tcp input queue. So when the server is continued below it will process
-        // this message. However, the leader sees this message as still in flight and thus will never
-        // send any updates again. By inserting yet another log entry, we can make sure that servers[2]
-        // is the only server that has received log index 2.
-        log.insert({foo: "bar"});
-        let quorum = log.insert({foo: "bar"});
-        assertTrue(quorum.result.quorum.quorum.indexOf(servers[1]) === -1);
-      }
-
-      // now stop the leader
-      stopServer(leader);
-
-      // since writeConcern is 2, there is no way a new leader can be elected
-      waitFor(replicatedLogLeaderElectionFailed(database, logId, term + 1, {
-        [leader]: 1,
-        [servers[1]]: 1,
-        [servers[2]]: 0,
-      }));
-
-      {
-        // check election result
-        const {current} = readReplicatedLogAgency(database, logId);
-        const election = current.supervision.election;
-        assertEqual(election.term, term + 1);
-        assertEqual(election.participantsRequired, 2);
-        assertEqual(election.participantsAvailable, 1);
-        const detail = election.details;
-        assertEqual(detail[leader].code, 1);
-        assertEqual(detail[servers[1]].code, 1);
-        assertEqual(detail[servers[2]].code, 0);
-      }
-
-      // now resume, servers[2] has to become leader, because it's the only server with log entry 1 available
-      continueServer(servers[1]);
-      waitFor(replicatedLogIsReady(database, logId, term + 2, [servers[1], servers[2]], servers[2]));
-
-      replicatedLogDeletePlan(database, logId);
-    },
-
-    testChangeLeader: function () {
-      const {logId, servers, leader, term, followers} = createReplicatedLog(database);
-      // wait for all servers to have reported in current
-      waitFor(replicatedLogIsReady(database, logId, term, servers, leader));
-
-      // now change the leader
-      const newLeader = _.sample(followers);
-      setReplicatedLogLeaderTarget(database, logId, newLeader);
-      waitFor(replicatedLogIsReady(database, logId, term, servers, newLeader));
-    },
+    return {
+        setUpAll, tearDownAll,
+        setUp: registerAgencyTestBegin,
+        tearDown: function (test) {
+            waitFor(allServersHealthy());
+            registerAgencyTestEnd(test);
+        },
+
+
+      testCheckSimpleFailover: function () {
+          const {logId, servers, leader, term} = createReplicatedLog(database);
+          // wait for all servers to have reported in current
+          waitFor(replicatedLogIsReady(database, logId, term, servers, leader));
+          waitForReplicatedLogAvailable(logId);
+
+          // now stop one server
+          stopServer(servers[1]);
+
+          // we should still be able to write
+          {
+              let log = db._replicatedLog(logId);
+              // we have to insert two log entries here, reason:
+              // Even though servers[1] is stopped, it will receive the AppendEntries message for log index 1.
+              // It will stay in its tcp input queue. So when the server is continued below it will process
+              // this message. However, the leader sees this message as still in flight and thus will never
+              // send any updates again. By inserting yet another log entry, we can make sure that servers[2]
+              // is the only server that has received log index 2.
+              log.insert({foo: "bar"});
+              let quorum = log.insert({foo: "bar"});
+              assertTrue(quorum.result.quorum.quorum.indexOf(servers[1]) === -1);
+          }
+
+          // now stop the leader
+          stopServer(leader);
+
+          // since writeConcern is 2, there is no way a new leader can be elected
+          waitFor(replicatedLogLeaderElectionFailed(database, logId, term + 1, {
+              [leader]: 1,
+              [servers[1]]: 1,
+              [servers[2]]: 0,
+          }));
+
+          {
+              // check election result
+              const {current} = readReplicatedLogAgency(database, logId);
+              const election = current.supervision.election;
+              assertEqual(election.term, term + 1);
+              assertEqual(election.participantsRequired, 2);
+              assertEqual(election.participantsAvailable, 1);
+              const detail = election.details;
+              assertEqual(detail[leader].code, 1);
+              assertEqual(detail[servers[1]].code, 1);
+              assertEqual(detail[servers[2]].code, 0);
+          }
+
+          // now resume, servers[2] has to become leader, because it's the only server with log entry 1 available
+          continueServer(servers[1]);
+          waitFor(replicatedLogIsReady(database, logId, term + 2, [servers[1], servers[2]], servers[2]));
+
+          replicatedLogDeleteTarget(database, logId);
+
+          continueServer(leader);
+      },
+
+      testChangeLeader: function () {
+          const {logId, servers, leader, term, followers} = createReplicatedLog(database);
+          // wait for all servers to have reported in current
+          waitFor(replicatedLogIsReady(database, logId, term, servers, leader));
+
+          // now change the leader
+          const newLeader = _.sample(followers);
+          setReplicatedLogLeaderTarget(database, logId, newLeader);
+          waitFor(replicatedLogIsReady(database, logId, term, servers, newLeader));
+
+          replicatedLogDeleteTarget(database, logId);
+      },
   };
 };
 
