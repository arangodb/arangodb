--- conflicted
+++ resolved
@@ -939,13 +939,10 @@
     },
 
     testReplaceNthIssue13632 : function () {
-<<<<<<< HEAD
-=======
       if (require("internal").isCluster()) {
         return;
       }
 
->>>>>>> fb3d7126
       const cn = "UnitTestsCollection";
       db._drop(cn);
       db._create(cn);
@@ -965,10 +962,7 @@
         let actual = getQueryResults(query);
         assertEqual(2, actual.length);
 
-<<<<<<< HEAD
-=======
         print(actual);
->>>>>>> fb3d7126
         let OLD, NEW;
         [OLD, NEW] = actual[0];
         assertNull(OLD);
