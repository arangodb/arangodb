/*jshint globalstrict:true, strict:true, esnext: true */

"use strict";

////////////////////////////////////////////////////////////////////////////////
/// DISCLAIMER
///
/// Copyright 2019 ArangoDB GmbH, Cologne, Germany
///
/// Licensed under the Apache License, Version 2.0 (the "License");
/// you may not use this file except in compliance with the License.
/// You may obtain a copy of the License at
///
///     http://www.apache.org/licenses/LICENSE-2.0
///
/// Unless required by applicable law or agreed to in writing, software
/// distributed under the License is distributed on an "AS IS" BASIS,
/// WITHOUT WARRANTIES OR CONDITIONS OF ANY KIND, either express or implied.
/// See the License for the specific language governing permissions and
/// limitations under the License.
///
/// Copyright holder is ArangoDB GmbH, Cologne, Germany
///
/// @author Tobias Gödderz
////////////////////////////////////////////////////////////////////////////////


// contains common code for aql-profiler* tests
const profHelper = require("@arangodb/aql-profiler-test-helper");

const _ = require('lodash');
const {db, aql} = require('@arangodb');
const console = require('console');
const clusterInfo = global.ArangoClusterInfo;
const internal = require('internal');
const jsunity = require('jsunity');
const assert = jsunity.jsUnity.assertions;

////////////////////////////////////////////////////////////////////////////////
/// @file test suite for AQL tracing/profiling: cluster tests
/// Contains tests for RemoteBlock, SortingGatherBlock, UnsortingGatherBlock
/// The main test suite (including comments) is in aql-profiler.js.
////////////////////////////////////////////////////////////////////////////////

// TODO Add tests for ScatterBlock and DistributeBlock.

function ahuacatlProfilerTestSuite () {

  // import some names from profHelper directly into our namespace:
  const defaultBatchSize = profHelper.defaultBatchSize;
  const defaultTestRowCounts = profHelper.defaultTestRowCounts;
  const addIntervals = profHelper.addIntervals;

  const { CalculationNode, CollectNode, DistributeNode, EnumerateCollectionNode,
    EnumerateListNode, EnumerateViewNode, FilterNode, GatherNode, IndexNode,
    InsertNode, LimitNode, NoResultsNode, RemoteNode, RemoveNode, ReplaceNode,
    ReturnNode, ScatterNode, ShortestPathNode, SingletonNode, SortNode,
    SubqueryNode, TraversalNode, UpdateNode, UpsertNode } = profHelper;

  const { CalculationBlock, CountCollectBlock, DistinctCollectBlock,
    EnumerateCollectionBlock, EnumerateListBlock, FilterBlock,
    HashedCollectBlock, IndexBlock, LimitBlock, NoResultsBlock, RemoteBlock,
    ReturnBlock, ShortestPathBlock, SingletonBlock, SortBlock,
    SortedCollectBlock, SortingGatherBlock, SubqueryBlock, TraversalBlock,
    UnsortingGatherBlock, RemoveBlock, InsertBlock, UpdateBlock, ReplaceBlock,
    UpsertBlock, ScatterBlock, DistributeBlock, IResearchViewUnorderedBlock,
    IResearchViewBlock, IResearchViewOrderedBlock } = profHelper;

  // TODO Test with different shard counts, if only to test both minelement and
  //  heap SortingGather.
  const numberOfShards = 5;
  const cn = 'AqlProfilerClusterTestCol';
  let col;

  // Example documents, grouped by the shard that would be responsible.
  let exampleDocumentsByShard;

  // helper functions
  const optimalNonEmptyBatches = rows => Math.ceil(rows / defaultBatchSize);
  const optimalBatches = rows => Math.max(1, optimalNonEmptyBatches(rows));
  const mmfilesBatches = (rows) => Math.max(1, optimalNonEmptyBatches(rows) + (rows % defaultBatchSize === 0 ? 1 : 0));
  const enumCollectionBatches = db._engine().name === 'mmfiles'
    ? mmfilesBatches
    : optimalBatches;

  const totalItems = (rowsPerShard) =>
    _.sum(_.values(rowsPerShard));
  const dbServerBatches = (rowsPerShard) =>
    _.sum(
      _.values(rowsPerShard)
        .map(enumCollectionBatches)
    );
  const dbServerOptimalBatches = (rowsPerShard) =>
    _.sum(
      _.values(rowsPerShard)
        .map(optimalBatches)
    );

  return {

////////////////////////////////////////////////////////////////////////////////
/// @brief set up
////////////////////////////////////////////////////////////////////////////////

    setUp : function () {
    },

////////////////////////////////////////////////////////////////////////////////
/// @brief tear down
////////////////////////////////////////////////////////////////////////////////

    tearDown : function () {
    },

////////////////////////////////////////////////////////////////////////////////
/// @brief set up all
////////////////////////////////////////////////////////////////////////////////

    setUpAll : function () {
      col = db._create(cn, {numberOfShards});
      const maxRowsPerShard = _.max(defaultTestRowCounts);
      const shards = col.shards();
      assert.assertEqual(numberOfShards, shards.length);

      // Create an array of size numberOfShards, each entry an empty array.
      exampleDocumentsByShard = _.fromPairs(shards.map(id => [id, []]));

      const allShardsFull = () =>
        _.values(exampleDocumentsByShard)
          .map(elt => elt.length)
          .every(n => n >= maxRowsPerShard);
      let i = 0;
      while (!allShardsFull()) {
        const doc = {_key: i.toString(), i};

        const shard = col.getResponsibleShard(doc);
        if (exampleDocumentsByShard[shard].length < maxRowsPerShard) {
          // shard needs more docs
          exampleDocumentsByShard[shard].push(doc);
        }

        ++i;
      }
    },

////////////////////////////////////////////////////////////////////////////////
/// @brief tear down all
////////////////////////////////////////////////////////////////////////////////

    tearDownAll : function () {
      db._drop(cn);
    },

////////////////////////////////////////////////////////////////////////////////
/// @brief test RemoteBlock and UnsortingGatherBlock
////////////////////////////////////////////////////////////////////////////////

    testRemoteAndUnsortingGatherBlock : function () {
      const query = `FOR doc IN ${cn} RETURN doc`;

      // Number of local getSome calls that do not return WAITING.
      // This is at least 1.
      // Batches are just passed through, but empty ones are skipped.
      // DONE can only be returned when the last shard is asked, so iff the last
      // asked shard is empty, there is one more call (the last call returns
      // DONE without any results).
      // As there is no guaranteed order in which the shards are processed, we
      // have to allow a range.
      const localCalls = (rowsPerShard) => {
        const batches = _.sum(
          _.values(rowsPerShard)
            .map(optimalNonEmptyBatches)
        );
        return [Math.max(1, batches), Math.max(1, batches+1)];
      };

      const coordinatorBatches = (rowsPerShard) => addIntervals(dbServerBatches(rowsPerShard), localCalls(rowsPerShard));

      const genNodeList = (rowsPerShard) => [
        { type : SingletonBlock, calls : numberOfShards, items : numberOfShards },
        { type : EnumerateCollectionBlock, calls : dbServerBatches(rowsPerShard), items : totalItems(rowsPerShard) },
        // Twice the number due to WAITING
        { type : RemoteBlock, calls : 2 * dbServerBatches(rowsPerShard), items : totalItems(rowsPerShard) },
        // We get dbServerBatches(rowsPerShard) times WAITING, plus the non-waiting getSome calls.
        { type : UnsortingGatherBlock, calls : coordinatorBatches(rowsPerShard), items : totalItems(rowsPerShard) },
        { type : ReturnBlock, calls : coordinatorBatches(rowsPerShard), items : totalItems(rowsPerShard) }
      ];
      profHelper.runClusterChecks({col, exampleDocumentsByShard, query, genNodeList});
    },

////////////////////////////////////////////////////////////////////////////////
/// @brief test RemoteBlock and SortingGatherBlock
////////////////////////////////////////////////////////////////////////////////

    testRemoteAndSortingGatherBlock : function () {
<<<<<<< HEAD
      // TODO re-enable this. This TODO note should introduce a merge conflict as soon as #10047 is merged.
=======
      // TODO re-enable this again, after the SortingGather block is fixed for cluster & fullCount,
      //      and sort-limit is re-enabled.
      return;
>>>>>>> fbcb4b71
      const query = `FOR doc IN ${cn} SORT doc.i RETURN doc`;
      // Number of local getSome calls that do not return WAITING.
      // This is at least 1.
      // If the DBServers could lie about HASMORE, this would increase the calls
      // here. However, due to the SortBlock, this cannot happen with this plan.
      const localCalls = (rowsPerShard) => {
        const batches = optimalBatches(_.sum(_.values(rowsPerShard)));
        return Math.max(1, batches);
      };

      const coordinatorBatches = (rowsPerShard) => addIntervals(dbServerOptimalBatches(rowsPerShard), localCalls(rowsPerShard));

      const genNodeList = (rowsPerShard) => [
        { type : SingletonBlock, calls : numberOfShards, items : numberOfShards },
        { type : EnumerateCollectionBlock, calls : dbServerBatches(rowsPerShard), items : totalItems(rowsPerShard) },
        { type : CalculationBlock, calls : dbServerBatches(rowsPerShard), items : totalItems(rowsPerShard) },
        { type : SortBlock, calls : dbServerOptimalBatches(rowsPerShard), items : totalItems(rowsPerShard) },
        // Twice the number due to WAITING
        { type : RemoteBlock, calls : 2 * dbServerOptimalBatches(rowsPerShard), items : totalItems(rowsPerShard) },
        // We get dbServerBatches(rowsPerShard) times WAITING, plus the non-waiting getSome calls.
        { type : SortingGatherBlock, calls : coordinatorBatches(rowsPerShard), items : totalItems(rowsPerShard) },
        { type : ReturnBlock, calls : coordinatorBatches(rowsPerShard), items : totalItems(rowsPerShard) }
      ];
      profHelper.runClusterChecks({col, exampleDocumentsByShard, query, genNodeList});
    },


  };
}

////////////////////////////////////////////////////////////////////////////////
/// @brief executes the test suite
////////////////////////////////////////////////////////////////////////////////

jsunity.run(ahuacatlProfilerTestSuite);

return jsunity.done();<|MERGE_RESOLUTION|>--- conflicted
+++ resolved
@@ -193,13 +193,6 @@
 ////////////////////////////////////////////////////////////////////////////////
 
     testRemoteAndSortingGatherBlock : function () {
-<<<<<<< HEAD
-      // TODO re-enable this. This TODO note should introduce a merge conflict as soon as #10047 is merged.
-=======
-      // TODO re-enable this again, after the SortingGather block is fixed for cluster & fullCount,
-      //      and sort-limit is re-enabled.
-      return;
->>>>>>> fbcb4b71
       const query = `FOR doc IN ${cn} SORT doc.i RETURN doc`;
       // Number of local getSome calls that do not return WAITING.
       // This is at least 1.
