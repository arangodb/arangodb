--- conflicted
+++ resolved
@@ -1749,11 +1749,7 @@
   };
 }
 
-<<<<<<< HEAD
 function ahuacatlGeneratedSuite() {
-=======
-function ahuacatlGenereratedSuite() {
->>>>>>> c9f0b8d0
   var cn = "SubqueryChaosCollection0";
   var cn2 = "SubqueryChaosCollection1";
   const cleanup = () => {
@@ -1786,7 +1782,6 @@
       cleanup();
     },
 
-<<<<<<< HEAD
     testNonSplicedExecutor: function () {
       const q = `
 	FOR fv0 IN ${cn}
@@ -1798,7 +1793,12 @@
 	    RETURN {fv2: UNSET_RECURSIVE(fv2,"_rev", "_id", "_key")})
 	  LIMIT 3,2
 	  RETURN {fv0: UNSET_RECURSIVE(fv0,"_rev", "_id", "_key"), sq1: UNSET_RECURSIVE(sq1,"_rev", "_id",  "_key")}`;
-=======
+      const resSplice = db._query(q, {}, activateSplice);
+      const resNoSplice = db._query(q, {}, deactivateSplice);
+      assertEqual(resSplice.getExtra().stats.writesExecuted, resNoSplice.getExtra().stats.writesExecuted);
+      assertEqual(resSplice.toArray(), resNoSplice.toArray());
+    },
+
     testNonSplicedViolatesPassthrough: function () {
       const q = `
         FOR fv0 IN ${cn} 
@@ -1813,13 +1813,11 @@
         LIMIT 8,3
         RETURN {fv0: UNSET_RECURSIVE(fv0,"_rev", "_id", "_key"), sq1: UNSET_RECURSIVE(sq1,"_rev", "_id", 
         "_key"), sq3: UNSET_RECURSIVE(sq3,"_rev", "_id", "_key")}`;
->>>>>>> c9f0b8d0
 
       const resSplice = db._query(q, {}, activateSplice);
       const resNoSplice = db._query(q, {}, deactivateSplice);
       assertEqual(resSplice.getExtra().stats.writesExecuted, resNoSplice.getExtra().stats.writesExecuted);
-<<<<<<< HEAD
-      assertEqual(resSplice.toArray(), resNoSplice.toArray());
+      assertEqual(resSplice.toArray().length, resNoSplice.toArray().length);
     }
   };
 };
@@ -1827,16 +1825,5 @@
 jsunity.run(ahuacatlModifySuite);
 jsunity.run(ahuacatlModifySkipSuite);
 jsunity.run(ahuacatlGeneratedSuite);
-=======
-      assertEqual(resSplice.toArray().length, resNoSplice.toArray().length);
-    }
-  };
-}
-
-
-jsunity.run(ahuacatlModifySuite);
-jsunity.run(ahuacatlModifySkipSuite);
-jsunity.run(ahuacatlGenereratedSuite);
->>>>>>> c9f0b8d0
 
 return jsunity.done();