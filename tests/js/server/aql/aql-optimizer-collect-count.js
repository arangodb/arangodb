/*jshint globalstrict:false, strict:false, maxlen: 500 */
/*global assertTrue, assertEqual, assertNotEqual, assertNull, assertFalse, AQL_EXECUTE, AQL_EXPLAIN */

////////////////////////////////////////////////////////////////////////////////
/// @brief tests for COLLECT w/ COUNT
///
/// @file
///
/// DISCLAIMER
///
/// Copyright 2010-2012 triagens GmbH, Cologne, Germany
///
/// Licensed under the Apache License, Version 2.0 (the "License");
/// you may not use this file except in compliance with the License.
/// You may obtain a copy of the License at
///
///     http://www.apache.org/licenses/LICENSE-2.0
///
/// Unless required by applicable law or agreed to in writing, software
/// distributed under the License is distributed on an "AS IS" BASIS,
/// WITHOUT WARRANTIES OR CONDITIONS OF ANY KIND, either express or implied.
/// See the License for the specific language governing permissions and
/// limitations under the License.
///
/// Copyright holder is triAGENS GmbH, Cologne, Germany
///
/// @author Jan Steemann
/// @author Copyright 2012, triAGENS GmbH, Cologne, Germany
////////////////////////////////////////////////////////////////////////////////

const jsunity = require("jsunity");
const internal = require("internal");
const errors = internal.errors;
const db = require("@arangodb").db;
const helper = require("@arangodb/aql-helper");
const assertQueryError = helper.assertQueryError;
const isCluster = require("@arangodb/cluster").isCluster();

////////////////////////////////////////////////////////////////////////////////
/// @brief test suite
////////////////////////////////////////////////////////////////////////////////

function optimizerCountTestSuite () {
  let c;

  return {
    setUpAll : function () {
      db._drop("UnitTestsCollection");
      c = db._create("UnitTestsCollection", { numberOfShards: 4 });

      let docs = [];
<<<<<<< HEAD
      for (let i = 0; i < 1000; ++i) {
        docs.push({ group: "test" + (i % 10), value: i });
      }
      c.insert(docs);
=======
      for (var i = 0; i < 1000; ++i) {
        docs.push({ group: "test" + (i % 10), value: i });
      }
      c.save(docs);
>>>>>>> 83b5b9a8
    },

    tearDownAll : function () {
      db._drop("UnitTestsCollection");
    },

////////////////////////////////////////////////////////////////////////////////
/// @brief test no into, no count
////////////////////////////////////////////////////////////////////////////////

    testInvalidSyntax : function () {
      assertQueryError(errors.ERROR_QUERY_PARSE.code, "FOR i IN " + c.name() + " COLLECT RETURN 1");
      assertQueryError(errors.ERROR_QUERY_PARSE.code, "FOR i IN " + c.name() + " COLLECT COUNT RETURN 1");
      assertQueryError(errors.ERROR_QUERY_PARSE.code, "FOR i IN " + c.name() + " COLLECT WITH COUNT RETURN 1");
      assertQueryError(errors.ERROR_QUERY_PARSE.code, "FOR i IN " + c.name() + " COLLECT WITH COUNT i RETURN 1");
      assertQueryError(errors.ERROR_QUERY_PARSE.code, "FOR i IN " + c.name() + " COLLECT WITH COUNT INTO RETURN 1");
      assertQueryError(errors.ERROR_QUERY_PARSE.code, "FOR i IN " + c.name() + " COLLECT WITH COUNT g RETURN 1");
      assertQueryError(errors.ERROR_QUERY_PARSE.code, "FOR i IN " + c.name() + " COLLECT COUNT INTO g RETURN 1");
      assertQueryError(errors.ERROR_QUERY_PARSE.code, "FOR i IN " + c.name() + " COLLECT g WITH COUNT RETURN 1");
      assertQueryError(errors.ERROR_QUERY_PARSE.code, "FOR i IN " + c.name() + " COLLECT g WITH COUNT INTO RETURN 1");
      assertQueryError(errors.ERROR_QUERY_PARSE.code, "FOR i IN " + c.name() + " COLLECT class = i.group WITH COUNT RETURN 1");
      assertQueryError(errors.ERROR_QUERY_PARSE.code, "FOR i IN " + c.name() + " COLLECT class = i.group WITH COUNT i RETURN 1");
      assertQueryError(errors.ERROR_QUERY_PARSE.code, "FOR i IN " + c.name() + " COLLECT class = i.group WITH COUNT i INTO group RETURN 1");
      assertQueryError(errors.ERROR_QUERY_PARSE.code, "FOR i IN " + c.name() + " COLLECT class = i.group WITH COUNT COUNT INTO group RETURN 1");

      assertQueryError(errors.ERROR_QUERY_PARSE.code, "FOR i IN " + c.name() + " COLLECT AGGREGATE doc = MIN(i.group) WITH COUNT INTO group RETURN 1");
      assertQueryError(errors.ERROR_QUERY_PARSE.code, "FOR i IN " + c.name() + " COLLECT class = i.group AGGREGATE doc = MIN(i.group) WITH COUNT INTO group RETURN 1");
    },

////////////////////////////////////////////////////////////////////////////////
/// @brief test count
////////////////////////////////////////////////////////////////////////////////

    testCountIsTransformedToAggregate : function () {
      var query = "FOR i IN " + c.name() + " COLLECT WITH COUNT INTO cnt RETURN cnt";

      let output = require("@arangodb/aql/explainer").explain(query, {colors: false}, false);
      var plan = AQL_EXPLAIN(query).plan;
      var collectNode = plan.nodes[2];
      assertEqual("CollectNode", collectNode.type);
      if (isCluster) {
        assertEqual("count", collectNode.collectOptions.method);
        assertEqual(1, collectNode.aggregates.length);
        assertEqual("LENGTH", collectNode.aggregates[0].type);
        let clusterCollectNode = plan.nodes[5];
        assertEqual("CollectNode", clusterCollectNode.type);
        assertEqual("sorted", clusterCollectNode.collectOptions.method);
        assertEqual(1, clusterCollectNode.aggregates.length);
        assertEqual("SUM", clusterCollectNode.aggregates[0].type);
        assertEqual("cnt", clusterCollectNode.aggregates[0].outVariable.name);
        assertEqual(clusterCollectNode.aggregates[0].inVariable.name, collectNode.aggregates[0].outVariable.name);
        assertTrue(/COLLECT AGGREGATE #[0-9] = LENGTH\(\)/.test(output));
        assertTrue(/COLLECT AGGREGATE cnt = SUM\(#[0-9]\)/.test(output));
      } else {
        assertEqual("count", collectNode.collectOptions.method);
        assertEqual(1, collectNode.aggregates.length);
        assertEqual("cnt", collectNode.aggregates[0].outVariable.name);
        assertEqual("LENGTH", collectNode.aggregates[0].type);
        assertTrue(/COLLECT AGGREGATE cnt = LENGTH\(\)/.test(output));
      }
    },

////////////////////////////////////////////////////////////////////////////////
/// @brief test count
////////////////////////////////////////////////////////////////////////////////

    testCountTotalSimple : function () {
      var query = "FOR i IN " + c.name() + " COLLECT WITH COUNT INTO count RETURN count";

      var results = AQL_EXECUTE(query);
      assertEqual(1, results.json.length);
      assertEqual(1000, results.json[0]);

      var plan = AQL_EXPLAIN(query).plan;
      // must not have a SortNode
      assertEqual(-1, plan.nodes.map(function(node) { return node.type; }).indexOf("SortNode"));
      if (isCluster) {
        assertNotEqual(-1, plan.rules.indexOf("collect-in-cluster"));
      }
    },

////////////////////////////////////////////////////////////////////////////////
/// @brief test count
////////////////////////////////////////////////////////////////////////////////

    testCountTotalLimit : function () {
      var query = "FOR i IN " + c.name() + " LIMIT 25, 100 COLLECT WITH COUNT INTO count RETURN count";

      var results = AQL_EXECUTE(query);
      assertEqual(1, results.json.length);
      assertEqual(100, results.json[0]);

      var plan = AQL_EXPLAIN(query).plan;
      // must not have a SortNode
      assertEqual(-1, plan.nodes.map(function(node) { return node.type; }).indexOf("SortNode"));
      if (isCluster) {
        assertEqual(-1, plan.rules.indexOf("collect-in-cluster"));
      }
    },

////////////////////////////////////////////////////////////////////////////////
/// @brief test count
////////////////////////////////////////////////////////////////////////////////

    testCountTotalFiltered : function () {
      var query = "FOR i IN " + c.name() + " FILTER i.group == 'test4' COLLECT WITH COUNT INTO count RETURN count";

      var results = AQL_EXECUTE(query);
      assertEqual(1, results.json.length);
      assertEqual(100, results.json[0]);

      var plan = AQL_EXPLAIN(query).plan;
      // must not have a SortNode
      assertEqual(-1, plan.nodes.map(function(node) { return node.type; }).indexOf("SortNode"));
      if (isCluster) {
        assertNotEqual(-1, plan.rules.indexOf("collect-in-cluster"));
      }
    },


////////////////////////////////////////////////////////////////////////////////
/// @brief test count
////////////////////////////////////////////////////////////////////////////////

    testCountTotalFilteredMulti : function () {
      var query = "FOR i IN " + c.name() + " FILTER i.group >= 'test2' && i.group <= 'test4' COLLECT WITH COUNT INTO count RETURN count";

      var results = AQL_EXECUTE(query);
      assertEqual(1, results.json.length);
      assertEqual(300, results.json[0]);

      var plan = AQL_EXPLAIN(query).plan;
      // must not have a SortNode
      assertEqual(-1, plan.nodes.map(function(node) { return node.type; }).indexOf("SortNode"));
      if (isCluster) {
        assertNotEqual(-1, plan.rules.indexOf("collect-in-cluster"));
      }
    },

////////////////////////////////////////////////////////////////////////////////
/// @brief test count
////////////////////////////////////////////////////////////////////////////////

    testCountTotalFilteredEmpty : function () {
      var query = "FOR i IN " + c.name() + " FILTER i.group >= 'test99' COLLECT WITH COUNT INTO count RETURN count";

      var results = AQL_EXECUTE(query);
      assertEqual(1, results.json.length);
      assertEqual(0, results.json[0]);

      var plan = AQL_EXPLAIN(query).plan;
      // must not have a SortNode
      assertEqual(-1, plan.nodes.map(function(node) { return node.type; }).indexOf("SortNode"));
      if (isCluster) {
        assertNotEqual(-1, plan.rules.indexOf("collect-in-cluster"));
      }
    },

////////////////////////////////////////////////////////////////////////////////
/// @brief test count
////////////////////////////////////////////////////////////////////////////////

    testCountTotal : function () {
      var query = "FOR j IN " + c.name() + " COLLECT WITH COUNT INTO count RETURN count";

      var results = AQL_EXECUTE(query);
      assertEqual(1, results.json.length);
      assertEqual(1000, results.json[0]);

      var plan = AQL_EXPLAIN(query).plan;
      // must not have a SortNode
      assertEqual(-1, plan.nodes.map(function(node) { return node.type; }).indexOf("SortNode"));
      if (isCluster) {
        assertNotEqual(-1, plan.rules.indexOf("collect-in-cluster"));
      }
    },

////////////////////////////////////////////////////////////////////////////////
/// @brief test count
////////////////////////////////////////////////////////////////////////////////

    testCountTotalNested : function () {
      var query = "FOR i IN 1..2 FOR j IN " + c.name() + " COLLECT WITH COUNT INTO count RETURN count";

      var results = AQL_EXECUTE(query, null, { optimizer: { rules: ["-interchange-adjacent-enumerations"] } });
      assertEqual(1, results.json.length);
      assertEqual(2000, results.json[0]);

      var plan = AQL_EXPLAIN(query).plan;
      // must not have a SortNode
      assertEqual(-1, plan.nodes.map(function(node) { return node.type; }).indexOf("SortNode"));
      if (isCluster) {
        assertNotEqual(-1, plan.rules.indexOf("collect-in-cluster"));
      }
    },

////////////////////////////////////////////////////////////////////////////////
/// @brief test count
////////////////////////////////////////////////////////////////////////////////

    testCountTotalNested2 : function () {
      var query = "FOR j IN " + c.name() + " FOR i IN 1..2 COLLECT WITH COUNT INTO count RETURN count";

      var results = AQL_EXECUTE(query, null, { optimizer: { rules: ["-interchange-adjacent-enumerations"] } });
      assertEqual(1, results.json.length);
      assertEqual(2000, results.json[0]);

      var plan = AQL_EXPLAIN(query).plan;
      // must not have a SortNode
      assertEqual(-1, plan.nodes.map(function(node) { return node.type; }).indexOf("SortNode"));
      if (isCluster) {
        assertNotEqual(-1, plan.rules.indexOf("collect-in-cluster"));
      }
    },

////////////////////////////////////////////////////////////////////////////////
/// @brief test count
////////////////////////////////////////////////////////////////////////////////

    testCountSimple : function () {
      var query = "FOR i IN " + c.name() + " COLLECT class = i.group WITH COUNT INTO count RETURN [ class, count ]";

      var results = AQL_EXECUTE(query);
      assertEqual(10, results.json.length);
      for (var i = 0; i < results.json.length; ++i) {
        var group = results.json[i];
        assertTrue(Array.isArray(group));
        assertEqual("test" + i, group[0]);
        assertEqual(100, group[1]);
      }

      var plan = AQL_EXPLAIN(query).plan;
      // must have a SortNode
      assertNotEqual(-1, plan.nodes.map(function(node) { return node.type; }).indexOf("SortNode"));
      if (isCluster) {
        assertNotEqual(-1, plan.rules.indexOf("collect-in-cluster"));
      }
    },

////////////////////////////////////////////////////////////////////////////////
/// @brief test count
////////////////////////////////////////////////////////////////////////////////

    testCountFiltered : function () {
      var query = "FOR i IN " + c.name() + " FILTER i.group >= 'test1' && i.group <= 'test4' COLLECT class = i.group WITH COUNT INTO count RETURN [ class, count ]";

      var results = AQL_EXECUTE(query);
      assertEqual(4, results.json.length);
      for (var i = 0; i < results.json.length; ++i) {
        var group = results.json[i];
        assertTrue(Array.isArray(group));
        assertEqual("test" + (i + 1), group[0]);
        assertEqual(100, group[1]);
      }

      var plan = AQL_EXPLAIN(query).plan;
      // must have a SortNode
      assertNotEqual(-1, plan.nodes.map(function(node) { return node.type; }).indexOf("SortNode"));
      if (isCluster) {
        assertNotEqual(-1, plan.rules.indexOf("collect-in-cluster"));
      }
    },

////////////////////////////////////////////////////////////////////////////////
/// @brief test count
////////////////////////////////////////////////////////////////////////////////

    testCountFilteredEmpty : function () {
      var query = "FOR i IN " + c.name() + " FILTER i.group >= 'test99' COLLECT class = i.group WITH COUNT INTO count RETURN [ class, count ]";

      var results = AQL_EXECUTE(query);
      assertEqual(0, results.json.length);

      var plan = AQL_EXPLAIN(query).plan;
      // must have a SortNode
      assertNotEqual(-1, plan.nodes.map(function(node) { return node.type; }).indexOf("SortNode"));
      if (isCluster) {
        assertNotEqual(-1, plan.rules.indexOf("collect-in-cluster"));
      }
    },


////////////////////////////////////////////////////////////////////////////////
/// @brief test count
////////////////////////////////////////////////////////////////////////////////

    testCountNested : function () {
      var query = "FOR i IN 1..2 FOR j IN " + c.name() + " COLLECT class1 = i, class2 = j.group WITH COUNT INTO count RETURN [ class1, class2, count ]";

      var results = AQL_EXECUTE(query), x = 0;
      assertEqual(20, results.json.length);
      for (var i = 1; i <= 2; ++i) {
        for (var j = 0; j < 10; ++j) {
          var group = results.json[x++];
          assertTrue(Array.isArray(group));
          assertEqual(i, group[0]);
          assertEqual("test" + j, group[1]);
          assertEqual(100, group[2]);
        }
      }

      var plan = AQL_EXPLAIN(query).plan;
      // must have a SortNode
      assertNotEqual(-1, plan.nodes.map(function(node) { return node.type; }).indexOf("SortNode"));
      if (isCluster) {
        assertNotEqual(-1, plan.rules.indexOf("collect-in-cluster"));
      }
    },

////////////////////////////////////////////////////////////////////////////////
/// @brief test count shaped
////////////////////////////////////////////////////////////////////////////////

    testCountShaped : function () {
      var query = "FOR j IN " + c.name() + " COLLECT doc = j WITH COUNT INTO count RETURN doc";

      var results = AQL_EXECUTE(query);
      // expectation is that we get 1000 different docs and do not crash (issue #1265)
      assertEqual(1000, results.json.length);
      if (isCluster) {
        var plan = AQL_EXPLAIN(query).plan;
        assertNotEqual(-1, plan.rules.indexOf("collect-in-cluster"));
      }
    },

    // This test is not necessary for hashed collect, as hashed collect will not
    // be used without group variables.
    testCollectSortedUndefined: function () {
      const randomDocumentID = db["UnitTestsCollection"].any()._id;
      const query = 'LET start = DOCUMENT("' + randomDocumentID + '")._key FOR i IN [] COLLECT AGGREGATE sum = SUM(i) RETURN {sum, start}';
      const bindParams = {};
      const options = {optimizer: {rules: ['-remove-unnecessary-calculations','-remove-unnecessary-calculations-2']}};

      const planNodes = AQL_EXPLAIN(query, {}, options).plan.nodes;
      assertEqual(
        [ "SingletonNode", "CalculationNode", "CalculationNode",
          "EnumerateListNode", "CollectNode", "CalculationNode", "ReturnNode" ],
        planNodes.map(n => n.type));
      assertEqual("sorted", planNodes[4].collectOptions.method);

      const results = db._query(query, bindParams, options).toArray();
      // expectation is that we exactly get one result
      // count will be 0, start will be undefined
      assertEqual(1, results.length);
      assertNull(results[0].sum);
      assertEqual(undefined, results[0].start);
    },

    testCollectCountUndefined: function () {
      const randomDocumentID = db["UnitTestsCollection"].any()._id;
      const query = 'LET start = DOCUMENT("' + randomDocumentID + '")._key FOR i IN [] COLLECT AGGREGATE count = count(i) RETURN {count, start}';
      const bindParams = {};
      const options = {optimizer: {rules: ['-remove-unnecessary-calculations','-remove-unnecessary-calculations-2']}};

      const planNodes = AQL_EXPLAIN(query, {}, options).plan.nodes;

      assertEqual(
        [ "SingletonNode", "CalculationNode", "CalculationNode",
          "EnumerateListNode", "CollectNode", "CalculationNode", "ReturnNode" ],
        planNodes.map(n => n.type));
      assertEqual("count", planNodes[4].collectOptions.method);

      const results = db._query(query, bindParams, options).toArray();
      // expectation is that we exactly get one result
      // count will be 0, start will be undefined
      assertEqual(1, results.length);
      assertEqual(0, results[0].count);
      assertEqual(undefined, results[0].start);
    }
  };
}

function optimizerCountWriteTestSuite () {
  var c;

  return {
    setUp : function () {
      db._drop("UnitTestsCollection");
      c = db._create("UnitTestsCollection", { numberOfShards: 4 });

      let docs = [];
      for (var i = 0; i < 1000; ++i) {
        docs.push({ group: "test" + (i % 10), value: i });
      }
      c.save(docs);
    },

    tearDown : function () {
      db._drop("UnitTestsCollection");
    },
////////////////////////////////////////////////////////////////////////////////
/// @brief test count
////////////////////////////////////////////////////////////////////////////////
////////////////////////////////////////////////////////////////////////////////
/// @brief test count
////////////////////////////////////////////////////////////////////////////////

    testCountTotalFilteredIndexed : function () {
      c.ensureIndex({ type: "persistent", fields: ["group"] });
      var query = "FOR i IN " + c.name() + " FILTER i.group == 'test5' COLLECT WITH COUNT INTO count RETURN count";

      var results = AQL_EXECUTE(query);
      assertEqual(1, results.json.length);
      assertEqual(100, results.json[0]);

      var plan = AQL_EXPLAIN(query).plan;
      // must not have a SortNode
      assertEqual(-1, plan.nodes.map(function(node) { return node.type; }).indexOf("SortNode"));
      if (isCluster) {
        assertNotEqual(-1, plan.rules.indexOf("collect-in-cluster"));
      }
    },

    testCountTotalFilteredSkippedIndexed : function () {
      c.ensureIndex({ type: "persistent", fields: ["group"] });
      var query = "FOR i IN " + c.name() + " FILTER i.group == 'test5' LIMIT 25, 100 COLLECT WITH COUNT INTO count RETURN count";

      var results = AQL_EXECUTE(query);
      assertEqual(1, results.json.length);
      assertEqual(75, results.json[0]);

      var plan = AQL_EXPLAIN(query).plan;
      // must not have a SortNode
      assertEqual(-1, plan.nodes.map(function(node) { return node.type; }).indexOf("SortNode"));
      if (isCluster) {
        assertEqual(-1, plan.rules.indexOf("collect-in-cluster"));
      }
    },

    testCountTotalFilteredPostFilteredIndexed : function () {
      c.ensureIndex({ type: "persistent", fields: ["group"] });
      var query = "FOR i IN " + c.name() + " FILTER CHAR_LENGTH(i.group) == 5 COLLECT WITH COUNT INTO count RETURN count";

      var results = AQL_EXECUTE(query);
      assertEqual(1, results.json.length);
      assertEqual(1000, results.json[0]);

      var plan = AQL_EXPLAIN(query).plan;
      // must not have a SortNode
      assertEqual(-1, plan.nodes.map(function(node) { return node.type; }).indexOf("SortNode"));
      if (isCluster) {
        assertNotEqual(-1, plan.rules.indexOf("collect-in-cluster"));
      }
    },

    testCountTotalFilteredPostFilteredSkippedIndexed : function () {
      c.ensureIndex({ type: "persistent", fields: ["group"] });
      var query = "FOR i IN " + c.name() + " FILTER CHAR_LENGTH(i.group) == 5 LIMIT 25, 100 COLLECT WITH COUNT INTO count RETURN count";

      var results = AQL_EXECUTE(query);
      assertEqual(1, results.json.length);
      assertEqual(100, results.json[0]);

      var plan = AQL_EXPLAIN(query).plan;
      // must not have a SortNode
      assertEqual(-1, plan.nodes.map(function(node) { return node.type; }).indexOf("SortNode"));
      if (isCluster) {
        assertEqual(-1, plan.rules.indexOf("collect-in-cluster"));
      }
    },

    testCountFilteredBig : function () {
      var i;
      let docs = [];
      for (i = 0; i < 10000; ++i) {
        docs.push({ age: 10 + (i % 80), type: 1 });
      }
      c.save(docs);
      docs=[];
      for (i = 0; i < 10000; ++i) {
        docs.push({ age: 10 + (i % 80), type: 2 });
      }
      c.save(docs);

      var query = "FOR i IN " + c.name() + " FILTER i.age >= 20 && i.age < 50 && i.type == 1 COLLECT age = i.age WITH COUNT INTO count RETURN [ age, count ]";

      var results = AQL_EXECUTE(query);
      assertEqual(30, results.json.length);
      for (i = 0; i < results.json.length; ++i) {
        var group = results.json[i];
        assertTrue(Array.isArray(group));
        assertEqual(20 + i, group[0]);
        assertEqual(125, group[1]);
      }

      var plan = AQL_EXPLAIN(query).plan;
      // must have a SortNode
      assertNotEqual(-1, plan.nodes.map(function(node) { return node.type; }).indexOf("SortNode"));
      if (isCluster) {
        assertNotEqual(-1, plan.rules.indexOf("collect-in-cluster"));
      }
    },
    testCountTotalFilteredBig : function () {
      var i;
      let docs = [];
      for (i = 0; i < 10000; ++i) {
        docs.push({ age: 10 + (i % 80), type: 1 });
      }
      c.save(docs);
      docs=[];
      for (i = 0; i < 10000; ++i) {
        docs.push({ age: 10 + (i % 80), type: 2 });
      }
      c.save(docs);

      var query = "FOR i IN " + c.name() + " FILTER i.age >= 20 && i.age < 50 && i.type == 1 COLLECT WITH COUNT INTO count RETURN count";

      var results = AQL_EXECUTE(query);
      assertEqual(1, results.json.length);
      assertEqual(125 * 30, results.json[0]);

      var plan = AQL_EXPLAIN(query).plan;
      // must not have a SortNode
      assertEqual(-1, plan.nodes.map(function(node) { return node.type; }).indexOf("SortNode"));
      if (isCluster) {
        assertNotEqual(-1, plan.rules.indexOf("collect-in-cluster"));
      }
    }
  };
}

////////////////////////////////////////////////////////////////////////////////
/// @brief test count
////////////////////////////////////////////////////////////////////////////////

function optimizerDoubleCollectTestSuite() {
  const generateData = () => {
    // Static data we will use in our AQL Queries.
    // We do not need collection/document access or dynamic data.
    return [
      {"friend": {"name": "piotr"}, id: 10},
      {"friend": {"name": "heiko"}, id: 11},
      {"friend": {"name": "micha"}, id: 12},
      {"friend": {"name": "micha"}, id: 13},
      {"friend": {"name": "micha"}, id: 14},
      {"friend": {"name": "piotr"}, id: 10},
      {"friend": {"name": "micha"}, id: 12},
      {"friend": {"name": "heiko"}, id: 11},
      {"friend": {"name": "piotr"}, id: 10},
      {"friend": {"name": "heiko"}, id: 9}
    ];
  };

  const hasDuplicates = (values) => {
    let seen = new Set();
    let checkedName;

    let duplicatesFound = values.some(function (currentObject) {
      checkedName = currentObject.name;
      return seen.size === seen.add(currentObject.name).size;
    });

    return {duplicatesFound, checkedName};
  };

  return {
    testDoubleCollectSort: function () {
      // Forces SORT NULL on first COLLECT statement

      const query = `
        LET friends = ${JSON.stringify(generateData())}
        FOR f in friends
          COLLECT friend_temp = f.friend, id = f.id WITH COUNT INTO messageCount
          COLLECT friend = friend_temp INTO countryData = {id, messageCount}

          SORT friend.name
          RETURN {"name": friend.name, countryData}
      `;

      const results = AQL_EXECUTE(query);
      // Our result must contain 3. Rows with collected data
      const duplicatesChecker = hasDuplicates(results.json);
      assertFalse(duplicatesChecker.duplicatesFound, `Found duplicate entry for: "${duplicatesChecker.checkedName}"`);
      assertEqual(3, results.json.length);
    },

    testDoubleCollectSortNullRemoveSecondCalculationRule: function () {
      const query = `
        LET friends = ${JSON.stringify(generateData())}
        FOR f in friends
          COLLECT friend_temp = f.friend, id = f.id WITH COUNT INTO messageCount SORT NULL
          COLLECT friend = friend_temp INTO countryData = {id, messageCount}

          SORT friend.name
          RETURN {"name": friend.name, countryData}
      `;

      const results = db._query(query).toArray();

      // Our result must contain 3. Rows with collected data
      const duplicatesChecker = hasDuplicates(results);
      assertFalse(duplicatesChecker.duplicatesFound, `Found duplicate entry for: "${duplicatesChecker.checkedName}"`);
      assertEqual(3, results.length);
    },

    testDoubleCollectSortNull: function () {
      // Forces SORT NULL on first COLLECT statement

      const query = `
        LET friends = ${JSON.stringify(generateData())}
        FOR f in friends
          COLLECT friend_temp = f.friend, id = f.id WITH COUNT INTO messageCount SORT NULL
          COLLECT friend = friend_temp INTO countryData = {id, messageCount}

          SORT friend.name
          RETURN {"name": friend.name, countryData}
      `;

      const results = AQL_EXECUTE(query);
      // Our result must contain 3. Rows with collected data
      const duplicatesChecker = hasDuplicates(results.json);
      assertFalse(duplicatesChecker.duplicatesFound, `Found duplicate entry for: "${duplicatesChecker.checkedName}"`);
      assertEqual(3, results.json.length);
    },

    testDoubleCollectSortNullWithForcedHashMethod: function () {
      // Forces SORT NULL on first COLLECT statement
      // Forces HASH method on second COLLECT

      const query = `
        LET friends = ${JSON.stringify(generateData())}
        FOR f in friends
          COLLECT friend_temp = f.friend, id = f.id WITH COUNT INTO messageCount SORT NULL
          COLLECT friend = friend_temp INTO countryData = {id, messageCount} OPTIONS {method: "hash"}

          SORT friend.name
          RETURN {"name": friend.name, countryData}
      `;

      const results = AQL_EXECUTE(query);
      // Our result must contain 3. Rows with collected data
      const duplicatesChecker = hasDuplicates(results.json);
      assertFalse(duplicatesChecker.duplicatesFound, `Found duplicate entry for: "${duplicatesChecker.checkedName}"`);
      assertEqual(3, results.json.length);
    },
  };
}

jsunity.run(optimizerCountTestSuite);
jsunity.run(optimizerCountWriteTestSuite);
jsunity.run(optimizerDoubleCollectTestSuite);

return jsunity.done();<|MERGE_RESOLUTION|>--- conflicted
+++ resolved
@@ -49,17 +49,10 @@
       c = db._create("UnitTestsCollection", { numberOfShards: 4 });
 
       let docs = [];
-<<<<<<< HEAD
-      for (let i = 0; i < 1000; ++i) {
-        docs.push({ group: "test" + (i % 10), value: i });
-      }
-      c.insert(docs);
-=======
       for (var i = 0; i < 1000; ++i) {
         docs.push({ group: "test" + (i % 10), value: i });
       }
       c.save(docs);
->>>>>>> 83b5b9a8
     },
 
     tearDownAll : function () {
