/*jshint globalstrict:false, strict:false, maxlen: 500 */
/*global assertTrue, assertEqual, assertNotEqual, AQL_EXPLAIN, AQL_EXECUTE */

////////////////////////////////////////////////////////////////////////////////
/// @brief tests for optimizer rules
///
/// @file
///
/// DISCLAIMER
///
/// Copyright 2010-2014 triagens GmbH, Cologne, Germany
///
/// Licensed under the Apache License, Version 2.0 (the "License");
/// you may not use this file except in compliance with the License.
/// You may obtain a copy of the License at
///
///     http://www.apache.org/licenses/LICENSE-2.0
///
/// Unless required by applicable law or agreed to in writing, software
/// distributed under the License is distributed on an "AS IS" BASIS,
/// WITHOUT WARRANTIES OR CONDITIONS OF ANY KIND, either express or implied.
/// See the License for the specific language governing permissions and
/// limitations under the License.
///
/// Copyright holder is triAGENS GmbH, Cologne, Germany
///
/// @author 
/// @author Copyright 2014, triAGENS GmbH, Cologne, Germany
////////////////////////////////////////////////////////////////////////////////

let db = require("@arangodb").db;
let jsunity = require("jsunity");
let helper = require("@arangodb/aql-helper");
  
const ruleName = "undistribute-remove-after-enum-coll";
const rulesNone        = { optimizer: { rules: [ "-all" ] } };
const rulesAll         = { optimizer: { rules: [ "+all", "-cluster-one-shard" ] } };
const thisRuleEnabled  = { optimizer: { rules: [ "-all", "+distribute-filtercalc-to-cluster", "+" + ruleName ] } };
  
let explain = function (result) {
  return helper.getCompactPlan(result).map(function(node) 
      { return node.type; });
};

////////////////////////////////////////////////////////////////////////////////
/// @brief test suite
////////////////////////////////////////////////////////////////////////////////

function optimizerRuleTestSuite () {
  var cn1 = "UnitTestsAqlOptimizerRuleUndist1";
  var cn2 = "UnitTestsAqlOptimizerRuleUndist2";
  var c1, c2;
  
  return {

    ////////////////////////////////////////////////////////////////////////////////
    /// @brief set up
    ////////////////////////////////////////////////////////////////////////////////

    setUpAll : function () {
      var i;
      db._drop(cn1);
      db._drop(cn2);
      c1 = db._create(cn1, {numberOfShards:9});
      c2 = db._create(cn2);
      let docs1 = [];
      let docs2 = [];
      for (i = 0; i < 10; i++){ 
          docs1.push({Hallo1:i});
          docs2.push({Hallo2:i});
      }
      c1.insert(docs1);
      c2.insert(docs2);
    },

    ////////////////////////////////////////////////////////////////////////////////
    /// @brief tear down
    ////////////////////////////////////////////////////////////////////////////////

    tearDownAll : function () {
      db._drop(cn1);
      db._drop(cn2);
    },

    ////////////////////////////////////////////////////////////////////////////////
    /// @brief test that rule fires when it is enabled 
    ////////////////////////////////////////////////////////////////////////////////

    testThisRuleEnabled : function () {
      var queries = [ 
        [ "FOR d IN " + cn1 + " FILTER d.Hallo < 5 REMOVE d in " + cn1, 0 ],
        [ "FOR d IN " + cn1 + " FILTER d.Hallo < 5 REMOVE d._key in " + cn1, 1 ]
      ];

      var expectedRules = [ "distribute-in-cluster",
                            "scatter-in-cluster", 
                            "distribute-filtercalc-to-cluster", 
                            "undistribute-remove-after-enum-coll" ];

      var expectedNodes = [ ["SingletonNode", 
                             "ScatterNode", 
                             "RemoteNode", 
                             "EnumerateCollectionNode", 
                             "CalculationNode", 
                             "FilterNode", 
                             "RemoveNode", 
                             "RemoteNode", 
                             "GatherNode"],
                            ["SingletonNode", 
                             "ScatterNode", 
                             "RemoteNode", 
                             "EnumerateCollectionNode", 
                             "CalculationNode", 
                             "FilterNode", 
                             "CalculationNode", 
                             "RemoveNode", 
                             "RemoteNode", 
                             "GatherNode" ] ];

      queries.forEach(function(query) {
        var result = AQL_EXPLAIN(query[0], { }, thisRuleEnabled);
        assertEqual(expectedRules, result.plan.rules, query);
        assertEqual(expectedNodes[query[1]], explain(result), query);
      });
    },

    ////////////////////////////////////////////////////////////////////////////////
    /// @brief test that rule does not fire when it is not enabled 
    ////////////////////////////////////////////////////////////////////////////////
    
    testNoRules : function () {
      var queries = [ 
         ["FOR d IN " + cn1 + " FILTER d.Hallo < 5 REMOVE d in " + cn1, 0 ], 
         ["FOR d IN " + cn1 + " FILTER d.Hallo < 5 REMOVE d._key in " + cn1, 1 ]
      ];

      var expectedRules = [ "distribute-in-cluster",
                            "scatter-in-cluster" ];

      var expectedNodes = [ ["SingletonNode", 
                             "ScatterNode", 
                             "RemoteNode", 
                             "EnumerateCollectionNode", 
                             "RemoteNode", 
                             "GatherNode",
                             "CalculationNode", 
                             "FilterNode",
                             "DistributeNode", 
                             "RemoteNode", 
                             "RemoveNode",
                             "RemoteNode", 
                             "GatherNode"
                            ],
                            [ "SingletonNode", 
                              "ScatterNode", 
                              "RemoteNode", 
                              "EnumerateCollectionNode", 
                              "RemoteNode", 
                              "GatherNode", 
                              "CalculationNode", 
                              "FilterNode", 
                              "CalculationNode", 
                              "DistributeNode", 
                              "RemoteNode", 
                              "RemoveNode",
                              "RemoteNode", 
                              "GatherNode"
                            ] ];

      queries.forEach(function(query) {
        var result = AQL_EXPLAIN(query[0], { }, rulesNone);
        assertEqual(expectedRules, result.plan.rules, query[0]);
        assertEqual(expectedNodes[query[1]], explain(result), query[0]);
      });
    },

    ////////////////////////////////////////////////////////////////////////////////
    /// @brief test that rule has no effect
    ////////////////////////////////////////////////////////////////////////////////

    testRuleNoEffect : function () {
      var queries = [  "LIMIT 1 FOR d IN " + cn1 + " RETURN d",
                       "LIMIT 1 FOR d IN " + cn2 + " RETURN d" ];

      queries.forEach(function(query) {
        var result1 = AQL_EXPLAIN(query, { }, thisRuleEnabled);
        var result2 = AQL_EXPLAIN(query, { }, rulesAll);

        assertTrue(result1.plan.rules.indexOf(ruleName) === -1, query);
        assertTrue(result2.plan.rules.indexOf(ruleName) === -1, query);
      });
    },

    ////////////////////////////////////////////////////////////////////////////////
    /// @brief test that rule has an effect
    ////////////////////////////////////////////////////////////////////////////////

    testRuleHasEffect : function () {
      var queries = [ 
        "FOR d IN " + cn1 + " FILTER d.Hallo < 5 FILTER d.Hallo > 1 REMOVE d in " + cn1,
        "FOR d IN " + cn1 + " FILTER d.Hallo < 5 FILTER d.Hallo > 1 REMOVE d._key in " 
          + cn1,
        "FOR d IN " + cn1 + " FILTER d.Hallo < 5 FILTER d.Hallo > 1 REMOVE d.blah in " 
          + cn1,
        "FOR d IN " + cn2 + " FILTER d.Hallo < 5 FILTER d.Hallo > 1 REMOVE d in " + cn2,
        "FOR d IN " + cn2 + " FILTER d.Hallo < 5 FILTER d.Hallo > 1 REMOVE d._key in " 
          + cn2,
        "FOR d IN " + cn2 + " FILTER d.Hallo < 5 FILTER d.Hallo > 1 REMOVE d.blah in " 
          + cn2
      ];

      queries.forEach(function(query) {
        var result1 = AQL_EXPLAIN(query, { }, thisRuleEnabled);
        var result2 = AQL_EXPLAIN(query, { }, rulesAll);
        assertTrue(result1.plan.rules.indexOf(ruleName) !== -1, query);
        assertTrue(result2.plan.rules.indexOf(ruleName) !== -1, query);
      });
    },
  };
}

function optimizerRuleRemoveTestSuite () {
  const cn = "UnitTestsAqlOptimizerRule";
  
  return {

    setUp : function () {
      db._drop(cn);
    },

    tearDown : function () {
      db._drop(cn);
    },

    testRemoveDefaultShardingEffective : function () {
      let c = db._create(cn, { numberOfShards: 3, shardKeys: ["_key"] });

      let queries = [
        "FOR doc IN " + cn + " REMOVE doc IN " + cn,
        "FOR doc IN " + cn + " REMOVE doc._key IN " + cn,
        "FOR doc IN " + cn + " FILTER doc.value > 0 REMOVE doc IN " + cn,
        "FOR doc IN " + cn + " FILTER doc.value > 0 REMOVE doc._key IN " + cn,
        "FOR doc IN " + cn + " FILTER doc.value > 0 FILTER doc.value < 99 REMOVE doc IN " + cn,
        "FOR doc IN " + cn + " FILTER doc.value > 0 FILTER doc.value < 99 REMOVE doc._key IN " + cn,
        "FOR doc IN " + cn + " REMOVE doc.abc IN " + cn,
        "FOR doc IN " + cn + " FILTER doc.value > 0 REMOVE doc.abc IN " + cn,
        "FOR doc IN " + cn + " FILTER doc.value > 0 FILTER doc.value < 99 REMOVE doc.abc IN " + cn,
      ];

      queries.forEach(function(query) {
        let result = AQL_EXPLAIN(query);
        assertNotEqual(-1, result.plan.rules.indexOf(ruleName), query);
      });
    },
    
    testRemoveDefaultShardingEffectiveResults : function () {
      let c = db._create(cn, { numberOfShards: 3, shardKeys: ["_key"] });
      let docs = [];
      for (let i = 0; i < 5000; ++i) {
        docs.push({ _key: "test" + i, value: i });
      }

      let queries = [
        [ "FOR doc IN " + cn + " REMOVE doc IN " + cn, 0 ],
        [ "FOR doc IN " + cn + " REMOVE doc._key IN " + cn, 0 ],
        [ "FOR doc IN " + cn + " FILTER doc.value > 0 REMOVE doc IN " + cn, 1 ],
        [ "FOR doc IN " + cn + " FILTER doc.value > 0 REMOVE doc._key IN " + cn, 1 ],
        [ "FOR doc IN " + cn + " FILTER doc.value > 0 FILTER doc.value < 99 REMOVE doc IN " + cn, 4902 ],
        [ "FOR doc IN " + cn + " FILTER doc.value > 0 FILTER doc.value < 99 REMOVE doc._key IN " + cn, 4902 ],
        [ "FOR doc IN " + cn + " REMOVE doc.abc IN " + cn + " OPTIONS { ignoreErrors: true }", 5000 ],
        [ "FOR doc IN " + cn + " FILTER doc.value > 0 REMOVE doc.abc IN " + cn + " OPTIONS { ignoreErrors: true }", 5000 ],
        [ "FOR doc IN " + cn + " FILTER doc.value > 0 FILTER doc.value < 99 REMOVE doc.abc IN " + cn + " OPTIONS { ignoreErrors: true }", 5000 ],
      ];

      queries.forEach(function(query) {
        c.truncate();
        c.insert(docs);

        let result = AQL_EXECUTE(query[0]);
        assertEqual(query[1], c.count(), query);
      });
    },
    
    testRemoveDefaultShardingIneffective : function () {
      let c = db._create(cn, { numberOfShards: 3, shardKeys: ["_key"] });

      let queries = [
        "FOR doc IN " + cn + " LIMIT 1 REMOVE doc IN " + cn,
        "FOR doc IN " + cn + " LIMIT 1 REMOVE doc._key IN " + cn,
        "FOR doc IN " + cn + " LIMIT 1 REMOVE doc.abc IN " + cn,
      ];

      queries.forEach(function(query) {
        let result = AQL_EXPLAIN(query);
        assertEqual(-1, result.plan.rules.indexOf(ruleName), query);
      });
    },
    
    testRemoveCustomShardingEffective : function () {
      let c = db._create(cn, { numberOfShards: 3, shardKeys: ["value"] });

      let queries = [
        "FOR doc IN " + cn + " REMOVE doc IN " + cn,
        "FOR doc IN " + cn + " FILTER doc.value > 0 REMOVE doc IN " + cn,
        "FOR doc IN " + cn + " FILTER doc.value > 0 FILTER doc.value < 99 REMOVE doc IN " + cn,
      ];
      queries.forEach(function(query) {
        let result = AQL_EXPLAIN(query);
        assertNotEqual(-1, result.plan.rules.indexOf(ruleName), query);
      });
    },
    
    testRemoveCustomShardingEffectiveResults : function () {
      let c = db._create(cn, { numberOfShards: 3, shardKeys: ["value"] });
      let docs = [];
      for (let i = 0; i < 5000; ++i) {
        docs.push({ value: i });
      }

      let queries = [
        [ "FOR doc IN " + cn + " REMOVE doc IN " + cn, 0 ],
        [ "FOR doc IN " + cn + " FILTER doc.value > 0 REMOVE doc IN " + cn, 1 ],
        [ "FOR doc IN " + cn + " FILTER doc.value > 0 FILTER doc.value < 99 REMOVE doc IN " + cn, 4902 ]
      ];

      queries.forEach(function(query) {
        c.truncate();
        c.insert(docs);

        let result = AQL_EXECUTE(query[0]);
        assertEqual(query[1], c.count(), query);
      });
    },
    
    testRemoveCustomShardingIneffective : function () {
      let c = db._create(cn, { numberOfShards: 3, shardKeys: ["value"] });

      let queries = [
        "FOR doc IN " + cn + " REMOVE doc._key IN " + cn,
        "FOR doc IN " + cn + " FILTER doc.value > 0 REMOVE doc._key IN " + cn,
        "FOR doc IN " + cn + " FILTER doc.value > 0 FILTER doc.value < 99 REMOVE doc._key IN " + cn,
        "FOR doc IN " + cn + " REMOVE doc.value IN " + cn,
        "FOR doc IN " + cn + " FILTER doc.value > 0 REMOVE doc.value IN " + cn,
        "FOR doc IN " + cn + " FILTER doc.value > 0 FILTER doc.value < 99 REMOVE doc.value IN " + cn,
        "FOR doc IN " + cn + " REMOVE doc.abc IN " + cn,
        "FOR doc IN " + cn + " FILTER doc.value > 0 REMOVE doc.abc IN " + cn,
        "FOR doc IN " + cn + " FILTER doc.value > 0 FILTER doc.value < 99 REMOVE doc.abc IN " + cn,
      ];

      queries.forEach(function(query) {
        let result = AQL_EXPLAIN(query);
        assertEqual(-1, result.plan.rules.indexOf(ruleName), query);
      });
    },

  };
}

function optimizerRuleReplaceTestSuite () {
  const cn = "UnitTestsAqlOptimizerRule";
  
  return {

    setUp : function () {
      db._drop(cn);
    },

    tearDown : function () {
      db._drop(cn);
    },

    testReplaceDefaultShardingEffective : function () {
      let c = db._create(cn, { numberOfShards: 3, shardKeys: ["_key"] });

      let queries = [
        "FOR doc IN " + cn + " REPLACE doc WITH {} IN " + cn,
        "FOR doc IN " + cn + " REPLACE doc._key WITH {} IN " + cn,
        "FOR doc IN " + cn + " FILTER doc.value > 0 REPLACE doc WITH {} IN " + cn,
        "FOR doc IN " + cn + " FILTER doc.value > 0 REPLACE doc._key WITH {} IN " + cn,
        "FOR doc IN " + cn + " FILTER doc.value > 0 FILTER doc.value < 99 REPLACE doc WITH {} IN " + cn,
        "FOR doc IN " + cn + " FILTER doc.value > 0 FILTER doc.value < 99 REPLACE doc._key WITH {} IN " + cn,
        "FOR doc IN " + cn + " REPLACE doc.abc WITH {} IN " + cn,
        "FOR doc IN " + cn + " FILTER doc.value > 0 REPLACE doc.abc WITH {} IN " + cn,
        "FOR doc IN " + cn + " FILTER doc.value > 0 FILTER doc.value < 99 REPLACE doc.abc WITH {} IN " + cn,
      ];

      queries.forEach(function(query) {
        let result = AQL_EXPLAIN(query);
        assertNotEqual(-1, result.plan.rules.indexOf(ruleName), query);
      });
    },
    
    testReplaceDefaultShardingEffectiveResults : function () {
      let c = db._create(cn, { numberOfShards: 3, shardKeys: ["_key"] });
      let docs = [];
      for (let i = 0; i < 5000; ++i) {
        docs.push({ _key: "test" + i, value: i });
      }

      let queries = [
        [ "FOR doc IN " + cn + " REPLACE doc WITH {_key: doc._key, replaced: 1} IN " + cn + " RETURN NEW", 5000 ],
        [ "FOR doc IN " + cn + " REPLACE doc._key WITH {_key: doc._key, replaced: 1} IN " + cn + " RETURN NEW", 5000 ],
        [ "FOR doc IN " + cn + " FILTER doc.value > 0 REPLACE doc WITH {_key: doc._key, replaced: 1} IN " + cn + " RETURN NEW", 4999 ],
        [ "FOR doc IN " + cn + " FILTER doc.value > 0 REPLACE doc._key WITH {_key: doc._key, replaced: 1} IN " + cn + " RETURN NEW", 4999 ],
        [ "FOR doc IN " + cn + " FILTER doc.value > 0 FILTER doc.value < 99 REPLACE doc WITH {_key: doc._key, replaced: 1} IN " + cn + " RETURN NEW", 98 ],
        [ "FOR doc IN " + cn + " FILTER doc.value > 0 FILTER doc.value < 99 REPLACE doc._key WITH {_key: doc._key, replaced: 1} IN " + cn + " RETURN NEW", 98 ],
        [ "FOR doc IN " + cn + " REPLACE doc.abc WITH {_key: doc._key, replaced: 1} IN " + cn + " OPTIONS { ignoreErrors: true } RETURN NEW", 0 ],
        [ "FOR doc IN " + cn + " FILTER doc.value > 0 REPLACE doc.abc WITH {_key: doc._key, replaced: 1} IN " + cn + " OPTIONS { ignoreErrors: true } RETURN NEW", 0 ],
        [ "FOR doc IN " + cn + " FILTER doc.value > 0 FILTER doc.value < 99 REPLACE doc.abc WITH {_key: doc._key, replaced: 1} IN " + cn + " OPTIONS { ignoreErrors: true } RETURN NEW", 0 ],
      ];

      queries.forEach(function(query) {
        c.truncate();
        c.insert(docs);

        let results = AQL_EXECUTE(query[0]);
        assertEqual(query[1], results.json.length, query);
      });
    },
    
    testReplaceDefaultShardingIneffective : function () {
      let c = db._create(cn, { numberOfShards: 3, shardKeys: ["_key"] });

      let queries = [
        "FOR doc IN " + cn + " LIMIT 1 REPLACE doc WITH {} IN " + cn,
        "FOR doc IN " + cn + " LIMIT 1 REPLACE doc._key WITH {} IN " + cn,
        "FOR doc IN " + cn + " LIMIT 1 REPLACE doc.abc WITH {} IN " + cn,
      ];

      queries.forEach(function(query) {
        let result = AQL_EXPLAIN(query);
        assertEqual(-1, result.plan.rules.indexOf(ruleName), query);
      });
    },
    
    testReplaceCustomShardingEffective : function () {
      let c = db._create(cn, { numberOfShards: 3, shardKeys: ["value"] });

      let queries = [
        "FOR doc IN " + cn + " REPLACE doc WITH {} IN " + cn,
        "FOR doc IN " + cn + " FILTER doc.value > 0 REPLACE doc WITH {} IN " + cn,
        "FOR doc IN " + cn + " FILTER doc.value > 0 FILTER doc.value < 99 REPLACE doc WITH {} IN " + cn,
      ];
      queries.forEach(function(query) {
        let result = AQL_EXPLAIN(query);
        assertNotEqual(-1, result.plan.rules.indexOf(ruleName), query);
      });
    },
    
    testReplaceCustomShardingEffectiveResults : function () {
      let c = db._create(cn, { numberOfShards: 3, shardKeys: ["value"] });
      let docs = [];
      for (let i = 0; i < 5000; ++i) {
        docs.push({ value: i });
      }

      let queries = [
        [ "FOR doc IN " + cn + " REPLACE doc WITH {value: doc.value, replaced: 1} IN " + cn + " RETURN NEW", 5000 ],
        [ "FOR doc IN " + cn + " FILTER doc.value > 0 REPLACE doc WITH {value: doc.value, replaced: 1} IN " + cn + " RETURN NEW", 4999 ],
        [ "FOR doc IN " + cn + " FILTER doc.value > 0 FILTER doc.value < 99 REPLACE doc WITH {value: doc.value, replaced: 1} IN " + cn + " RETURN NEW", 98 ], 
      ];

      queries.forEach(function(query) {
        c.truncate();
        c.insert(docs);

        let results = AQL_EXECUTE(query[0]);
        assertEqual(query[1], results.json.length, query);
      });
    },
    
    testReplaceCustomShardingIneffective : function () {
      let c = db._create(cn, { numberOfShards: 3, shardKeys: ["value"] });

      let queries = [
        "FOR doc IN " + cn + " REPLACE doc._key WITH {} IN " + cn,
        "FOR doc IN " + cn + " FILTER doc.value > 0 REPLACE doc._key WITH {} IN " + cn,
        "FOR doc IN " + cn + " FILTER doc.value > 0 FILTER doc.value < 99 REPLACE doc._key WITH {} IN " + cn,
        "FOR doc IN " + cn + " REPLACE doc.value WITH {} IN " + cn,
        "FOR doc IN " + cn + " FILTER doc.value > 0 REPLACE doc.value WITH {} IN " + cn,
        "FOR doc IN " + cn + " FILTER doc.value > 0 FILTER doc.value < 99 REPLACE doc.value WITH {} IN " + cn,
        "FOR doc IN " + cn + " REPLACE doc.abc WITH {} IN " + cn,
        "FOR doc IN " + cn + " FILTER doc.value > 0 REPLACE doc.abc WITH {} IN " + cn,
        "FOR doc IN " + cn + " FILTER doc.value > 0 FILTER doc.value < 99 REPLACE doc.abc WITH {} IN " + cn,
      ];

      queries.forEach(function(query) {
        let result = AQL_EXPLAIN(query);
        assertEqual(-1, result.plan.rules.indexOf(ruleName), query);
      });
    },
  };
}

function optimizerRuleUpdateTestSuite () {
  const cn = "UnitTestsAqlOptimizerRule";
  
  return {

    setUp : function () {
      db._drop(cn);
    },

    tearDown : function () {
      db._drop(cn);
    },

    testUpdateDefaultShardingEffective : function () {
      let c = db._create(cn, { numberOfShards: 3, shardKeys: ["_key"] });

      let queries = [
        "FOR doc IN " + cn + " UPDATE doc WITH {} IN " + cn,
        "FOR doc IN " + cn + " UPDATE doc._key WITH {} IN " + cn,
        "FOR doc IN " + cn + " FILTER doc.value > 0 UPDATE doc WITH {} IN " + cn,
        "FOR doc IN " + cn + " FILTER doc.value > 0 UPDATE doc._key WITH {} IN " + cn,
        "FOR doc IN " + cn + " FILTER doc.value > 0 FILTER doc.value < 99 UPDATE doc WITH {} IN " + cn,
        "FOR doc IN " + cn + " FILTER doc.value > 0 FILTER doc.value < 99 UPDATE doc._key WITH {} IN " + cn,
        "FOR doc IN " + cn + " UPDATE doc.abc WITH {} IN " + cn,
        "FOR doc IN " + cn + " FILTER doc.value > 0 UPDATE doc.abc WITH {} IN " + cn,
        "FOR doc IN " + cn + " FILTER doc.value > 0 FILTER doc.value < 99 UPDATE doc.abc WITH {} IN " + cn,
      ];

      queries.forEach(function(query) {
        let result = AQL_EXPLAIN(query);
        assertNotEqual(-1, result.plan.rules.indexOf(ruleName), query);
      });
    },
    
    testUpdateDefaultShardingEffectiveResults : function () {
      let c = db._create(cn, { numberOfShards: 3, shardKeys: ["_key"] });
      let docs = [];
      for (let i = 0; i < 5000; ++i) {
        docs.push({ _key: "test" + i, value: i });
      }

      let queries = [
        [ "FOR doc IN " + cn + " UPDATE doc WITH {_key: doc._key, replaced: 1} IN " + cn + " RETURN NEW", 5000 ],
        [ "FOR doc IN " + cn + " UPDATE doc._key WITH {_key: doc._key, replaced: 1} IN " + cn + " RETURN NEW", 5000 ],
        [ "FOR doc IN " + cn + " FILTER doc.value > 0 UPDATE doc WITH {_key: doc._key, replaced: 1} IN " + cn + " RETURN NEW", 4999 ],
        [ "FOR doc IN " + cn + " FILTER doc.value > 0 UPDATE doc._key WITH {_key: doc._key, replaced: 1} IN " + cn + " RETURN NEW", 4999 ],
        [ "FOR doc IN " + cn + " FILTER doc.value > 0 FILTER doc.value < 99 UPDATE doc WITH {_key: doc._key, replaced: 1} IN " + cn + " RETURN NEW", 98 ],
        [ "FOR doc IN " + cn + " FILTER doc.value > 0 FILTER doc.value < 99 UPDATE doc._key WITH {_key: doc._key, replaced: 1} IN " + cn + " RETURN NEW", 98 ],
        [ "FOR doc IN " + cn + " UPDATE doc.abc WITH {_key: doc._key, replaced: 1} IN " + cn + " OPTIONS { ignoreErrors: true } RETURN NEW", 0 ],
        [ "FOR doc IN " + cn + " FILTER doc.value > 0 UPDATE doc.abc WITH {_key: doc._key, replaced: 1} IN " + cn + " OPTIONS { ignoreErrors: true } RETURN NEW", 0 ],
        [ "FOR doc IN " + cn + " FILTER doc.value > 0 FILTER doc.value < 99 UPDATE doc.abc WITH {_key: doc._key, replaced: 1} IN " + cn + " OPTIONS { ignoreErrors: true } RETURN NEW", 0 ],
      ];

      queries.forEach(function(query) {
        c.truncate();
        c.insert(docs);

        let results = AQL_EXECUTE(query[0]);
        assertEqual(query[1], results.json.length, query);
      });
    },
    
    testUpdateDefaultShardingIneffective : function () {
      let c = db._create(cn, { numberOfShards: 3, shardKeys: ["_key"] });

      let queries = [
        "FOR doc IN " + cn + " LIMIT 1 UPDATE doc WITH {} IN " + cn,
        "FOR doc IN " + cn + " LIMIT 1 UPDATE doc._key WITH {} IN " + cn,
        "FOR doc IN " + cn + " LIMIT 1 UPDATE doc.abc WITH {} IN " + cn,
      ];

      queries.forEach(function(query) {
        let result = AQL_EXPLAIN(query);
        assertEqual(-1, result.plan.rules.indexOf(ruleName), query);
      });
    },
    
    testUpdateCustomShardingEffective : function () {
      let c = db._create(cn, { numberOfShards: 3, shardKeys: ["value"] });

      let queries = [
        "FOR doc IN " + cn + " UPDATE doc WITH {} IN " + cn,
        "FOR doc IN " + cn + " FILTER doc.value > 0 UPDATE doc WITH {} IN " + cn,
        "FOR doc IN " + cn + " FILTER doc.value > 0 FILTER doc.value < 99 UPDATE doc WITH {} IN " + cn,
      ];
      queries.forEach(function(query) {
        let result = AQL_EXPLAIN(query);
        assertNotEqual(-1, result.plan.rules.indexOf(ruleName), query);
      });
    },
    
<<<<<<< HEAD
    testUpdateCustomShardingEffective : function () {
      let c = db._create(cn, { numberOfShards: 3, shardKeys: ["value"] });

      let queries = [
        "FOR doc IN " + cn + " UPDATE doc WITH {} IN " + cn,
        "FOR doc IN " + cn + " FILTER doc.value > 0 UPDATE doc WITH {} IN " + cn,
        "FOR doc IN " + cn + " FILTER doc.value > 0 FILTER doc.value < 99 UPDATE doc WITH {} IN " + cn,
      ];
      queries.forEach(function(query) {
        let result = AQL_EXPLAIN(query);
        assertNotEqual(-1, result.plan.rules.indexOf(ruleName), query);
=======
    testUpdateCustomShardingEffectiveResults : function () {
      let c = db._create(cn, { numberOfShards: 3, shardKeys: ["value"] });
      let docs = [];
      for (let i = 0; i < 5000; ++i) {
        docs.push({ _key: "test" + i, value: i });
      }

      let queries = [
        [ "FOR doc IN " + cn + " UPDATE doc WITH {replaced: 1} IN " + cn + " RETURN NEW", 5000 ],
        [ "FOR doc IN " + cn + " FILTER doc.value > 0 UPDATE doc WITH {replaced: 1} IN " + cn +  " RETURN NEW", 4999 ],
        [ "FOR doc IN " + cn + " FILTER doc.value > 0 FILTER doc.value < 99 UPDATE doc WITH {replaced: 1} IN " + cn + " RETURN NEW", 98 ],
      ];

      queries.forEach(function(query) {
        c.truncate();
        c.insert(docs);

        let results = AQL_EXECUTE(query[0]);
        assertEqual(query[1], results.json.length, query);
>>>>>>> 76869a73
      });
    },
    
    testUpdateCustomShardingIneffective : function () {
      let c = db._create(cn, { numberOfShards: 3, shardKeys: ["value"] });

      let queries = [
        "FOR doc IN " + cn + " UPDATE doc._key WITH {} IN " + cn,
        "FOR doc IN " + cn + " FILTER doc.value > 0 UPDATE doc._key WITH {} IN " + cn,
        "FOR doc IN " + cn + " FILTER doc.value > 0 FILTER doc.value < 99 UPDATE doc._key WITH {} IN " + cn,
        "FOR doc IN " + cn + " UPDATE doc.value WITH {} IN " + cn,
        "FOR doc IN " + cn + " FILTER doc.value > 0 UPDATE doc.value WITH {} IN " + cn,
        "FOR doc IN " + cn + " FILTER doc.value > 0 FILTER doc.value < 99 UPDATE doc.value WITH {} IN " + cn,
        "FOR doc IN " + cn + " UPDATE doc.abc WITH {} IN " + cn,
        "FOR doc IN " + cn + " FILTER doc.value > 0 UPDATE doc.abc WITH {} IN " + cn,
        "FOR doc IN " + cn + " FILTER doc.value > 0 FILTER doc.value < 99 UPDATE doc.abc WITH {} IN " + cn,
      ];

      queries.forEach(function(query) {
        let result = AQL_EXPLAIN(query);
        assertEqual(-1, result.plan.rules.indexOf(ruleName), query);
      });
    },
  };
}

jsunity.run(optimizerRuleTestSuite);
jsunity.run(optimizerRuleRemoveTestSuite);
jsunity.run(optimizerRuleReplaceTestSuite);
jsunity.run(optimizerRuleUpdateTestSuite);

return jsunity.done();<|MERGE_RESOLUTION|>--- conflicted
+++ resolved
@@ -583,19 +583,6 @@
       });
     },
     
-<<<<<<< HEAD
-    testUpdateCustomShardingEffective : function () {
-      let c = db._create(cn, { numberOfShards: 3, shardKeys: ["value"] });
-
-      let queries = [
-        "FOR doc IN " + cn + " UPDATE doc WITH {} IN " + cn,
-        "FOR doc IN " + cn + " FILTER doc.value > 0 UPDATE doc WITH {} IN " + cn,
-        "FOR doc IN " + cn + " FILTER doc.value > 0 FILTER doc.value < 99 UPDATE doc WITH {} IN " + cn,
-      ];
-      queries.forEach(function(query) {
-        let result = AQL_EXPLAIN(query);
-        assertNotEqual(-1, result.plan.rules.indexOf(ruleName), query);
-=======
     testUpdateCustomShardingEffectiveResults : function () {
       let c = db._create(cn, { numberOfShards: 3, shardKeys: ["value"] });
       let docs = [];
@@ -615,7 +602,6 @@
 
         let results = AQL_EXECUTE(query[0]);
         assertEqual(query[1], results.json.length, query);
->>>>>>> 76869a73
       });
     },
     
