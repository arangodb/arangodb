/*jshint globalstrict:false, strict:false, maxlen: 400 */
/*global fail, assertEqual, AQL_EXECUTE */

////////////////////////////////////////////////////////////////////////////////
/// @brief test failure scenarios
///
/// @file
///
/// DISCLAIMER
///
/// Copyright 2010-2012 triagens GmbH, Cologne, Germany
///
/// Licensed under the Apache License, Version 2.0 (the "License");
/// you may not use this file except in compliance with the License.
/// You may obtain a copy of the License at
///
///     http://www.apache.org/licenses/LICENSE-2.0
///
/// Unless required by applicable law or agreed to in writing, software
/// distributed under the License is distributed on an "AS IS" BASIS,
/// WITHOUT WARRANTIES OR CONDITIONS OF ANY KIND, either express or implied.
/// See the License for the specific language governing permissions and
/// limitations under the License.
///
/// Copyright holder is triAGENS GmbH, Cologne, Germany
///
/// @author Jan Steemann
/// @author Copyright 2012, triAGENS GmbH, Cologne, Germany
////////////////////////////////////////////////////////////////////////////////

var jsunity = require("jsunity");
var arangodb = require("@arangodb");
var db = arangodb.db;
var internal = require("internal");

const {ERROR_QUERY_COLLECTION_LOCK_FAILED} = internal.errors;


////////////////////////////////////////////////////////////////////////////////
/// @brief test suite
////////////////////////////////////////////////////////////////////////////////

function ahuacatlFailureSuite () {
  'use strict';
  const cn = "UnitTestsAhuacatlFailures";
  const en = "UnitTestsAhuacatlEdgeFailures";
  
<<<<<<< HEAD
  let  assertFailingQuery = function (query, expectedError = internal.errors.ERROR_DEBUG) {
=======
  let  assertFailingQuery = function (query, error) {
    if (error === undefined) {
      error = internal.errors.ERROR_DEBUG;
    }
>>>>>>> 63c3bc74
    try {
      AQL_EXECUTE(query);
      fail();
    } catch (err) {
<<<<<<< HEAD
      assertEqual(expectedError.code, err.errorNum, query);
=======
      assertEqual(error.code, err.errorNum, query);
>>>>>>> 63c3bc74
    }
  };
        
  return {
    setUpAll: function () {
      internal.debugClearFailAt();
      db._drop(cn);
      db._create(cn, { numberOfShards: 3 });
      db._drop(en);
      db._createEdgeCollection(en);
    },

    setUp: function () {
      internal.debugClearFailAt();
    },

    tearDownAll: function () {
      internal.debugClearFailAt();
      db._drop(cn);
      db._drop(en);
    },

    tearDown: function () {
      internal.debugClearFailAt();
    },

    testQueryRegistryInsert1 : function () {
      internal.debugSetFailAt("QueryRegistryInsertException1");
      // we need a diamond-query to trigger an insertion into the q-registry
      assertFailingQuery("FOR doc1 IN " + cn + " FOR doc2 IN " + cn + " FILTER doc1._key != doc2._key RETURN 1", internal.errors.ERROR_CLUSTER_AQL_COMMUNICATION);
    },
    
    testQueryRegistryInsert2 : function () {
      internal.debugSetFailAt("QueryRegistryInsertException2");
      // we need a diamond-query to trigger an insertion into the q-registry
      assertFailingQuery("FOR doc1 IN " + cn + " FOR doc2 IN " + cn + " FILTER doc1._key != doc2._key RETURN 1", internal.errors.ERROR_CLUSTER_AQL_COMMUNICATION);
    },
    
    testShutdownSync : function () {
      internal.debugSetFailAt("ExecutionEngine::shutdownSync");

      let res = AQL_EXECUTE("FOR doc IN " + cn + " RETURN doc").json;
      // no real test expectations here, just that the query works and doesn't fail on shutdown
      assertEqual(0, res.length);
    },

    testShutdownSyncDiamond: function () {
      internal.debugSetFailAt("ExecutionEngine::shutdownSync");

      let res = AQL_EXECUTE(
        "FOR doc1 IN " +
          cn +
          " FOR doc2 IN " +
          en +
          " FILTER doc1._key == doc2._key RETURN doc1"
      ).json;
      // no real test expectations here, just that the query works and doesn't fail on shutdown
      assertEqual(0, res.length);
    },

    testShutdownSyncFailInGetSome: function () {
      internal.debugSetFailAt("ExecutionEngine::shutdownSync");
      internal.debugSetFailAt("RestAqlHandler::getSome");

      assertFailingQuery("FOR doc IN " + cn + " RETURN doc");
    },

    testShutdownSyncDiamondFailInGetSome: function () {
      internal.debugSetFailAt("ExecutionEngine::shutdownSync");
      internal.debugSetFailAt("RestAqlHandler::getSome");

      assertFailingQuery(
        "FOR doc1 IN " +
          cn +
          " FOR doc2 IN " +
          en +
          " FILTER doc1._key == doc2._key RETURN doc1"
      );
    },

    testNoShardsReturned: function () {
      internal.debugSetFailAt("ClusterInfo::failedToGetShardList");
      assertFailingQuery(
        "FOR doc1 IN " +
          cn +
          " FOR doc2 IN " +
          en +
          " FILTER doc1._key == doc2._key RETURN doc1",
        ERROR_QUERY_COLLECTION_LOCK_FAILED
      );
    },
  };
}
 
if (internal.debugCanUseFailAt()) {
  jsunity.run(ahuacatlFailureSuite);
}

return jsunity.done();<|MERGE_RESOLUTION|>--- conflicted
+++ resolved
@@ -45,23 +45,12 @@
   const cn = "UnitTestsAhuacatlFailures";
   const en = "UnitTestsAhuacatlEdgeFailures";
   
-<<<<<<< HEAD
   let  assertFailingQuery = function (query, expectedError = internal.errors.ERROR_DEBUG) {
-=======
-  let  assertFailingQuery = function (query, error) {
-    if (error === undefined) {
-      error = internal.errors.ERROR_DEBUG;
-    }
->>>>>>> 63c3bc74
     try {
       AQL_EXECUTE(query);
       fail();
     } catch (err) {
-<<<<<<< HEAD
       assertEqual(expectedError.code, err.errorNum, query);
-=======
-      assertEqual(error.code, err.errorNum, query);
->>>>>>> 63c3bc74
     }
   };
         
