/*jshint globalstrict:false, strict:false */
/*global assertTrue, assertEqual, ArangoAgency */
'use strict';

////////////////////////////////////////////////////////////////////////////////
/// @brief test moving shards in the cluster
///
/// DISCLAIMER
///
/// Copyright 2016-2016 ArangoDB GmbH, Cologne, Germany
///
/// Licensed under the Apache License, Version 2.0 (the "License");
/// you may not use this file except in compliance with the License.
/// You may obtain a copy of the License at
///
///     http://www.apache.org/licenses/LICENSE-2.0
///
/// Unless required by applicable law or agreed to in writing, software
/// distributed under the License is distributed on an "AS IS" BASIS,
/// WITHOUT WARRANTIES OR CONDITIONS OF ANY KIND, either express or implied.
/// See the License for the specific language governing permissions and
/// limitations under the License.
///
/// Copyright holder is ArangoDB GmbH, Cologne, Germany
///
/// @author Max Neunhoeffer
/// @author Copyright 2016, ArangoDB GmbH, Cologne, Germany
////////////////////////////////////////////////////////////////////////////////

const jsunity = require("jsunity");

const arangodb = require("@arangodb");
const db = arangodb.db;
const _ = require("lodash");
const wait = require("internal").wait;
const supervisionState = require("@arangodb/cluster").supervisionState;
const deriveTestSuite = require('@arangodb/test-helper').deriveTestSuite;

// in the `useData` case, use this many documents:
const numDocuments = 1000;

function getDBServers() {
  var tmp = global.ArangoClusterInfo.getDBServers();
  var servers = [];
  for (var i = 0; i < tmp.length; ++i) {
    servers[i] = tmp[i].serverId;
  }
  return servers;
}

const servers = getDBServers();

////////////////////////////////////////////////////////////////////////////////
/// @brief test suite
////////////////////////////////////////////////////////////////////////////////

function MovingShardsSuite ({useData}) {
  if (typeof useData !== 'boolean') {
    throw new Error('MovingShardsSuite expects its parameter `useData` to be set and a boolean!');
  }
  var cn = "UnitTestMovingShards";
  var count = 0;
  var c = [];
  var dbservers = getDBServers();

////////////////////////////////////////////////////////////////////////////////
/// @brief find out servers for a collection
////////////////////////////////////////////////////////////////////////////////

  function findCollectionServers(database, collection) {
    var cinfo = global.ArangoClusterInfo.getCollectionInfo(database, collection);
    var shard = Object.keys(cinfo.shards)[0];
    return cinfo.shards[shard];
  }

////////////////////////////////////////////////////////////////////////////////
/// @brief wait for synchronous replication
////////////////////////////////////////////////////////////////////////////////

  function waitForSynchronousReplication(database) {
    console.info("Waiting for synchronous replication to settle...");
    global.ArangoClusterInfo.flush();
    for (var i = 0; i < c.length; ++i) {
      var cinfo = global.ArangoClusterInfo.getCollectionInfo(
        database, c[i].name());
      var shards = Object.keys(cinfo.shards);
      var replFactor = cinfo.shards[shards[0]].length;
      var count = 0;
      while (++count <= 180) {
        var ccinfo = shards.map(
          s => global.ArangoClusterInfo.getCollectionInfoCurrent(
            database, c[i].name(), s)
        );
        let replicas = ccinfo.map(s => s.servers.length);
        if (_.every(replicas, x => x === replFactor)) {
          console.info("Replication up and running!");
          break;
        }
        wait(0.5);
        global.ArangoClusterInfo.flush();
      }
      if (count > 120) {
        return false;
      }
    }
    return true;
  }
  
////////////////////////////////////////////////////////////////////////////////
/// @brief get cleaned out servers
////////////////////////////////////////////////////////////////////////////////

  function getCleanedOutServers() {
    var coordEndpoint =
        global.ArangoClusterInfo.getServerEndpoint("Coordinator0001");

    var request = require("@arangodb/request");
    var endpointToURL = require("@arangodb/cluster").endpointToURL;
    var url = endpointToURL(coordEndpoint);
    
    var res;
    try {
      var envelope = 
          { method: "GET", url: url + "/_admin/cluster/numberOfServers" };
      res = request(envelope);
    } catch (err) {
      console.error(
        "Exception for POST /_admin/cluster/cleanOutServer:", err.stack);
      return {cleanedServers:[]};
    }
    if (res.statusCode !== 200) {
      return {cleanedServers:[]};
    }
    var body = res.body;
    if (typeof body === "string") {
      try {
        body = JSON.parse(body);
      } catch (err2) {
      }
    }
    if (typeof body !== "object" || !body.hasOwnProperty("cleanedServers") ||
        typeof body.cleanedServers !== "object") {
      return {cleanedServers:[]};
    }
    return body;
  }


////////////////////////////////////////////////////////////////////////////////
/// @brief test whether or not a server is clean
////////////////////////////////////////////////////////////////////////////////

  function testServerEmpty(id, checkList, fromCollNr, toCollNr) {
    if (fromCollNr === undefined) {
      fromCollNr = 0;
    }
    if (toCollNr === undefined) {
      toCollNr = c.length - 1;
    }
    var count = 600;
    var ok = false;

    console.info("Waiting for server " + id + " to be cleaned out ...");

    if (checkList) {

      // Wait until the server appears in the list of cleanedOutServers:
      var obj;
      while (--count > 0) {
        obj = getCleanedOutServers();
        if (obj.cleanedServers.indexOf(id) >= 0) {
          ok = true;
          console.info(
            "Success: Server " + id + " cleaned out after " + (600-count) + " seconds");
          break;
        }
        wait(1.0);
      }

      if (!ok) {
        console.info(
          "Failed: Server " + id + " was not cleaned out. List of cleaned servers: ["
            + obj.cleanedServers + "]");
      }
      
    } else {
    
      for (var i = fromCollNr; i <= toCollNr; ++i) {
        
        while (--count > 0) {
          wait(1.0);
          global.ArangoClusterInfo.flush();
          var servers = findCollectionServers("_system", c[i].name());
          if (servers.indexOf(id) === -1) {
            // Now check current as well:
            var collInfo =
                global.ArangoClusterInfo.getCollectionInfo("_system", c[i].name());
            var shards = collInfo.shards;
            var collInfoCurr =
                Object.keys(shards).map(
                  s => global.ArangoClusterInfo.getCollectionInfoCurrent(
                    "_system", c[i].name(), s).servers);
            var idxs = collInfoCurr.map(l => l.indexOf(id));
            ok = true;
            for (var j = 0; j < idxs.length; j++) {
              if (idxs[j] !== -1) {
                ok = false;
              }
            }
            if (ok) {
              break;
            }
          }
        }
        if (!ok) {
          return false;
        }
        
      }
      
    }
    return ok;
  }

////////////////////////////////////////////////////////////////////////////////
/// @brief order the cluster to clean out a server:
////////////////////////////////////////////////////////////////////////////////

  function cleanOutServer(id) {
    var coordEndpoint =
        global.ArangoClusterInfo.getServerEndpoint("Coordinator0001");
    var request = require("@arangodb/request");
    var endpointToURL = require("@arangodb/cluster").endpointToURL;
    var url = endpointToURL(coordEndpoint);
    var body = {"server": id};
    var result;
    try {
      result = request({ method: "POST",
                         url: url + "/_admin/cluster/cleanOutServer",
                         body: JSON.stringify(body) });
    } catch (err) {
      console.error(
        "Exception for POST /_admin/cluster/cleanOutServer:", err.stack);
      return false;
    }
    console.info("cleanOutServer job:", JSON.stringify(body));
    console.info("result of request:", JSON.stringify(result.json));
    // Now wait until the job we triggered is finished:
    var count = 1200;   // seconds
    while (true) {
      var job = require("@arangodb/cluster").queryAgencyJob(result.json.id);
      console.info("Status of cleanOutServer job:", job.status);
      if (job.error === false && job.status === "Finished") {
        return result;
      }
      if (count-- < 0) {
        console.error(
          "Timeout in waiting for cleanOutServer to complete: " 
          + JSON.stringify(body));
        return false;
      }
      require("internal").wait(1.0);
    }
  }

////////////////////////////////////////////////////////////////////////////////
/// @brief order the cluster to reduce number of db servers
////////////////////////////////////////////////////////////////////////////////

  function shrinkCluster(toNum) {
    var coordEndpoint =
        global.ArangoClusterInfo.getServerEndpoint("Coordinator0001");
    var request = require("@arangodb/request");
    var endpointToURL = require("@arangodb/cluster").endpointToURL;
    var url = endpointToURL(coordEndpoint);
    var body = {"numberOfDBServers":toNum};
    let res = {};
    try {
      res = request({ method: "PUT",
                      url: url + "/_admin/cluster/numberOfServers",
                      body: JSON.stringify(body) });
    } catch (err) {
      console.error(
        "Exception for PUT /_admin/cluster/numberOfServers:", err.stack);
      return false;
    }
    return res.hasOwnProperty("statusCode") && res.statusCode === 200;
  }

////////////////////////////////////////////////////////////////////////////////
/// @brief order the cluster to clean out a server:
////////////////////////////////////////////////////////////////////////////////

  function resetCleanedOutServers() {
    var coordEndpoint =
        global.ArangoClusterInfo.getServerEndpoint("Coordinator0001");
    var request = require("@arangodb/request");
    var endpointToURL = require("@arangodb/cluster").endpointToURL;
    var url = endpointToURL(coordEndpoint);
    var numberOfDBServers = servers.length;
    var body = {"cleanedServers":[], "numberOfDBServers":numberOfDBServers};
    try {
      var res = request({ method: "PUT",
                          url: url + "/_admin/cluster/numberOfServers",
                          body: JSON.stringify(body) });
      return res;
    }
    catch (err) {
      console.error(
        "Exception for PUT /_admin/cluster/numberOfServers:", err.stack);
      return false;
    }
  }

////////////////////////////////////////////////////////////////////////////////
/// @brief move a single shard
////////////////////////////////////////////////////////////////////////////////

  function moveShard(database, collection, shard, fromServer, toServer, dontwait) {
    var coordEndpoint =
        global.ArangoClusterInfo.getServerEndpoint("Coordinator0001");
    var request = require("@arangodb/request");
    var endpointToURL = require("@arangodb/cluster").endpointToURL;
    var url = endpointToURL(coordEndpoint);
    var body = {database, collection, shard, fromServer, toServer};
    var result;
    try {
      result = request({ method: "POST",
                         url: url + "/_admin/cluster/moveShard",
                         body: JSON.stringify(body) });
    } catch (err) {
      console.error(
        "Exception for PUT /_admin/cluster/moveShard:", err.stack);
      return false;
    }
    if (dontwait) {
      return result;
    }
    console.info("moveShard job:", JSON.stringify(body));
    console.info("result of request:", JSON.stringify(result.json));
    // Now wait until the job we triggered is finished:
    var count = 600;   // seconds
    while (true) {
      var job = require("@arangodb/cluster").queryAgencyJob(result.json.id);
      console.info("Status of moveShard job:", job.status);
      if (job.error === false && job.status === "Finished") {
        return result;
      }
      if (count-- < 0) {
        console.error(
          "Timeout in waiting for moveShard to complete: " 
          + JSON.stringify(body));
        return false;
      }
      require("internal").wait(1.0);
    }
  }


////////////////////////////////////////////////////////////////////////////////
/// @brief Set supervision mode
////////////////////////////////////////////////////////////////////////////////

  function maintenanceMode(mode) {
    console.log("Switching supervision maintenance " + mode);
    var coordEndpoint =
        global.ArangoClusterInfo.getServerEndpoint("Coordinator0001");
    var request = require("@arangodb/request");
    var endpointToURL = require("@arangodb/cluster").endpointToURL;
    var url = endpointToURL(coordEndpoint);
    var req;
    try {      
      req = request({ method: "PUT",
                      url: url + "/_admin/cluster/maintenance",
                      body: JSON.stringify(mode) });
    } catch (err) {
      console.error(
        "Exception for PUT /_admin/cluster/maintenance:", err.stack);
      return false;
    }
    console.log("Supervision maintenance is " + mode);
    return true;
  }

  

////////////////////////////////////////////////////////////////////////////////
/// @brief create some collections
////////////////////////////////////////////////////////////////////////////////

  function createSomeCollections(n, nrShards, replFactor, useData) {
    assertEqual('boolean', typeof useData);
    var systemCollServers = findCollectionServers("_system", "_graphs");
    console.info("System collections use servers:", systemCollServers);
    for (var i = 0; i < n; ++i) {
      ++count;
      while (true) {
        var name = cn + count;
        db._drop(name);
        var coll = db._create(name, {numberOfShards: nrShards,
                                     replicationFactor: replFactor,
                                     avoidServers: systemCollServers});

        if (useData) {
          // insert some documents
          coll.insert(_.range(0, numDocuments).map(v => ({ value: v, x: "someString" + v })));
        }

        var servers = findCollectionServers("_system", name);
        console.info("Test collection uses servers:", servers);
        if (_.intersection(systemCollServers, servers).length === 0) {
          c.push(coll);
          break;
        }
        console.info("Need to recreate collection to avoid system collection servers.");
        c.push(coll);
        waitForSynchronousReplication("_system");
        c.pop();
        console.info("Synchronous replication has settled, now dropping again.");
      }
    }
  }

  function checkCollectionContents() {
    const numDocs = useData ? numDocuments : 0;
    for(const collection of c) {
      assertEqual(numDocs, collection.count());
      const values = db._query(
        'FOR doc IN @@col SORT doc.value RETURN doc.value',
        { '@col': collection.name() }).toArray();
      for (const v of _.range(0, numDocs)) {
        assertEqual(v, values[v], values);
      }
    }
  }

////////////////////////////////////////////////////////////////////////////////
/// @brief find server not on a list
////////////////////////////////////////////////////////////////////////////////

  function findServerNotOnList(list) {
    var count = 0;    
    while (list.indexOf(dbservers[count]) >= 0) {
      count += 1;
    }
    return dbservers[count];
  }

////////////////////////////////////////////////////////////////////////////////
/// @brief wait for Supervision to finish jobs
////////////////////////////////////////////////////////////////////////////////

  function waitForSupervision() {
    var count = 300;
    while (--count > 0) {
      var state = supervisionState();
      if (!state.error &&
          Object.keys(state.ToDo).length === 0 &&
          Object.keys(state.Pending).length === 0) {
        return true;
      }
      if (state.error) {
        console.warn("Waiting for supervision jobs to finish:",
                     "Currently no agency communication possible.");
      } else {
        console.info("Waiting for supervision jobs to finish:",
                     "ToDo jobs:", Object.keys(state.ToDo).length,
                     "Pending jobs:", Object.keys(state.Pending).length);
      }
      wait(1.0);
    }
    return false;
  }

////////////////////////////////////////////////////////////////////////////////
/// @brief the actual tests
////////////////////////////////////////////////////////////////////////////////

  return {

////////////////////////////////////////////////////////////////////////////////
/// @brief set up
////////////////////////////////////////////////////////////////////////////////

    setUp : function () {
      createSomeCollections(1, 1, 2, useData);
    },

////////////////////////////////////////////////////////////////////////////////
/// @brief tear down
////////////////////////////////////////////////////////////////////////////////

    tearDown : function () {
      for (var i = 0; i < c.length; ++i) {
        c[i].drop();
      }
      c = [];
      resetCleanedOutServers();
    },

////////////////////////////////////////////////////////////////////////////////
/// @brief check if a synchronously replicated collection gets online
////////////////////////////////////////////////////////////////////////////////

    testSetup : function () {
<<<<<<< HEAD
      dbservers = getDBServers();
      assertTrue(waitForSynchronousReplication("_system"));
      checkCollectionContents();
=======
      for (var count = 0; count < 120; ++count) {
        dbservers = getDBServers();
        if (dbservers.length === 5) {
          assertTrue(waitForSynchronousReplication("_system"));
          return;
        }
        console.log("Waiting for 5 dbservers to be present:", JSON.stringify(dbservers));
        wait(1.0);
      }
      assertTrue(false, "Timeout waiting for 5 dbservers.");
>>>>>>> 98b024d7
    },

////////////////////////////////////////////////////////////////////////////////
/// @brief cleaning out collection with one shard without replication
////////////////////////////////////////////////////////////////////////////////
    
    testShrinkNoReplication : function() {
      assertTrue(waitForSynchronousReplication("_system"));
      var _dbservers = servers;
      _dbservers.sort();
      assertTrue(shrinkCluster(4));
      assertTrue(testServerEmpty(_dbservers[4], true));
      assertTrue(waitForSupervision());
      assertTrue(shrinkCluster(3));
      assertTrue(testServerEmpty(_dbservers[3], true));
      assertTrue(waitForSupervision());
      assertTrue(shrinkCluster(2));
      assertTrue(testServerEmpty(_dbservers[2], true));
      assertTrue(waitForSupervision());
      checkCollectionContents();
    },
    
////////////////////////////////////////////////////////////////////////////////
/// @brief moving away a shard from a follower
////////////////////////////////////////////////////////////////////////////////

    testMoveShardFromFollower : function() {
      assertTrue(waitForSynchronousReplication("_system"));
      var servers = findCollectionServers("_system", c[0].name());
      var fromServer = servers[1];
      var toServer = findServerNotOnList(servers);
      var cinfo = global.ArangoClusterInfo.getCollectionInfo(
          "_system", c[0].name());
      var shard = Object.keys(cinfo.shards)[0];
      assertTrue(moveShard("_system", c[0]._id, shard, fromServer, toServer, false));
      assertTrue(testServerEmpty(fromServer), false);
      assertTrue(waitForSupervision());
      checkCollectionContents();
    },

////////////////////////////////////////////////////////////////////////////////
/// @brief moving away a shard from a leader
////////////////////////////////////////////////////////////////////////////////

    testMoveShardFromLeader : function() {
      assertTrue(waitForSynchronousReplication("_system"));
      var servers = findCollectionServers("_system", c[0].name());
      var fromServer = servers[0];
      var toServer = findServerNotOnList(servers);
      var cinfo = global.ArangoClusterInfo.getCollectionInfo(
          "_system", c[0].name());
      var shard = Object.keys(cinfo.shards)[0];
      assertTrue(moveShard("_system", c[0]._id, shard, fromServer, toServer, false));
      assertTrue(testServerEmpty(fromServer), false);
      assertTrue(waitForSupervision());
      checkCollectionContents();
    },

////////////////////////////////////////////////////////////////////////////////
/// @brief moving away a shard from a leader without replication
////////////////////////////////////////////////////////////////////////////////

    testMoveShardFromLeaderNoReplication : function() {
      createSomeCollections(1, 1, 1, useData);
      assertTrue(waitForSynchronousReplication("_system"));
      var servers = findCollectionServers("_system", c[1].name());
      var fromServer = servers[0];
      var toServer = findServerNotOnList(servers);
      var cinfo = global.ArangoClusterInfo.getCollectionInfo(
          "_system", c[1].name());
      var shard = Object.keys(cinfo.shards)[0];
      assertTrue(moveShard("_system", c[1]._id, shard, fromServer, toServer, false));
      assertTrue(testServerEmpty(fromServer, false, 1, 1));
      assertTrue(waitForSupervision());
      checkCollectionContents();
    },

////////////////////////////////////////////////////////////////////////////////
/// @brief moving away a shard from a follower with 3 replicas #1
////////////////////////////////////////////////////////////////////////////////

    testMoveShardFromFollowerRepl3_1 : function() {
      createSomeCollections(1, 1, 3, useData);
      assertTrue(waitForSynchronousReplication("_system"));
      var servers = findCollectionServers("_system", c[1].name());
      var fromServer = servers[1];
      var toServer = findServerNotOnList(servers);
      var cinfo = global.ArangoClusterInfo.getCollectionInfo(
          "_system", c[1].name());
      var shard = Object.keys(cinfo.shards)[0];
      assertTrue(moveShard("_system", c[1]._id, shard, fromServer, toServer, false));
      assertTrue(testServerEmpty(fromServer, false, 1, 1));
      assertTrue(waitForSupervision());
      checkCollectionContents();
    },

////////////////////////////////////////////////////////////////////////////////
/// @brief moving away a shard from a follower with 3 replicas #2
////////////////////////////////////////////////////////////////////////////////

    testMoveShardFromRepl3_2 : function() {
      createSomeCollections(1, 1, 3, useData);
      assertTrue(waitForSynchronousReplication("_system"));
      var servers = findCollectionServers("_system", c[1].name());
      var fromServer = servers[2];
      var toServer = findServerNotOnList(servers);
      var cinfo = global.ArangoClusterInfo.getCollectionInfo(
          "_system", c[1].name());
      var shard = Object.keys(cinfo.shards)[0];
      assertTrue(moveShard("_system", c[1]._id, shard, fromServer, toServer, false));
      assertTrue(testServerEmpty(fromServer, false, 1, 1));
      assertTrue(waitForSupervision());
      checkCollectionContents();
    },

////////////////////////////////////////////////////////////////////////////////
/// @brief moving away a shard from a leader with 3 replicas
////////////////////////////////////////////////////////////////////////////////

    testMoveShardFromLeaderRepl : function() {
      createSomeCollections(1, 1, 3, useData);
      assertTrue(waitForSynchronousReplication("_system"));
      var servers = findCollectionServers("_system", c[1].name());
      var fromServer = servers[0];
      var toServer = findServerNotOnList(servers);
      var cinfo = global.ArangoClusterInfo.getCollectionInfo(
          "_system", c[1].name());
      var shard = Object.keys(cinfo.shards)[0];
      assertTrue(moveShard("_system", c[1]._id, shard, fromServer, toServer, false));
      assertTrue(testServerEmpty(fromServer, false, 1, 1));
      assertTrue(waitForSupervision());
      checkCollectionContents();
    },

////////////////////////////////////////////////////////////////////////////////
/// @brief cleaning out a follower
////////////////////////////////////////////////////////////////////////////////

    testCleanOutFollower : function() {
      assertTrue(waitForSynchronousReplication("_system"));
      var servers = findCollectionServers("_system", c[0].name());
      var toClean = servers[1];
      assertTrue(cleanOutServer(toClean));
      assertTrue(testServerEmpty(toClean, true));
      assertTrue(waitForSupervision());
      checkCollectionContents();
    },

////////////////////////////////////////////////////////////////////////////////
/// @brief cleaning out a leader
////////////////////////////////////////////////////////////////////////////////

    testCleanOutLeader : function() {
      assertTrue(waitForSynchronousReplication("_system"));
      var servers = findCollectionServers("_system", c[0].name());
      var toClean = servers[0];
      assertTrue(cleanOutServer(toClean));
      assertTrue(testServerEmpty(toClean, true));
      assertTrue(waitForSupervision());
      checkCollectionContents();
    },

////////////////////////////////////////////////////////////////////////////////
/// @brief cleaning out with multiple collections
////////////////////////////////////////////////////////////////////////////////

    testCleanOutMultipleCollections : function() {
      createSomeCollections(10, 1, 2, useData);
      assertTrue(waitForSynchronousReplication("_system"));
      var servers = findCollectionServers("_system", c[1].name());
      var toClean = servers[0];
      assertTrue(cleanOutServer(toClean));
      assertTrue(testServerEmpty(toClean, true));
      assertTrue(waitForSupervision());
      checkCollectionContents();
    },

////////////////////////////////////////////////////////////////////////////////
/// @brief cleaning out with a collection with 3 replicas
////////////////////////////////////////////////////////////////////////////////

    testCleanOut3Replicas : function() {
      createSomeCollections(1, 1, 3, useData);
      assertTrue(waitForSynchronousReplication("_system"));
      var servers = findCollectionServers("_system", c[1].name());
      var toClean = servers[0];
      assertTrue(cleanOutServer(toClean));
      assertTrue(testServerEmpty(toClean, true));
      assertTrue(waitForSupervision());
      checkCollectionContents();
    },

////////////////////////////////////////////////////////////////////////////////
/// @brief cleaning out collection with multiple shards
////////////////////////////////////////////////////////////////////////////////

    testCleanOutMultipleShards : function() {
      createSomeCollections(1, 10, 2, useData);
      assertTrue(waitForSynchronousReplication("_system"));
      var servers = findCollectionServers("_system", c[1].name());
      var toClean = servers[1];
      assertTrue(cleanOutServer(toClean));
      assertTrue(testServerEmpty(toClean, true));
      assertTrue(waitForSupervision());
      checkCollectionContents();
    },

////////////////////////////////////////////////////////////////////////////////
/// @brief cleaning out collection with one shard without replication
////////////////////////////////////////////////////////////////////////////////

    testCleanOutNoReplication : function() {
      createSomeCollections(1, 1, 1, useData);
      assertTrue(waitForSynchronousReplication("_system"));
      var servers = findCollectionServers("_system", c[1].name());
      var toClean = servers[0];
      assertTrue(cleanOutServer(toClean));
      assertTrue(testServerEmpty(toClean, true));
      assertTrue(waitForSupervision());
      checkCollectionContents();
    },

////////////////////////////////////////////////////////////////////////////////
/// @brief pausing supervision for a couple of seconds
////////////////////////////////////////////////////////////////////////////////

    testMaintenanceMode : function() {
      createSomeCollections(1, 1, 3, useData);
      assertTrue(waitForSynchronousReplication("_system"));
      var servers = findCollectionServers("_system", c[1].name());
      var fromServer = servers[0];
      var toServer = findServerNotOnList(servers);
      var cinfo = global.ArangoClusterInfo.getCollectionInfo(
          "_system", c[1].name());
      var shard = Object.keys(cinfo.shards)[0];
      assertTrue(maintenanceMode("on"));      
      assertTrue(moveShard("_system", c[1]._id, shard, fromServer, toServer, true));
      var first = global.ArangoAgency.transient([["/arango/Supervision/State"]])[0].
          arango.Supervision.State, state;
      var waitUntil = new Date().getTime() + 30.0*1000;
      while(true) {
        state = global.ArangoAgency.transient([["/arango/Supervision/State"]])[0].
          arango.Supervision.State;
        assertEqual(state.Timestamp, first.Timestamp);
        wait(5.0);
        if (new Date().getTime() > waitUntil) {
          break;
        }
      }
      assertTrue(maintenanceMode("off"));
      state = global.ArangoAgency.transient([["/arango/Supervision/State"]])[0].
        arango.Supervision.State;
      assertTrue(state.Timestamp !== first.Timestamp);
      assertTrue(testServerEmpty(fromServer, false, 1, 1));
      assertTrue(waitForSupervision());
      checkCollectionContents();
    },

  };
}


////////////////////////////////////////////////////////////////////////////////
/// @brief executes the test suite
////////////////////////////////////////////////////////////////////////////////

jsunity.run(function MovingShardsSuite_nodata() {
  let derivedSuite = {};
  deriveTestSuite(MovingShardsSuite({ useData: false }), derivedSuite, "_nodata");
  return derivedSuite;
});

jsunity.run(function MovingShardsSuite_data() {
  let derivedSuite = {};
  deriveTestSuite(MovingShardsSuite({ useData: true }), derivedSuite, "_data");
  return derivedSuite;
});

return jsunity.done();
<|MERGE_RESOLUTION|>--- conflicted
+++ resolved
@@ -503,22 +503,17 @@
 ////////////////////////////////////////////////////////////////////////////////
 
     testSetup : function () {
-<<<<<<< HEAD
-      dbservers = getDBServers();
-      assertTrue(waitForSynchronousReplication("_system"));
-      checkCollectionContents();
-=======
       for (var count = 0; count < 120; ++count) {
         dbservers = getDBServers();
         if (dbservers.length === 5) {
           assertTrue(waitForSynchronousReplication("_system"));
+          checkCollectionContents();
           return;
         }
         console.log("Waiting for 5 dbservers to be present:", JSON.stringify(dbservers));
         wait(1.0);
       }
       assertTrue(false, "Timeout waiting for 5 dbservers.");
->>>>>>> 98b024d7
     },
 
 ////////////////////////////////////////////////////////////////////////////////
