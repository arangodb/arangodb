/*jshint globalstrict:false, strict:false */
/*global assertTrue, assertEqual, ArangoAgency */

////////////////////////////////////////////////////////////////////////////////
/// @brief test moving shards in the cluster
///
/// DISCLAIMER
///
/// Copyright 2016-2018 ArangoDB GmbH, Cologne, Germany
///
/// Licensed under the Apache License, Version 2.0 (the "License");
/// you may not use this file except in compliance with the License.
/// You may obtain a copy of the License at
///
///     http://www.apache.org/licenses/LICENSE-2.0
///
/// Unless required by applicable law or agreed to in writing, software
/// distributed under the License is distributed on an "AS IS" BASIS,
/// WITHOUT WARRANTIES OR CONDITIONS OF ANY KIND, either express or implied.
/// See the License for the specific language governing permissions and
/// limitations under the License.
///
/// Copyright holder is ArangoDB GmbH, Cologne, Germany
///
/// @author Vadim Kondratyev
/// @author Copyright 2018, ArangoDB GmbH, Cologne, Germany
////////////////////////////////////////////////////////////////////////////////

const jsunity = require("jsunity");

const arangodb = require("@arangodb");
const db = arangodb.db;
const _ = require("lodash");
const internal = require("internal");
const wait = internal.wait;
const supervisionState = require("@arangodb/cluster").supervisionState;

function getDBServers() {
  var tmp = global.ArangoClusterInfo.getDBServers();
  var servers = [];
  for (var i = 0; i < tmp.length; ++i) {
    servers[i] = tmp[i].serverId;
  }
  return servers;
}

const servers = getDBServers();

////////////////////////////////////////////////////////////////////////////////
/// @brief test suite
////////////////////////////////////////////////////////////////////////////////

function MovingShardsWithViewSuite (options) {
  'use strict';
  var cn = "UnitTestMovingShards";
  var count = 0;
  var c = [], v = [];
  var dbservers = getDBServers();
  var useData = options.useData;

////////////////////////////////////////////////////////////////////////////////
/// @brief returns "{shardXY: [serverAB, ...], ...}" object of the given
/// collection from the plan
////////////////////////////////////////////////////////////////////////////////

  function collectionShardInfo(database, collection) {
    if (typeof collection !== "string") {
      throw new Error(`argument is not a string: ${collection}`);
    }
    var cinfo = global.ArangoClusterInfo.getCollectionInfo(database, collection);
    return cinfo.shards;
  }

////////////////////////////////////////////////////////////////////////////////
/// @brief returns "{shardXY: serverAB, ...}", with the leader of each shard
/// from the plan
////////////////////////////////////////////////////////////////////////////////

  function shardLeaders(database, collection) {
    const shardInfo = collectionShardInfo(database, collection);

    return Object.keys(shardInfo).reduce(function(result, shard) {
      const servers = shardInfo[shard];
      assertTrue(servers.length > 0);
      result[shard] = servers[0];
      return result;
    }, {});
  }

////////////////////////////////////////////////////////////////////////////////
/// @brief find out servers for a collection
////////////////////////////////////////////////////////////////////////////////

  function findCollectionServers(database, collection) {
    const shardInfo = collectionShardInfo(database, collection);

    const servers = _.flatten(Object.values(shardInfo)).reduce(
      (servers, server) => servers.add(server),
      new Set()
    );

    return [...servers];
  }

////////////////////////////////////////////////////////////////////////////////
/// @brief find out servers for the shards of a collection
////////////////////////////////////////////////////////////////////////////////

  function findCollectionShardServers(database, collection, sort = true, unique = false) {
    var shards = collectionShardInfo(database, collection);
    var sColServers = [];
    for (const [shard, servers] of Object.entries(shards)) {
      sColServers.push(...servers);
    }

    if (unique) sColServers = Array.from(new Set(sColServers));
    return sort ? sColServers.sort() : sColServers;
  }

////////////////////////////////////////////////////////////////////////////////
/// @brief wait for synchronous replication
////////////////////////////////////////////////////////////////////////////////

  function waitForSynchronousReplication(database) {
    console.info("Waiting for synchronous replication to settle...");
    global.ArangoClusterInfo.flush();
    for (var i = 0; i < c.length; ++i) {
      var shardInfo = collectionShardInfo(database, c[i].name());
      var shards = Object.keys(shardInfo);
      var replFactor =
          global.ArangoClusterInfo.getCollectionInfo(database, c[i].name())
              .replicationFactor;
      assertTrue(typeof replFactor === "number");
      var count = 0;
      while (++count <= 180) {
        var ccinfo = shards.map(
          s => global.ArangoClusterInfo.getCollectionInfoCurrent(
            database, c[i].name(), s)
        );
        let replicas = ccinfo.map(s => s.servers.length);
        if (_.every(replicas, x => x === replFactor)) {
          console.info("Replication up and running!");
          break;
        }
        wait(0.5);
        global.ArangoClusterInfo.flush();
      }
      if (count > 120) {
        return false;
      }
    }
    return true;
  }

////////////////////////////////////////////////////////////////////////////////
/// @brief get cleaned out servers
////////////////////////////////////////////////////////////////////////////////

  function getCleanedOutServers() {
    var coordEndpoint =
        global.ArangoClusterInfo.getServerEndpoint("Coordinator0001");

    var request = require("@arangodb/request");
    var endpointToURL = require("@arangodb/cluster").endpointToURL;
    var url = endpointToURL(coordEndpoint);

    var res;
    try {
      var envelope =
          { method: "GET", url: url + "/_admin/cluster/numberOfServers" };
      res = request(envelope);
    } catch (err) {
      console.error(
        "Exception for POST /_admin/cluster/cleanOutServer:", err.stack);
      return {};
    }
    var body = res.body;
    if (typeof body === "string") {
      body = JSON.parse(body);
    }
    return body;
  }


////////////////////////////////////////////////////////////////////////////////
/// @brief test whether or not a server is clean
////////////////////////////////////////////////////////////////////////////////

  function testServerEmpty(id, checkList, fromCollNr, toCollNr) {
    if (fromCollNr === undefined) {
      fromCollNr = 0;
    }
    if (toCollNr === undefined) {
      toCollNr = c.length - 1;
    }
    var count = 600;
    var ok = false;

    console.info("Waiting for server " + id + " to be cleaned out ...");

    if (checkList) {

      // Wait until the server appears in the list of cleanedOutServers:
      var obj;
      while (--count > 0) {
        obj = getCleanedOutServers();
        if (obj.cleanedServers.indexOf(id) >= 0) {
          ok = true;
          console.info(
            "Success: Server " + id + " cleaned out after " + (600-count) + " seconds");
          break;
        }
        wait(1.0);
      }

      if (!ok) {
        console.info(
          "Failed: Server " + id + " was not cleaned out. List of cleaned servers: ["
            + obj.cleanedServers + "]");
      }

    } else {

      for (var i = fromCollNr; i <= toCollNr; ++i) {

        while (--count > 0) {
          wait(1.0);
          global.ArangoClusterInfo.flush();
          var servers = findCollectionServers("_system", c[i].name());
          if (servers.indexOf(id) === -1) {
            // Now check current as well:
            var collInfo =
                global.ArangoClusterInfo.getCollectionInfo("_system", c[i].name());
            var shards = collInfo.shards;
            var collInfoCurr =
                Object.keys(shards).map(
                  s => global.ArangoClusterInfo.getCollectionInfoCurrent(
                    "_system", c[i].name(), s).servers);
            var idxs = collInfoCurr.map(l => l.indexOf(id));
            ok = true;
            for (var j = 0; j < idxs.length; j++) {
              if (idxs[j] !== -1) {
                ok = false;
              }
            }
            if (ok) {
              break;
            }
          }
        }
        if (!ok) {
          return false;
        }

      }

    }
    return ok;
  }

////////////////////////////////////////////////////////////////////////////////
/// @brief order the cluster to clean out a server:
////////////////////////////////////////////////////////////////////////////////

  function cleanOutServer(id) {
    var coordEndpoint =
        global.ArangoClusterInfo.getServerEndpoint("Coordinator0001");
    var request = require("@arangodb/request");
    var endpointToURL = require("@arangodb/cluster").endpointToURL;
    var url = endpointToURL(coordEndpoint);
    var body = {"server": id};
    var result;
    try {
      result = request({ method: "POST",
                         url: url + "/_admin/cluster/cleanOutServer",
                         body: JSON.stringify(body) });
    } catch (err) {
      console.error(
        "Exception for POST /_admin/cluster/cleanOutServer:", err.stack);
      return false;
    }
    console.info("cleanOutServer job:", JSON.stringify(body));
    console.info("result of request:", JSON.stringify(result.json));
    // Now wait until the job we triggered is finished:
    var count = 1200;   // seconds
    while (true) {
      var job = require("@arangodb/cluster").queryAgencyJob(result.json.id);
      console.info("Status of cleanOutServer job:", job.status);
      if (job.error === false && job.status === "Finished") {
        return result;
      }
      if (count-- < 0) {
        console.error(
          "Timeout in waiting for cleanOutServer to complete: "
          + JSON.stringify(body));
        return false;
      }
      require("internal").wait(1.0);
    }
  }

////////////////////////////////////////////////////////////////////////////////
/// @brief order the cluster to reduce number of db servers
////////////////////////////////////////////////////////////////////////////////

  function shrinkCluster(toNum) {
    var coordEndpoint =
        global.ArangoClusterInfo.getServerEndpoint("Coordinator0001");
    var request = require("@arangodb/request");
    var endpointToURL = require("@arangodb/cluster").endpointToURL;
    var url = endpointToURL(coordEndpoint);
    var body = {"numberOfDBServers":toNum};
    try {
      return request({ method: "PUT",
                       url: url + "/_admin/cluster/numberOfServers",
                       body: JSON.stringify(body) });
    } catch (err) {
      console.error(
        "Exception for PUT /_admin/cluster/numberOfServers:", err.stack);
      return false;
    }
  }

////////////////////////////////////////////////////////////////////////////////
/// @brief order the cluster to clean out a server:
////////////////////////////////////////////////////////////////////////////////

  function resetCleanedOutServers() {
    var coordEndpoint =
        global.ArangoClusterInfo.getServerEndpoint("Coordinator0001");
    var request = require("@arangodb/request");
    var endpointToURL = require("@arangodb/cluster").endpointToURL;
    var url = endpointToURL(coordEndpoint);
    var numberOfDBServers = servers.length;
    var body = {"cleanedServers":[], "numberOfDBServers":numberOfDBServers};
    try {
      var res = request({ method: "PUT",
                          url: url + "/_admin/cluster/numberOfServers",
                          body: JSON.stringify(body) });
      return res;
    }
    catch (err) {
      console.error(
        "Exception for PUT /_admin/cluster/numberOfServers:", err.stack);
      return false;
    }
  }

////////////////////////////////////////////////////////////////////////////////
/// @brief move a single shard
////////////////////////////////////////////////////////////////////////////////

  function moveShard(database, collection, shard, fromServer, toServer, dontwait) {
    var coordEndpoint =
        global.ArangoClusterInfo.getServerEndpoint("Coordinator0001");
    var request = require("@arangodb/request");
    var endpointToURL = require("@arangodb/cluster").endpointToURL;
    var url = endpointToURL(coordEndpoint);
    var body = {database, collection, shard, fromServer, toServer};
    var result;
    try {
      result = request({ method: "POST",
                         url: url + "/_admin/cluster/moveShard",
                         body: JSON.stringify(body) });
    } catch (err) {
      console.error(
        "Exception for PUT /_admin/cluster/moveShard:", err.stack);
      return false;
    }
    if (dontwait) {
      return result;
    }
    console.info("moveShard job:", JSON.stringify(body));
    console.info("result of request:", JSON.stringify(result.json));
    // Now wait until the job we triggered is finished:
    var count = 600;   // seconds
    while (true) {
      var job = require("@arangodb/cluster").queryAgencyJob(result.json.id);
      console.info("Status of moveShard job:", job.status);
      if (job.error === false && job.status === "Finished") {
        return result;
      }
      if (count-- < 0) {
        console.error(
          "Timeout in waiting for moveShard to complete: "
          + JSON.stringify(body));
        return false;
      }
      require("internal").wait(1.0);
    }
  }


////////////////////////////////////////////////////////////////////////////////
/// @brief Set supervision mode
////////////////////////////////////////////////////////////////////////////////

  function maintenanceMode(mode) {
    console.log("Switching supervision maintenance " + mode);
    var coordEndpoint =
        global.ArangoClusterInfo.getServerEndpoint("Coordinator0001");
    var request = require("@arangodb/request");
    var endpointToURL = require("@arangodb/cluster").endpointToURL;
    var url = endpointToURL(coordEndpoint);
    var req;
    try {
      req = request({ method: "PUT",
                      url: url + "/_admin/cluster/maintenance",
                      body: JSON.stringify(mode) });
    } catch (err) {
      console.error(
        "Exception for PUT /_admin/cluster/maintenance:", err.stack);
      return false;
    }
    console.log("Supervision maintenance is " + mode);
    return true;
  }


////////////////////////////////////////////////////////////////////////////////
/// @brief get DBServers per shard via the view api. Returns an object which
/// which keys are shards and which values are sets of DBServers.
////////////////////////////////////////////////////////////////////////////////

  function getViewServersPerShard(database, collection) {
    const request = require("@arangodb/request");
    const endpointToURL = require("@arangodb/cluster").endpointToURL;

    global.ArangoClusterInfo.flush();

    let serversPerShard = {};

    const GETAndParseOrThrow = url => {
      let res;
      try {
        const envelope = { method: "GET", url };
        res = request(envelope);
      } catch (err) {
        console.error(`Exception for GET ${url}:`, err.stack);
        throw err;
      }
      const body = res.body;
      if (typeof body !== "string") {
        console.error("Error after GET /_api/view; body is not a string");
        throw new Error("body is not a string");
      }

      const parsedBody = JSON.parse(body);

      if (parsedBody.hasOwnProperty("error") && parsedBody.error) {
        throw new Error(`GET ${url} returned error: ${parsedBody.errorMessage}`);
      }

      return parsedBody;
    };

    getDBServers().forEach(serverId => {
      const dbServerEndpoint =
          global.ArangoClusterInfo.getServerEndpoint(serverId);
      const url = endpointToURL(dbServerEndpoint);

      const views = GETAndParseOrThrow(url + '/_api/view').result;
      views.forEach(v => {
        const links =
          GETAndParseOrThrow(url + '/_api/view/' + v.name + '/properties')
            .links;

        if (links === undefined) {
          return;
        }

        for(const shard of Object.keys(links)) {
          if (typeof links[shard] !== "object" || links[shard] === {}) {
            console.error({shardInfo, links});
            throw new Error(`On DBServer ${serverId}, link to shard ${shard} `
              + `is unexpectedly either not an object or an empty object.`);
          }

          if (!serversPerShard.hasOwnProperty(shard)) {
            serversPerShard[shard] = new Set();
          }

          serversPerShard[shard].add(serverId);
        }
      });
    });

    return serversPerShard;
  }


////////////////////////////////////////////////////////////////////////////////
/// @brief Assert that for each view, the leader has the view available (via the
/// view api)
////////////////////////////////////////////////////////////////////////////////

  function assertAllLeadersHaveTheirViews() {
    c.forEach( c_v => {
      // leaders in plan
      const leadersPerShard = shardLeaders("_system", c_v.name());
      // actual servers that have the corresponding view index
      const serversPerShard = getViewServersPerShard("_system", c_v.name());
      for(const [shard, leader] of Object.entries(leadersPerShard)) {
        assertTrue(serversPerShard[shard].has(leader),
          `Expected shard ${shard} to be available on ${leader}, but it's not. `
          + `${{leadersPerShard, serversPerShard}}`);
      }
    });
  }

////////////////////////////////////////////////////////////////////////////////
/// @brief create some collections
////////////////////////////////////////////////////////////////////////////////

  function createSomeCollectionsWithView(n, nrShards, replFactor, withData = false) {
    var systemCollServers = findCollectionServers("_system", "_graphs");
    console.info("System collections use servers:", systemCollServers);
    for (var i = 0; i < n; ++i) {
      ++count;
      while (true) {
        var name = cn + count;
        db._drop(name);
        var coll = db._create(name, {numberOfShards: nrShards,
                                     replicationFactor: replFactor,
                                     avoidServers: systemCollServers});
        var servers = findCollectionServers("_system", name);
        console.info("Test collection uses servers:", servers);
        if (_.intersection(systemCollServers, servers).length === 0) {
          c.push(coll);
          var vname = "v" + name;
          try {
            db._view(vname).drop();
          } catch (ignored) {}
          var view = db._createView(vname, "arangosearch", {});
          view.properties(
            {links:
              {[name]:
                {fields:
                  {'a': { analyzers: ['identity']}, 'b': { analyzers: ['text_en']}}
                }
              }
            });
          assertAllLeadersHaveTheirViews();
          v.push(view);
          if (withData) {
            for (let i = 0; i < 1000; ++i) {
              coll.save({a: i, b: "text" + i});
            }
          }
          break;
        }
        console.info("Need to recreate collection to avoid system collection servers.");
        c.push(coll);
        waitForSynchronousReplication("_system");
        c.pop();
        console.info("Synchronous replication has settled, now dropping again.");
      }
    }
  }

////////////////////////////////////////////////////////////////////////////////
/// @brief find server not on a list
////////////////////////////////////////////////////////////////////////////////

  function findServerNotOnList(list) {
    var count = 0;
    while (list.indexOf(dbservers[count]) >= 0) {
      count += 1;
    }
    return dbservers[count];
  }

////////////////////////////////////////////////////////////////////////////////
/// @brief Calls callback() in a loop until callback() returns true. Then,
/// waitUntilWithTimeout() returns true. If callback() doesn't return true
/// until `timeout` seconds pass, waitUntilWithTimeout() returns false. Waits
/// `interval` seconds between two calls of callback().
/// An error message may be passed which is printed on timeout.
////////////////////////////////////////////////////////////////////////////////
  function waitUntilWithTimeout(callback, timeout = 120, interval = 1.0, message = null) {
    const start = Date.now();
    const duration = () => (Date.now() - start) / 1000;

    while (true) {
      if (callback() === true) {
        return true;
      }

      if (duration() > timeout) {
        if (message !== null) {
          console.error(message);
        }
        return false;
      }

      wait(interval);
    }
  }

////////////////////////////////////////////////////////////////////////////////
/// @brief check if all Supervision jobs are finished
////////////////////////////////////////////////////////////////////////////////

  function supervisionDone() {
    const state = supervisionState();

    const isDone = !state.error &&
      Object.keys(state.ToDo).length === 0 &&
      Object.keys(state.Pending).length === 0;

    if (state.error) {
      console.warn(
          'Waiting for supervision jobs to finish:',
          'Currently no agency communication possible.');
    } else if (!isDone) {
      console.info(
          'Waiting for supervision jobs to finish:', 'ToDo jobs:',
          Object.keys(state.ToDo).length,
          'Pending jobs:', Object.keys(state.Pending).length);
    }

    return isDone;
  }


////////////////////////////////////////////////////////////////////////////////
/// @brief wait for Supervision to finish jobs
////////////////////////////////////////////////////////////////////////////////

  function waitForSupervision() {
    return waitUntilWithTimeout(supervisionDone, 300);
  }


////////////////////////////////////////////////////////////////////////////////
/// @brief checks if the collection is in sync with the plan
////////////////////////////////////////////////////////////////////////////////

  function planEqualCurrent(collection) {
    global.ArangoClusterInfo.flush();
    const shardDist = internal.getCollectionShardDistribution(collection._id);
    const Plan = shardDist[collection.name()].Plan;
    const Current = shardDist[collection.name()].Current;

    return _.isObject(Plan) && _.isEqual(Plan, Current);
  }


////////////////////////////////////////////////////////////////////////////////
/// @brief waits for the collection to come in sync with the plan
////////////////////////////////////////////////////////////////////////////////

  function waitForPlanEqualCurrent(collection) {
    return waitUntilWithTimeout(
      () => planEqualCurrent(collection),
      120, 1.0,
      `Collection "${collection}" failed to get plan in sync after 120 sec`
    );
  }


////////////////////////////////////////////////////////////////////////////////
/// @brief Waits for views to be available on all dbservers they should be
/// created on, including followers. This also asserts the view is not available
/// on servers it should not be.
////////////////////////////////////////////////////////////////////////////////

  function waitForViewsToGetInSync() {

    const viewInSync = collection => {
      // object of arrays, keys are shards
      const cinfo = collectionShardInfo("_system", collection.name());
      // object of sets, keys are shards
      const ccinfo = getViewServersPerShard("_system", collection.name());
      // check that for every shard in the plan, all dbservers that are in its
      // plan are also visible via the dbserver's view api.
      return _.every(
        Object.keys(cinfo).map(shard => {
          const planServers = cinfo[shard]; // array
          const currentServers = ccinfo[shard]; // Set
          return planServers.length === currentServers.size
            && _.every(planServers, server => currentServers.has(server));
        })
      );
    };

    return waitUntilWithTimeout(() => {
      global.ArangoClusterInfo.flush();
      return _.every(c, viewInSync);
    });
  }

  /*
   * Notes:
   * - Immediately after view creation, the leader-DBServers must have the view
   *   available. So don't wait for anything before that is tested.
   * - The followers may get the view later.
   * - The maintenance creates the arangosearch indexes. This is identical with
   *   the view/link being created.
   */
  function waitAndAssertViewEqualCollectionServers() {
    assertAllLeadersHaveTheirViews();
    assertTrue(waitForSupervision());
    assertTrue(waitForViewsToGetInSync());
  }

  function waitAndAssertViewEqualCollectionServers() {
    assertTrue(waitForSupervision());
    c.forEach( c_v => {
      assertTrue(waitForPlanEqualCurrent(c_v));
      assertEqual(getShardedViewServers("_system", c_v),
        findCollectionShardServers("_system", c_v.name()));
    });
  }

////////////////////////////////////////////////////////////////////////////////
/// @brief the actual tests
////////////////////////////////////////////////////////////////////////////////

  return {

////////////////////////////////////////////////////////////////////////////////
/// @brief set up
////////////////////////////////////////////////////////////////////////////////

    setUp : function () {
      createSomeCollectionsWithView(1, 1, 2, useData);
    },

////////////////////////////////////////////////////////////////////////////////
/// @brief tear down
////////////////////////////////////////////////////////////////////////////////

    tearDown : function () {
      for (var i = 0; i < c.length; ++i) {
        v[i].drop();
        c[i].drop();
      }
      c = [];
      v = [];
      resetCleanedOutServers();
    },

////////////////////////////////////////////////////////////////////////////////
/// @brief check if a synchronously replicated collection gets online
////////////////////////////////////////////////////////////////////////////////

    testSetup : function () {
<<<<<<< HEAD
      assertTrue(waitForSynchronousReplication("_system"));
=======
      dbservers = getDBServers();
>>>>>>> fa683d39
      waitAndAssertViewEqualCollectionServers();
    },

////////////////////////////////////////////////////////////////////////////////
/// @brief cleaning out collection with one shard without replication
////////////////////////////////////////////////////////////////////////////////

    testShrinkNoReplication : function() {
      assertTrue(waitForSynchronousReplication("_system"));
      var _dbservers = servers;
      _dbservers.sort();
      assertTrue(shrinkCluster(4));
      assertTrue(testServerEmpty(_dbservers[4], true));
      waitAndAssertViewEqualCollectionServers();
      assertTrue(shrinkCluster(3));
      assertTrue(testServerEmpty(_dbservers[3], true));
      waitAndAssertViewEqualCollectionServers();
      assertTrue(shrinkCluster(2));
      assertTrue(testServerEmpty(_dbservers[2], true));
      waitAndAssertViewEqualCollectionServers();
    },

////////////////////////////////////////////////////////////////////////////////
/// @brief moving away a shard from a follower
////////////////////////////////////////////////////////////////////////////////

    testMoveShardFromFollower : function() {
      assertTrue(waitForSynchronousReplication("_system"));
      var servers = findCollectionServers("_system", c[0].name());
      var fromServer = servers[1];
      var toServer = findServerNotOnList(servers);
      var cinfo = global.ArangoClusterInfo.getCollectionInfo(
          "_system", c[0].name());
      var shard = Object.keys(cinfo.shards)[0];
      assertTrue(moveShard("_system", c[0]._id, shard, fromServer, toServer, false));
      assertTrue(testServerEmpty(fromServer), false);
      waitAndAssertViewEqualCollectionServers();
    },

////////////////////////////////////////////////////////////////////////////////
/// @brief moving away a shard from a leader
////////////////////////////////////////////////////////////////////////////////

    testMoveShardFromLeader : function() {
      assertTrue(waitForSynchronousReplication("_system"));
      var servers = findCollectionServers("_system", c[0].name());
      var fromServer = servers[0];
      var toServer = findServerNotOnList(servers);
      var cinfo = global.ArangoClusterInfo.getCollectionInfo(
          "_system", c[0].name());
      var shard = Object.keys(cinfo.shards)[0];
      assertTrue(moveShard("_system", c[0]._id, shard, fromServer, toServer, false));
      assertTrue(testServerEmpty(fromServer), false);
      waitAndAssertViewEqualCollectionServers();
    },

////////////////////////////////////////////////////////////////////////////////
/// @brief moving away a shard from a leader without replication
////////////////////////////////////////////////////////////////////////////////

    testMoveShardFromLeaderNoReplication : function() {
      createSomeCollectionsWithView(1, 1, 1, useData);
      assertTrue(waitForSynchronousReplication("_system"));
      var servers = findCollectionServers("_system", c[1].name());
      var fromServer = servers[0];
      var toServer = findServerNotOnList(servers);
      var cinfo = global.ArangoClusterInfo.getCollectionInfo(
          "_system", c[1].name());
      var shard = Object.keys(cinfo.shards)[0];
      assertTrue(moveShard("_system", c[1]._id, shard, fromServer, toServer, false));
      assertTrue(testServerEmpty(fromServer, false, 1, 1));
      waitAndAssertViewEqualCollectionServers();
    },

////////////////////////////////////////////////////////////////////////////////
/// @brief moving away a shard from a follower with 3 replicas #1
////////////////////////////////////////////////////////////////////////////////

    testMoveShardFromFollowerRepl3_1 : function() {
      createSomeCollectionsWithView(1, 1, 3, useData);
      assertTrue(waitForSynchronousReplication("_system"));
      var servers = findCollectionServers("_system", c[1].name());
      var fromServer = servers[1];
      var toServer = findServerNotOnList(servers);
      var cinfo = global.ArangoClusterInfo.getCollectionInfo(
          "_system", c[1].name());
      var shard = Object.keys(cinfo.shards)[0];
      assertTrue(moveShard("_system", c[1]._id, shard, fromServer, toServer, false));
      assertTrue(testServerEmpty(fromServer, false, 1, 1));
      waitAndAssertViewEqualCollectionServers();
    },

////////////////////////////////////////////////////////////////////////////////
/// @brief moving away a shard from a follower with 3 replicas #2
////////////////////////////////////////////////////////////////////////////////

    testMoveShardFromRepl3_2 : function() {
      createSomeCollectionsWithView(1, 1, 3, useData);
      assertTrue(waitForSynchronousReplication("_system"));
      var servers = findCollectionServers("_system", c[1].name());
      var fromServer = servers[2];
      var toServer = findServerNotOnList(servers);
      var cinfo = global.ArangoClusterInfo.getCollectionInfo(
          "_system", c[1].name());
      var shard = Object.keys(cinfo.shards)[0];
      assertTrue(moveShard("_system", c[1]._id, shard, fromServer, toServer, false));
      assertTrue(testServerEmpty(fromServer, false, 1, 1));
      waitAndAssertViewEqualCollectionServers();
    },

////////////////////////////////////////////////////////////////////////////////
/// @brief moving away a shard from a leader with 3 replicas
////////////////////////////////////////////////////////////////////////////////

    testMoveShardFromLeaderRepl : function() {
      createSomeCollectionsWithView(1, 1, 3, useData);
      assertTrue(waitForSynchronousReplication("_system"));
      var servers = findCollectionServers("_system", c[1].name());
      var fromServer = servers[0];
      var toServer = findServerNotOnList(servers);
      var cinfo = global.ArangoClusterInfo.getCollectionInfo(
          "_system", c[1].name());
      var shard = Object.keys(cinfo.shards)[0];
      assertTrue(moveShard("_system", c[1]._id, shard, fromServer, toServer, false));
      assertTrue(testServerEmpty(fromServer, false, 1, 1));
      waitAndAssertViewEqualCollectionServers();
    },

////////////////////////////////////////////////////////////////////////////////
/// @brief cleaning out a follower
////////////////////////////////////////////////////////////////////////////////

    testCleanOutFollower : function() {
      assertTrue(waitForSynchronousReplication("_system"));
      var servers = findCollectionServers("_system", c[0].name());
      var toClean = servers[1];
      assertTrue(cleanOutServer(toClean));
      assertTrue(testServerEmpty(toClean, true));
      waitAndAssertViewEqualCollectionServers();
    },

////////////////////////////////////////////////////////////////////////////////
/// @brief cleaning out a leader
////////////////////////////////////////////////////////////////////////////////

    testCleanOutLeader : function() {
      assertTrue(waitForSynchronousReplication("_system"));
      var servers = findCollectionServers("_system", c[0].name());
      var toClean = servers[0];
      assertTrue(cleanOutServer(toClean));
      assertTrue(testServerEmpty(toClean, true));
      waitAndAssertViewEqualCollectionServers();
    },

////////////////////////////////////////////////////////////////////////////////
/// @brief cleaning out with multiple collections
////////////////////////////////////////////////////////////////////////////////

    testCleanOutMultipleCollections : function() {
      createSomeCollectionsWithView(10, 1, 2, useData);
      assertTrue(waitForSynchronousReplication("_system"));
      var servers = findCollectionServers("_system", c[1].name());
      var toClean = servers[0];
      assertTrue(cleanOutServer(toClean));
      assertTrue(testServerEmpty(toClean, true));
      waitAndAssertViewEqualCollectionServers();
    },

////////////////////////////////////////////////////////////////////////////////
/// @brief cleaning out with a collection with 3 replicas
////////////////////////////////////////////////////////////////////////////////

    testCleanOut3Replicas : function() {
      createSomeCollectionsWithView(1, 1, 3, useData);
      assertTrue(waitForSynchronousReplication("_system"));
      var servers = findCollectionServers("_system", c[1].name());
      var toClean = servers[0];
      assertTrue(cleanOutServer(toClean));
      assertTrue(testServerEmpty(toClean, true));
      waitAndAssertViewEqualCollectionServers();
    },

////////////////////////////////////////////////////////////////////////////////
/// @brief cleaning out collection with multiple shards
////////////////////////////////////////////////////////////////////////////////

    testCleanOutMultipleShards : function() {
      createSomeCollectionsWithView(1, 10, 2, useData);
      assertTrue(waitForSynchronousReplication("_system"));
      var servers = findCollectionServers("_system", c[1].name());
      var toClean = servers[1];
      assertTrue(cleanOutServer(toClean));
      assertTrue(testServerEmpty(toClean, true));
      waitAndAssertViewEqualCollectionServers();
    },

////////////////////////////////////////////////////////////////////////////////
/// @brief cleaning out collection with one shard without replication
////////////////////////////////////////////////////////////////////////////////

    testCleanOutNoReplication : function() {
      createSomeCollectionsWithView(1, 1, 1, useData);
      assertTrue(waitForSynchronousReplication("_system"));
      var servers = findCollectionServers("_system", c[1].name());
      var toClean = servers[0];
      assertTrue(cleanOutServer(toClean));
      assertTrue(testServerEmpty(toClean, true));
      waitAndAssertViewEqualCollectionServers();
    },

////////////////////////////////////////////////////////////////////////////////
/// @brief pausing supervision for a couple of seconds
////////////////////////////////////////////////////////////////////////////////

    testMaintenanceMode : function() {
      createSomeCollectionsWithView(1, 1, 3, useData);
      assertTrue(waitForSynchronousReplication("_system"));
      var servers = findCollectionServers("_system", c[1].name());
      var fromServer = servers[0];
      var toServer = findServerNotOnList(servers);
      var cinfo = global.ArangoClusterInfo.getCollectionInfo(
          "_system", c[1].name());
      var shard = Object.keys(cinfo.shards)[0];
      assertTrue(maintenanceMode("on"));
      assertTrue(moveShard("_system", c[1]._id, shard, fromServer, toServer, true));
      var first = global.ArangoAgency.transient([["/arango/Supervision/State"]])[0].
          arango.Supervision.State, state;
      var waitUntil = new Date().getTime() + 30.0*1000;
      while(true) {
        state = global.ArangoAgency.transient([["/arango/Supervision/State"]])[0].
          arango.Supervision.State;
        assertEqual(state.Timestamp, first.Timestamp);
        wait(5.0);
        if (new Date().getTime() > waitUntil) {
          break;
        }
      }
      assertTrue(maintenanceMode("off"));
      state = global.ArangoAgency.transient([["/arango/Supervision/State"]])[0].
        arango.Supervision.State;
      assertTrue(state.Timestamp !== first.Timestamp);
      assertTrue(testServerEmpty(fromServer, false, 1, 1));
<<<<<<< HEAD
      assertTrue(waitForSupervision());
=======
>>>>>>> fa683d39
      waitAndAssertViewEqualCollectionServers();
    },

////////////////////////////////////////////////////////////////////////////////
/// @brief just to allow a trailing comma at the end of the last test
////////////////////////////////////////////////////////////////////////////////

    testDummy : function () {
      assertEqual(12, 12);
    }

  };
}


////////////////////////////////////////////////////////////////////////////////
/// @brief executes the test suite
////////////////////////////////////////////////////////////////////////////////

jsunity.run(function MovingShardsWithViewSuite_nodata() {
  return MovingShardsWithViewSuite({ useData: false });
});

jsunity.run(function MovingShardsWithViewSuite_data() {
  return MovingShardsWithViewSuite({ useData: true });
});

return jsunity.done();<|MERGE_RESOLUTION|>--- conflicted
+++ resolved
@@ -746,11 +746,7 @@
 ////////////////////////////////////////////////////////////////////////////////
 
     testSetup : function () {
-<<<<<<< HEAD
-      assertTrue(waitForSynchronousReplication("_system"));
-=======
-      dbservers = getDBServers();
->>>>>>> fa683d39
+      assertTrue(waitForSynchronousReplication("_system"));
       waitAndAssertViewEqualCollectionServers();
     },
 
@@ -993,10 +989,7 @@
         arango.Supervision.State;
       assertTrue(state.Timestamp !== first.Timestamp);
       assertTrue(testServerEmpty(fromServer, false, 1, 1));
-<<<<<<< HEAD
       assertTrue(waitForSupervision());
-=======
->>>>>>> fa683d39
       waitAndAssertViewEqualCollectionServers();
     },
 
