--- conflicted
+++ resolved
@@ -50,8 +50,6 @@
 #include "velocypack/Parser.h"
 
 namespace {
-static const VPackBuilder systemDatabaseBuilder = dbArgsBuilder();
-static const VPackSlice   systemDatabaseArgs = systemDatabaseBuilder.slice();
 
 struct TestView : public arangodb::LogicalView {
   arangodb::Result _appendVelocyPackResult;
@@ -127,7 +125,7 @@
     arangodb::application_features::ApplicationServer::server->addFeature(
         features.back().first);  // need QueryRegistryFeature feature to be added now in order to create the system database
     system = std::make_unique<TRI_vocbase_t>(TRI_vocbase_type_e::TRI_VOCBASE_TYPE_NORMAL,
-                                             0, systemDatabaseArgs);
+                                             systemDBInfo());
     features.emplace_back(new arangodb::ShardingFeature(server),
                           false);  // required for LogicalCollection::LogicalCollection(...)
     features.emplace_back(new arangodb::SystemDatabaseFeature(server, system.get()),
@@ -199,12 +197,7 @@
       arangodb::application_features::ApplicationServer::getFeature<arangodb::DatabaseFeature>(
           "Database");
   TRI_vocbase_t* vocbase;  // will be owned by DatabaseFeature
-<<<<<<< HEAD
-  ASSERT_TRUE((TRI_ERROR_NO_ERROR ==
-               databaseFeature->createDatabase(1, "testDatabase", arangodb::velocypack::Slice::emptyObjectSlice(), vocbase)));
-=======
-  ASSERT_TRUE(databaseFeature->createDatabase(1, "testDatabase", vocbase).ok());
->>>>>>> 4cb08d2a
+  ASSERT_TRUE(databaseFeature->createDatabase(testDBInfo(), vocbase).ok());
   auto grantRequestPtr = std::make_unique<GeneralRequestMock>(*vocbase);
   auto& grantRequest = *grantRequestPtr;
   auto grantResponcePtr = std::make_unique<GeneralResponseMock>();
