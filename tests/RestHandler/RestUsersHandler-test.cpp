--- conflicted
+++ resolved
@@ -156,16 +156,10 @@
   auto& revokeWildcardRequest = *revokeWildcardRequestPtr;
   auto revokeWildcardResponcePtr = std::make_unique<GeneralResponseMock>();
   auto& revokeWildcardResponce = *revokeWildcardResponcePtr;
-<<<<<<< HEAD
-  arangodb::RestUsersHandler grantHandler(grantRequestPtr.release(),
-                                          grantResponsePtr.release());
-  arangodb::RestUsersHandler grantWildcardHandler(grantWildcardRequestPtr.release(),
-=======
   arangodb::RestUsersHandler grantHandler(server.server(), grantRequestPtr.release(),
                                           grantResponcePtr.release());
   arangodb::RestUsersHandler grantWildcardHandler(server.server(),
                                                   grantWildcardRequestPtr.release(),
->>>>>>> a83c2323
                                                   grantWildcardResponcePtr.release());
   arangodb::RestUsersHandler revokeHandler(server.server(), revokeRequestPtr.release(),
                                            revokeResponcePtr.release());
