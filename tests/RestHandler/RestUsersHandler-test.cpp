////////////////////////////////////////////////////////////////////////////////
/// DISCLAIMER
///
/// Copyright 2018 ArangoDB GmbH, Cologne, Germany
///
/// Licensed under the Apache License, Version 2.0 (the "License");
/// you may not use this file except in compliance with the License.
/// You may obtain a copy of the License at
///
///     http://www.apache.org/licenses/LICENSE-2.0
///
/// Unless required by applicable law or agreed to in writing, software
/// distributed under the License is distributed on an "AS IS" BASIS,
/// WITHOUT WARRANTIES OR CONDITIONS OF ANY KIND, either express or implied.
/// See the License for the specific language governing permissions and
/// limitations under the License.
///
/// Copyright holder is ArangoDB GmbH, Cologne, Germany
///
/// @author Andrey Abramov
/// @author Vasiliy Nabatchikov
////////////////////////////////////////////////////////////////////////////////

#include "gtest/gtest.h"

#include "../IResearch/RestHandlerMock.h"
#include "../Mocks/Servers.h"
#include "../Mocks/StorageEngineMock.h"
#include "Aql/QueryRegistry.h"
#include "Basics/StaticStrings.h"

#if USE_ENTERPRISE
#include "Enterprise/Ldap/LdapFeature.h"
#endif

#include "GeneralServer/AuthenticationFeature.h"
#include "RestHandler/RestUsersHandler.h"
#include "RestServer/DatabaseFeature.h"
#include "RestServer/QueryRegistryFeature.h"
#include "RestServer/SystemDatabaseFeature.h"
#include "RestServer/ViewTypesFeature.h"
#include "RestServer/VocbaseContext.h"
#include "Sharding/ShardingFeature.h"
#include "StorageEngine/EngineSelectorFeature.h"
#include "Utils/ExecContext.h"
#include "V8Server/V8DealerFeature.h"
#include "VocBase/LogicalCollection.h"
#include "VocBase/LogicalView.h"
#include "VocBase/vocbase.h"
#include "velocypack/Parser.h"

namespace {

struct TestView : public arangodb::LogicalView {
  arangodb::Result _appendVelocyPackResult;
  arangodb::velocypack::Builder _properties;

  TestView(TRI_vocbase_t& vocbase, arangodb::velocypack::Slice const& definition, uint64_t planVersion)
      : arangodb::LogicalView(vocbase, definition, planVersion) {}
  virtual arangodb::Result appendVelocyPackImpl(
      arangodb::velocypack::Builder& builder,
      std::underlying_type<arangodb::LogicalDataSource::Serialize>::type) const override {
    builder.add("properties", _properties.slice());
    return _appendVelocyPackResult;
  }
  virtual arangodb::Result dropImpl() override { return arangodb::Result(); }
  virtual void open() override {}
  virtual arangodb::Result renameImpl(std::string const&) override {
    return arangodb::Result();
  }
  virtual arangodb::Result properties(arangodb::velocypack::Slice const& properties,
                                      bool partialUpdate) override {
    _properties = arangodb::velocypack::Builder(properties);
    return arangodb::Result();
  }
  virtual bool visitCollections(CollectionVisitor const& visitor) const override {
    return true;
  }
};

struct ViewFactory : public arangodb::ViewFactory {
  virtual arangodb::Result create(arangodb::LogicalView::ptr& view, TRI_vocbase_t& vocbase,
                                  arangodb::velocypack::Slice const& definition) const override {
    view = vocbase.createView(definition);

    return arangodb::Result();
  }

  virtual arangodb::Result instantiate(arangodb::LogicalView::ptr& view,
                                       TRI_vocbase_t& vocbase,
                                       arangodb::velocypack::Slice const& definition,
                                       uint64_t planVersion) const override {
    view = std::make_shared<TestView>(vocbase, definition, planVersion);

    return arangodb::Result();
  }
};

}  // namespace

// -----------------------------------------------------------------------------
// --SECTION--                                                 setup / tear-down
// -----------------------------------------------------------------------------

class RestUsersHandlerTest : public ::testing::Test {
 protected:
  arangodb::tests::mocks::MockAqlServer server;
  arangodb::SystemDatabaseFeature::ptr system;
  ViewFactory viewFactory;

  RestUsersHandlerTest()
      : server(), system(server.getFeature<arangodb::SystemDatabaseFeature>().use()) {
    // suppress INFO {authentication} Authentication is turned on (system only), authentication for unix sockets is turned on
    // suppress WARNING {authentication} --server.jwt-secret is insecure. Use --server.jwt-secret-keyfile instead
    arangodb::LogTopic::setLogLevel(arangodb::Logger::AUTHENTICATION.name(),
                                    arangodb::LogLevel::ERR);

    auto& viewTypesFeature = server.getFeature<arangodb::ViewTypesFeature>();
    viewTypesFeature.emplace(arangodb::LogicalDataSource::Type::emplace(arangodb::velocypack::StringRef(
                                 "testViewType")),
                             viewFactory);
  }

  ~RestUsersHandlerTest() {
    arangodb::LogTopic::setLogLevel(arangodb::Logger::AUTHENTICATION.name(),
                                    arangodb::LogLevel::DEFAULT);
  }
};

// -----------------------------------------------------------------------------
// --SECTION--                                                        test suite
// -----------------------------------------------------------------------------

TEST_F(RestUsersHandlerTest, test_collection_auth) {
  auto usersJson = arangodb::velocypack::Parser::fromJson(
      "{ \"name\": \"_users\", \"isSystem\": true }");
  static const std::string userName("testUser");
  auto& databaseFeature = server.getFeature<arangodb::DatabaseFeature>();
  TRI_vocbase_t* vocbase;  // will be owned by DatabaseFeature
<<<<<<< HEAD
  ASSERT_TRUE((TRI_ERROR_NO_ERROR ==
               databaseFeature.createDatabase(1, "testDatabase", vocbase)));
=======
  ASSERT_TRUE(databaseFeature->createDatabase(1, "testDatabase", vocbase).ok());
>>>>>>> 5b583230
  auto grantRequestPtr = std::make_unique<GeneralRequestMock>(*vocbase);
  auto& grantRequest = *grantRequestPtr;
  auto grantResponcePtr = std::make_unique<GeneralResponseMock>();
  auto& grantResponce = *grantResponcePtr;
  auto grantWildcardRequestPtr = std::make_unique<GeneralRequestMock>(*vocbase);
  auto& grantWildcardRequest = *grantWildcardRequestPtr;
  auto grantWildcardResponcePtr = std::make_unique<GeneralResponseMock>();
  auto& grantWildcardResponce = *grantWildcardResponcePtr;
  auto revokeRequestPtr = std::make_unique<GeneralRequestMock>(*vocbase);
  auto& revokeRequest = *revokeRequestPtr;
  auto revokeResponcePtr = std::make_unique<GeneralResponseMock>();
  auto& revokeResponce = *revokeResponcePtr;
  auto revokeWildcardRequestPtr = std::make_unique<GeneralRequestMock>(*vocbase);
  auto& revokeWildcardRequest = *revokeWildcardRequestPtr;
  auto revokeWildcardResponcePtr = std::make_unique<GeneralResponseMock>();
  auto& revokeWildcardResponce = *revokeWildcardResponcePtr;
  arangodb::RestUsersHandler grantHandler(server.server(), grantRequestPtr.release(),
                                          grantResponcePtr.release());
  arangodb::RestUsersHandler grantWildcardHandler(server.server(),
                                                  grantWildcardRequestPtr.release(),
                                                  grantWildcardResponcePtr.release());
  arangodb::RestUsersHandler revokeHandler(server.server(), revokeRequestPtr.release(),
                                           revokeResponcePtr.release());
  arangodb::RestUsersHandler revokeWildcardHandler(server.server(),
                                                   revokeWildcardRequestPtr.release(),
                                                   revokeWildcardResponcePtr.release());

  grantRequest.addSuffix("testUser");
  grantRequest.addSuffix("database");
  grantRequest.addSuffix(vocbase->name());
  grantRequest.addSuffix("testDataSource");
  grantRequest.setRequestType(arangodb::rest::RequestType::PUT);
  grantRequest._payload.openObject();
  grantRequest._payload.add("grant", arangodb::velocypack::Value(arangodb::auth::convertFromAuthLevel(
                                         arangodb::auth::Level::RW)));
  grantRequest._payload.close();

  grantWildcardRequest.addSuffix("testUser");
  grantWildcardRequest.addSuffix("database");
  grantWildcardRequest.addSuffix(vocbase->name());
  grantWildcardRequest.addSuffix("*");
  grantWildcardRequest.setRequestType(arangodb::rest::RequestType::PUT);
  grantWildcardRequest._payload.openObject();
  grantWildcardRequest._payload.add("grant", arangodb::velocypack::Value(arangodb::auth::convertFromAuthLevel(
                                                 arangodb::auth::Level::RW)));
  grantWildcardRequest._payload.close();

  revokeRequest.addSuffix("testUser");
  revokeRequest.addSuffix("database");
  revokeRequest.addSuffix(vocbase->name());
  revokeRequest.addSuffix("testDataSource");
  revokeRequest.setRequestType(arangodb::rest::RequestType::DELETE_REQ);

  revokeWildcardRequest.addSuffix("testUser");
  revokeWildcardRequest.addSuffix("database");
  revokeWildcardRequest.addSuffix(vocbase->name());
  revokeWildcardRequest.addSuffix("*");
  revokeWildcardRequest.setRequestType(arangodb::rest::RequestType::DELETE_REQ);

  struct ExecContext : public arangodb::ExecContext {
    ExecContext()
        : arangodb::ExecContext(arangodb::ExecContext::Type::Default, userName,
                                "", arangodb::auth::Level::RW,
                                arangodb::auth::Level::NONE) {
    }  // ExecContext::isAdminUser() == true
  } execContext;
  arangodb::ExecContextScope execContextScope(&execContext);
  auto* authFeature = arangodb::AuthenticationFeature::instance();
  auto* userManager = authFeature->userManager();
  arangodb::aql::QueryRegistry queryRegistry(0);  // required for UserManager::loadFromDB()
  userManager->setGlobalVersion(0);  // required for UserManager::loadFromDB()
  userManager->setQueryRegistry(&queryRegistry);

  // test auth missing (grant)
  {
    auto scopedUsers = std::shared_ptr<arangodb::LogicalCollection>(
        system->createCollection(usersJson->slice()).get(),
        [this](arangodb::LogicalCollection* ptr) -> void {
          system->dropCollection(ptr->id(), true, 0.0);
        });
    arangodb::auth::UserMap userMap;
    arangodb::auth::User* userPtr = nullptr;
    userManager->setAuthInfo(userMap);  // insure an empy map is set before UserManager::storeUser(...)
    userManager->storeUser(false, userName, arangodb::StaticStrings::Empty,
                           true, arangodb::velocypack::Slice());
    userManager->accessUser(userName, [&userPtr](arangodb::auth::User const& user) -> arangodb::Result {
      userPtr = const_cast<arangodb::auth::User*>(&user);
      return arangodb::Result();
    });
    ASSERT_TRUE((nullptr != userPtr));

    EXPECT_TRUE(
        (arangodb::auth::Level::NONE ==
         execContext.collectionAuthLevel(vocbase->name(), "testDataSource")));
    auto status = grantHandler.execute();
    EXPECT_TRUE((arangodb::RestStatus::DONE == status));
    EXPECT_TRUE((arangodb::rest::ResponseCode::NOT_FOUND == grantResponce.responseCode()));
    auto slice = grantResponce._payload.slice();
    EXPECT_TRUE((slice.isObject()));
    EXPECT_TRUE((slice.hasKey(arangodb::StaticStrings::Code) &&
                 slice.get(arangodb::StaticStrings::Code).isNumber<size_t>() &&
                 size_t(arangodb::rest::ResponseCode::NOT_FOUND) ==
                     slice.get(arangodb::StaticStrings::Code).getNumber<size_t>()));
    EXPECT_TRUE((slice.hasKey(arangodb::StaticStrings::Error) &&
                 slice.get(arangodb::StaticStrings::Error).isBoolean() &&
                 true == slice.get(arangodb::StaticStrings::Error).getBoolean()));
    EXPECT_TRUE((slice.hasKey(arangodb::StaticStrings::ErrorNum) &&
                 slice.get(arangodb::StaticStrings::ErrorNum).isNumber<int>() &&
                 TRI_ERROR_ARANGO_DATA_SOURCE_NOT_FOUND ==
                     slice.get(arangodb::StaticStrings::ErrorNum).getNumber<int>()));
    EXPECT_TRUE(
        (arangodb::auth::Level::NONE ==
         execContext.collectionAuthLevel(vocbase->name(), "testDataSource")));
  }

  // test auth missing (revoke)
  {
    auto scopedUsers = std::shared_ptr<arangodb::LogicalCollection>(
        system->createCollection(usersJson->slice()).get(),
        [this](arangodb::LogicalCollection* ptr) -> void {
          system->dropCollection(ptr->id(), true, 0.0);
        });
    arangodb::auth::UserMap userMap;
    arangodb::auth::User* userPtr = nullptr;
    userManager->setAuthInfo(userMap);  // insure an empy map is set before UserManager::storeUser(...)
    userManager->storeUser(false, userName, arangodb::StaticStrings::Empty,
                           true, arangodb::velocypack::Slice());
    userManager->accessUser(userName, [&userPtr](arangodb::auth::User const& user) -> arangodb::Result {
      userPtr = const_cast<arangodb::auth::User*>(&user);
      return arangodb::Result();
    });
    ASSERT_TRUE((nullptr != userPtr));
    userPtr->grantCollection(vocbase->name(),
                             "testDataSource", arangodb::auth::Level::RO);  // for missing collections User::collectionAuthLevel(...) returns database auth::Level

    EXPECT_TRUE(
        (arangodb::auth::Level::RO ==
         execContext.collectionAuthLevel(vocbase->name(), "testDataSource")));
    auto status = revokeHandler.execute();
    EXPECT_TRUE((arangodb::RestStatus::DONE == status));
    EXPECT_TRUE((arangodb::rest::ResponseCode::NOT_FOUND == revokeResponce.responseCode()));
    auto slice = revokeResponce._payload.slice();
    EXPECT_TRUE((slice.isObject()));
    EXPECT_TRUE((slice.hasKey(arangodb::StaticStrings::Code) &&
                 slice.get(arangodb::StaticStrings::Code).isNumber<size_t>() &&
                 size_t(arangodb::rest::ResponseCode::NOT_FOUND) ==
                     slice.get(arangodb::StaticStrings::Code).getNumber<size_t>()));
    EXPECT_TRUE((slice.hasKey(arangodb::StaticStrings::Error) &&
                 slice.get(arangodb::StaticStrings::Error).isBoolean() &&
                 true == slice.get(arangodb::StaticStrings::Error).getBoolean()));
    EXPECT_TRUE((slice.hasKey(arangodb::StaticStrings::ErrorNum) &&
                 slice.get(arangodb::StaticStrings::ErrorNum).isNumber<int>() &&
                 TRI_ERROR_ARANGO_DATA_SOURCE_NOT_FOUND ==
                     slice.get(arangodb::StaticStrings::ErrorNum).getNumber<int>()));
    EXPECT_TRUE(
        (arangodb::auth::Level::RO ==
         execContext.collectionAuthLevel(vocbase->name(), "testDataSource")));  // not modified from above
  }

  // test auth collection (grant)
  {
    auto collectionJson = arangodb::velocypack::Parser::fromJson(
        "{ \"name\": \"testDataSource\" }");
    auto scopedUsers = std::shared_ptr<arangodb::LogicalCollection>(
        system->createCollection(usersJson->slice()).get(),
        [this](arangodb::LogicalCollection* ptr) -> void {
          system->dropCollection(ptr->id(), true, 0.0);
        });
    arangodb::auth::UserMap userMap;
    arangodb::auth::User* userPtr = nullptr;
    userManager->setAuthInfo(userMap);  // insure an empy map is set before UserManager::storeUser(...)
    userManager->storeUser(false, userName, arangodb::StaticStrings::Empty,
                           true, arangodb::velocypack::Slice());
    userManager->accessUser(userName, [&userPtr](arangodb::auth::User const& user) -> arangodb::Result {
      userPtr = const_cast<arangodb::auth::User*>(&user);
      return arangodb::Result();
    });
    ASSERT_TRUE((nullptr != userPtr));
    auto logicalCollection = std::shared_ptr<arangodb::LogicalCollection>(
        vocbase->createCollection(collectionJson->slice()).get(),
        [vocbase](arangodb::LogicalCollection* ptr) -> void {
          vocbase->dropCollection(ptr->id(), false, 0);
        });
    ASSERT_TRUE((false == !logicalCollection));

    EXPECT_TRUE(
        (arangodb::auth::Level::NONE ==
         execContext.collectionAuthLevel(vocbase->name(), "testDataSource")));
    auto status = grantHandler.execute();
    EXPECT_TRUE((arangodb::RestStatus::DONE == status));
    EXPECT_TRUE((arangodb::rest::ResponseCode::OK == grantResponce.responseCode()));
    auto slice = grantResponce._payload.slice();
    EXPECT_TRUE((slice.isObject()));
    EXPECT_TRUE((slice.hasKey(vocbase->name() + "/testDataSource") &&
                 slice.get(vocbase->name() + "/testDataSource").isString() &&
                 arangodb::auth::convertFromAuthLevel(arangodb::auth::Level::RW) ==
                     slice.get(vocbase->name() + "/testDataSource").copyString()));
    EXPECT_TRUE(
        (arangodb::auth::Level::RW ==
         execContext.collectionAuthLevel(vocbase->name(), "testDataSource")));
  }

  // test auth collection (revoke)
  {
    auto collectionJson = arangodb::velocypack::Parser::fromJson(
        "{ \"name\": \"testDataSource\" }");
    auto scopedUsers = std::shared_ptr<arangodb::LogicalCollection>(
        system->createCollection(usersJson->slice()).get(),
        [this](arangodb::LogicalCollection* ptr) -> void {
          system->dropCollection(ptr->id(), true, 0.0);
        });
    arangodb::auth::UserMap userMap;
    arangodb::auth::User* userPtr = nullptr;
    userManager->setAuthInfo(userMap);  // insure an empy map is set before UserManager::storeUser(...)
    userManager->storeUser(false, userName, arangodb::StaticStrings::Empty,
                           true, arangodb::velocypack::Slice());
    userManager->accessUser(userName, [&userPtr](arangodb::auth::User const& user) -> arangodb::Result {
      userPtr = const_cast<arangodb::auth::User*>(&user);
      return arangodb::Result();
    });
    ASSERT_TRUE((nullptr != userPtr));
    userPtr->grantCollection(vocbase->name(),
                             "testDataSource", arangodb::auth::Level::RO);  // for missing collections User::collectionAuthLevel(...) returns database auth::Level
    auto logicalCollection = std::shared_ptr<arangodb::LogicalCollection>(
        vocbase->createCollection(collectionJson->slice()).get(),
        [vocbase](arangodb::LogicalCollection* ptr) -> void {
          vocbase->dropCollection(ptr->id(), false, 0);
        });
    ASSERT_TRUE((false == !logicalCollection));

    EXPECT_TRUE(
        (arangodb::auth::Level::RO ==
         execContext.collectionAuthLevel(vocbase->name(), "testDataSource")));
    auto status = revokeHandler.execute();
    EXPECT_TRUE((arangodb::RestStatus::DONE == status));
    EXPECT_TRUE((arangodb::rest::ResponseCode::ACCEPTED == revokeResponce.responseCode()));
    auto slice = revokeResponce._payload.slice();
    EXPECT_TRUE((slice.isObject()));
    EXPECT_TRUE((slice.hasKey(arangodb::StaticStrings::Code) &&
                 slice.get(arangodb::StaticStrings::Code).isNumber<size_t>() &&
                 size_t(arangodb::rest::ResponseCode::ACCEPTED) ==
                     slice.get(arangodb::StaticStrings::Code).getNumber<size_t>()));
    EXPECT_TRUE((slice.hasKey(arangodb::StaticStrings::Error) &&
                 slice.get(arangodb::StaticStrings::Error).isBoolean() &&
                 false == slice.get(arangodb::StaticStrings::Error).getBoolean()));
    EXPECT_TRUE(
        (arangodb::auth::Level::NONE ==
         execContext.collectionAuthLevel(vocbase->name(), "testDataSource")));
  }

  // test auth view (grant)
  {
    auto viewJson = arangodb::velocypack::Parser::fromJson(
        "{ \"name\": \"testDataSource\", \"type\": \"testViewType\" }");
    auto scopedUsers = std::shared_ptr<arangodb::LogicalCollection>(
        system->createCollection(usersJson->slice()).get(),
        [this](arangodb::LogicalCollection* ptr) -> void {
          system->dropCollection(ptr->id(), true, 0.0);
        });
    arangodb::auth::UserMap userMap;
    arangodb::auth::User* userPtr = nullptr;
    userManager->setAuthInfo(userMap);  // insure an empy map is set before UserManager::storeUser(...)
    userManager->storeUser(false, userName, arangodb::StaticStrings::Empty,
                           true, arangodb::velocypack::Slice());
    userManager->accessUser(userName, [&userPtr](arangodb::auth::User const& user) -> arangodb::Result {
      userPtr = const_cast<arangodb::auth::User*>(&user);
      return arangodb::Result();
    });
    ASSERT_TRUE((nullptr != userPtr));
    auto logicalView = std::shared_ptr<arangodb::LogicalView>(
        vocbase->createView(viewJson->slice()).get(),
        [vocbase](arangodb::LogicalView* ptr) -> void {
          vocbase->dropView(ptr->id(), false);
        });
    ASSERT_TRUE((false == !logicalView));

    EXPECT_TRUE(
        (arangodb::auth::Level::NONE ==
         execContext.collectionAuthLevel(vocbase->name(), "testDataSource")));
    auto status = grantHandler.execute();
    EXPECT_TRUE((arangodb::RestStatus::DONE == status));
    EXPECT_TRUE((arangodb::rest::ResponseCode::NOT_FOUND == grantResponce.responseCode()));
    auto slice = grantResponce._payload.slice();
    EXPECT_TRUE((slice.isObject()));
    EXPECT_TRUE((slice.hasKey(arangodb::StaticStrings::Code) &&
                 slice.get(arangodb::StaticStrings::Code).isNumber<size_t>() &&
                 size_t(arangodb::rest::ResponseCode::NOT_FOUND) ==
                     slice.get(arangodb::StaticStrings::Code).getNumber<size_t>()));
    EXPECT_TRUE((slice.hasKey(arangodb::StaticStrings::Error) &&
                 slice.get(arangodb::StaticStrings::Error).isBoolean() &&
                 true == slice.get(arangodb::StaticStrings::Error).getBoolean()));
    EXPECT_TRUE((slice.hasKey(arangodb::StaticStrings::ErrorNum) &&
                 slice.get(arangodb::StaticStrings::ErrorNum).isNumber<int>() &&
                 TRI_ERROR_ARANGO_DATA_SOURCE_NOT_FOUND ==
                     slice.get(arangodb::StaticStrings::ErrorNum).getNumber<int>()));
    EXPECT_TRUE(
        (arangodb::auth::Level::NONE ==
         execContext.collectionAuthLevel(vocbase->name(), "testDataSource")));
  }

  // test auth view (revoke)
  {
    auto viewJson = arangodb::velocypack::Parser::fromJson(
        "{ \"name\": \"testDataSource\", \"type\": \"testViewType\" }");
    auto scopedUsers = std::shared_ptr<arangodb::LogicalCollection>(
        system->createCollection(usersJson->slice()).get(),
        [this](arangodb::LogicalCollection* ptr) -> void {
          system->dropCollection(ptr->id(), true, 0.0);
        });
    arangodb::auth::UserMap userMap;
    arangodb::auth::User* userPtr = nullptr;
    userManager->setAuthInfo(userMap);  // insure an empy map is set before UserManager::storeUser(...)
    userManager->storeUser(false, userName, arangodb::StaticStrings::Empty,
                           true, arangodb::velocypack::Slice());
    userManager->accessUser(userName, [&userPtr](arangodb::auth::User const& user) -> arangodb::Result {
      userPtr = const_cast<arangodb::auth::User*>(&user);
      return arangodb::Result();
    });
    ASSERT_TRUE((nullptr != userPtr));
    userPtr->grantCollection(vocbase->name(),
                             "testDataSource", arangodb::auth::Level::RO);  // for missing collections User::collectionAuthLevel(...) returns database auth::Level
    auto logicalView = std::shared_ptr<arangodb::LogicalView>(
        vocbase->createView(viewJson->slice()).get(),
        [vocbase](arangodb::LogicalView* ptr) -> void {
          vocbase->dropView(ptr->id(), false);
        });
    ASSERT_TRUE((false == !logicalView));

    EXPECT_TRUE(
        (arangodb::auth::Level::RO ==
         execContext.collectionAuthLevel(vocbase->name(), "testDataSource")));
    auto status = revokeHandler.execute();
    EXPECT_TRUE((arangodb::RestStatus::DONE == status));
    EXPECT_TRUE((arangodb::rest::ResponseCode::NOT_FOUND == revokeResponce.responseCode()));
    auto slice = revokeResponce._payload.slice();
    EXPECT_TRUE((slice.isObject()));
    EXPECT_TRUE((slice.hasKey(arangodb::StaticStrings::Code) &&
                 slice.get(arangodb::StaticStrings::Code).isNumber<size_t>() &&
                 size_t(arangodb::rest::ResponseCode::NOT_FOUND) ==
                     slice.get(arangodb::StaticStrings::Code).getNumber<size_t>()));
    EXPECT_TRUE((slice.hasKey(arangodb::StaticStrings::Error) &&
                 slice.get(arangodb::StaticStrings::Error).isBoolean() &&
                 true == slice.get(arangodb::StaticStrings::Error).getBoolean()));
    EXPECT_TRUE((slice.hasKey(arangodb::StaticStrings::ErrorNum) &&
                 slice.get(arangodb::StaticStrings::ErrorNum).isNumber<int>() &&
                 TRI_ERROR_ARANGO_DATA_SOURCE_NOT_FOUND ==
                     slice.get(arangodb::StaticStrings::ErrorNum).getNumber<int>()));
    EXPECT_TRUE(
        (arangodb::auth::Level::RO ==
         execContext.collectionAuthLevel(vocbase->name(), "testDataSource")));  // not modified from above
  }

  // test auth wildcard (grant)
  {
    auto collectionJson = arangodb::velocypack::Parser::fromJson(
        "{ \"name\": \"testDataSource\" }");
    auto scopedUsers = std::shared_ptr<arangodb::LogicalCollection>(
        system->createCollection(usersJson->slice()).get(),
        [this](arangodb::LogicalCollection* ptr) -> void {
          system->dropCollection(ptr->id(), true, 0.0);
        });
    arangodb::auth::UserMap userMap;
    arangodb::auth::User* userPtr = nullptr;
    userManager->setAuthInfo(userMap);  // insure an empy map is set before UserManager::storeUser(...)
    userManager->storeUser(false, userName, arangodb::StaticStrings::Empty,
                           true, arangodb::velocypack::Slice());
    userManager->accessUser(userName, [&userPtr](arangodb::auth::User const& user) -> arangodb::Result {
      userPtr = const_cast<arangodb::auth::User*>(&user);
      return arangodb::Result();
    });
    ASSERT_TRUE((nullptr != userPtr));
    auto logicalCollection = std::shared_ptr<arangodb::LogicalCollection>(
        vocbase->createCollection(collectionJson->slice()).get(),
        [vocbase](arangodb::LogicalCollection* ptr) -> void {
          vocbase->dropCollection(ptr->id(), false, 0);
        });
    ASSERT_TRUE((false == !logicalCollection));

    EXPECT_TRUE(
        (arangodb::auth::Level::NONE ==
         execContext.collectionAuthLevel(vocbase->name(), "testDataSource")));
    auto status = grantWildcardHandler.execute();
    EXPECT_TRUE((arangodb::RestStatus::DONE == status));
    EXPECT_TRUE((arangodb::rest::ResponseCode::OK == grantWildcardResponce.responseCode()));
    auto slice = grantWildcardResponce._payload.slice();
    EXPECT_TRUE((slice.isObject()));
    EXPECT_TRUE((slice.hasKey(vocbase->name() + "/*") &&
                 slice.get(vocbase->name() + "/*").isString() &&
                 arangodb::auth::convertFromAuthLevel(arangodb::auth::Level::RW) ==
                     slice.get(vocbase->name() + "/*").copyString()));
    EXPECT_TRUE(
        (arangodb::auth::Level::RW ==
         execContext.collectionAuthLevel(vocbase->name(), "testDataSource")));
  }

  // test auth wildcard (revoke)
  {
    auto collectionJson = arangodb::velocypack::Parser::fromJson(
        "{ \"name\": \"testDataSource\" }");
    auto scopedUsers = std::shared_ptr<arangodb::LogicalCollection>(
        system->createCollection(usersJson->slice()).get(),
        [this](arangodb::LogicalCollection* ptr) -> void {
          system->dropCollection(ptr->id(), true, 0.0);
        });
    arangodb::auth::UserMap userMap;
    arangodb::auth::User* userPtr = nullptr;
    userManager->setAuthInfo(userMap);  // insure an empy map is set before UserManager::storeUser(...)
    userManager->storeUser(false, userName, arangodb::StaticStrings::Empty,
                           true, arangodb::velocypack::Slice());
    userManager->accessUser(userName, [&userPtr](arangodb::auth::User const& user) -> arangodb::Result {
      userPtr = const_cast<arangodb::auth::User*>(&user);
      return arangodb::Result();
    });
    ASSERT_TRUE((nullptr != userPtr));
    userPtr->grantCollection(vocbase->name(),
                             "testDataSource", arangodb::auth::Level::RO);  // for missing collections User::collectionAuthLevel(...) returns database auth::Level
    auto logicalCollection = std::shared_ptr<arangodb::LogicalCollection>(
        vocbase->createCollection(collectionJson->slice()).get(),
        [vocbase](arangodb::LogicalCollection* ptr) -> void {
          vocbase->dropCollection(ptr->id(), false, 0);
        });
    ASSERT_TRUE((false == !logicalCollection));

    EXPECT_TRUE(
        (arangodb::auth::Level::RO ==
         execContext.collectionAuthLevel(vocbase->name(), "testDataSource")));
    auto status = revokeWildcardHandler.execute();
    EXPECT_TRUE((arangodb::RestStatus::DONE == status));
    EXPECT_TRUE((arangodb::rest::ResponseCode::ACCEPTED ==
                 revokeWildcardResponce.responseCode()));
    auto slice = revokeWildcardResponce._payload.slice();
    EXPECT_TRUE((slice.isObject()));
    EXPECT_TRUE((slice.hasKey(arangodb::StaticStrings::Code) &&
                 slice.get(arangodb::StaticStrings::Code).isNumber<size_t>() &&
                 size_t(arangodb::rest::ResponseCode::ACCEPTED) ==
                     slice.get(arangodb::StaticStrings::Code).getNumber<size_t>()));
    EXPECT_TRUE((slice.hasKey(arangodb::StaticStrings::Error) &&
                 slice.get(arangodb::StaticStrings::Error).isBoolean() &&
                 false == slice.get(arangodb::StaticStrings::Error).getBoolean()));
    EXPECT_TRUE(
        (arangodb::auth::Level::RO ==
         execContext.collectionAuthLevel(vocbase->name(), "testDataSource")));  // unchanged since revocation is only for exactly matching collection names
  }
}<|MERGE_RESOLUTION|>--- conflicted
+++ resolved
@@ -137,12 +137,7 @@
   static const std::string userName("testUser");
   auto& databaseFeature = server.getFeature<arangodb::DatabaseFeature>();
   TRI_vocbase_t* vocbase;  // will be owned by DatabaseFeature
-<<<<<<< HEAD
-  ASSERT_TRUE((TRI_ERROR_NO_ERROR ==
-               databaseFeature.createDatabase(1, "testDatabase", vocbase)));
-=======
-  ASSERT_TRUE(databaseFeature->createDatabase(1, "testDatabase", vocbase).ok());
->>>>>>> 5b583230
+  ASSERT_TRUE(databaseFeature.createDatabase(1, "testDatabase", vocbase).ok());
   auto grantRequestPtr = std::make_unique<GeneralRequestMock>(*vocbase);
   auto& grantRequest = *grantRequestPtr;
   auto grantResponcePtr = std::make_unique<GeneralResponseMock>();
