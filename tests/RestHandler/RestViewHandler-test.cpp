////////////////////////////////////////////////////////////////////////////////
/// DISCLAIMER
///
/// Copyright 2018 ArangoDB GmbH, Cologne, Germany
///
/// Licensed under the Apache License, Version 2.0 (the "License");
/// you may not use this file except in compliance with the License.
/// You may obtain a copy of the License at
///
///     http://www.apache.org/licenses/LICENSE-2.0
///
/// Unless required by applicable law or agreed to in writing, software
/// distributed under the License is distributed on an "AS IS" BASIS,
/// WITHOUT WARRANTIES OR CONDITIONS OF ANY KIND, either express or implied.
/// See the License for the specific language governing permissions and
/// limitations under the License.
///
/// Copyright holder is ArangoDB GmbH, Cologne, Germany
///
/// @author Andrey Abramov
/// @author Vasiliy Nabatchikov
////////////////////////////////////////////////////////////////////////////////

#include "gtest/gtest.h"

#include "../IResearch/common.h"
#include "../IResearch/RestHandlerMock.h"
#include "../Mocks/Servers.h"
#include "../Mocks/StorageEngineMock.h"
#include "Aql/QueryRegistry.h"
#if USE_ENTERPRISE
#include "Enterprise/Ldap/LdapFeature.h"
#endif
#include "GeneralServer/AuthenticationFeature.h"
#include "RestHandler/RestViewHandler.h"
#include "RestServer/DatabaseFeature.h"
#include "RestServer/QueryRegistryFeature.h"
#include "RestServer/ViewTypesFeature.h"
#include "StorageEngine/EngineSelectorFeature.h"
#include "velocypack/Builder.h"
#include "velocypack/Parser.h"

namespace {
static const VPackBuilder testDatabaseBuilder = dbArgsBuilder("testVocbase");
static const VPackSlice   testDatabaseArgs = testDatabaseBuilder.slice();

struct TestView : public arangodb::LogicalView {
  arangodb::Result _appendVelocyPackResult;
  arangodb::velocypack::Builder _properties;

  TestView(TRI_vocbase_t& vocbase, arangodb::velocypack::Slice const& definition, uint64_t planVersion)
      : arangodb::LogicalView(vocbase, definition, planVersion) {}
  virtual arangodb::Result appendVelocyPackImpl(
      arangodb::velocypack::Builder& builder,
      std::underlying_type<arangodb::LogicalDataSource::Serialize>::type) const override {
    builder.add("properties", _properties.slice());
    return _appendVelocyPackResult;
  }
  virtual arangodb::Result dropImpl() override {
    return arangodb::LogicalViewHelperStorageEngine::drop(*this);
  }
  virtual void open() override {}
  virtual arangodb::Result renameImpl(std::string const& oldName) override {
    return arangodb::LogicalViewHelperStorageEngine::rename(*this, oldName);
  }
  virtual arangodb::Result properties(arangodb::velocypack::Slice const& properties,
                                      bool partialUpdate) override {
    _properties = arangodb::velocypack::Builder(properties);
    return arangodb::Result();
  }
  virtual bool visitCollections(CollectionVisitor const& visitor) const override {
    return true;
  }
};

struct ViewFactory : public arangodb::ViewFactory {
  virtual arangodb::Result create(arangodb::LogicalView::ptr& view, TRI_vocbase_t& vocbase,
                                  arangodb::velocypack::Slice const& definition) const override {
    view = vocbase.createView(definition);

    return arangodb::Result();
  }

  virtual arangodb::Result instantiate(arangodb::LogicalView::ptr& view,
                                       TRI_vocbase_t& vocbase,
                                       arangodb::velocypack::Slice const& definition,
                                       uint64_t planVersion) const override {
    view = std::make_shared<TestView>(vocbase, definition, planVersion);

    return arangodb::Result();
  }
};

}  // namespace

// -----------------------------------------------------------------------------
// --SECTION--                                                 setup / tear-down
// -----------------------------------------------------------------------------

class RestViewHandlerTest : public ::testing::Test {
 protected:
  arangodb::tests::mocks::MockAqlServer server;
  ViewFactory viewFactory;

  RestViewHandlerTest() {
    // suppress INFO {authentication} Authentication is turned on (system only), authentication for unix sockets is turned on
    // suppress WARNING {authentication} --server.jwt-secret is insecure. Use --server.jwt-secret-keyfile instead
    arangodb::LogTopic::setLogLevel(arangodb::Logger::AUTHENTICATION.name(),
                                    arangodb::LogLevel::ERR);

    auto& viewTypesFeature = server.getFeature<arangodb::ViewTypesFeature>();
    viewTypesFeature.emplace(arangodb::LogicalDataSource::Type::emplace(arangodb::velocypack::StringRef(
                                 "testViewType")),
                             viewFactory);
  }

  ~RestViewHandlerTest() {
    arangodb::LogTopic::setLogLevel(arangodb::Logger::AUTHENTICATION.name(),
                                    arangodb::LogLevel::DEFAULT);
  }
};

// -----------------------------------------------------------------------------
// --SECTION--                                                        test suite
// -----------------------------------------------------------------------------

TEST_F(RestViewHandlerTest, test_auth) {
  // test create
  {
<<<<<<< HEAD
    TRI_vocbase_t vocbase(server.server(), TRI_vocbase_type_e::TRI_VOCBASE_TYPE_NORMAL,
                          1, "testVocbase");
=======
    TRI_vocbase_t vocbase(TRI_vocbase_type_e::TRI_VOCBASE_TYPE_NORMAL, testDBInfo());
>>>>>>> 1b9cc85c
    auto requestPtr = std::make_unique<GeneralRequestMock>(vocbase);
    auto& request = *requestPtr;
    auto responcePtr = std::make_unique<GeneralResponseMock>();
    auto& responce = *responcePtr;
    arangodb::RestViewHandler handler(server.server(), requestPtr.release(),
                                      responcePtr.release());

    request.setRequestType(arangodb::rest::RequestType::POST);
    request._payload.openObject();
    request._payload.add(arangodb::StaticStrings::DataSourceName,
                         arangodb::velocypack::Value("testView"));
    request._payload.add(arangodb::StaticStrings::DataSourceType,
                         arangodb::velocypack::Value("testViewType"));
    request._payload.close();

    EXPECT_TRUE((vocbase.views().empty()));

    struct ExecContext : public arangodb::ExecContext {
      ExecContext()
          : arangodb::ExecContext(arangodb::ExecContext::Type::Default, "", "",
                                  arangodb::auth::Level::NONE,
                                  arangodb::auth::Level::NONE) {}
    } execContext;
    arangodb::ExecContextScope execContextScope(&execContext);
    auto* authFeature = arangodb::AuthenticationFeature::instance();
    auto* userManager = authFeature->userManager();
    arangodb::aql::QueryRegistry queryRegistry(0);  // required for UserManager::loadFromDB()
    userManager->setQueryRegistry(&queryRegistry);
    auto resetUserManager = std::shared_ptr<arangodb::auth::UserManager>(
        userManager,
        [](arangodb::auth::UserManager* ptr) -> void { ptr->removeAllUsers(); });

    // not authorized (missing user)
    {
      arangodb::auth::UserMap userMap;  // empty map, no user -> no permissions
      userManager->setAuthInfo(userMap);  // set user map to avoid loading configuration from system database

      auto status = handler.execute();
      EXPECT_TRUE((arangodb::RestStatus::DONE == status));
      EXPECT_TRUE((arangodb::rest::ResponseCode::FORBIDDEN == responce.responseCode()));
      auto slice = responce._payload.slice();
      EXPECT_TRUE((slice.isObject()));
      EXPECT_TRUE((slice.hasKey(arangodb::StaticStrings::Code) &&
                   slice.get(arangodb::StaticStrings::Code).isNumber<size_t>() &&
                   size_t(arangodb::rest::ResponseCode::FORBIDDEN) ==
                       slice.get(arangodb::StaticStrings::Code).getNumber<size_t>()));
      EXPECT_TRUE((slice.hasKey(arangodb::StaticStrings::Error) &&
                   slice.get(arangodb::StaticStrings::Error).isBoolean() &&
                   true == slice.get(arangodb::StaticStrings::Error).getBoolean()));
      EXPECT_TRUE((slice.hasKey(arangodb::StaticStrings::ErrorNum) &&
                   slice.get(arangodb::StaticStrings::ErrorNum).isNumber<int>() &&
                   TRI_ERROR_FORBIDDEN ==
                       slice.get(arangodb::StaticStrings::ErrorNum).getNumber<int>()));
      EXPECT_TRUE((vocbase.views().empty()));
    }

    // not authorized (RO user)
    {
      arangodb::auth::UserMap userMap;
      auto& user =
          userMap
              .emplace("", arangodb::auth::User::newUser("", "", arangodb::auth::Source::LDAP))
              .first->second;
      user.grantDatabase(vocbase.name(), arangodb::auth::Level::RO);
      userManager->setAuthInfo(userMap);  // set user map to avoid loading configuration from system database

      auto status = handler.execute();
      EXPECT_TRUE((arangodb::RestStatus::DONE == status));
      EXPECT_TRUE((arangodb::rest::ResponseCode::FORBIDDEN == responce.responseCode()));
      auto slice = responce._payload.slice();
      EXPECT_TRUE((slice.isObject()));
      EXPECT_TRUE((slice.hasKey(arangodb::StaticStrings::Code) &&
                   slice.get(arangodb::StaticStrings::Code).isNumber<size_t>() &&
                   size_t(arangodb::rest::ResponseCode::FORBIDDEN) ==
                       slice.get(arangodb::StaticStrings::Code).getNumber<size_t>()));
      EXPECT_TRUE((slice.hasKey(arangodb::StaticStrings::Error) &&
                   slice.get(arangodb::StaticStrings::Error).isBoolean() &&
                   true == slice.get(arangodb::StaticStrings::Error).getBoolean()));
      EXPECT_TRUE((slice.hasKey(arangodb::StaticStrings::ErrorNum) &&
                   slice.get(arangodb::StaticStrings::ErrorNum).isNumber<int>() &&
                   TRI_ERROR_FORBIDDEN ==
                       slice.get(arangodb::StaticStrings::ErrorNum).getNumber<int>()));
      EXPECT_TRUE((vocbase.views().empty()));
    }

    // authorzed (RW user)
    {
      arangodb::auth::UserMap userMap;
      auto& user =
          userMap
              .emplace("", arangodb::auth::User::newUser("", "", arangodb::auth::Source::LDAP))
              .first->second;
      user.grantDatabase(vocbase.name(), arangodb::auth::Level::RW);
      userManager->setAuthInfo(userMap);  // set user map to avoid loading configuration from system database

      auto status = handler.execute();
      EXPECT_TRUE((arangodb::RestStatus::DONE == status));
      EXPECT_TRUE((arangodb::rest::ResponseCode::CREATED == responce.responseCode()));
      auto slice = responce._payload.slice();
      EXPECT_TRUE((slice.isObject()));
      EXPECT_TRUE((slice.hasKey(arangodb::StaticStrings::DataSourceName) &&
                   slice.get(arangodb::StaticStrings::DataSourceName).isString() &&
                   std::string("testView") ==
                       slice.get(arangodb::StaticStrings::DataSourceName).copyString()));
      auto view = vocbase.lookupView("testView");
      EXPECT_TRUE((false == !view));
    }
  }

  // test drop
  {
    auto createViewJson = arangodb::velocypack::Parser::fromJson(
        "{ \"name\": \"testView\", \"type\": \"testViewType\" }");
<<<<<<< HEAD
    TRI_vocbase_t vocbase(server.server(), TRI_vocbase_type_e::TRI_VOCBASE_TYPE_NORMAL,
                          1, "testVocbase");
=======
    TRI_vocbase_t vocbase(TRI_vocbase_type_e::TRI_VOCBASE_TYPE_NORMAL, testDBInfo());
>>>>>>> 1b9cc85c
    auto logicalView = vocbase.createView(createViewJson->slice());
    ASSERT_TRUE((false == !logicalView));
    auto requestPtr = std::make_unique<GeneralRequestMock>(vocbase);
    auto& request = *requestPtr;
    auto responcePtr = std::make_unique<GeneralResponseMock>();
    auto& responce = *responcePtr;
    arangodb::RestViewHandler handler(server.server(), requestPtr.release(),
                                      responcePtr.release());

    request.addSuffix("testView");
    request.setRequestType(arangodb::rest::RequestType::DELETE_REQ);

    struct ExecContext : public arangodb::ExecContext {
      ExecContext()
          : arangodb::ExecContext(arangodb::ExecContext::Type::Default, "", "",
                                  arangodb::auth::Level::NONE,
                                  arangodb::auth::Level::NONE) {}
    } execContext;
    arangodb::ExecContextScope execContextScope(&execContext);
    auto* authFeature = arangodb::AuthenticationFeature::instance();
    auto* userManager = authFeature->userManager();
    arangodb::aql::QueryRegistry queryRegistry(0);  // required for UserManager::loadFromDB()
    userManager->setQueryRegistry(&queryRegistry);
    auto resetUserManager = std::shared_ptr<arangodb::auth::UserManager>(
        userManager,
        [](arangodb::auth::UserManager* ptr) -> void { ptr->removeAllUsers(); });

    // not authorized (missing user)
    {
      arangodb::auth::UserMap userMap;  // empty map, no user -> no permissions
      userManager->setAuthInfo(userMap);  // set user map to avoid loading configuration from system database

      auto status = handler.execute();
      EXPECT_TRUE((arangodb::RestStatus::DONE == status));
      EXPECT_TRUE((arangodb::rest::ResponseCode::FORBIDDEN == responce.responseCode()));
      auto slice = responce._payload.slice();
      EXPECT_TRUE((slice.isObject()));
      EXPECT_TRUE((slice.hasKey(arangodb::StaticStrings::Code) &&
                   slice.get(arangodb::StaticStrings::Code).isNumber<size_t>() &&
                   size_t(arangodb::rest::ResponseCode::FORBIDDEN) ==
                       slice.get(arangodb::StaticStrings::Code).getNumber<size_t>()));
      EXPECT_TRUE((slice.hasKey(arangodb::StaticStrings::Error) &&
                   slice.get(arangodb::StaticStrings::Error).isBoolean() &&
                   true == slice.get(arangodb::StaticStrings::Error).getBoolean()));
      EXPECT_TRUE((slice.hasKey(arangodb::StaticStrings::ErrorNum) &&
                   slice.get(arangodb::StaticStrings::ErrorNum).isNumber<int>() &&
                   TRI_ERROR_FORBIDDEN ==
                       slice.get(arangodb::StaticStrings::ErrorNum).getNumber<int>()));
      auto view = vocbase.lookupView("testView");
      EXPECT_TRUE((false == !view));
    }

    // not authorized (RO user database)
    {
      arangodb::auth::UserMap userMap;
      auto& user =
          userMap
              .emplace("", arangodb::auth::User::newUser("", "", arangodb::auth::Source::LDAP))
              .first->second;
      user.grantDatabase(vocbase.name(), arangodb::auth::Level::RO);
      userManager->setAuthInfo(userMap);  // set user map to avoid loading configuration from system database

      auto status = handler.execute();
      EXPECT_TRUE((arangodb::RestStatus::DONE == status));
      EXPECT_TRUE((arangodb::rest::ResponseCode::FORBIDDEN == responce.responseCode()));
      auto slice = responce._payload.slice();
      EXPECT_TRUE((slice.isObject()));
      EXPECT_TRUE((slice.hasKey(arangodb::StaticStrings::Code) &&
                   slice.get(arangodb::StaticStrings::Code).isNumber<size_t>() &&
                   size_t(arangodb::rest::ResponseCode::FORBIDDEN) ==
                       slice.get(arangodb::StaticStrings::Code).getNumber<size_t>()));
      EXPECT_TRUE((slice.hasKey(arangodb::StaticStrings::Error) &&
                   slice.get(arangodb::StaticStrings::Error).isBoolean() &&
                   true == slice.get(arangodb::StaticStrings::Error).getBoolean()));
      EXPECT_TRUE((slice.hasKey(arangodb::StaticStrings::ErrorNum) &&
                   slice.get(arangodb::StaticStrings::ErrorNum).isNumber<int>() &&
                   TRI_ERROR_FORBIDDEN ==
                       slice.get(arangodb::StaticStrings::ErrorNum).getNumber<int>()));
      auto view = vocbase.lookupView("testView");
      EXPECT_TRUE((false == !view));
    }

    // authorized (NONE user view) as per https://github.com/arangodb/backlog/issues/459
    {
      arangodb::auth::UserMap userMap;
      auto& user =
          userMap
              .emplace("", arangodb::auth::User::newUser("", "", arangodb::auth::Source::LDAP))
              .first->second;
      user.grantDatabase(vocbase.name(), arangodb::auth::Level::RW);
      user.grantCollection(vocbase.name(), "testView", arangodb::auth::Level::NONE);
      userManager->setAuthInfo(userMap);  // set user map to avoid loading configuration from system database

      auto status = handler.execute();
      EXPECT_TRUE((arangodb::RestStatus::DONE == status));
      EXPECT_TRUE((arangodb::rest::ResponseCode::OK == responce.responseCode()));
      auto slice = responce._payload.slice();
      EXPECT_TRUE((slice.isObject()));
      EXPECT_TRUE((slice.hasKey("result") && slice.get("result").isBoolean() &&
                   true == slice.get("result").getBoolean()));
      EXPECT_TRUE((vocbase.views().empty()));
    }
  }

  // test rename
  {
    auto createViewJson = arangodb::velocypack::Parser::fromJson(
        "{ \"name\": \"testView\", \"type\": \"testViewType\" }");
<<<<<<< HEAD
    TRI_vocbase_t vocbase(server.server(), TRI_vocbase_type_e::TRI_VOCBASE_TYPE_NORMAL,
                          1, "testVocbase");
=======
    TRI_vocbase_t vocbase(TRI_vocbase_type_e::TRI_VOCBASE_TYPE_NORMAL, testDBInfo());
>>>>>>> 1b9cc85c
    auto logicalView = vocbase.createView(createViewJson->slice());
    ASSERT_TRUE((false == !logicalView));
    auto requestPtr = std::make_unique<GeneralRequestMock>(vocbase);
    auto& request = *requestPtr;
    auto responcePtr = std::make_unique<GeneralResponseMock>();
    auto& responce = *responcePtr;
    arangodb::RestViewHandler handler(server.server(), requestPtr.release(),
                                      responcePtr.release());

    request.addSuffix("testView");
    request.addSuffix("rename");
    request.setRequestType(arangodb::rest::RequestType::PUT);
    request._payload.openObject();
    request._payload.add("name", arangodb::velocypack::Value("testView1"));
    request._payload.close();

    struct ExecContext : public arangodb::ExecContext {
      ExecContext()
          : arangodb::ExecContext(arangodb::ExecContext::Type::Default, "", "",
                                  arangodb::auth::Level::NONE,
                                  arangodb::auth::Level::NONE) {}
    } execContext;
    arangodb::ExecContextScope execContextScope(&execContext);
    auto* authFeature = arangodb::AuthenticationFeature::instance();
    auto* userManager = authFeature->userManager();
    arangodb::aql::QueryRegistry queryRegistry(0);  // required for UserManager::loadFromDB()
    userManager->setQueryRegistry(&queryRegistry);
    auto resetUserManager = std::shared_ptr<arangodb::auth::UserManager>(
        userManager,
        [](arangodb::auth::UserManager* ptr) -> void { ptr->removeAllUsers(); });

    // not authorized (missing user)
    {
      arangodb::auth::UserMap userMap;  // empty map, no user -> no permissions
      userManager->setAuthInfo(userMap);  // set user map to avoid loading configuration from system database

      auto status = handler.execute();
      EXPECT_TRUE((arangodb::RestStatus::DONE == status));
      EXPECT_TRUE((arangodb::rest::ResponseCode::FORBIDDEN == responce.responseCode()));
      auto slice = responce._payload.slice();
      EXPECT_TRUE((slice.isObject()));
      EXPECT_TRUE((slice.hasKey(arangodb::StaticStrings::Code) &&
                   slice.get(arangodb::StaticStrings::Code).isNumber<size_t>() &&
                   size_t(arangodb::rest::ResponseCode::FORBIDDEN) ==
                       slice.get(arangodb::StaticStrings::Code).getNumber<size_t>()));
      EXPECT_TRUE((slice.hasKey(arangodb::StaticStrings::Error) &&
                   slice.get(arangodb::StaticStrings::Error).isBoolean() &&
                   true == slice.get(arangodb::StaticStrings::Error).getBoolean()));
      EXPECT_TRUE((slice.hasKey(arangodb::StaticStrings::ErrorNum) &&
                   slice.get(arangodb::StaticStrings::ErrorNum).isNumber<int>() &&
                   TRI_ERROR_FORBIDDEN ==
                       slice.get(arangodb::StaticStrings::ErrorNum).getNumber<int>()));
      auto view = vocbase.lookupView("testView");
      EXPECT_TRUE((false == !view));
      auto view1 = vocbase.lookupView("testView1");
      EXPECT_TRUE((true == !view1));
    }

    // not authorized (RO user database)
    {
      arangodb::auth::UserMap userMap;
      auto& user =
          userMap
              .emplace("", arangodb::auth::User::newUser("", "", arangodb::auth::Source::LDAP))
              .first->second;
      user.grantDatabase(vocbase.name(), arangodb::auth::Level::RO);
      userManager->setAuthInfo(userMap);  // set user map to avoid loading configuration from system database

      auto status = handler.execute();
      EXPECT_TRUE((arangodb::RestStatus::DONE == status));
      EXPECT_TRUE((arangodb::rest::ResponseCode::FORBIDDEN == responce.responseCode()));
      auto slice = responce._payload.slice();
      EXPECT_TRUE((slice.isObject()));
      EXPECT_TRUE((slice.hasKey(arangodb::StaticStrings::Code) &&
                   slice.get(arangodb::StaticStrings::Code).isNumber<size_t>() &&
                   size_t(arangodb::rest::ResponseCode::FORBIDDEN) ==
                       slice.get(arangodb::StaticStrings::Code).getNumber<size_t>()));
      EXPECT_TRUE((slice.hasKey(arangodb::StaticStrings::Error) &&
                   slice.get(arangodb::StaticStrings::Error).isBoolean() &&
                   true == slice.get(arangodb::StaticStrings::Error).getBoolean()));
      EXPECT_TRUE((slice.hasKey(arangodb::StaticStrings::ErrorNum) &&
                   slice.get(arangodb::StaticStrings::ErrorNum).isNumber<int>() &&
                   TRI_ERROR_FORBIDDEN ==
                       slice.get(arangodb::StaticStrings::ErrorNum).getNumber<int>()));
      auto view = vocbase.lookupView("testView");
      EXPECT_TRUE((false == !view));
      auto view1 = vocbase.lookupView("testView1");
      EXPECT_TRUE((true == !view1));
    }

    // not authorized (NONE user view with failing toVelocyPack()) as per https://github.com/arangodb/backlog/issues/459
    {
      arangodb::auth::UserMap userMap;
      auto& user =
          userMap
              .emplace("", arangodb::auth::User::newUser("", "", arangodb::auth::Source::LDAP))
              .first->second;
      user.grantDatabase(vocbase.name(), arangodb::auth::Level::RW);
      user.grantCollection(vocbase.name(), "testView", arangodb::auth::Level::NONE);
      userManager->setAuthInfo(userMap);  // set user map to avoid loading configuration from system database
      auto* testView = arangodb::LogicalView::cast<TestView>(logicalView.get());
      testView->_appendVelocyPackResult = arangodb::Result(TRI_ERROR_FORBIDDEN);
      auto resetAppendVelocyPackResult =
          std::shared_ptr<TestView>(testView, [](TestView* p) -> void {
            p->_appendVelocyPackResult = arangodb::Result();
          });

      auto status = handler.execute();
      EXPECT_TRUE((arangodb::RestStatus::DONE == status));
      EXPECT_TRUE((arangodb::rest::ResponseCode::FORBIDDEN == responce.responseCode()));
      auto slice = responce._payload.slice();
      EXPECT_TRUE((slice.isObject()));
      EXPECT_TRUE((slice.hasKey(arangodb::StaticStrings::Code) &&
                   slice.get(arangodb::StaticStrings::Code).isNumber<size_t>() &&
                   size_t(arangodb::rest::ResponseCode::FORBIDDEN) ==
                       slice.get(arangodb::StaticStrings::Code).getNumber<size_t>()));
      EXPECT_TRUE((slice.hasKey(arangodb::StaticStrings::Error) &&
                   slice.get(arangodb::StaticStrings::Error).isBoolean() &&
                   true == slice.get(arangodb::StaticStrings::Error).getBoolean()));
      EXPECT_TRUE((slice.hasKey(arangodb::StaticStrings::ErrorNum) &&
                   slice.get(arangodb::StaticStrings::ErrorNum).isNumber<int>() &&
                   TRI_ERROR_FORBIDDEN ==
                       slice.get(arangodb::StaticStrings::ErrorNum).getNumber<int>()));
      auto view = vocbase.lookupView("testView");
      EXPECT_TRUE((false == !view));
      auto view1 = vocbase.lookupView("testView1");
      EXPECT_TRUE((true == !view1));
    }

    // authorized (NONE user view) as per https://github.com/arangodb/backlog/issues/459
    {
      arangodb::auth::UserMap userMap;
      auto& user =
          userMap
              .emplace("", arangodb::auth::User::newUser("", "", arangodb::auth::Source::LDAP))
              .first->second;
      user.grantDatabase(vocbase.name(), arangodb::auth::Level::RW);
      user.grantCollection(vocbase.name(), "testView", arangodb::auth::Level::NONE);
      userManager->setAuthInfo(userMap);  // set user map to avoid loading configuration from system database

      auto status = handler.execute();
      EXPECT_TRUE((arangodb::RestStatus::DONE == status));
      EXPECT_TRUE((arangodb::rest::ResponseCode::OK == responce.responseCode()));
      auto slice = responce._payload.slice();
      EXPECT_TRUE((slice.isObject()));
      EXPECT_TRUE((slice.hasKey(arangodb::StaticStrings::DataSourceName) &&
                   slice.get(arangodb::StaticStrings::DataSourceName).isString() &&
                   std::string("testView1") ==
                       slice.get(arangodb::StaticStrings::DataSourceName).copyString()));
      auto view = vocbase.lookupView("testView");
      EXPECT_TRUE((true == !view));
      auto view1 = vocbase.lookupView("testView1");
      EXPECT_TRUE((false == !view1));
    }
  }

  // test modify
  {
    auto createViewJson = arangodb::velocypack::Parser::fromJson(
        "{ \"name\": \"testView\", \"type\": \"testViewType\" }");
<<<<<<< HEAD
    TRI_vocbase_t vocbase(server.server(), TRI_vocbase_type_e::TRI_VOCBASE_TYPE_NORMAL,
                          1, "testVocbase");
=======
    TRI_vocbase_t vocbase(TRI_vocbase_type_e::TRI_VOCBASE_TYPE_NORMAL, testDBInfo());
>>>>>>> 1b9cc85c
    auto logicalView = vocbase.createView(createViewJson->slice());
    ASSERT_TRUE((false == !logicalView));
    auto requestPtr = std::make_unique<GeneralRequestMock>(vocbase);
    auto& request = *requestPtr;
    auto responcePtr = std::make_unique<GeneralResponseMock>();
    auto& responce = *responcePtr;
    arangodb::RestViewHandler handler(server.server(), requestPtr.release(),
                                      responcePtr.release());

    request.addSuffix("testView");
    request.addSuffix("properties");
    request.setRequestType(arangodb::rest::RequestType::PUT);
    request._payload.openObject();
    request._payload.add("key", arangodb::velocypack::Value("value"));
    request._payload.close();

    struct ExecContext : public arangodb::ExecContext {
      ExecContext()
          : arangodb::ExecContext(arangodb::ExecContext::Type::Default, "", "",
                                  arangodb::auth::Level::NONE,
                                  arangodb::auth::Level::NONE) {}
    } execContext;
    arangodb::ExecContextScope execContextScope(&execContext);
    auto* authFeature = arangodb::AuthenticationFeature::instance();
    auto* userManager = authFeature->userManager();
    arangodb::aql::QueryRegistry queryRegistry(0);  // required for UserManager::loadFromDB()
    userManager->setQueryRegistry(&queryRegistry);
    auto resetUserManager = std::shared_ptr<arangodb::auth::UserManager>(
        userManager,
        [](arangodb::auth::UserManager* ptr) -> void { ptr->removeAllUsers(); });

    // not authorized (missing user)
    {
      arangodb::auth::UserMap userMap;  // empty map, no user -> no permissions
      userManager->setAuthInfo(userMap);  // set user map to avoid loading configuration from system database

      auto status = handler.execute();
      EXPECT_TRUE((arangodb::RestStatus::DONE == status));
      EXPECT_TRUE((arangodb::rest::ResponseCode::FORBIDDEN == responce.responseCode()));
      auto slice = responce._payload.slice();
      EXPECT_TRUE((slice.isObject()));
      EXPECT_TRUE((slice.hasKey(arangodb::StaticStrings::Code) &&
                   slice.get(arangodb::StaticStrings::Code).isNumber<size_t>() &&
                   size_t(arangodb::rest::ResponseCode::FORBIDDEN) ==
                       slice.get(arangodb::StaticStrings::Code).getNumber<size_t>()));
      EXPECT_TRUE((slice.hasKey(arangodb::StaticStrings::Error) &&
                   slice.get(arangodb::StaticStrings::Error).isBoolean() &&
                   true == slice.get(arangodb::StaticStrings::Error).getBoolean()));
      EXPECT_TRUE((slice.hasKey(arangodb::StaticStrings::ErrorNum) &&
                   slice.get(arangodb::StaticStrings::ErrorNum).isNumber<int>() &&
                   TRI_ERROR_FORBIDDEN ==
                       slice.get(arangodb::StaticStrings::ErrorNum).getNumber<int>()));
      auto view = vocbase.lookupView("testView");
      EXPECT_TRUE((false == !view));
    }

    // not authorized (RO user database)
    {
      arangodb::auth::UserMap userMap;
      auto& user =
          userMap
              .emplace("", arangodb::auth::User::newUser("", "", arangodb::auth::Source::LDAP))
              .first->second;
      user.grantDatabase(vocbase.name(), arangodb::auth::Level::RO);
      userManager->setAuthInfo(userMap);  // set user map to avoid loading configuration from system database

      auto status = handler.execute();
      EXPECT_TRUE((arangodb::RestStatus::DONE == status));
      EXPECT_TRUE((arangodb::rest::ResponseCode::FORBIDDEN == responce.responseCode()));
      auto slice = responce._payload.slice();
      EXPECT_TRUE((slice.isObject()));
      EXPECT_TRUE((slice.hasKey(arangodb::StaticStrings::Code) &&
                   slice.get(arangodb::StaticStrings::Code).isNumber<size_t>() &&
                   size_t(arangodb::rest::ResponseCode::FORBIDDEN) ==
                       slice.get(arangodb::StaticStrings::Code).getNumber<size_t>()));
      EXPECT_TRUE((slice.hasKey(arangodb::StaticStrings::Error) &&
                   slice.get(arangodb::StaticStrings::Error).isBoolean() &&
                   true == slice.get(arangodb::StaticStrings::Error).getBoolean()));
      EXPECT_TRUE((slice.hasKey(arangodb::StaticStrings::ErrorNum) &&
                   slice.get(arangodb::StaticStrings::ErrorNum).isNumber<int>() &&
                   TRI_ERROR_FORBIDDEN ==
                       slice.get(arangodb::StaticStrings::ErrorNum).getNumber<int>()));
      auto view = vocbase.lookupView("testView");
      EXPECT_TRUE((false == !view));
    }

    // not authorized (NONE user view with failing toVelocyPack()) as per https://github.com/arangodb/backlog/issues/459
    {
      arangodb::auth::UserMap userMap;
      auto& user =
          userMap
              .emplace("", arangodb::auth::User::newUser("", "", arangodb::auth::Source::LDAP))
              .first->second;
      user.grantDatabase(vocbase.name(), arangodb::auth::Level::RW);
      user.grantCollection(vocbase.name(), "testView", arangodb::auth::Level::NONE);
      userManager->setAuthInfo(userMap);  // set user map to avoid loading configuration from system database
      auto* testView = arangodb::LogicalView::cast<TestView>(logicalView.get());
      testView->_appendVelocyPackResult = arangodb::Result(TRI_ERROR_INTERNAL);
      auto resetAppendVelocyPackResult =
          std::shared_ptr<TestView>(testView, [](TestView* p) -> void {
            p->_appendVelocyPackResult = arangodb::Result();
          });

      auto status = handler.execute();
      EXPECT_TRUE((arangodb::RestStatus::DONE == status));
      EXPECT_TRUE((arangodb::rest::ResponseCode::SERVER_ERROR == responce.responseCode()));
      auto slice = responce._payload.slice();
      EXPECT_TRUE((slice.isObject()));
      EXPECT_TRUE((slice.hasKey(arangodb::StaticStrings::Code) &&
                   slice.get(arangodb::StaticStrings::Code).isNumber<size_t>() &&
                   size_t(arangodb::rest::ResponseCode::SERVER_ERROR) ==
                       slice.get(arangodb::StaticStrings::Code).getNumber<size_t>()));
      EXPECT_TRUE((slice.hasKey(arangodb::StaticStrings::Error) &&
                   slice.get(arangodb::StaticStrings::Error).isBoolean() &&
                   true == slice.get(arangodb::StaticStrings::Error).getBoolean()));
      EXPECT_TRUE((slice.hasKey(arangodb::StaticStrings::ErrorNum) &&
                   slice.get(arangodb::StaticStrings::ErrorNum).isNumber<int>() &&
                   TRI_ERROR_INTERNAL ==
                       slice.get(arangodb::StaticStrings::ErrorNum).getNumber<int>()));
      auto view = vocbase.lookupView("testView");
      EXPECT_TRUE((false == !view));
      slice = arangodb::LogicalView::cast<TestView>(*view)._properties.slice();
      EXPECT_TRUE((!slice.isObject()));
    }

    // authorized (NONE user view) as per https://github.com/arangodb/backlog/issues/459
    {
      arangodb::auth::UserMap userMap;
      auto& user =
          userMap
              .emplace("", arangodb::auth::User::newUser("", "", arangodb::auth::Source::LDAP))
              .first->second;
      user.grantDatabase(vocbase.name(), arangodb::auth::Level::RW);
      user.grantCollection(vocbase.name(), "testView", arangodb::auth::Level::NONE);
      userManager->setAuthInfo(userMap);  // set user map to avoid loading configuration from system database

      auto status = handler.execute();
      EXPECT_TRUE((arangodb::RestStatus::DONE == status));
      EXPECT_TRUE((arangodb::rest::ResponseCode::OK == responce.responseCode()));
      auto slice = responce._payload.slice();
      EXPECT_TRUE((slice.isObject()));
      EXPECT_TRUE((slice.hasKey(arangodb::StaticStrings::DataSourceName) &&
                   slice.get(arangodb::StaticStrings::DataSourceName).isString() &&
                   std::string("testView") ==
                       slice.get(arangodb::StaticStrings::DataSourceName).copyString()));
      EXPECT_TRUE((slice.hasKey("properties") && slice.get("properties").isObject() &&
                   slice.get("properties").hasKey("key") &&
                   slice.get("properties").get("key").isString() &&
                   std::string("value") == slice.get("properties").get("key").copyString()));
      auto view = vocbase.lookupView("testView");
      EXPECT_TRUE((false == !view));
      slice = arangodb::LogicalView::cast<TestView>(*view)._properties.slice();
      EXPECT_TRUE((slice.isObject()));
      EXPECT_TRUE((slice.hasKey("key") && slice.get("key").isString() &&
                   std::string("value") == slice.get("key").copyString()));
    }
    /* redundant because of above
        // not authorized (RO user view)
        {
          arangodb::auth::UserMap userMap;
          auto& user = userMap.emplace("", arangodb::auth::User::newUser("", "", arangodb::auth::Source::LDAP)).first->second;
          user.grantDatabase(vocbase.name(), arangodb::auth::Level::RW);
          user.grantCollection(vocbase.name(), "testView", arangodb::auth::Level::RO);
          userManager->setAuthInfo(userMap); // set user map to avoid loading configuration from system database

          auto status = handler.execute();
          EXPECT_TRUE((arangodb::RestStatus::DONE == status));
          EXPECT_TRUE((arangodb::rest::ResponseCode::FORBIDDEN == responce.responseCode()));
          auto slice = responce._payload.slice();
          EXPECT_TRUE((slice.isObject()));
          EXPECT_TRUE((slice.hasKey(arangodb::StaticStrings::Code) && slice.get(arangodb::StaticStrings::Code).isNumber<size_t>() && size_t(arangodb::rest::ResponseCode::FORBIDDEN) == slice.get(arangodb::StaticStrings::Code).getNumber<size_t>()));
          EXPECT_TRUE((slice.hasKey(arangodb::StaticStrings::Error) && slice.get(arangodb::StaticStrings::Error).isBoolean() && true == slice.get(arangodb::StaticStrings::Error).getBoolean()));
          EXPECT_TRUE((slice.hasKey(arangodb::StaticStrings::ErrorNum) && slice.get(arangodb::StaticStrings::ErrorNum).isNumber<int>() && TRI_ERROR_FORBIDDEN == slice.get(arangodb::StaticStrings::ErrorNum).getNumber<int>()));
          auto view = vocbase.lookupView("testView");
          EXPECT_TRUE((false == !view));
        }

        // not authorized (RW user view with failing toVelocyPack())
        {
          arangodb::auth::UserMap userMap;
          auto& user = userMap.emplace("", arangodb::auth::User::newUser("", "", arangodb::auth::Source::LDAP)).first->second;
          user.grantDatabase(vocbase.name(), arangodb::auth::Level::RW);
          user.grantCollection(vocbase.name(), "testView", arangodb::auth::Level::RW);
          userManager->setAuthInfo(userMap); // set user map to avoid loading configuration from system database
          auto* testView = arangodb::LogicalView::cast<TestView>(logicalView.get());
          testView->_appendVelocyPackResult = arangodb::Result(TRI_ERROR_INTERNAL);
          auto resetAppendVelocyPackResult = std::shared_ptr<TestView>(testView, [](TestView* p)->void { p->_appendVelocyPackResult = arangodb::Result(); });

          auto status = handler.execute();
          EXPECT_TRUE((arangodb::RestStatus::DONE == status));
          EXPECT_TRUE((arangodb::rest::ResponseCode::SERVER_ERROR == responce.responseCode()));
          auto slice = responce._payload.slice();
          EXPECT_TRUE((slice.isObject()));
          EXPECT_TRUE((slice.hasKey(arangodb::StaticStrings::Code) && slice.get(arangodb::StaticStrings::Code).isNumber<size_t>() && size_t(arangodb::rest::ResponseCode::SERVER_ERROR) == slice.get(arangodb::StaticStrings::Code).getNumber<size_t>()));
          EXPECT_TRUE((slice.hasKey(arangodb::StaticStrings::Error) && slice.get(arangodb::StaticStrings::Error).isBoolean() && true == slice.get(arangodb::StaticStrings::Error).getBoolean()));
          EXPECT_TRUE((slice.hasKey(arangodb::StaticStrings::ErrorNum) && slice.get(arangodb::StaticStrings::ErrorNum).isNumber<int>() && TRI_ERROR_INTERNAL == slice.get(arangodb::StaticStrings::ErrorNum).getNumber<int>()));
          auto view = vocbase.lookupView("testView");
          EXPECT_TRUE((false == !view));
          slice = arangodb::LogicalView::cast<TestView>(*view)._properties.slice();
          EXPECT_TRUE((!slice.isObject()));
        }

        // authorzed (RW user)
        {
          arangodb::auth::UserMap userMap;
          auto& user = userMap.emplace("", arangodb::auth::User::newUser("", "", arangodb::auth::Source::LDAP)).first->second;
          user.grantDatabase(vocbase.name(), arangodb::auth::Level::RW);
          user.grantCollection(vocbase.name(), "testView", arangodb::auth::Level::RW);
          userManager->setAuthInfo(userMap); // set user map to avoid loading configuration from system database

          auto status = handler.execute();
          EXPECT_TRUE((arangodb::RestStatus::DONE == status));
          EXPECT_TRUE((arangodb::rest::ResponseCode::OK == responce.responseCode()));
          auto slice = responce._payload.slice();
          EXPECT_TRUE((slice.isObject()));
          EXPECT_TRUE((slice.hasKey(arangodb::StaticStrings::DataSourceName) && slice.get(arangodb::StaticStrings::DataSourceName).isString() && std::string("testView") == slice.get(arangodb::StaticStrings::DataSourceName).copyString()));
          EXPECT_TRUE((slice.hasKey("properties") && slice.get("properties").isObject() && slice.get("properties").hasKey("key") && slice.get("properties").get("key").isString() && std::string("value") == slice.get("properties").get("key").copyString()));
          auto view = vocbase.lookupView("testView");
          EXPECT_TRUE((false == !view));
          slice = arangodb::LogicalView::cast<TestView>(*view)._properties.slice();
          EXPECT_TRUE((slice.isObject()));
          EXPECT_TRUE((slice.hasKey("key") && slice.get("key").isString() && std::string("value") == slice.get("key").copyString()));
        }
    */
  }

  // test get view (basic)
  {
    auto createViewJson = arangodb::velocypack::Parser::fromJson(
        "{ \"name\": \"testView\", \"type\": \"testViewType\" }");
<<<<<<< HEAD
    TRI_vocbase_t vocbase(server.server(), TRI_vocbase_type_e::TRI_VOCBASE_TYPE_NORMAL,
                          1, "testVocbase");
=======
    TRI_vocbase_t vocbase(TRI_vocbase_type_e::TRI_VOCBASE_TYPE_NORMAL, testDBInfo());
>>>>>>> 1b9cc85c
    auto logicalView = vocbase.createView(createViewJson->slice());
    ASSERT_TRUE((false == !logicalView));
    auto requestPtr = std::make_unique<GeneralRequestMock>(vocbase);
    auto& request = *requestPtr;
    auto responcePtr = std::make_unique<GeneralResponseMock>();
    auto& responce = *responcePtr;
    arangodb::RestViewHandler handler(server.server(), requestPtr.release(),
                                      responcePtr.release());

    request.addSuffix("testView");
    request.setRequestType(arangodb::rest::RequestType::GET);

    struct ExecContext : public arangodb::ExecContext {
      ExecContext()
          : arangodb::ExecContext(arangodb::ExecContext::Type::Default, "", "",
                                  arangodb::auth::Level::NONE,
                                  arangodb::auth::Level::NONE) {}
    } execContext;
    arangodb::ExecContextScope execContextScope(&execContext);
    auto* authFeature = arangodb::AuthenticationFeature::instance();
    auto* userManager = authFeature->userManager();
    arangodb::aql::QueryRegistry queryRegistry(0);  // required for UserManager::loadFromDB()
    userManager->setQueryRegistry(&queryRegistry);
    auto resetUserManager = std::shared_ptr<arangodb::auth::UserManager>(
        userManager,
        [](arangodb::auth::UserManager* ptr) -> void { ptr->removeAllUsers(); });

    // not authorized (missing user)
    {
      arangodb::auth::UserMap userMap;  // empty map, no user -> no permissions
      userManager->setAuthInfo(userMap);  // set user map to avoid loading configuration from system database

      auto status = handler.execute();
      EXPECT_TRUE((arangodb::RestStatus::DONE == status));
      EXPECT_TRUE((arangodb::rest::ResponseCode::FORBIDDEN == responce.responseCode()));
      auto slice = responce._payload.slice();
      EXPECT_TRUE((slice.isObject()));
      EXPECT_TRUE((slice.hasKey(arangodb::StaticStrings::Code) &&
                   slice.get(arangodb::StaticStrings::Code).isNumber<size_t>() &&
                   size_t(arangodb::rest::ResponseCode::FORBIDDEN) ==
                       slice.get(arangodb::StaticStrings::Code).getNumber<size_t>()));
      EXPECT_TRUE((slice.hasKey(arangodb::StaticStrings::Error) &&
                   slice.get(arangodb::StaticStrings::Error).isBoolean() &&
                   true == slice.get(arangodb::StaticStrings::Error).getBoolean()));
      EXPECT_TRUE((slice.hasKey(arangodb::StaticStrings::ErrorNum) &&
                   slice.get(arangodb::StaticStrings::ErrorNum).isNumber<int>() &&
                   TRI_ERROR_FORBIDDEN ==
                       slice.get(arangodb::StaticStrings::ErrorNum).getNumber<int>()));
    }

    // not authorized (failed detailed toVelocyPack(...)) as per https://github.com/arangodb/backlog/issues/459
    {
      arangodb::auth::UserMap userMap;
      auto& user =
          userMap
              .emplace("", arangodb::auth::User::newUser("", "", arangodb::auth::Source::LDAP))
              .first->second;
      user.grantDatabase(vocbase.name(), arangodb::auth::Level::RO);
      user.grantCollection(vocbase.name(), "testView", arangodb::auth::Level::NONE);  // for missing collections User::collectionAuthLevel(...) returns database auth::Level
      userManager->setAuthInfo(userMap);  // set user map to avoid loading configuration from system database
      auto* testView = arangodb::LogicalView::cast<TestView>(logicalView.get());
      testView->_appendVelocyPackResult = arangodb::Result(TRI_ERROR_FORBIDDEN);
      auto resetAppendVelocyPackResult =
          std::shared_ptr<TestView>(testView, [](TestView* p) -> void {
            p->_appendVelocyPackResult = arangodb::Result();
          });

      auto status = handler.execute();
      EXPECT_TRUE((arangodb::RestStatus::DONE == status));
      EXPECT_TRUE((arangodb::rest::ResponseCode::FORBIDDEN == responce.responseCode()));
      auto slice = responce._payload.slice();
      EXPECT_TRUE((slice.isObject()));
      EXPECT_TRUE((slice.hasKey(arangodb::StaticStrings::Code) &&
                   slice.get(arangodb::StaticStrings::Code).isNumber<size_t>() &&
                   size_t(arangodb::rest::ResponseCode::FORBIDDEN) ==
                       slice.get(arangodb::StaticStrings::Code).getNumber<size_t>()));
      EXPECT_TRUE((slice.hasKey(arangodb::StaticStrings::Error) &&
                   slice.get(arangodb::StaticStrings::Error).isBoolean() &&
                   true == slice.get(arangodb::StaticStrings::Error).getBoolean()));
      EXPECT_TRUE((slice.hasKey(arangodb::StaticStrings::ErrorNum) &&
                   slice.get(arangodb::StaticStrings::ErrorNum).isNumber<int>() &&
                   TRI_ERROR_FORBIDDEN ==
                       slice.get(arangodb::StaticStrings::ErrorNum).getNumber<int>()));
    }

    // authorized (NONE view) as per https://github.com/arangodb/backlog/issues/459
    {
      arangodb::auth::UserMap userMap;
      auto& user =
          userMap
              .emplace("", arangodb::auth::User::newUser("", "", arangodb::auth::Source::LDAP))
              .first->second;
      user.grantDatabase(vocbase.name(), arangodb::auth::Level::RO);
      user.grantCollection(vocbase.name(), "testView", arangodb::auth::Level::NONE);  // for missing collections User::collectionAuthLevel(...) returns database auth::Level
      userManager->setAuthInfo(userMap);  // set user map to avoid loading configuration from system database

      auto status = handler.execute();
      EXPECT_TRUE((arangodb::RestStatus::DONE == status));
      EXPECT_TRUE((arangodb::rest::ResponseCode::OK == responce.responseCode()));
      auto slice = responce._payload.slice();
      EXPECT_TRUE((slice.isObject()));
      EXPECT_TRUE((slice.hasKey(arangodb::StaticStrings::DataSourceName) &&
                   slice.get(arangodb::StaticStrings::DataSourceName).isString() &&
                   std::string("testView") ==
                       slice.get(arangodb::StaticStrings::DataSourceName).copyString()));
    }
    /* redundant because of above
        // not authorized (NONE view)
        {
          arangodb::auth::UserMap userMap;
          auto& user = userMap.emplace("", arangodb::auth::User::newUser("", "", arangodb::auth::Source::LDAP)).first->second;
          user.grantDatabase(vocbase.name(), arangodb::auth::Level::RO);
          user.grantCollection(vocbase.name(), "testView", arangodb::auth::Level::NONE); // for missing collections User::collectionAuthLevel(...) returns database auth::Level
          userManager->setAuthInfo(userMap); // set user map to avoid loading configuration from system database

          auto status = handler.execute();
          EXPECT_TRUE((arangodb::RestStatus::DONE == status));
          EXPECT_TRUE((arangodb::rest::ResponseCode::FORBIDDEN == responce.responseCode()));
          auto slice = responce._payload.slice();
          EXPECT_TRUE((slice.isObject()));
          EXPECT_TRUE((slice.hasKey(arangodb::StaticStrings::Code) && slice.get(arangodb::StaticStrings::Code).isNumber<size_t>() && size_t(arangodb::rest::ResponseCode::FORBIDDEN) == slice.get(arangodb::StaticStrings::Code).getNumber<size_t>()));
          EXPECT_TRUE((slice.hasKey(arangodb::StaticStrings::Error) && slice.get(arangodb::StaticStrings::Error).isBoolean() && true == slice.get(arangodb::StaticStrings::Error).getBoolean()));
          EXPECT_TRUE((slice.hasKey(arangodb::StaticStrings::ErrorNum) && slice.get(arangodb::StaticStrings::ErrorNum).isNumber<int>() && TRI_ERROR_FORBIDDEN == slice.get(arangodb::StaticStrings::ErrorNum).getNumber<int>()));
        }

        // authorzed (RO view)
        {
          arangodb::auth::UserMap userMap;
          auto& user = userMap.emplace("", arangodb::auth::User::newUser("", "", arangodb::auth::Source::LDAP)).first->second;
          user.grantDatabase(vocbase.name(), arangodb::auth::Level::RO);
          user.grantCollection(vocbase.name(), "testView", arangodb::auth::Level::RO);
          userManager->setAuthInfo(userMap); // set user map to avoid loading configuration from system database

          auto status = handler.execute();
          EXPECT_TRUE((arangodb::RestStatus::DONE == status));
          EXPECT_TRUE((arangodb::rest::ResponseCode::OK == responce.responseCode()));
          auto slice = responce._payload.slice();
          EXPECT_TRUE((slice.isObject()));
          EXPECT_TRUE((slice.hasKey(arangodb::StaticStrings::DataSourceName) && slice.get(arangodb::StaticStrings::DataSourceName).isString() && std::string("testView") == slice.get(arangodb::StaticStrings::DataSourceName).copyString()));
        }
    */
  }

  // test get view (detailed)
  {
    auto createViewJson = arangodb::velocypack::Parser::fromJson(
        "{ \"name\": \"testView\", \"type\": \"testViewType\" }");
<<<<<<< HEAD
    TRI_vocbase_t vocbase(server.server(), TRI_vocbase_type_e::TRI_VOCBASE_TYPE_NORMAL,
                          1, "testVocbase");
=======
    TRI_vocbase_t vocbase(TRI_vocbase_type_e::TRI_VOCBASE_TYPE_NORMAL, testDBInfo());
>>>>>>> 1b9cc85c
    auto logicalView = vocbase.createView(createViewJson->slice());
    ASSERT_TRUE((false == !logicalView));
    auto requestPtr = std::make_unique<GeneralRequestMock>(vocbase);
    auto& request = *requestPtr;
    auto responcePtr = std::make_unique<GeneralResponseMock>();
    auto& responce = *responcePtr;
    arangodb::RestViewHandler handler(server.server(), requestPtr.release(),
                                      responcePtr.release());

    request.addSuffix("testView");
    request.addSuffix("properties");
    request.setRequestType(arangodb::rest::RequestType::GET);

    struct ExecContext : public arangodb::ExecContext {
      ExecContext()
          : arangodb::ExecContext(arangodb::ExecContext::Type::Default, "", "",
                                  arangodb::auth::Level::NONE,
                                  arangodb::auth::Level::NONE) {}
    } execContext;
    arangodb::ExecContextScope execContextScope(&execContext);
    auto* authFeature = arangodb::AuthenticationFeature::instance();
    auto* userManager = authFeature->userManager();
    arangodb::aql::QueryRegistry queryRegistry(0);  // required for UserManager::loadFromDB()
    userManager->setQueryRegistry(&queryRegistry);
    auto resetUserManager = std::shared_ptr<arangodb::auth::UserManager>(
        userManager,
        [](arangodb::auth::UserManager* ptr) -> void { ptr->removeAllUsers(); });

    // not authorized (missing user)
    {
      arangodb::auth::UserMap userMap;  // empty map, no user -> no permissions
      userManager->setAuthInfo(userMap);  // set user map to avoid loading configuration from system database

      auto status = handler.execute();
      EXPECT_TRUE((arangodb::RestStatus::DONE == status));
      EXPECT_TRUE((arangodb::rest::ResponseCode::FORBIDDEN == responce.responseCode()));
      auto slice = responce._payload.slice();
      EXPECT_TRUE((slice.isObject()));
      EXPECT_TRUE((slice.hasKey(arangodb::StaticStrings::Code) &&
                   slice.get(arangodb::StaticStrings::Code).isNumber<size_t>() &&
                   size_t(arangodb::rest::ResponseCode::FORBIDDEN) ==
                       slice.get(arangodb::StaticStrings::Code).getNumber<size_t>()));
      EXPECT_TRUE((slice.hasKey(arangodb::StaticStrings::Error) &&
                   slice.get(arangodb::StaticStrings::Error).isBoolean() &&
                   true == slice.get(arangodb::StaticStrings::Error).getBoolean()));
      EXPECT_TRUE((slice.hasKey(arangodb::StaticStrings::ErrorNum) &&
                   slice.get(arangodb::StaticStrings::ErrorNum).isNumber<int>() &&
                   TRI_ERROR_FORBIDDEN ==
                       slice.get(arangodb::StaticStrings::ErrorNum).getNumber<int>()));
    }

    // not authorized (failed detailed toVelocyPack(...))
    {
      arangodb::auth::UserMap userMap;
      auto& user =
          userMap
              .emplace("", arangodb::auth::User::newUser("", "", arangodb::auth::Source::LDAP))
              .first->second;
      user.grantDatabase(vocbase.name(), arangodb::auth::Level::RO);
      user.grantCollection(vocbase.name(), "testView", arangodb::auth::Level::NONE);  // for missing collections User::collectionAuthLevel(...) returns database auth::Level
      userManager->setAuthInfo(userMap);  // set user map to avoid loading configuration from system database
      auto* testView = arangodb::LogicalView::cast<TestView>(logicalView.get());
      testView->_appendVelocyPackResult = arangodb::Result(TRI_ERROR_FORBIDDEN);
      auto resetAppendVelocyPackResult =
          std::shared_ptr<TestView>(testView, [](TestView* p) -> void {
            p->_appendVelocyPackResult = arangodb::Result();
          });

      auto status = handler.execute();
      EXPECT_TRUE((arangodb::RestStatus::DONE == status));
      EXPECT_TRUE((arangodb::rest::ResponseCode::FORBIDDEN == responce.responseCode()));
      auto slice = responce._payload.slice();
      EXPECT_TRUE((slice.isObject()));
      EXPECT_TRUE((slice.hasKey(arangodb::StaticStrings::Code) &&
                   slice.get(arangodb::StaticStrings::Code).isNumber<size_t>() &&
                   size_t(arangodb::rest::ResponseCode::FORBIDDEN) ==
                       slice.get(arangodb::StaticStrings::Code).getNumber<size_t>()));
      EXPECT_TRUE((slice.hasKey(arangodb::StaticStrings::Error) &&
                   slice.get(arangodb::StaticStrings::Error).isBoolean() &&
                   true == slice.get(arangodb::StaticStrings::Error).getBoolean()));
      EXPECT_TRUE((slice.hasKey(arangodb::StaticStrings::ErrorNum) &&
                   slice.get(arangodb::StaticStrings::ErrorNum).isNumber<int>() &&
                   TRI_ERROR_FORBIDDEN ==
                       slice.get(arangodb::StaticStrings::ErrorNum).getNumber<int>()));
    }

    // authorized (NONE view) as per https://github.com/arangodb/backlog/issues/459
    {
      arangodb::auth::UserMap userMap;
      auto& user =
          userMap
              .emplace("", arangodb::auth::User::newUser("", "", arangodb::auth::Source::LDAP))
              .first->second;
      user.grantDatabase(vocbase.name(), arangodb::auth::Level::RO);
      user.grantCollection(vocbase.name(), "testView", arangodb::auth::Level::NONE);  // for missing collections User::collectionAuthLevel(...) returns database auth::Level
      userManager->setAuthInfo(userMap);  // set user map to avoid loading configuration from system database

      auto status = handler.execute();
      EXPECT_TRUE((arangodb::RestStatus::DONE == status));
      EXPECT_TRUE((arangodb::rest::ResponseCode::OK == responce.responseCode()));
      auto slice = responce._payload.slice();
      EXPECT_TRUE((slice.isObject()));
      EXPECT_TRUE((slice.hasKey(arangodb::StaticStrings::DataSourceName) &&
                   slice.get(arangodb::StaticStrings::DataSourceName).isString() &&
                   std::string("testView") ==
                       slice.get(arangodb::StaticStrings::DataSourceName).copyString()));
    }
    /* redundant because of above
        // not authorized (NONE view)
        {
          arangodb::auth::UserMap userMap;
          auto& user = userMap.emplace("", arangodb::auth::User::newUser("", "", arangodb::auth::Source::LDAP)).first->second;
          user.grantDatabase(vocbase.name(), arangodb::auth::Level::RO);
          user.grantCollection(vocbase.name(), "testView", arangodb::auth::Level::NONE); // for missing collections User::collectionAuthLevel(...) returns database auth::Level
          userManager->setAuthInfo(userMap); // set user map to avoid loading configuration from system database

          auto status = handler.execute();
          EXPECT_TRUE((arangodb::RestStatus::DONE == status));
          EXPECT_TRUE((arangodb::rest::ResponseCode::FORBIDDEN == responce.responseCode()));
          auto slice = responce._payload.slice();
          EXPECT_TRUE((slice.isObject()));
          EXPECT_TRUE((slice.hasKey(arangodb::StaticStrings::Code) && slice.get(arangodb::StaticStrings::Code).isNumber<size_t>() && size_t(arangodb::rest::ResponseCode::FORBIDDEN) == slice.get(arangodb::StaticStrings::Code).getNumber<size_t>()));
          EXPECT_TRUE((slice.hasKey(arangodb::StaticStrings::Error) && slice.get(arangodb::StaticStrings::Error).isBoolean() && true == slice.get(arangodb::StaticStrings::Error).getBoolean()));
          EXPECT_TRUE((slice.hasKey(arangodb::StaticStrings::ErrorNum) && slice.get(arangodb::StaticStrings::ErrorNum).isNumber<int>() && TRI_ERROR_FORBIDDEN == slice.get(arangodb::StaticStrings::ErrorNum).getNumber<int>()));
        }

        // authorzed (RO view)
        {
          arangodb::auth::UserMap userMap;
          auto& user = userMap.emplace("", arangodb::auth::User::newUser("", "", arangodb::auth::Source::LDAP)).first->second;
          user.grantDatabase(vocbase.name(), arangodb::auth::Level::RO);
          user.grantCollection(vocbase.name(), "testView", arangodb::auth::Level::RO);
          userManager->setAuthInfo(userMap); // set user map to avoid loading configuration from system database

          auto status = handler.execute();
          EXPECT_TRUE((arangodb::RestStatus::DONE == status));
          EXPECT_TRUE((arangodb::rest::ResponseCode::OK == responce.responseCode()));
          auto slice = responce._payload.slice();
          EXPECT_TRUE((slice.isObject()));
          EXPECT_TRUE((slice.hasKey(arangodb::StaticStrings::DataSourceName) && slice.get(arangodb::StaticStrings::DataSourceName).isString() && std::string("testView") == slice.get(arangodb::StaticStrings::DataSourceName).copyString()));
        }
    */
  }

  // test get all views
  {
    auto createView1Json = arangodb::velocypack::Parser::fromJson(
        "{ \"name\": \"testView1\", \"type\": \"testViewType\" }");
    auto createView2Json = arangodb::velocypack::Parser::fromJson(
        "{ \"name\": \"testView2\", \"type\": \"testViewType\" }");
<<<<<<< HEAD
    TRI_vocbase_t vocbase(server.server(), TRI_vocbase_type_e::TRI_VOCBASE_TYPE_NORMAL,
                          1, "testVocbase");
=======
    TRI_vocbase_t vocbase(TRI_vocbase_type_e::TRI_VOCBASE_TYPE_NORMAL, testDBInfo());
>>>>>>> 1b9cc85c
    auto logicalView1 = vocbase.createView(createView1Json->slice());
    ASSERT_TRUE((false == !logicalView1));
    auto logicalView2 = vocbase.createView(createView2Json->slice());
    ASSERT_TRUE((false == !logicalView2));
    auto requestPtr = std::make_unique<GeneralRequestMock>(vocbase);
    auto& request = *requestPtr;
    auto responcePtr = std::make_unique<GeneralResponseMock>();
    auto& responce = *responcePtr;
    arangodb::RestViewHandler handler(server.server(), requestPtr.release(),
                                      responcePtr.release());

    request.setRequestType(arangodb::rest::RequestType::GET);

    struct ExecContext : public arangodb::ExecContext {
      ExecContext()
          : arangodb::ExecContext(arangodb::ExecContext::Type::Default, "", "",
                                  arangodb::auth::Level::NONE,
                                  arangodb::auth::Level::NONE) {}
    } execContext;
    arangodb::ExecContextScope execContextScope(&execContext);
    auto* authFeature = arangodb::AuthenticationFeature::instance();
    auto* userManager = authFeature->userManager();
    arangodb::aql::QueryRegistry queryRegistry(0);  // required for UserManager::loadFromDB()
    userManager->setQueryRegistry(&queryRegistry);
    auto resetUserManager = std::shared_ptr<arangodb::auth::UserManager>(
        userManager,
        [](arangodb::auth::UserManager* ptr) -> void { ptr->removeAllUsers(); });

    // not authorized (missing user)
    {
      arangodb::auth::UserMap userMap;  // empty map, no user -> no permissions
      userManager->setAuthInfo(userMap);  // set user map to avoid loading configuration from system database

      auto status = handler.execute();
      EXPECT_TRUE((arangodb::RestStatus::DONE == status));
      EXPECT_TRUE((arangodb::rest::ResponseCode::FORBIDDEN == responce.responseCode()));
      auto slice = responce._payload.slice();
      EXPECT_TRUE((slice.isObject()));
      EXPECT_TRUE((slice.hasKey(arangodb::StaticStrings::Code) &&
                   slice.get(arangodb::StaticStrings::Code).isNumber<size_t>() &&
                   size_t(arangodb::rest::ResponseCode::FORBIDDEN) ==
                       slice.get(arangodb::StaticStrings::Code).getNumber<size_t>()));
      EXPECT_TRUE((slice.hasKey(arangodb::StaticStrings::Error) &&
                   slice.get(arangodb::StaticStrings::Error).isBoolean() &&
                   true == slice.get(arangodb::StaticStrings::Error).getBoolean()));
      EXPECT_TRUE((slice.hasKey(arangodb::StaticStrings::ErrorNum) &&
                   slice.get(arangodb::StaticStrings::ErrorNum).isNumber<int>() &&
                   TRI_ERROR_FORBIDDEN ==
                       slice.get(arangodb::StaticStrings::ErrorNum).getNumber<int>()));
    }

    // not authorized (failed detailed toVelocyPack(...)) as per https://github.com/arangodb/backlog/issues/459
    {
      arangodb::auth::UserMap userMap;
      auto& user =
          userMap
              .emplace("", arangodb::auth::User::newUser("", "", arangodb::auth::Source::LDAP))
              .first->second;
      user.grantDatabase(vocbase.name(), arangodb::auth::Level::RO);
      user.grantCollection(vocbase.name(), "testView1", arangodb::auth::Level::NONE);  // for missing collections User::collectionAuthLevel(...) returns database auth::Level
      user.grantCollection(vocbase.name(), "testView2", arangodb::auth::Level::NONE);  // for missing collections User::collectionAuthLevel(...) returns database auth::Level
      userManager->setAuthInfo(userMap);  // set user map to avoid loading configuration from system database
      auto* testView = arangodb::LogicalView::cast<TestView>(logicalView2.get());
      testView->_appendVelocyPackResult = arangodb::Result(TRI_ERROR_FORBIDDEN);
      auto resetAppendVelocyPackResult =
          std::shared_ptr<TestView>(testView, [](TestView* p) -> void {
            p->_appendVelocyPackResult = arangodb::Result();
          });

      auto status = handler.execute();
      EXPECT_TRUE((arangodb::RestStatus::DONE == status));
      EXPECT_TRUE((arangodb::rest::ResponseCode::OK == responce.responseCode()));
      auto slice = responce._payload.slice();
      EXPECT_TRUE((slice.isObject()));
      EXPECT_TRUE((slice.hasKey(arangodb::StaticStrings::Code) &&
                   slice.get(arangodb::StaticStrings::Code).isNumber<size_t>() &&
                   size_t(arangodb::rest::ResponseCode::OK) ==
                       slice.get(arangodb::StaticStrings::Code).getNumber<size_t>()));
      EXPECT_TRUE((slice.hasKey(arangodb::StaticStrings::Error) &&
                   slice.get(arangodb::StaticStrings::Error).isBoolean() &&
                   false == slice.get(arangodb::StaticStrings::Error).getBoolean()));
      EXPECT_TRUE((slice.hasKey("result")));
      slice = slice.get("result");
      EXPECT_TRUE((slice.isArray()));
      EXPECT_TRUE((1U == slice.length()));
      slice = slice.at(0);
      EXPECT_TRUE((slice.isObject()));
      EXPECT_TRUE((slice.hasKey(arangodb::StaticStrings::DataSourceName) &&
                   slice.get(arangodb::StaticStrings::DataSourceName).isString() &&
                   std::string("testView1") ==
                       slice.get(arangodb::StaticStrings::DataSourceName).copyString()));
    }

    // authorized (NONE view) as per https://github.com/arangodb/backlog/issues/459
    {
      arangodb::auth::UserMap userMap;
      auto& user =
          userMap
              .emplace("", arangodb::auth::User::newUser("", "", arangodb::auth::Source::LDAP))
              .first->second;
      user.grantDatabase(vocbase.name(), arangodb::auth::Level::RO);
      user.grantCollection(vocbase.name(), "testView1", arangodb::auth::Level::NONE);  // for missing collections User::collectionAuthLevel(...) returns database auth::Level
      userManager->setAuthInfo(userMap);  // set user map to avoid loading configuration from system database

      vocbase.dropView(logicalView2->id(), true);  // remove second view to make test result deterministic
      auto status = handler.execute();
      EXPECT_TRUE((arangodb::RestStatus::DONE == status));
      EXPECT_TRUE((arangodb::rest::ResponseCode::OK == responce.responseCode()));
      auto slice = responce._payload.slice();
      EXPECT_TRUE((slice.isObject()));
      EXPECT_TRUE((slice.hasKey(arangodb::StaticStrings::Code) &&
                   slice.get(arangodb::StaticStrings::Code).isNumber<size_t>() &&
                   size_t(arangodb::rest::ResponseCode::OK) ==
                       slice.get(arangodb::StaticStrings::Code).getNumber<size_t>()));
      EXPECT_TRUE((slice.hasKey(arangodb::StaticStrings::Error) &&
                   slice.get(arangodb::StaticStrings::Error).isBoolean() &&
                   false == slice.get(arangodb::StaticStrings::Error).getBoolean()));
      EXPECT_TRUE((slice.hasKey("result")));
      slice = slice.get("result");
      EXPECT_TRUE((slice.isArray()));
      EXPECT_TRUE((1U == slice.length()));
      slice = slice.at(0);
      EXPECT_TRUE((slice.isObject()));
      EXPECT_TRUE((slice.hasKey(arangodb::StaticStrings::DataSourceName) &&
                   slice.get(arangodb::StaticStrings::DataSourceName).isString() &&
                   std::string("testView1") ==
                       slice.get(arangodb::StaticStrings::DataSourceName).copyString()));
    }
  }
}<|MERGE_RESOLUTION|>--- conflicted
+++ resolved
@@ -127,12 +127,7 @@
 TEST_F(RestViewHandlerTest, test_auth) {
   // test create
   {
-<<<<<<< HEAD
-    TRI_vocbase_t vocbase(server.server(), TRI_vocbase_type_e::TRI_VOCBASE_TYPE_NORMAL,
-                          1, "testVocbase");
-=======
-    TRI_vocbase_t vocbase(TRI_vocbase_type_e::TRI_VOCBASE_TYPE_NORMAL, testDBInfo());
->>>>>>> 1b9cc85c
+    TRI_vocbase_t vocbase(TRI_vocbase_type_e::TRI_VOCBASE_TYPE_NORMAL, testDBInfo(server.server()));
     auto requestPtr = std::make_unique<GeneralRequestMock>(vocbase);
     auto& request = *requestPtr;
     auto responcePtr = std::make_unique<GeneralResponseMock>();
@@ -246,12 +241,7 @@
   {
     auto createViewJson = arangodb::velocypack::Parser::fromJson(
         "{ \"name\": \"testView\", \"type\": \"testViewType\" }");
-<<<<<<< HEAD
-    TRI_vocbase_t vocbase(server.server(), TRI_vocbase_type_e::TRI_VOCBASE_TYPE_NORMAL,
-                          1, "testVocbase");
-=======
-    TRI_vocbase_t vocbase(TRI_vocbase_type_e::TRI_VOCBASE_TYPE_NORMAL, testDBInfo());
->>>>>>> 1b9cc85c
+    TRI_vocbase_t vocbase(TRI_vocbase_type_e::TRI_VOCBASE_TYPE_NORMAL, testDBInfo(server.server()));
     auto logicalView = vocbase.createView(createViewJson->slice());
     ASSERT_TRUE((false == !logicalView));
     auto requestPtr = std::make_unique<GeneralRequestMock>(vocbase);
@@ -360,12 +350,7 @@
   {
     auto createViewJson = arangodb::velocypack::Parser::fromJson(
         "{ \"name\": \"testView\", \"type\": \"testViewType\" }");
-<<<<<<< HEAD
-    TRI_vocbase_t vocbase(server.server(), TRI_vocbase_type_e::TRI_VOCBASE_TYPE_NORMAL,
-                          1, "testVocbase");
-=======
-    TRI_vocbase_t vocbase(TRI_vocbase_type_e::TRI_VOCBASE_TYPE_NORMAL, testDBInfo());
->>>>>>> 1b9cc85c
+    TRI_vocbase_t vocbase(TRI_vocbase_type_e::TRI_VOCBASE_TYPE_NORMAL, testDBInfo(server.server()));
     auto logicalView = vocbase.createView(createViewJson->slice());
     ASSERT_TRUE((false == !logicalView));
     auto requestPtr = std::make_unique<GeneralRequestMock>(vocbase);
@@ -526,12 +511,7 @@
   {
     auto createViewJson = arangodb::velocypack::Parser::fromJson(
         "{ \"name\": \"testView\", \"type\": \"testViewType\" }");
-<<<<<<< HEAD
-    TRI_vocbase_t vocbase(server.server(), TRI_vocbase_type_e::TRI_VOCBASE_TYPE_NORMAL,
-                          1, "testVocbase");
-=======
-    TRI_vocbase_t vocbase(TRI_vocbase_type_e::TRI_VOCBASE_TYPE_NORMAL, testDBInfo());
->>>>>>> 1b9cc85c
+    TRI_vocbase_t vocbase(TRI_vocbase_type_e::TRI_VOCBASE_TYPE_NORMAL, testDBInfo(server.server()));
     auto logicalView = vocbase.createView(createViewJson->slice());
     ASSERT_TRUE((false == !logicalView));
     auto requestPtr = std::make_unique<GeneralRequestMock>(vocbase);
@@ -762,12 +742,7 @@
   {
     auto createViewJson = arangodb::velocypack::Parser::fromJson(
         "{ \"name\": \"testView\", \"type\": \"testViewType\" }");
-<<<<<<< HEAD
-    TRI_vocbase_t vocbase(server.server(), TRI_vocbase_type_e::TRI_VOCBASE_TYPE_NORMAL,
-                          1, "testVocbase");
-=======
-    TRI_vocbase_t vocbase(TRI_vocbase_type_e::TRI_VOCBASE_TYPE_NORMAL, testDBInfo());
->>>>>>> 1b9cc85c
+    TRI_vocbase_t vocbase(TRI_vocbase_type_e::TRI_VOCBASE_TYPE_NORMAL, testDBInfo(server.server()));
     auto logicalView = vocbase.createView(createViewJson->slice());
     ASSERT_TRUE((false == !logicalView));
     auto requestPtr = std::make_unique<GeneralRequestMock>(vocbase);
@@ -915,12 +890,7 @@
   {
     auto createViewJson = arangodb::velocypack::Parser::fromJson(
         "{ \"name\": \"testView\", \"type\": \"testViewType\" }");
-<<<<<<< HEAD
-    TRI_vocbase_t vocbase(server.server(), TRI_vocbase_type_e::TRI_VOCBASE_TYPE_NORMAL,
-                          1, "testVocbase");
-=======
-    TRI_vocbase_t vocbase(TRI_vocbase_type_e::TRI_VOCBASE_TYPE_NORMAL, testDBInfo());
->>>>>>> 1b9cc85c
+    TRI_vocbase_t vocbase(TRI_vocbase_type_e::TRI_VOCBASE_TYPE_NORMAL, testDBInfo(server.server()));
     auto logicalView = vocbase.createView(createViewJson->slice());
     ASSERT_TRUE((false == !logicalView));
     auto requestPtr = std::make_unique<GeneralRequestMock>(vocbase);
@@ -1071,12 +1041,7 @@
         "{ \"name\": \"testView1\", \"type\": \"testViewType\" }");
     auto createView2Json = arangodb::velocypack::Parser::fromJson(
         "{ \"name\": \"testView2\", \"type\": \"testViewType\" }");
-<<<<<<< HEAD
-    TRI_vocbase_t vocbase(server.server(), TRI_vocbase_type_e::TRI_VOCBASE_TYPE_NORMAL,
-                          1, "testVocbase");
-=======
-    TRI_vocbase_t vocbase(TRI_vocbase_type_e::TRI_VOCBASE_TYPE_NORMAL, testDBInfo());
->>>>>>> 1b9cc85c
+    TRI_vocbase_t vocbase(TRI_vocbase_type_e::TRI_VOCBASE_TYPE_NORMAL, testDBInfo(server.server()));
     auto logicalView1 = vocbase.createView(createView1Json->slice());
     ASSERT_TRUE((false == !logicalView1));
     auto logicalView2 = vocbase.createView(createView2Json->slice());
