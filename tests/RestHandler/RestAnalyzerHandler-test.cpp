////////////////////////////////////////////////////////////////////////////////
/// DISCLAIMER
///
/// Copyright 2019 ArangoDB GmbH, Cologne, Germany
///
/// Licensed under the Apache License, Version 2.0 (the "License");
/// you may not use this file except in compliance with the License.
/// You may obtain a copy of the License at
///
///     http://www.apache.org/licenses/LICENSE-2.0
///
/// Unless required by applicable law or agreed to in writing, software
/// distributed under the License is distributed on an "AS IS" BASIS,
/// WITHOUT WARRANTIES OR CONDITIONS OF ANY KIND, either express or implied.
/// See the License for the specific language governing permissions and
/// limitations under the License.
///
/// Copyright holder is ArangoDB GmbH, Cologne, Germany
///
/// @author Andrey Abramov
/// @author Vasiliy Nabatchikov
////////////////////////////////////////////////////////////////////////////////

#include "../IResearch/common.h"
#include "gtest/gtest.h"

#include "../IResearch/RestHandlerMock.h"
#include "../Mocks/StorageEngineMock.h"
#include "Aql/QueryRegistry.h"

#if USE_ENTERPRISE
#include "Enterprise/Ldap/LdapFeature.h"
#endif

#include "Basics/VelocyPackHelper.h"
#include "GeneralServer/AuthenticationFeature.h"
#include "IResearch/IResearchAnalyzerFeature.h"
#include "IResearch/IResearchCommon.h"
#include "RestHandler/RestAnalyzerHandler.h"
#include "RestServer/DatabaseFeature.h"
#include "RestServer/QueryRegistryFeature.h"
#include "RestServer/SystemDatabaseFeature.h"
#include "StorageEngine/EngineSelectorFeature.h"
#include "V8Server/V8DealerFeature.h"
#include "VocBase/Methods/Collections.h"
#include "velocypack/Iterator.h"
#include "velocypack/Parser.h"

#include "analysis/analyzers.hpp"
#include "analysis/token_attributes.hpp"

namespace {

class EmptyAnalyzer : public irs::analysis::analyzer {
 public:
  DECLARE_ANALYZER_TYPE();
  EmptyAnalyzer() : irs::analysis::analyzer(EmptyAnalyzer::type()) {
    _attrs.emplace(_attr);
  }
  virtual irs::attribute_view const& attributes() const NOEXCEPT override {
    return _attrs;
  }
  static ptr make(irs::string_ref const&) {
    PTR_NAMED(EmptyAnalyzer, ptr);
    return ptr;
  }
  static bool normalize(irs::string_ref const&, std::string& out) {
    out.resize(VPackSlice::emptyObjectSlice().byteSize());
    std::memcpy(&out[0], VPackSlice::emptyObjectSlice().begin(), out.size());
    return true;
  }
  virtual bool next() override { return false; }
  virtual bool reset(irs::string_ref const& data) override { return true; }

 private:
  irs::attribute_view _attrs;
  irs::frequency _attr;
};

DEFINE_ANALYZER_TYPE_NAMED(EmptyAnalyzer, "rest-analyzer-empty");
REGISTER_ANALYZER_VPACK(EmptyAnalyzer, EmptyAnalyzer::make, EmptyAnalyzer::normalize);

}  // namespace

// -----------------------------------------------------------------------------
// --SECTION--                                                 setup / tear-down
// -----------------------------------------------------------------------------

class RestAnalyzerHandlerTest : public ::testing::Test {
 protected:
  StorageEngineMock engine;
  arangodb::application_features::ApplicationServer server;
  std::vector<std::pair<arangodb::application_features::ApplicationFeature*, bool>> features;

  RestAnalyzerHandlerTest() : engine(server), server(nullptr, nullptr) {
    arangodb::EngineSelectorFeature::ENGINE = &engine;

    // suppress INFO {authentication} Authentication is turned on (system only), authentication for unix sockets is turned on
    // suppress WARNING {authentication} --server.jwt-secret is insecure. Use --server.jwt-secret-keyfile instead
    arangodb::LogTopic::setLogLevel(arangodb::Logger::AUTHENTICATION.name(),
                                    arangodb::LogLevel::ERR);

    // suppress log messages since tests check error conditions
    arangodb::LogTopic::setLogLevel(arangodb::iresearch::TOPIC.name(),
                                    arangodb::LogLevel::FATAL);

    // setup required application features
    features.emplace_back(new arangodb::AuthenticationFeature(server), false);  // required for VocbaseContext
    features.emplace_back(new arangodb::DatabaseFeature(server), false);
    features.emplace_back(new arangodb::SystemDatabaseFeature(server),
                          true);  // required for IResearchAnalyzerFeature
#if USE_ENTERPRISE
    features.emplace_back(new arangodb::LdapFeature(server),
                          false);  // required for AuthenticationFeature with USE_ENTERPRISE
#endif

    for (auto& f : features) {
      arangodb::application_features::ApplicationServer::server->addFeature(f.first);
    }

    for (auto& f : features) {
      f.first->prepare();
    }

    for (auto& f : features) {
      if (f.second) {
        f.first->start();
      }
    }
  }

  ~RestAnalyzerHandlerTest() {
    arangodb::application_features::ApplicationServer::server = nullptr;

    // destroy application features
    for (auto& f : features) {
      if (f.second) {
        f.first->stop();
      }
    }

    for (auto& f : features) {
      f.first->unprepare();
    }

    arangodb::LogTopic::setLogLevel(arangodb::iresearch::TOPIC.name(),
                                    arangodb::LogLevel::DEFAULT);
    arangodb::LogTopic::setLogLevel(arangodb::Logger::AUTHENTICATION.name(),
                                    arangodb::LogLevel::DEFAULT);
    arangodb::EngineSelectorFeature::ENGINE = nullptr;
  }
};

// -----------------------------------------------------------------------------
// --SECTION--                                                        test suite
// -----------------------------------------------------------------------------

TEST_F(RestAnalyzerHandlerTest, test_create) {
  // create a new instance of an ApplicationServer and fill it with the required features
  // cannot use the existing server since its features already have some state
  std::shared_ptr<arangodb::application_features::ApplicationServer> originalServer(
      arangodb::application_features::ApplicationServer::server,
      [](arangodb::application_features::ApplicationServer* ptr) -> void {
        arangodb::application_features::ApplicationServer::server = ptr;
      });
  arangodb::application_features::ApplicationServer::server =
      nullptr;  // avoid "ApplicationServer initialized twice"
  arangodb::application_features::ApplicationServer server(nullptr, nullptr);
  arangodb::iresearch::IResearchAnalyzerFeature* analyzers;
  arangodb::DatabaseFeature* dbFeature;
  arangodb::SystemDatabaseFeature* sysDatabase;
  server.addFeature(new arangodb::QueryRegistryFeature(server));  // required for constructing TRI_vocbase_t
  server.addFeature(new arangodb::V8DealerFeature(server));  // required for DatabaseFeature::createDatabase(...)
  server.addFeature(dbFeature = new arangodb::DatabaseFeature(server));  // required for IResearchAnalyzerFeature::emplace(...)
  server.addFeature(analyzers = new arangodb::iresearch::IResearchAnalyzerFeature(server));  // required for running upgrade task
  server.addFeature(sysDatabase = new arangodb::SystemDatabaseFeature(server));  // required for IResearchAnalyzerFeature::start()

  auto cleanup = arangodb::scopeGuard([dbFeature]() { dbFeature->unprepare(); });

  // create system vocbase
  {
    auto const databases = arangodb::velocypack::Parser::fromJson(
        std::string("[ { \"name\": \"") +
        arangodb::StaticStrings::SystemDatabase + "\" } ]");
    ASSERT_TRUE((TRI_ERROR_NO_ERROR == dbFeature->loadDatabases(databases->slice())));
    sysDatabase->start();  // get system database from DatabaseFeature
    arangodb::methods::Collections::createSystem(*sysDatabase->use(),
                                                 arangodb::tests::AnalyzerCollectionName,
                                                 false);
  }

  arangodb::iresearch::IResearchAnalyzerFeature::EmplaceResult result;

  {
    const auto name =
        arangodb::StaticStrings::SystemDatabase + "::testAnalyzer1";
    ASSERT_TRUE(analyzers
                    ->emplace(result, name, "identity",
                              VPackParser::fromJson("{\"args\":\"abc\"}")->slice())
                    .ok());
  }

  {
    const auto name =
        arangodb::StaticStrings::SystemDatabase + "::emptyAnalyzer";
    ASSERT_TRUE(analyzers
                    ->emplace(result, name, "rest-analyzer-empty",
                              VPackParser::fromJson("{\"args\":\"en\"}")->slice(),
                              irs::flags{irs::frequency::type()})
                    .ok());
  }

  struct ExecContext : public arangodb::ExecContext {
    ExecContext()
        : arangodb::ExecContext(arangodb::ExecContext::Type::Default, "", "",
                                arangodb::auth::Level::NONE,
                                arangodb::auth::Level::NONE) {}
  } execContext;
  arangodb::ExecContextScope execContextScope(&execContext);
  auto* authFeature = arangodb::AuthenticationFeature::instance();
  auto* userManager = authFeature->userManager();
  arangodb::aql::QueryRegistry queryRegistry(0);  // required for UserManager::loadFromDB()
  userManager->setQueryRegistry(&queryRegistry);
  auto resetUserManager = std::shared_ptr<arangodb::auth::UserManager>(
      userManager,
      [](arangodb::auth::UserManager* ptr) -> void { ptr->removeAllUsers(); });

  // invalid params (non-object body)
  {
    TRI_vocbase_t vocbase(TRI_vocbase_type_e::TRI_VOCBASE_TYPE_NORMAL, 1,
                          arangodb::StaticStrings::SystemDatabase);
    auto requestPtr = std::make_unique<GeneralRequestMock>(vocbase);
    auto& request = *requestPtr;
    auto responcePtr = std::make_unique<GeneralResponseMock>();
    auto& responce = *responcePtr;
    arangodb::iresearch::RestAnalyzerHandler handler(requestPtr.release(),
                                                     responcePtr.release());
    request.setRequestType(arangodb::rest::RequestType::POST);
    request._payload.openArray();
    request._payload.close();

    arangodb::auth::UserMap userMap;  // empty map, no user -> no permissions
    auto& user =
        userMap
            .emplace("", arangodb::auth::User::newUser("", "", arangodb::auth::Source::LDAP))
            .first->second;
    user.grantDatabase(vocbase.name(), arangodb::auth::Level::RW);  // for system collections User::collectionAuthLevel(...) returns database auth::Level
    userManager->setAuthInfo(userMap);  // set user map to avoid loading configuration from system database

    auto status = handler.execute();
    EXPECT_TRUE((arangodb::RestStatus::DONE == status));
    EXPECT_TRUE((arangodb::rest::ResponseCode::BAD == responce.responseCode()));
    auto slice = responce._payload.slice();
    EXPECT_TRUE((slice.isObject()));
    EXPECT_TRUE((slice.hasKey(arangodb::StaticStrings::Code) &&
                 slice.get(arangodb::StaticStrings::Code).isNumber<size_t>() &&
                 size_t(arangodb::rest::ResponseCode::BAD) ==
                     slice.get(arangodb::StaticStrings::Code).getNumber<size_t>()));
    EXPECT_TRUE((slice.hasKey(arangodb::StaticStrings::Error) &&
                 slice.get(arangodb::StaticStrings::Error).isBoolean() &&
                 true == slice.get(arangodb::StaticStrings::Error).getBoolean()));
    EXPECT_TRUE((slice.hasKey(arangodb::StaticStrings::ErrorNum) &&
                 slice.get(arangodb::StaticStrings::ErrorNum).isNumber<int>() &&
                 TRI_ERROR_BAD_PARAMETER ==
                     slice.get(arangodb::StaticStrings::ErrorNum).getNumber<int>()));
  }

  // invalid params (no name)
  {
    TRI_vocbase_t vocbase(TRI_vocbase_type_e::TRI_VOCBASE_TYPE_NORMAL, 1,
                          arangodb::StaticStrings::SystemDatabase);
    auto requestPtr = std::make_unique<GeneralRequestMock>(vocbase);
    auto& request = *requestPtr;
    auto responcePtr = std::make_unique<GeneralResponseMock>();
    auto& responce = *responcePtr;
    arangodb::iresearch::RestAnalyzerHandler handler(requestPtr.release(),
                                                     responcePtr.release());
    request.setRequestType(arangodb::rest::RequestType::POST);
    request._payload.openObject();
    request._payload.add("type", arangodb::velocypack::Value("identity"));
    request._payload.add("properties", arangodb::velocypack::Value(
                                           arangodb::velocypack::ValueType::Null));
    request._payload.close();

    arangodb::auth::UserMap userMap;  // empty map, no user -> no permissions
    auto& user =
        userMap
            .emplace("", arangodb::auth::User::newUser("", "", arangodb::auth::Source::LDAP))
            .first->second;
    user.grantDatabase(vocbase.name(), arangodb::auth::Level::RW);  // for system collections User::collectionAuthLevel(...) returns database auth::Level
    userManager->setAuthInfo(userMap);  // set user map to avoid loading configuration from system database

    auto status = handler.execute();
    EXPECT_TRUE((arangodb::RestStatus::DONE == status));
    EXPECT_TRUE((arangodb::rest::ResponseCode::BAD == responce.responseCode()));
    auto slice = responce._payload.slice();
    EXPECT_TRUE((slice.isObject()));
    EXPECT_TRUE((slice.hasKey(arangodb::StaticStrings::Code) &&
                 slice.get(arangodb::StaticStrings::Code).isNumber<size_t>() &&
                 size_t(arangodb::rest::ResponseCode::BAD) ==
                     slice.get(arangodb::StaticStrings::Code).getNumber<size_t>()));
    EXPECT_TRUE((slice.hasKey(arangodb::StaticStrings::Error) &&
                 slice.get(arangodb::StaticStrings::Error).isBoolean() &&
                 true == slice.get(arangodb::StaticStrings::Error).getBoolean()));
    EXPECT_TRUE((slice.hasKey(arangodb::StaticStrings::ErrorNum) &&
                 slice.get(arangodb::StaticStrings::ErrorNum).isNumber<int>() &&
                 TRI_ERROR_BAD_PARAMETER ==
                     slice.get(arangodb::StaticStrings::ErrorNum).getNumber<int>()));
  }

  // invalid params (invalid name)
  {
    TRI_vocbase_t vocbase(TRI_vocbase_type_e::TRI_VOCBASE_TYPE_NORMAL, 1,
                          arangodb::StaticStrings::SystemDatabase);
    auto requestPtr = std::make_unique<GeneralRequestMock>(vocbase);
    auto& request = *requestPtr;
    auto responcePtr = std::make_unique<GeneralResponseMock>();
    auto& responce = *responcePtr;
    arangodb::iresearch::RestAnalyzerHandler handler(requestPtr.release(),
                                                     responcePtr.release());
    request.setRequestType(arangodb::rest::RequestType::POST);
    request._payload.openObject();
    request._payload.add("name", VPackValue("unknownVocbase::testAnalyzer"));
    request._payload.add("type", VPackValue("identity"));
    request._payload.add("properties", VPackValue(arangodb::velocypack::ValueType::Null));
    request._payload.close();

    arangodb::auth::UserMap userMap;  // empty map, no user -> no permissions
    auto& user =
        userMap
            .emplace("", arangodb::auth::User::newUser("", "", arangodb::auth::Source::LDAP))
            .first->second;
    user.grantDatabase(vocbase.name(), arangodb::auth::Level::RW);  // for system collections User::collectionAuthLevel(...) returns database auth::Level
    userManager->setAuthInfo(userMap);  // set user map to avoid loading configuration from system database

    auto status = handler.execute();
    EXPECT_TRUE((arangodb::RestStatus::DONE == status));
    EXPECT_TRUE((arangodb::rest::ResponseCode::FORBIDDEN == responce.responseCode()));
    auto slice = responce._payload.slice();
    EXPECT_TRUE((slice.isObject()));
    EXPECT_TRUE((slice.hasKey(arangodb::StaticStrings::Code) &&
                 slice.get(arangodb::StaticStrings::Code).isNumber<size_t>() &&
                 size_t(arangodb::rest::ResponseCode::FORBIDDEN) ==
                     slice.get(arangodb::StaticStrings::Code).getNumber<size_t>()));
    EXPECT_TRUE((slice.hasKey(arangodb::StaticStrings::Error) &&
                 slice.get(arangodb::StaticStrings::Error).isBoolean() &&
                 true == slice.get(arangodb::StaticStrings::Error).getBoolean()));
    EXPECT_TRUE((slice.hasKey(arangodb::StaticStrings::ErrorNum) &&
                 slice.get(arangodb::StaticStrings::ErrorNum).isNumber<int>() &&
                 TRI_ERROR_FORBIDDEN ==
                     slice.get(arangodb::StaticStrings::ErrorNum).getNumber<int>()));
  }

  // invalid params (name contains invalid symbols)
  {
    TRI_vocbase_t vocbase(TRI_vocbase_type_e::TRI_VOCBASE_TYPE_NORMAL, 1,
                          arangodb::StaticStrings::SystemDatabase);
    auto requestPtr = std::make_unique<GeneralRequestMock>(vocbase);
    auto& request = *requestPtr;
    auto responcePtr = std::make_unique<GeneralResponseMock>();
    auto& responce = *responcePtr;
    arangodb::iresearch::RestAnalyzerHandler handler(requestPtr.release(),
                                                     responcePtr.release());
    request.setRequestType(arangodb::rest::RequestType::POST);
    request._payload.openObject();
<<<<<<< HEAD
    request._payload.add("name", VPackValue(arangodb::StaticStrings::SystemDatabase +
                                            "::testAnalyzer"));
=======
    request._payload.add("name", VPackValue(arangodb::StaticStrings::SystemDatabase + "::testAn:alyzer"));
>>>>>>> df504bb6
    request._payload.add("type", VPackValue("identity"));
    request._payload.add("properties", arangodb::velocypack::Value("{\"args\":\"abc\"}"));
    request._payload.close();

    arangodb::auth::UserMap userMap;  // empty map, no user -> no permissions
    auto& user =
        userMap
            .emplace("", arangodb::auth::User::newUser("", "", arangodb::auth::Source::LDAP))
            .first->second;
    user.grantDatabase(vocbase.name(), arangodb::auth::Level::RW);  // for system collections User::collectionAuthLevel(...) returns database auth::Level
    userManager->setAuthInfo(userMap);  // set user map to avoid loading configuration from system database

    auto status = handler.execute();
    EXPECT_TRUE((arangodb::RestStatus::DONE == status));
    EXPECT_TRUE((arangodb::rest::ResponseCode::BAD == responce.responseCode()));
    auto slice = responce._payload.slice();
    EXPECT_TRUE((slice.isObject()));
    EXPECT_TRUE((slice.hasKey(arangodb::StaticStrings::Code) &&
                 slice.get(arangodb::StaticStrings::Code).isNumber<size_t>() &&
                 size_t(arangodb::rest::ResponseCode::BAD) ==
                     slice.get(arangodb::StaticStrings::Code).getNumber<size_t>()));
    EXPECT_TRUE((slice.hasKey(arangodb::StaticStrings::Error) &&
                 slice.get(arangodb::StaticStrings::Error).isBoolean() &&
                 true == slice.get(arangodb::StaticStrings::Error).getBoolean()));
    EXPECT_TRUE((slice.hasKey(arangodb::StaticStrings::ErrorNum) &&
                 slice.get(arangodb::StaticStrings::ErrorNum).isNumber<int>() &&
                 TRI_ERROR_BAD_PARAMETER ==
                     slice.get(arangodb::StaticStrings::ErrorNum).getNumber<int>()));
  }

  // name contains :: as link to system database (this is now ok)
  {
    TRI_vocbase_t vocbase(TRI_vocbase_type_e::TRI_VOCBASE_TYPE_NORMAL, 1,
                          arangodb::StaticStrings::SystemDatabase);
    auto requestPtr = std::make_unique<GeneralRequestMock>(vocbase);
    auto& request = *requestPtr;
    auto responcePtr = std::make_unique<GeneralResponseMock>();
    auto& responce = *responcePtr;
    arangodb::iresearch::RestAnalyzerHandler handler(requestPtr.release(),
                                                     responcePtr.release());
    request.setRequestType(arangodb::rest::RequestType::POST);
    request._payload.openObject();
    request._payload.add("name", VPackValue("::testAnalyzerImplicitDbName"));
    request._payload.add("type", VPackValue("identity"));
    request._payload.add("properties", arangodb::velocypack::Value("{\"args\":\"abc\"}"));
    request._payload.close();

    arangodb::auth::UserMap userMap;  // empty map, no user -> no permissions
    auto& user =
        userMap
            .emplace("", arangodb::auth::User::newUser("", "", arangodb::auth::Source::LDAP))
            .first->second;
    user.grantDatabase(vocbase.name(), arangodb::auth::Level::RW);  // for system collections User::collectionAuthLevel(...) returns database auth::Level
    userManager->setAuthInfo(userMap);  // set user map to avoid loading configuration from system database

    auto status = handler.execute();
    EXPECT_TRUE((arangodb::RestStatus::DONE == status));
    EXPECT_TRUE((arangodb::rest::ResponseCode::CREATED == responce.responseCode()));
    auto analyzer = analyzers->get(arangodb::StaticStrings::SystemDatabase +
                                   "::testAnalyzerImplicitDbName");
    EXPECT_NE(nullptr, analyzer);
  }
  // name contains full database name
  {
    TRI_vocbase_t vocbase(TRI_vocbase_type_e::TRI_VOCBASE_TYPE_NORMAL, 1,
                          arangodb::StaticStrings::SystemDatabase);
    auto requestPtr = std::make_unique<GeneralRequestMock>(vocbase);
    auto& request = *requestPtr;
    auto responcePtr = std::make_unique<GeneralResponseMock>();
    auto& responce = *responcePtr;
    arangodb::iresearch::RestAnalyzerHandler handler(requestPtr.release(),
                                                     responcePtr.release());
    request.setRequestType(arangodb::rest::RequestType::POST);
    request._payload.openObject();
    request._payload.add("name", VPackValue(arangodb::StaticStrings::SystemDatabase +
                                            "::testAnalyzerWithDbName"));
    request._payload.add("type", VPackValue("identity"));
    request._payload.add("properties", arangodb::velocypack::Value("{\"args\":\"abc\"}"));
    request._payload.close();

    arangodb::auth::UserMap userMap;  // empty map, no user -> no permissions
    auto& user =
        userMap
            .emplace("", arangodb::auth::User::newUser("", "", arangodb::auth::Source::LDAP))
            .first->second;
    user.grantDatabase(vocbase.name(), arangodb::auth::Level::RW);  // for system collections User::collectionAuthLevel(...) returns database auth::Level
    userManager->setAuthInfo(userMap);  // set user map to avoid loading configuration from system database

    auto status = handler.execute();
    EXPECT_TRUE((arangodb::RestStatus::DONE == status));
    EXPECT_TRUE((arangodb::rest::ResponseCode::CREATED == responce.responseCode()));
    auto analyzer = analyzers->get(arangodb::StaticStrings::SystemDatabase +
                                   "::testAnalyzerWithDbName");
    EXPECT_NE(nullptr, analyzer);
  }
  // name collision
  {
    TRI_vocbase_t vocbase(TRI_vocbase_type_e::TRI_VOCBASE_TYPE_NORMAL, 1,
                          arangodb::StaticStrings::SystemDatabase);
    auto requestPtr = std::make_unique<GeneralRequestMock>(vocbase);
    auto& request = *requestPtr;
    auto responcePtr = std::make_unique<GeneralResponseMock>();
    auto& responce = *responcePtr;
    arangodb::iresearch::RestAnalyzerHandler handler(requestPtr.release(),
                                                     responcePtr.release());
    request.setRequestType(arangodb::rest::RequestType::POST);
    request._payload.openObject();
    request._payload.add("name", arangodb::velocypack::Value("emptyAnalyzer"));
    request._payload.add("type",
                         arangodb::velocypack::Value("rest-analyzer-empty"));
    request._payload.add("properties",
                         arangodb::velocypack::Value("{\"args\":\"abc\"}"));
    request._payload.close();

    arangodb::auth::UserMap userMap;  // empty map, no user -> no permissions
    auto& user =
        userMap
            .emplace("", arangodb::auth::User::newUser("", "", arangodb::auth::Source::LDAP))
            .first->second;
    user.grantDatabase(vocbase.name(), arangodb::auth::Level::RW);  // for system collections User::collectionAuthLevel(...) returns database auth::Level
    userManager->setAuthInfo(userMap);  // set user map to avoid loading configuration from system database

    auto status = handler.execute();
    EXPECT_TRUE((arangodb::RestStatus::DONE == status));
    EXPECT_TRUE((arangodb::rest::ResponseCode::BAD == responce.responseCode()));
    auto slice = responce._payload.slice();
    EXPECT_TRUE((slice.isObject()));
    EXPECT_TRUE((slice.hasKey(arangodb::StaticStrings::Code) &&
                 slice.get(arangodb::StaticStrings::Code).isNumber<size_t>() &&
                 size_t(arangodb::rest::ResponseCode::BAD) ==
                     slice.get(arangodb::StaticStrings::Code).getNumber<size_t>()));
    EXPECT_TRUE((slice.hasKey(arangodb::StaticStrings::Error) &&
                 slice.get(arangodb::StaticStrings::Error).isBoolean() &&
                 true == slice.get(arangodb::StaticStrings::Error).getBoolean()));
    EXPECT_TRUE((slice.hasKey(arangodb::StaticStrings::ErrorNum) &&
                 slice.get(arangodb::StaticStrings::ErrorNum).isNumber<int>() &&
                 TRI_ERROR_BAD_PARAMETER ==
                     slice.get(arangodb::StaticStrings::ErrorNum).getNumber<int>()));
  }

  // duplicate matching
  {
    TRI_vocbase_t vocbase(TRI_vocbase_type_e::TRI_VOCBASE_TYPE_NORMAL, 1,
                          arangodb::StaticStrings::SystemDatabase);
    auto requestPtr = std::make_unique<GeneralRequestMock>(vocbase);
    auto& request = *requestPtr;
    auto responcePtr = std::make_unique<GeneralResponseMock>();
    auto& responce = *responcePtr;
    arangodb::iresearch::RestAnalyzerHandler handler(requestPtr.release(),
                                                     responcePtr.release());
    request.setRequestType(arangodb::rest::RequestType::POST);
    request._payload.openObject();
    request._payload.add("name", VPackValue("testAnalyzer1"));
    request._payload.add("type", VPackValue("identity"));
    request._payload.add("properties", VPackSlice::noneSlice());
    request._payload.close();

    arangodb::auth::UserMap userMap;  // empty map, no user -> no permissions
    auto& user =
        userMap
            .emplace("", arangodb::auth::User::newUser("", "", arangodb::auth::Source::LDAP))
            .first->second;
    user.grantDatabase(vocbase.name(), arangodb::auth::Level::RW);  // for system collections User::collectionAuthLevel(...) returns database auth::Level
    userManager->setAuthInfo(userMap);  // set user map to avoid loading configuration from system database

    auto status = handler.execute();
    EXPECT_TRUE((arangodb::RestStatus::DONE == status));
    EXPECT_TRUE((arangodb::rest::ResponseCode::OK == responce.responseCode()));
    auto slice = responce._payload.slice();
    EXPECT_TRUE((slice.isObject()));
    EXPECT_TRUE((slice.hasKey("name") && slice.get("name").isString() &&
                 arangodb::StaticStrings::SystemDatabase + "::testAnalyzer1" ==
                     slice.get("name").copyString()));
    EXPECT_TRUE((slice.hasKey("type") && slice.get("type").isString()));
    EXPECT_TRUE(slice.hasKey("properties") && slice.get("properties").isObject());
    EXPECT_TRUE((slice.hasKey("features") && slice.get("features").isArray()));
    auto analyzer = analyzers->get(arangodb::StaticStrings::SystemDatabase +
                                   "::testAnalyzer1");
    EXPECT_TRUE((false == !analyzer));
  }

  // not authorised
  {
    TRI_vocbase_t vocbase(TRI_vocbase_type_e::TRI_VOCBASE_TYPE_NORMAL, 1,
                          arangodb::StaticStrings::SystemDatabase);
    auto requestPtr = std::make_unique<GeneralRequestMock>(vocbase);
    auto& request = *requestPtr;
    auto responcePtr = std::make_unique<GeneralResponseMock>();
    auto& responce = *responcePtr;
    arangodb::iresearch::RestAnalyzerHandler handler(requestPtr.release(),
                                                     responcePtr.release());
    request.setRequestType(arangodb::rest::RequestType::POST);
    request._payload.openObject();
    request._payload.add("name", VPackValue("testAnalyzer2"));
    request._payload.add("type", VPackValue("identity"));
    request._payload.add("properties",
                         arangodb::velocypack::Value("{\"args\":\"abc\"}"));
    request._payload.close();

    arangodb::auth::UserMap userMap;  // empty map, no user -> no permissions
    auto& user =
        userMap
            .emplace("", arangodb::auth::User::newUser("", "", arangodb::auth::Source::LDAP))
            .first->second;
    user.grantDatabase(vocbase.name(), arangodb::auth::Level::RO);  // for system collections User::collectionAuthLevel(...) returns database auth::Level
    userManager->setAuthInfo(userMap);  // set user map to avoid loading configuration from system database

    auto status = handler.execute();
    EXPECT_TRUE((arangodb::RestStatus::DONE == status));
    EXPECT_TRUE((arangodb::rest::ResponseCode::FORBIDDEN == responce.responseCode()));
    auto slice = responce._payload.slice();
    EXPECT_TRUE((slice.isObject()));
    EXPECT_TRUE((slice.hasKey(arangodb::StaticStrings::Code) &&
                 slice.get(arangodb::StaticStrings::Code).isNumber<size_t>() &&
                 size_t(arangodb::rest::ResponseCode::FORBIDDEN) ==
                     slice.get(arangodb::StaticStrings::Code).getNumber<size_t>()));
    EXPECT_TRUE((slice.hasKey(arangodb::StaticStrings::Error) &&
                 slice.get(arangodb::StaticStrings::Error).isBoolean() &&
                 true == slice.get(arangodb::StaticStrings::Error).getBoolean()));
    EXPECT_TRUE((slice.hasKey(arangodb::StaticStrings::ErrorNum) &&
                 slice.get(arangodb::StaticStrings::ErrorNum).isNumber<int>() &&
                 TRI_ERROR_FORBIDDEN ==
                     slice.get(arangodb::StaticStrings::ErrorNum).getNumber<int>()));
  }

  // successful creation
  {
    TRI_vocbase_t vocbase(TRI_vocbase_type_e::TRI_VOCBASE_TYPE_NORMAL, 1,
                          arangodb::StaticStrings::SystemDatabase);
    auto requestPtr = std::make_unique<GeneralRequestMock>(vocbase);
    auto& request = *requestPtr;
    auto responcePtr = std::make_unique<GeneralResponseMock>();
    auto& responce = *responcePtr;
    arangodb::iresearch::RestAnalyzerHandler handler(requestPtr.release(),
                                                     responcePtr.release());
    request.setRequestType(arangodb::rest::RequestType::POST);
    request._payload.openObject();
    request._payload.add("name", arangodb::velocypack::Value("testAnalyzer2"));
    request._payload.add("type", arangodb::velocypack::Value("identity"));
    request._payload.add("properties",
                         arangodb::velocypack::Value("{\"args\":\"abc\"}"));
    request._payload.close();

    arangodb::auth::UserMap userMap;  // empty map, no user -> no permissions
    auto& user =
        userMap
            .emplace("", arangodb::auth::User::newUser("", "", arangodb::auth::Source::LDAP))
            .first->second;
    user.grantDatabase(vocbase.name(), arangodb::auth::Level::RW);  // for system collections User::collectionAuthLevel(...) returns database auth::Level
    userManager->setAuthInfo(userMap);  // set user map to avoid loading configuration from system database

    auto status = handler.execute();
    EXPECT_TRUE((arangodb::RestStatus::DONE == status));
    EXPECT_TRUE((arangodb::rest::ResponseCode::CREATED == responce.responseCode()));
    auto slice = responce._payload.slice();
    EXPECT_TRUE((slice.isObject()));
    EXPECT_TRUE((slice.hasKey("name") && slice.get("name").isString() &&
                 arangodb::StaticStrings::SystemDatabase + "::testAnalyzer2" ==
                     slice.get("name").copyString()));
    EXPECT_TRUE((slice.hasKey("type") && slice.get("type").isString()));
    EXPECT_TRUE(slice.hasKey("properties") && slice.get("properties").isObject());
    EXPECT_TRUE((slice.hasKey("features") && slice.get("features").isArray()));
    auto analyzer = analyzers->get(arangodb::StaticStrings::SystemDatabase +
                                   "::testAnalyzer1");
    EXPECT_TRUE((false == !analyzer));
  }
}

TEST_F(RestAnalyzerHandlerTest, test_get) {
  // create a new instance of an ApplicationServer and fill it with the required features
  // cannot use the existing server since its features already have some state
  std::shared_ptr<arangodb::application_features::ApplicationServer> originalServer(
      arangodb::application_features::ApplicationServer::server,
      [](arangodb::application_features::ApplicationServer* ptr) -> void {
        arangodb::application_features::ApplicationServer::server = ptr;
      });
  arangodb::application_features::ApplicationServer::server =
      nullptr;  // avoid "ApplicationServer initialized twice"
  arangodb::application_features::ApplicationServer server(nullptr, nullptr);
  arangodb::iresearch::IResearchAnalyzerFeature* analyzers;
  arangodb::DatabaseFeature* dbFeature;
  server.addFeature(new arangodb::QueryRegistryFeature(server));  // required for constructing TRI_vocbase_t
  server.addFeature(new arangodb::V8DealerFeature(server));  // required for DatabaseFeature::createDatabase(...)
  server.addFeature(dbFeature = new arangodb::DatabaseFeature(server));  // required for IResearchAnalyzerFeature::emplace(...)
  auto sysDbFeature = new arangodb::SystemDatabaseFeature(server);
  server.addFeature(sysDbFeature);
  server.addFeature(analyzers = new arangodb::iresearch::IResearchAnalyzerFeature(server));  // required for running upgrade task
  analyzers->prepare();  // add static analyzers

  auto cleanup = arangodb::scopeGuard([dbFeature]() { dbFeature->unprepare(); });

  // create vocbases
  {
    auto const databases = arangodb::velocypack::Parser::fromJson(
        std::string("[ { \"name\": \"") + arangodb::StaticStrings::SystemDatabase +
        "\" }, { \"name\": \"FooDb\" }, { \"name\": \"FooDb2\" } ]");
    ASSERT_TRUE((TRI_ERROR_NO_ERROR == dbFeature->loadDatabases(databases->slice())));
    arangodb::methods::Collections::createSystem(
        *dbFeature->useDatabase(arangodb::StaticStrings::SystemDatabase),
        arangodb::tests::AnalyzerCollectionName, false);
    arangodb::methods::Collections::createSystem(
        *dbFeature->useDatabase("FooDb"), arangodb::tests::AnalyzerCollectionName, false);
    arangodb::methods::Collections::createSystem(
        *dbFeature->useDatabase("FooDb2"), arangodb::tests::AnalyzerCollectionName, false);

    sysDbFeature->prepare();
    sysDbFeature->start();
  }

  arangodb::iresearch::IResearchAnalyzerFeature::EmplaceResult result;
  ASSERT_TRUE((analyzers
                   ->emplace(result, arangodb::StaticStrings::SystemDatabase + "::testAnalyzer1",
                             "identity",
                             VPackSlice::noneSlice())  // Empty VPack for nullptr
                   .ok()));

  struct ExecContext : public arangodb::ExecContext {
    ExecContext()
        : arangodb::ExecContext(arangodb::ExecContext::Type::Default, "", "",
                                arangodb::auth::Level::NONE,
                                arangodb::auth::Level::NONE) {}
  } execContext;
  arangodb::ExecContextScope execContextScope(&execContext);
  auto* authFeature = arangodb::AuthenticationFeature::instance();
  auto* userManager = authFeature->userManager();
  arangodb::aql::QueryRegistry queryRegistry(0);  // required for UserManager::loadFromDB()
  userManager->setQueryRegistry(&queryRegistry);
  auto resetUserManager = std::shared_ptr<arangodb::auth::UserManager>(
      userManager,
      [](arangodb::auth::UserManager* ptr) -> void { ptr->removeAllUsers(); });

  // get static (known analyzer)
  {
    TRI_vocbase_t vocbase(TRI_vocbase_type_e::TRI_VOCBASE_TYPE_NORMAL, 1,
                          arangodb::StaticStrings::SystemDatabase);
    auto requestPtr = std::make_unique<GeneralRequestMock>(vocbase);
    auto& request = *requestPtr;
    auto responcePtr = std::make_unique<GeneralResponseMock>();
    auto& responce = *responcePtr;
    arangodb::iresearch::RestAnalyzerHandler handler(requestPtr.release(),
                                                     responcePtr.release());
    request.setRequestType(arangodb::rest::RequestType::GET);
    request.addSuffix("identity");

    arangodb::auth::UserMap userMap;  // empty map, no user -> no permissions
    auto& user =
        userMap
            .emplace("", arangodb::auth::User::newUser("", "", arangodb::auth::Source::LDAP))
            .first->second;
    user.grantDatabase(vocbase.name(), arangodb::auth::Level::NONE);  // for system collections User::collectionAuthLevel(...) returns database auth::Level
    userManager->setAuthInfo(userMap);  // set user map to avoid loading configuration from system database

    auto status = handler.execute();
    EXPECT_TRUE((arangodb::RestStatus::DONE == status));
    EXPECT_TRUE((arangodb::rest::ResponseCode::OK == responce.responseCode()));
    auto slice = responce._payload.slice();
    EXPECT_TRUE((slice.isObject()));
    EXPECT_TRUE((slice.hasKey(arangodb::StaticStrings::Code) &&
                 slice.get(arangodb::StaticStrings::Code).isNumber<size_t>() &&
                 size_t(arangodb::rest::ResponseCode::OK) ==
                     slice.get(arangodb::StaticStrings::Code).getNumber<size_t>()));
    EXPECT_TRUE((slice.hasKey(arangodb::StaticStrings::Error) &&
                 slice.get(arangodb::StaticStrings::Error).isBoolean() &&
                 false == slice.get(arangodb::StaticStrings::Error).getBoolean()));
    EXPECT_TRUE((slice.hasKey("name") && slice.get("name").isString() &&
                 std::string("identity") == slice.get("name").copyString()));
    EXPECT_TRUE((slice.hasKey("type") && slice.get("type").isString()));
    EXPECT_TRUE(slice.hasKey("properties") && slice.get("properties").isObject());
    EXPECT_TRUE((slice.hasKey("features") && slice.get("features").isArray()));
  }

  // get static (unknown analyzer)
  {
    TRI_vocbase_t vocbase(TRI_vocbase_type_e::TRI_VOCBASE_TYPE_NORMAL, 1,
                          arangodb::StaticStrings::SystemDatabase);
    auto requestPtr = std::make_unique<GeneralRequestMock>(vocbase);
    auto& request = *requestPtr;
    auto responcePtr = std::make_unique<GeneralResponseMock>();
    auto& responce = *responcePtr;
    arangodb::iresearch::RestAnalyzerHandler handler(requestPtr.release(),
                                                     responcePtr.release());
    request.setRequestType(arangodb::rest::RequestType::GET);
    request.addSuffix("unknown");

    arangodb::auth::UserMap userMap;  // empty map, no user -> no permissions
    auto& user =
        userMap
            .emplace("", arangodb::auth::User::newUser("", "", arangodb::auth::Source::LDAP))
            .first->second;
    user.grantDatabase(vocbase.name(), arangodb::auth::Level::RO);  // for system collections User::collectionAuthLevel(...) returns database auth::Level
    userManager->setAuthInfo(userMap);  // set user map to avoid loading configuration from system database

    auto status = handler.execute();
    EXPECT_TRUE((arangodb::RestStatus::DONE == status));
    EXPECT_EQ(arangodb::rest::ResponseCode::NOT_FOUND, responce.responseCode());
    auto slice = responce._payload.slice();
    EXPECT_TRUE((slice.isObject()));
    EXPECT_TRUE((slice.hasKey(arangodb::StaticStrings::Code) &&
                 slice.get(arangodb::StaticStrings::Code).isNumber<size_t>() &&
                 size_t(arangodb::rest::ResponseCode::NOT_FOUND) ==
                     slice.get(arangodb::StaticStrings::Code).getNumber<size_t>()));
    EXPECT_TRUE((slice.hasKey(arangodb::StaticStrings::Error) &&
                 slice.get(arangodb::StaticStrings::Error).isBoolean() &&
                 true == slice.get(arangodb::StaticStrings::Error).getBoolean()));
    EXPECT_TRUE((slice.hasKey(arangodb::StaticStrings::ErrorNum) &&
                 slice.get(arangodb::StaticStrings::ErrorNum).isNumber<int>() &&
                 TRI_ERROR_ARANGO_DOCUMENT_NOT_FOUND ==
                     slice.get(arangodb::StaticStrings::ErrorNum).getNumber<int>()));
  }

  // get custom (known analyzer) authorized
  {
    TRI_vocbase_t vocbase(TRI_vocbase_type_e::TRI_VOCBASE_TYPE_NORMAL, 1,
                          arangodb::StaticStrings::SystemDatabase);
    auto requestPtr = std::make_unique<GeneralRequestMock>(vocbase);
    auto& request = *requestPtr;
    auto responcePtr = std::make_unique<GeneralResponseMock>();
    auto& responce = *responcePtr;
    arangodb::iresearch::RestAnalyzerHandler handler(requestPtr.release(),
                                                     responcePtr.release());
    request.setRequestType(arangodb::rest::RequestType::GET);
    request.addSuffix(arangodb::StaticStrings::SystemDatabase +
                      "::testAnalyzer1");

    arangodb::auth::UserMap userMap;  // empty map, no user -> no permissions
    auto& user =
        userMap
            .emplace("", arangodb::auth::User::newUser("", "", arangodb::auth::Source::LDAP))
            .first->second;
    user.grantDatabase(vocbase.name(), arangodb::auth::Level::RO);  // for system collections User::collectionAuthLevel(...) returns database auth::Level
    userManager->setAuthInfo(userMap);  // set user map to avoid loading configuration from system database

    auto status = handler.execute();
    EXPECT_TRUE((arangodb::RestStatus::DONE == status));
    EXPECT_TRUE((arangodb::rest::ResponseCode::OK == responce.responseCode()));
    auto slice = responce._payload.slice();
    EXPECT_TRUE((slice.isObject()));
    EXPECT_TRUE((slice.hasKey(arangodb::StaticStrings::Code) &&
                 slice.get(arangodb::StaticStrings::Code).isNumber<size_t>() &&
                 size_t(arangodb::rest::ResponseCode::OK) ==
                     slice.get(arangodb::StaticStrings::Code).getNumber<size_t>()));
    EXPECT_TRUE((slice.hasKey(arangodb::StaticStrings::Error) &&
                 slice.get(arangodb::StaticStrings::Error).isBoolean() &&
                 false == slice.get(arangodb::StaticStrings::Error).getBoolean()));
    EXPECT_TRUE((slice.hasKey("name") && slice.get("name").isString() &&
                 arangodb::StaticStrings::SystemDatabase + "::testAnalyzer1" ==
                     slice.get("name").copyString()));
    EXPECT_TRUE((slice.hasKey("type") && slice.get("type").isString()));
    EXPECT_TRUE(slice.hasKey("properties") && slice.get("properties").isObject());
    EXPECT_TRUE((slice.hasKey("features") && slice.get("features").isArray()));
  }
  // get custom (known analyzer) authorized but from different db
  {
    arangodb::auth::UserMap userMap;  // empty map, no user -> no permissions
    auto& user =
        userMap
            .emplace("", arangodb::auth::User::newUser("", "", arangodb::auth::Source::LDAP))
            .first->second;
    user.grantDatabase("FooDb", arangodb::auth::Level::RW);
    user.grantDatabase("FooDb2", arangodb::auth::Level::RO);
    user.grantDatabase(arangodb::StaticStrings::SystemDatabase, arangodb::auth::Level::RO);
    userManager->setAuthInfo(userMap);  // set user map to avoid loading configuration from system database

    ASSERT_TRUE((analyzers
                     ->emplace(result, "FooDb::testAnalyzer1", "identity",
                               VPackSlice::noneSlice())  // Empty VPack for nullptr
                     .ok()));
    {
      TRI_vocbase_t vocbase(TRI_vocbase_type_e::TRI_VOCBASE_TYPE_NORMAL, 1,
                            "FooDb2");
      auto requestPtr = std::make_unique<GeneralRequestMock>(vocbase);
      auto& request = *requestPtr;
      auto responcePtr = std::make_unique<GeneralResponseMock>();
      auto& responce = *responcePtr;
      arangodb::iresearch::RestAnalyzerHandler handler(requestPtr.release(),
                                                       responcePtr.release());
      request.setRequestType(arangodb::rest::RequestType::GET);
      request.addSuffix("FooDb::testAnalyzer1");

      auto status = handler.execute();
      EXPECT_TRUE((arangodb::RestStatus::DONE == status));
      // user has access but analyzer should not be visible
      EXPECT_EQ(arangodb::rest::ResponseCode::FORBIDDEN, responce.responseCode());
    }
    {
      TRI_vocbase_t vocbase(TRI_vocbase_type_e::TRI_VOCBASE_TYPE_NORMAL, 1,
                            "FooDb2");
      auto requestPtr = std::make_unique<GeneralRequestMock>(vocbase);
      auto& request = *requestPtr;
      auto responcePtr = std::make_unique<GeneralResponseMock>();
      auto& responce = *responcePtr;
      arangodb::iresearch::RestAnalyzerHandler handler(requestPtr.release(),
                                                       responcePtr.release());
      request.setRequestType(arangodb::rest::RequestType::GET);
      request.addSuffix(arangodb::StaticStrings::SystemDatabase +
                        "::testAnalyzer1");
      auto status = handler.execute();
      EXPECT_TRUE((arangodb::RestStatus::DONE == status));
      // system should be visible
      EXPECT_EQ(arangodb::rest::ResponseCode::OK, responce.responseCode());
    }
    {
      TRI_vocbase_t vocbase(TRI_vocbase_type_e::TRI_VOCBASE_TYPE_NORMAL, 1,
                            "FooDb2");
      auto requestPtr = std::make_unique<GeneralRequestMock>(vocbase);
      auto& request = *requestPtr;
      auto responcePtr = std::make_unique<GeneralResponseMock>();
      auto& responce = *responcePtr;
      arangodb::iresearch::RestAnalyzerHandler handler(requestPtr.release(),
                                                       responcePtr.release());
      request.setRequestType(arangodb::rest::RequestType::GET);
      request.addSuffix("::testAnalyzer1");
      auto status = handler.execute();
      EXPECT_TRUE((arangodb::RestStatus::DONE == status));
      // system should be visible
      EXPECT_EQ(arangodb::rest::ResponseCode::OK, responce.responseCode());
    }
  }
  // get custom (known analyzer) not authorized
  {
    TRI_vocbase_t vocbase(TRI_vocbase_type_e::TRI_VOCBASE_TYPE_NORMAL, 1,
                          arangodb::StaticStrings::SystemDatabase);
    auto requestPtr = std::make_unique<GeneralRequestMock>(vocbase);
    auto& request = *requestPtr;
    auto responcePtr = std::make_unique<GeneralResponseMock>();
    auto& responce = *responcePtr;
    arangodb::iresearch::RestAnalyzerHandler handler(requestPtr.release(),
                                                     responcePtr.release());
    request.setRequestType(arangodb::rest::RequestType::GET);
    request.addSuffix("testAnalyzer1");

    arangodb::auth::UserMap userMap;  // empty map, no user -> no permissions
    auto& user =
        userMap
            .emplace("", arangodb::auth::User::newUser("", "", arangodb::auth::Source::LDAP))
            .first->second;
    user.grantDatabase(vocbase.name(), arangodb::auth::Level::NONE);  // for system collections User::collectionAuthLevel(...) returns database auth::Level
    userManager->setAuthInfo(userMap);  // set user map to avoid loading configuration from system database

    auto status = handler.execute();
    EXPECT_TRUE((arangodb::RestStatus::DONE == status));
    EXPECT_EQ(arangodb::rest::ResponseCode::FORBIDDEN, responce.responseCode());
    auto slice = responce._payload.slice();
    EXPECT_TRUE((slice.isObject()));
    EXPECT_TRUE((slice.hasKey(arangodb::StaticStrings::Code) &&
                 slice.get(arangodb::StaticStrings::Code).isNumber<size_t>() &&
                 size_t(arangodb::rest::ResponseCode::FORBIDDEN) ==
                     slice.get(arangodb::StaticStrings::Code).getNumber<size_t>()));
    EXPECT_TRUE((slice.hasKey(arangodb::StaticStrings::Error) &&
                 slice.get(arangodb::StaticStrings::Error).isBoolean() &&
                 true == slice.get(arangodb::StaticStrings::Error).getBoolean()));
    EXPECT_TRUE((slice.hasKey(arangodb::StaticStrings::ErrorNum) &&
                 slice.get(arangodb::StaticStrings::ErrorNum).isNumber<int>() &&
                 TRI_ERROR_FORBIDDEN ==
                     slice.get(arangodb::StaticStrings::ErrorNum).getNumber<int>()));
  }

  // get custom (unknown analyzer) authorized
  {
    TRI_vocbase_t vocbase(TRI_vocbase_type_e::TRI_VOCBASE_TYPE_NORMAL, 1,
                          arangodb::StaticStrings::SystemDatabase);
    auto requestPtr = std::make_unique<GeneralRequestMock>(vocbase);
    auto& request = *requestPtr;
    auto responcePtr = std::make_unique<GeneralResponseMock>();
    auto& responce = *responcePtr;
    arangodb::iresearch::RestAnalyzerHandler handler(requestPtr.release(),
                                                     responcePtr.release());
    request.setRequestType(arangodb::rest::RequestType::GET);
    request.addSuffix("unknown");

    arangodb::auth::UserMap userMap;  // empty map, no user -> no permissions
    auto& user =
        userMap
            .emplace("", arangodb::auth::User::newUser("", "", arangodb::auth::Source::LDAP))
            .first->second;
    user.grantDatabase(vocbase.name(), arangodb::auth::Level::RO);  // for system collections User::collectionAuthLevel(...) returns database auth::Level
    userManager->setAuthInfo(userMap);  // set user map to avoid loading configuration from system database

    auto status = handler.execute();
    EXPECT_TRUE((arangodb::RestStatus::DONE == status));
    EXPECT_TRUE((arangodb::rest::ResponseCode::NOT_FOUND == responce.responseCode()));
    auto slice = responce._payload.slice();
    EXPECT_TRUE((slice.isObject()));
    EXPECT_TRUE((slice.hasKey(arangodb::StaticStrings::Code) &&
                 slice.get(arangodb::StaticStrings::Code).isNumber<size_t>() &&
                 size_t(arangodb::rest::ResponseCode::NOT_FOUND) ==
                     slice.get(arangodb::StaticStrings::Code).getNumber<size_t>()));
    EXPECT_TRUE((slice.hasKey(arangodb::StaticStrings::Error) &&
                 slice.get(arangodb::StaticStrings::Error).isBoolean() &&
                 true == slice.get(arangodb::StaticStrings::Error).getBoolean()));
    EXPECT_TRUE((slice.hasKey(arangodb::StaticStrings::ErrorNum) &&
                 slice.get(arangodb::StaticStrings::ErrorNum).isNumber<int>() &&
                 TRI_ERROR_ARANGO_DOCUMENT_NOT_FOUND ==
                     slice.get(arangodb::StaticStrings::ErrorNum).getNumber<int>()));
  }

  // get custom (unknown analyzer) not authorized
  {
    TRI_vocbase_t vocbase(TRI_vocbase_type_e::TRI_VOCBASE_TYPE_NORMAL, 1,
                          arangodb::StaticStrings::SystemDatabase);
    auto requestPtr = std::make_unique<GeneralRequestMock>(vocbase);
    auto& request = *requestPtr;
    auto responcePtr = std::make_unique<GeneralResponseMock>();
    auto& responce = *responcePtr;
    arangodb::iresearch::RestAnalyzerHandler handler(requestPtr.release(),
                                                     responcePtr.release());
    request.setRequestType(arangodb::rest::RequestType::GET);
    request.addSuffix("unknown");

    arangodb::auth::UserMap userMap;  // empty map, no user -> no permissions
    auto& user =
        userMap
            .emplace("", arangodb::auth::User::newUser("", "", arangodb::auth::Source::LDAP))
            .first->second;
    user.grantDatabase(vocbase.name(), arangodb::auth::Level::NONE);  // for system collections User::collectionAuthLevel(...) returns database auth::Level
    userManager->setAuthInfo(userMap);  // set user map to avoid loading configuration from system database

    auto status = handler.execute();
    EXPECT_TRUE((arangodb::RestStatus::DONE == status));
    EXPECT_TRUE((arangodb::rest::ResponseCode::FORBIDDEN == responce.responseCode()));
    auto slice = responce._payload.slice();
    EXPECT_TRUE((slice.isObject()));
    EXPECT_TRUE((slice.hasKey(arangodb::StaticStrings::Code) &&
                 slice.get(arangodb::StaticStrings::Code).isNumber<size_t>() &&
                 size_t(arangodb::rest::ResponseCode::FORBIDDEN) ==
                     slice.get(arangodb::StaticStrings::Code).getNumber<size_t>()));
    EXPECT_TRUE((slice.hasKey(arangodb::StaticStrings::Error) &&
                 slice.get(arangodb::StaticStrings::Error).isBoolean() &&
                 true == slice.get(arangodb::StaticStrings::Error).getBoolean()));
    EXPECT_TRUE((slice.hasKey(arangodb::StaticStrings::ErrorNum) &&
                 slice.get(arangodb::StaticStrings::ErrorNum).isNumber<int>() &&
                 TRI_ERROR_FORBIDDEN ==
                     slice.get(arangodb::StaticStrings::ErrorNum).getNumber<int>()));
  }

  // get custom (unknown analyzer, unknown vocbase) authorized
  {
    TRI_vocbase_t vocbase(TRI_vocbase_type_e::TRI_VOCBASE_TYPE_NORMAL, 1,
                          "unknownVocbase");
    auto requestPtr = std::make_unique<GeneralRequestMock>(vocbase);
    auto& request = *requestPtr;
    auto responcePtr = std::make_unique<GeneralResponseMock>();
    auto& responce = *responcePtr;
    arangodb::iresearch::RestAnalyzerHandler handler(requestPtr.release(),
                                                     responcePtr.release());
    request.setRequestType(arangodb::rest::RequestType::GET);
    request.addSuffix("unknown");

    arangodb::auth::UserMap userMap;  // empty map, no user -> no permissions
    auto& user =
        userMap
            .emplace("", arangodb::auth::User::newUser("", "", arangodb::auth::Source::LDAP))
            .first->second;
    user.grantDatabase("unknownVocbase", arangodb::auth::Level::RO);  // for system collections User::collectionAuthLevel(...) returns database auth::Level
    userManager->setAuthInfo(userMap);  // set user map to avoid loading configuration from system database

    auto status = handler.execute();
    EXPECT_TRUE((arangodb::RestStatus::DONE == status));
    EXPECT_TRUE((arangodb::rest::ResponseCode::NOT_FOUND == responce.responseCode()));
    auto slice = responce._payload.slice();
    EXPECT_TRUE((slice.isObject()));
    EXPECT_TRUE((slice.hasKey(arangodb::StaticStrings::Code) &&
                 slice.get(arangodb::StaticStrings::Code).isNumber<size_t>() &&
                 size_t(arangodb::rest::ResponseCode::NOT_FOUND) ==
                     slice.get(arangodb::StaticStrings::Code).getNumber<size_t>()));
    EXPECT_TRUE((slice.hasKey(arangodb::StaticStrings::Error) &&
                 slice.get(arangodb::StaticStrings::Error).isBoolean() &&
                 true == slice.get(arangodb::StaticStrings::Error).getBoolean()));
    EXPECT_TRUE((slice.hasKey(arangodb::StaticStrings::ErrorNum) &&
                 slice.get(arangodb::StaticStrings::ErrorNum).isNumber<int>() &&
                 TRI_ERROR_ARANGO_DOCUMENT_NOT_FOUND ==
                     slice.get(arangodb::StaticStrings::ErrorNum).getNumber<int>()));
  }

  // get custom (unknown analyzer, unknown vocbase) not authorized
  {
    TRI_vocbase_t vocbase(TRI_vocbase_type_e::TRI_VOCBASE_TYPE_NORMAL, 1,
                          "unknownVocbase");
    auto requestPtr = std::make_unique<GeneralRequestMock>(vocbase);
    auto& request = *requestPtr;
    auto responcePtr = std::make_unique<GeneralResponseMock>();
    auto& responce = *responcePtr;
    arangodb::iresearch::RestAnalyzerHandler handler(requestPtr.release(),
                                                     responcePtr.release());
    request.setRequestType(arangodb::rest::RequestType::GET);
    request.addSuffix("unknown");

    arangodb::auth::UserMap userMap;  // empty map, no user -> no permissions
    auto& user =
        userMap
            .emplace("", arangodb::auth::User::newUser("", "", arangodb::auth::Source::LDAP))
            .first->second;
    user.grantDatabase(vocbase.name(), arangodb::auth::Level::NONE);  // for system collections User::collectionAuthLevel(...) returns database auth::Level
    userManager->setAuthInfo(userMap);  // set user map to avoid loading configuration from system database

    auto status = handler.execute();
    EXPECT_TRUE((arangodb::RestStatus::DONE == status));
    EXPECT_TRUE((arangodb::rest::ResponseCode::FORBIDDEN == responce.responseCode()));
    auto slice = responce._payload.slice();
    EXPECT_TRUE((slice.isObject()));
    EXPECT_TRUE((slice.hasKey(arangodb::StaticStrings::Code) &&
                 slice.get(arangodb::StaticStrings::Code).isNumber<size_t>() &&
                 size_t(arangodb::rest::ResponseCode::FORBIDDEN) ==
                     slice.get(arangodb::StaticStrings::Code).getNumber<size_t>()));
    EXPECT_TRUE((slice.hasKey(arangodb::StaticStrings::Error) &&
                 slice.get(arangodb::StaticStrings::Error).isBoolean() &&
                 true == slice.get(arangodb::StaticStrings::Error).getBoolean()));
    EXPECT_TRUE((slice.hasKey(arangodb::StaticStrings::ErrorNum) &&
                 slice.get(arangodb::StaticStrings::ErrorNum).isNumber<int>() &&
                 TRI_ERROR_FORBIDDEN ==
                     slice.get(arangodb::StaticStrings::ErrorNum).getNumber<int>()));
  }
}

TEST_F(RestAnalyzerHandlerTest, test_list) {
  // create a new instance of an ApplicationServer and fill it with the required features
  // cannot use the existing server since its features already have some state
  std::shared_ptr<arangodb::application_features::ApplicationServer> originalServer(
      arangodb::application_features::ApplicationServer::server,
      [](arangodb::application_features::ApplicationServer* ptr) -> void {
        arangodb::application_features::ApplicationServer::server = ptr;
      });
  arangodb::application_features::ApplicationServer::server =
      nullptr;  // avoid "ApplicationServer initialized twice"
  arangodb::application_features::ApplicationServer server(nullptr, nullptr);
  arangodb::iresearch::IResearchAnalyzerFeature* analyzers;
  arangodb::DatabaseFeature* dbFeature;
  arangodb::SystemDatabaseFeature* sysDatabase;
  server.addFeature(new arangodb::QueryRegistryFeature(server));  // required for constructing TRI_vocbase_t
  server.addFeature(new arangodb::V8DealerFeature(server));  // required for DatabaseFeature::createDatabase(...)
  server.addFeature(dbFeature = new arangodb::DatabaseFeature(server));  // required for IResearchAnalyzerFeature::emplace(...)
  server.addFeature(sysDatabase = new arangodb::SystemDatabaseFeature(server));  // required for IResearchAnalyzerFeature::start()
  server.addFeature(analyzers = new arangodb::iresearch::IResearchAnalyzerFeature(server));  // required for running upgrade task

  auto cleanup = arangodb::scopeGuard([dbFeature]() { dbFeature->unprepare(); });

  // create system vocbase
  {
    auto const databases = arangodb::velocypack::Parser::fromJson(
        std::string("[ { \"name\": \"") +
        arangodb::StaticStrings::SystemDatabase + "\" } ]");
    ASSERT_TRUE((TRI_ERROR_NO_ERROR == dbFeature->loadDatabases(databases->slice())));
    TRI_vocbase_t* vocbase;
    ASSERT_TRUE((TRI_ERROR_NO_ERROR ==
                 dbFeature->createDatabase(1, "testVocbase", vocbase)));
    sysDatabase->start();  // get system database from DatabaseFeature
    arangodb::methods::Collections::createSystem(*vocbase, arangodb::tests::AnalyzerCollectionName, false);
    arangodb::methods::Collections::createSystem(*sysDatabase->use(),
                                                 arangodb::tests::AnalyzerCollectionName, false);
  }

  arangodb::iresearch::IResearchAnalyzerFeature::EmplaceResult result;
  ASSERT_TRUE((analyzers
                   ->emplace(result, arangodb::StaticStrings::SystemDatabase + "::testAnalyzer1",
                             "identity", VPackSlice::noneSlice())
                   .ok()));
  ASSERT_TRUE((analyzers
                   ->emplace(result, "testVocbase::testAnalyzer2", "identity",
                             VPackSlice::noneSlice())
                   .ok()));

  struct ExecContext : public arangodb::ExecContext {
    ExecContext()
        : arangodb::ExecContext(arangodb::ExecContext::Type::Default, "", "",
                                arangodb::auth::Level::NONE,
                                arangodb::auth::Level::NONE) {}
  } execContext;
  arangodb::ExecContextScope execContextScope(&execContext);
  auto* authFeature = arangodb::AuthenticationFeature::instance();
  auto* userManager = authFeature->userManager();
  arangodb::aql::QueryRegistry queryRegistry(0);  // required for UserManager::loadFromDB()
  userManager->setQueryRegistry(&queryRegistry);
  auto resetUserManager = std::shared_ptr<arangodb::auth::UserManager>(
      userManager,
      [](arangodb::auth::UserManager* ptr) -> void { ptr->removeAllUsers(); });

  // system database (authorised)
  {
    TRI_vocbase_t vocbase(TRI_vocbase_type_e::TRI_VOCBASE_TYPE_NORMAL, 1,
                          arangodb::StaticStrings::SystemDatabase);
    auto requestPtr = std::make_unique<GeneralRequestMock>(vocbase);
    auto& request = *requestPtr;
    auto responcePtr = std::make_unique<GeneralResponseMock>();
    auto& responce = *responcePtr;
    arangodb::iresearch::RestAnalyzerHandler handler(requestPtr.release(),
                                                     responcePtr.release());
    request.setRequestType(arangodb::rest::RequestType::GET);

    arangodb::auth::UserMap userMap;  // empty map, no user -> no permissions
    auto& user =
        userMap
            .emplace("", arangodb::auth::User::newUser("", "", arangodb::auth::Source::LDAP))
            .first->second;
    user.grantDatabase(vocbase.name(), arangodb::auth::Level::RO);  // for system collections User::collectionAuthLevel(...) returns database auth::Level
    userManager->setAuthInfo(userMap);  // set user map to avoid loading configuration from system database

    std::set<std::string> expected = {
        "identity", "text_de",
        "text_en",  "text_es",
        "text_fi",  "text_fr",
        "text_it",  "text_nl",
        "text_no",  "text_pt",
        "text_ru",  "text_sv",
        "text_zh",  arangodb::StaticStrings::SystemDatabase + "::testAnalyzer1",
    };
    auto status = handler.execute();
    EXPECT_TRUE((arangodb::RestStatus::DONE == status));
    EXPECT_TRUE((arangodb::rest::ResponseCode::OK == responce.responseCode()));
    auto slice = responce._payload.slice();
    EXPECT_TRUE((slice.isObject()));
    EXPECT_TRUE((slice.hasKey(arangodb::StaticStrings::Code) &&
                 slice.get(arangodb::StaticStrings::Code).isNumber<size_t>() &&
                 size_t(arangodb::rest::ResponseCode::OK) ==
                     slice.get(arangodb::StaticStrings::Code).getNumber<size_t>()));
    EXPECT_TRUE((slice.hasKey(arangodb::StaticStrings::Error) &&
                 slice.get(arangodb::StaticStrings::Error).isBoolean() &&
                 false == slice.get(arangodb::StaticStrings::Error).getBoolean()));
    EXPECT_TRUE((slice.hasKey("result") && slice.get("result").isArray() &&
                 expected.size() == slice.get("result").length()));

    for (arangodb::velocypack::ArrayIterator itr(slice.get("result")); itr.valid(); ++itr) {
      auto subSlice = *itr;
      EXPECT_TRUE((subSlice.isObject()));
      EXPECT_TRUE((subSlice.hasKey("name") && subSlice.get("name").isString()));
      EXPECT_TRUE((subSlice.hasKey("type") && subSlice.get("type").isString()));
      EXPECT_TRUE((subSlice.hasKey("properties") &&
                   (subSlice.get("properties").isObject() ||
                    subSlice.get("properties").isNull())));
      EXPECT_TRUE((subSlice.hasKey("features") && subSlice.get("features").isArray()));
      EXPECT_TRUE((1 == expected.erase(subSlice.get("name").copyString())));
    }

    EXPECT_TRUE((true == expected.empty()));
  }

  // system database (not authorised)
  {
    TRI_vocbase_t vocbase(TRI_vocbase_type_e::TRI_VOCBASE_TYPE_NORMAL, 1,
                          arangodb::StaticStrings::SystemDatabase);
    auto requestPtr = std::make_unique<GeneralRequestMock>(vocbase);
    auto& request = *requestPtr;
    auto responcePtr = std::make_unique<GeneralResponseMock>();
    auto& responce = *responcePtr;
    arangodb::iresearch::RestAnalyzerHandler handler(requestPtr.release(),
                                                     responcePtr.release());
    request.setRequestType(arangodb::rest::RequestType::GET);

    arangodb::auth::UserMap userMap;  // empty map, no user -> no permissions
    auto& user =
        userMap
            .emplace("", arangodb::auth::User::newUser("", "", arangodb::auth::Source::LDAP))
            .first->second;
    user.grantDatabase(vocbase.name(), arangodb::auth::Level::NONE);  // for system collections User::collectionAuthLevel(...) returns database auth::Level
    userManager->setAuthInfo(userMap);  // set user map to avoid loading configuration from system database

    std::set<std::string> expected = {
        "identity", "text_de", "text_en", "text_es", "text_fi",
        "text_fr",  "text_it", "text_nl", "text_no", "text_pt",
        "text_ru",  "text_sv", "text_zh",
    };
    auto status = handler.execute();
    EXPECT_TRUE((arangodb::RestStatus::DONE == status));
    EXPECT_TRUE((arangodb::rest::ResponseCode::OK == responce.responseCode()));
    auto slice = responce._payload.slice();
    EXPECT_TRUE((slice.isObject()));
    EXPECT_TRUE((slice.hasKey(arangodb::StaticStrings::Code) &&
                 slice.get(arangodb::StaticStrings::Code).isNumber<size_t>() &&
                 size_t(arangodb::rest::ResponseCode::OK) ==
                     slice.get(arangodb::StaticStrings::Code).getNumber<size_t>()));
    EXPECT_TRUE((slice.hasKey(arangodb::StaticStrings::Error) &&
                 slice.get(arangodb::StaticStrings::Error).isBoolean() &&
                 false == slice.get(arangodb::StaticStrings::Error).getBoolean()));
    EXPECT_TRUE((slice.hasKey("result") && slice.get("result").isArray() &&
                 expected.size() == slice.get("result").length()));

    for (arangodb::velocypack::ArrayIterator itr(slice.get("result")); itr.valid(); ++itr) {
      auto subSlice = *itr;
      EXPECT_TRUE((subSlice.isObject()));
      EXPECT_TRUE((subSlice.hasKey("name") && subSlice.get("name").isString()));
      EXPECT_TRUE((subSlice.hasKey("type") && subSlice.get("type").isString()));
      EXPECT_TRUE((subSlice.hasKey("properties") &&
                   (subSlice.get("properties").isObject() ||
                    subSlice.get("properties").isNull())));
      EXPECT_TRUE((subSlice.hasKey("features") && subSlice.get("features").isArray()));
      EXPECT_TRUE((1 == expected.erase(subSlice.get("name").copyString())));
    }

    EXPECT_TRUE((true == expected.empty()));
  }

  // non-system database (authorised, system authorised)
  {
    TRI_vocbase_t vocbase(TRI_vocbase_type_e::TRI_VOCBASE_TYPE_NORMAL, 1,
                          "testVocbase");
    auto requestPtr = std::make_unique<GeneralRequestMock>(vocbase);
    auto& request = *requestPtr;
    auto responcePtr = std::make_unique<GeneralResponseMock>();
    auto& responce = *responcePtr;
    arangodb::iresearch::RestAnalyzerHandler handler(requestPtr.release(),
                                                     responcePtr.release());
    request.setRequestType(arangodb::rest::RequestType::GET);

    arangodb::auth::UserMap userMap;  // empty map, no user -> no permissions
    auto& user =
        userMap
            .emplace("", arangodb::auth::User::newUser("", "", arangodb::auth::Source::LDAP))
            .first->second;
    user.grantDatabase(arangodb::StaticStrings::SystemDatabase, arangodb::auth::Level::RO);  // for system collections User::collectionAuthLevel(...) returns database auth::Level
    user.grantDatabase(vocbase.name(), arangodb::auth::Level::RO);  // for system collections User::collectionAuthLevel(...) returns database auth::Level
    userManager->setAuthInfo(userMap);  // set user map to avoid loading configuration from system database

    std::set<std::string> expected = {
        "identity",
        "text_de",
        "text_en",
        "text_es",
        "text_fi",
        "text_fr",
        "text_it",
        "text_nl",
        "text_no",
        "text_pt",
        "text_ru",
        "text_sv",
        "text_zh",
        arangodb::StaticStrings::SystemDatabase + "::testAnalyzer1",
        "testVocbase::testAnalyzer2",
    };
    auto status = handler.execute();
    EXPECT_TRUE((arangodb::RestStatus::DONE == status));
    EXPECT_TRUE((arangodb::rest::ResponseCode::OK == responce.responseCode()));
    auto slice = responce._payload.slice();
    EXPECT_TRUE((slice.isObject()));
    EXPECT_TRUE((slice.hasKey(arangodb::StaticStrings::Code) &&
                 slice.get(arangodb::StaticStrings::Code).isNumber<size_t>() &&
                 size_t(arangodb::rest::ResponseCode::OK) ==
                     slice.get(arangodb::StaticStrings::Code).getNumber<size_t>()));
    EXPECT_TRUE((slice.hasKey(arangodb::StaticStrings::Error) &&
                 slice.get(arangodb::StaticStrings::Error).isBoolean() &&
                 false == slice.get(arangodb::StaticStrings::Error).getBoolean()));
    EXPECT_TRUE((slice.hasKey("result") && slice.get("result").isArray() &&
                 expected.size() == slice.get("result").length()));

    for (arangodb::velocypack::ArrayIterator itr(slice.get("result")); itr.valid(); ++itr) {
      auto subSlice = *itr;
      EXPECT_TRUE((subSlice.isObject()));
      EXPECT_TRUE((subSlice.hasKey("name") && subSlice.get("name").isString()));
      EXPECT_TRUE((subSlice.hasKey("type") && subSlice.get("type").isString()));
      EXPECT_TRUE((subSlice.hasKey("properties") &&
                   (subSlice.get("properties").isObject() ||
                    subSlice.get("properties").isNull())));
      EXPECT_TRUE((subSlice.hasKey("features") && subSlice.get("features").isArray()));
      EXPECT_TRUE((1 == expected.erase(subSlice.get("name").copyString())));
    }

    EXPECT_TRUE((true == expected.empty()));
  }

  // non-system database (not authorised, system authorised)
  {
    TRI_vocbase_t vocbase(TRI_vocbase_type_e::TRI_VOCBASE_TYPE_NORMAL, 1,
                          "testVocbase");
    auto requestPtr = std::make_unique<GeneralRequestMock>(vocbase);
    auto& request = *requestPtr;
    auto responcePtr = std::make_unique<GeneralResponseMock>();
    auto& responce = *responcePtr;
    arangodb::iresearch::RestAnalyzerHandler handler(requestPtr.release(),
                                                     responcePtr.release());
    request.setRequestType(arangodb::rest::RequestType::GET);

    arangodb::auth::UserMap userMap;  // empty map, no user -> no permissions
    auto& user =
        userMap
            .emplace("", arangodb::auth::User::newUser("", "", arangodb::auth::Source::LDAP))
            .first->second;
    user.grantDatabase(arangodb::StaticStrings::SystemDatabase, arangodb::auth::Level::RO);  // for system collections User::collectionAuthLevel(...) returns database auth::Level
    user.grantDatabase(vocbase.name(), arangodb::auth::Level::NONE);  // for system collections User::collectionAuthLevel(...) returns database auth::Level
    userManager->setAuthInfo(userMap);  // set user map to avoid loading configuration from system database

    std::set<std::string> expected = {
        "identity", "text_de",
        "text_en",  "text_es",
        "text_fi",  "text_fr",
        "text_it",  "text_nl",
        "text_no",  "text_pt",
        "text_ru",  "text_sv",
        "text_zh",  arangodb::StaticStrings::SystemDatabase + "::testAnalyzer1",
    };
    auto status = handler.execute();
    EXPECT_TRUE((arangodb::RestStatus::DONE == status));
    EXPECT_TRUE((arangodb::rest::ResponseCode::OK == responce.responseCode()));
    auto slice = responce._payload.slice();
    EXPECT_TRUE((slice.isObject()));
    EXPECT_TRUE((slice.hasKey(arangodb::StaticStrings::Code) &&
                 slice.get(arangodb::StaticStrings::Code).isNumber<size_t>() &&
                 size_t(arangodb::rest::ResponseCode::OK) ==
                     slice.get(arangodb::StaticStrings::Code).getNumber<size_t>()));
    EXPECT_TRUE((slice.hasKey(arangodb::StaticStrings::Error) &&
                 slice.get(arangodb::StaticStrings::Error).isBoolean() &&
                 false == slice.get(arangodb::StaticStrings::Error).getBoolean()));
    EXPECT_TRUE((slice.hasKey("result") && slice.get("result").isArray() &&
                 expected.size() == slice.get("result").length()));

    for (arangodb::velocypack::ArrayIterator itr(slice.get("result")); itr.valid(); ++itr) {
      auto subSlice = *itr;
      EXPECT_TRUE((subSlice.isObject()));
      EXPECT_TRUE((subSlice.hasKey("name") && subSlice.get("name").isString()));
      EXPECT_TRUE((subSlice.hasKey("type") && subSlice.get("type").isString()));
      EXPECT_TRUE((subSlice.hasKey("properties") &&
                   (subSlice.get("properties").isObject() ||
                    subSlice.get("properties").isNull())));
      EXPECT_TRUE((subSlice.hasKey("features") && subSlice.get("features").isArray()));
      EXPECT_TRUE((1 == expected.erase(subSlice.get("name").copyString())));
    }

    EXPECT_TRUE((true == expected.empty()));
  }

  // non-system database (authorised, system not authorised)
  {
    TRI_vocbase_t vocbase(TRI_vocbase_type_e::TRI_VOCBASE_TYPE_NORMAL, 1,
                          "testVocbase");
    auto requestPtr = std::make_unique<GeneralRequestMock>(vocbase);
    auto& request = *requestPtr;
    auto responcePtr = std::make_unique<GeneralResponseMock>();
    auto& responce = *responcePtr;
    arangodb::iresearch::RestAnalyzerHandler handler(requestPtr.release(),
                                                     responcePtr.release());
    request.setRequestType(arangodb::rest::RequestType::GET);

    arangodb::auth::UserMap userMap;  // empty map, no user -> no permissions
    auto& user =
        userMap
            .emplace("", arangodb::auth::User::newUser("", "", arangodb::auth::Source::LDAP))
            .first->second;
    user.grantDatabase(arangodb::StaticStrings::SystemDatabase, arangodb::auth::Level::NONE);  // for system collections User::collectionAuthLevel(...) returns database auth::Level
    user.grantDatabase(vocbase.name(), arangodb::auth::Level::RO);  // for system collections User::collectionAuthLevel(...) returns database auth::Level
    userManager->setAuthInfo(userMap);  // set user map to avoid loading configuration from system database

    std::set<std::string> expected = {
        "identity", "text_de",
        "text_en",  "text_es",
        "text_fi",  "text_fr",
        "text_it",  "text_nl",
        "text_no",  "text_pt",
        "text_ru",  "text_sv",
        "text_zh",  "testVocbase::testAnalyzer2",
    };
    auto status = handler.execute();
    EXPECT_TRUE((arangodb::RestStatus::DONE == status));
    EXPECT_TRUE((arangodb::rest::ResponseCode::OK == responce.responseCode()));
    auto slice = responce._payload.slice();
    EXPECT_TRUE((slice.isObject()));
    EXPECT_TRUE((slice.hasKey(arangodb::StaticStrings::Code) &&
                 slice.get(arangodb::StaticStrings::Code).isNumber<size_t>() &&
                 size_t(arangodb::rest::ResponseCode::OK) ==
                     slice.get(arangodb::StaticStrings::Code).getNumber<size_t>()));
    EXPECT_TRUE((slice.hasKey(arangodb::StaticStrings::Error) &&
                 slice.get(arangodb::StaticStrings::Error).isBoolean() &&
                 false == slice.get(arangodb::StaticStrings::Error).getBoolean()));
    EXPECT_TRUE((slice.hasKey("result") && slice.get("result").isArray() &&
                 expected.size() == slice.get("result").length()));

    for (arangodb::velocypack::ArrayIterator itr(slice.get("result")); itr.valid(); ++itr) {
      auto subSlice = *itr;
      EXPECT_TRUE((subSlice.isObject()));
      EXPECT_TRUE((subSlice.hasKey("name") && subSlice.get("name").isString()));
      EXPECT_TRUE((subSlice.hasKey("type") && subSlice.get("type").isString()));
      EXPECT_TRUE((subSlice.hasKey("properties") &&
                   (subSlice.get("properties").isObject() ||
                    subSlice.get("properties").isNull())));
      EXPECT_TRUE((subSlice.hasKey("features") && subSlice.get("features").isArray()));
      EXPECT_TRUE((1 == expected.erase(subSlice.get("name").copyString())));
    }

    EXPECT_TRUE((true == expected.empty()));
  }

  // non-system database (not authorised, system not authorised)
  {
    TRI_vocbase_t vocbase(TRI_vocbase_type_e::TRI_VOCBASE_TYPE_NORMAL, 1,
                          "testVocbase");
    auto requestPtr = std::make_unique<GeneralRequestMock>(vocbase);
    auto& request = *requestPtr;
    auto responcePtr = std::make_unique<GeneralResponseMock>();
    auto& responce = *responcePtr;
    arangodb::iresearch::RestAnalyzerHandler handler(requestPtr.release(),
                                                     responcePtr.release());
    request.setRequestType(arangodb::rest::RequestType::GET);

    arangodb::auth::UserMap userMap;  // empty map, no user -> no permissions
    auto& user =
        userMap
            .emplace("", arangodb::auth::User::newUser("", "", arangodb::auth::Source::LDAP))
            .first->second;
    user.grantDatabase(arangodb::StaticStrings::SystemDatabase, arangodb::auth::Level::NONE);  // for system collections User::collectionAuthLevel(...) returns database auth::Level
    user.grantDatabase(vocbase.name(), arangodb::auth::Level::NONE);  // for system collections User::collectionAuthLevel(...) returns database auth::Level
    userManager->setAuthInfo(userMap);  // set user map to avoid loading configuration from system database

    std::set<std::string> expected = {
        "identity", "text_de", "text_en", "text_es", "text_fi",
        "text_fr",  "text_it", "text_nl", "text_no", "text_pt",
        "text_ru",  "text_sv", "text_zh",
    };
    auto status = handler.execute();
    EXPECT_TRUE((arangodb::RestStatus::DONE == status));
    EXPECT_TRUE((arangodb::rest::ResponseCode::OK == responce.responseCode()));
    auto slice = responce._payload.slice();
    EXPECT_TRUE((slice.isObject()));
    EXPECT_TRUE((slice.hasKey(arangodb::StaticStrings::Code) &&
                 slice.get(arangodb::StaticStrings::Code).isNumber<size_t>() &&
                 size_t(arangodb::rest::ResponseCode::OK) ==
                     slice.get(arangodb::StaticStrings::Code).getNumber<size_t>()));
    EXPECT_TRUE((slice.hasKey(arangodb::StaticStrings::Error) &&
                 slice.get(arangodb::StaticStrings::Error).isBoolean() &&
                 false == slice.get(arangodb::StaticStrings::Error).getBoolean()));
    EXPECT_TRUE((slice.hasKey("result") && slice.get("result").isArray() &&
                 expected.size() == slice.get("result").length()));

    for (arangodb::velocypack::ArrayIterator itr(slice.get("result")); itr.valid(); ++itr) {
      auto subSlice = *itr;
      EXPECT_TRUE((subSlice.isObject()));
      EXPECT_TRUE((subSlice.hasKey("name") && subSlice.get("name").isString()));
      EXPECT_TRUE((subSlice.hasKey("type") && subSlice.get("type").isString()));
      EXPECT_TRUE((subSlice.hasKey("properties") &&
                   (subSlice.get("properties").isObject() ||
                    subSlice.get("properties").isNull())));
      EXPECT_TRUE((subSlice.hasKey("features") && subSlice.get("features").isArray()));
      EXPECT_TRUE((1 == expected.erase(subSlice.get("name").copyString())));
    }

    EXPECT_TRUE((true == expected.empty()));
  }
}

TEST_F(RestAnalyzerHandlerTest, test_remove) {
  // create a new instance of an ApplicationServer and fill it with the required features
  // cannot use the existing server since its features already have some state
  std::shared_ptr<arangodb::application_features::ApplicationServer> originalServer(
      arangodb::application_features::ApplicationServer::server,
      [](arangodb::application_features::ApplicationServer* ptr) -> void {
        arangodb::application_features::ApplicationServer::server = ptr;
      });
  arangodb::application_features::ApplicationServer::server =
      nullptr;  // avoid "ApplicationServer initialized twice"
  arangodb::application_features::ApplicationServer server(nullptr, nullptr);
  arangodb::iresearch::IResearchAnalyzerFeature* analyzers;
  arangodb::DatabaseFeature* dbFeature;
  server.addFeature(new arangodb::QueryRegistryFeature(server));  // required for constructing TRI_vocbase_t
  server.addFeature(new arangodb::V8DealerFeature(server));  // required for DatabaseFeature::createDatabase(...)
  server.addFeature(dbFeature = new arangodb::DatabaseFeature(server));  // required for IResearchAnalyzerFeature::emplace(...)
  auto sysDbFeature = new arangodb::SystemDatabaseFeature(server);
  server.addFeature(sysDbFeature);
  server.addFeature(analyzers = new arangodb::iresearch::IResearchAnalyzerFeature(server));  // required for running upgrade task

  auto cleanup = arangodb::scopeGuard([dbFeature]() { dbFeature->unprepare(); });

  // create system vocbase
  {
    auto const databases = arangodb::velocypack::Parser::fromJson(
        std::string("[ { \"name\": \"") +
        arangodb::StaticStrings::SystemDatabase + "\" } ]");
    ASSERT_TRUE((TRI_ERROR_NO_ERROR == dbFeature->loadDatabases(databases->slice())));
    arangodb::methods::Collections::createSystem(
        *dbFeature->useDatabase(arangodb::StaticStrings::SystemDatabase),
        arangodb::tests::AnalyzerCollectionName, false);
    sysDbFeature->prepare();
    sysDbFeature->start();
  }

  arangodb::iresearch::IResearchAnalyzerFeature::EmplaceResult result;
  ASSERT_TRUE((analyzers
                   ->emplace(result, arangodb::StaticStrings::SystemDatabase + "::testAnalyzer1",
                             "identity", VPackSlice::noneSlice())
                   .ok()));
  ASSERT_TRUE((analyzers
                   ->emplace(result, arangodb::StaticStrings::SystemDatabase + "::testAnalyzer2",
                             "identity", VPackSlice::noneSlice())
                   .ok()));
  ASSERT_TRUE((analyzers
                   ->emplace(result, arangodb::StaticStrings::SystemDatabase + "::testAnalyzer3",
                             "identity", VPackSlice::noneSlice())
                   .ok()));
  ASSERT_TRUE((analyzers
                   ->emplace(result, arangodb::StaticStrings::SystemDatabase + "::testAnalyzer4",
                             "identity", VPackSlice::noneSlice())
                   .ok()));
  result.first.reset(); // to release reference!

  struct ExecContext : public arangodb::ExecContext {
    ExecContext()
        : arangodb::ExecContext(arangodb::ExecContext::Type::Default, "", "",
                                arangodb::auth::Level::NONE,
                                arangodb::auth::Level::NONE) {}
  } execContext;
  arangodb::ExecContextScope execContextScope(&execContext);
  auto* authFeature = arangodb::AuthenticationFeature::instance();
  auto* userManager = authFeature->userManager();
  arangodb::aql::QueryRegistry queryRegistry(0);  // required for UserManager::loadFromDB()
  userManager->setQueryRegistry(&queryRegistry);
  auto resetUserManager = std::shared_ptr<arangodb::auth::UserManager>(
      userManager,
      [](arangodb::auth::UserManager* ptr) -> void { ptr->removeAllUsers(); });

  // invalid params (no name)
  {
    TRI_vocbase_t vocbase(TRI_vocbase_type_e::TRI_VOCBASE_TYPE_NORMAL, 1,
                          arangodb::StaticStrings::SystemDatabase);
    auto requestPtr = std::make_unique<GeneralRequestMock>(vocbase);
    auto& request = *requestPtr;
    auto responcePtr = std::make_unique<GeneralResponseMock>();
    auto& responce = *responcePtr;
    arangodb::iresearch::RestAnalyzerHandler handler(requestPtr.release(),
                                                     responcePtr.release());
    request.setRequestType(arangodb::rest::RequestType::DELETE_REQ);

    arangodb::auth::UserMap userMap;  // empty map, no user -> no permissions
    auto& user =
        userMap
            .emplace("", arangodb::auth::User::newUser("", "", arangodb::auth::Source::LDAP))
            .first->second;
    user.grantDatabase(vocbase.name(), arangodb::auth::Level::RW);  // for system collections User::collectionAuthLevel(...) returns database auth::Level
    userManager->setAuthInfo(userMap);  // set user map to avoid loading configuration from system database

    auto status = handler.execute();
    EXPECT_TRUE((arangodb::RestStatus::DONE == status));
    EXPECT_TRUE((arangodb::rest::ResponseCode::BAD == responce.responseCode()));
    auto slice = responce._payload.slice();
    EXPECT_TRUE((slice.isObject()));
    EXPECT_TRUE((slice.hasKey(arangodb::StaticStrings::Code) &&
                 slice.get(arangodb::StaticStrings::Code).isNumber<size_t>() &&
                 size_t(arangodb::rest::ResponseCode::BAD) ==
                     slice.get(arangodb::StaticStrings::Code).getNumber<size_t>()));
    EXPECT_TRUE((slice.hasKey(arangodb::StaticStrings::Error) &&
                 slice.get(arangodb::StaticStrings::Error).isBoolean() &&
                 true == slice.get(arangodb::StaticStrings::Error).getBoolean()));
    EXPECT_TRUE((slice.hasKey(arangodb::StaticStrings::ErrorNum) &&
                 slice.get(arangodb::StaticStrings::ErrorNum).isNumber<int>() &&
                 TRI_ERROR_BAD_PARAMETER ==
                     slice.get(arangodb::StaticStrings::ErrorNum).getNumber<int>()));
  }

  // unknown analyzer
  {
    TRI_vocbase_t vocbase(TRI_vocbase_type_e::TRI_VOCBASE_TYPE_NORMAL, 1,
                          arangodb::StaticStrings::SystemDatabase);
    auto requestPtr = std::make_unique<GeneralRequestMock>(vocbase);
    auto& request = *requestPtr;
    auto responcePtr = std::make_unique<GeneralResponseMock>();
    auto& responce = *responcePtr;
    arangodb::iresearch::RestAnalyzerHandler handler(requestPtr.release(),
                                                     responcePtr.release());
    request.setRequestType(arangodb::rest::RequestType::DELETE_REQ);
    request.addSuffix("unknown");

    arangodb::auth::UserMap userMap;  // empty map, no user -> no permissions
    auto& user =
        userMap
            .emplace("", arangodb::auth::User::newUser("", "", arangodb::auth::Source::LDAP))
            .first->second;
    user.grantDatabase(vocbase.name(), arangodb::auth::Level::RW);  // for system collections User::collectionAuthLevel(...) returns database auth::Level
    userManager->setAuthInfo(userMap);  // set user map to avoid loading configuration from system database

    auto status = handler.execute();
    EXPECT_TRUE((arangodb::RestStatus::DONE == status));
    EXPECT_TRUE((arangodb::rest::ResponseCode::NOT_FOUND == responce.responseCode()));
    auto slice = responce._payload.slice();
    EXPECT_TRUE((slice.isObject()));
    EXPECT_TRUE((slice.hasKey(arangodb::StaticStrings::Code) &&
                 slice.get(arangodb::StaticStrings::Code).isNumber<size_t>() &&
                 size_t(arangodb::rest::ResponseCode::NOT_FOUND) ==
                     slice.get(arangodb::StaticStrings::Code).getNumber<size_t>()));
    EXPECT_TRUE((slice.hasKey(arangodb::StaticStrings::Error) &&
                 slice.get(arangodb::StaticStrings::Error).isBoolean() &&
                 true == slice.get(arangodb::StaticStrings::Error).getBoolean()));
    EXPECT_TRUE((slice.hasKey(arangodb::StaticStrings::ErrorNum) &&
                 slice.get(arangodb::StaticStrings::ErrorNum).isNumber<int>() &&
                 TRI_ERROR_ARANGO_DOCUMENT_NOT_FOUND ==
                     slice.get(arangodb::StaticStrings::ErrorNum).getNumber<int>()));
  }

  // not authorised
  {
    TRI_vocbase_t vocbase(TRI_vocbase_type_e::TRI_VOCBASE_TYPE_NORMAL, 1,
                          arangodb::StaticStrings::SystemDatabase);
    auto requestPtr = std::make_unique<GeneralRequestMock>(vocbase);
    auto& request = *requestPtr;
    auto responcePtr = std::make_unique<GeneralResponseMock>();
    auto& responce = *responcePtr;
    arangodb::iresearch::RestAnalyzerHandler handler(requestPtr.release(),
                                                     responcePtr.release());
    request.setRequestType(arangodb::rest::RequestType::DELETE_REQ);
    request.addSuffix("testAnalyzer1");

    arangodb::auth::UserMap userMap;  // empty map, no user -> no permissions
    auto& user =
        userMap
            .emplace("", arangodb::auth::User::newUser("", "", arangodb::auth::Source::LDAP))
            .first->second;
    user.grantDatabase(vocbase.name(), arangodb::auth::Level::RO);  // for system collections User::collectionAuthLevel(...) returns database auth::Level
    userManager->setAuthInfo(userMap);  // set user map to avoid loading configuration from system database

    auto status = handler.execute();
    EXPECT_TRUE((arangodb::RestStatus::DONE == status));
    EXPECT_TRUE((arangodb::rest::ResponseCode::FORBIDDEN == responce.responseCode()));
    auto slice = responce._payload.slice();
    EXPECT_TRUE((slice.isObject()));
    EXPECT_TRUE((slice.hasKey(arangodb::StaticStrings::Code) &&
                 slice.get(arangodb::StaticStrings::Code).isNumber<size_t>() &&
                 size_t(arangodb::rest::ResponseCode::FORBIDDEN) ==
                     slice.get(arangodb::StaticStrings::Code).getNumber<size_t>()));
    EXPECT_TRUE((slice.hasKey(arangodb::StaticStrings::Error) &&
                 slice.get(arangodb::StaticStrings::Error).isBoolean() &&
                 true == slice.get(arangodb::StaticStrings::Error).getBoolean()));
    EXPECT_TRUE((slice.hasKey(arangodb::StaticStrings::ErrorNum) &&
                 slice.get(arangodb::StaticStrings::ErrorNum).isNumber<int>() &&
                 TRI_ERROR_FORBIDDEN ==
                     slice.get(arangodb::StaticStrings::ErrorNum).getNumber<int>()));
    auto analyzer = analyzers->get(arangodb::StaticStrings::SystemDatabase +
                                   "::testAnalyzer1");
    EXPECT_TRUE((false == !analyzer));
  }

  // still in use (fail)
  {
    TRI_vocbase_t vocbase(TRI_vocbase_type_e::TRI_VOCBASE_TYPE_NORMAL, 1,
                          arangodb::StaticStrings::SystemDatabase);
    auto requestPtr = std::make_unique<GeneralRequestMock>(vocbase);
    auto& request = *requestPtr;
    auto responcePtr = std::make_unique<GeneralResponseMock>();
    auto& responce = *responcePtr;
    arangodb::iresearch::RestAnalyzerHandler handler(requestPtr.release(),
                                                     responcePtr.release());
    request.setRequestType(arangodb::rest::RequestType::DELETE_REQ);
    request.addSuffix("testAnalyzer2");
    request.values().emplace("force", "false");
    auto inUseAnalyzer = analyzers->get(arangodb::StaticStrings::SystemDatabase +
                                        "::testAnalyzer2");  // hold ref to mark in-use
    ASSERT_TRUE((false == !inUseAnalyzer));

    arangodb::auth::UserMap userMap;  // empty map, no user -> no permissions
    auto& user =
        userMap
            .emplace("", arangodb::auth::User::newUser("", "", arangodb::auth::Source::LDAP))
            .first->second;
    user.grantDatabase(vocbase.name(), arangodb::auth::Level::RW);  // for system collections User::collectionAuthLevel(...) returns database auth::Level
    userManager->setAuthInfo(userMap);  // set user map to avoid loading configuration from system database

    auto status = handler.execute();
    EXPECT_TRUE((arangodb::RestStatus::DONE == status));
    EXPECT_TRUE((arangodb::rest::ResponseCode::CONFLICT == responce.responseCode()));
    auto slice = responce._payload.slice();
    EXPECT_TRUE((slice.isObject()));
    EXPECT_TRUE((slice.hasKey(arangodb::StaticStrings::Code) &&
                 slice.get(arangodb::StaticStrings::Code).isNumber<size_t>() &&
                 size_t(arangodb::rest::ResponseCode::CONFLICT) ==
                     slice.get(arangodb::StaticStrings::Code).getNumber<size_t>()));
    EXPECT_TRUE((slice.hasKey(arangodb::StaticStrings::Error) &&
                 slice.get(arangodb::StaticStrings::Error).isBoolean() &&
                 true == slice.get(arangodb::StaticStrings::Error).getBoolean()));
    EXPECT_TRUE((slice.hasKey(arangodb::StaticStrings::ErrorNum) &&
                 slice.get(arangodb::StaticStrings::ErrorNum).isNumber<int>() &&
                 TRI_ERROR_ARANGO_CONFLICT ==
                     slice.get(arangodb::StaticStrings::ErrorNum).getNumber<int>()));
    auto analyzer = analyzers->get(arangodb::StaticStrings::SystemDatabase +
                                   "::testAnalyzer2");
    EXPECT_TRUE((false == !analyzer));
  }

  // still in use + force (success)
  {
    TRI_vocbase_t vocbase(TRI_vocbase_type_e::TRI_VOCBASE_TYPE_NORMAL, 1,
                          arangodb::StaticStrings::SystemDatabase);
    auto requestPtr = std::make_unique<GeneralRequestMock>(vocbase);
    auto& request = *requestPtr;
    auto responcePtr = std::make_unique<GeneralResponseMock>();
    auto& responce = *responcePtr;
    arangodb::iresearch::RestAnalyzerHandler handler(requestPtr.release(),
                                                     responcePtr.release());
    request.setRequestType(arangodb::rest::RequestType::DELETE_REQ);
    request.addSuffix("testAnalyzer2");
    request.values().emplace("force", "true");
    auto inUseAnalyzer = analyzers->get(arangodb::StaticStrings::SystemDatabase +
                                        "::testAnalyzer2");  // hold ref to mark in-use
    ASSERT_TRUE((false == !inUseAnalyzer));

    arangodb::auth::UserMap userMap;  // empty map, no user -> no permissions
    auto& user =
        userMap
            .emplace("", arangodb::auth::User::newUser("", "", arangodb::auth::Source::LDAP))
            .first->second;
    user.grantDatabase(vocbase.name(), arangodb::auth::Level::RW);  // for system collections User::collectionAuthLevel(...) returns database auth::Level
    userManager->setAuthInfo(userMap);  // set user map to avoid loading configuration from system database

    auto status = handler.execute();
    EXPECT_TRUE((arangodb::RestStatus::DONE == status));
    EXPECT_TRUE((arangodb::rest::ResponseCode::OK == responce.responseCode()));
    auto slice = responce._payload.slice();
    EXPECT_TRUE((slice.isObject()));
    EXPECT_TRUE((slice.hasKey(arangodb::StaticStrings::Code) &&
                 slice.get(arangodb::StaticStrings::Code).isNumber<size_t>() &&
                 size_t(arangodb::rest::ResponseCode::OK) ==
                     slice.get(arangodb::StaticStrings::Code).getNumber<size_t>()));
    EXPECT_TRUE((slice.hasKey(arangodb::StaticStrings::Error) &&
                 slice.get(arangodb::StaticStrings::Error).isBoolean() &&
                 false == slice.get(arangodb::StaticStrings::Error).getBoolean()));
    EXPECT_TRUE((slice.hasKey("name") && slice.get("name").isString() &&
                 arangodb::StaticStrings::SystemDatabase + "::testAnalyzer2" ==
                     slice.get("name").copyString()));
    auto analyzer = analyzers->get(arangodb::StaticStrings::SystemDatabase +
                                   "::testAnalyzer2");
    EXPECT_TRUE((true == !analyzer));
  }

  //  removal with  db name in analyzer name
  {
    TRI_vocbase_t vocbase(TRI_vocbase_type_e::TRI_VOCBASE_TYPE_NORMAL, 1,
                          arangodb::StaticStrings::SystemDatabase);
    auto requestPtr = std::make_unique<GeneralRequestMock>(vocbase);
    auto& request = *requestPtr;
    auto responcePtr = std::make_unique<GeneralResponseMock>();
    auto& responce = *responcePtr;
    arangodb::iresearch::RestAnalyzerHandler handler(requestPtr.release(),
                                                     responcePtr.release());
    request.setRequestType(arangodb::rest::RequestType::DELETE_REQ);
    request.addSuffix(arangodb::StaticStrings::SystemDatabase +
                      "::testAnalyzer3");

    arangodb::auth::UserMap userMap;  // empty map, no user -> no permissions
    auto& user =
        userMap
            .emplace("", arangodb::auth::User::newUser("", "", arangodb::auth::Source::LDAP))
            .first->second;
    user.grantDatabase(vocbase.name(), arangodb::auth::Level::RW);  // for system collections User::collectionAuthLevel(...) returns database auth::Level
    userManager->setAuthInfo(userMap);  // set user map to avoid loading configuration from system database

    auto status = handler.execute();
    EXPECT_TRUE((arangodb::RestStatus::DONE == status));
    EXPECT_EQ(arangodb::rest::ResponseCode::OK, responce.responseCode());
    auto analyzer = analyzers->get(arangodb::StaticStrings::SystemDatabase +
                                   "::testAnalyzer3");
    EXPECT_EQ(nullptr, analyzer);
  }

  //  removal with db name prefix as ::
  {
    TRI_vocbase_t vocbase(TRI_vocbase_type_e::TRI_VOCBASE_TYPE_NORMAL, 1,
                          arangodb::StaticStrings::SystemDatabase);
    auto requestPtr = std::make_unique<GeneralRequestMock>(vocbase);
    auto& request = *requestPtr;
    auto responcePtr = std::make_unique<GeneralResponseMock>();
    auto& responce = *responcePtr;
    arangodb::iresearch::RestAnalyzerHandler handler(requestPtr.release(),
                                                     responcePtr.release());
    request.setRequestType(arangodb::rest::RequestType::DELETE_REQ);
    request.addSuffix("::testAnalyzer4");

    arangodb::auth::UserMap userMap;  // empty map, no user -> no permissions
    auto& user =
        userMap
            .emplace("", arangodb::auth::User::newUser("", "", arangodb::auth::Source::LDAP))
            .first->second;
    user.grantDatabase(vocbase.name(), arangodb::auth::Level::RW);  // for system collections User::collectionAuthLevel(...) returns database auth::Level
    userManager->setAuthInfo(userMap);  // set user map to avoid loading configuration from system database

    auto status = handler.execute();
    EXPECT_TRUE((arangodb::RestStatus::DONE == status));
    EXPECT_EQ(arangodb::rest::ResponseCode::OK, responce.responseCode());
    auto analyzer = analyzers->get(arangodb::StaticStrings::SystemDatabase +
                                   "::testAnalyzer4");
    EXPECT_EQ(nullptr, analyzer);
  }

  // success removal
  {
    TRI_vocbase_t vocbase(TRI_vocbase_type_e::TRI_VOCBASE_TYPE_NORMAL, 1,
                          arangodb::StaticStrings::SystemDatabase);
    auto requestPtr = std::make_unique<GeneralRequestMock>(vocbase);
    auto& request = *requestPtr;
    auto responcePtr = std::make_unique<GeneralResponseMock>();
    auto& responce = *responcePtr;
    arangodb::iresearch::RestAnalyzerHandler handler(requestPtr.release(),
                                                     responcePtr.release());
    request.setRequestType(arangodb::rest::RequestType::DELETE_REQ);
    request.addSuffix("testAnalyzer1");

    arangodb::auth::UserMap userMap;  // empty map, no user -> no permissions
    auto& user =
        userMap
            .emplace("", arangodb::auth::User::newUser("", "", arangodb::auth::Source::LDAP))
            .first->second;
    user.grantDatabase(vocbase.name(), arangodb::auth::Level::RW);  // for system collections User::collectionAuthLevel(...) returns database auth::Level
    userManager->setAuthInfo(userMap);  // set user map to avoid loading configuration from system database

    auto status = handler.execute();
    EXPECT_TRUE((arangodb::RestStatus::DONE == status));
    EXPECT_EQ(arangodb::rest::ResponseCode::OK, responce.responseCode());
    auto slice = responce._payload.slice();
    EXPECT_TRUE((slice.isObject()));
    EXPECT_TRUE((slice.hasKey(arangodb::StaticStrings::Code) &&
                 slice.get(arangodb::StaticStrings::Code).isNumber<size_t>() &&
                 size_t(arangodb::rest::ResponseCode::OK) ==
                     slice.get(arangodb::StaticStrings::Code).getNumber<size_t>()));
    EXPECT_TRUE((slice.hasKey(arangodb::StaticStrings::Error) &&
                 slice.get(arangodb::StaticStrings::Error).isBoolean() &&
                 false == slice.get(arangodb::StaticStrings::Error).getBoolean()));
    EXPECT_TRUE((slice.hasKey("name") && slice.get("name").isString() &&
                 arangodb::StaticStrings::SystemDatabase + "::testAnalyzer1" ==
                     slice.get("name").copyString()));
    auto analyzer = analyzers->get(arangodb::StaticStrings::SystemDatabase +
                                   "::testAnalyzer1");
    EXPECT_TRUE((true == !analyzer));
  }
}<|MERGE_RESOLUTION|>--- conflicted
+++ resolved
@@ -64,10 +64,10 @@
     PTR_NAMED(EmptyAnalyzer, ptr);
     return ptr;
   }
-  static bool normalize(irs::string_ref const&, std::string& out) {
+  static bool normalize(irs::string_ref const&, std::string& out) { 
     out.resize(VPackSlice::emptyObjectSlice().byteSize());
     std::memcpy(&out[0], VPackSlice::emptyObjectSlice().begin(), out.size());
-    return true;
+    return true; 
   }
   virtual bool next() override { return false; }
   virtual bool reset(irs::string_ref const& data) override { return true; }
@@ -80,7 +80,7 @@
 DEFINE_ANALYZER_TYPE_NAMED(EmptyAnalyzer, "rest-analyzer-empty");
 REGISTER_ANALYZER_VPACK(EmptyAnalyzer, EmptyAnalyzer::make, EmptyAnalyzer::normalize);
 
-}  // namespace
+}
 
 // -----------------------------------------------------------------------------
 // --SECTION--                                                 setup / tear-down
@@ -175,7 +175,7 @@
   server.addFeature(analyzers = new arangodb::iresearch::IResearchAnalyzerFeature(server));  // required for running upgrade task
   server.addFeature(sysDatabase = new arangodb::SystemDatabaseFeature(server));  // required for IResearchAnalyzerFeature::start()
 
-  auto cleanup = arangodb::scopeGuard([dbFeature]() { dbFeature->unprepare(); });
+  auto cleanup = arangodb::scopeGuard([dbFeature](){ dbFeature->unprepare(); });
 
   // create system vocbase
   {
@@ -184,30 +184,26 @@
         arangodb::StaticStrings::SystemDatabase + "\" } ]");
     ASSERT_TRUE((TRI_ERROR_NO_ERROR == dbFeature->loadDatabases(databases->slice())));
     sysDatabase->start();  // get system database from DatabaseFeature
-    arangodb::methods::Collections::createSystem(*sysDatabase->use(),
-                                                 arangodb::tests::AnalyzerCollectionName,
-                                                 false);
+    arangodb::methods::Collections::createSystem(
+        *sysDatabase->use(), 
+        arangodb::tests::AnalyzerCollectionName);
   }
 
   arangodb::iresearch::IResearchAnalyzerFeature::EmplaceResult result;
 
   {
-    const auto name =
-        arangodb::StaticStrings::SystemDatabase + "::testAnalyzer1";
-    ASSERT_TRUE(analyzers
-                    ->emplace(result, name, "identity",
-                              VPackParser::fromJson("{\"args\":\"abc\"}")->slice())
-                    .ok());
-  }
-
-  {
-    const auto name =
-        arangodb::StaticStrings::SystemDatabase + "::emptyAnalyzer";
-    ASSERT_TRUE(analyzers
-                    ->emplace(result, name, "rest-analyzer-empty",
-                              VPackParser::fromJson("{\"args\":\"en\"}")->slice(),
-                              irs::flags{irs::frequency::type()})
-                    .ok());
+    const auto name = arangodb::StaticStrings::SystemDatabase + "::testAnalyzer1";
+    ASSERT_TRUE(analyzers->emplace(result, name, "identity", 
+                                  VPackParser::fromJson("{\"args\":\"abc\"}")->slice())
+                           .ok());
+  }
+
+  {
+    const auto name = arangodb::StaticStrings::SystemDatabase + "::emptyAnalyzer";
+    ASSERT_TRUE(analyzers->emplace(result, name, "rest-analyzer-empty",
+                                  VPackParser::fromJson("{\"args\":\"en\"}")->slice(),
+                                  irs::flags{irs::frequency::type()})
+                           .ok());
   }
 
   struct ExecContext : public arangodb::ExecContext {
@@ -363,12 +359,7 @@
                                                      responcePtr.release());
     request.setRequestType(arangodb::rest::RequestType::POST);
     request._payload.openObject();
-<<<<<<< HEAD
-    request._payload.add("name", VPackValue(arangodb::StaticStrings::SystemDatabase +
-                                            "::testAnalyzer"));
-=======
     request._payload.add("name", VPackValue(arangodb::StaticStrings::SystemDatabase + "::testAn:alyzer"));
->>>>>>> df504bb6
     request._payload.add("type", VPackValue("identity"));
     request._payload.add("properties", arangodb::velocypack::Value("{\"args\":\"abc\"}"));
     request._payload.close();
@@ -477,10 +468,8 @@
     request.setRequestType(arangodb::rest::RequestType::POST);
     request._payload.openObject();
     request._payload.add("name", arangodb::velocypack::Value("emptyAnalyzer"));
-    request._payload.add("type",
-                         arangodb::velocypack::Value("rest-analyzer-empty"));
-    request._payload.add("properties",
-                         arangodb::velocypack::Value("{\"args\":\"abc\"}"));
+    request._payload.add("type", arangodb::velocypack::Value("rest-analyzer-empty"));
+    request._payload.add("properties", arangodb::velocypack::Value("{\"args\":\"abc\"}"));
     request._payload.close();
 
     arangodb::auth::UserMap userMap;  // empty map, no user -> no permissions
@@ -564,8 +553,7 @@
     request._payload.openObject();
     request._payload.add("name", VPackValue("testAnalyzer2"));
     request._payload.add("type", VPackValue("identity"));
-    request._payload.add("properties",
-                         arangodb::velocypack::Value("{\"args\":\"abc\"}"));
+    request._payload.add("properties", arangodb::velocypack::Value("{\"args\":\"abc\"}"));
     request._payload.close();
 
     arangodb::auth::UserMap userMap;  // empty map, no user -> no permissions
@@ -608,8 +596,7 @@
     request._payload.openObject();
     request._payload.add("name", arangodb::velocypack::Value("testAnalyzer2"));
     request._payload.add("type", arangodb::velocypack::Value("identity"));
-    request._payload.add("properties",
-                         arangodb::velocypack::Value("{\"args\":\"abc\"}"));
+    request._payload.add("properties", arangodb::velocypack::Value("{\"args\":\"abc\"}"));
     request._payload.close();
 
     arangodb::auth::UserMap userMap;  // empty map, no user -> no permissions
@@ -658,30 +645,33 @@
   server.addFeature(analyzers = new arangodb::iresearch::IResearchAnalyzerFeature(server));  // required for running upgrade task
   analyzers->prepare();  // add static analyzers
 
-  auto cleanup = arangodb::scopeGuard([dbFeature]() { dbFeature->unprepare(); });
+  auto cleanup = arangodb::scopeGuard([dbFeature](){ dbFeature->unprepare(); });
 
   // create vocbases
   {
     auto const databases = arangodb::velocypack::Parser::fromJson(
-        std::string("[ { \"name\": \"") + arangodb::StaticStrings::SystemDatabase +
-        "\" }, { \"name\": \"FooDb\" }, { \"name\": \"FooDb2\" } ]");
+        std::string("[ { \"name\": \"") +
+        arangodb::StaticStrings::SystemDatabase + "\" }, { \"name\": \"FooDb\" }, { \"name\": \"FooDb2\" } ]");
     ASSERT_TRUE((TRI_ERROR_NO_ERROR == dbFeature->loadDatabases(databases->slice())));
     arangodb::methods::Collections::createSystem(
         *dbFeature->useDatabase(arangodb::StaticStrings::SystemDatabase),
-        arangodb::tests::AnalyzerCollectionName, false);
+        arangodb::tests::AnalyzerCollectionName);
     arangodb::methods::Collections::createSystem(
-        *dbFeature->useDatabase("FooDb"), arangodb::tests::AnalyzerCollectionName, false);
-    arangodb::methods::Collections::createSystem(
-        *dbFeature->useDatabase("FooDb2"), arangodb::tests::AnalyzerCollectionName, false);
-
-    sysDbFeature->prepare();
-    sysDbFeature->start();
-  }
+        *dbFeature->useDatabase("FooDb"),
+        arangodb::tests::AnalyzerCollectionName);
+     arangodb::methods::Collections::createSystem(
+        *dbFeature->useDatabase("FooDb2"),
+        arangodb::tests::AnalyzerCollectionName);
+
+     sysDbFeature->prepare();
+     sysDbFeature->start();
+  }
+  
 
   arangodb::iresearch::IResearchAnalyzerFeature::EmplaceResult result;
   ASSERT_TRUE((analyzers
                    ->emplace(result, arangodb::StaticStrings::SystemDatabase + "::testAnalyzer1",
-                             "identity",
+                             "identity", 
                              VPackSlice::noneSlice())  // Empty VPack for nullptr
                    .ok()));
 
@@ -820,72 +810,72 @@
     EXPECT_TRUE(slice.hasKey("properties") && slice.get("properties").isObject());
     EXPECT_TRUE((slice.hasKey("features") && slice.get("features").isArray()));
   }
-  // get custom (known analyzer) authorized but from different db
-  {
-    arangodb::auth::UserMap userMap;  // empty map, no user -> no permissions
-    auto& user =
-        userMap
-            .emplace("", arangodb::auth::User::newUser("", "", arangodb::auth::Source::LDAP))
-            .first->second;
-    user.grantDatabase("FooDb", arangodb::auth::Level::RW);
-    user.grantDatabase("FooDb2", arangodb::auth::Level::RO);
-    user.grantDatabase(arangodb::StaticStrings::SystemDatabase, arangodb::auth::Level::RO);
-    userManager->setAuthInfo(userMap);  // set user map to avoid loading configuration from system database
-
-    ASSERT_TRUE((analyzers
-                     ->emplace(result, "FooDb::testAnalyzer1", "identity",
-                               VPackSlice::noneSlice())  // Empty VPack for nullptr
-                     .ok()));
-    {
-      TRI_vocbase_t vocbase(TRI_vocbase_type_e::TRI_VOCBASE_TYPE_NORMAL, 1,
-                            "FooDb2");
-      auto requestPtr = std::make_unique<GeneralRequestMock>(vocbase);
-      auto& request = *requestPtr;
-      auto responcePtr = std::make_unique<GeneralResponseMock>();
-      auto& responce = *responcePtr;
-      arangodb::iresearch::RestAnalyzerHandler handler(requestPtr.release(),
-                                                       responcePtr.release());
-      request.setRequestType(arangodb::rest::RequestType::GET);
-      request.addSuffix("FooDb::testAnalyzer1");
-
-      auto status = handler.execute();
-      EXPECT_TRUE((arangodb::RestStatus::DONE == status));
-      // user has access but analyzer should not be visible
-      EXPECT_EQ(arangodb::rest::ResponseCode::FORBIDDEN, responce.responseCode());
-    }
-    {
-      TRI_vocbase_t vocbase(TRI_vocbase_type_e::TRI_VOCBASE_TYPE_NORMAL, 1,
-                            "FooDb2");
-      auto requestPtr = std::make_unique<GeneralRequestMock>(vocbase);
-      auto& request = *requestPtr;
-      auto responcePtr = std::make_unique<GeneralResponseMock>();
-      auto& responce = *responcePtr;
-      arangodb::iresearch::RestAnalyzerHandler handler(requestPtr.release(),
-                                                       responcePtr.release());
-      request.setRequestType(arangodb::rest::RequestType::GET);
-      request.addSuffix(arangodb::StaticStrings::SystemDatabase +
-                        "::testAnalyzer1");
-      auto status = handler.execute();
-      EXPECT_TRUE((arangodb::RestStatus::DONE == status));
-      // system should be visible
-      EXPECT_EQ(arangodb::rest::ResponseCode::OK, responce.responseCode());
-    }
-    {
-      TRI_vocbase_t vocbase(TRI_vocbase_type_e::TRI_VOCBASE_TYPE_NORMAL, 1,
-                            "FooDb2");
-      auto requestPtr = std::make_unique<GeneralRequestMock>(vocbase);
-      auto& request = *requestPtr;
-      auto responcePtr = std::make_unique<GeneralResponseMock>();
-      auto& responce = *responcePtr;
-      arangodb::iresearch::RestAnalyzerHandler handler(requestPtr.release(),
-                                                       responcePtr.release());
-      request.setRequestType(arangodb::rest::RequestType::GET);
-      request.addSuffix("::testAnalyzer1");
-      auto status = handler.execute();
-      EXPECT_TRUE((arangodb::RestStatus::DONE == status));
-      // system should be visible
-      EXPECT_EQ(arangodb::rest::ResponseCode::OK, responce.responseCode());
-    }
+    // get custom (known analyzer) authorized but from different db
+  {
+     arangodb::auth::UserMap userMap;  // empty map, no user -> no permissions
+     auto& user =
+        userMap
+          .emplace("", arangodb::auth::User::newUser("", "", arangodb::auth::Source::LDAP))
+          .first->second;
+     user.grantDatabase("FooDb", arangodb::auth::Level::RW); 
+     user.grantDatabase("FooDb2", arangodb::auth::Level::RO); 
+     user.grantDatabase(arangodb::StaticStrings::SystemDatabase, arangodb::auth::Level::RO);  
+     userManager->setAuthInfo(userMap);  // set user map to avoid loading configuration from system database
+
+     ASSERT_TRUE((analyzers
+                   ->emplace(result, "FooDb::testAnalyzer1",
+                             "identity", 
+                             VPackSlice::noneSlice())  // Empty VPack for nullptr
+                   .ok()));
+     {
+       TRI_vocbase_t vocbase(TRI_vocbase_type_e::TRI_VOCBASE_TYPE_NORMAL, 1,
+         "FooDb2");
+       auto requestPtr = std::make_unique<GeneralRequestMock>(vocbase);
+       auto& request = *requestPtr;
+       auto responcePtr = std::make_unique<GeneralResponseMock>();
+       auto& responce = *responcePtr;
+       arangodb::iresearch::RestAnalyzerHandler handler(requestPtr.release(),
+         responcePtr.release());
+       request.setRequestType(arangodb::rest::RequestType::GET);
+       request.addSuffix("FooDb::testAnalyzer1");
+ 
+       auto status = handler.execute();
+       EXPECT_TRUE((arangodb::RestStatus::DONE == status));
+       // user has access but analyzer should not be visible
+       EXPECT_EQ(arangodb::rest::ResponseCode::FORBIDDEN, responce.responseCode());
+     }
+     {
+       TRI_vocbase_t vocbase(TRI_vocbase_type_e::TRI_VOCBASE_TYPE_NORMAL, 1,
+         "FooDb2");
+       auto requestPtr = std::make_unique<GeneralRequestMock>(vocbase);
+       auto& request = *requestPtr;
+       auto responcePtr = std::make_unique<GeneralResponseMock>();
+       auto& responce = *responcePtr;
+       arangodb::iresearch::RestAnalyzerHandler handler(requestPtr.release(),
+         responcePtr.release());
+       request.setRequestType(arangodb::rest::RequestType::GET);
+       request.addSuffix(arangodb::StaticStrings::SystemDatabase + "::testAnalyzer1");
+       auto status = handler.execute();
+       EXPECT_TRUE((arangodb::RestStatus::DONE == status));
+       //system should be visible
+       EXPECT_EQ(arangodb::rest::ResponseCode::OK, responce.responseCode());
+     }
+     {
+       TRI_vocbase_t vocbase(TRI_vocbase_type_e::TRI_VOCBASE_TYPE_NORMAL, 1,
+         "FooDb2");
+       auto requestPtr = std::make_unique<GeneralRequestMock>(vocbase);
+       auto& request = *requestPtr;
+       auto responcePtr = std::make_unique<GeneralResponseMock>();
+       auto& responce = *responcePtr;
+       arangodb::iresearch::RestAnalyzerHandler handler(requestPtr.release(),
+         responcePtr.release());
+       request.setRequestType(arangodb::rest::RequestType::GET);
+       request.addSuffix("::testAnalyzer1");
+       auto status = handler.execute();
+       EXPECT_TRUE((arangodb::RestStatus::DONE == status));
+       //system should be visible
+       EXPECT_EQ(arangodb::rest::ResponseCode::OK, responce.responseCode());
+     }
   }
   // get custom (known analyzer) not authorized
   {
@@ -910,7 +900,7 @@
 
     auto status = handler.execute();
     EXPECT_TRUE((arangodb::RestStatus::DONE == status));
-    EXPECT_EQ(arangodb::rest::ResponseCode::FORBIDDEN, responce.responseCode());
+    EXPECT_EQ(arangodb::rest::ResponseCode::FORBIDDEN , responce.responseCode());
     auto slice = responce._payload.slice();
     EXPECT_TRUE((slice.isObject()));
     EXPECT_TRUE((slice.hasKey(arangodb::StaticStrings::Code) &&
@@ -1103,7 +1093,7 @@
   server.addFeature(sysDatabase = new arangodb::SystemDatabaseFeature(server));  // required for IResearchAnalyzerFeature::start()
   server.addFeature(analyzers = new arangodb::iresearch::IResearchAnalyzerFeature(server));  // required for running upgrade task
 
-  auto cleanup = arangodb::scopeGuard([dbFeature]() { dbFeature->unprepare(); });
+  auto cleanup = arangodb::scopeGuard([dbFeature](){ dbFeature->unprepare(); });
 
   // create system vocbase
   {
@@ -1115,9 +1105,12 @@
     ASSERT_TRUE((TRI_ERROR_NO_ERROR ==
                  dbFeature->createDatabase(1, "testVocbase", vocbase)));
     sysDatabase->start();  // get system database from DatabaseFeature
-    arangodb::methods::Collections::createSystem(*vocbase, arangodb::tests::AnalyzerCollectionName, false);
-    arangodb::methods::Collections::createSystem(*sysDatabase->use(),
-                                                 arangodb::tests::AnalyzerCollectionName, false);
+    arangodb::methods::Collections::createSystem(
+        *vocbase, 
+        arangodb::tests::AnalyzerCollectionName);
+    arangodb::methods::Collections::createSystem(
+        *sysDatabase->use(), 
+        arangodb::tests::AnalyzerCollectionName);
   }
 
   arangodb::iresearch::IResearchAnalyzerFeature::EmplaceResult result;
@@ -1166,13 +1159,10 @@
     userManager->setAuthInfo(userMap);  // set user map to avoid loading configuration from system database
 
     std::set<std::string> expected = {
-        "identity", "text_de",
-        "text_en",  "text_es",
-        "text_fi",  "text_fr",
-        "text_it",  "text_nl",
-        "text_no",  "text_pt",
-        "text_ru",  "text_sv",
-        "text_zh",  arangodb::StaticStrings::SystemDatabase + "::testAnalyzer1",
+      "identity", "text_de",  "text_en",  "text_es",  "text_fi",
+      "text_fr",  "text_it",  "text_nl",  "text_no",  "text_pt",
+      "text_ru",  "text_sv",  "text_zh",
+      arangodb::StaticStrings::SystemDatabase + "::testAnalyzer1",
     };
     auto status = handler.execute();
     EXPECT_TRUE((arangodb::RestStatus::DONE == status));
@@ -1225,9 +1215,9 @@
     userManager->setAuthInfo(userMap);  // set user map to avoid loading configuration from system database
 
     std::set<std::string> expected = {
-        "identity", "text_de", "text_en", "text_es", "text_fi",
-        "text_fr",  "text_it", "text_nl", "text_no", "text_pt",
-        "text_ru",  "text_sv", "text_zh",
+      "identity", "text_de",  "text_en",  "text_es",  "text_fi",
+      "text_fr",  "text_it",  "text_nl",  "text_no",  "text_pt",
+      "text_ru",  "text_sv",  "text_zh",
     };
     auto status = handler.execute();
     EXPECT_TRUE((arangodb::RestStatus::DONE == status));
@@ -1281,21 +1271,11 @@
     userManager->setAuthInfo(userMap);  // set user map to avoid loading configuration from system database
 
     std::set<std::string> expected = {
-        "identity",
-        "text_de",
-        "text_en",
-        "text_es",
-        "text_fi",
-        "text_fr",
-        "text_it",
-        "text_nl",
-        "text_no",
-        "text_pt",
-        "text_ru",
-        "text_sv",
-        "text_zh",
-        arangodb::StaticStrings::SystemDatabase + "::testAnalyzer1",
-        "testVocbase::testAnalyzer2",
+      "identity", "text_de",  "text_en",  "text_es",  "text_fi",
+      "text_fr",  "text_it",  "text_nl",  "text_no",  "text_pt",
+      "text_ru",  "text_sv",  "text_zh",
+      arangodb::StaticStrings::SystemDatabase + "::testAnalyzer1",
+      "testVocbase::testAnalyzer2",
     };
     auto status = handler.execute();
     EXPECT_TRUE((arangodb::RestStatus::DONE == status));
@@ -1349,13 +1329,10 @@
     userManager->setAuthInfo(userMap);  // set user map to avoid loading configuration from system database
 
     std::set<std::string> expected = {
-        "identity", "text_de",
-        "text_en",  "text_es",
-        "text_fi",  "text_fr",
-        "text_it",  "text_nl",
-        "text_no",  "text_pt",
-        "text_ru",  "text_sv",
-        "text_zh",  arangodb::StaticStrings::SystemDatabase + "::testAnalyzer1",
+      "identity", "text_de",  "text_en",  "text_es",  "text_fi",
+      "text_fr",  "text_it",  "text_nl",  "text_no",  "text_pt",
+      "text_ru",  "text_sv",  "text_zh",
+      arangodb::StaticStrings::SystemDatabase + "::testAnalyzer1",
     };
     auto status = handler.execute();
     EXPECT_TRUE((arangodb::RestStatus::DONE == status));
@@ -1409,13 +1386,10 @@
     userManager->setAuthInfo(userMap);  // set user map to avoid loading configuration from system database
 
     std::set<std::string> expected = {
-        "identity", "text_de",
-        "text_en",  "text_es",
-        "text_fi",  "text_fr",
-        "text_it",  "text_nl",
-        "text_no",  "text_pt",
-        "text_ru",  "text_sv",
-        "text_zh",  "testVocbase::testAnalyzer2",
+      "identity", "text_de",  "text_en",  "text_es",  "text_fi",
+      "text_fr",  "text_it",  "text_nl",  "text_no",  "text_pt",
+      "text_ru",  "text_sv",  "text_zh",
+      "testVocbase::testAnalyzer2",
     };
     auto status = handler.execute();
     EXPECT_TRUE((arangodb::RestStatus::DONE == status));
@@ -1469,9 +1443,9 @@
     userManager->setAuthInfo(userMap);  // set user map to avoid loading configuration from system database
 
     std::set<std::string> expected = {
-        "identity", "text_de", "text_en", "text_es", "text_fi",
-        "text_fr",  "text_it", "text_nl", "text_no", "text_pt",
-        "text_ru",  "text_sv", "text_zh",
+      "identity", "text_de",  "text_en",  "text_es",  "text_fi",
+      "text_fr",  "text_it",  "text_nl",  "text_no",  "text_pt",
+      "text_ru",  "text_sv",  "text_zh",
     };
     auto status = handler.execute();
     EXPECT_TRUE((arangodb::RestStatus::DONE == status));
@@ -1524,7 +1498,7 @@
   server.addFeature(sysDbFeature);
   server.addFeature(analyzers = new arangodb::iresearch::IResearchAnalyzerFeature(server));  // required for running upgrade task
 
-  auto cleanup = arangodb::scopeGuard([dbFeature]() { dbFeature->unprepare(); });
+  auto cleanup = arangodb::scopeGuard([dbFeature](){ dbFeature->unprepare(); });
 
   // create system vocbase
   {
@@ -1534,7 +1508,7 @@
     ASSERT_TRUE((TRI_ERROR_NO_ERROR == dbFeature->loadDatabases(databases->slice())));
     arangodb::methods::Collections::createSystem(
         *dbFeature->useDatabase(arangodb::StaticStrings::SystemDatabase),
-        arangodb::tests::AnalyzerCollectionName, false);
+        arangodb::tests::AnalyzerCollectionName);
     sysDbFeature->prepare();
     sysDbFeature->start();
   }
