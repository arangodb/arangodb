////////////////////////////////////////////////////////////////////////////////
/// DISCLAIMER
///
/// Copyright 2019 ArangoDB GmbH, Cologne, Germany
///
/// Licensed under the Apache License, Version 2.0 (the "License");
/// you may not use this file except in compliance with the License.
/// You may obtain a copy of the License at
///
///     http://www.apache.org/licenses/LICENSE-2.0
///
/// Unless required by applicable law or agreed to in writing, software
/// distributed under the License is distributed on an "AS IS" BASIS,
/// WITHOUT WARRANTIES OR CONDITIONS OF ANY KIND, either express or implied.
/// See the License for the specific language governing permissions and
/// limitations under the License.
///
/// Copyright holder is ArangoDB GmbH, Cologne, Germany
///
/// @author Andrey Abramov
/// @author Vasiliy Nabatchikov
////////////////////////////////////////////////////////////////////////////////

#include "gtest/gtest.h"

#include "../IResearch/RestHandlerMock.h"
#include "../Mocks/StorageEngineMock.h"
#include "Aql/QueryRegistry.h"

#if USE_ENTERPRISE
#include "Enterprise/Ldap/LdapFeature.h"
#endif

#include "Basics/VelocyPackHelper.h"
#include "GeneralServer/AuthenticationFeature.h"
#include "IResearch/IResearchAnalyzerFeature.h"
#include "IResearch/IResearchCommon.h"
#include "RestHandler/RestAnalyzerHandler.h"
#include "RestServer/DatabaseFeature.h"
#include "RestServer/QueryRegistryFeature.h"
#include "RestServer/SystemDatabaseFeature.h"
#include "StorageEngine/EngineSelectorFeature.h"
#include "V8Server/V8DealerFeature.h"
#include "velocypack/Iterator.h"
#include "velocypack/Parser.h"

#include "analysis/analyzers.hpp"
#include "analysis/token_attributes.hpp"

namespace {

class EmptyAnalyzer : public irs::analysis::analyzer {
 public:
  DECLARE_ANALYZER_TYPE();
  EmptyAnalyzer() : irs::analysis::analyzer(EmptyAnalyzer::type()) {
    _attrs.emplace(_attr);
  }
  virtual irs::attribute_view const& attributes() const NOEXCEPT override {
    return _attrs;
  }
  static ptr make(irs::string_ref const&) {
    PTR_NAMED(EmptyAnalyzer, ptr);
    return ptr;
  }
  static bool normalize(irs::string_ref const&, std::string& out) {
    out.resize(VPackSlice::emptyObjectSlice().byteSize());
    std::memcpy(&out[0], VPackSlice::emptyObjectSlice().begin(), out.size());
    return true;
  }
  virtual bool next() override { return false; }
  virtual bool reset(irs::string_ref const& data) override { return true; }

 private:
  irs::attribute_view _attrs;
  irs::frequency _attr;
};

DEFINE_ANALYZER_TYPE_NAMED(EmptyAnalyzer, "rest-analyzer-empty");
REGISTER_ANALYZER_VPACK(EmptyAnalyzer, EmptyAnalyzer::make, EmptyAnalyzer::normalize);

}

// -----------------------------------------------------------------------------
// --SECTION--                                                 setup / tear-down
// -----------------------------------------------------------------------------

class RestAnalyzerHandlerTest : public ::testing::Test {
 protected:
  StorageEngineMock engine;
  arangodb::application_features::ApplicationServer server;
  std::vector<std::pair<arangodb::application_features::ApplicationFeature*, bool>> features;

  RestAnalyzerHandlerTest() : engine(server), server(nullptr, nullptr) {
    arangodb::EngineSelectorFeature::ENGINE = &engine;

    // suppress INFO {authentication} Authentication is turned on (system only), authentication for unix sockets is turned on
    // suppress WARNING {authentication} --server.jwt-secret is insecure. Use --server.jwt-secret-keyfile instead
    arangodb::LogTopic::setLogLevel(arangodb::Logger::AUTHENTICATION.name(),
                                    arangodb::LogLevel::ERR);

    // suppress log messages since tests check error conditions
    arangodb::LogTopic::setLogLevel(arangodb::iresearch::TOPIC.name(),
                                    arangodb::LogLevel::FATAL);

    // setup required application features
    features.emplace_back(new arangodb::AuthenticationFeature(server), false);  // required for VocbaseContext

#if USE_ENTERPRISE
    features.emplace_back(new arangodb::LdapFeature(server),
                          false);  // required for AuthenticationFeature with USE_ENTERPRISE
#endif

    for (auto& f : features) {
      arangodb::application_features::ApplicationServer::server->addFeature(f.first);
    }

    for (auto& f : features) {
      f.first->prepare();
    }

    for (auto& f : features) {
      if (f.second) {
        f.first->start();
      }
    }
  }

  ~RestAnalyzerHandlerTest() {
    arangodb::application_features::ApplicationServer::server = nullptr;

    // destroy application features
    for (auto& f : features) {
      if (f.second) {
        f.first->stop();
      }
    }

    for (auto& f : features) {
      f.first->unprepare();
    }

    arangodb::LogTopic::setLogLevel(arangodb::iresearch::TOPIC.name(),
                                    arangodb::LogLevel::DEFAULT);
    arangodb::LogTopic::setLogLevel(arangodb::Logger::AUTHENTICATION.name(),
                                    arangodb::LogLevel::DEFAULT);
    arangodb::EngineSelectorFeature::ENGINE = nullptr;
  }
};

// -----------------------------------------------------------------------------
// --SECTION--                                                        test suite
// -----------------------------------------------------------------------------

TEST_F(RestAnalyzerHandlerTest, test_create) {
  // create a new instance of an ApplicationServer and fill it with the required features
  // cannot use the existing server since its features already have some state
  std::shared_ptr<arangodb::application_features::ApplicationServer> originalServer(
      arangodb::application_features::ApplicationServer::server,
      [](arangodb::application_features::ApplicationServer* ptr) -> void {
        arangodb::application_features::ApplicationServer::server = ptr;
      });
  arangodb::application_features::ApplicationServer::server =
      nullptr;  // avoid "ApplicationServer initialized twice"
  arangodb::application_features::ApplicationServer server(nullptr, nullptr);
  arangodb::iresearch::IResearchAnalyzerFeature* analyzers;
  arangodb::DatabaseFeature* dbFeature;
  arangodb::SystemDatabaseFeature* sysDatabase;
  server.addFeature(new arangodb::QueryRegistryFeature(server));  // required for constructing TRI_vocbase_t
  server.addFeature(new arangodb::V8DealerFeature(server));  // required for DatabaseFeature::createDatabase(...)
  server.addFeature(dbFeature = new arangodb::DatabaseFeature(server));  // required for IResearchAnalyzerFeature::emplace(...)
  server.addFeature(analyzers = new arangodb::iresearch::IResearchAnalyzerFeature(server));  // required for running upgrade task
  server.addFeature(sysDatabase = new arangodb::SystemDatabaseFeature(server));  // required for IResearchAnalyzerFeature::start()

  // create system vocbase
  {
    auto const databases = arangodb::velocypack::Parser::fromJson(
        std::string("[ { \"name\": \"") +
        arangodb::StaticStrings::SystemDatabase + "\" } ]");
    ASSERT_TRUE((TRI_ERROR_NO_ERROR == dbFeature->loadDatabases(databases->slice())));
    sysDatabase->start();  // get system database from DatabaseFeature
  }

  arangodb::iresearch::IResearchAnalyzerFeature::EmplaceResult result;

  {
    const auto name = arangodb::StaticStrings::SystemDatabase + "::testAnalyzer1";
<<<<<<< HEAD
    ASSERT_TRUE(analyzers->emplace(result, name, "identity",
                                  VPackParser::fromJson("\"abc\"")->slice())
=======
    ASSERT_TRUE(analyzers->emplace(result, name, "identity", 
                                  VPackParser::fromJson("{\"args\":\"abc\"}")->slice())
>>>>>>> 1f8099e2
                           .ok());
  }

  {
    const auto name = arangodb::StaticStrings::SystemDatabase + "::emptyAnalyzer";
    ASSERT_TRUE(analyzers->emplace(result, name, "rest-analyzer-empty",
                                  VPackParser::fromJson("{\"args\":\"en\"}")->slice(),
                                  irs::flags{irs::frequency::type()})
                           .ok());
  }

  struct ExecContext : public arangodb::ExecContext {
    ExecContext()
        : arangodb::ExecContext(arangodb::ExecContext::Type::Default, "", "",
                                arangodb::auth::Level::NONE,
                                arangodb::auth::Level::NONE) {}
  } execContext;
  arangodb::ExecContextScope execContextScope(&execContext);
  auto* authFeature = arangodb::AuthenticationFeature::instance();
  auto* userManager = authFeature->userManager();
  arangodb::aql::QueryRegistry queryRegistry(0);  // required for UserManager::loadFromDB()
  userManager->setQueryRegistry(&queryRegistry);
  auto resetUserManager = std::shared_ptr<arangodb::auth::UserManager>(
      userManager,
      [](arangodb::auth::UserManager* ptr) -> void { ptr->removeAllUsers(); });

  // invalid params (non-object body)
  {
    TRI_vocbase_t vocbase(TRI_vocbase_type_e::TRI_VOCBASE_TYPE_NORMAL, 1,
                          arangodb::StaticStrings::SystemDatabase);
    auto requestPtr = std::make_unique<GeneralRequestMock>(vocbase);
    auto& request = *requestPtr;
    auto responcePtr = std::make_unique<GeneralResponseMock>();
    auto& responce = *responcePtr;
    arangodb::iresearch::RestAnalyzerHandler handler(requestPtr.release(),
                                                     responcePtr.release());
    request.setRequestType(arangodb::rest::RequestType::POST);
    request._payload.openArray();
    request._payload.close();

    arangodb::auth::UserMap userMap;  // empty map, no user -> no permissions
    auto& user =
        userMap
            .emplace("", arangodb::auth::User::newUser("", "", arangodb::auth::Source::LDAP))
            .first->second;
    user.grantDatabase(vocbase.name(), arangodb::auth::Level::RW);  // for system collections User::collectionAuthLevel(...) returns database auth::Level
    userManager->setAuthInfo(userMap);  // set user map to avoid loading configuration from system database

    auto status = handler.execute();
    EXPECT_TRUE((arangodb::RestStatus::DONE == status));
    EXPECT_TRUE((arangodb::rest::ResponseCode::BAD == responce.responseCode()));
    auto slice = responce._payload.slice();
    EXPECT_TRUE((slice.isObject()));
    EXPECT_TRUE((slice.hasKey(arangodb::StaticStrings::Code) &&
                 slice.get(arangodb::StaticStrings::Code).isNumber<size_t>() &&
                 size_t(arangodb::rest::ResponseCode::BAD) ==
                     slice.get(arangodb::StaticStrings::Code).getNumber<size_t>()));
    EXPECT_TRUE((slice.hasKey(arangodb::StaticStrings::Error) &&
                 slice.get(arangodb::StaticStrings::Error).isBoolean() &&
                 true == slice.get(arangodb::StaticStrings::Error).getBoolean()));
    EXPECT_TRUE((slice.hasKey(arangodb::StaticStrings::ErrorNum) &&
                 slice.get(arangodb::StaticStrings::ErrorNum).isNumber<int>() &&
                 TRI_ERROR_BAD_PARAMETER ==
                     slice.get(arangodb::StaticStrings::ErrorNum).getNumber<int>()));
  }

  // invalid params (no name)
  {
    TRI_vocbase_t vocbase(TRI_vocbase_type_e::TRI_VOCBASE_TYPE_NORMAL, 1,
                          arangodb::StaticStrings::SystemDatabase);
    auto requestPtr = std::make_unique<GeneralRequestMock>(vocbase);
    auto& request = *requestPtr;
    auto responcePtr = std::make_unique<GeneralResponseMock>();
    auto& responce = *responcePtr;
    arangodb::iresearch::RestAnalyzerHandler handler(requestPtr.release(),
                                                     responcePtr.release());
    request.setRequestType(arangodb::rest::RequestType::POST);
    request._payload.openObject();
    request._payload.add("type", arangodb::velocypack::Value("identity"));
    request._payload.add("properties", arangodb::velocypack::Value(
                                           arangodb::velocypack::ValueType::Null));
    request._payload.close();

    arangodb::auth::UserMap userMap;  // empty map, no user -> no permissions
    auto& user =
        userMap
            .emplace("", arangodb::auth::User::newUser("", "", arangodb::auth::Source::LDAP))
            .first->second;
    user.grantDatabase(vocbase.name(), arangodb::auth::Level::RW);  // for system collections User::collectionAuthLevel(...) returns database auth::Level
    userManager->setAuthInfo(userMap);  // set user map to avoid loading configuration from system database

    auto status = handler.execute();
    EXPECT_TRUE((arangodb::RestStatus::DONE == status));
    EXPECT_TRUE((arangodb::rest::ResponseCode::BAD == responce.responseCode()));
    auto slice = responce._payload.slice();
    EXPECT_TRUE((slice.isObject()));
    EXPECT_TRUE((slice.hasKey(arangodb::StaticStrings::Code) &&
                 slice.get(arangodb::StaticStrings::Code).isNumber<size_t>() &&
                 size_t(arangodb::rest::ResponseCode::BAD) ==
                     slice.get(arangodb::StaticStrings::Code).getNumber<size_t>()));
    EXPECT_TRUE((slice.hasKey(arangodb::StaticStrings::Error) &&
                 slice.get(arangodb::StaticStrings::Error).isBoolean() &&
                 true == slice.get(arangodb::StaticStrings::Error).getBoolean()));
    EXPECT_TRUE((slice.hasKey(arangodb::StaticStrings::ErrorNum) &&
                 slice.get(arangodb::StaticStrings::ErrorNum).isNumber<int>() &&
                 TRI_ERROR_BAD_PARAMETER ==
                     slice.get(arangodb::StaticStrings::ErrorNum).getNumber<int>()));
  }

  // invalid params (invalid name)
  {
    TRI_vocbase_t vocbase(TRI_vocbase_type_e::TRI_VOCBASE_TYPE_NORMAL, 1,
                          arangodb::StaticStrings::SystemDatabase);
    auto requestPtr = std::make_unique<GeneralRequestMock>(vocbase);
    auto& request = *requestPtr;
    auto responcePtr = std::make_unique<GeneralResponseMock>();
    auto& responce = *responcePtr;
    arangodb::iresearch::RestAnalyzerHandler handler(requestPtr.release(),
                                                     responcePtr.release());
    request.setRequestType(arangodb::rest::RequestType::POST);
    request._payload.openObject();
    request._payload.add("name", VPackValue("unknownVocbase::testAnalyzer"));
    request._payload.add("type", VPackValue("identity"));
    request._payload.add("properties", VPackValue(arangodb::velocypack::ValueType::Null));
    request._payload.close();

    arangodb::auth::UserMap userMap;  // empty map, no user -> no permissions
    auto& user =
        userMap
            .emplace("", arangodb::auth::User::newUser("", "", arangodb::auth::Source::LDAP))
            .first->second;
    user.grantDatabase(vocbase.name(), arangodb::auth::Level::RW);  // for system collections User::collectionAuthLevel(...) returns database auth::Level
    userManager->setAuthInfo(userMap);  // set user map to avoid loading configuration from system database

    auto status = handler.execute();
    EXPECT_TRUE((arangodb::RestStatus::DONE == status));
    EXPECT_TRUE((arangodb::rest::ResponseCode::BAD == responce.responseCode()));
    auto slice = responce._payload.slice();
    EXPECT_TRUE((slice.isObject()));
    EXPECT_TRUE((slice.hasKey(arangodb::StaticStrings::Code) &&
                 slice.get(arangodb::StaticStrings::Code).isNumber<size_t>() &&
                 size_t(arangodb::rest::ResponseCode::BAD) ==
                     slice.get(arangodb::StaticStrings::Code).getNumber<size_t>()));
    EXPECT_TRUE((slice.hasKey(arangodb::StaticStrings::Error) &&
                 slice.get(arangodb::StaticStrings::Error).isBoolean() &&
                 true == slice.get(arangodb::StaticStrings::Error).getBoolean()));
    EXPECT_TRUE((slice.hasKey(arangodb::StaticStrings::ErrorNum) &&
                 slice.get(arangodb::StaticStrings::ErrorNum).isNumber<int>() &&
                 TRI_ERROR_BAD_PARAMETER ==
                     slice.get(arangodb::StaticStrings::ErrorNum).getNumber<int>()));
  }

  // invalid params (name contains invalid symbols)
  {
    TRI_vocbase_t vocbase(TRI_vocbase_type_e::TRI_VOCBASE_TYPE_NORMAL, 1,
                          arangodb::StaticStrings::SystemDatabase);
    auto requestPtr = std::make_unique<GeneralRequestMock>(vocbase);
    auto& request = *requestPtr;
    auto responcePtr = std::make_unique<GeneralResponseMock>();
    auto& responce = *responcePtr;
    arangodb::iresearch::RestAnalyzerHandler handler(requestPtr.release(),
                                                     responcePtr.release());
    request.setRequestType(arangodb::rest::RequestType::POST);
    request._payload.openObject();
    request._payload.add("name", VPackValue(arangodb::StaticStrings::SystemDatabase + "::testAnalyzer"));
    request._payload.add("type", VPackValue("identity"));
    request._payload.add("properties", VPackValue(arangodb::velocypack::ValueType::Null));
    request._payload.close();

    arangodb::auth::UserMap userMap;  // empty map, no user -> no permissions
    auto& user =
        userMap
            .emplace("", arangodb::auth::User::newUser("", "", arangodb::auth::Source::LDAP))
            .first->second;
    user.grantDatabase(vocbase.name(), arangodb::auth::Level::RW);  // for system collections User::collectionAuthLevel(...) returns database auth::Level
    userManager->setAuthInfo(userMap);  // set user map to avoid loading configuration from system database

    auto status = handler.execute();
    EXPECT_TRUE((arangodb::RestStatus::DONE == status));
    EXPECT_TRUE((arangodb::rest::ResponseCode::BAD == responce.responseCode()));
    auto slice = responce._payload.slice();
    EXPECT_TRUE((slice.isObject()));
    EXPECT_TRUE((slice.hasKey(arangodb::StaticStrings::Code) &&
                 slice.get(arangodb::StaticStrings::Code).isNumber<size_t>() &&
                 size_t(arangodb::rest::ResponseCode::BAD) ==
                     slice.get(arangodb::StaticStrings::Code).getNumber<size_t>()));
    EXPECT_TRUE((slice.hasKey(arangodb::StaticStrings::Error) &&
                 slice.get(arangodb::StaticStrings::Error).isBoolean() &&
                 true == slice.get(arangodb::StaticStrings::Error).getBoolean()));
    EXPECT_TRUE((slice.hasKey(arangodb::StaticStrings::ErrorNum) &&
                 slice.get(arangodb::StaticStrings::ErrorNum).isNumber<int>() &&
                 TRI_ERROR_BAD_PARAMETER ==
                     slice.get(arangodb::StaticStrings::ErrorNum).getNumber<int>()));
  }

  // invalid params (name contains invalid symbols)
  {
    TRI_vocbase_t vocbase(TRI_vocbase_type_e::TRI_VOCBASE_TYPE_NORMAL, 1,
                          arangodb::StaticStrings::SystemDatabase);
    auto requestPtr = std::make_unique<GeneralRequestMock>(vocbase);
    auto& request = *requestPtr;
    auto responcePtr = std::make_unique<GeneralResponseMock>();
    auto& responce = *responcePtr;
    arangodb::iresearch::RestAnalyzerHandler handler(requestPtr.release(),
                                                     responcePtr.release());
    request.setRequestType(arangodb::rest::RequestType::POST);
    request._payload.openObject();
    request._payload.add("name", VPackValue("::testAnalyzer"));
    request._payload.add("type", VPackValue("identity"));
    request._payload.add("properties", VPackValue(arangodb::velocypack::ValueType::Null));
    request._payload.close();

    arangodb::auth::UserMap userMap;  // empty map, no user -> no permissions
    auto& user =
        userMap
            .emplace("", arangodb::auth::User::newUser("", "", arangodb::auth::Source::LDAP))
            .first->second;
    user.grantDatabase(vocbase.name(), arangodb::auth::Level::RW);  // for system collections User::collectionAuthLevel(...) returns database auth::Level
    userManager->setAuthInfo(userMap);  // set user map to avoid loading configuration from system database

    auto status = handler.execute();
    EXPECT_TRUE((arangodb::RestStatus::DONE == status));
    EXPECT_TRUE((arangodb::rest::ResponseCode::BAD == responce.responseCode()));
    auto slice = responce._payload.slice();
    EXPECT_TRUE((slice.isObject()));
    EXPECT_TRUE((slice.hasKey(arangodb::StaticStrings::Code) &&
                 slice.get(arangodb::StaticStrings::Code).isNumber<size_t>() &&
                 size_t(arangodb::rest::ResponseCode::BAD) ==
                     slice.get(arangodb::StaticStrings::Code).getNumber<size_t>()));
    EXPECT_TRUE((slice.hasKey(arangodb::StaticStrings::Error) &&
                 slice.get(arangodb::StaticStrings::Error).isBoolean() &&
                 true == slice.get(arangodb::StaticStrings::Error).getBoolean()));
    EXPECT_TRUE((slice.hasKey(arangodb::StaticStrings::ErrorNum) &&
                 slice.get(arangodb::StaticStrings::ErrorNum).isNumber<int>() &&
                 TRI_ERROR_BAD_PARAMETER ==
                     slice.get(arangodb::StaticStrings::ErrorNum).getNumber<int>()));
  }

  // name collision
  {
    TRI_vocbase_t vocbase(TRI_vocbase_type_e::TRI_VOCBASE_TYPE_NORMAL, 1,
                          arangodb::StaticStrings::SystemDatabase);
    auto requestPtr = std::make_unique<GeneralRequestMock>(vocbase);
    auto& request = *requestPtr;
    auto responcePtr = std::make_unique<GeneralResponseMock>();
    auto& responce = *responcePtr;
    arangodb::iresearch::RestAnalyzerHandler handler(requestPtr.release(),
                                                     responcePtr.release());
    request.setRequestType(arangodb::rest::RequestType::POST);
    request._payload.openObject();
    request._payload.add("name", arangodb::velocypack::Value("emptyAnalyzer"));
    request._payload.add("type", arangodb::velocypack::Value("rest-analyzer-empty"));
    request._payload.add("properties", arangodb::velocypack::Value("{\"args\":\"abc\"}"));
    request._payload.close();

    arangodb::auth::UserMap userMap;  // empty map, no user -> no permissions
    auto& user =
        userMap
            .emplace("", arangodb::auth::User::newUser("", "", arangodb::auth::Source::LDAP))
            .first->second;
    user.grantDatabase(vocbase.name(), arangodb::auth::Level::RW);  // for system collections User::collectionAuthLevel(...) returns database auth::Level
    userManager->setAuthInfo(userMap);  // set user map to avoid loading configuration from system database

    auto status = handler.execute();
    EXPECT_TRUE((arangodb::RestStatus::DONE == status));
    EXPECT_TRUE((arangodb::rest::ResponseCode::BAD == responce.responseCode()));
    auto slice = responce._payload.slice();
    EXPECT_TRUE((slice.isObject()));
    EXPECT_TRUE((slice.hasKey(arangodb::StaticStrings::Code) &&
                 slice.get(arangodb::StaticStrings::Code).isNumber<size_t>() &&
                 size_t(arangodb::rest::ResponseCode::BAD) ==
                     slice.get(arangodb::StaticStrings::Code).getNumber<size_t>()));
    EXPECT_TRUE((slice.hasKey(arangodb::StaticStrings::Error) &&
                 slice.get(arangodb::StaticStrings::Error).isBoolean() &&
                 true == slice.get(arangodb::StaticStrings::Error).getBoolean()));
    EXPECT_TRUE((slice.hasKey(arangodb::StaticStrings::ErrorNum) &&
                 slice.get(arangodb::StaticStrings::ErrorNum).isNumber<int>() &&
                 TRI_ERROR_BAD_PARAMETER ==
                     slice.get(arangodb::StaticStrings::ErrorNum).getNumber<int>()));
  }

  // duplicate matching
  {
    TRI_vocbase_t vocbase(TRI_vocbase_type_e::TRI_VOCBASE_TYPE_NORMAL, 1,
                          arangodb::StaticStrings::SystemDatabase);
    auto requestPtr = std::make_unique<GeneralRequestMock>(vocbase);
    auto& request = *requestPtr;
    auto responcePtr = std::make_unique<GeneralResponseMock>();
    auto& responce = *responcePtr;
    arangodb::iresearch::RestAnalyzerHandler handler(requestPtr.release(),
                                                     responcePtr.release());
    request.setRequestType(arangodb::rest::RequestType::POST);
    request._payload.openObject();
    request._payload.add("name", VPackValue("testAnalyzer1"));
    request._payload.add("type", VPackValue("identity"));
    request._payload.add("properties", VPackSlice::noneSlice());
    request._payload.close();

    arangodb::auth::UserMap userMap;  // empty map, no user -> no permissions
    auto& user =
        userMap
            .emplace("", arangodb::auth::User::newUser("", "", arangodb::auth::Source::LDAP))
            .first->second;
    user.grantDatabase(vocbase.name(), arangodb::auth::Level::RW);  // for system collections User::collectionAuthLevel(...) returns database auth::Level
    userManager->setAuthInfo(userMap);  // set user map to avoid loading configuration from system database

    auto status = handler.execute();
    EXPECT_TRUE((arangodb::RestStatus::DONE == status));
    EXPECT_TRUE((arangodb::rest::ResponseCode::OK == responce.responseCode()));
    auto slice = responce._payload.slice();
    EXPECT_TRUE((slice.isObject()));
    EXPECT_TRUE((slice.hasKey("name") && slice.get("name").isString() &&
                 arangodb::StaticStrings::SystemDatabase + "::testAnalyzer1" ==
                     slice.get("name").copyString()));
    EXPECT_TRUE((slice.hasKey("type") && slice.get("type").isString()));
    EXPECT_TRUE(slice.hasKey("properties") && slice.get("properties").isObject());
    EXPECT_TRUE((slice.hasKey("features") && slice.get("features").isArray()));
    auto analyzer = analyzers->get(arangodb::StaticStrings::SystemDatabase +
                                   "::testAnalyzer1");
    EXPECT_TRUE((false == !analyzer));
  }

  // not authorised
  {
    TRI_vocbase_t vocbase(TRI_vocbase_type_e::TRI_VOCBASE_TYPE_NORMAL, 1,
                          arangodb::StaticStrings::SystemDatabase);
    auto requestPtr = std::make_unique<GeneralRequestMock>(vocbase);
    auto& request = *requestPtr;
    auto responcePtr = std::make_unique<GeneralResponseMock>();
    auto& responce = *responcePtr;
    arangodb::iresearch::RestAnalyzerHandler handler(requestPtr.release(),
                                                     responcePtr.release());
    request.setRequestType(arangodb::rest::RequestType::POST);
    request._payload.openObject();
    request._payload.add("name", VPackValue("testAnalyzer2"));
    request._payload.add("type", VPackValue("identity"));
    request._payload.add("properties", arangodb::velocypack::Value("{\"args\":\"abc\"}"));
    request._payload.close();

    arangodb::auth::UserMap userMap;  // empty map, no user -> no permissions
    auto& user =
        userMap
            .emplace("", arangodb::auth::User::newUser("", "", arangodb::auth::Source::LDAP))
            .first->second;
    user.grantDatabase(vocbase.name(), arangodb::auth::Level::RO);  // for system collections User::collectionAuthLevel(...) returns database auth::Level
    userManager->setAuthInfo(userMap);  // set user map to avoid loading configuration from system database

    auto status = handler.execute();
    EXPECT_TRUE((arangodb::RestStatus::DONE == status));
    EXPECT_TRUE((arangodb::rest::ResponseCode::FORBIDDEN == responce.responseCode()));
    auto slice = responce._payload.slice();
    EXPECT_TRUE((slice.isObject()));
    EXPECT_TRUE((slice.hasKey(arangodb::StaticStrings::Code) &&
                 slice.get(arangodb::StaticStrings::Code).isNumber<size_t>() &&
                 size_t(arangodb::rest::ResponseCode::FORBIDDEN) ==
                     slice.get(arangodb::StaticStrings::Code).getNumber<size_t>()));
    EXPECT_TRUE((slice.hasKey(arangodb::StaticStrings::Error) &&
                 slice.get(arangodb::StaticStrings::Error).isBoolean() &&
                 true == slice.get(arangodb::StaticStrings::Error).getBoolean()));
    EXPECT_TRUE((slice.hasKey(arangodb::StaticStrings::ErrorNum) &&
                 slice.get(arangodb::StaticStrings::ErrorNum).isNumber<int>() &&
                 TRI_ERROR_FORBIDDEN ==
                     slice.get(arangodb::StaticStrings::ErrorNum).getNumber<int>()));
  }

  // successful creation
  {
    TRI_vocbase_t vocbase(TRI_vocbase_type_e::TRI_VOCBASE_TYPE_NORMAL, 1,
                          arangodb::StaticStrings::SystemDatabase);
    auto requestPtr = std::make_unique<GeneralRequestMock>(vocbase);
    auto& request = *requestPtr;
    auto responcePtr = std::make_unique<GeneralResponseMock>();
    auto& responce = *responcePtr;
    arangodb::iresearch::RestAnalyzerHandler handler(requestPtr.release(),
                                                     responcePtr.release());
    request.setRequestType(arangodb::rest::RequestType::POST);
    request._payload.openObject();
    request._payload.add("name", arangodb::velocypack::Value("testAnalyzer2"));
    request._payload.add("type", arangodb::velocypack::Value("identity"));
    request._payload.add("properties", arangodb::velocypack::Value("{\"args\":\"abc\"}"));
    request._payload.close();

    arangodb::auth::UserMap userMap;  // empty map, no user -> no permissions
    auto& user =
        userMap
            .emplace("", arangodb::auth::User::newUser("", "", arangodb::auth::Source::LDAP))
            .first->second;
    user.grantDatabase(vocbase.name(), arangodb::auth::Level::RW);  // for system collections User::collectionAuthLevel(...) returns database auth::Level
    userManager->setAuthInfo(userMap);  // set user map to avoid loading configuration from system database

    auto status = handler.execute();
    EXPECT_TRUE((arangodb::RestStatus::DONE == status));
    EXPECT_TRUE((arangodb::rest::ResponseCode::CREATED == responce.responseCode()));
    auto slice = responce._payload.slice();
    EXPECT_TRUE((slice.isObject()));
    EXPECT_TRUE((slice.hasKey("name") && slice.get("name").isString() &&
                 arangodb::StaticStrings::SystemDatabase + "::testAnalyzer2" ==
                     slice.get("name").copyString()));
    EXPECT_TRUE((slice.hasKey("type") && slice.get("type").isString()));
    EXPECT_TRUE(slice.hasKey("properties") && slice.get("properties").isObject());
    EXPECT_TRUE((slice.hasKey("features") && slice.get("features").isArray()));
    auto analyzer = analyzers->get(arangodb::StaticStrings::SystemDatabase +
                                   "::testAnalyzer1");
    EXPECT_TRUE((false == !analyzer));
  }
}

TEST_F(RestAnalyzerHandlerTest, test_get) {
  // create a new instance of an ApplicationServer and fill it with the required features
  // cannot use the existing server since its features already have some state
  std::shared_ptr<arangodb::application_features::ApplicationServer> originalServer(
      arangodb::application_features::ApplicationServer::server,
      [](arangodb::application_features::ApplicationServer* ptr) -> void {
        arangodb::application_features::ApplicationServer::server = ptr;
      });
  arangodb::application_features::ApplicationServer::server =
      nullptr;  // avoid "ApplicationServer initialized twice"
  arangodb::application_features::ApplicationServer server(nullptr, nullptr);
  arangodb::iresearch::IResearchAnalyzerFeature* analyzers;
  arangodb::DatabaseFeature* dbFeature;
  server.addFeature(new arangodb::QueryRegistryFeature(server));  // required for constructing TRI_vocbase_t
  server.addFeature(new arangodb::V8DealerFeature(server));  // required for DatabaseFeature::createDatabase(...)
  server.addFeature(dbFeature = new arangodb::DatabaseFeature(server));  // required for IResearchAnalyzerFeature::emplace(...)
  server.addFeature(analyzers = new arangodb::iresearch::IResearchAnalyzerFeature(server));  // required for running upgrade task
  analyzers->prepare();  // add static analyzers

  // create system vocbase
  {
    auto const databases = arangodb::velocypack::Parser::fromJson(
        std::string("[ { \"name\": \"") +
        arangodb::StaticStrings::SystemDatabase + "\" } ]");
    ASSERT_TRUE((TRI_ERROR_NO_ERROR == dbFeature->loadDatabases(databases->slice())));
  }

  arangodb::iresearch::IResearchAnalyzerFeature::EmplaceResult result;
  ASSERT_TRUE((analyzers
                   ->emplace(result, arangodb::StaticStrings::SystemDatabase + "::testAnalyzer1",
                             "identity",
                             VPackSlice::noneSlice())  // Empty VPack for nullptr
                   .ok()));

  struct ExecContext : public arangodb::ExecContext {
    ExecContext()
        : arangodb::ExecContext(arangodb::ExecContext::Type::Default, "", "",
                                arangodb::auth::Level::NONE,
                                arangodb::auth::Level::NONE) {}
  } execContext;
  arangodb::ExecContextScope execContextScope(&execContext);
  auto* authFeature = arangodb::AuthenticationFeature::instance();
  auto* userManager = authFeature->userManager();
  arangodb::aql::QueryRegistry queryRegistry(0);  // required for UserManager::loadFromDB()
  userManager->setQueryRegistry(&queryRegistry);
  auto resetUserManager = std::shared_ptr<arangodb::auth::UserManager>(
      userManager,
      [](arangodb::auth::UserManager* ptr) -> void { ptr->removeAllUsers(); });

  // get static (known analyzer)
  {
    TRI_vocbase_t vocbase(TRI_vocbase_type_e::TRI_VOCBASE_TYPE_NORMAL, 1,
                          arangodb::StaticStrings::SystemDatabase);
    auto requestPtr = std::make_unique<GeneralRequestMock>(vocbase);
    auto& request = *requestPtr;
    auto responcePtr = std::make_unique<GeneralResponseMock>();
    auto& responce = *responcePtr;
    arangodb::iresearch::RestAnalyzerHandler handler(requestPtr.release(),
                                                     responcePtr.release());
    request.setRequestType(arangodb::rest::RequestType::GET);
    request.addSuffix("identity");

    arangodb::auth::UserMap userMap;  // empty map, no user -> no permissions
    auto& user =
        userMap
            .emplace("", arangodb::auth::User::newUser("", "", arangodb::auth::Source::LDAP))
            .first->second;
    user.grantDatabase(vocbase.name(), arangodb::auth::Level::NONE);  // for system collections User::collectionAuthLevel(...) returns database auth::Level
    userManager->setAuthInfo(userMap);  // set user map to avoid loading configuration from system database

    auto status = handler.execute();
    EXPECT_TRUE((arangodb::RestStatus::DONE == status));
    EXPECT_TRUE((arangodb::rest::ResponseCode::OK == responce.responseCode()));
    auto slice = responce._payload.slice();
    EXPECT_TRUE((slice.isObject()));
    EXPECT_TRUE((slice.hasKey(arangodb::StaticStrings::Code) &&
                 slice.get(arangodb::StaticStrings::Code).isNumber<size_t>() &&
                 size_t(arangodb::rest::ResponseCode::OK) ==
                     slice.get(arangodb::StaticStrings::Code).getNumber<size_t>()));
    EXPECT_TRUE((slice.hasKey(arangodb::StaticStrings::Error) &&
                 slice.get(arangodb::StaticStrings::Error).isBoolean() &&
                 false == slice.get(arangodb::StaticStrings::Error).getBoolean()));
    EXPECT_TRUE((slice.hasKey("name") && slice.get("name").isString() &&
                 std::string("identity") == slice.get("name").copyString()));
    EXPECT_TRUE((slice.hasKey("type") && slice.get("type").isString()));
    EXPECT_TRUE(slice.hasKey("properties") && slice.get("properties").isObject());
    EXPECT_TRUE((slice.hasKey("features") && slice.get("features").isArray()));
  }

  // get static (unknown analyzer)
  {
    TRI_vocbase_t vocbase(TRI_vocbase_type_e::TRI_VOCBASE_TYPE_NORMAL, 1,
                          arangodb::StaticStrings::SystemDatabase);
    auto requestPtr = std::make_unique<GeneralRequestMock>(vocbase);
    auto& request = *requestPtr;
    auto responcePtr = std::make_unique<GeneralResponseMock>();
    auto& responce = *responcePtr;
    arangodb::iresearch::RestAnalyzerHandler handler(requestPtr.release(),
                                                     responcePtr.release());
    request.setRequestType(arangodb::rest::RequestType::GET);
    request.addSuffix("unknown");

    arangodb::auth::UserMap userMap;  // empty map, no user -> no permissions
    auto& user =
        userMap
            .emplace("", arangodb::auth::User::newUser("", "", arangodb::auth::Source::LDAP))
            .first->second;
    user.grantDatabase(vocbase.name(), arangodb::auth::Level::NONE);  // for system collections User::collectionAuthLevel(...) returns database auth::Level
    userManager->setAuthInfo(userMap);  // set user map to avoid loading configuration from system database

    auto status = handler.execute();
    EXPECT_TRUE((arangodb::RestStatus::DONE == status));
    EXPECT_TRUE((arangodb::rest::ResponseCode::NOT_FOUND == responce.responseCode()));
    auto slice = responce._payload.slice();
    EXPECT_TRUE((slice.isObject()));
    EXPECT_TRUE((slice.hasKey(arangodb::StaticStrings::Code) &&
                 slice.get(arangodb::StaticStrings::Code).isNumber<size_t>() &&
                 size_t(arangodb::rest::ResponseCode::NOT_FOUND) ==
                     slice.get(arangodb::StaticStrings::Code).getNumber<size_t>()));
    EXPECT_TRUE((slice.hasKey(arangodb::StaticStrings::Error) &&
                 slice.get(arangodb::StaticStrings::Error).isBoolean() &&
                 true == slice.get(arangodb::StaticStrings::Error).getBoolean()));
    EXPECT_TRUE((slice.hasKey(arangodb::StaticStrings::ErrorNum) &&
                 slice.get(arangodb::StaticStrings::ErrorNum).isNumber<int>() &&
                 TRI_ERROR_ARANGO_DOCUMENT_NOT_FOUND ==
                     slice.get(arangodb::StaticStrings::ErrorNum).getNumber<int>()));
  }

  // get custom (known analyzer) authorized
  {
    TRI_vocbase_t vocbase(TRI_vocbase_type_e::TRI_VOCBASE_TYPE_NORMAL, 1,
                          arangodb::StaticStrings::SystemDatabase);
    auto requestPtr = std::make_unique<GeneralRequestMock>(vocbase);
    auto& request = *requestPtr;
    auto responcePtr = std::make_unique<GeneralResponseMock>();
    auto& responce = *responcePtr;
    arangodb::iresearch::RestAnalyzerHandler handler(requestPtr.release(),
                                                     responcePtr.release());
    request.setRequestType(arangodb::rest::RequestType::GET);
    request.addSuffix(arangodb::StaticStrings::SystemDatabase +
                      "::testAnalyzer1");

    arangodb::auth::UserMap userMap;  // empty map, no user -> no permissions
    auto& user =
        userMap
            .emplace("", arangodb::auth::User::newUser("", "", arangodb::auth::Source::LDAP))
            .first->second;
    user.grantDatabase(vocbase.name(), arangodb::auth::Level::RO);  // for system collections User::collectionAuthLevel(...) returns database auth::Level
    userManager->setAuthInfo(userMap);  // set user map to avoid loading configuration from system database

    auto status = handler.execute();
    EXPECT_TRUE((arangodb::RestStatus::DONE == status));
    EXPECT_TRUE((arangodb::rest::ResponseCode::OK == responce.responseCode()));
    auto slice = responce._payload.slice();
    EXPECT_TRUE((slice.isObject()));
    EXPECT_TRUE((slice.hasKey(arangodb::StaticStrings::Code) &&
                 slice.get(arangodb::StaticStrings::Code).isNumber<size_t>() &&
                 size_t(arangodb::rest::ResponseCode::OK) ==
                     slice.get(arangodb::StaticStrings::Code).getNumber<size_t>()));
    EXPECT_TRUE((slice.hasKey(arangodb::StaticStrings::Error) &&
                 slice.get(arangodb::StaticStrings::Error).isBoolean() &&
                 false == slice.get(arangodb::StaticStrings::Error).getBoolean()));
    EXPECT_TRUE((slice.hasKey("name") && slice.get("name").isString() &&
                 arangodb::StaticStrings::SystemDatabase + "::testAnalyzer1" ==
                     slice.get("name").copyString()));
    EXPECT_TRUE((slice.hasKey("type") && slice.get("type").isString()));
    EXPECT_TRUE(slice.hasKey("properties") && slice.get("properties").isObject());
    EXPECT_TRUE((slice.hasKey("features") && slice.get("features").isArray()));
  }

  // get custom (known analyzer) not authorized
  {
    TRI_vocbase_t vocbase(TRI_vocbase_type_e::TRI_VOCBASE_TYPE_NORMAL, 1,
                          arangodb::StaticStrings::SystemDatabase);
    auto requestPtr = std::make_unique<GeneralRequestMock>(vocbase);
    auto& request = *requestPtr;
    auto responcePtr = std::make_unique<GeneralResponseMock>();
    auto& responce = *responcePtr;
    arangodb::iresearch::RestAnalyzerHandler handler(requestPtr.release(),
                                                     responcePtr.release());
    request.setRequestType(arangodb::rest::RequestType::GET);
    request.addSuffix(arangodb::StaticStrings::SystemDatabase +
                      "::testAnalyzer1");

    arangodb::auth::UserMap userMap;  // empty map, no user -> no permissions
    auto& user =
        userMap
            .emplace("", arangodb::auth::User::newUser("", "", arangodb::auth::Source::LDAP))
            .first->second;
    user.grantDatabase(vocbase.name(), arangodb::auth::Level::NONE);  // for system collections User::collectionAuthLevel(...) returns database auth::Level
    userManager->setAuthInfo(userMap);  // set user map to avoid loading configuration from system database

    auto status = handler.execute();
    EXPECT_TRUE((arangodb::RestStatus::DONE == status));
    EXPECT_TRUE((arangodb::rest::ResponseCode::FORBIDDEN == responce.responseCode()));
    auto slice = responce._payload.slice();
    EXPECT_TRUE((slice.isObject()));
    EXPECT_TRUE((slice.hasKey(arangodb::StaticStrings::Code) &&
                 slice.get(arangodb::StaticStrings::Code).isNumber<size_t>() &&
                 size_t(arangodb::rest::ResponseCode::FORBIDDEN) ==
                     slice.get(arangodb::StaticStrings::Code).getNumber<size_t>()));
    EXPECT_TRUE((slice.hasKey(arangodb::StaticStrings::Error) &&
                 slice.get(arangodb::StaticStrings::Error).isBoolean() &&
                 true == slice.get(arangodb::StaticStrings::Error).getBoolean()));
    EXPECT_TRUE((slice.hasKey(arangodb::StaticStrings::ErrorNum) &&
                 slice.get(arangodb::StaticStrings::ErrorNum).isNumber<int>() &&
                 TRI_ERROR_FORBIDDEN ==
                     slice.get(arangodb::StaticStrings::ErrorNum).getNumber<int>()));
  }

  // get custom (unknown analyzer) authorized
  {
    TRI_vocbase_t vocbase(TRI_vocbase_type_e::TRI_VOCBASE_TYPE_NORMAL, 1,
                          arangodb::StaticStrings::SystemDatabase);
    auto requestPtr = std::make_unique<GeneralRequestMock>(vocbase);
    auto& request = *requestPtr;
    auto responcePtr = std::make_unique<GeneralResponseMock>();
    auto& responce = *responcePtr;
    arangodb::iresearch::RestAnalyzerHandler handler(requestPtr.release(),
                                                     responcePtr.release());
    request.setRequestType(arangodb::rest::RequestType::GET);
    request.addSuffix(arangodb::StaticStrings::SystemDatabase + "::unknown");

    arangodb::auth::UserMap userMap;  // empty map, no user -> no permissions
    auto& user =
        userMap
            .emplace("", arangodb::auth::User::newUser("", "", arangodb::auth::Source::LDAP))
            .first->second;
    user.grantDatabase(vocbase.name(), arangodb::auth::Level::RO);  // for system collections User::collectionAuthLevel(...) returns database auth::Level
    userManager->setAuthInfo(userMap);  // set user map to avoid loading configuration from system database

    auto status = handler.execute();
    EXPECT_TRUE((arangodb::RestStatus::DONE == status));
    EXPECT_TRUE((arangodb::rest::ResponseCode::NOT_FOUND == responce.responseCode()));
    auto slice = responce._payload.slice();
    EXPECT_TRUE((slice.isObject()));
    EXPECT_TRUE((slice.hasKey(arangodb::StaticStrings::Code) &&
                 slice.get(arangodb::StaticStrings::Code).isNumber<size_t>() &&
                 size_t(arangodb::rest::ResponseCode::NOT_FOUND) ==
                     slice.get(arangodb::StaticStrings::Code).getNumber<size_t>()));
    EXPECT_TRUE((slice.hasKey(arangodb::StaticStrings::Error) &&
                 slice.get(arangodb::StaticStrings::Error).isBoolean() &&
                 true == slice.get(arangodb::StaticStrings::Error).getBoolean()));
    EXPECT_TRUE((slice.hasKey(arangodb::StaticStrings::ErrorNum) &&
                 slice.get(arangodb::StaticStrings::ErrorNum).isNumber<int>() &&
                 TRI_ERROR_ARANGO_DOCUMENT_NOT_FOUND ==
                     slice.get(arangodb::StaticStrings::ErrorNum).getNumber<int>()));
  }

  // get custom (unknown analyzer) not authorized
  {
    TRI_vocbase_t vocbase(TRI_vocbase_type_e::TRI_VOCBASE_TYPE_NORMAL, 1,
                          arangodb::StaticStrings::SystemDatabase);
    auto requestPtr = std::make_unique<GeneralRequestMock>(vocbase);
    auto& request = *requestPtr;
    auto responcePtr = std::make_unique<GeneralResponseMock>();
    auto& responce = *responcePtr;
    arangodb::iresearch::RestAnalyzerHandler handler(requestPtr.release(),
                                                     responcePtr.release());
    request.setRequestType(arangodb::rest::RequestType::GET);
    request.addSuffix(arangodb::StaticStrings::SystemDatabase + "::unknown");

    arangodb::auth::UserMap userMap;  // empty map, no user -> no permissions
    auto& user =
        userMap
            .emplace("", arangodb::auth::User::newUser("", "", arangodb::auth::Source::LDAP))
            .first->second;
    user.grantDatabase(vocbase.name(), arangodb::auth::Level::NONE);  // for system collections User::collectionAuthLevel(...) returns database auth::Level
    userManager->setAuthInfo(userMap);  // set user map to avoid loading configuration from system database

    auto status = handler.execute();
    EXPECT_TRUE((arangodb::RestStatus::DONE == status));
    EXPECT_TRUE((arangodb::rest::ResponseCode::FORBIDDEN == responce.responseCode()));
    auto slice = responce._payload.slice();
    EXPECT_TRUE((slice.isObject()));
    EXPECT_TRUE((slice.hasKey(arangodb::StaticStrings::Code) &&
                 slice.get(arangodb::StaticStrings::Code).isNumber<size_t>() &&
                 size_t(arangodb::rest::ResponseCode::FORBIDDEN) ==
                     slice.get(arangodb::StaticStrings::Code).getNumber<size_t>()));
    EXPECT_TRUE((slice.hasKey(arangodb::StaticStrings::Error) &&
                 slice.get(arangodb::StaticStrings::Error).isBoolean() &&
                 true == slice.get(arangodb::StaticStrings::Error).getBoolean()));
    EXPECT_TRUE((slice.hasKey(arangodb::StaticStrings::ErrorNum) &&
                 slice.get(arangodb::StaticStrings::ErrorNum).isNumber<int>() &&
                 TRI_ERROR_FORBIDDEN ==
                     slice.get(arangodb::StaticStrings::ErrorNum).getNumber<int>()));
  }

  // get custom (unknown analyzer, unknown vocbase) authorized
  {
    TRI_vocbase_t vocbase(TRI_vocbase_type_e::TRI_VOCBASE_TYPE_NORMAL, 1,
                          "unknownVocbase");
    auto requestPtr = std::make_unique<GeneralRequestMock>(vocbase);
    auto& request = *requestPtr;
    auto responcePtr = std::make_unique<GeneralResponseMock>();
    auto& responce = *responcePtr;
    arangodb::iresearch::RestAnalyzerHandler handler(requestPtr.release(),
                                                     responcePtr.release());
    request.setRequestType(arangodb::rest::RequestType::GET);
    request.addSuffix("unknownVocbase::unknown");

    arangodb::auth::UserMap userMap;  // empty map, no user -> no permissions
    auto& user =
        userMap
            .emplace("", arangodb::auth::User::newUser("", "", arangodb::auth::Source::LDAP))
            .first->second;
    user.grantDatabase("unknownVocbase", arangodb::auth::Level::RO);  // for system collections User::collectionAuthLevel(...) returns database auth::Level
    userManager->setAuthInfo(userMap);  // set user map to avoid loading configuration from system database

    auto status = handler.execute();
    EXPECT_TRUE((arangodb::RestStatus::DONE == status));
    EXPECT_TRUE((arangodb::rest::ResponseCode::NOT_FOUND == responce.responseCode()));
    auto slice = responce._payload.slice();
    EXPECT_TRUE((slice.isObject()));
    EXPECT_TRUE((slice.hasKey(arangodb::StaticStrings::Code) &&
                 slice.get(arangodb::StaticStrings::Code).isNumber<size_t>() &&
                 size_t(arangodb::rest::ResponseCode::NOT_FOUND) ==
                     slice.get(arangodb::StaticStrings::Code).getNumber<size_t>()));
    EXPECT_TRUE((slice.hasKey(arangodb::StaticStrings::Error) &&
                 slice.get(arangodb::StaticStrings::Error).isBoolean() &&
                 true == slice.get(arangodb::StaticStrings::Error).getBoolean()));
    EXPECT_TRUE((slice.hasKey(arangodb::StaticStrings::ErrorNum) &&
                 slice.get(arangodb::StaticStrings::ErrorNum).isNumber<int>() &&
                 TRI_ERROR_ARANGO_DOCUMENT_NOT_FOUND ==
                     slice.get(arangodb::StaticStrings::ErrorNum).getNumber<int>()));
  }

  // get custom (unknown analyzer, unknown vocbase) not authorized
  {
    TRI_vocbase_t vocbase(TRI_vocbase_type_e::TRI_VOCBASE_TYPE_NORMAL, 1,
                          "unknownVocbase");
    auto requestPtr = std::make_unique<GeneralRequestMock>(vocbase);
    auto& request = *requestPtr;
    auto responcePtr = std::make_unique<GeneralResponseMock>();
    auto& responce = *responcePtr;
    arangodb::iresearch::RestAnalyzerHandler handler(requestPtr.release(),
                                                     responcePtr.release());
    request.setRequestType(arangodb::rest::RequestType::GET);
    request.addSuffix("unknownVocbase::unknown");

    arangodb::auth::UserMap userMap;  // empty map, no user -> no permissions
    auto& user =
        userMap
            .emplace("", arangodb::auth::User::newUser("", "", arangodb::auth::Source::LDAP))
            .first->second;
    user.grantDatabase(vocbase.name(), arangodb::auth::Level::NONE);  // for system collections User::collectionAuthLevel(...) returns database auth::Level
    userManager->setAuthInfo(userMap);  // set user map to avoid loading configuration from system database

    auto status = handler.execute();
    EXPECT_TRUE((arangodb::RestStatus::DONE == status));
    EXPECT_TRUE((arangodb::rest::ResponseCode::FORBIDDEN == responce.responseCode()));
    auto slice = responce._payload.slice();
    EXPECT_TRUE((slice.isObject()));
    EXPECT_TRUE((slice.hasKey(arangodb::StaticStrings::Code) &&
                 slice.get(arangodb::StaticStrings::Code).isNumber<size_t>() &&
                 size_t(arangodb::rest::ResponseCode::FORBIDDEN) ==
                     slice.get(arangodb::StaticStrings::Code).getNumber<size_t>()));
    EXPECT_TRUE((slice.hasKey(arangodb::StaticStrings::Error) &&
                 slice.get(arangodb::StaticStrings::Error).isBoolean() &&
                 true == slice.get(arangodb::StaticStrings::Error).getBoolean()));
    EXPECT_TRUE((slice.hasKey(arangodb::StaticStrings::ErrorNum) &&
                 slice.get(arangodb::StaticStrings::ErrorNum).isNumber<int>() &&
                 TRI_ERROR_FORBIDDEN ==
                     slice.get(arangodb::StaticStrings::ErrorNum).getNumber<int>()));
  }
}

TEST_F(RestAnalyzerHandlerTest, test_list) {
  // create a new instance of an ApplicationServer and fill it with the required features
  // cannot use the existing server since its features already have some state
  std::shared_ptr<arangodb::application_features::ApplicationServer> originalServer(
      arangodb::application_features::ApplicationServer::server,
      [](arangodb::application_features::ApplicationServer* ptr) -> void {
        arangodb::application_features::ApplicationServer::server = ptr;
      });
  arangodb::application_features::ApplicationServer::server =
      nullptr;  // avoid "ApplicationServer initialized twice"
  arangodb::application_features::ApplicationServer server(nullptr, nullptr);
  arangodb::iresearch::IResearchAnalyzerFeature* analyzers;
  arangodb::DatabaseFeature* dbFeature;
  arangodb::SystemDatabaseFeature* sysDatabase;
  server.addFeature(new arangodb::QueryRegistryFeature(server));  // required for constructing TRI_vocbase_t
  server.addFeature(new arangodb::V8DealerFeature(server));  // required for DatabaseFeature::createDatabase(...)
  server.addFeature(dbFeature = new arangodb::DatabaseFeature(server));  // required for IResearchAnalyzerFeature::emplace(...)
  server.addFeature(sysDatabase = new arangodb::SystemDatabaseFeature(server));  // required for IResearchAnalyzerFeature::start()
  server.addFeature(analyzers = new arangodb::iresearch::IResearchAnalyzerFeature(server));  // required for running upgrade task

  // create system vocbase
  {
    auto const databases = arangodb::velocypack::Parser::fromJson(
        std::string("[ { \"name\": \"") +
        arangodb::StaticStrings::SystemDatabase + "\" } ]");
    ASSERT_TRUE((TRI_ERROR_NO_ERROR == dbFeature->loadDatabases(databases->slice())));
    TRI_vocbase_t* vocbase;
    ASSERT_TRUE((TRI_ERROR_NO_ERROR ==
                 dbFeature->createDatabase(1, "testVocbase", arangodb::velocypack::Slice::emptyObjectSlice(), vocbase)));
    sysDatabase->start();  // get system database from DatabaseFeature
  }

  arangodb::iresearch::IResearchAnalyzerFeature::EmplaceResult result;
  ASSERT_TRUE((analyzers
                   ->emplace(result, arangodb::StaticStrings::SystemDatabase + "::testAnalyzer1",
                             "identity", VPackSlice::noneSlice())
                   .ok()));
  ASSERT_TRUE((analyzers
                   ->emplace(result, "testVocbase::testAnalyzer2", "identity",
                             VPackSlice::noneSlice())
                   .ok()));

  struct ExecContext : public arangodb::ExecContext {
    ExecContext()
        : arangodb::ExecContext(arangodb::ExecContext::Type::Default, "", "",
                                arangodb::auth::Level::NONE,
                                arangodb::auth::Level::NONE) {}
  } execContext;
  arangodb::ExecContextScope execContextScope(&execContext);
  auto* authFeature = arangodb::AuthenticationFeature::instance();
  auto* userManager = authFeature->userManager();
  arangodb::aql::QueryRegistry queryRegistry(0);  // required for UserManager::loadFromDB()
  userManager->setQueryRegistry(&queryRegistry);
  auto resetUserManager = std::shared_ptr<arangodb::auth::UserManager>(
      userManager,
      [](arangodb::auth::UserManager* ptr) -> void { ptr->removeAllUsers(); });

  // system database (authorised)
  {
    TRI_vocbase_t vocbase(TRI_vocbase_type_e::TRI_VOCBASE_TYPE_NORMAL, 1,
                          arangodb::StaticStrings::SystemDatabase);
    auto requestPtr = std::make_unique<GeneralRequestMock>(vocbase);
    auto& request = *requestPtr;
    auto responcePtr = std::make_unique<GeneralResponseMock>();
    auto& responce = *responcePtr;
    arangodb::iresearch::RestAnalyzerHandler handler(requestPtr.release(),
                                                     responcePtr.release());
    request.setRequestType(arangodb::rest::RequestType::GET);

    arangodb::auth::UserMap userMap;  // empty map, no user -> no permissions
    auto& user =
        userMap
            .emplace("", arangodb::auth::User::newUser("", "", arangodb::auth::Source::LDAP))
            .first->second;
    user.grantDatabase(vocbase.name(), arangodb::auth::Level::RO);  // for system collections User::collectionAuthLevel(...) returns database auth::Level
    userManager->setAuthInfo(userMap);  // set user map to avoid loading configuration from system database

    std::set<std::string> expected = {
      "identity", "text_de",  "text_en",  "text_es",  "text_fi",
      "text_fr",  "text_it",  "text_nl",  "text_no",  "text_pt",
      "text_ru",  "text_sv",  "text_zh",
      arangodb::StaticStrings::SystemDatabase + "::testAnalyzer1",
    };
    auto status = handler.execute();
    EXPECT_TRUE((arangodb::RestStatus::DONE == status));
    EXPECT_TRUE((arangodb::rest::ResponseCode::OK == responce.responseCode()));
    auto slice = responce._payload.slice();
    EXPECT_TRUE((slice.isObject()));
    EXPECT_TRUE((slice.hasKey(arangodb::StaticStrings::Code) &&
                 slice.get(arangodb::StaticStrings::Code).isNumber<size_t>() &&
                 size_t(arangodb::rest::ResponseCode::OK) ==
                     slice.get(arangodb::StaticStrings::Code).getNumber<size_t>()));
    EXPECT_TRUE((slice.hasKey(arangodb::StaticStrings::Error) &&
                 slice.get(arangodb::StaticStrings::Error).isBoolean() &&
                 false == slice.get(arangodb::StaticStrings::Error).getBoolean()));
    EXPECT_TRUE((slice.hasKey("result") && slice.get("result").isArray() &&
                 expected.size() == slice.get("result").length()));

    for (arangodb::velocypack::ArrayIterator itr(slice.get("result")); itr.valid(); ++itr) {
      auto subSlice = *itr;
      EXPECT_TRUE((subSlice.isObject()));
      EXPECT_TRUE((subSlice.hasKey("name") && subSlice.get("name").isString()));
      EXPECT_TRUE((subSlice.hasKey("type") && subSlice.get("type").isString()));
      EXPECT_TRUE((subSlice.hasKey("properties") &&
                   (subSlice.get("properties").isObject() ||
                    subSlice.get("properties").isNull())));
      EXPECT_TRUE((subSlice.hasKey("features") && subSlice.get("features").isArray()));
      EXPECT_TRUE((1 == expected.erase(subSlice.get("name").copyString())));
    }

    EXPECT_TRUE((true == expected.empty()));
  }

  // system database (not authorised)
  {
    TRI_vocbase_t vocbase(TRI_vocbase_type_e::TRI_VOCBASE_TYPE_NORMAL, 1,
                          arangodb::StaticStrings::SystemDatabase);
    auto requestPtr = std::make_unique<GeneralRequestMock>(vocbase);
    auto& request = *requestPtr;
    auto responcePtr = std::make_unique<GeneralResponseMock>();
    auto& responce = *responcePtr;
    arangodb::iresearch::RestAnalyzerHandler handler(requestPtr.release(),
                                                     responcePtr.release());
    request.setRequestType(arangodb::rest::RequestType::GET);

    arangodb::auth::UserMap userMap;  // empty map, no user -> no permissions
    auto& user =
        userMap
            .emplace("", arangodb::auth::User::newUser("", "", arangodb::auth::Source::LDAP))
            .first->second;
    user.grantDatabase(vocbase.name(), arangodb::auth::Level::NONE);  // for system collections User::collectionAuthLevel(...) returns database auth::Level
    userManager->setAuthInfo(userMap);  // set user map to avoid loading configuration from system database

    std::set<std::string> expected = {
      "identity", "text_de",  "text_en",  "text_es",  "text_fi",
      "text_fr",  "text_it",  "text_nl",  "text_no",  "text_pt",
      "text_ru",  "text_sv",  "text_zh",
    };
    auto status = handler.execute();
    EXPECT_TRUE((arangodb::RestStatus::DONE == status));
    EXPECT_TRUE((arangodb::rest::ResponseCode::OK == responce.responseCode()));
    auto slice = responce._payload.slice();
    EXPECT_TRUE((slice.isObject()));
    EXPECT_TRUE((slice.hasKey(arangodb::StaticStrings::Code) &&
                 slice.get(arangodb::StaticStrings::Code).isNumber<size_t>() &&
                 size_t(arangodb::rest::ResponseCode::OK) ==
                     slice.get(arangodb::StaticStrings::Code).getNumber<size_t>()));
    EXPECT_TRUE((slice.hasKey(arangodb::StaticStrings::Error) &&
                 slice.get(arangodb::StaticStrings::Error).isBoolean() &&
                 false == slice.get(arangodb::StaticStrings::Error).getBoolean()));
    EXPECT_TRUE((slice.hasKey("result") && slice.get("result").isArray() &&
                 expected.size() == slice.get("result").length()));

    for (arangodb::velocypack::ArrayIterator itr(slice.get("result")); itr.valid(); ++itr) {
      auto subSlice = *itr;
      EXPECT_TRUE((subSlice.isObject()));
      EXPECT_TRUE((subSlice.hasKey("name") && subSlice.get("name").isString()));
      EXPECT_TRUE((subSlice.hasKey("type") && subSlice.get("type").isString()));
      EXPECT_TRUE((subSlice.hasKey("properties") &&
                   (subSlice.get("properties").isObject() ||
                    subSlice.get("properties").isNull())));
      EXPECT_TRUE((subSlice.hasKey("features") && subSlice.get("features").isArray()));
      EXPECT_TRUE((1 == expected.erase(subSlice.get("name").copyString())));
    }

    EXPECT_TRUE((true == expected.empty()));
  }

  // non-system database (authorised, system authorised)
  {
    TRI_vocbase_t vocbase(TRI_vocbase_type_e::TRI_VOCBASE_TYPE_NORMAL, 1,
                          "testVocbase");
    auto requestPtr = std::make_unique<GeneralRequestMock>(vocbase);
    auto& request = *requestPtr;
    auto responcePtr = std::make_unique<GeneralResponseMock>();
    auto& responce = *responcePtr;
    arangodb::iresearch::RestAnalyzerHandler handler(requestPtr.release(),
                                                     responcePtr.release());
    request.setRequestType(arangodb::rest::RequestType::GET);

    arangodb::auth::UserMap userMap;  // empty map, no user -> no permissions
    auto& user =
        userMap
            .emplace("", arangodb::auth::User::newUser("", "", arangodb::auth::Source::LDAP))
            .first->second;
    user.grantDatabase(arangodb::StaticStrings::SystemDatabase, arangodb::auth::Level::RO);  // for system collections User::collectionAuthLevel(...) returns database auth::Level
    user.grantDatabase(vocbase.name(), arangodb::auth::Level::RO);  // for system collections User::collectionAuthLevel(...) returns database auth::Level
    userManager->setAuthInfo(userMap);  // set user map to avoid loading configuration from system database

    std::set<std::string> expected = {
      "identity", "text_de",  "text_en",  "text_es",  "text_fi",
      "text_fr",  "text_it",  "text_nl",  "text_no",  "text_pt",
      "text_ru",  "text_sv",  "text_zh",
      arangodb::StaticStrings::SystemDatabase + "::testAnalyzer1",
      "testVocbase::testAnalyzer2",
    };
    auto status = handler.execute();
    EXPECT_TRUE((arangodb::RestStatus::DONE == status));
    EXPECT_TRUE((arangodb::rest::ResponseCode::OK == responce.responseCode()));
    auto slice = responce._payload.slice();
    EXPECT_TRUE((slice.isObject()));
    EXPECT_TRUE((slice.hasKey(arangodb::StaticStrings::Code) &&
                 slice.get(arangodb::StaticStrings::Code).isNumber<size_t>() &&
                 size_t(arangodb::rest::ResponseCode::OK) ==
                     slice.get(arangodb::StaticStrings::Code).getNumber<size_t>()));
    EXPECT_TRUE((slice.hasKey(arangodb::StaticStrings::Error) &&
                 slice.get(arangodb::StaticStrings::Error).isBoolean() &&
                 false == slice.get(arangodb::StaticStrings::Error).getBoolean()));
    EXPECT_TRUE((slice.hasKey("result") && slice.get("result").isArray() &&
                 expected.size() == slice.get("result").length()));

    for (arangodb::velocypack::ArrayIterator itr(slice.get("result")); itr.valid(); ++itr) {
      auto subSlice = *itr;
      EXPECT_TRUE((subSlice.isObject()));
      EXPECT_TRUE((subSlice.hasKey("name") && subSlice.get("name").isString()));
      EXPECT_TRUE((subSlice.hasKey("type") && subSlice.get("type").isString()));
      EXPECT_TRUE((subSlice.hasKey("properties") &&
                   (subSlice.get("properties").isObject() ||
                    subSlice.get("properties").isNull())));
      EXPECT_TRUE((subSlice.hasKey("features") && subSlice.get("features").isArray()));
      EXPECT_TRUE((1 == expected.erase(subSlice.get("name").copyString())));
    }

    EXPECT_TRUE((true == expected.empty()));
  }

  // non-system database (not authorised, system authorised)
  {
    TRI_vocbase_t vocbase(TRI_vocbase_type_e::TRI_VOCBASE_TYPE_NORMAL, 1,
                          "testVocbase");
    auto requestPtr = std::make_unique<GeneralRequestMock>(vocbase);
    auto& request = *requestPtr;
    auto responcePtr = std::make_unique<GeneralResponseMock>();
    auto& responce = *responcePtr;
    arangodb::iresearch::RestAnalyzerHandler handler(requestPtr.release(),
                                                     responcePtr.release());
    request.setRequestType(arangodb::rest::RequestType::GET);

    arangodb::auth::UserMap userMap;  // empty map, no user -> no permissions
    auto& user =
        userMap
            .emplace("", arangodb::auth::User::newUser("", "", arangodb::auth::Source::LDAP))
            .first->second;
    user.grantDatabase(arangodb::StaticStrings::SystemDatabase, arangodb::auth::Level::RO);  // for system collections User::collectionAuthLevel(...) returns database auth::Level
    user.grantDatabase(vocbase.name(), arangodb::auth::Level::NONE);  // for system collections User::collectionAuthLevel(...) returns database auth::Level
    userManager->setAuthInfo(userMap);  // set user map to avoid loading configuration from system database

    std::set<std::string> expected = {
      "identity", "text_de",  "text_en",  "text_es",  "text_fi",
      "text_fr",  "text_it",  "text_nl",  "text_no",  "text_pt",
      "text_ru",  "text_sv",  "text_zh",
      arangodb::StaticStrings::SystemDatabase + "::testAnalyzer1",
    };
    auto status = handler.execute();
    EXPECT_TRUE((arangodb::RestStatus::DONE == status));
    EXPECT_TRUE((arangodb::rest::ResponseCode::OK == responce.responseCode()));
    auto slice = responce._payload.slice();
    EXPECT_TRUE((slice.isObject()));
    EXPECT_TRUE((slice.hasKey(arangodb::StaticStrings::Code) &&
                 slice.get(arangodb::StaticStrings::Code).isNumber<size_t>() &&
                 size_t(arangodb::rest::ResponseCode::OK) ==
                     slice.get(arangodb::StaticStrings::Code).getNumber<size_t>()));
    EXPECT_TRUE((slice.hasKey(arangodb::StaticStrings::Error) &&
                 slice.get(arangodb::StaticStrings::Error).isBoolean() &&
                 false == slice.get(arangodb::StaticStrings::Error).getBoolean()));
    EXPECT_TRUE((slice.hasKey("result") && slice.get("result").isArray() &&
                 expected.size() == slice.get("result").length()));

    for (arangodb::velocypack::ArrayIterator itr(slice.get("result")); itr.valid(); ++itr) {
      auto subSlice = *itr;
      EXPECT_TRUE((subSlice.isObject()));
      EXPECT_TRUE((subSlice.hasKey("name") && subSlice.get("name").isString()));
      EXPECT_TRUE((subSlice.hasKey("type") && subSlice.get("type").isString()));
      EXPECT_TRUE((subSlice.hasKey("properties") &&
                   (subSlice.get("properties").isObject() ||
                    subSlice.get("properties").isNull())));
      EXPECT_TRUE((subSlice.hasKey("features") && subSlice.get("features").isArray()));
      EXPECT_TRUE((1 == expected.erase(subSlice.get("name").copyString())));
    }

    EXPECT_TRUE((true == expected.empty()));
  }

  // non-system database (authorised, system not authorised)
  {
    TRI_vocbase_t vocbase(TRI_vocbase_type_e::TRI_VOCBASE_TYPE_NORMAL, 1,
                          "testVocbase");
    auto requestPtr = std::make_unique<GeneralRequestMock>(vocbase);
    auto& request = *requestPtr;
    auto responcePtr = std::make_unique<GeneralResponseMock>();
    auto& responce = *responcePtr;
    arangodb::iresearch::RestAnalyzerHandler handler(requestPtr.release(),
                                                     responcePtr.release());
    request.setRequestType(arangodb::rest::RequestType::GET);

    arangodb::auth::UserMap userMap;  // empty map, no user -> no permissions
    auto& user =
        userMap
            .emplace("", arangodb::auth::User::newUser("", "", arangodb::auth::Source::LDAP))
            .first->second;
    user.grantDatabase(arangodb::StaticStrings::SystemDatabase, arangodb::auth::Level::NONE);  // for system collections User::collectionAuthLevel(...) returns database auth::Level
    user.grantDatabase(vocbase.name(), arangodb::auth::Level::RO);  // for system collections User::collectionAuthLevel(...) returns database auth::Level
    userManager->setAuthInfo(userMap);  // set user map to avoid loading configuration from system database

    std::set<std::string> expected = {
      "identity", "text_de",  "text_en",  "text_es",  "text_fi",
      "text_fr",  "text_it",  "text_nl",  "text_no",  "text_pt",
      "text_ru",  "text_sv",  "text_zh",
      "testVocbase::testAnalyzer2",
    };
    auto status = handler.execute();
    EXPECT_TRUE((arangodb::RestStatus::DONE == status));
    EXPECT_TRUE((arangodb::rest::ResponseCode::OK == responce.responseCode()));
    auto slice = responce._payload.slice();
    EXPECT_TRUE((slice.isObject()));
    EXPECT_TRUE((slice.hasKey(arangodb::StaticStrings::Code) &&
                 slice.get(arangodb::StaticStrings::Code).isNumber<size_t>() &&
                 size_t(arangodb::rest::ResponseCode::OK) ==
                     slice.get(arangodb::StaticStrings::Code).getNumber<size_t>()));
    EXPECT_TRUE((slice.hasKey(arangodb::StaticStrings::Error) &&
                 slice.get(arangodb::StaticStrings::Error).isBoolean() &&
                 false == slice.get(arangodb::StaticStrings::Error).getBoolean()));
    EXPECT_TRUE((slice.hasKey("result") && slice.get("result").isArray() &&
                 expected.size() == slice.get("result").length()));

    for (arangodb::velocypack::ArrayIterator itr(slice.get("result")); itr.valid(); ++itr) {
      auto subSlice = *itr;
      EXPECT_TRUE((subSlice.isObject()));
      EXPECT_TRUE((subSlice.hasKey("name") && subSlice.get("name").isString()));
      EXPECT_TRUE((subSlice.hasKey("type") && subSlice.get("type").isString()));
      EXPECT_TRUE((subSlice.hasKey("properties") &&
                   (subSlice.get("properties").isObject() ||
                    subSlice.get("properties").isNull())));
      EXPECT_TRUE((subSlice.hasKey("features") && subSlice.get("features").isArray()));
      EXPECT_TRUE((1 == expected.erase(subSlice.get("name").copyString())));
    }

    EXPECT_TRUE((true == expected.empty()));
  }

  // non-system database (not authorised, system not authorised)
  {
    TRI_vocbase_t vocbase(TRI_vocbase_type_e::TRI_VOCBASE_TYPE_NORMAL, 1,
                          "testVocbase");
    auto requestPtr = std::make_unique<GeneralRequestMock>(vocbase);
    auto& request = *requestPtr;
    auto responcePtr = std::make_unique<GeneralResponseMock>();
    auto& responce = *responcePtr;
    arangodb::iresearch::RestAnalyzerHandler handler(requestPtr.release(),
                                                     responcePtr.release());
    request.setRequestType(arangodb::rest::RequestType::GET);

    arangodb::auth::UserMap userMap;  // empty map, no user -> no permissions
    auto& user =
        userMap
            .emplace("", arangodb::auth::User::newUser("", "", arangodb::auth::Source::LDAP))
            .first->second;
    user.grantDatabase(arangodb::StaticStrings::SystemDatabase, arangodb::auth::Level::NONE);  // for system collections User::collectionAuthLevel(...) returns database auth::Level
    user.grantDatabase(vocbase.name(), arangodb::auth::Level::NONE);  // for system collections User::collectionAuthLevel(...) returns database auth::Level
    userManager->setAuthInfo(userMap);  // set user map to avoid loading configuration from system database

    std::set<std::string> expected = {
      "identity", "text_de",  "text_en",  "text_es",  "text_fi",
      "text_fr",  "text_it",  "text_nl",  "text_no",  "text_pt",
      "text_ru",  "text_sv",  "text_zh",
    };
    auto status = handler.execute();
    EXPECT_TRUE((arangodb::RestStatus::DONE == status));
    EXPECT_TRUE((arangodb::rest::ResponseCode::OK == responce.responseCode()));
    auto slice = responce._payload.slice();
    EXPECT_TRUE((slice.isObject()));
    EXPECT_TRUE((slice.hasKey(arangodb::StaticStrings::Code) &&
                 slice.get(arangodb::StaticStrings::Code).isNumber<size_t>() &&
                 size_t(arangodb::rest::ResponseCode::OK) ==
                     slice.get(arangodb::StaticStrings::Code).getNumber<size_t>()));
    EXPECT_TRUE((slice.hasKey(arangodb::StaticStrings::Error) &&
                 slice.get(arangodb::StaticStrings::Error).isBoolean() &&
                 false == slice.get(arangodb::StaticStrings::Error).getBoolean()));
    EXPECT_TRUE((slice.hasKey("result") && slice.get("result").isArray() &&
                 expected.size() == slice.get("result").length()));

    for (arangodb::velocypack::ArrayIterator itr(slice.get("result")); itr.valid(); ++itr) {
      auto subSlice = *itr;
      EXPECT_TRUE((subSlice.isObject()));
      EXPECT_TRUE((subSlice.hasKey("name") && subSlice.get("name").isString()));
      EXPECT_TRUE((subSlice.hasKey("type") && subSlice.get("type").isString()));
      EXPECT_TRUE((subSlice.hasKey("properties") &&
                   (subSlice.get("properties").isObject() ||
                    subSlice.get("properties").isNull())));
      EXPECT_TRUE((subSlice.hasKey("features") && subSlice.get("features").isArray()));
      EXPECT_TRUE((1 == expected.erase(subSlice.get("name").copyString())));
    }

    EXPECT_TRUE((true == expected.empty()));
  }
}

TEST_F(RestAnalyzerHandlerTest, test_remove) {
  // create a new instance of an ApplicationServer and fill it with the required features
  // cannot use the existing server since its features already have some state
  std::shared_ptr<arangodb::application_features::ApplicationServer> originalServer(
      arangodb::application_features::ApplicationServer::server,
      [](arangodb::application_features::ApplicationServer* ptr) -> void {
        arangodb::application_features::ApplicationServer::server = ptr;
      });
  arangodb::application_features::ApplicationServer::server =
      nullptr;  // avoid "ApplicationServer initialized twice"
  arangodb::application_features::ApplicationServer server(nullptr, nullptr);
  arangodb::iresearch::IResearchAnalyzerFeature* analyzers;
  arangodb::DatabaseFeature* dbFeature;
  server.addFeature(new arangodb::QueryRegistryFeature(server));  // required for constructing TRI_vocbase_t
  server.addFeature(new arangodb::V8DealerFeature(server));  // required for DatabaseFeature::createDatabase(...)
  server.addFeature(dbFeature = new arangodb::DatabaseFeature(server));  // required for IResearchAnalyzerFeature::emplace(...)
  server.addFeature(analyzers = new arangodb::iresearch::IResearchAnalyzerFeature(server));  // required for running upgrade task

  // create system vocbase
  {
    auto const databases = arangodb::velocypack::Parser::fromJson(
        std::string("[ { \"name\": \"") +
        arangodb::StaticStrings::SystemDatabase + "\" } ]");
    ASSERT_TRUE((TRI_ERROR_NO_ERROR == dbFeature->loadDatabases(databases->slice())));
  }

  arangodb::iresearch::IResearchAnalyzerFeature::EmplaceResult result;
  ASSERT_TRUE((analyzers
                   ->emplace(result, arangodb::StaticStrings::SystemDatabase + "::testAnalyzer1",
                             "identity", VPackSlice::noneSlice())
                   .ok()));
  ASSERT_TRUE((analyzers
                   ->emplace(result, arangodb::StaticStrings::SystemDatabase + "::testAnalyzer2",
                             "identity", VPackSlice::noneSlice())
                   .ok()));

  struct ExecContext : public arangodb::ExecContext {
    ExecContext()
        : arangodb::ExecContext(arangodb::ExecContext::Type::Default, "", "",
                                arangodb::auth::Level::NONE,
                                arangodb::auth::Level::NONE) {}
  } execContext;
  arangodb::ExecContextScope execContextScope(&execContext);
  auto* authFeature = arangodb::AuthenticationFeature::instance();
  auto* userManager = authFeature->userManager();
  arangodb::aql::QueryRegistry queryRegistry(0);  // required for UserManager::loadFromDB()
  userManager->setQueryRegistry(&queryRegistry);
  auto resetUserManager = std::shared_ptr<arangodb::auth::UserManager>(
      userManager,
      [](arangodb::auth::UserManager* ptr) -> void { ptr->removeAllUsers(); });

  // invalid params (no name)
  {
    TRI_vocbase_t vocbase(TRI_vocbase_type_e::TRI_VOCBASE_TYPE_NORMAL, 1,
                          arangodb::StaticStrings::SystemDatabase);
    auto requestPtr = std::make_unique<GeneralRequestMock>(vocbase);
    auto& request = *requestPtr;
    auto responcePtr = std::make_unique<GeneralResponseMock>();
    auto& responce = *responcePtr;
    arangodb::iresearch::RestAnalyzerHandler handler(requestPtr.release(),
                                                     responcePtr.release());
    request.setRequestType(arangodb::rest::RequestType::DELETE_REQ);

    arangodb::auth::UserMap userMap;  // empty map, no user -> no permissions
    auto& user =
        userMap
            .emplace("", arangodb::auth::User::newUser("", "", arangodb::auth::Source::LDAP))
            .first->second;
    user.grantDatabase(vocbase.name(), arangodb::auth::Level::RW);  // for system collections User::collectionAuthLevel(...) returns database auth::Level
    userManager->setAuthInfo(userMap);  // set user map to avoid loading configuration from system database

    auto status = handler.execute();
    EXPECT_TRUE((arangodb::RestStatus::DONE == status));
    EXPECT_TRUE((arangodb::rest::ResponseCode::BAD == responce.responseCode()));
    auto slice = responce._payload.slice();
    EXPECT_TRUE((slice.isObject()));
    EXPECT_TRUE((slice.hasKey(arangodb::StaticStrings::Code) &&
                 slice.get(arangodb::StaticStrings::Code).isNumber<size_t>() &&
                 size_t(arangodb::rest::ResponseCode::BAD) ==
                     slice.get(arangodb::StaticStrings::Code).getNumber<size_t>()));
    EXPECT_TRUE((slice.hasKey(arangodb::StaticStrings::Error) &&
                 slice.get(arangodb::StaticStrings::Error).isBoolean() &&
                 true == slice.get(arangodb::StaticStrings::Error).getBoolean()));
    EXPECT_TRUE((slice.hasKey(arangodb::StaticStrings::ErrorNum) &&
                 slice.get(arangodb::StaticStrings::ErrorNum).isNumber<int>() &&
                 TRI_ERROR_BAD_PARAMETER ==
                     slice.get(arangodb::StaticStrings::ErrorNum).getNumber<int>()));
  }

  // unknown analyzer
  {
    TRI_vocbase_t vocbase(TRI_vocbase_type_e::TRI_VOCBASE_TYPE_NORMAL, 1,
                          arangodb::StaticStrings::SystemDatabase);
    auto requestPtr = std::make_unique<GeneralRequestMock>(vocbase);
    auto& request = *requestPtr;
    auto responcePtr = std::make_unique<GeneralResponseMock>();
    auto& responce = *responcePtr;
    arangodb::iresearch::RestAnalyzerHandler handler(requestPtr.release(),
                                                     responcePtr.release());
    request.setRequestType(arangodb::rest::RequestType::DELETE_REQ);
    request.addSuffix(arangodb::StaticStrings::SystemDatabase + "::unknown");

    arangodb::auth::UserMap userMap;  // empty map, no user -> no permissions
    auto& user =
        userMap
            .emplace("", arangodb::auth::User::newUser("", "", arangodb::auth::Source::LDAP))
            .first->second;
    user.grantDatabase(vocbase.name(), arangodb::auth::Level::RW);  // for system collections User::collectionAuthLevel(...) returns database auth::Level
    userManager->setAuthInfo(userMap);  // set user map to avoid loading configuration from system database

    auto status = handler.execute();
    EXPECT_TRUE((arangodb::RestStatus::DONE == status));
    EXPECT_TRUE((arangodb::rest::ResponseCode::NOT_FOUND == responce.responseCode()));
    auto slice = responce._payload.slice();
    EXPECT_TRUE((slice.isObject()));
    EXPECT_TRUE((slice.hasKey(arangodb::StaticStrings::Code) &&
                 slice.get(arangodb::StaticStrings::Code).isNumber<size_t>() &&
                 size_t(arangodb::rest::ResponseCode::NOT_FOUND) ==
                     slice.get(arangodb::StaticStrings::Code).getNumber<size_t>()));
    EXPECT_TRUE((slice.hasKey(arangodb::StaticStrings::Error) &&
                 slice.get(arangodb::StaticStrings::Error).isBoolean() &&
                 true == slice.get(arangodb::StaticStrings::Error).getBoolean()));
    EXPECT_TRUE((slice.hasKey(arangodb::StaticStrings::ErrorNum) &&
                 slice.get(arangodb::StaticStrings::ErrorNum).isNumber<int>() &&
                 TRI_ERROR_ARANGO_DOCUMENT_NOT_FOUND ==
                     slice.get(arangodb::StaticStrings::ErrorNum).getNumber<int>()));
  }

  // not authorised
  {
    TRI_vocbase_t vocbase(TRI_vocbase_type_e::TRI_VOCBASE_TYPE_NORMAL, 1,
                          arangodb::StaticStrings::SystemDatabase);
    auto requestPtr = std::make_unique<GeneralRequestMock>(vocbase);
    auto& request = *requestPtr;
    auto responcePtr = std::make_unique<GeneralResponseMock>();
    auto& responce = *responcePtr;
    arangodb::iresearch::RestAnalyzerHandler handler(requestPtr.release(),
                                                     responcePtr.release());
    request.setRequestType(arangodb::rest::RequestType::DELETE_REQ);
    request.addSuffix(arangodb::StaticStrings::SystemDatabase +
                      "::testAnalyzer1");

    arangodb::auth::UserMap userMap;  // empty map, no user -> no permissions
    auto& user =
        userMap
            .emplace("", arangodb::auth::User::newUser("", "", arangodb::auth::Source::LDAP))
            .first->second;
    user.grantDatabase(vocbase.name(), arangodb::auth::Level::RO);  // for system collections User::collectionAuthLevel(...) returns database auth::Level
    userManager->setAuthInfo(userMap);  // set user map to avoid loading configuration from system database

    auto status = handler.execute();
    EXPECT_TRUE((arangodb::RestStatus::DONE == status));
    EXPECT_TRUE((arangodb::rest::ResponseCode::FORBIDDEN == responce.responseCode()));
    auto slice = responce._payload.slice();
    EXPECT_TRUE((slice.isObject()));
    EXPECT_TRUE((slice.hasKey(arangodb::StaticStrings::Code) &&
                 slice.get(arangodb::StaticStrings::Code).isNumber<size_t>() &&
                 size_t(arangodb::rest::ResponseCode::FORBIDDEN) ==
                     slice.get(arangodb::StaticStrings::Code).getNumber<size_t>()));
    EXPECT_TRUE((slice.hasKey(arangodb::StaticStrings::Error) &&
                 slice.get(arangodb::StaticStrings::Error).isBoolean() &&
                 true == slice.get(arangodb::StaticStrings::Error).getBoolean()));
    EXPECT_TRUE((slice.hasKey(arangodb::StaticStrings::ErrorNum) &&
                 slice.get(arangodb::StaticStrings::ErrorNum).isNumber<int>() &&
                 TRI_ERROR_FORBIDDEN ==
                     slice.get(arangodb::StaticStrings::ErrorNum).getNumber<int>()));
    auto analyzer = analyzers->get(arangodb::StaticStrings::SystemDatabase +
                                   "::testAnalyzer1");
    EXPECT_TRUE((false == !analyzer));
  }

  // still in use (fail)
  {
    TRI_vocbase_t vocbase(TRI_vocbase_type_e::TRI_VOCBASE_TYPE_NORMAL, 1,
                          arangodb::StaticStrings::SystemDatabase);
    auto requestPtr = std::make_unique<GeneralRequestMock>(vocbase);
    auto& request = *requestPtr;
    auto responcePtr = std::make_unique<GeneralResponseMock>();
    auto& responce = *responcePtr;
    arangodb::iresearch::RestAnalyzerHandler handler(requestPtr.release(),
                                                     responcePtr.release());
    request.setRequestType(arangodb::rest::RequestType::DELETE_REQ);
    request.addSuffix(arangodb::StaticStrings::SystemDatabase +
                      "::testAnalyzer2");
    request.values().emplace("force", "false");
    auto inUseAnalyzer = analyzers->get(arangodb::StaticStrings::SystemDatabase +
                                        "::testAnalyzer2");  // hold ref to mark in-use
    ASSERT_TRUE((false == !inUseAnalyzer));

    arangodb::auth::UserMap userMap;  // empty map, no user -> no permissions
    auto& user =
        userMap
            .emplace("", arangodb::auth::User::newUser("", "", arangodb::auth::Source::LDAP))
            .first->second;
    user.grantDatabase(vocbase.name(), arangodb::auth::Level::RW);  // for system collections User::collectionAuthLevel(...) returns database auth::Level
    userManager->setAuthInfo(userMap);  // set user map to avoid loading configuration from system database

    auto status = handler.execute();
    EXPECT_TRUE((arangodb::RestStatus::DONE == status));
    EXPECT_TRUE((arangodb::rest::ResponseCode::CONFLICT == responce.responseCode()));
    auto slice = responce._payload.slice();
    EXPECT_TRUE((slice.isObject()));
    EXPECT_TRUE((slice.hasKey(arangodb::StaticStrings::Code) &&
                 slice.get(arangodb::StaticStrings::Code).isNumber<size_t>() &&
                 size_t(arangodb::rest::ResponseCode::CONFLICT) ==
                     slice.get(arangodb::StaticStrings::Code).getNumber<size_t>()));
    EXPECT_TRUE((slice.hasKey(arangodb::StaticStrings::Error) &&
                 slice.get(arangodb::StaticStrings::Error).isBoolean() &&
                 true == slice.get(arangodb::StaticStrings::Error).getBoolean()));
    EXPECT_TRUE((slice.hasKey(arangodb::StaticStrings::ErrorNum) &&
                 slice.get(arangodb::StaticStrings::ErrorNum).isNumber<int>() &&
                 TRI_ERROR_ARANGO_CONFLICT ==
                     slice.get(arangodb::StaticStrings::ErrorNum).getNumber<int>()));
    auto analyzer = analyzers->get(arangodb::StaticStrings::SystemDatabase +
                                   "::testAnalyzer2");
    EXPECT_TRUE((false == !analyzer));
  }

  // still in use + force (success)
  {
    TRI_vocbase_t vocbase(TRI_vocbase_type_e::TRI_VOCBASE_TYPE_NORMAL, 1,
                          arangodb::StaticStrings::SystemDatabase);
    auto requestPtr = std::make_unique<GeneralRequestMock>(vocbase);
    auto& request = *requestPtr;
    auto responcePtr = std::make_unique<GeneralResponseMock>();
    auto& responce = *responcePtr;
    arangodb::iresearch::RestAnalyzerHandler handler(requestPtr.release(),
                                                     responcePtr.release());
    request.setRequestType(arangodb::rest::RequestType::DELETE_REQ);
    request.addSuffix(arangodb::StaticStrings::SystemDatabase +
                      "::testAnalyzer2");
    request.values().emplace("force", "true");
    auto inUseAnalyzer = analyzers->get(arangodb::StaticStrings::SystemDatabase +
                                        "::testAnalyzer2");  // hold ref to mark in-use
    ASSERT_TRUE((false == !inUseAnalyzer));

    arangodb::auth::UserMap userMap;  // empty map, no user -> no permissions
    auto& user =
        userMap
            .emplace("", arangodb::auth::User::newUser("", "", arangodb::auth::Source::LDAP))
            .first->second;
    user.grantDatabase(vocbase.name(), arangodb::auth::Level::RW);  // for system collections User::collectionAuthLevel(...) returns database auth::Level
    userManager->setAuthInfo(userMap);  // set user map to avoid loading configuration from system database

    auto status = handler.execute();
    EXPECT_TRUE((arangodb::RestStatus::DONE == status));
    EXPECT_TRUE((arangodb::rest::ResponseCode::OK == responce.responseCode()));
    auto slice = responce._payload.slice();
    EXPECT_TRUE((slice.isObject()));
    EXPECT_TRUE((slice.hasKey(arangodb::StaticStrings::Code) &&
                 slice.get(arangodb::StaticStrings::Code).isNumber<size_t>() &&
                 size_t(arangodb::rest::ResponseCode::OK) ==
                     slice.get(arangodb::StaticStrings::Code).getNumber<size_t>()));
    EXPECT_TRUE((slice.hasKey(arangodb::StaticStrings::Error) &&
                 slice.get(arangodb::StaticStrings::Error).isBoolean() &&
                 false == slice.get(arangodb::StaticStrings::Error).getBoolean()));
    EXPECT_TRUE((slice.hasKey("name") && slice.get("name").isString() &&
                 arangodb::StaticStrings::SystemDatabase + "::testAnalyzer2" ==
                     slice.get("name").copyString()));
    auto analyzer = analyzers->get(arangodb::StaticStrings::SystemDatabase +
                                   "::testAnalyzer2");
    EXPECT_TRUE((true == !analyzer));
  }

  // success removal
  {
    TRI_vocbase_t vocbase(TRI_vocbase_type_e::TRI_VOCBASE_TYPE_NORMAL, 1,
                          arangodb::StaticStrings::SystemDatabase);
    auto requestPtr = std::make_unique<GeneralRequestMock>(vocbase);
    auto& request = *requestPtr;
    auto responcePtr = std::make_unique<GeneralResponseMock>();
    auto& responce = *responcePtr;
    arangodb::iresearch::RestAnalyzerHandler handler(requestPtr.release(),
                                                     responcePtr.release());
    request.setRequestType(arangodb::rest::RequestType::DELETE_REQ);
    request.addSuffix(arangodb::StaticStrings::SystemDatabase +
                      "::testAnalyzer1");

    arangodb::auth::UserMap userMap;  // empty map, no user -> no permissions
    auto& user =
        userMap
            .emplace("", arangodb::auth::User::newUser("", "", arangodb::auth::Source::LDAP))
            .first->second;
    user.grantDatabase(vocbase.name(), arangodb::auth::Level::RW);  // for system collections User::collectionAuthLevel(...) returns database auth::Level
    userManager->setAuthInfo(userMap);  // set user map to avoid loading configuration from system database

    auto status = handler.execute();
    EXPECT_TRUE((arangodb::RestStatus::DONE == status));
    EXPECT_TRUE((arangodb::rest::ResponseCode::OK == responce.responseCode()));
    auto slice = responce._payload.slice();
    EXPECT_TRUE((slice.isObject()));
    EXPECT_TRUE((slice.hasKey(arangodb::StaticStrings::Code) &&
                 slice.get(arangodb::StaticStrings::Code).isNumber<size_t>() &&
                 size_t(arangodb::rest::ResponseCode::OK) ==
                     slice.get(arangodb::StaticStrings::Code).getNumber<size_t>()));
    EXPECT_TRUE((slice.hasKey(arangodb::StaticStrings::Error) &&
                 slice.get(arangodb::StaticStrings::Error).isBoolean() &&
                 false == slice.get(arangodb::StaticStrings::Error).getBoolean()));
    EXPECT_TRUE((slice.hasKey("name") && slice.get("name").isString() &&
                 arangodb::StaticStrings::SystemDatabase + "::testAnalyzer1" ==
                     slice.get("name").copyString()));
    auto analyzer = analyzers->get(arangodb::StaticStrings::SystemDatabase +
                                   "::testAnalyzer1");
    EXPECT_TRUE((true == !analyzer));
  }
}<|MERGE_RESOLUTION|>--- conflicted
+++ resolved
@@ -23,6 +23,7 @@
 
 #include "gtest/gtest.h"
 
+#include "../IResearch/common.h"
 #include "../IResearch/RestHandlerMock.h"
 #include "../Mocks/StorageEngineMock.h"
 #include "Aql/QueryRegistry.h"
@@ -78,6 +79,12 @@
 DEFINE_ANALYZER_TYPE_NAMED(EmptyAnalyzer, "rest-analyzer-empty");
 REGISTER_ANALYZER_VPACK(EmptyAnalyzer, EmptyAnalyzer::make, EmptyAnalyzer::normalize);
 
+static const VPackBuilder systemDatabaseBuilder = dbArgsBuilder();
+static const VPackSlice   systemDatabaseArgs = systemDatabaseBuilder.slice();
+static const VPackBuilder testDatabaseBuilder = dbArgsBuilder("testVocbase");
+static const VPackSlice   testDatabaseArgs = testDatabaseBuilder.slice();
+static const VPackBuilder unknownDatabaseBuilder = dbArgsBuilder("unknownVocbase");
+static const VPackSlice   unknownDatabaseArgs = unknownDatabaseBuilder.slice();
 }
 
 // -----------------------------------------------------------------------------
@@ -184,13 +191,8 @@
 
   {
     const auto name = arangodb::StaticStrings::SystemDatabase + "::testAnalyzer1";
-<<<<<<< HEAD
     ASSERT_TRUE(analyzers->emplace(result, name, "identity",
-                                  VPackParser::fromJson("\"abc\"")->slice())
-=======
-    ASSERT_TRUE(analyzers->emplace(result, name, "identity", 
                                   VPackParser::fromJson("{\"args\":\"abc\"}")->slice())
->>>>>>> 1f8099e2
                            .ok());
   }
 
@@ -220,7 +222,7 @@
   // invalid params (non-object body)
   {
     TRI_vocbase_t vocbase(TRI_vocbase_type_e::TRI_VOCBASE_TYPE_NORMAL, 1,
-                          arangodb::StaticStrings::SystemDatabase);
+                          systemDatabaseArgs);
     auto requestPtr = std::make_unique<GeneralRequestMock>(vocbase);
     auto& request = *requestPtr;
     auto responcePtr = std::make_unique<GeneralResponseMock>();
@@ -260,7 +262,7 @@
   // invalid params (no name)
   {
     TRI_vocbase_t vocbase(TRI_vocbase_type_e::TRI_VOCBASE_TYPE_NORMAL, 1,
-                          arangodb::StaticStrings::SystemDatabase);
+                          systemDatabaseArgs);
     auto requestPtr = std::make_unique<GeneralRequestMock>(vocbase);
     auto& request = *requestPtr;
     auto responcePtr = std::make_unique<GeneralResponseMock>();
@@ -303,7 +305,7 @@
   // invalid params (invalid name)
   {
     TRI_vocbase_t vocbase(TRI_vocbase_type_e::TRI_VOCBASE_TYPE_NORMAL, 1,
-                          arangodb::StaticStrings::SystemDatabase);
+                          systemDatabaseArgs);
     auto requestPtr = std::make_unique<GeneralRequestMock>(vocbase);
     auto& request = *requestPtr;
     auto responcePtr = std::make_unique<GeneralResponseMock>();
@@ -346,7 +348,7 @@
   // invalid params (name contains invalid symbols)
   {
     TRI_vocbase_t vocbase(TRI_vocbase_type_e::TRI_VOCBASE_TYPE_NORMAL, 1,
-                          arangodb::StaticStrings::SystemDatabase);
+                          systemDatabaseArgs);
     auto requestPtr = std::make_unique<GeneralRequestMock>(vocbase);
     auto& request = *requestPtr;
     auto responcePtr = std::make_unique<GeneralResponseMock>();
@@ -389,7 +391,7 @@
   // invalid params (name contains invalid symbols)
   {
     TRI_vocbase_t vocbase(TRI_vocbase_type_e::TRI_VOCBASE_TYPE_NORMAL, 1,
-                          arangodb::StaticStrings::SystemDatabase);
+                          systemDatabaseArgs);
     auto requestPtr = std::make_unique<GeneralRequestMock>(vocbase);
     auto& request = *requestPtr;
     auto responcePtr = std::make_unique<GeneralResponseMock>();
@@ -432,7 +434,7 @@
   // name collision
   {
     TRI_vocbase_t vocbase(TRI_vocbase_type_e::TRI_VOCBASE_TYPE_NORMAL, 1,
-                          arangodb::StaticStrings::SystemDatabase);
+                          systemDatabaseArgs);
     auto requestPtr = std::make_unique<GeneralRequestMock>(vocbase);
     auto& request = *requestPtr;
     auto responcePtr = std::make_unique<GeneralResponseMock>();
@@ -475,7 +477,7 @@
   // duplicate matching
   {
     TRI_vocbase_t vocbase(TRI_vocbase_type_e::TRI_VOCBASE_TYPE_NORMAL, 1,
-                          arangodb::StaticStrings::SystemDatabase);
+                          systemDatabaseArgs);
     auto requestPtr = std::make_unique<GeneralRequestMock>(vocbase);
     auto& request = *requestPtr;
     auto responcePtr = std::make_unique<GeneralResponseMock>();
@@ -516,7 +518,7 @@
   // not authorised
   {
     TRI_vocbase_t vocbase(TRI_vocbase_type_e::TRI_VOCBASE_TYPE_NORMAL, 1,
-                          arangodb::StaticStrings::SystemDatabase);
+                          systemDatabaseArgs);
     auto requestPtr = std::make_unique<GeneralRequestMock>(vocbase);
     auto& request = *requestPtr;
     auto responcePtr = std::make_unique<GeneralResponseMock>();
@@ -559,7 +561,7 @@
   // successful creation
   {
     TRI_vocbase_t vocbase(TRI_vocbase_type_e::TRI_VOCBASE_TYPE_NORMAL, 1,
-                          arangodb::StaticStrings::SystemDatabase);
+                          systemDatabaseArgs);
     auto requestPtr = std::make_unique<GeneralRequestMock>(vocbase);
     auto& request = *requestPtr;
     auto responcePtr = std::make_unique<GeneralResponseMock>();
@@ -650,7 +652,7 @@
   // get static (known analyzer)
   {
     TRI_vocbase_t vocbase(TRI_vocbase_type_e::TRI_VOCBASE_TYPE_NORMAL, 1,
-                          arangodb::StaticStrings::SystemDatabase);
+                          systemDatabaseArgs);
     auto requestPtr = std::make_unique<GeneralRequestMock>(vocbase);
     auto& request = *requestPtr;
     auto responcePtr = std::make_unique<GeneralResponseMock>();
@@ -690,7 +692,7 @@
   // get static (unknown analyzer)
   {
     TRI_vocbase_t vocbase(TRI_vocbase_type_e::TRI_VOCBASE_TYPE_NORMAL, 1,
-                          arangodb::StaticStrings::SystemDatabase);
+                          systemDatabaseArgs);
     auto requestPtr = std::make_unique<GeneralRequestMock>(vocbase);
     auto& request = *requestPtr;
     auto responcePtr = std::make_unique<GeneralResponseMock>();
@@ -729,7 +731,7 @@
   // get custom (known analyzer) authorized
   {
     TRI_vocbase_t vocbase(TRI_vocbase_type_e::TRI_VOCBASE_TYPE_NORMAL, 1,
-                          arangodb::StaticStrings::SystemDatabase);
+                          systemDatabaseArgs);
     auto requestPtr = std::make_unique<GeneralRequestMock>(vocbase);
     auto& request = *requestPtr;
     auto responcePtr = std::make_unique<GeneralResponseMock>();
@@ -771,7 +773,7 @@
   // get custom (known analyzer) not authorized
   {
     TRI_vocbase_t vocbase(TRI_vocbase_type_e::TRI_VOCBASE_TYPE_NORMAL, 1,
-                          arangodb::StaticStrings::SystemDatabase);
+                          systemDatabaseArgs);
     auto requestPtr = std::make_unique<GeneralRequestMock>(vocbase);
     auto& request = *requestPtr;
     auto responcePtr = std::make_unique<GeneralResponseMock>();
@@ -811,7 +813,7 @@
   // get custom (unknown analyzer) authorized
   {
     TRI_vocbase_t vocbase(TRI_vocbase_type_e::TRI_VOCBASE_TYPE_NORMAL, 1,
-                          arangodb::StaticStrings::SystemDatabase);
+                          systemDatabaseArgs);
     auto requestPtr = std::make_unique<GeneralRequestMock>(vocbase);
     auto& request = *requestPtr;
     auto responcePtr = std::make_unique<GeneralResponseMock>();
@@ -850,7 +852,7 @@
   // get custom (unknown analyzer) not authorized
   {
     TRI_vocbase_t vocbase(TRI_vocbase_type_e::TRI_VOCBASE_TYPE_NORMAL, 1,
-                          arangodb::StaticStrings::SystemDatabase);
+                          systemDatabaseArgs);
     auto requestPtr = std::make_unique<GeneralRequestMock>(vocbase);
     auto& request = *requestPtr;
     auto responcePtr = std::make_unique<GeneralResponseMock>();
@@ -889,7 +891,7 @@
   // get custom (unknown analyzer, unknown vocbase) authorized
   {
     TRI_vocbase_t vocbase(TRI_vocbase_type_e::TRI_VOCBASE_TYPE_NORMAL, 1,
-                          "unknownVocbase");
+                          unknownDatabaseArgs);
     auto requestPtr = std::make_unique<GeneralRequestMock>(vocbase);
     auto& request = *requestPtr;
     auto responcePtr = std::make_unique<GeneralResponseMock>();
@@ -928,7 +930,7 @@
   // get custom (unknown analyzer, unknown vocbase) not authorized
   {
     TRI_vocbase_t vocbase(TRI_vocbase_type_e::TRI_VOCBASE_TYPE_NORMAL, 1,
-                          "unknownVocbase");
+                          unknownDatabaseArgs);
     auto requestPtr = std::make_unique<GeneralRequestMock>(vocbase);
     auto& request = *requestPtr;
     auto responcePtr = std::make_unique<GeneralResponseMock>();
@@ -1025,7 +1027,7 @@
   // system database (authorised)
   {
     TRI_vocbase_t vocbase(TRI_vocbase_type_e::TRI_VOCBASE_TYPE_NORMAL, 1,
-                          arangodb::StaticStrings::SystemDatabase);
+                          systemDatabaseArgs);
     auto requestPtr = std::make_unique<GeneralRequestMock>(vocbase);
     auto& request = *requestPtr;
     auto responcePtr = std::make_unique<GeneralResponseMock>();
@@ -1081,7 +1083,7 @@
   // system database (not authorised)
   {
     TRI_vocbase_t vocbase(TRI_vocbase_type_e::TRI_VOCBASE_TYPE_NORMAL, 1,
-                          arangodb::StaticStrings::SystemDatabase);
+                          systemDatabaseArgs);
     auto requestPtr = std::make_unique<GeneralRequestMock>(vocbase);
     auto& request = *requestPtr;
     auto responcePtr = std::make_unique<GeneralResponseMock>();
@@ -1136,7 +1138,7 @@
   // non-system database (authorised, system authorised)
   {
     TRI_vocbase_t vocbase(TRI_vocbase_type_e::TRI_VOCBASE_TYPE_NORMAL, 1,
-                          "testVocbase");
+                          testDatabaseArgs);
     auto requestPtr = std::make_unique<GeneralRequestMock>(vocbase);
     auto& request = *requestPtr;
     auto responcePtr = std::make_unique<GeneralResponseMock>();
@@ -1194,7 +1196,7 @@
   // non-system database (not authorised, system authorised)
   {
     TRI_vocbase_t vocbase(TRI_vocbase_type_e::TRI_VOCBASE_TYPE_NORMAL, 1,
-                          "testVocbase");
+                          testDatabaseArgs);
     auto requestPtr = std::make_unique<GeneralRequestMock>(vocbase);
     auto& request = *requestPtr;
     auto responcePtr = std::make_unique<GeneralResponseMock>();
@@ -1251,7 +1253,7 @@
   // non-system database (authorised, system not authorised)
   {
     TRI_vocbase_t vocbase(TRI_vocbase_type_e::TRI_VOCBASE_TYPE_NORMAL, 1,
-                          "testVocbase");
+                          testDatabaseArgs);
     auto requestPtr = std::make_unique<GeneralRequestMock>(vocbase);
     auto& request = *requestPtr;
     auto responcePtr = std::make_unique<GeneralResponseMock>();
@@ -1308,7 +1310,7 @@
   // non-system database (not authorised, system not authorised)
   {
     TRI_vocbase_t vocbase(TRI_vocbase_type_e::TRI_VOCBASE_TYPE_NORMAL, 1,
-                          "testVocbase");
+                          testDatabaseArgs);
     auto requestPtr = std::make_unique<GeneralRequestMock>(vocbase);
     auto& request = *requestPtr;
     auto responcePtr = std::make_unique<GeneralResponseMock>();
@@ -1416,7 +1418,7 @@
   // invalid params (no name)
   {
     TRI_vocbase_t vocbase(TRI_vocbase_type_e::TRI_VOCBASE_TYPE_NORMAL, 1,
-                          arangodb::StaticStrings::SystemDatabase);
+                          systemDatabaseArgs);
     auto requestPtr = std::make_unique<GeneralRequestMock>(vocbase);
     auto& request = *requestPtr;
     auto responcePtr = std::make_unique<GeneralResponseMock>();
@@ -1454,7 +1456,7 @@
   // unknown analyzer
   {
     TRI_vocbase_t vocbase(TRI_vocbase_type_e::TRI_VOCBASE_TYPE_NORMAL, 1,
-                          arangodb::StaticStrings::SystemDatabase);
+                          systemDatabaseArgs);
     auto requestPtr = std::make_unique<GeneralRequestMock>(vocbase);
     auto& request = *requestPtr;
     auto responcePtr = std::make_unique<GeneralResponseMock>();
@@ -1493,7 +1495,7 @@
   // not authorised
   {
     TRI_vocbase_t vocbase(TRI_vocbase_type_e::TRI_VOCBASE_TYPE_NORMAL, 1,
-                          arangodb::StaticStrings::SystemDatabase);
+                          systemDatabaseArgs);
     auto requestPtr = std::make_unique<GeneralRequestMock>(vocbase);
     auto& request = *requestPtr;
     auto responcePtr = std::make_unique<GeneralResponseMock>();
@@ -1536,7 +1538,7 @@
   // still in use (fail)
   {
     TRI_vocbase_t vocbase(TRI_vocbase_type_e::TRI_VOCBASE_TYPE_NORMAL, 1,
-                          arangodb::StaticStrings::SystemDatabase);
+                          systemDatabaseArgs);
     auto requestPtr = std::make_unique<GeneralRequestMock>(vocbase);
     auto& request = *requestPtr;
     auto responcePtr = std::make_unique<GeneralResponseMock>();
@@ -1583,7 +1585,7 @@
   // still in use + force (success)
   {
     TRI_vocbase_t vocbase(TRI_vocbase_type_e::TRI_VOCBASE_TYPE_NORMAL, 1,
-                          arangodb::StaticStrings::SystemDatabase);
+                          systemDatabaseArgs);
     auto requestPtr = std::make_unique<GeneralRequestMock>(vocbase);
     auto& request = *requestPtr;
     auto responcePtr = std::make_unique<GeneralResponseMock>();
@@ -1629,7 +1631,7 @@
   // success removal
   {
     TRI_vocbase_t vocbase(TRI_vocbase_type_e::TRI_VOCBASE_TYPE_NORMAL, 1,
-                          arangodb::StaticStrings::SystemDatabase);
+                          systemDatabaseArgs);
     auto requestPtr = std::make_unique<GeneralRequestMock>(vocbase);
     auto& request = *requestPtr;
     auto responcePtr = std::make_unique<GeneralResponseMock>();
