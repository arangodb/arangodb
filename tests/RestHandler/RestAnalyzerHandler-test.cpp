////////////////////////////////////////////////////////////////////////////////
/// DISCLAIMER
///
/// Copyright 2019 ArangoDB GmbH, Cologne, Germany
///
/// Licensed under the Apache License, Version 2.0 (the "License");
/// you may not use this file except in compliance with the License.
/// You may obtain a copy of the License at
///
///     http://www.apache.org/licenses/LICENSE-2.0
///
/// Unless required by applicable law or agreed to in writing, software
/// distributed under the License is distributed on an "AS IS" BASIS,
/// WITHOUT WARRANTIES OR CONDITIONS OF ANY KIND, either express or implied.
/// See the License for the specific language governing permissions and
/// limitations under the License.
///
/// Copyright holder is ArangoDB GmbH, Cologne, Germany
///
/// @author Andrey Abramov
/// @author Vasiliy Nabatchikov
////////////////////////////////////////////////////////////////////////////////

#include "../IResearch/common.h"
#include "gtest/gtest.h"

#include "../IResearch/common.h"
#include "../IResearch/RestHandlerMock.h"
#include "../Mocks/StorageEngineMock.h"
#include "Aql/QueryRegistry.h"

#if USE_ENTERPRISE
#include "Enterprise/Ldap/LdapFeature.h"
#endif

#include "Basics/VelocyPackHelper.h"
#include "GeneralServer/AuthenticationFeature.h"
#include "IResearch/IResearchAnalyzerFeature.h"
#include "IResearch/IResearchCommon.h"
#include "RestHandler/RestAnalyzerHandler.h"
#include "RestServer/DatabaseFeature.h"
#include "RestServer/QueryRegistryFeature.h"
#include "RestServer/SystemDatabaseFeature.h"
#include "StorageEngine/EngineSelectorFeature.h"
#include "V8Server/V8DealerFeature.h"
#include "VocBase/Methods/Collections.h"
#include "velocypack/Iterator.h"
#include "velocypack/Parser.h"

#include "analysis/analyzers.hpp"
#include "analysis/token_attributes.hpp"

namespace {

class EmptyAnalyzer : public irs::analysis::analyzer {
 public:
  DECLARE_ANALYZER_TYPE();
  EmptyAnalyzer() : irs::analysis::analyzer(EmptyAnalyzer::type()) {
    _attrs.emplace(_attr);
  }
  virtual irs::attribute_view const& attributes() const NOEXCEPT override {
    return _attrs;
  }
  static ptr make(irs::string_ref const&) {
    PTR_NAMED(EmptyAnalyzer, ptr);
    return ptr;
  }
  static bool normalize(irs::string_ref const&, std::string& out) {
    out.resize(VPackSlice::emptyObjectSlice().byteSize());
    std::memcpy(&out[0], VPackSlice::emptyObjectSlice().begin(), out.size());
    return true;
  }
  virtual bool next() override { return false; }
  virtual bool reset(irs::string_ref const& data) override { return true; }

 private:
  irs::attribute_view _attrs;
  irs::frequency _attr;
};

DEFINE_ANALYZER_TYPE_NAMED(EmptyAnalyzer, "rest-analyzer-empty");
REGISTER_ANALYZER_VPACK(EmptyAnalyzer, EmptyAnalyzer::make, EmptyAnalyzer::normalize);

static const VPackBuilder systemDatabaseBuilder = dbArgsBuilder();
static const VPackSlice   systemDatabaseArgs = systemDatabaseBuilder.slice();
static const VPackBuilder testDatabaseBuilder = dbArgsBuilder("testVocbase");
static const VPackSlice   testDatabaseArgs = testDatabaseBuilder.slice();
static const VPackBuilder unknownDatabaseBuilder = dbArgsBuilder("unknownVocbase");
static const VPackSlice   unknownDatabaseArgs = unknownDatabaseBuilder.slice();
}

// -----------------------------------------------------------------------------
// --SECTION--                                                 setup / tear-down
// -----------------------------------------------------------------------------

class RestAnalyzerHandlerTest : public ::testing::Test {
 protected:
  StorageEngineMock engine;
  arangodb::application_features::ApplicationServer server;
  std::vector<std::pair<arangodb::application_features::ApplicationFeature*, bool>> features;

  RestAnalyzerHandlerTest() : engine(server), server(nullptr, nullptr) {
    arangodb::EngineSelectorFeature::ENGINE = &engine;

    // suppress INFO {authentication} Authentication is turned on (system only), authentication for unix sockets is turned on
    // suppress WARNING {authentication} --server.jwt-secret is insecure. Use --server.jwt-secret-keyfile instead
    arangodb::LogTopic::setLogLevel(arangodb::Logger::AUTHENTICATION.name(),
                                    arangodb::LogLevel::ERR);

    // suppress log messages since tests check error conditions
    arangodb::LogTopic::setLogLevel(arangodb::iresearch::TOPIC.name(),
                                    arangodb::LogLevel::FATAL);

    // setup required application features
    features.emplace_back(new arangodb::AuthenticationFeature(server), false);  // required for VocbaseContext
    features.emplace_back(new arangodb::DatabaseFeature(server), false);
    features.emplace_back(new arangodb::SystemDatabaseFeature(server),
                          true);  // required for IResearchAnalyzerFeature
#if USE_ENTERPRISE
    features.emplace_back(new arangodb::LdapFeature(server),
                          false);  // required for AuthenticationFeature with USE_ENTERPRISE
#endif

    for (auto& f : features) {
      arangodb::application_features::ApplicationServer::server->addFeature(f.first);
    }

    for (auto& f : features) {
      f.first->prepare();
    }

    for (auto& f : features) {
      if (f.second) {
        f.first->start();
      }
    }
  }

  ~RestAnalyzerHandlerTest() {
    arangodb::application_features::ApplicationServer::server = nullptr;

    // destroy application features
    for (auto& f : features) {
      if (f.second) {
        f.first->stop();
      }
    }

    for (auto& f : features) {
      f.first->unprepare();
    }

    arangodb::LogTopic::setLogLevel(arangodb::iresearch::TOPIC.name(),
                                    arangodb::LogLevel::DEFAULT);
    arangodb::LogTopic::setLogLevel(arangodb::Logger::AUTHENTICATION.name(),
                                    arangodb::LogLevel::DEFAULT);
    arangodb::EngineSelectorFeature::ENGINE = nullptr;
  }
};

// -----------------------------------------------------------------------------
// --SECTION--                                                        test suite
// -----------------------------------------------------------------------------

TEST_F(RestAnalyzerHandlerTest, test_create) {
  // create a new instance of an ApplicationServer and fill it with the required features
  // cannot use the existing server since its features already have some state
  std::shared_ptr<arangodb::application_features::ApplicationServer> originalServer(
      arangodb::application_features::ApplicationServer::server,
      [](arangodb::application_features::ApplicationServer* ptr) -> void {
        arangodb::application_features::ApplicationServer::server = ptr;
      });
  arangodb::application_features::ApplicationServer::server =
      nullptr;  // avoid "ApplicationServer initialized twice"
  arangodb::application_features::ApplicationServer server(nullptr, nullptr);
  arangodb::iresearch::IResearchAnalyzerFeature* analyzers;
  arangodb::DatabaseFeature* dbFeature;
  arangodb::SystemDatabaseFeature* sysDatabase;
  server.addFeature(new arangodb::QueryRegistryFeature(server));  // required for constructing TRI_vocbase_t
  server.addFeature(new arangodb::V8DealerFeature(server));  // required for DatabaseFeature::createDatabase(...)
  server.addFeature(dbFeature = new arangodb::DatabaseFeature(server));  // required for IResearchAnalyzerFeature::emplace(...)
  server.addFeature(analyzers = new arangodb::iresearch::IResearchAnalyzerFeature(server));  // required for running upgrade task
  server.addFeature(sysDatabase = new arangodb::SystemDatabaseFeature(server));  // required for IResearchAnalyzerFeature::start()

  auto cleanup = arangodb::scopeGuard([dbFeature](){ dbFeature->unprepare(); });

  // create system vocbase
  {

    auto databases = VPackBuilder();
    databases.openArray();
    databases.add(systemDatabaseArgs);
    databases.close();

    ASSERT_TRUE((TRI_ERROR_NO_ERROR == dbFeature->loadDatabases(databases.slice())));
    sysDatabase->start();  // get system database from DatabaseFeature
    arangodb::methods::Collections::createSystem(
        *sysDatabase->use(),
        arangodb::tests::AnalyzerCollectionName);
  }

  arangodb::iresearch::IResearchAnalyzerFeature::EmplaceResult result;

  {
    const auto name = arangodb::StaticStrings::SystemDatabase + "::testAnalyzer1";
    ASSERT_TRUE(analyzers->emplace(result, name, "identity",
                                  VPackParser::fromJson("{\"args\":\"abc\"}")->slice())
                           .ok());
  }

  {
    const auto name = arangodb::StaticStrings::SystemDatabase + "::emptyAnalyzer";
    ASSERT_TRUE(analyzers->emplace(result, name, "rest-analyzer-empty",
                                  VPackParser::fromJson("{\"args\":\"en\"}")->slice(),
                                  irs::flags{irs::frequency::type()})
                           .ok());
  }

  struct ExecContext : public arangodb::ExecContext {
    ExecContext()
        : arangodb::ExecContext(arangodb::ExecContext::Type::Default, "", "",
                                arangodb::auth::Level::NONE,
                                arangodb::auth::Level::NONE) {}
  } execContext;
  arangodb::ExecContextScope execContextScope(&execContext);
  auto* authFeature = arangodb::AuthenticationFeature::instance();
  auto* userManager = authFeature->userManager();
  arangodb::aql::QueryRegistry queryRegistry(0);  // required for UserManager::loadFromDB()
  userManager->setQueryRegistry(&queryRegistry);
  auto resetUserManager = std::shared_ptr<arangodb::auth::UserManager>(
      userManager,
      [](arangodb::auth::UserManager* ptr) -> void { ptr->removeAllUsers(); });

  // invalid params (non-object body)
  {
    TRI_vocbase_t vocbase(TRI_vocbase_type_e::TRI_VOCBASE_TYPE_NORMAL, 1,
                          systemDatabaseArgs);
    auto requestPtr = std::make_unique<GeneralRequestMock>(vocbase);
    auto& request = *requestPtr;
    auto responcePtr = std::make_unique<GeneralResponseMock>();
    auto& responce = *responcePtr;
    arangodb::iresearch::RestAnalyzerHandler handler(requestPtr.release(),
                                                     responcePtr.release());
    request.setRequestType(arangodb::rest::RequestType::POST);
    request._payload.openArray();
    request._payload.close();

    arangodb::auth::UserMap userMap;  // empty map, no user -> no permissions
    auto& user =
        userMap
            .emplace("", arangodb::auth::User::newUser("", "", arangodb::auth::Source::LDAP))
            .first->second;
    user.grantDatabase(vocbase.name(), arangodb::auth::Level::RW);  // for system collections User::collectionAuthLevel(...) returns database auth::Level
    userManager->setAuthInfo(userMap);  // set user map to avoid loading configuration from system database

    auto status = handler.execute();
    EXPECT_TRUE((arangodb::RestStatus::DONE == status));
    EXPECT_TRUE((arangodb::rest::ResponseCode::BAD == responce.responseCode()));
    auto slice = responce._payload.slice();
    EXPECT_TRUE((slice.isObject()));
    EXPECT_TRUE((slice.hasKey(arangodb::StaticStrings::Code) &&
                 slice.get(arangodb::StaticStrings::Code).isNumber<size_t>() &&
                 size_t(arangodb::rest::ResponseCode::BAD) ==
                     slice.get(arangodb::StaticStrings::Code).getNumber<size_t>()));
    EXPECT_TRUE((slice.hasKey(arangodb::StaticStrings::Error) &&
                 slice.get(arangodb::StaticStrings::Error).isBoolean() &&
                 true == slice.get(arangodb::StaticStrings::Error).getBoolean()));
    EXPECT_TRUE((slice.hasKey(arangodb::StaticStrings::ErrorNum) &&
                 slice.get(arangodb::StaticStrings::ErrorNum).isNumber<int>() &&
                 TRI_ERROR_BAD_PARAMETER ==
                     slice.get(arangodb::StaticStrings::ErrorNum).getNumber<int>()));
  }

  // invalid params (no name)
  {
    TRI_vocbase_t vocbase(TRI_vocbase_type_e::TRI_VOCBASE_TYPE_NORMAL, 1,
                          systemDatabaseArgs);
    auto requestPtr = std::make_unique<GeneralRequestMock>(vocbase);
    auto& request = *requestPtr;
    auto responcePtr = std::make_unique<GeneralResponseMock>();
    auto& responce = *responcePtr;
    arangodb::iresearch::RestAnalyzerHandler handler(requestPtr.release(),
                                                     responcePtr.release());
    request.setRequestType(arangodb::rest::RequestType::POST);
    request._payload.openObject();
    request._payload.add("type", arangodb::velocypack::Value("identity"));
    request._payload.add("properties", arangodb::velocypack::Value(
                                           arangodb::velocypack::ValueType::Null));
    request._payload.close();

    arangodb::auth::UserMap userMap;  // empty map, no user -> no permissions
    auto& user =
        userMap
            .emplace("", arangodb::auth::User::newUser("", "", arangodb::auth::Source::LDAP))
            .first->second;
    user.grantDatabase(vocbase.name(), arangodb::auth::Level::RW);  // for system collections User::collectionAuthLevel(...) returns database auth::Level
    userManager->setAuthInfo(userMap);  // set user map to avoid loading configuration from system database

    auto status = handler.execute();
    EXPECT_TRUE((arangodb::RestStatus::DONE == status));
    EXPECT_TRUE((arangodb::rest::ResponseCode::BAD == responce.responseCode()));
    auto slice = responce._payload.slice();
    EXPECT_TRUE((slice.isObject()));
    EXPECT_TRUE((slice.hasKey(arangodb::StaticStrings::Code) &&
                 slice.get(arangodb::StaticStrings::Code).isNumber<size_t>() &&
                 size_t(arangodb::rest::ResponseCode::BAD) ==
                     slice.get(arangodb::StaticStrings::Code).getNumber<size_t>()));
    EXPECT_TRUE((slice.hasKey(arangodb::StaticStrings::Error) &&
                 slice.get(arangodb::StaticStrings::Error).isBoolean() &&
                 true == slice.get(arangodb::StaticStrings::Error).getBoolean()));
    EXPECT_TRUE((slice.hasKey(arangodb::StaticStrings::ErrorNum) &&
                 slice.get(arangodb::StaticStrings::ErrorNum).isNumber<int>() &&
                 TRI_ERROR_BAD_PARAMETER ==
                     slice.get(arangodb::StaticStrings::ErrorNum).getNumber<int>()));
  }

  // invalid params (invalid name)
  {
    TRI_vocbase_t vocbase(TRI_vocbase_type_e::TRI_VOCBASE_TYPE_NORMAL, 1,
                          systemDatabaseArgs);
    auto requestPtr = std::make_unique<GeneralRequestMock>(vocbase);
    auto& request = *requestPtr;
    auto responcePtr = std::make_unique<GeneralResponseMock>();
    auto& responce = *responcePtr;
    arangodb::iresearch::RestAnalyzerHandler handler(requestPtr.release(),
                                                     responcePtr.release());
    request.setRequestType(arangodb::rest::RequestType::POST);
    request._payload.openObject();
    request._payload.add("name", VPackValue("unknownVocbase::testAnalyzer"));
    request._payload.add("type", VPackValue("identity"));
    request._payload.add("properties", VPackValue(arangodb::velocypack::ValueType::Null));
    request._payload.close();

    arangodb::auth::UserMap userMap;  // empty map, no user -> no permissions
    auto& user =
        userMap
            .emplace("", arangodb::auth::User::newUser("", "", arangodb::auth::Source::LDAP))
            .first->second;
    user.grantDatabase(vocbase.name(), arangodb::auth::Level::RW);  // for system collections User::collectionAuthLevel(...) returns database auth::Level
    userManager->setAuthInfo(userMap);  // set user map to avoid loading configuration from system database

    auto status = handler.execute();
    EXPECT_TRUE((arangodb::RestStatus::DONE == status));
    EXPECT_TRUE((arangodb::rest::ResponseCode::BAD == responce.responseCode()));
    auto slice = responce._payload.slice();
    EXPECT_TRUE((slice.isObject()));
    EXPECT_TRUE((slice.hasKey(arangodb::StaticStrings::Code) &&
                 slice.get(arangodb::StaticStrings::Code).isNumber<size_t>() &&
                 size_t(arangodb::rest::ResponseCode::BAD) ==
                     slice.get(arangodb::StaticStrings::Code).getNumber<size_t>()));
    EXPECT_TRUE((slice.hasKey(arangodb::StaticStrings::Error) &&
                 slice.get(arangodb::StaticStrings::Error).isBoolean() &&
                 true == slice.get(arangodb::StaticStrings::Error).getBoolean()));
    EXPECT_TRUE((slice.hasKey(arangodb::StaticStrings::ErrorNum) &&
                 slice.get(arangodb::StaticStrings::ErrorNum).isNumber<int>() &&
                 TRI_ERROR_BAD_PARAMETER ==
                     slice.get(arangodb::StaticStrings::ErrorNum).getNumber<int>()));
  }

  // invalid params (name contains invalid symbols)
  {
    TRI_vocbase_t vocbase(TRI_vocbase_type_e::TRI_VOCBASE_TYPE_NORMAL, 1,
                          systemDatabaseArgs);
    auto requestPtr = std::make_unique<GeneralRequestMock>(vocbase);
    auto& request = *requestPtr;
    auto responcePtr = std::make_unique<GeneralResponseMock>();
    auto& responce = *responcePtr;
    arangodb::iresearch::RestAnalyzerHandler handler(requestPtr.release(),
                                                     responcePtr.release());
    request.setRequestType(arangodb::rest::RequestType::POST);
    request._payload.openObject();
    request._payload.add("name", VPackValue(arangodb::StaticStrings::SystemDatabase + "::testAnalyzer"));
    request._payload.add("type", VPackValue("identity"));
    request._payload.add("properties", VPackValue(arangodb::velocypack::ValueType::Null));
    request._payload.close();

    arangodb::auth::UserMap userMap;  // empty map, no user -> no permissions
    auto& user =
        userMap
            .emplace("", arangodb::auth::User::newUser("", "", arangodb::auth::Source::LDAP))
            .first->second;
    user.grantDatabase(vocbase.name(), arangodb::auth::Level::RW);  // for system collections User::collectionAuthLevel(...) returns database auth::Level
    userManager->setAuthInfo(userMap);  // set user map to avoid loading configuration from system database

    auto status = handler.execute();
    EXPECT_TRUE((arangodb::RestStatus::DONE == status));
    EXPECT_TRUE((arangodb::rest::ResponseCode::BAD == responce.responseCode()));
    auto slice = responce._payload.slice();
    EXPECT_TRUE((slice.isObject()));
    EXPECT_TRUE((slice.hasKey(arangodb::StaticStrings::Code) &&
                 slice.get(arangodb::StaticStrings::Code).isNumber<size_t>() &&
                 size_t(arangodb::rest::ResponseCode::BAD) ==
                     slice.get(arangodb::StaticStrings::Code).getNumber<size_t>()));
    EXPECT_TRUE((slice.hasKey(arangodb::StaticStrings::Error) &&
                 slice.get(arangodb::StaticStrings::Error).isBoolean() &&
                 true == slice.get(arangodb::StaticStrings::Error).getBoolean()));
    EXPECT_TRUE((slice.hasKey(arangodb::StaticStrings::ErrorNum) &&
                 slice.get(arangodb::StaticStrings::ErrorNum).isNumber<int>() &&
                 TRI_ERROR_BAD_PARAMETER ==
                     slice.get(arangodb::StaticStrings::ErrorNum).getNumber<int>()));
  }

  // invalid params (name contains invalid symbols)
  {
    TRI_vocbase_t vocbase(TRI_vocbase_type_e::TRI_VOCBASE_TYPE_NORMAL, 1,
                          systemDatabaseArgs);
    auto requestPtr = std::make_unique<GeneralRequestMock>(vocbase);
    auto& request = *requestPtr;
    auto responcePtr = std::make_unique<GeneralResponseMock>();
    auto& responce = *responcePtr;
    arangodb::iresearch::RestAnalyzerHandler handler(requestPtr.release(),
                                                     responcePtr.release());
    request.setRequestType(arangodb::rest::RequestType::POST);
    request._payload.openObject();
    request._payload.add("name", VPackValue("::testAnalyzer"));
    request._payload.add("type", VPackValue("identity"));
    request._payload.add("properties", VPackValue(arangodb::velocypack::ValueType::Null));
    request._payload.close();

    arangodb::auth::UserMap userMap;  // empty map, no user -> no permissions
    auto& user =
        userMap
            .emplace("", arangodb::auth::User::newUser("", "", arangodb::auth::Source::LDAP))
            .first->second;
    user.grantDatabase(vocbase.name(), arangodb::auth::Level::RW);  // for system collections User::collectionAuthLevel(...) returns database auth::Level
    userManager->setAuthInfo(userMap);  // set user map to avoid loading configuration from system database

    auto status = handler.execute();
    EXPECT_TRUE((arangodb::RestStatus::DONE == status));
    EXPECT_TRUE((arangodb::rest::ResponseCode::BAD == responce.responseCode()));
    auto slice = responce._payload.slice();
    EXPECT_TRUE((slice.isObject()));
    EXPECT_TRUE((slice.hasKey(arangodb::StaticStrings::Code) &&
                 slice.get(arangodb::StaticStrings::Code).isNumber<size_t>() &&
                 size_t(arangodb::rest::ResponseCode::BAD) ==
                     slice.get(arangodb::StaticStrings::Code).getNumber<size_t>()));
    EXPECT_TRUE((slice.hasKey(arangodb::StaticStrings::Error) &&
                 slice.get(arangodb::StaticStrings::Error).isBoolean() &&
                 true == slice.get(arangodb::StaticStrings::Error).getBoolean()));
    EXPECT_TRUE((slice.hasKey(arangodb::StaticStrings::ErrorNum) &&
                 slice.get(arangodb::StaticStrings::ErrorNum).isNumber<int>() &&
                 TRI_ERROR_BAD_PARAMETER ==
                     slice.get(arangodb::StaticStrings::ErrorNum).getNumber<int>()));
  }

  // name collision
  {
    TRI_vocbase_t vocbase(TRI_vocbase_type_e::TRI_VOCBASE_TYPE_NORMAL, 1,
                          systemDatabaseArgs);
    auto requestPtr = std::make_unique<GeneralRequestMock>(vocbase);
    auto& request = *requestPtr;
    auto responcePtr = std::make_unique<GeneralResponseMock>();
    auto& responce = *responcePtr;
    arangodb::iresearch::RestAnalyzerHandler handler(requestPtr.release(),
                                                     responcePtr.release());
    request.setRequestType(arangodb::rest::RequestType::POST);
    request._payload.openObject();
    request._payload.add("name", arangodb::velocypack::Value("emptyAnalyzer"));
    request._payload.add("type", arangodb::velocypack::Value("rest-analyzer-empty"));
    request._payload.add("properties", arangodb::velocypack::Value("{\"args\":\"abc\"}"));
    request._payload.close();

    arangodb::auth::UserMap userMap;  // empty map, no user -> no permissions
    auto& user =
        userMap
            .emplace("", arangodb::auth::User::newUser("", "", arangodb::auth::Source::LDAP))
            .first->second;
    user.grantDatabase(vocbase.name(), arangodb::auth::Level::RW);  // for system collections User::collectionAuthLevel(...) returns database auth::Level
    userManager->setAuthInfo(userMap);  // set user map to avoid loading configuration from system database

    auto status = handler.execute();
    EXPECT_TRUE((arangodb::RestStatus::DONE == status));
    EXPECT_TRUE((arangodb::rest::ResponseCode::BAD == responce.responseCode()));
    auto slice = responce._payload.slice();
    EXPECT_TRUE((slice.isObject()));
    EXPECT_TRUE((slice.hasKey(arangodb::StaticStrings::Code) &&
                 slice.get(arangodb::StaticStrings::Code).isNumber<size_t>() &&
                 size_t(arangodb::rest::ResponseCode::BAD) ==
                     slice.get(arangodb::StaticStrings::Code).getNumber<size_t>()));
    EXPECT_TRUE((slice.hasKey(arangodb::StaticStrings::Error) &&
                 slice.get(arangodb::StaticStrings::Error).isBoolean() &&
                 true == slice.get(arangodb::StaticStrings::Error).getBoolean()));
    EXPECT_TRUE((slice.hasKey(arangodb::StaticStrings::ErrorNum) &&
                 slice.get(arangodb::StaticStrings::ErrorNum).isNumber<int>() &&
                 TRI_ERROR_BAD_PARAMETER ==
                     slice.get(arangodb::StaticStrings::ErrorNum).getNumber<int>()));
  }

  // duplicate matching
  {
    TRI_vocbase_t vocbase(TRI_vocbase_type_e::TRI_VOCBASE_TYPE_NORMAL, 1,
                          systemDatabaseArgs);
    auto requestPtr = std::make_unique<GeneralRequestMock>(vocbase);
    auto& request = *requestPtr;
    auto responcePtr = std::make_unique<GeneralResponseMock>();
    auto& responce = *responcePtr;
    arangodb::iresearch::RestAnalyzerHandler handler(requestPtr.release(),
                                                     responcePtr.release());
    request.setRequestType(arangodb::rest::RequestType::POST);
    request._payload.openObject();
    request._payload.add("name", VPackValue("testAnalyzer1"));
    request._payload.add("type", VPackValue("identity"));
    request._payload.add("properties", VPackSlice::noneSlice());
    request._payload.close();

    arangodb::auth::UserMap userMap;  // empty map, no user -> no permissions
    auto& user =
        userMap
            .emplace("", arangodb::auth::User::newUser("", "", arangodb::auth::Source::LDAP))
            .first->second;
    user.grantDatabase(vocbase.name(), arangodb::auth::Level::RW);  // for system collections User::collectionAuthLevel(...) returns database auth::Level
    userManager->setAuthInfo(userMap);  // set user map to avoid loading configuration from system database

    auto status = handler.execute();
    EXPECT_TRUE((arangodb::RestStatus::DONE == status));
    EXPECT_TRUE((arangodb::rest::ResponseCode::OK == responce.responseCode()));
    auto slice = responce._payload.slice();
    EXPECT_TRUE((slice.isObject()));
    EXPECT_TRUE((slice.hasKey("name") && slice.get("name").isString() &&
                 arangodb::StaticStrings::SystemDatabase + "::testAnalyzer1" ==
                     slice.get("name").copyString()));
    EXPECT_TRUE((slice.hasKey("type") && slice.get("type").isString()));
    EXPECT_TRUE(slice.hasKey("properties") && slice.get("properties").isObject());
    EXPECT_TRUE((slice.hasKey("features") && slice.get("features").isArray()));
    auto analyzer = analyzers->get(arangodb::StaticStrings::SystemDatabase +
                                   "::testAnalyzer1");
    EXPECT_TRUE((false == !analyzer));
  }

  // not authorised
  {
    TRI_vocbase_t vocbase(TRI_vocbase_type_e::TRI_VOCBASE_TYPE_NORMAL, 1,
                          systemDatabaseArgs);
    auto requestPtr = std::make_unique<GeneralRequestMock>(vocbase);
    auto& request = *requestPtr;
    auto responcePtr = std::make_unique<GeneralResponseMock>();
    auto& responce = *responcePtr;
    arangodb::iresearch::RestAnalyzerHandler handler(requestPtr.release(),
                                                     responcePtr.release());
    request.setRequestType(arangodb::rest::RequestType::POST);
    request._payload.openObject();
    request._payload.add("name", VPackValue("testAnalyzer2"));
    request._payload.add("type", VPackValue("identity"));
    request._payload.add("properties", arangodb::velocypack::Value("{\"args\":\"abc\"}"));
    request._payload.close();

    arangodb::auth::UserMap userMap;  // empty map, no user -> no permissions
    auto& user =
        userMap
            .emplace("", arangodb::auth::User::newUser("", "", arangodb::auth::Source::LDAP))
            .first->second;
    user.grantDatabase(vocbase.name(), arangodb::auth::Level::RO);  // for system collections User::collectionAuthLevel(...) returns database auth::Level
    userManager->setAuthInfo(userMap);  // set user map to avoid loading configuration from system database

    auto status = handler.execute();
    EXPECT_TRUE((arangodb::RestStatus::DONE == status));
    EXPECT_TRUE((arangodb::rest::ResponseCode::FORBIDDEN == responce.responseCode()));
    auto slice = responce._payload.slice();
    EXPECT_TRUE((slice.isObject()));
    EXPECT_TRUE((slice.hasKey(arangodb::StaticStrings::Code) &&
                 slice.get(arangodb::StaticStrings::Code).isNumber<size_t>() &&
                 size_t(arangodb::rest::ResponseCode::FORBIDDEN) ==
                     slice.get(arangodb::StaticStrings::Code).getNumber<size_t>()));
    EXPECT_TRUE((slice.hasKey(arangodb::StaticStrings::Error) &&
                 slice.get(arangodb::StaticStrings::Error).isBoolean() &&
                 true == slice.get(arangodb::StaticStrings::Error).getBoolean()));
    EXPECT_TRUE((slice.hasKey(arangodb::StaticStrings::ErrorNum) &&
                 slice.get(arangodb::StaticStrings::ErrorNum).isNumber<int>() &&
                 TRI_ERROR_FORBIDDEN ==
                     slice.get(arangodb::StaticStrings::ErrorNum).getNumber<int>()));
  }

  // successful creation
  {
    TRI_vocbase_t vocbase(TRI_vocbase_type_e::TRI_VOCBASE_TYPE_NORMAL, 1,
                          systemDatabaseArgs);
    auto requestPtr = std::make_unique<GeneralRequestMock>(vocbase);
    auto& request = *requestPtr;
    auto responcePtr = std::make_unique<GeneralResponseMock>();
    auto& responce = *responcePtr;
    arangodb::iresearch::RestAnalyzerHandler handler(requestPtr.release(),
                                                     responcePtr.release());
    request.setRequestType(arangodb::rest::RequestType::POST);
    request._payload.openObject();
    request._payload.add("name", arangodb::velocypack::Value("testAnalyzer2"));
    request._payload.add("type", arangodb::velocypack::Value("identity"));
    request._payload.add("properties", arangodb::velocypack::Value("{\"args\":\"abc\"}"));
    request._payload.close();

    arangodb::auth::UserMap userMap;  // empty map, no user -> no permissions
    auto& user =
        userMap
            .emplace("", arangodb::auth::User::newUser("", "", arangodb::auth::Source::LDAP))
            .first->second;
    user.grantDatabase(vocbase.name(), arangodb::auth::Level::RW);  // for system collections User::collectionAuthLevel(...) returns database auth::Level
    userManager->setAuthInfo(userMap);  // set user map to avoid loading configuration from system database

    auto status = handler.execute();
    EXPECT_TRUE((arangodb::RestStatus::DONE == status));
    EXPECT_TRUE((arangodb::rest::ResponseCode::CREATED == responce.responseCode()));
    auto slice = responce._payload.slice();
    EXPECT_TRUE((slice.isObject()));
    EXPECT_TRUE((slice.hasKey("name") && slice.get("name").isString() &&
                 arangodb::StaticStrings::SystemDatabase + "::testAnalyzer2" ==
                     slice.get("name").copyString()));
    EXPECT_TRUE((slice.hasKey("type") && slice.get("type").isString()));
    EXPECT_TRUE(slice.hasKey("properties") && slice.get("properties").isObject());
    EXPECT_TRUE((slice.hasKey("features") && slice.get("features").isArray()));
    auto analyzer = analyzers->get(arangodb::StaticStrings::SystemDatabase +
                                   "::testAnalyzer1");
    EXPECT_TRUE((false == !analyzer));
  }
}

TEST_F(RestAnalyzerHandlerTest, test_get) {
  // create a new instance of an ApplicationServer and fill it with the required features
  // cannot use the existing server since its features already have some state
  std::shared_ptr<arangodb::application_features::ApplicationServer> originalServer(
      arangodb::application_features::ApplicationServer::server,
      [](arangodb::application_features::ApplicationServer* ptr) -> void {
        arangodb::application_features::ApplicationServer::server = ptr;
      });
  arangodb::application_features::ApplicationServer::server =
      nullptr;  // avoid "ApplicationServer initialized twice"
  arangodb::application_features::ApplicationServer server(nullptr, nullptr);
  arangodb::iresearch::IResearchAnalyzerFeature* analyzers;
  arangodb::DatabaseFeature* dbFeature;
  server.addFeature(new arangodb::QueryRegistryFeature(server));  // required for constructing TRI_vocbase_t
  server.addFeature(new arangodb::V8DealerFeature(server));  // required for DatabaseFeature::createDatabase(...)
  server.addFeature(dbFeature = new arangodb::DatabaseFeature(server));  // required for IResearchAnalyzerFeature::emplace(...)
  auto sysDbFeature = new arangodb::SystemDatabaseFeature(server);
  server.addFeature(sysDbFeature);
  server.addFeature(analyzers = new arangodb::iresearch::IResearchAnalyzerFeature(server));  // required for running upgrade task
  analyzers->prepare();  // add static analyzers

  auto cleanup = arangodb::scopeGuard([dbFeature](){ dbFeature->unprepare(); });

  // create vocbases
  {
<<<<<<< HEAD
    auto databases = VPackBuilder();
    databases.openArray();
    databases.add(systemDatabaseArgs);
    databases.close();

    ASSERT_TRUE((TRI_ERROR_NO_ERROR == dbFeature->loadDatabases(databases.slice())));
=======
    auto const databases = arangodb::velocypack::Parser::fromJson(
        std::string("[ { \"name\": \"") +
        arangodb::StaticStrings::SystemDatabase + "\" }, { \"name\": \"FooDb\" }, { \"name\": \"FooDb2\" } ]");
    ASSERT_TRUE((TRI_ERROR_NO_ERROR == dbFeature->loadDatabases(databases->slice())));
>>>>>>> 70de5fea
    arangodb::methods::Collections::createSystem(
        *dbFeature->useDatabase(arangodb::StaticStrings::SystemDatabase),
        arangodb::tests::AnalyzerCollectionName);
    arangodb::methods::Collections::createSystem(
        *dbFeature->useDatabase("FooDb"),
        arangodb::tests::AnalyzerCollectionName);
     arangodb::methods::Collections::createSystem(
        *dbFeature->useDatabase("FooDb2"),
        arangodb::tests::AnalyzerCollectionName);

     sysDbFeature->prepare();
     sysDbFeature->start();
  }
  

  arangodb::iresearch::IResearchAnalyzerFeature::EmplaceResult result;
  ASSERT_TRUE((analyzers
                   ->emplace(result, arangodb::StaticStrings::SystemDatabase + "::testAnalyzer1",
                             "identity",
                             VPackSlice::noneSlice())  // Empty VPack for nullptr
                   .ok()));

  struct ExecContext : public arangodb::ExecContext {
    ExecContext()
        : arangodb::ExecContext(arangodb::ExecContext::Type::Default, "", "",
                                arangodb::auth::Level::NONE,
                                arangodb::auth::Level::NONE) {}
  } execContext;
  arangodb::ExecContextScope execContextScope(&execContext);
  auto* authFeature = arangodb::AuthenticationFeature::instance();
  auto* userManager = authFeature->userManager();
  arangodb::aql::QueryRegistry queryRegistry(0);  // required for UserManager::loadFromDB()
  userManager->setQueryRegistry(&queryRegistry);
  auto resetUserManager = std::shared_ptr<arangodb::auth::UserManager>(
      userManager,
      [](arangodb::auth::UserManager* ptr) -> void { ptr->removeAllUsers(); });

  // get static (known analyzer)
  {
    TRI_vocbase_t vocbase(TRI_vocbase_type_e::TRI_VOCBASE_TYPE_NORMAL, 1,
                          systemDatabaseArgs);
    auto requestPtr = std::make_unique<GeneralRequestMock>(vocbase);
    auto& request = *requestPtr;
    auto responcePtr = std::make_unique<GeneralResponseMock>();
    auto& responce = *responcePtr;
    arangodb::iresearch::RestAnalyzerHandler handler(requestPtr.release(),
                                                     responcePtr.release());
    request.setRequestType(arangodb::rest::RequestType::GET);
    request.addSuffix("identity");

    arangodb::auth::UserMap userMap;  // empty map, no user -> no permissions
    auto& user =
        userMap
            .emplace("", arangodb::auth::User::newUser("", "", arangodb::auth::Source::LDAP))
            .first->second;
    user.grantDatabase(vocbase.name(), arangodb::auth::Level::NONE);  // for system collections User::collectionAuthLevel(...) returns database auth::Level
    userManager->setAuthInfo(userMap);  // set user map to avoid loading configuration from system database

    auto status = handler.execute();
    EXPECT_TRUE((arangodb::RestStatus::DONE == status));
    EXPECT_TRUE((arangodb::rest::ResponseCode::OK == responce.responseCode()));
    auto slice = responce._payload.slice();
    EXPECT_TRUE((slice.isObject()));
    EXPECT_TRUE((slice.hasKey(arangodb::StaticStrings::Code) &&
                 slice.get(arangodb::StaticStrings::Code).isNumber<size_t>() &&
                 size_t(arangodb::rest::ResponseCode::OK) ==
                     slice.get(arangodb::StaticStrings::Code).getNumber<size_t>()));
    EXPECT_TRUE((slice.hasKey(arangodb::StaticStrings::Error) &&
                 slice.get(arangodb::StaticStrings::Error).isBoolean() &&
                 false == slice.get(arangodb::StaticStrings::Error).getBoolean()));
    EXPECT_TRUE((slice.hasKey("name") && slice.get("name").isString() &&
                 std::string("identity") == slice.get("name").copyString()));
    EXPECT_TRUE((slice.hasKey("type") && slice.get("type").isString()));
    EXPECT_TRUE(slice.hasKey("properties") && slice.get("properties").isObject());
    EXPECT_TRUE((slice.hasKey("features") && slice.get("features").isArray()));
  }

  // get static (unknown analyzer)
  {
    TRI_vocbase_t vocbase(TRI_vocbase_type_e::TRI_VOCBASE_TYPE_NORMAL, 1,
                          systemDatabaseArgs);
    auto requestPtr = std::make_unique<GeneralRequestMock>(vocbase);
    auto& request = *requestPtr;
    auto responcePtr = std::make_unique<GeneralResponseMock>();
    auto& responce = *responcePtr;
    arangodb::iresearch::RestAnalyzerHandler handler(requestPtr.release(),
                                                     responcePtr.release());
    request.setRequestType(arangodb::rest::RequestType::GET);
    request.addSuffix("unknown");

    arangodb::auth::UserMap userMap;  // empty map, no user -> no permissions
    auto& user =
        userMap
            .emplace("", arangodb::auth::User::newUser("", "", arangodb::auth::Source::LDAP))
            .first->second;
    user.grantDatabase(vocbase.name(), arangodb::auth::Level::RO);  // for system collections User::collectionAuthLevel(...) returns database auth::Level
    userManager->setAuthInfo(userMap);  // set user map to avoid loading configuration from system database

    auto status = handler.execute();
    EXPECT_TRUE((arangodb::RestStatus::DONE == status));
    EXPECT_EQ(arangodb::rest::ResponseCode::NOT_FOUND, responce.responseCode());
    auto slice = responce._payload.slice();
    EXPECT_TRUE((slice.isObject()));
    EXPECT_TRUE((slice.hasKey(arangodb::StaticStrings::Code) &&
                 slice.get(arangodb::StaticStrings::Code).isNumber<size_t>() &&
                 size_t(arangodb::rest::ResponseCode::NOT_FOUND) ==
                     slice.get(arangodb::StaticStrings::Code).getNumber<size_t>()));
    EXPECT_TRUE((slice.hasKey(arangodb::StaticStrings::Error) &&
                 slice.get(arangodb::StaticStrings::Error).isBoolean() &&
                 true == slice.get(arangodb::StaticStrings::Error).getBoolean()));
    EXPECT_TRUE((slice.hasKey(arangodb::StaticStrings::ErrorNum) &&
                 slice.get(arangodb::StaticStrings::ErrorNum).isNumber<int>() &&
                 TRI_ERROR_ARANGO_DOCUMENT_NOT_FOUND ==
                     slice.get(arangodb::StaticStrings::ErrorNum).getNumber<int>()));
  }

  // get custom (known analyzer) authorized
  {
    TRI_vocbase_t vocbase(TRI_vocbase_type_e::TRI_VOCBASE_TYPE_NORMAL, 1,
                          systemDatabaseArgs);
    auto requestPtr = std::make_unique<GeneralRequestMock>(vocbase);
    auto& request = *requestPtr;
    auto responcePtr = std::make_unique<GeneralResponseMock>();
    auto& responce = *responcePtr;
    arangodb::iresearch::RestAnalyzerHandler handler(requestPtr.release(),
                                                     responcePtr.release());
    request.setRequestType(arangodb::rest::RequestType::GET);
    request.addSuffix(arangodb::StaticStrings::SystemDatabase +
                      "::testAnalyzer1");

    arangodb::auth::UserMap userMap;  // empty map, no user -> no permissions
    auto& user =
        userMap
            .emplace("", arangodb::auth::User::newUser("", "", arangodb::auth::Source::LDAP))
            .first->second;
    user.grantDatabase(vocbase.name(), arangodb::auth::Level::RO);  // for system collections User::collectionAuthLevel(...) returns database auth::Level
    userManager->setAuthInfo(userMap);  // set user map to avoid loading configuration from system database

    auto status = handler.execute();
    EXPECT_TRUE((arangodb::RestStatus::DONE == status));
    EXPECT_TRUE((arangodb::rest::ResponseCode::OK == responce.responseCode()));
    auto slice = responce._payload.slice();
    EXPECT_TRUE((slice.isObject()));
    EXPECT_TRUE((slice.hasKey(arangodb::StaticStrings::Code) &&
                 slice.get(arangodb::StaticStrings::Code).isNumber<size_t>() &&
                 size_t(arangodb::rest::ResponseCode::OK) ==
                     slice.get(arangodb::StaticStrings::Code).getNumber<size_t>()));
    EXPECT_TRUE((slice.hasKey(arangodb::StaticStrings::Error) &&
                 slice.get(arangodb::StaticStrings::Error).isBoolean() &&
                 false == slice.get(arangodb::StaticStrings::Error).getBoolean()));
    EXPECT_TRUE((slice.hasKey("name") && slice.get("name").isString() &&
                 arangodb::StaticStrings::SystemDatabase + "::testAnalyzer1" ==
                     slice.get("name").copyString()));
    EXPECT_TRUE((slice.hasKey("type") && slice.get("type").isString()));
    EXPECT_TRUE(slice.hasKey("properties") && slice.get("properties").isObject());
    EXPECT_TRUE((slice.hasKey("features") && slice.get("features").isArray()));
  }
    // get custom (known analyzer) authorized but from different db
  {
     arangodb::auth::UserMap userMap;  // empty map, no user -> no permissions
     auto& user =
        userMap
          .emplace("", arangodb::auth::User::newUser("", "", arangodb::auth::Source::LDAP))
          .first->second;
     user.grantDatabase("FooDb", arangodb::auth::Level::RW); 
     user.grantDatabase("FooDb2", arangodb::auth::Level::RO); 
     user.grantDatabase(arangodb::StaticStrings::SystemDatabase, arangodb::auth::Level::RO);  
     userManager->setAuthInfo(userMap);  // set user map to avoid loading configuration from system database

     ASSERT_TRUE((analyzers
                   ->emplace(result, "FooDb::testAnalyzer1",
                             "identity", 
                             VPackSlice::noneSlice())  // Empty VPack for nullptr
                   .ok()));
     {
       TRI_vocbase_t vocbase(TRI_vocbase_type_e::TRI_VOCBASE_TYPE_NORMAL, 1,
         "FooDb2");
       auto requestPtr = std::make_unique<GeneralRequestMock>(vocbase);
       auto& request = *requestPtr;
       auto responcePtr = std::make_unique<GeneralResponseMock>();
       auto& responce = *responcePtr;
       arangodb::iresearch::RestAnalyzerHandler handler(requestPtr.release(),
         responcePtr.release());
       request.setRequestType(arangodb::rest::RequestType::GET);
       request.addSuffix("FooDb::testAnalyzer1");
 
       auto status = handler.execute();
       EXPECT_TRUE((arangodb::RestStatus::DONE == status));
       // user has access but analyzer should not be visible
       EXPECT_EQ(arangodb::rest::ResponseCode::FORBIDDEN, responce.responseCode());
     }
     {
       TRI_vocbase_t vocbase(TRI_vocbase_type_e::TRI_VOCBASE_TYPE_NORMAL, 1,
         "FooDb2");
       auto requestPtr = std::make_unique<GeneralRequestMock>(vocbase);
       auto& request = *requestPtr;
       auto responcePtr = std::make_unique<GeneralResponseMock>();
       auto& responce = *responcePtr;
       arangodb::iresearch::RestAnalyzerHandler handler(requestPtr.release(),
         responcePtr.release());
       request.setRequestType(arangodb::rest::RequestType::GET);
       request.addSuffix(arangodb::StaticStrings::SystemDatabase + "::testAnalyzer1");
       auto status = handler.execute();
       EXPECT_TRUE((arangodb::RestStatus::DONE == status));
       //system should be visible
       EXPECT_EQ(arangodb::rest::ResponseCode::OK, responce.responseCode());
     }
     {
       TRI_vocbase_t vocbase(TRI_vocbase_type_e::TRI_VOCBASE_TYPE_NORMAL, 1,
         "FooDb2");
       auto requestPtr = std::make_unique<GeneralRequestMock>(vocbase);
       auto& request = *requestPtr;
       auto responcePtr = std::make_unique<GeneralResponseMock>();
       auto& responce = *responcePtr;
       arangodb::iresearch::RestAnalyzerHandler handler(requestPtr.release(),
         responcePtr.release());
       request.setRequestType(arangodb::rest::RequestType::GET);
       request.addSuffix("::testAnalyzer1");
       auto status = handler.execute();
       EXPECT_TRUE((arangodb::RestStatus::DONE == status));
       //system should be visible
       EXPECT_EQ(arangodb::rest::ResponseCode::OK, responce.responseCode());
     }
  }
  // get custom (known analyzer) not authorized
  {
    TRI_vocbase_t vocbase(TRI_vocbase_type_e::TRI_VOCBASE_TYPE_NORMAL, 1,
                          systemDatabaseArgs);
    auto requestPtr = std::make_unique<GeneralRequestMock>(vocbase);
    auto& request = *requestPtr;
    auto responcePtr = std::make_unique<GeneralResponseMock>();
    auto& responce = *responcePtr;
    arangodb::iresearch::RestAnalyzerHandler handler(requestPtr.release(),
                                                     responcePtr.release());
    request.setRequestType(arangodb::rest::RequestType::GET);
    request.addSuffix("testAnalyzer1");

    arangodb::auth::UserMap userMap;  // empty map, no user -> no permissions
    auto& user =
        userMap
            .emplace("", arangodb::auth::User::newUser("", "", arangodb::auth::Source::LDAP))
            .first->second;
    user.grantDatabase(vocbase.name(), arangodb::auth::Level::NONE);  // for system collections User::collectionAuthLevel(...) returns database auth::Level
    userManager->setAuthInfo(userMap);  // set user map to avoid loading configuration from system database

    auto status = handler.execute();
    EXPECT_TRUE((arangodb::RestStatus::DONE == status));
    EXPECT_EQ(arangodb::rest::ResponseCode::FORBIDDEN , responce.responseCode());
    auto slice = responce._payload.slice();
    EXPECT_TRUE((slice.isObject()));
    EXPECT_TRUE((slice.hasKey(arangodb::StaticStrings::Code) &&
                 slice.get(arangodb::StaticStrings::Code).isNumber<size_t>() &&
                 size_t(arangodb::rest::ResponseCode::FORBIDDEN) ==
                     slice.get(arangodb::StaticStrings::Code).getNumber<size_t>()));
    EXPECT_TRUE((slice.hasKey(arangodb::StaticStrings::Error) &&
                 slice.get(arangodb::StaticStrings::Error).isBoolean() &&
                 true == slice.get(arangodb::StaticStrings::Error).getBoolean()));
    EXPECT_TRUE((slice.hasKey(arangodb::StaticStrings::ErrorNum) &&
                 slice.get(arangodb::StaticStrings::ErrorNum).isNumber<int>() &&
                 TRI_ERROR_FORBIDDEN ==
                     slice.get(arangodb::StaticStrings::ErrorNum).getNumber<int>()));
  }

  // get custom (unknown analyzer) authorized
  {
    TRI_vocbase_t vocbase(TRI_vocbase_type_e::TRI_VOCBASE_TYPE_NORMAL, 1,
                          systemDatabaseArgs);
    auto requestPtr = std::make_unique<GeneralRequestMock>(vocbase);
    auto& request = *requestPtr;
    auto responcePtr = std::make_unique<GeneralResponseMock>();
    auto& responce = *responcePtr;
    arangodb::iresearch::RestAnalyzerHandler handler(requestPtr.release(),
                                                     responcePtr.release());
    request.setRequestType(arangodb::rest::RequestType::GET);
    request.addSuffix("unknown");

    arangodb::auth::UserMap userMap;  // empty map, no user -> no permissions
    auto& user =
        userMap
            .emplace("", arangodb::auth::User::newUser("", "", arangodb::auth::Source::LDAP))
            .first->second;
    user.grantDatabase(vocbase.name(), arangodb::auth::Level::RO);  // for system collections User::collectionAuthLevel(...) returns database auth::Level
    userManager->setAuthInfo(userMap);  // set user map to avoid loading configuration from system database

    auto status = handler.execute();
    EXPECT_TRUE((arangodb::RestStatus::DONE == status));
    EXPECT_TRUE((arangodb::rest::ResponseCode::NOT_FOUND == responce.responseCode()));
    auto slice = responce._payload.slice();
    EXPECT_TRUE((slice.isObject()));
    EXPECT_TRUE((slice.hasKey(arangodb::StaticStrings::Code) &&
                 slice.get(arangodb::StaticStrings::Code).isNumber<size_t>() &&
                 size_t(arangodb::rest::ResponseCode::NOT_FOUND) ==
                     slice.get(arangodb::StaticStrings::Code).getNumber<size_t>()));
    EXPECT_TRUE((slice.hasKey(arangodb::StaticStrings::Error) &&
                 slice.get(arangodb::StaticStrings::Error).isBoolean() &&
                 true == slice.get(arangodb::StaticStrings::Error).getBoolean()));
    EXPECT_TRUE((slice.hasKey(arangodb::StaticStrings::ErrorNum) &&
                 slice.get(arangodb::StaticStrings::ErrorNum).isNumber<int>() &&
                 TRI_ERROR_ARANGO_DOCUMENT_NOT_FOUND ==
                     slice.get(arangodb::StaticStrings::ErrorNum).getNumber<int>()));
  }

  // get custom (unknown analyzer) not authorized
  {
    TRI_vocbase_t vocbase(TRI_vocbase_type_e::TRI_VOCBASE_TYPE_NORMAL, 1,
                          systemDatabaseArgs);
    auto requestPtr = std::make_unique<GeneralRequestMock>(vocbase);
    auto& request = *requestPtr;
    auto responcePtr = std::make_unique<GeneralResponseMock>();
    auto& responce = *responcePtr;
    arangodb::iresearch::RestAnalyzerHandler handler(requestPtr.release(),
                                                     responcePtr.release());
    request.setRequestType(arangodb::rest::RequestType::GET);
    request.addSuffix("unknown");

    arangodb::auth::UserMap userMap;  // empty map, no user -> no permissions
    auto& user =
        userMap
            .emplace("", arangodb::auth::User::newUser("", "", arangodb::auth::Source::LDAP))
            .first->second;
    user.grantDatabase(vocbase.name(), arangodb::auth::Level::NONE);  // for system collections User::collectionAuthLevel(...) returns database auth::Level
    userManager->setAuthInfo(userMap);  // set user map to avoid loading configuration from system database

    auto status = handler.execute();
    EXPECT_TRUE((arangodb::RestStatus::DONE == status));
    EXPECT_TRUE((arangodb::rest::ResponseCode::FORBIDDEN == responce.responseCode()));
    auto slice = responce._payload.slice();
    EXPECT_TRUE((slice.isObject()));
    EXPECT_TRUE((slice.hasKey(arangodb::StaticStrings::Code) &&
                 slice.get(arangodb::StaticStrings::Code).isNumber<size_t>() &&
                 size_t(arangodb::rest::ResponseCode::FORBIDDEN) ==
                     slice.get(arangodb::StaticStrings::Code).getNumber<size_t>()));
    EXPECT_TRUE((slice.hasKey(arangodb::StaticStrings::Error) &&
                 slice.get(arangodb::StaticStrings::Error).isBoolean() &&
                 true == slice.get(arangodb::StaticStrings::Error).getBoolean()));
    EXPECT_TRUE((slice.hasKey(arangodb::StaticStrings::ErrorNum) &&
                 slice.get(arangodb::StaticStrings::ErrorNum).isNumber<int>() &&
                 TRI_ERROR_FORBIDDEN ==
                     slice.get(arangodb::StaticStrings::ErrorNum).getNumber<int>()));
  }

  // get custom (unknown analyzer, unknown vocbase) authorized
  {
    TRI_vocbase_t vocbase(TRI_vocbase_type_e::TRI_VOCBASE_TYPE_NORMAL, 1,
                          unknownDatabaseArgs);
    auto requestPtr = std::make_unique<GeneralRequestMock>(vocbase);
    auto& request = *requestPtr;
    auto responcePtr = std::make_unique<GeneralResponseMock>();
    auto& responce = *responcePtr;
    arangodb::iresearch::RestAnalyzerHandler handler(requestPtr.release(),
                                                     responcePtr.release());
    request.setRequestType(arangodb::rest::RequestType::GET);
    request.addSuffix("unknown");

    arangodb::auth::UserMap userMap;  // empty map, no user -> no permissions
    auto& user =
        userMap
            .emplace("", arangodb::auth::User::newUser("", "", arangodb::auth::Source::LDAP))
            .first->second;
    user.grantDatabase("unknownVocbase", arangodb::auth::Level::RO);  // for system collections User::collectionAuthLevel(...) returns database auth::Level
    userManager->setAuthInfo(userMap);  // set user map to avoid loading configuration from system database

    auto status = handler.execute();
    EXPECT_TRUE((arangodb::RestStatus::DONE == status));
    EXPECT_TRUE((arangodb::rest::ResponseCode::NOT_FOUND == responce.responseCode()));
    auto slice = responce._payload.slice();
    EXPECT_TRUE((slice.isObject()));
    EXPECT_TRUE((slice.hasKey(arangodb::StaticStrings::Code) &&
                 slice.get(arangodb::StaticStrings::Code).isNumber<size_t>() &&
                 size_t(arangodb::rest::ResponseCode::NOT_FOUND) ==
                     slice.get(arangodb::StaticStrings::Code).getNumber<size_t>()));
    EXPECT_TRUE((slice.hasKey(arangodb::StaticStrings::Error) &&
                 slice.get(arangodb::StaticStrings::Error).isBoolean() &&
                 true == slice.get(arangodb::StaticStrings::Error).getBoolean()));
    EXPECT_TRUE((slice.hasKey(arangodb::StaticStrings::ErrorNum) &&
                 slice.get(arangodb::StaticStrings::ErrorNum).isNumber<int>() &&
                 TRI_ERROR_ARANGO_DOCUMENT_NOT_FOUND ==
                     slice.get(arangodb::StaticStrings::ErrorNum).getNumber<int>()));
  }

  // get custom (unknown analyzer, unknown vocbase) not authorized
  {
    TRI_vocbase_t vocbase(TRI_vocbase_type_e::TRI_VOCBASE_TYPE_NORMAL, 1,
                          unknownDatabaseArgs);
    auto requestPtr = std::make_unique<GeneralRequestMock>(vocbase);
    auto& request = *requestPtr;
    auto responcePtr = std::make_unique<GeneralResponseMock>();
    auto& responce = *responcePtr;
    arangodb::iresearch::RestAnalyzerHandler handler(requestPtr.release(),
                                                     responcePtr.release());
    request.setRequestType(arangodb::rest::RequestType::GET);
    request.addSuffix("unknown");

    arangodb::auth::UserMap userMap;  // empty map, no user -> no permissions
    auto& user =
        userMap
            .emplace("", arangodb::auth::User::newUser("", "", arangodb::auth::Source::LDAP))
            .first->second;
    user.grantDatabase(vocbase.name(), arangodb::auth::Level::NONE);  // for system collections User::collectionAuthLevel(...) returns database auth::Level
    userManager->setAuthInfo(userMap);  // set user map to avoid loading configuration from system database

    auto status = handler.execute();
    EXPECT_TRUE((arangodb::RestStatus::DONE == status));
    EXPECT_TRUE((arangodb::rest::ResponseCode::FORBIDDEN == responce.responseCode()));
    auto slice = responce._payload.slice();
    EXPECT_TRUE((slice.isObject()));
    EXPECT_TRUE((slice.hasKey(arangodb::StaticStrings::Code) &&
                 slice.get(arangodb::StaticStrings::Code).isNumber<size_t>() &&
                 size_t(arangodb::rest::ResponseCode::FORBIDDEN) ==
                     slice.get(arangodb::StaticStrings::Code).getNumber<size_t>()));
    EXPECT_TRUE((slice.hasKey(arangodb::StaticStrings::Error) &&
                 slice.get(arangodb::StaticStrings::Error).isBoolean() &&
                 true == slice.get(arangodb::StaticStrings::Error).getBoolean()));
    EXPECT_TRUE((slice.hasKey(arangodb::StaticStrings::ErrorNum) &&
                 slice.get(arangodb::StaticStrings::ErrorNum).isNumber<int>() &&
                 TRI_ERROR_FORBIDDEN ==
                     slice.get(arangodb::StaticStrings::ErrorNum).getNumber<int>()));
  }
}

TEST_F(RestAnalyzerHandlerTest, test_list) {
  // create a new instance of an ApplicationServer and fill it with the required features
  // cannot use the existing server since its features already have some state
  std::shared_ptr<arangodb::application_features::ApplicationServer> originalServer(
      arangodb::application_features::ApplicationServer::server,
      [](arangodb::application_features::ApplicationServer* ptr) -> void {
        arangodb::application_features::ApplicationServer::server = ptr;
      });
  arangodb::application_features::ApplicationServer::server =
      nullptr;  // avoid "ApplicationServer initialized twice"
  arangodb::application_features::ApplicationServer server(nullptr, nullptr);
  arangodb::iresearch::IResearchAnalyzerFeature* analyzers;
  arangodb::DatabaseFeature* dbFeature;
  arangodb::SystemDatabaseFeature* sysDatabase;
  server.addFeature(new arangodb::QueryRegistryFeature(server));  // required for constructing TRI_vocbase_t
  server.addFeature(new arangodb::V8DealerFeature(server));  // required for DatabaseFeature::createDatabase(...)
  server.addFeature(dbFeature = new arangodb::DatabaseFeature(server));  // required for IResearchAnalyzerFeature::emplace(...)
  server.addFeature(sysDatabase = new arangodb::SystemDatabaseFeature(server));  // required for IResearchAnalyzerFeature::start()
  server.addFeature(analyzers = new arangodb::iresearch::IResearchAnalyzerFeature(server));  // required for running upgrade task

  auto cleanup = arangodb::scopeGuard([dbFeature](){ dbFeature->unprepare(); });

  // create system vocbase
  {
    auto databases = VPackBuilder();
    databases.openArray();
    databases.add(systemDatabaseArgs);
    databases.close();

    ASSERT_TRUE((TRI_ERROR_NO_ERROR == dbFeature->loadDatabases(databases.slice())));
    TRI_vocbase_t* vocbase;
    ASSERT_TRUE((TRI_ERROR_NO_ERROR ==
                 dbFeature->createDatabase(1, "testVocbase", arangodb::velocypack::Slice::emptyObjectSlice(), vocbase)));
    sysDatabase->start();  // get system database from DatabaseFeature
    arangodb::methods::Collections::createSystem(
        *vocbase,
        arangodb::tests::AnalyzerCollectionName);
    arangodb::methods::Collections::createSystem(
        *sysDatabase->use(),
        arangodb::tests::AnalyzerCollectionName);
  }

  arangodb::iresearch::IResearchAnalyzerFeature::EmplaceResult result;
  ASSERT_TRUE((analyzers
                   ->emplace(result, arangodb::StaticStrings::SystemDatabase + "::testAnalyzer1",
                             "identity", VPackSlice::noneSlice())
                   .ok()));
  ASSERT_TRUE((analyzers
                   ->emplace(result, "testVocbase::testAnalyzer2", "identity",
                             VPackSlice::noneSlice())
                   .ok()));

  struct ExecContext : public arangodb::ExecContext {
    ExecContext()
        : arangodb::ExecContext(arangodb::ExecContext::Type::Default, "", "",
                                arangodb::auth::Level::NONE,
                                arangodb::auth::Level::NONE) {}
  } execContext;
  arangodb::ExecContextScope execContextScope(&execContext);
  auto* authFeature = arangodb::AuthenticationFeature::instance();
  auto* userManager = authFeature->userManager();
  arangodb::aql::QueryRegistry queryRegistry(0);  // required for UserManager::loadFromDB()
  userManager->setQueryRegistry(&queryRegistry);
  auto resetUserManager = std::shared_ptr<arangodb::auth::UserManager>(
      userManager,
      [](arangodb::auth::UserManager* ptr) -> void { ptr->removeAllUsers(); });

  // system database (authorised)
  {
    TRI_vocbase_t vocbase(TRI_vocbase_type_e::TRI_VOCBASE_TYPE_NORMAL, 1,
                          systemDatabaseArgs);
    auto requestPtr = std::make_unique<GeneralRequestMock>(vocbase);
    auto& request = *requestPtr;
    auto responcePtr = std::make_unique<GeneralResponseMock>();
    auto& responce = *responcePtr;
    arangodb::iresearch::RestAnalyzerHandler handler(requestPtr.release(),
                                                     responcePtr.release());
    request.setRequestType(arangodb::rest::RequestType::GET);

    arangodb::auth::UserMap userMap;  // empty map, no user -> no permissions
    auto& user =
        userMap
            .emplace("", arangodb::auth::User::newUser("", "", arangodb::auth::Source::LDAP))
            .first->second;
    user.grantDatabase(vocbase.name(), arangodb::auth::Level::RO);  // for system collections User::collectionAuthLevel(...) returns database auth::Level
    userManager->setAuthInfo(userMap);  // set user map to avoid loading configuration from system database

    std::set<std::string> expected = {
      "identity", "text_de",  "text_en",  "text_es",  "text_fi",
      "text_fr",  "text_it",  "text_nl",  "text_no",  "text_pt",
      "text_ru",  "text_sv",  "text_zh",
      arangodb::StaticStrings::SystemDatabase + "::testAnalyzer1",
    };
    auto status = handler.execute();
    EXPECT_TRUE((arangodb::RestStatus::DONE == status));
    EXPECT_TRUE((arangodb::rest::ResponseCode::OK == responce.responseCode()));
    auto slice = responce._payload.slice();
    EXPECT_TRUE((slice.isObject()));
    EXPECT_TRUE((slice.hasKey(arangodb::StaticStrings::Code) &&
                 slice.get(arangodb::StaticStrings::Code).isNumber<size_t>() &&
                 size_t(arangodb::rest::ResponseCode::OK) ==
                     slice.get(arangodb::StaticStrings::Code).getNumber<size_t>()));
    EXPECT_TRUE((slice.hasKey(arangodb::StaticStrings::Error) &&
                 slice.get(arangodb::StaticStrings::Error).isBoolean() &&
                 false == slice.get(arangodb::StaticStrings::Error).getBoolean()));
    EXPECT_TRUE((slice.hasKey("result") && slice.get("result").isArray() &&
                 expected.size() == slice.get("result").length()));

    for (arangodb::velocypack::ArrayIterator itr(slice.get("result")); itr.valid(); ++itr) {
      auto subSlice = *itr;
      EXPECT_TRUE((subSlice.isObject()));
      EXPECT_TRUE((subSlice.hasKey("name") && subSlice.get("name").isString()));
      EXPECT_TRUE((subSlice.hasKey("type") && subSlice.get("type").isString()));
      EXPECT_TRUE((subSlice.hasKey("properties") &&
                   (subSlice.get("properties").isObject() ||
                    subSlice.get("properties").isNull())));
      EXPECT_TRUE((subSlice.hasKey("features") && subSlice.get("features").isArray()));
      EXPECT_TRUE((1 == expected.erase(subSlice.get("name").copyString())));
    }

    EXPECT_TRUE((true == expected.empty()));
  }

  // system database (not authorised)
  {
    TRI_vocbase_t vocbase(TRI_vocbase_type_e::TRI_VOCBASE_TYPE_NORMAL, 1,
                          systemDatabaseArgs);
    auto requestPtr = std::make_unique<GeneralRequestMock>(vocbase);
    auto& request = *requestPtr;
    auto responcePtr = std::make_unique<GeneralResponseMock>();
    auto& responce = *responcePtr;
    arangodb::iresearch::RestAnalyzerHandler handler(requestPtr.release(),
                                                     responcePtr.release());
    request.setRequestType(arangodb::rest::RequestType::GET);

    arangodb::auth::UserMap userMap;  // empty map, no user -> no permissions
    auto& user =
        userMap
            .emplace("", arangodb::auth::User::newUser("", "", arangodb::auth::Source::LDAP))
            .first->second;
    user.grantDatabase(vocbase.name(), arangodb::auth::Level::NONE);  // for system collections User::collectionAuthLevel(...) returns database auth::Level
    userManager->setAuthInfo(userMap);  // set user map to avoid loading configuration from system database

    std::set<std::string> expected = {
      "identity", "text_de",  "text_en",  "text_es",  "text_fi",
      "text_fr",  "text_it",  "text_nl",  "text_no",  "text_pt",
      "text_ru",  "text_sv",  "text_zh",
    };
    auto status = handler.execute();
    EXPECT_TRUE((arangodb::RestStatus::DONE == status));
    EXPECT_TRUE((arangodb::rest::ResponseCode::OK == responce.responseCode()));
    auto slice = responce._payload.slice();
    EXPECT_TRUE((slice.isObject()));
    EXPECT_TRUE((slice.hasKey(arangodb::StaticStrings::Code) &&
                 slice.get(arangodb::StaticStrings::Code).isNumber<size_t>() &&
                 size_t(arangodb::rest::ResponseCode::OK) ==
                     slice.get(arangodb::StaticStrings::Code).getNumber<size_t>()));
    EXPECT_TRUE((slice.hasKey(arangodb::StaticStrings::Error) &&
                 slice.get(arangodb::StaticStrings::Error).isBoolean() &&
                 false == slice.get(arangodb::StaticStrings::Error).getBoolean()));
    EXPECT_TRUE((slice.hasKey("result") && slice.get("result").isArray() &&
                 expected.size() == slice.get("result").length()));

    for (arangodb::velocypack::ArrayIterator itr(slice.get("result")); itr.valid(); ++itr) {
      auto subSlice = *itr;
      EXPECT_TRUE((subSlice.isObject()));
      EXPECT_TRUE((subSlice.hasKey("name") && subSlice.get("name").isString()));
      EXPECT_TRUE((subSlice.hasKey("type") && subSlice.get("type").isString()));
      EXPECT_TRUE((subSlice.hasKey("properties") &&
                   (subSlice.get("properties").isObject() ||
                    subSlice.get("properties").isNull())));
      EXPECT_TRUE((subSlice.hasKey("features") && subSlice.get("features").isArray()));
      EXPECT_TRUE((1 == expected.erase(subSlice.get("name").copyString())));
    }

    EXPECT_TRUE((true == expected.empty()));
  }

  // non-system database (authorised, system authorised)
  {
    TRI_vocbase_t vocbase(TRI_vocbase_type_e::TRI_VOCBASE_TYPE_NORMAL, 1,
                          testDatabaseArgs);
    auto requestPtr = std::make_unique<GeneralRequestMock>(vocbase);
    auto& request = *requestPtr;
    auto responcePtr = std::make_unique<GeneralResponseMock>();
    auto& responce = *responcePtr;
    arangodb::iresearch::RestAnalyzerHandler handler(requestPtr.release(),
                                                     responcePtr.release());
    request.setRequestType(arangodb::rest::RequestType::GET);

    arangodb::auth::UserMap userMap;  // empty map, no user -> no permissions
    auto& user =
        userMap
            .emplace("", arangodb::auth::User::newUser("", "", arangodb::auth::Source::LDAP))
            .first->second;
    user.grantDatabase(arangodb::StaticStrings::SystemDatabase, arangodb::auth::Level::RO);  // for system collections User::collectionAuthLevel(...) returns database auth::Level
    user.grantDatabase(vocbase.name(), arangodb::auth::Level::RO);  // for system collections User::collectionAuthLevel(...) returns database auth::Level
    userManager->setAuthInfo(userMap);  // set user map to avoid loading configuration from system database

    std::set<std::string> expected = {
      "identity", "text_de",  "text_en",  "text_es",  "text_fi",
      "text_fr",  "text_it",  "text_nl",  "text_no",  "text_pt",
      "text_ru",  "text_sv",  "text_zh",
      arangodb::StaticStrings::SystemDatabase + "::testAnalyzer1",
      "testVocbase::testAnalyzer2",
    };
    auto status = handler.execute();
    EXPECT_TRUE((arangodb::RestStatus::DONE == status));
    EXPECT_TRUE((arangodb::rest::ResponseCode::OK == responce.responseCode()));
    auto slice = responce._payload.slice();
    EXPECT_TRUE((slice.isObject()));
    EXPECT_TRUE((slice.hasKey(arangodb::StaticStrings::Code) &&
                 slice.get(arangodb::StaticStrings::Code).isNumber<size_t>() &&
                 size_t(arangodb::rest::ResponseCode::OK) ==
                     slice.get(arangodb::StaticStrings::Code).getNumber<size_t>()));
    EXPECT_TRUE((slice.hasKey(arangodb::StaticStrings::Error) &&
                 slice.get(arangodb::StaticStrings::Error).isBoolean() &&
                 false == slice.get(arangodb::StaticStrings::Error).getBoolean()));
    EXPECT_TRUE((slice.hasKey("result") && slice.get("result").isArray() &&
                 expected.size() == slice.get("result").length()));

    for (arangodb::velocypack::ArrayIterator itr(slice.get("result")); itr.valid(); ++itr) {
      auto subSlice = *itr;
      EXPECT_TRUE((subSlice.isObject()));
      EXPECT_TRUE((subSlice.hasKey("name") && subSlice.get("name").isString()));
      EXPECT_TRUE((subSlice.hasKey("type") && subSlice.get("type").isString()));
      EXPECT_TRUE((subSlice.hasKey("properties") &&
                   (subSlice.get("properties").isObject() ||
                    subSlice.get("properties").isNull())));
      EXPECT_TRUE((subSlice.hasKey("features") && subSlice.get("features").isArray()));
      EXPECT_TRUE((1 == expected.erase(subSlice.get("name").copyString())));
    }

    EXPECT_TRUE((true == expected.empty()));
  }

  // non-system database (not authorised, system authorised)
  {
    TRI_vocbase_t vocbase(TRI_vocbase_type_e::TRI_VOCBASE_TYPE_NORMAL, 1,
                          testDatabaseArgs);
    auto requestPtr = std::make_unique<GeneralRequestMock>(vocbase);
    auto& request = *requestPtr;
    auto responcePtr = std::make_unique<GeneralResponseMock>();
    auto& responce = *responcePtr;
    arangodb::iresearch::RestAnalyzerHandler handler(requestPtr.release(),
                                                     responcePtr.release());
    request.setRequestType(arangodb::rest::RequestType::GET);

    arangodb::auth::UserMap userMap;  // empty map, no user -> no permissions
    auto& user =
        userMap
            .emplace("", arangodb::auth::User::newUser("", "", arangodb::auth::Source::LDAP))
            .first->second;
    user.grantDatabase(arangodb::StaticStrings::SystemDatabase, arangodb::auth::Level::RO);  // for system collections User::collectionAuthLevel(...) returns database auth::Level
    user.grantDatabase(vocbase.name(), arangodb::auth::Level::NONE);  // for system collections User::collectionAuthLevel(...) returns database auth::Level
    userManager->setAuthInfo(userMap);  // set user map to avoid loading configuration from system database

    std::set<std::string> expected = {
      "identity", "text_de",  "text_en",  "text_es",  "text_fi",
      "text_fr",  "text_it",  "text_nl",  "text_no",  "text_pt",
      "text_ru",  "text_sv",  "text_zh",
      arangodb::StaticStrings::SystemDatabase + "::testAnalyzer1",
    };
    auto status = handler.execute();
    EXPECT_TRUE((arangodb::RestStatus::DONE == status));
    EXPECT_TRUE((arangodb::rest::ResponseCode::OK == responce.responseCode()));
    auto slice = responce._payload.slice();
    EXPECT_TRUE((slice.isObject()));
    EXPECT_TRUE((slice.hasKey(arangodb::StaticStrings::Code) &&
                 slice.get(arangodb::StaticStrings::Code).isNumber<size_t>() &&
                 size_t(arangodb::rest::ResponseCode::OK) ==
                     slice.get(arangodb::StaticStrings::Code).getNumber<size_t>()));
    EXPECT_TRUE((slice.hasKey(arangodb::StaticStrings::Error) &&
                 slice.get(arangodb::StaticStrings::Error).isBoolean() &&
                 false == slice.get(arangodb::StaticStrings::Error).getBoolean()));
    EXPECT_TRUE((slice.hasKey("result") && slice.get("result").isArray() &&
                 expected.size() == slice.get("result").length()));

    for (arangodb::velocypack::ArrayIterator itr(slice.get("result")); itr.valid(); ++itr) {
      auto subSlice = *itr;
      EXPECT_TRUE((subSlice.isObject()));
      EXPECT_TRUE((subSlice.hasKey("name") && subSlice.get("name").isString()));
      EXPECT_TRUE((subSlice.hasKey("type") && subSlice.get("type").isString()));
      EXPECT_TRUE((subSlice.hasKey("properties") &&
                   (subSlice.get("properties").isObject() ||
                    subSlice.get("properties").isNull())));
      EXPECT_TRUE((subSlice.hasKey("features") && subSlice.get("features").isArray()));
      EXPECT_TRUE((1 == expected.erase(subSlice.get("name").copyString())));
    }

    EXPECT_TRUE((true == expected.empty()));
  }

  // non-system database (authorised, system not authorised)
  {
    TRI_vocbase_t vocbase(TRI_vocbase_type_e::TRI_VOCBASE_TYPE_NORMAL, 1,
                          testDatabaseArgs);
    auto requestPtr = std::make_unique<GeneralRequestMock>(vocbase);
    auto& request = *requestPtr;
    auto responcePtr = std::make_unique<GeneralResponseMock>();
    auto& responce = *responcePtr;
    arangodb::iresearch::RestAnalyzerHandler handler(requestPtr.release(),
                                                     responcePtr.release());
    request.setRequestType(arangodb::rest::RequestType::GET);

    arangodb::auth::UserMap userMap;  // empty map, no user -> no permissions
    auto& user =
        userMap
            .emplace("", arangodb::auth::User::newUser("", "", arangodb::auth::Source::LDAP))
            .first->second;
    user.grantDatabase(arangodb::StaticStrings::SystemDatabase, arangodb::auth::Level::NONE);  // for system collections User::collectionAuthLevel(...) returns database auth::Level
    user.grantDatabase(vocbase.name(), arangodb::auth::Level::RO);  // for system collections User::collectionAuthLevel(...) returns database auth::Level
    userManager->setAuthInfo(userMap);  // set user map to avoid loading configuration from system database

    std::set<std::string> expected = {
      "identity", "text_de",  "text_en",  "text_es",  "text_fi",
      "text_fr",  "text_it",  "text_nl",  "text_no",  "text_pt",
      "text_ru",  "text_sv",  "text_zh",
      "testVocbase::testAnalyzer2",
    };
    auto status = handler.execute();
    EXPECT_TRUE((arangodb::RestStatus::DONE == status));
    EXPECT_TRUE((arangodb::rest::ResponseCode::OK == responce.responseCode()));
    auto slice = responce._payload.slice();
    EXPECT_TRUE((slice.isObject()));
    EXPECT_TRUE((slice.hasKey(arangodb::StaticStrings::Code) &&
                 slice.get(arangodb::StaticStrings::Code).isNumber<size_t>() &&
                 size_t(arangodb::rest::ResponseCode::OK) ==
                     slice.get(arangodb::StaticStrings::Code).getNumber<size_t>()));
    EXPECT_TRUE((slice.hasKey(arangodb::StaticStrings::Error) &&
                 slice.get(arangodb::StaticStrings::Error).isBoolean() &&
                 false == slice.get(arangodb::StaticStrings::Error).getBoolean()));
    EXPECT_TRUE((slice.hasKey("result") && slice.get("result").isArray() &&
                 expected.size() == slice.get("result").length()));

    for (arangodb::velocypack::ArrayIterator itr(slice.get("result")); itr.valid(); ++itr) {
      auto subSlice = *itr;
      EXPECT_TRUE((subSlice.isObject()));
      EXPECT_TRUE((subSlice.hasKey("name") && subSlice.get("name").isString()));
      EXPECT_TRUE((subSlice.hasKey("type") && subSlice.get("type").isString()));
      EXPECT_TRUE((subSlice.hasKey("properties") &&
                   (subSlice.get("properties").isObject() ||
                    subSlice.get("properties").isNull())));
      EXPECT_TRUE((subSlice.hasKey("features") && subSlice.get("features").isArray()));
      EXPECT_TRUE((1 == expected.erase(subSlice.get("name").copyString())));
    }

    EXPECT_TRUE((true == expected.empty()));
  }

  // non-system database (not authorised, system not authorised)
  {
    TRI_vocbase_t vocbase(TRI_vocbase_type_e::TRI_VOCBASE_TYPE_NORMAL, 1,
                          testDatabaseArgs);
    auto requestPtr = std::make_unique<GeneralRequestMock>(vocbase);
    auto& request = *requestPtr;
    auto responcePtr = std::make_unique<GeneralResponseMock>();
    auto& responce = *responcePtr;
    arangodb::iresearch::RestAnalyzerHandler handler(requestPtr.release(),
                                                     responcePtr.release());
    request.setRequestType(arangodb::rest::RequestType::GET);

    arangodb::auth::UserMap userMap;  // empty map, no user -> no permissions
    auto& user =
        userMap
            .emplace("", arangodb::auth::User::newUser("", "", arangodb::auth::Source::LDAP))
            .first->second;
    user.grantDatabase(arangodb::StaticStrings::SystemDatabase, arangodb::auth::Level::NONE);  // for system collections User::collectionAuthLevel(...) returns database auth::Level
    user.grantDatabase(vocbase.name(), arangodb::auth::Level::NONE);  // for system collections User::collectionAuthLevel(...) returns database auth::Level
    userManager->setAuthInfo(userMap);  // set user map to avoid loading configuration from system database

    std::set<std::string> expected = {
      "identity", "text_de",  "text_en",  "text_es",  "text_fi",
      "text_fr",  "text_it",  "text_nl",  "text_no",  "text_pt",
      "text_ru",  "text_sv",  "text_zh",
    };
    auto status = handler.execute();
    EXPECT_TRUE((arangodb::RestStatus::DONE == status));
    EXPECT_TRUE((arangodb::rest::ResponseCode::OK == responce.responseCode()));
    auto slice = responce._payload.slice();
    EXPECT_TRUE((slice.isObject()));
    EXPECT_TRUE((slice.hasKey(arangodb::StaticStrings::Code) &&
                 slice.get(arangodb::StaticStrings::Code).isNumber<size_t>() &&
                 size_t(arangodb::rest::ResponseCode::OK) ==
                     slice.get(arangodb::StaticStrings::Code).getNumber<size_t>()));
    EXPECT_TRUE((slice.hasKey(arangodb::StaticStrings::Error) &&
                 slice.get(arangodb::StaticStrings::Error).isBoolean() &&
                 false == slice.get(arangodb::StaticStrings::Error).getBoolean()));
    EXPECT_TRUE((slice.hasKey("result") && slice.get("result").isArray() &&
                 expected.size() == slice.get("result").length()));

    for (arangodb::velocypack::ArrayIterator itr(slice.get("result")); itr.valid(); ++itr) {
      auto subSlice = *itr;
      EXPECT_TRUE((subSlice.isObject()));
      EXPECT_TRUE((subSlice.hasKey("name") && subSlice.get("name").isString()));
      EXPECT_TRUE((subSlice.hasKey("type") && subSlice.get("type").isString()));
      EXPECT_TRUE((subSlice.hasKey("properties") &&
                   (subSlice.get("properties").isObject() ||
                    subSlice.get("properties").isNull())));
      EXPECT_TRUE((subSlice.hasKey("features") && subSlice.get("features").isArray()));
      EXPECT_TRUE((1 == expected.erase(subSlice.get("name").copyString())));
    }

    EXPECT_TRUE((true == expected.empty()));
  }
}

TEST_F(RestAnalyzerHandlerTest, test_remove) {
  // create a new instance of an ApplicationServer and fill it with the required features
  // cannot use the existing server since its features already have some state
  std::shared_ptr<arangodb::application_features::ApplicationServer> originalServer(
      arangodb::application_features::ApplicationServer::server,
      [](arangodb::application_features::ApplicationServer* ptr) -> void {
        arangodb::application_features::ApplicationServer::server = ptr;
      });
  arangodb::application_features::ApplicationServer::server =
      nullptr;  // avoid "ApplicationServer initialized twice"
  arangodb::application_features::ApplicationServer server(nullptr, nullptr);
  arangodb::iresearch::IResearchAnalyzerFeature* analyzers;
  arangodb::DatabaseFeature* dbFeature;
  server.addFeature(new arangodb::QueryRegistryFeature(server));  // required for constructing TRI_vocbase_t
  server.addFeature(new arangodb::V8DealerFeature(server));  // required for DatabaseFeature::createDatabase(...)
  server.addFeature(dbFeature = new arangodb::DatabaseFeature(server));  // required for IResearchAnalyzerFeature::emplace(...)
  auto sysDbFeature = new arangodb::SystemDatabaseFeature(server);
  server.addFeature(sysDbFeature);
  server.addFeature(analyzers = new arangodb::iresearch::IResearchAnalyzerFeature(server));  // required for running upgrade task

  auto cleanup = arangodb::scopeGuard([dbFeature](){ dbFeature->unprepare(); });

  // create system vocbase
  {
    auto databases = VPackBuilder();
    databases.openArray();
    databases.add(systemDatabaseArgs);
    databases.close();

    ASSERT_TRUE((TRI_ERROR_NO_ERROR == dbFeature->loadDatabases(databases.slice())));
    arangodb::methods::Collections::createSystem(
        *dbFeature->useDatabase(arangodb::StaticStrings::SystemDatabase),
        arangodb::tests::AnalyzerCollectionName);
    sysDbFeature->prepare();
    sysDbFeature->start();
  }

  arangodb::iresearch::IResearchAnalyzerFeature::EmplaceResult result;
  ASSERT_TRUE((analyzers
                   ->emplace(result, arangodb::StaticStrings::SystemDatabase + "::testAnalyzer1",
                             "identity", VPackSlice::noneSlice())
                   .ok()));
  ASSERT_TRUE((analyzers
                   ->emplace(result, arangodb::StaticStrings::SystemDatabase + "::testAnalyzer2",
                             "identity", VPackSlice::noneSlice())
                   .ok()));

  struct ExecContext : public arangodb::ExecContext {
    ExecContext()
        : arangodb::ExecContext(arangodb::ExecContext::Type::Default, "", "",
                                arangodb::auth::Level::NONE,
                                arangodb::auth::Level::NONE) {}
  } execContext;
  arangodb::ExecContextScope execContextScope(&execContext);
  auto* authFeature = arangodb::AuthenticationFeature::instance();
  auto* userManager = authFeature->userManager();
  arangodb::aql::QueryRegistry queryRegistry(0);  // required for UserManager::loadFromDB()
  userManager->setQueryRegistry(&queryRegistry);
  auto resetUserManager = std::shared_ptr<arangodb::auth::UserManager>(
      userManager,
      [](arangodb::auth::UserManager* ptr) -> void { ptr->removeAllUsers(); });

  // invalid params (no name)
  {
    TRI_vocbase_t vocbase(TRI_vocbase_type_e::TRI_VOCBASE_TYPE_NORMAL, 1,
                          systemDatabaseArgs);
    auto requestPtr = std::make_unique<GeneralRequestMock>(vocbase);
    auto& request = *requestPtr;
    auto responcePtr = std::make_unique<GeneralResponseMock>();
    auto& responce = *responcePtr;
    arangodb::iresearch::RestAnalyzerHandler handler(requestPtr.release(),
                                                     responcePtr.release());
    request.setRequestType(arangodb::rest::RequestType::DELETE_REQ);

    arangodb::auth::UserMap userMap;  // empty map, no user -> no permissions
    auto& user =
        userMap
            .emplace("", arangodb::auth::User::newUser("", "", arangodb::auth::Source::LDAP))
            .first->second;
    user.grantDatabase(vocbase.name(), arangodb::auth::Level::RW);  // for system collections User::collectionAuthLevel(...) returns database auth::Level
    userManager->setAuthInfo(userMap);  // set user map to avoid loading configuration from system database

    auto status = handler.execute();
    EXPECT_TRUE((arangodb::RestStatus::DONE == status));
    EXPECT_TRUE((arangodb::rest::ResponseCode::BAD == responce.responseCode()));
    auto slice = responce._payload.slice();
    EXPECT_TRUE((slice.isObject()));
    EXPECT_TRUE((slice.hasKey(arangodb::StaticStrings::Code) &&
                 slice.get(arangodb::StaticStrings::Code).isNumber<size_t>() &&
                 size_t(arangodb::rest::ResponseCode::BAD) ==
                     slice.get(arangodb::StaticStrings::Code).getNumber<size_t>()));
    EXPECT_TRUE((slice.hasKey(arangodb::StaticStrings::Error) &&
                 slice.get(arangodb::StaticStrings::Error).isBoolean() &&
                 true == slice.get(arangodb::StaticStrings::Error).getBoolean()));
    EXPECT_TRUE((slice.hasKey(arangodb::StaticStrings::ErrorNum) &&
                 slice.get(arangodb::StaticStrings::ErrorNum).isNumber<int>() &&
                 TRI_ERROR_BAD_PARAMETER ==
                     slice.get(arangodb::StaticStrings::ErrorNum).getNumber<int>()));
  }

  // unknown analyzer
  {
    TRI_vocbase_t vocbase(TRI_vocbase_type_e::TRI_VOCBASE_TYPE_NORMAL, 1,
                          systemDatabaseArgs);
    auto requestPtr = std::make_unique<GeneralRequestMock>(vocbase);
    auto& request = *requestPtr;
    auto responcePtr = std::make_unique<GeneralResponseMock>();
    auto& responce = *responcePtr;
    arangodb::iresearch::RestAnalyzerHandler handler(requestPtr.release(),
                                                     responcePtr.release());
    request.setRequestType(arangodb::rest::RequestType::DELETE_REQ);
    request.addSuffix("unknown");

    arangodb::auth::UserMap userMap;  // empty map, no user -> no permissions
    auto& user =
        userMap
            .emplace("", arangodb::auth::User::newUser("", "", arangodb::auth::Source::LDAP))
            .first->second;
    user.grantDatabase(vocbase.name(), arangodb::auth::Level::RW);  // for system collections User::collectionAuthLevel(...) returns database auth::Level
    userManager->setAuthInfo(userMap);  // set user map to avoid loading configuration from system database

    auto status = handler.execute();
    EXPECT_TRUE((arangodb::RestStatus::DONE == status));
    EXPECT_TRUE((arangodb::rest::ResponseCode::NOT_FOUND == responce.responseCode()));
    auto slice = responce._payload.slice();
    EXPECT_TRUE((slice.isObject()));
    EXPECT_TRUE((slice.hasKey(arangodb::StaticStrings::Code) &&
                 slice.get(arangodb::StaticStrings::Code).isNumber<size_t>() &&
                 size_t(arangodb::rest::ResponseCode::NOT_FOUND) ==
                     slice.get(arangodb::StaticStrings::Code).getNumber<size_t>()));
    EXPECT_TRUE((slice.hasKey(arangodb::StaticStrings::Error) &&
                 slice.get(arangodb::StaticStrings::Error).isBoolean() &&
                 true == slice.get(arangodb::StaticStrings::Error).getBoolean()));
    EXPECT_TRUE((slice.hasKey(arangodb::StaticStrings::ErrorNum) &&
                 slice.get(arangodb::StaticStrings::ErrorNum).isNumber<int>() &&
                 TRI_ERROR_ARANGO_DOCUMENT_NOT_FOUND ==
                     slice.get(arangodb::StaticStrings::ErrorNum).getNumber<int>()));
  }

  // not authorised
  {
    TRI_vocbase_t vocbase(TRI_vocbase_type_e::TRI_VOCBASE_TYPE_NORMAL, 1,
                          systemDatabaseArgs);
    auto requestPtr = std::make_unique<GeneralRequestMock>(vocbase);
    auto& request = *requestPtr;
    auto responcePtr = std::make_unique<GeneralResponseMock>();
    auto& responce = *responcePtr;
    arangodb::iresearch::RestAnalyzerHandler handler(requestPtr.release(),
                                                     responcePtr.release());
    request.setRequestType(arangodb::rest::RequestType::DELETE_REQ);
    request.addSuffix("testAnalyzer1");

    arangodb::auth::UserMap userMap;  // empty map, no user -> no permissions
    auto& user =
        userMap
            .emplace("", arangodb::auth::User::newUser("", "", arangodb::auth::Source::LDAP))
            .first->second;
    user.grantDatabase(vocbase.name(), arangodb::auth::Level::RO);  // for system collections User::collectionAuthLevel(...) returns database auth::Level
    userManager->setAuthInfo(userMap);  // set user map to avoid loading configuration from system database

    auto status = handler.execute();
    EXPECT_TRUE((arangodb::RestStatus::DONE == status));
    EXPECT_TRUE((arangodb::rest::ResponseCode::FORBIDDEN == responce.responseCode()));
    auto slice = responce._payload.slice();
    EXPECT_TRUE((slice.isObject()));
    EXPECT_TRUE((slice.hasKey(arangodb::StaticStrings::Code) &&
                 slice.get(arangodb::StaticStrings::Code).isNumber<size_t>() &&
                 size_t(arangodb::rest::ResponseCode::FORBIDDEN) ==
                     slice.get(arangodb::StaticStrings::Code).getNumber<size_t>()));
    EXPECT_TRUE((slice.hasKey(arangodb::StaticStrings::Error) &&
                 slice.get(arangodb::StaticStrings::Error).isBoolean() &&
                 true == slice.get(arangodb::StaticStrings::Error).getBoolean()));
    EXPECT_TRUE((slice.hasKey(arangodb::StaticStrings::ErrorNum) &&
                 slice.get(arangodb::StaticStrings::ErrorNum).isNumber<int>() &&
                 TRI_ERROR_FORBIDDEN ==
                     slice.get(arangodb::StaticStrings::ErrorNum).getNumber<int>()));
    auto analyzer = analyzers->get(arangodb::StaticStrings::SystemDatabase +
                                   "::testAnalyzer1");
    EXPECT_TRUE((false == !analyzer));
  }

  // still in use (fail)
  {
    TRI_vocbase_t vocbase(TRI_vocbase_type_e::TRI_VOCBASE_TYPE_NORMAL, 1,
                          systemDatabaseArgs);
    auto requestPtr = std::make_unique<GeneralRequestMock>(vocbase);
    auto& request = *requestPtr;
    auto responcePtr = std::make_unique<GeneralResponseMock>();
    auto& responce = *responcePtr;
    arangodb::iresearch::RestAnalyzerHandler handler(requestPtr.release(),
                                                     responcePtr.release());
    request.setRequestType(arangodb::rest::RequestType::DELETE_REQ);
    request.addSuffix("testAnalyzer2");
    request.values().emplace("force", "false");
    auto inUseAnalyzer = analyzers->get(arangodb::StaticStrings::SystemDatabase +
                                        "::testAnalyzer2");  // hold ref to mark in-use
    ASSERT_TRUE((false == !inUseAnalyzer));

    arangodb::auth::UserMap userMap;  // empty map, no user -> no permissions
    auto& user =
        userMap
            .emplace("", arangodb::auth::User::newUser("", "", arangodb::auth::Source::LDAP))
            .first->second;
    user.grantDatabase(vocbase.name(), arangodb::auth::Level::RW);  // for system collections User::collectionAuthLevel(...) returns database auth::Level
    userManager->setAuthInfo(userMap);  // set user map to avoid loading configuration from system database

    auto status = handler.execute();
    EXPECT_TRUE((arangodb::RestStatus::DONE == status));
    EXPECT_TRUE((arangodb::rest::ResponseCode::CONFLICT == responce.responseCode()));
    auto slice = responce._payload.slice();
    EXPECT_TRUE((slice.isObject()));
    EXPECT_TRUE((slice.hasKey(arangodb::StaticStrings::Code) &&
                 slice.get(arangodb::StaticStrings::Code).isNumber<size_t>() &&
                 size_t(arangodb::rest::ResponseCode::CONFLICT) ==
                     slice.get(arangodb::StaticStrings::Code).getNumber<size_t>()));
    EXPECT_TRUE((slice.hasKey(arangodb::StaticStrings::Error) &&
                 slice.get(arangodb::StaticStrings::Error).isBoolean() &&
                 true == slice.get(arangodb::StaticStrings::Error).getBoolean()));
    EXPECT_TRUE((slice.hasKey(arangodb::StaticStrings::ErrorNum) &&
                 slice.get(arangodb::StaticStrings::ErrorNum).isNumber<int>() &&
                 TRI_ERROR_ARANGO_CONFLICT ==
                     slice.get(arangodb::StaticStrings::ErrorNum).getNumber<int>()));
    auto analyzer = analyzers->get(arangodb::StaticStrings::SystemDatabase +
                                   "::testAnalyzer2");
    EXPECT_TRUE((false == !analyzer));
  }

  // still in use + force (success)
  {
    TRI_vocbase_t vocbase(TRI_vocbase_type_e::TRI_VOCBASE_TYPE_NORMAL, 1,
                          systemDatabaseArgs);
    auto requestPtr = std::make_unique<GeneralRequestMock>(vocbase);
    auto& request = *requestPtr;
    auto responcePtr = std::make_unique<GeneralResponseMock>();
    auto& responce = *responcePtr;
    arangodb::iresearch::RestAnalyzerHandler handler(requestPtr.release(),
                                                     responcePtr.release());
    request.setRequestType(arangodb::rest::RequestType::DELETE_REQ);
    request.addSuffix("testAnalyzer2");
    request.values().emplace("force", "true");
    auto inUseAnalyzer = analyzers->get(arangodb::StaticStrings::SystemDatabase +
                                        "::testAnalyzer2");  // hold ref to mark in-use
    ASSERT_TRUE((false == !inUseAnalyzer));

    arangodb::auth::UserMap userMap;  // empty map, no user -> no permissions
    auto& user =
        userMap
            .emplace("", arangodb::auth::User::newUser("", "", arangodb::auth::Source::LDAP))
            .first->second;
    user.grantDatabase(vocbase.name(), arangodb::auth::Level::RW);  // for system collections User::collectionAuthLevel(...) returns database auth::Level
    userManager->setAuthInfo(userMap);  // set user map to avoid loading configuration from system database

    auto status = handler.execute();
    EXPECT_TRUE((arangodb::RestStatus::DONE == status));
    EXPECT_TRUE((arangodb::rest::ResponseCode::OK == responce.responseCode()));
    auto slice = responce._payload.slice();
    EXPECT_TRUE((slice.isObject()));
    EXPECT_TRUE((slice.hasKey(arangodb::StaticStrings::Code) &&
                 slice.get(arangodb::StaticStrings::Code).isNumber<size_t>() &&
                 size_t(arangodb::rest::ResponseCode::OK) ==
                     slice.get(arangodb::StaticStrings::Code).getNumber<size_t>()));
    EXPECT_TRUE((slice.hasKey(arangodb::StaticStrings::Error) &&
                 slice.get(arangodb::StaticStrings::Error).isBoolean() &&
                 false == slice.get(arangodb::StaticStrings::Error).getBoolean()));
    EXPECT_TRUE((slice.hasKey("name") && slice.get("name").isString() &&
                 arangodb::StaticStrings::SystemDatabase + "::testAnalyzer2" ==
                     slice.get("name").copyString()));
    auto analyzer = analyzers->get(arangodb::StaticStrings::SystemDatabase +
                                   "::testAnalyzer2");
    EXPECT_TRUE((true == !analyzer));
  }

  //  removal with  invalid name (db name in analyzer name)
  {
    TRI_vocbase_t vocbase(TRI_vocbase_type_e::TRI_VOCBASE_TYPE_NORMAL, 1,
                          systemDatabaseArgs);
    auto requestPtr = std::make_unique<GeneralRequestMock>(vocbase);
    auto& request = *requestPtr;
    auto responcePtr = std::make_unique<GeneralResponseMock>();
    auto& responce = *responcePtr;
    arangodb::iresearch::RestAnalyzerHandler handler(requestPtr.release(),
                                                     responcePtr.release());
    request.setRequestType(arangodb::rest::RequestType::DELETE_REQ);
    request.addSuffix(arangodb::StaticStrings::SystemDatabase +
                      "::testAnalyzer1");

    arangodb::auth::UserMap userMap;  // empty map, no user -> no permissions
    auto& user =
        userMap
            .emplace("", arangodb::auth::User::newUser("", "", arangodb::auth::Source::LDAP))
            .first->second;
    user.grantDatabase(vocbase.name(), arangodb::auth::Level::RW);  // for system collections User::collectionAuthLevel(...) returns database auth::Level
    userManager->setAuthInfo(userMap);  // set user map to avoid loading configuration from system database

    auto status = handler.execute();
    EXPECT_TRUE((arangodb::RestStatus::DONE == status));
    EXPECT_EQ(arangodb::rest::ResponseCode::BAD, responce.responseCode());
    auto analyzer = analyzers->get(arangodb::StaticStrings::SystemDatabase +
                                   "::testAnalyzer1");
    EXPECT_NE(nullptr, analyzer);
  }

  // success removal
  {
    TRI_vocbase_t vocbase(TRI_vocbase_type_e::TRI_VOCBASE_TYPE_NORMAL, 1,
                          arangodb::StaticStrings::SystemDatabase);
    auto requestPtr = std::make_unique<GeneralRequestMock>(vocbase);
    auto& request = *requestPtr;
    auto responcePtr = std::make_unique<GeneralResponseMock>();
    auto& responce = *responcePtr;
    arangodb::iresearch::RestAnalyzerHandler handler(requestPtr.release(),
                                                     responcePtr.release());
    request.setRequestType(arangodb::rest::RequestType::DELETE_REQ);
    request.addSuffix("testAnalyzer1");

    arangodb::auth::UserMap userMap;  // empty map, no user -> no permissions
    auto& user =
        userMap
            .emplace("", arangodb::auth::User::newUser("", "", arangodb::auth::Source::LDAP))
            .first->second;
    user.grantDatabase(vocbase.name(), arangodb::auth::Level::RW);  // for system collections User::collectionAuthLevel(...) returns database auth::Level
    userManager->setAuthInfo(userMap);  // set user map to avoid loading configuration from system database

    auto status = handler.execute();
    EXPECT_TRUE((arangodb::RestStatus::DONE == status));
    EXPECT_EQ(arangodb::rest::ResponseCode::OK, responce.responseCode());
    auto slice = responce._payload.slice();
    EXPECT_TRUE((slice.isObject()));
    EXPECT_TRUE((slice.hasKey(arangodb::StaticStrings::Code) &&
                 slice.get(arangodb::StaticStrings::Code).isNumber<size_t>() &&
                 size_t(arangodb::rest::ResponseCode::OK) ==
                     slice.get(arangodb::StaticStrings::Code).getNumber<size_t>()));
    EXPECT_TRUE((slice.hasKey(arangodb::StaticStrings::Error) &&
                 slice.get(arangodb::StaticStrings::Error).isBoolean() &&
                 false == slice.get(arangodb::StaticStrings::Error).getBoolean()));
    EXPECT_TRUE((slice.hasKey("name") && slice.get("name").isString() &&
                 arangodb::StaticStrings::SystemDatabase + "::testAnalyzer1" ==
                     slice.get("name").copyString()));
    auto analyzer = analyzers->get(arangodb::StaticStrings::SystemDatabase +
                                   "::testAnalyzer1");
    EXPECT_TRUE((true == !analyzer));
  }
}<|MERGE_RESOLUTION|>--- conflicted
+++ resolved
@@ -637,19 +637,17 @@
 
   // create vocbases
   {
-<<<<<<< HEAD
+    auto foo = dbArgsBuilder("FooDb");
+    auto foo2 = dbArgsBuilder("FooDb2");
+
     auto databases = VPackBuilder();
     databases.openArray();
     databases.add(systemDatabaseArgs);
+    databases.add(foo.slice());
+    databases.add(foo2.slice());
     databases.close();
 
     ASSERT_TRUE((TRI_ERROR_NO_ERROR == dbFeature->loadDatabases(databases.slice())));
-=======
-    auto const databases = arangodb::velocypack::Parser::fromJson(
-        std::string("[ { \"name\": \"") +
-        arangodb::StaticStrings::SystemDatabase + "\" }, { \"name\": \"FooDb\" }, { \"name\": \"FooDb2\" } ]");
-    ASSERT_TRUE((TRI_ERROR_NO_ERROR == dbFeature->loadDatabases(databases->slice())));
->>>>>>> 70de5fea
     arangodb::methods::Collections::createSystem(
         *dbFeature->useDatabase(arangodb::StaticStrings::SystemDatabase),
         arangodb::tests::AnalyzerCollectionName);
@@ -663,7 +661,7 @@
      sysDbFeature->prepare();
      sysDbFeature->start();
   }
-  
+
 
   arangodb::iresearch::IResearchAnalyzerFeature::EmplaceResult result;
   ASSERT_TRUE((analyzers
@@ -814,19 +812,20 @@
         userMap
           .emplace("", arangodb::auth::User::newUser("", "", arangodb::auth::Source::LDAP))
           .first->second;
-     user.grantDatabase("FooDb", arangodb::auth::Level::RW); 
-     user.grantDatabase("FooDb2", arangodb::auth::Level::RO); 
-     user.grantDatabase(arangodb::StaticStrings::SystemDatabase, arangodb::auth::Level::RO);  
+     user.grantDatabase("FooDb", arangodb::auth::Level::RW);
+     user.grantDatabase("FooDb2", arangodb::auth::Level::RO);
+     user.grantDatabase(arangodb::StaticStrings::SystemDatabase, arangodb::auth::Level::RO);
      userManager->setAuthInfo(userMap);  // set user map to avoid loading configuration from system database
 
      ASSERT_TRUE((analyzers
                    ->emplace(result, "FooDb::testAnalyzer1",
-                             "identity", 
+                             "identity",
                              VPackSlice::noneSlice())  // Empty VPack for nullptr
                    .ok()));
      {
+       auto foo2 = dbArgsBuilder("FooDb2");
        TRI_vocbase_t vocbase(TRI_vocbase_type_e::TRI_VOCBASE_TYPE_NORMAL, 1,
-         "FooDb2");
+         foo2.slice());
        auto requestPtr = std::make_unique<GeneralRequestMock>(vocbase);
        auto& request = *requestPtr;
        auto responcePtr = std::make_unique<GeneralResponseMock>();
@@ -835,15 +834,16 @@
          responcePtr.release());
        request.setRequestType(arangodb::rest::RequestType::GET);
        request.addSuffix("FooDb::testAnalyzer1");
- 
+
        auto status = handler.execute();
        EXPECT_TRUE((arangodb::RestStatus::DONE == status));
        // user has access but analyzer should not be visible
        EXPECT_EQ(arangodb::rest::ResponseCode::FORBIDDEN, responce.responseCode());
      }
      {
+       auto foo2 = dbArgsBuilder("FooDb2");
        TRI_vocbase_t vocbase(TRI_vocbase_type_e::TRI_VOCBASE_TYPE_NORMAL, 1,
-         "FooDb2");
+         foo2.slice());
        auto requestPtr = std::make_unique<GeneralRequestMock>(vocbase);
        auto& request = *requestPtr;
        auto responcePtr = std::make_unique<GeneralResponseMock>();
@@ -858,8 +858,9 @@
        EXPECT_EQ(arangodb::rest::ResponseCode::OK, responce.responseCode());
      }
      {
+       auto foo2 = dbArgsBuilder("FooDb2");
        TRI_vocbase_t vocbase(TRI_vocbase_type_e::TRI_VOCBASE_TYPE_NORMAL, 1,
-         "FooDb2");
+         foo2.slice());
        auto requestPtr = std::make_unique<GeneralRequestMock>(vocbase);
        auto& request = *requestPtr;
        auto responcePtr = std::make_unique<GeneralResponseMock>();
@@ -1782,7 +1783,7 @@
   // success removal
   {
     TRI_vocbase_t vocbase(TRI_vocbase_type_e::TRI_VOCBASE_TYPE_NORMAL, 1,
-                          arangodb::StaticStrings::SystemDatabase);
+                          systemDatabaseArgs);
     auto requestPtr = std::make_unique<GeneralRequestMock>(vocbase);
     auto& request = *requestPtr;
     auto responcePtr = std::make_unique<GeneralResponseMock>();
