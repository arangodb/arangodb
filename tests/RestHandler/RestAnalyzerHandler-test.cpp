--- conflicted
+++ resolved
@@ -23,7 +23,6 @@
 
 #include "gtest/gtest.h"
 
-<<<<<<< HEAD
 #include "../IResearch/RestHandlerMock.h"
 #include "../Mocks/StorageEngineMock.h"
 #include "../Mocks/Servers.h"
@@ -34,21 +33,6 @@
 #include "Aql/QueryRegistry.h"
 #include "Auth/AuthUser.h"
 #include "Auth/DatabaseResource.h"
-=======
-#include "velocypack/Iterator.h"
-#include "velocypack/Parser.h"
-
-#include "analysis/analyzers.hpp"
-#include "analysis/token_attributes.hpp"
-
-#include "IResearch/RestHandlerMock.h"
-#include "IResearch/common.h"
-#include "Mocks/LogLevels.h"
-#include "Mocks/Servers.h"
-#include "Mocks/StorageEngineMock.h"
-
-#include "Aql/QueryRegistry.h"
->>>>>>> dc6dba27
 #include "Basics/VelocyPackHelper.h"
 #include "GeneralServer/AuthenticationFeature.h"
 #include "IResearch/IResearchAnalyzerFeature.h"
@@ -62,16 +46,10 @@
 #include "VocBase/LogicalCollection.h"
 #include "VocBase/Methods/Collections.h"
 
-<<<<<<< HEAD
 #include "analysis/analyzers.hpp"
 #include "analysis/token_attributes.hpp"
 
 #include "Logger/LogMacros.h"
-=======
-#if USE_ENTERPRISE
-#include "Enterprise/Ldap/LdapFeature.h"
-#endif
->>>>>>> dc6dba27
 
 #define ASSERT_ARANGO_OK(x) \
   { ASSERT_TRUE(x.ok()) << x.errorMessage(); }
@@ -153,16 +131,6 @@
 
     grantOnDb(arangodb::StaticStrings::SystemDatabase, arangodb::auth::Level::NONE);
   }
-<<<<<<< HEAD
-
-  ~RestAnalyzerHandlerTest() {
-    arangodb::LogTopic::setLogLevel(arangodb::iresearch::TOPIC.name(),
-                                    arangodb::LogLevel::DEFAULT);
-    arangodb::LogTopic::setLogLevel(arangodb::Logger::AUTHENTICATION.name(),
-                                    arangodb::LogLevel::DEFAULT);
-  }
-=======
->>>>>>> dc6dba27
 
   // Creates the analyzers that are used in all the tests
   void createAnalyzers() {
