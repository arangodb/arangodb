--- conflicted
+++ resolved
@@ -2,19 +2,19 @@
 # since it seems to have a big dependency footprint;
 # we intent to remove the TypedBuffer construct soon
 add_library(arango_tests_pregel OBJECT
-  ConductorStateTest.cpp
-  DurationTest.cpp
-  PregelShardTest.cpp
-  StatusTest.cpp)
+        ConductorStateTest.cpp
+        DurationTest.cpp
+        PregelShardTest.cpp
+        StatusTest.cpp)
 
 target_include_directories(arango_tests_pregel
-  PRIVATE
-  ${PROJECT_SOURCE_DIR}/arangod
-  ${PROJECT_SOURCE_DIR}/lib)
+        PRIVATE
+        ${PROJECT_SOURCE_DIR}/arangod
+        ${PROJECT_SOURCE_DIR}/lib)
 
 target_link_libraries(arango_tests_pregel
-<<<<<<< HEAD
         PRIVATE
+        arango_inspection
         gtest
         arango_lightweight
         arango_actor
@@ -22,24 +22,16 @@
         date_interface
         velocypack
         fmt)
-=======
-  PRIVATE
-  arango_inspection
-  gtest
-  date_interface
-  velocypack
-  fmt)
->>>>>>> d7782e6e
 
 add_executable(arangodbtests_pregel
-  EXCLUDE_FROM_ALL)
+        EXCLUDE_FROM_ALL)
 
 target_link_libraries(arangodbtests_pregel
-    gtest_main
-    arango_tests_pregel
-    arango_assertions)
+        gtest_main
+        arango_tests_pregel
+        arango_assertions)
 
 add_test(NAME pregel
-         COMMAND arangodbtests_pregel)
+        COMMAND arangodbtests_pregel)
 
 add_subdirectory(Actor)