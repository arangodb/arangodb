--- conflicted
+++ resolved
@@ -18,13 +18,9 @@
       }
     },
     {
-<<<<<<< HEAD
-      "name": "pr",
-=======
       "hidden": true,
       "name": "pr-base",
       "binaryDir": "${sourceDir}/build",
->>>>>>> 411c6676
       "cacheVariables": {
         "CMAKE_BUILD_TYPE": "RelWithDebInfo",
         "CMAKE_C_FLAGS": "-fno-stack-protector",
@@ -33,39 +29,18 @@
         "USE_IPO": "Off",
         "USE_STRICT_OPENSSL_VERSION": "On",
         "USE_MINIMAL_DEBUGINFO": "On",
-<<<<<<< HEAD
+        "STATIC_EXECUTABLES": "On"
+      }
+    },
+    {
+      "hidden": true,
+      "name": "x86_64",
+      "cacheVariables": {
         "USE_LIBUNWIND": "On",
-        "STATIC_EXECUTABLES": "On",
-=======
-        "STATIC_EXECUTABLES": "On"
-      }
-    },
-    {
-      "hidden": true,
-      "name": "x86_64",
-      "cacheVariables": {
-        "USE_LIBUNWIND": "On",
->>>>>>> 411c6676
         "TARGET_ARCHITECTURE": "sandy-bridge"
       }
     },
     {
-<<<<<<< HEAD
-      "name": "pr-arm",
-      "cacheVariables": {
-        "CMAKE_BUILD_TYPE": "RelWithDebInfo",
-        "CMAKE_C_FLAGS": "-fno-stack-protector",
-        "CMAKE_CXX_FLAGS": "-fno-stack-protector",
-        "CMAKE_EXE_LINKER_FLAGS": "-Wl,--build-id",
-        "USE_IPO": "Off",
-        "USE_STRICT_OPENSSL_VERSION": "Off",
-        "USE_MINIMAL_DEBUGINFO": "On",
-        "USE_LIBUNWIND": "Off",
-        "STATIC_EXECUTABLES": "On"
-      }
-    },
-    {
-=======
       "hidden": true,
       "name": "arm",
       "cacheVariables": {
@@ -84,7 +59,6 @@
     },
     {
       "hidden": true,
->>>>>>> 411c6676
       "name": "maintainer",
       "cacheVariables": {
         "USE_MAINTAINER_MODE": "On",
@@ -93,8 +67,6 @@
       }
     },
     {
-<<<<<<< HEAD
-=======
       "hidden": true,
       "name": "tsan",
       "cacheVariables": {
@@ -112,7 +84,6 @@
       }
     },
     {
->>>>>>> 411c6676
       "name": "enterprise",
       "inherits": "community",
       "displayName": "Build ArangoDB Enterprise Edition",
@@ -131,11 +102,6 @@
         "CMAKE_BUILD_TYPE": "Debug",
         "USE_IPO": "Off",
         "USE_FAIL_ON_WARNINGS": "On",
-<<<<<<< HEAD
-        "USE_GOOGLE_TESTS": "On",
-        "USE_FAILURE_TESTS": "On",
-=======
->>>>>>> 411c6676
         "STATIC_EXECUTABLES": "On",
         "USE_STRICT_OPENSSL_VERSION": "Off"
       }
@@ -196,16 +162,16 @@
       "configurePreset": "community"
     },
     {
+      "name": "enterprise",
+      "configurePreset": "enterprise"
+    },
+    {
       "name": "community-developer",
       "configurePreset": "community-developer"
     },
     {
-      "name": "community-pr",
-      "configurePreset": "community-pr"
-    },
-    {
-      "name": "community-pr-arm",
-      "configurePreset": "community-pr-arm"
+      "name": "enterprise-developer",
+      "configurePreset": "enterprise-developer"
     },
     {
       "name": "community-pr",
