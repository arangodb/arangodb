{
  "version": 3,
  "cmakeMinimumRequired": {
    "major": 3,
    "minor": 20,
    "patch": 0
  },
  "configurePresets": [
    {
      "name": "community",
      "displayName": "Build ArangoDB Community Edition",
      "binaryDir": "${sourceDir}/build/${presetName}",
      "cacheVariables": {
        "CMAKE_BUILD_TYPE": "Release",
        "USE_ENTERPRISE": "Off",
        "USE_JEMALLOC": "On",
        "USE_IPO": "On"
      }
    },
    {
      "name": "pr",
      "cacheVariables": {
        "CMAKE_BUILD_TYPE": "RelWithDebInfo",
        "CMAKE_C_FLAGS": "-fno-stack-protector",
        "CMAKE_CXX_FLAGS": "-fno-stack-protector",
        "CMAKE_EXE_LINKER_FLAGS": "-Wl,--build-id",
        "USE_IPO": "Off",
        "USE_STRICT_OPENSSL_VERSION": "On",
        "USE_MINIMAL_DEBUGINFO": "On",
        "USE_LIBUNWIND": "On",
        "STATIC_EXECUTABLES": "On",
        "TARGET_ARCHITECTURE": "sandy-bridge"
      }
    },
    {
      "name": "pr-arm",
      "cacheVariables": {
        "CMAKE_BUILD_TYPE": "RelWithDebInfo",
        "CMAKE_C_FLAGS": "-fno-stack-protector",
        "CMAKE_CXX_FLAGS": "-fno-stack-protector",
        "CMAKE_EXE_LINKER_FLAGS": "-Wl,--build-id",
        "USE_IPO": "Off",
        "USE_STRICT_OPENSSL_VERSION": "Off",
        "USE_MINIMAL_DEBUGINFO": "On",
        "USE_LIBUNWIND": "Off",
        "STATIC_EXECUTABLES": "On"
      }
    },
    {
      "name": "maintainer",
      "cacheVariables": {
        "USE_MAINTAINER_MODE": "On",
        "USE_GOOGLE_TESTS": "On",
        "USE_FAILURE_TESTS": "On"
      }
    },
    {
      "name": "enterprise",
      "inherits": "community",
      "displayName": "Build ArangoDB Enterprise Edition",
      "cacheVariables": {
        "CMAKE_BUILD_TYPE": "Release",
        "USE_ENTERPRISE": "On",
        "USE_JEMALLOC": "On",
        "USE_IPO": "On"
      }
    },
    {
      "name": "community-developer",
      "inherits": "community",
      "displayName": "Build ArangoDB Community Edition (Developer Build)",
      "cacheVariables": {
        "CMAKE_BUILD_TYPE": "Debug",
        "USE_IPO": "Off",
        "USE_MAINTAINER_MODE": "On",
        "USE_FAIL_ON_WARNINGS": "On",
        "USE_GOOGLE_TESTS": "On",
        "USE_FAILURE_TESTS": "On",
        "STATIC_EXECUTABLES": "On",
        "USE_STRICT_OPENSSL_VERSION": "Off"
      }
    },
    {
      "name": "community-pr",
      "inherits": [
        "pr",
        "maintainer",
        "community"
      ],
      "displayName": "PR Build ArangoDB Community Edition"
    },
    {
      "name": "community-pr-arm",
      "inherits": [
        "pr-arm",
        "maintainer",
        "community"
      ],
      "displayName": "PR Build ArangoDB Community Edition (ARM)"
    },
    {
      "name": "community-developer-tsan",
      "inherits": "community-developer",
      "displayName": "Build ArangoDB Community Edition (TSAN Build)",
      "cacheVariables": {
        "CMAKE_CXX_FLAGS": "-fsanitize=thread"
      }
    },
    {
      "name": "community-developer-asan-ubsan",
      "inherits": "community-developer",
      "displayName": "Build ArangoDB Community Edition (ASAN and UBSAN Build)",
      "cacheVariables": {
        "CMAKE_CXX_FLAGS": "-fsanitize=address -fsanitize=leak -fsanitize=undefined -fsanitize=float-divide-by-zero -fno-sanitize-address-use-after-scope -fno-sanitize=alignment -fno-var-tracking-assignments -fno-sanitize=vptr"
      }
    },
    {
      "name": "enterprise-developer",
      "inherits": "enterprise",
      "displayName": "Build ArangoDB Enterprise Edition (Developer Build)",
      "cacheVariables": {
        "CMAKE_BUILD_TYPE": "Debug",
        "USE_IPO": "Off",
        "USE_MAINTAINER_MODE": "On",
        "USE_FAIL_ON_WARNINGS": "On",
        "USE_GOOGLE_TESTS": "On",
        "USE_FAILURE_TESTS": "On",
        "USE_STRICT_OPENSSL_VERSION": "Off"
      }
    },
    {
<<<<<<< HEAD
=======
      "name": "community-developer-tsan",
      "inherits": "community-developer",
      "displayName": "Build ArangoDB Community Edition (TSAN Build)",
      "cacheVariables": {
        "CMAKE_CXX_FLAGS": "-fsanitize=thread",
        "CMAKE_C_FLAGS": "-fsanitize=thread"
      }
    },
    {
>>>>>>> 0fc605c3
      "name": "enterprise-developer-tsan",
      "inherits": "enterprise-developer",
      "displayName": "Build ArangoDB Enterprise Edition (TSAN Build)",
      "cacheVariables": {
        "CMAKE_CXX_FLAGS": "-fsanitize=thread",
        "CMAKE_C_FLAGS": "-fsanitize=thread"
      }
    },
    {
<<<<<<< HEAD
=======
      "name": "community-developer-asan-ubsan",
      "inherits": "community-developer",
      "displayName": "Build ArangoDB Community Edition (ASAN and UBSAN Build)",
      "cacheVariables": {
        "CMAKE_CXX_FLAGS": "-fsanitize=address -fsanitize=leak -fsanitize=undefined -fsanitize=float-divide-by-zero -fsanitize-address-use-after-return=never -fno-sanitize=vptr -fno-sanitize=alignment",
        "CMAKE_C_FLAGS": "-fsanitize=address -fsanitize=leak -fsanitize=undefined -fsanitize=float-divide-by-zero -fsanitize-address-use-after-return=never -fno-sanitize=alignment",
        "USE_JEMALLOC": "Off"
      }
    },
    {
>>>>>>> 0fc605c3
      "name": "enterprise-developer-asan-ubsan",
      "inherits": "enterprise-developer",
      "displayName": "Build ArangoDB Enterprise Edition (ASAN and UBSAN Build)",
      "cacheVariables": {
        "CMAKE_CXX_FLAGS": "-fsanitize=address -fsanitize=leak -fsanitize=undefined -fsanitize=float-divide-by-zero -fsanitize-address-use-after-return=never -fno-sanitize=vptr -fno-sanitize=alignment",
        "CMAKE_C_FLAGS": "-fsanitize=address -fsanitize=leak -fsanitize=undefined -fsanitize=float-divide-by-zero -fsanitize-address-use-after-return=never -fno-sanitize=alignment",
        "USE_JEMALLOC": "Off"
      }
    }
  ],
  "buildPresets": [
    {
      "name": "community",
      "configurePreset": "community"
    },
    {
      "name": "community-developer",
      "configurePreset": "community-developer"
    },
    {
      "name": "community-pr",
      "configurePreset": "community-pr"
    },
    {
      "name": "community-pr-arm",
      "configurePreset": "community-pr-arm"
    },
    {
      "name": "community-developer-tsan",
      "configurePreset": "community-developer-tsan"
    },
    {
      "name": "community-developer-asan-ubsan",
      "configurePreset": "community-developer-asan-ubsan"
    },
    {
<<<<<<< HEAD
      "name": "enterprise",
      "configurePreset": "enterprise"
    },
    {
      "name": "enterprise-developer",
      "configurePreset": "enterprise-developer"
    },
    {
      "name": "enterprise-developer-tsan",
      "configurePreset": "enterprise-developer-tsan"
    },
    {
      "name": "enterprise-developer-asan",
=======
      "name": "enterprise-developer-asan-ubsan",
>>>>>>> 0fc605c3
      "configurePreset": "enterprise-developer-asan-ubsan"
    }
  ],
  "testPresets": [
    {
      "name": "enterprise-developer",
      "configurePreset": "enterprise-developer"
    },
    {
      "name": "community-developer",
      "configurePreset": "community-developer"
    }
  ]
}<|MERGE_RESOLUTION|>--- conflicted
+++ resolved
@@ -129,8 +129,6 @@
       }
     },
     {
-<<<<<<< HEAD
-=======
       "name": "community-developer-tsan",
       "inherits": "community-developer",
       "displayName": "Build ArangoDB Community Edition (TSAN Build)",
@@ -140,7 +138,6 @@
       }
     },
     {
->>>>>>> 0fc605c3
       "name": "enterprise-developer-tsan",
       "inherits": "enterprise-developer",
       "displayName": "Build ArangoDB Enterprise Edition (TSAN Build)",
@@ -150,8 +147,6 @@
       }
     },
     {
-<<<<<<< HEAD
-=======
       "name": "community-developer-asan-ubsan",
       "inherits": "community-developer",
       "displayName": "Build ArangoDB Community Edition (ASAN and UBSAN Build)",
@@ -162,7 +157,6 @@
       }
     },
     {
->>>>>>> 0fc605c3
       "name": "enterprise-developer-asan-ubsan",
       "inherits": "enterprise-developer",
       "displayName": "Build ArangoDB Enterprise Edition (ASAN and UBSAN Build)",
@@ -195,27 +189,15 @@
       "configurePreset": "community-developer-tsan"
     },
     {
+      "name": "enterprise-developer-tsan",
+      "configurePreset": "enterprise-developer-tsan"
+    },
+    {
       "name": "community-developer-asan-ubsan",
       "configurePreset": "community-developer-asan-ubsan"
     },
     {
-<<<<<<< HEAD
-      "name": "enterprise",
-      "configurePreset": "enterprise"
-    },
-    {
-      "name": "enterprise-developer",
-      "configurePreset": "enterprise-developer"
-    },
-    {
-      "name": "enterprise-developer-tsan",
-      "configurePreset": "enterprise-developer-tsan"
-    },
-    {
-      "name": "enterprise-developer-asan",
-=======
       "name": "enterprise-developer-asan-ubsan",
->>>>>>> 0fc605c3
       "configurePreset": "enterprise-developer-asan-ubsan"
     }
   ],
