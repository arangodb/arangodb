{
  "version": 3,
  "cmakeMinimumRequired": {
    "major": 3,
    "minor": 20,
    "patch": 0
  },
  "configurePresets": [
    {
      "name": "community",
      "displayName": "Build ArangoDB Community Edition",
      "binaryDir": "${sourceDir}/build-presets/${presetName}",
      "cacheVariables": {
        "CMAKE_BUILD_TYPE": "Release",
        "USE_ENTERPRISE": "Off",
        "USE_JEMALLOC": "On",
        "USE_IPO": "On"
      }
    },
    {
      "hidden": true,
      "name": "pr-base",
      "binaryDir": "${sourceDir}/build",
      "cacheVariables": {
        "CMAKE_BUILD_TYPE": "RelWithDebInfo",
        "CMAKE_C_FLAGS": "-fno-stack-protector",
        "CMAKE_CXX_FLAGS": "-fno-stack-protector",
        "CMAKE_EXE_LINKER_FLAGS": "-Wl,--build-id",
        "USE_IPO": "Off",
        "USE_STRICT_OPENSSL_VERSION": "On",
        "USE_MINIMAL_DEBUGINFO": "On",
        "STATIC_EXECUTABLES": "On"
      }
    },
    {
      "hidden": true,
      "name": "x86_64",
      "cacheVariables": {
        "USE_LIBUNWIND": "On",
        "TARGET_ARCHITECTURE": "sandy-bridge"
      }
    },
    {
      "hidden": true,
      "name": "arm",
      "cacheVariables": {
        "USE_LIBUNWIND": "Off"
      }
    },
    {
      "hidden": true,
      "name": "pr",
      "inherits": [ "pr-base", "x86_64" ]
    },
    {
      "hidden": true,
      "name": "pr-arm",
      "inherits": [ "pr-base", "arm" ]
    },
    {
      "hidden": true,
      "name": "maintainer",
      "cacheVariables": {
        "USE_MAINTAINER_MODE": "On",
        "USE_GOOGLE_TESTS": "On",
        "USE_FAILURE_TESTS": "On"
      }
    },
    {
      "hidden": true,
      "name": "tsan",
      "cacheVariables": {
        "CMAKE_CXX_FLAGS": "-fsanitize=thread",
        "CMAKE_C_FLAGS": "-fsanitize=thread"
      }
    },
    {
      "hidden": true,
      "name": "asan-ubsan",
      "cacheVariables": {
        "CMAKE_CXX_FLAGS": "-fsanitize=address -fsanitize=leak -fsanitize=undefined -fsanitize=float-divide-by-zero -fsanitize-address-use-after-return=never -fno-sanitize=vptr -fno-sanitize=alignment",
        "CMAKE_C_FLAGS": "-fsanitize=address -fsanitize=leak -fsanitize=undefined -fsanitize=float-divide-by-zero -fsanitize-address-use-after-return=never -fno-sanitize=alignment",
        "USE_JEMALLOC": "Off"
      }
    },
    {
      "hidden": true,
      "name": "gcov",
      "cacheVariables": {
        "USE_COVERAGE": "On",
        "USE_JEMALLOC": "On"
      }
    },
    {
      "name": "enterprise",
      "inherits": "community",
      "displayName": "Build ArangoDB Enterprise Edition",
      "cacheVariables": {
        "CMAKE_BUILD_TYPE": "Release",
        "USE_ENTERPRISE": "On",
        "USE_JEMALLOC": "On",
        "USE_IPO": "On"
      }
    },
    {
      "name": "community-developer",
      "inherits": [ "maintainer", "community" ],
      "displayName": "Build ArangoDB Community Edition (Developer Build)",
      "cacheVariables": {
        "CMAKE_BUILD_TYPE": "Debug",
        "USE_IPO": "Off",
        "USE_FAIL_ON_WARNINGS": "On",
        "STATIC_EXECUTABLES": "On",
        "USE_STRICT_OPENSSL_VERSION": "Off"
      }
    },
    {
      "name": "community-pr",
      "inherits": [
        "pr",
        "maintainer",
        "community"
      ],
      "displayName": "PR Build ArangoDB Community Edition"
    },
    {
      "name": "community-pr-arm",
      "inherits": [
        "pr-arm",
        "maintainer",
        "community"
      ],
      "displayName": "PR Build ArangoDB Community Edition (ARM)"
    },
    {
      "name": "enterprise-developer",
      "inherits": [ "maintainer", "enterprise"],
      "displayName": "Build ArangoDB Enterprise Edition (Developer Build)",
      "cacheVariables": {
        "CMAKE_BUILD_TYPE": "Debug",
        "USE_IPO": "Off",
        "USE_FAIL_ON_WARNINGS": "On",
        "USE_STRICT_OPENSSL_VERSION": "Off"
      }
    },
    {
      "name": "community-developer-tsan",
      "inherits": [ "tsan", "community-developer" ],
      "displayName": "Build ArangoDB Community Edition (TSAN Build)"
    },
    {
      "name": "enterprise-developer-tsan",
      "inherits": [ "tsan", "enterprise-developer" ],
      "displayName": "Build ArangoDB Enterprise Edition (TSAN Build)"
    },
    {
      "name": "community-developer-asan-ubsan",
      "inherits": [ "asan-ubsan", "community-developer" ],
      "displayName": "Build ArangoDB Community Edition (ASAN and UBSAN Build)"
    },
    {
      "name": "enterprise-developer-asan-ubsan",
      "inherits": [ "asan-ubsan", "enterprise-developer" ],
      "displayName": "Build ArangoDB Enterprise Edition (ASAN and UBSAN Build)"
    },
    {
<<<<<<< HEAD
      "name": "pr-replication-2-pure",
      "inherits": "community-developer",
      "displayName": "Preset used for replication 2 CI Tests",
      "cacheVariables": {
        "CMAKE_BUILD_TYPE": "RelWithDebInfo"
      }
=======
      "name": "community-developer-coverage",
      "inherits": [ "gcov", "community-developer" ],
      "displayName": "Build ArangoDB Community Edition (Coverage Build)"
    },
    {
      "name": "enterprise-developer-coverage",
      "inherits": [ "gcov", "enterprise-developer" ],
      "displayName": "Build ArangoDB Enterprise Edition (Coverage Build)"
>>>>>>> 911717ac
    }
  ],
  "buildPresets": [
    {
      "name": "community",
      "configurePreset": "community"
    },
    {
      "name": "enterprise",
      "configurePreset": "enterprise"
    },
    {
      "name": "community-developer",
      "configurePreset": "community-developer"
    },
    {
      "name": "enterprise-developer",
      "configurePreset": "enterprise-developer"
    },
    {
      "name": "community-pr",
      "configurePreset": "community-pr"
    },
    {
      "name": "community-pr-arm",
      "configurePreset": "community-pr-arm"
    },
    {
      "name": "community-developer-tsan",
      "configurePreset": "community-developer-tsan"
    },
    {
      "name": "enterprise-developer-tsan",
      "configurePreset": "enterprise-developer-tsan"
    },
    {
      "name": "community-developer-asan-ubsan",
      "configurePreset": "community-developer-asan-ubsan"
    },
    {
      "name": "enterprise-developer-asan-ubsan",
      "configurePreset": "enterprise-developer-asan-ubsan"
    },
    {
<<<<<<< HEAD
      "name": "pr-replication-2-pure",
      "configurePreset": "pr-replication-2-pure"
=======
      "name": "community-developer-coverage",
      "configurePreset": "community-developer-coverage"
    },
    {
      "name": "enterprise-developer-coverage",
      "configurePreset": "enterprise-developer-coverage"
>>>>>>> 911717ac
    }
  ],
  "testPresets": [
    {
      "name": "enterprise-developer",
      "configurePreset": "enterprise-developer"
    },
    {
      "name": "community-developer",
      "configurePreset": "community-developer"
    },
    {
      "name": "community-pr",
      "configurePreset": "community-pr"
    }
  ]
}<|MERGE_RESOLUTION|>--- conflicted
+++ resolved
@@ -164,14 +164,6 @@
       "displayName": "Build ArangoDB Enterprise Edition (ASAN and UBSAN Build)"
     },
     {
-<<<<<<< HEAD
-      "name": "pr-replication-2-pure",
-      "inherits": "community-developer",
-      "displayName": "Preset used for replication 2 CI Tests",
-      "cacheVariables": {
-        "CMAKE_BUILD_TYPE": "RelWithDebInfo"
-      }
-=======
       "name": "community-developer-coverage",
       "inherits": [ "gcov", "community-developer" ],
       "displayName": "Build ArangoDB Community Edition (Coverage Build)"
@@ -180,7 +172,6 @@
       "name": "enterprise-developer-coverage",
       "inherits": [ "gcov", "enterprise-developer" ],
       "displayName": "Build ArangoDB Enterprise Edition (Coverage Build)"
->>>>>>> 911717ac
     }
   ],
   "buildPresets": [
@@ -225,17 +216,12 @@
       "configurePreset": "enterprise-developer-asan-ubsan"
     },
     {
-<<<<<<< HEAD
-      "name": "pr-replication-2-pure",
-      "configurePreset": "pr-replication-2-pure"
-=======
       "name": "community-developer-coverage",
       "configurePreset": "community-developer-coverage"
     },
     {
       "name": "enterprise-developer-coverage",
       "configurePreset": "enterprise-developer-coverage"
->>>>>>> 911717ac
     }
   ],
   "testPresets": [
