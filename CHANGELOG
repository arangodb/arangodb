--- conflicted
+++ resolved
@@ -1,7 +1,6 @@
 devel
 -----
 
-<<<<<<< HEAD
 * do not create `_routing` collection for new installations/new databases, 
   as it is not needed anymore. Redirects to the web interface's login screen, which 
   were previously handled by entries in the `_routing` collection are now handled
@@ -9,7 +8,7 @@
 
   Existing `_routing` collections will not be touched as they may contain other
   entries as well, and will continue to work.
-=======
+
 * do not create `_modules` collection for new databases/installations
 
   `_modules` is only needed for custom modules, and in case a custom
@@ -18,7 +17,6 @@
 
   Existing modules in existing `_modules` collections will remain
   functional even after this change
->>>>>>> 4631cfb5
 
 * fixed Foxx queues not retrying jobs with infinite `maxFailures`
 
