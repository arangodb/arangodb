devel
-----

<<<<<<< HEAD
* AQL: during a traversal if a vertex is not found. It will not print an ERROR to the log and continue
  with a NULL value, but will register a warning at the query and continue with a NULL value.
  The situation is not desired as an ERROR as ArangoDB can store edges pointing to non-existing
  vertex which is perfectly valid, but it may be a n issue on the data model, so users
  can directly see it on the query now and do not "by accident" have to check the LOG output.

* UI: fixed event cleanup in cluster shards view
=======
* make the ArangoShell refill its collection cache when a yet-unknown collection
  is first accessed. This fixes the following problem:

      arangosh1> db._collections();  // shell1 lists all collections
      arangosh2> db._create("test"); // shell2 now creates a new collection 'test'
      arangosh1> db.test.insert({}); // shell1 is not aware of the collection created
                                     // in shell2, so the insert will fail

* make AQL `DISTINCT` not change the order of the results it is applied on
>>>>>>> abc4c09d

* enable JEMalloc background thread for purging and returning unused memory
  back to the operating system (Linux only)

* incremental transfer of initial collection data now can handle partial 
  responses for a chunk, allowing the leader/master to send smaller chunks 
  (in terms of HTTP response size) and limit memory usage

* initial creation of shards for cluster collections is now faster with
  replicationFactor values bigger than 1. this is achieved by an optimization
  for the case when the collection on the leader is still empty

* potential fix for issue #3517: several "filesystem full" errors in logs 
  while there's a lot of disk space

* added C++ implementations for AQL function `SUBSTRING()`, `LEFT()`, `RIGHT()` and `TRIM()`

* make AQL `DISTINCT` not change the order of the results it is applied on

* show C++ function name of call site in ArangoDB log output

  This requires option `--log.line-number` to be set to *true*

* UI: added word wrapping to query editor

* UI: fixed wrong user attribute name validation, issue #3228

* make AQL return a proper error message in case of a unique key constraint
  violation. previously it only returned the generic "unique constraint violated"
  error message but omitted the details about which index caused the problem.

  This addresses https://stackoverflow.com/questions/46427126/arangodb-3-2-unique-constraint-violation-id-or-key

* added option `--server.local-authentication`

* UI: added user roles

* added config option `--log.color` to toggle colorful logging to terminal

* added config option `--log.thread-name` to additionally log thread names

* usernames must not start with `:role:`, added new options:
    --server.authentication-timeout
    --ldap.roles-attribute-name
    --ldap.roles-transformation
    --ldap.roles-search
    --ldap.superuser-role
    --ldap.roles-include
    --ldap.roles-exclude

* performance improvements for full collection scans and a few other operations
  in MMFiles engine

* added `--rocksdb.encryption-key-generator` for enterprise

* removed `--compat28` parameter from arangodump and replication API
  
  old Arango versions will no longer be supported by these tools.

* increase the recommended value for `/proc/sys/vm/max_map_count` to a value
  eight times as high as the previous recommended value. Increasing the
  values helps to prevent an ArangoDB server from running out of memory mappings.

  The raised minimum recommended value may lead to ArangoDB showing some startup
  warnings as follows:

      WARNING {memory} maximum number of memory mappings per process is 65530, which seems too low. it is recommended to set it to at least 512000
      WARNING {memory} execute 'sudo sysctl -w "vm.max_map_count=512000"'


v3.2.7 (XXXX-XX-XX)
-------------------

* fixed issue #3403: How to kill long running AQL queries with the browser console's
  AQL (display issue)

* fixed issue #3549: server reading ENGINE config file fails on common standard 
  newline character

* upgraded bundled V8 engine to bugfix version v5.7.492.77

  the upgrade fixes a memory leak in upstream V8 described in 
  https://bugs.chromium.org/p/v8/issues/detail?id=5945 that will result in memory
  chunks only getting uncommitted but not unmapped

* UI: fixed error notifications for collection modifications


v3.2.6 (2017-10-26)
-------------------

* UI: fixed event cleanup in cluster shards view

* UI: reduced cluster dashboard api calls

* fixed a permission problem that prevented collection contents to be displayed
  in the web interface

* removed posix_fadvise call from RocksDB's PosixSequentialFile::Read(). This is 
  consistent with Facebook PR 2573 (#3505)

  this fix should improve the performance of the replication with the RocksDB
  storage engine

* allow changing of collection replication factor for existing collections

* UI: replicationFactor of a collection is now changeable in a cluster
  environment

* several fixes for the cluster agency

* fixed undefined behavior in the RocksDB-based geo index

* fixed Foxxmaster failover

* purging or removing the Debian/Ubuntu arangodb3 packages now properly stops
  the arangod instance before actuallying purging or removing


v3.2.5 (2017-10-16)
-------------------

* general-graph module and _api/gharial now accept cluster options
  for collection creation. It is now possible to set replicationFactor and
  numberOfShards for all collections created via this graph object.
  So adding a new collection will not result in a singleShard and
  no replication anymore.

* fixed issue #3408: Hard crash in query for pagination

* minimum number of V8 contexts in console mode must be 2, not 1. this is
  required to ensure the console gets one dedicated V8 context and all other
  operations have at least one extra context. This requirement was not enforced
  anymore.

* fixed issue #3395: AQL: cannot instantiate CollectBlock with undetermined 
  aggregation method

* UI: fixed wrong user attribute name validation, issue #3228

* fix potential overflow in CRC marker check when a corrupted CRC marker 
  is found at the very beginning of an MMFiles datafile

* UI: fixed unresponsive events in cluster shards view

* Add statistics about the V8 context counts and number of available/active/busy
  threads we expose through the server statistics interface.


v3.2.4 (2017-09-26)
-------------------

* UI: no default index selected during index creation

* UI: added replicationFactor option during SmartGraph creation

* make the MMFiles compactor perform less writes during normal compaction
  operation

  This partially fixes issue #3144

* make the MMFiles compactor configurable

  The following options have been added:

* `--compaction.db-sleep-time`: sleep interval between two compaction runs
    (in s)
  * `--compaction.min-interval"`: minimum sleep time between two compaction
     runs (in s)
  * `--compaction.min-small-data-file-size`: minimal filesize threshold
    original datafiles have to be below for a compaction
  * `--compaction.dead-documents-threshold`: minimum unused count of documents
    in a datafile
  * `--compaction.dead-size-threshold`: how many bytes of the source data file
    are allowed to be unused at most
  * `--compaction.dead-size-percent-threshold`: how many percent of the source
    datafile should be unused at least
  * `--compaction.max-files`: Maximum number of files to merge to one file
  * `--compaction.max-result-file-size`: how large may the compaction result
    file become (in bytes)
  * `--compaction.max-file-size-factor`: how large the resulting file may
    be in comparison to the collection's `--database.maximal-journal-size' setting`

* fix downwards-incompatibility in /_api/explain REST handler

* fix Windows implementation for fs.getTempPath() to also create a
  sub-directory as we do on linux

* fixed a multi-threading issue in cluster-internal communication

* performance improvements for traversals and edge lookups

* removed internal memory zone handling code. the memory zones were a leftover
  from the early ArangoDB days and did not provide any value in the current
  implementation.

* (Enterprise only) added `skipInaccessibleCollections` option for AQL queries:
  if set, AQL queries (especially graph traversals) will treat collections to
  which a user has no access rights to as if these collections were empty.

* adjusted scheduler thread handling to start and stop less threads in
  normal operations

* leader-follower replication catchup code has been rewritten in C++

* early stage AQL optimization now also uses the C++ implementations of
  AQL functions if present. Previously it always referred to the JavaScript
  implementations and ignored the C++ implementations. This change gives
  more flexibility to the AQL optimizer.

* ArangoDB tty log output is now colored for log messages with levels
  FATAL, ERR and WARN.

* changed the return values of AQL functions `REGEX_TEST` and `REGEX_REPLACE`
  to `null` when the input regex is invalid. Previous versions of ArangoDB
  partly returned `false` for invalid regexes and partly `null`.

* added `--log.role` option for arangod

  When set to `true`, this option will make the ArangoDB logger print a single
  character with the server's role into each logged message. The roles are:

  - U: undefined/unclear (used at startup)
  - S: single server
  - C: coordinator
  - P: primary
  - A: agent

  The default value for this option is `false`, so no roles will be logged.


v3.2.3 (2017-09-07)
-------------------

* fixed issue #3106: orphan collections could not be registered in general-graph module

* fixed wrong selection of the database inside the internal cluster js api

* added startup option `--server.check-max-memory-mappings` to make arangod check
  the number of memory mappings currently used by the process and compare it with
  the maximum number of allowed mappings as determined by /proc/sys/vm/max_map_count

  The default value is `true`, so the checks will be performed. When the current
  number of mappings exceeds 90% of the maximum number of mappings, the creation
  of further V8 contexts will be deferred.

  Note that this option is effective on Linux systems only.

* arangoimp now has a `--remove-attribute` option

* added V8 context lifetime control options
  `--javascript.v8-contexts-max-invocations` and `--javascript.v8-contexts-max-age`

  These options allow specifying after how many invocations a used V8 context is
  disposed, or after what time a V8 context is disposed automatically after its
  creation. If either of the two thresholds is reached, an idl V8 context will be
  disposed.

  The default value of `--javascript.v8-contexts-max-invocations` is 0, meaning that
  the maximum number of invocations per context is unlimited. The default value
  for `--javascript.v8-contexts-max-age` is 60 seconds.

* fixed wrong UI cluster health information

* fixed issue #3070: Add index in _jobs collection

* fixed issue #3125: HTTP Foxx API JSON parsing

* fixed issue #3120: Foxx queue: job isn't running when server.authentication = true

* fixed supervision failure detection and handling, which happened with simultaneous
  agency leadership change


v3.2.2 (2017-08-23)
-------------------

* make "Rebalance shards" button work in selected database only, and not make
  it rebalance the shards of all databases

* fixed issue #2847: adjust the response of the DELETE `/_api/users/database/*` calls

* fixed issue #3075: Error when upgrading arangoDB on linux ubuntu 16.04

* fixed a buffer overrun in linenoise console input library for long input strings

* increase size of the linenoise input buffer to 8 KB

* abort compilation if the detected GCC or CLANG isn't in the range of compilers
  we support

* fixed spurious cluster hangups by always sending AQL-query related requests
  to the correct servers, even after failover or when a follower drops

  The problem with the previous shard-based approach was that responsibilities
  for shards may change from one server to another at runtime, after the query
  was already instanciated. The coordinator and other parts of the query then
  sent further requests for the query to the servers now responsible for the
  shards.
  However, an AQL query must send all further requests to the same servers on
  which the query was originally instanciated, even in case of failover.
  Otherwise this would potentially send requests to servers that do not know
  about the query, and would also send query shutdown requests to the wrong
  servers, leading to abandoned queries piling up and using resources until
  they automatically time out.

* fixed issue with RocksDB engine acquiring the collection count values too
  early, leading to the collection count values potentially being slightly off
  even in exclusive transactions (for which the exclusive access should provide
  an always-correct count value)

* fixed some issues in leader-follower catch-up code, specifically for the
  RocksDB engine

* make V8 log fatal errors to syslog before it terminates the process.
  This change is effective on Linux only.

* fixed issue with MMFiles engine creating superfluous collection journals
  on shutdown

* fixed issue #3067: Upgrade from 3.2 to 3.2.1 reset autoincrement keys

* fixed issue #3044: ArangoDB server shutdown unexpectedly

* fixed issue #3039: Incorrect filter interpretation

* fixed issue #3037: Foxx, internal server error when I try to add a new service

* improved MMFiles fulltext index document removal performance
  and fulltext index query performance for bigger result sets

* ui: fixed a display bug within the slow and running queries view

* ui: fixed a bug when success event triggers twice in a modal

* ui: fixed the appearance of the documents filter

* ui: graph vertex collections not restricted to 10 anymore

* fixed issue #2835: UI detection of JWT token in case of server restart or upgrade

* upgrade jemalloc version to 5.0.1

  This fixes problems with the memory allocator returing "out of memory" when
  calling munmap to free memory in order to return it to the OS.

  It seems that calling munmap on Linux can increase the number of mappings, at least
  when a region is partially unmapped. This can lead to the process exceeding its
  maximum number of mappings, and munmap and future calls to mmap returning errors.

  jemalloc version 5.0.1 does not have the `--enable-munmap` configure option anymore,
  so the problem is avoided. To return memory to the OS eventually, jemalloc 5's
  background purge threads are used on Linux.

* fixed issue #2978: log something more obvious when you log a Buffer

* fixed issue #2982: AQL parse error?

* fixed issue #3125: HTTP Foxx API Json parsing

v3.2.1 (2017-08-09)
-------------------

* added C++ implementations for AQL functions `LEFT()`, `RIGHT()` and `TRIM()`

* fixed docs for issue #2968: Collection _key autoincrement value increases on error

* fixed issue #3011: Optimizer rule reduce-extraction-to-projection breaks queries

* Now allowing to restore users in a sharded environment as well
  It is still not possible to restore collections that are sharded
  differently than by _key.

* fixed an issue with restoring of system collections and user rights.
  It was not possible to restore users into an authenticated server.

* fixed issue #2977: Documentation for db._createDatabase is wrong

* ui: added bind parameters to slow query history view

* fixed issue #1751: Slow Query API should provide bind parameters, webui should display them

* ui: fixed a bug when moving multiple documents was not possible

* fixed docs for issue #2968: Collection _key autoincrement value increases on error

* AQL CHAR_LENGTH(null) returns now 0. Since AQL TO_STRING(null) is '' (string of length 0)

* ui: now supports single js file upload for Foxx services in addition to zip files

* fixed a multi-threading issue in the agency when callElection was called
  while the Supervision was calling updateSnapshot

* added startup option `--query.tracking-with-bindvars`

  This option controls whether the list of currently running queries
  and the list of slow queries should contain the bind variables used
  in the queries or not.

  The option can be changed at runtime using the commands

      // enables tracking of bind variables
      // set to false to turn tracking of bind variables off
      var value = true;
      require("@arangodb/aql/queries").properties({
        trackBindVars: value
      });

* index selectivity estimates are now available in the cluster as well

* fixed issue #2943: loadIndexesIntoMemory not returning the same structure
  as the rest of the collection APIs

* fixed issue #2949: ArangoError 1208: illegal name

* fixed issue #2874: Collection properties do not return `isVolatile`
  attribute

* potential fix for issue #2939: Segmentation fault when starting
  coordinator node

* fixed issue #2810: out of memory error when running UPDATE/REPLACE
  on medium-size collection

* fix potential deadlock errors in collector thread

* disallow the usage of volatile collections in the RocksDB engine
  by throwing an error when a collection is created with attribute
  `isVolatile` set to `true`.
  Volatile collections are unsupported by the RocksDB engine, so
  creating them should not succeed and silently create a non-volatile
  collection

* prevent V8 from issuing SIGILL instructions when it runs out of memory

  Now arangod will attempt to log a FATAL error into its logfile in case V8
  runs out of memory. In case V8 runs out of memory, it will still terminate the
  entire process. But at least there should be something in the ArangoDB logs
  indicating what the problem was. Apart from that, the arangod process should
  now be exited with SIGABRT rather than SIGILL as it shouldn't return into the
  V8 code that aborted the process with `__builtin_trap`.

  this potentially fixes issue #2920: DBServer crashing automatically post upgrade to 3.2

* Foxx queues and tasks now ensure that the scripts in them run with the same
  permissions as the Foxx code who started the task / queue

* fixed issue #2928: Offset problems

* fixed issue #2876: wrong skiplist index usage in edge collection

* fixed issue #2868: cname missing from logger-follow results in rocksdb

* fixed issue #2889: Traversal query using incorrect collection id

* fixed issue #2884: AQL traversal uniqueness constraints "propagating" to other traversals? Weird results

* arangoexport: added `--query` option for passing an AQL query to export the result

* fixed issue #2879: No result when querying for the last record of a query

* ui: allows now to edit default access level for collections in database
  _system for all users except the root user.

* The _users collection is no longer accessible outside the arngod process, _queues is always read-only

* added new option "--rocksdb.max-background-jobs"

* removed options "--rocksdb.max-background-compactions", "--rocksdb.base-background-compactions" and "--rocksdb.max-background-flushes"

* option "--rocksdb.compaction-read-ahead-size" now defaults to 2MB

* change Windows build so that RocksDB doesn't enforce AVX optimizations by default
  This fixes startup crashes on servers that do not have AVX CPU extensions

* speed up RocksDB secondary index creation and dropping

* removed RocksDB note in Geo index docs


v3.2.0 (2017-07-20)
-------------------

* fixed UI issues

* fixed multi-threading issues in Pregel

* fixed Foxx resilience

* added command-line option `--javascript.allow-admin-execute`

  This option can be used to control whether user-defined JavaScript code
  is allowed to be executed on server by sending via HTTP to the API endpoint
  `/_admin/execute`  with an authenticated user account.
  The default value is `false`, which disables the execution of user-defined
  code. This is also the recommended setting for production. In test environments,
  it may be convenient to turn the option on in order to send arbitrary setup
  or teardown commands for execution on the server.


v3.2.beta6 (2017-07-18)
-----------------------

* various bugfixes


v3.2.beta5 (2017-07-16)
-----------------------

* numerous bugfixes


v3.2.beta4 (2017-07-04)
-----------------------

* ui: fixed document view _from and _to linking issue for special characters

* added function `db._parse(query)` for parsing an AQL query and returning information about it

* fixed one medium priority and two low priority security user interface
  issues found by owasp zap.

* ui: added index deduplicate options

* ui: fixed renaming of collections for the rocksdb storage engine

* documentation and js fixes for secondaries

* RocksDB storage format was changed, users of the previous beta/alpha versions
  must delete the database directory and re-import their data

* enabled permissions on database and collection level

* added and changed some user related REST APIs
    * added `PUT /_api/user/{user}/database/{database}/{collection}` to change collection permission
    * added `GET /_api/user/{user}/database/{database}/{collection}`
    * added optional `full` parameter to the `GET /_api/user/{user}/database/` REST call

* added user functions in the arangoshell `@arangodb/users` module
    * added `grantCollection` and `revokeCollection` functions
    * added `permission(user, database, collection)` to retrieve collection specific rights

* added "deduplicate" attribute for array indexes, which controls whether inserting
  duplicate index values from the same document into a unique array index will lead to
  an error or not:

      // with deduplicate = true, which is the default value:
      db._create("test");
      db.test.ensureIndex({ type: "hash", fields: ["tags[*]"], deduplicate: true });
      db.test.insert({ tags: ["a", "b"] });
      db.test.insert({ tags: ["c", "d", "c"] }); // will work, because deduplicate = true
      db.test.insert({ tags: ["a"] }); // will fail

      // with deduplicate = false
      db._create("test");
      db.test.ensureIndex({ type: "hash", fields: ["tags[*]"], deduplicate: false });
      db.test.insert({ tags: ["a", "b"] });
      db.test.insert({ tags: ["c", "d", "c"] }); // will not work, because deduplicate = false
      db.test.insert({ tags: ["a"] }); // will fail

  The "deduplicate" attribute is now also accepted by the index creation HTTP
  API endpoint POST /_api/index and is returned by GET /_api/index.

* added optimizer rule "remove-filters-covered-by-traversal"

* Debian/Ubuntu installer: make messages about future package upgrades more clear

* fix a hangup in VST

  The problem happened when the two first chunks of a VST message arrived
  together on a connection that was newly switched to VST.

* fix deletion of outdated WAL files in RocksDB engine

* make use of selectivity estimates in hash, skiplist and persistent indexes
  in RocksDB engine

* changed VM overcommit recommendation for user-friendliness

* fix a shutdown bug in the cluster: a destroyed query could still be active

* do not terminate the entire server process if a temp file cannot be created
  (Windows only)

* fix log output in the front-end, it stopped in case of too many messages


v3.2.beta3 (2017-06-27)
-----------------------

* numerous bugfixes


v3.2.beta2 (2017-06-20)
-----------------------

* potentially fixed issue #2559: Duplicate _key generated on insertion

* fix invalid results (too many) when a skipping LIMIT was used for a
  traversal. `LIMIT x` or `LIMIT 0, x` were not affected, but `LIMIT s, x`
  may have returned too many results

* fix races in SSL communication code

* fix invalid locking in JWT authentication cache, which could have
  crashed the server

* fix invalid first group results for sorted AQL COLLECT when LIMIT
  was used

* fix potential race, which could make arangod hang on startup

* removed `exception` field from transaction error result; users should throw
  explicit `Error` instances to return custom exceptions (addresses issue #2561)

* fixed issue #2613: Reduce log level when Foxx manager tries to self heal missing database

* add a read only mode for users and collection level authorization

* removed `exception` field from transaction error result; users should throw
  explicit `Error` instances to return custom exceptions (addresses issue #2561)

* fixed issue #2677: Foxx disabling development mode creates non-deterministic service bundle

* fixed issue #2684: Legacy service UI not working


v3.2.beta1 (2017-06-12)
-----------------------

* provide more context for index errors (addresses issue #342)

* arangod now validates several OS/environment settings on startup and warns if
  the settings are non-ideal. Most of the checks are executed on Linux systems only.

* fixed issue #2515: The replace-or-with-in optimization rule might prevent use of indexes

* added `REGEX_REPLACE` AQL function

* the RocksDB storage format was changed, users of the previous alpha versions
  must delete the database directory and re-import their data

* added server startup option `--query.fail-on-warning`

  setting this option to `true` will abort any AQL query with an exception if
  it causes a warning at runtime. The value can be overridden per query by
  setting the `failOnWarning` attribute in a query's options.

* added --rocksdb.num-uncompressed-levels to adjust number of non-compressed levels

* added checks for memory managment and warn (i. e. if hugepages are enabled)

* set default SSL cipher suite string to "HIGH:!EXPORT:!aNULL@STRENGTH"

* fixed issue #2469: Authentication = true does not protect foxx-routes

* fixed issue #2459: compile success but can not run with rocksdb

* `--server.maximal-queue-size` is now an absolute maximum. If the queue is
  full, then 503 is returned. Setting it to 0 means "no limit".

* (Enterprise only) added authentication against an LDAP server

* fixed issue #2083: Foxx services aren't distributed to all coordinators

* fixed issue #2384: new coordinators don't pick up existing Foxx services

* fixed issue #2408: Foxx service validation causes unintended side-effects

* extended HTTP API with routes for managing Foxx services

* added distinction between hasUser and authorized within Foxx
  (cluster internal requests are authorized requests but don't have a user)

* arangoimp now has a `--threads` option to enable parallel imports of data

* PR #2514: Foxx services that can't be fixed by self-healing now serve a 503 error

* added `time` function to `@arangodb` module


v3.2.alpha4 (2017-04-25)
------------------------

* fixed issue #2450: Bad optimization plan on simple query

* fixed issue #2448: ArangoDB Web UI takes no action when Delete button is clicked

* fixed issue #2442: Frontend shows already deleted databases during login

* added 'x-content-type-options: nosniff' to avoid MSIE bug

* set default value for `--ssl.protocol` from TLSv1 to TLSv1.2.

* AQL breaking change in cluster:
  The SHORTEST_PATH statement using edge-collection names instead
  of a graph name now requires to explicitly name the vertex-collection names
  within the AQL query in the cluster. It can be done by adding `WITH <name>`
  at the beginning of the query.

  Example:
  ```
  FOR v,e IN OUTBOUND SHORTEST_PATH @start TO @target edges [...]
  ```

  Now has to be:

  ```
  WITH vertices
  FOR v,e IN OUTBOUND SHORTEST_PATH @start TO @target edges [...]
  ```

  This change is due to avoid dead-lock sitations in clustered case.
  An error stating the above is included.

* add implicit use of geo indexes when using SORT/FILTER in AQL, without
  the need to use the special-purpose geo AQL functions `NEAR` or `WITHIN`.

  the special purpose `NEAR` AQL function can now be substituted with the
  following AQL (provided there is a geo index present on the `doc.latitude`
  and `doc.longitude` attributes):

      FOR doc in geoSort
        SORT DISTANCE(doc.latitude, doc.longitude, 0, 0)
        LIMIT 5
        RETURN doc

  `WITHIN` can be substituted with the following AQL:

      FOR doc in geoFilter
        FILTER DISTANCE(doc.latitude, doc.longitude, 0, 0) < 2000
        RETURN doc

  Compared to using the special purpose AQL functions this approach has the
  advantage that it is more composable, and will also honor any `LIMIT` values
  used in the AQL query.

* potential fix for shutdown hangs on OSX

* added KB, MB, GB prefix for integer parameters, % for integer parameters
  with a base value

* added JEMALLOC 4.5.0

* added `--vm.resident-limit` and `--vm.path` for file-backed memory mapping
  after reaching a configurable maximum RAM size

* try recommended limit for file descriptors in case of unlimited
  hard limit

* issue #2413: improve logging in case of lock timeout and deadlocks

* added log topic attribute to /_admin/log api

* removed internal build option `USE_DEV_TIMERS`

  Enabling this option activated some proprietary timers for only selected
  events in arangod. Instead better use `perf` to gather timings.


v3.2.alpha3 (2017-03-22)
------------------------

* increase default collection lock timeout from 30 to 900 seconds

* added function `db._engine()` for retrieval of storage engine information at
  server runtime

  There is also an HTTP REST handler at GET /_api/engine that returns engine
  information.

* require at least cmake 3.2 for building ArangoDB

* make arangod start with less V8 JavaScript contexts

  This speeds up the server start (a little bit) and makes it use less memory.
  Whenever a V8 context is needed by a Foxx action or some other operation and
  there is no usable V8 context, a new one will be created dynamically now.

  Up to `--javascript.v8-contexts` V8 contexts will be created, so this option
  will change its meaning. Previously as many V8 contexts as specified by this
  option were created at server start, and the number of V8 contexts did not
  change at runtime. Now up to this number of V8 contexts will be in use at the
  same time, but the actual number of V8 contexts is dynamic.

  The garbage collector thread will automatically delete unused V8 contexts after
  a while. The number of spare contexts will go down to as few as configured in
  the new option `--javascript.v8-contexts-minimum`. Actually that many V8 contexts
  are also created at server start.

  The first few requests in new V8 contexts will take longer than in contexts
  that have been there already. Performance may therefore suffer a bit for the
  initial requests sent to ArangoDB or when there are only few but performance-
  critical situations in which new V8 contexts will be created. If this is a
  concern, it can easily be fixed by setting `--javascipt.v8-contexts-minimum`
  and `--javascript.v8-contexts` to a relatively high value, which will guarantee
  that many number of V8 contexts to be created at startup and kept around even
  when unused.

  Waiting for an unused V8 context will now also abort if no V8 context can be
  acquired/created after 120 seconds.

* improved diagnostic messages written to logfiles by supervisor process

* fixed issue #2367

* added "bindVars" to attributes of currently running and slow queries

* added "jsonl" as input file type for arangoimp

* upgraded version of bundled zlib library from 1.2.8 to 1.2.11

* added input file type `auto` for arangoimp so it can automatically detect the
  type of the input file from the filename extension

* fixed variables parsing in GraphQL

* added `--translate` option for arangoimp to translate attribute names from
  the input files to attriubte names expected by ArangoDB

  The `--translate` option can be specified multiple times (once per translation
  to be executed). The following example renames the "id" column from the input
  file to "_key", and the "from" column to "_from", and the "to" column to "_to":

      arangoimp --type csv --file data.csv --translate "id=_key" --translate "from=_from" --translate "to=_to"

  `--translate` works for CSV and TSV inputs only.

* changed default value for `--server.max-packet-size` from 128 MB to 256 MB

* fixed issue #2350

* fixed issue #2349

* fixed issue #2346

* fixed issue #2342

* change default string truncation length from 80 characters to 256 characters for
  `print`/`printShell` functions in ArangoShell and arangod. This will emit longer
  prefixes of string values before truncating them with `...`, which is helpful
  for debugging.

* always validate incoming JSON HTTP requests for duplicate attribute names

  Incoming JSON data with duplicate attribute names will now be rejected as
  invalid. Previous versions of ArangoDB only validated the uniqueness of
  attribute names inside incoming JSON for some API endpoints, but not
  consistently for all APIs.

* don't let read-only transactions block the WAL collector

* allow passing own `graphql-sync` module instance to Foxx GraphQL router

* arangoexport can now export to csv format

* arangoimp: fixed issue #2214

* Foxx: automatically add CORS response headers

* added "OPTIONS" to CORS `access-control-allow-methods` header

* Foxx: Fix arangoUser sometimes not being set correctly

* fixed issue #1974


v3.2.alpha2 (2017-02-20)
------------------------

* ui: fixed issue #2065

* ui: fixed a dashboard related memory issue

* Internal javascript rest actions will now hide their stack traces to the client
  unless maintainer mode is activated. Instead they will always log to the logfile

* Removed undocumented internal HTTP API:
  * PUT _api/edges

  The documented GET _api/edges and the undocumented POST _api/edges remains unmodified.

* updated V8 version to 5.7.0.0

* change undocumented behaviour in case of invalid revision ids in
  If-Match and If-None-Match headers from 400 (BAD) to 412 (PRECONDITION
  FAILED).

* change undocumented behaviour in case of invalid revision ids in
  JavaScript document operations from 1239 ("illegal document revision")
  to 1200 ("conflict").

* added data export tool, arangoexport.

  arangoexport can be used to export collections to json, jsonl or xml
  and export a graph or collections to xgmml.

* fixed a race condition when closing a connection

* raised default hard limit on threads for very small to 64

* fixed negative counting of http connection in UI


v3.2.alpha1 (2017-02-05)
------------------------

* added figure `httpRequests` to AQL query statistics

* removed revisions cache intermediate layer implementation

* obsoleted startup options `--database.revision-cache-chunk-size` and
  `--database.revision-cache-target-size`

* fix potential port number over-/underruns

* added startup option `--log.shorten-filenames` for controlling whether filenames
  in log messages should be shortened to just the filename with the absolute path

* removed IndexThreadFeature, made `--database.index-threads` option obsolete

* changed index filling to make it more parallel, dispatch tasks to boost::asio

* more detailed stacktraces in Foxx apps

* generated Foxx services now use swagger tags


v3.1.24 (XXXX-XX-XX)
--------------------

* fixed one more LIMIT issue in traversals


v3.1.23 (2017-06-19)
--------------------

* potentially fixed issue #2559: Duplicate _key generated on insertion

* fix races in SSL communication code

* fix invalid results (too many) when a skipping LIMIT was used for a
  traversal. `LIMIT x` or `LIMIT 0, x` were not affected, but `LIMIT s, x`
  may have returned too many results

* fix invalid first group results for sorted AQL COLLECT when LIMIT
  was used

* fix invalid locking in JWT authentication cache, which could have
  crashed the server

* fix undefined behavior in traverser when traversals were used inside
  a FOR loop


v3.1.22 (2017-06-07)
--------------------

* fixed issue #2505: Problem with export + report of a bug

* documented changed behavior of WITH

* fixed ui glitch in aardvark

* avoid agency compaction bug

* fixed issue #2283: disabled proxy communication internally


v3.1.21 (2017-05-22)
--------------------

* fixed issue #2488:  AQL operator IN error when data use base64 chars

* more randomness in seeding RNG

v3.1.20 (2016-05-16)
--------------------

* fixed incorrect sorting for distributeShardsLike

* improve reliability of AgencyComm communication with Agency

* fixed shard numbering bug, where ids were erouneously incremented by 1

* remove an unnecessary precondition in createCollectionCoordinator

* funny fail rotation fix

* fix in SimpleHttpClient for correct advancement of readBufferOffset

* forward SIG_HUP in supervisor process to the server process to fix logrotaion
  You need to stop the remaining arangod server process manually for the upgrade to work.


v3.1.19 (2017-04-28)
--------------------

* Fixed a StackOverflow issue in Traversal and ShortestPath. Occured if many (>1000) input
  values in a row do not return any result. Fixes issue: #2445

* fixed issue #2448

* fixed issue #2442

* added 'x-content-type-options: nosniff' to avoid MSIE bug

* fixed issue #2441

* fixed issue #2440

* Fixed a StackOverflow issue in Traversal and ShortestPath. Occured if many (>1000) input
  values in a row do not return any result. Fixes issue: #2445

* fix occasional hanging shutdowns on OS X


v3.1.18 (2017-04-18)
--------------------

* fixed error in continuous synchronization of collections

* fixed spurious hangs on server shutdown

* better error messages during restore collection

* completely overhaul supervision. More detailed tests

* Fixed a dead-lock situation in cluster traversers, it could happen in
  rare cases if the computation on one DBServer could be completed much earlier
  than the other server. It could also be restricted to SmartGraphs only.

* (Enterprise only) Fixed a bug in SmartGraph DepthFirstSearch. In some
  more complicated queries, the maxDepth limit of 1 was not considered strictly
  enough, causing the traverser to do unlimited depth searches.

* fixed issue #2415

* fixed issue #2422

* fixed issue #1974


v3.1.17 (2017-04-04)
--------------------

* (Enterprise only) fixed a bug where replicationFactor was not correctly
  forwarded in SmartGraph creation.

* fixed issue #2404

* fixed issue #2397

* ui - fixed smart graph option not appearing

* fixed issue #2389

* fixed issue #2400


v3.1.16 (2017-03-27)
--------------------

* fixed issue #2392

* try to raise file descriptors to at least 8192, warn otherwise

* ui - aql editor improvements + updated ace editor version (memory leak)

* fixed lost HTTP requests

* ui - fixed some event issues

* avoid name resolution when given connection string is a valid ip address

* helps with issue #1842, bug in COLLECT statement in connection with LIMIT.

* fix locking bug in cluster traversals

* increase lock timeout defaults

* increase various cluster timeouts

* limit default target size for revision cache to 1GB, which is better for
  tight RAM situations (used to be 40% of (totalRAM - 1GB), use
  --database.revision-cache-target-size <VALUEINBYTES> to get back the
  old behaviour

* fixed a bug with restarted servers indicating status as "STARTUP"
  rather that "SERVING" in Nodes UI.


v3.1.15 (2017-03-20)
--------------------

* add logrotate configuration as requested in #2355

* fixed issue #2376

* ui - changed document api due a chrome bug

* ui - fixed a submenu bug

* added endpoint /_api/cluster/endpoints in cluster case to get all
  coordinator endpoints

* fix documentation of /_api/endpoint, declaring this API obsolete.

* Foxx response objects now have a `type` method for manipulating the content-type header

* Foxx tests now support `xunit` and `tap` reporters


v3.1.14 (2017-03-13)
--------------------

* ui - added feature request (multiple start nodes within graph viewer) #2317

* added missing locks to authentication cache methods

* ui - added feature request (multiple start nodes within graph viewer) #2317

* ui - fixed wrong merge of statistics information from different coordinators

* ui - fixed issue #2316

* ui - fixed wrong protocol usage within encrypted environment

* fixed compile error on Mac Yosemite

* minor UI fixes


v3.1.13 (2017-03-06)
--------------------

* fixed variables parsing in GraphQL

* fixed issue #2214

* fixed issue #2342

* changed thread handling to queue only user requests on coordinator

* use exponential backoff when waiting for collection locks

* repair short name server lookup in cluster in the case of a removed
  server


v3.1.12 (2017-02-28)
--------------------

* disable shell color escape sequences on Windows

* fixed issue #2326

* fixed issue #2320

* fixed issue #2315

* fixed a race condition when closing a connection

* raised default hard limit on threads for very small to 64

* fixed negative counting of http connection in UI

* fixed a race when renaming collections

* fixed a race when dropping databases


v3.1.11 (2017-02-17)
--------------------

* fixed a race between connection closing and sending out last chunks of data to clients
  when the "Connection: close" HTTP header was set in requests

* ui: optimized smart graph creation usability

* ui: fixed #2308

* fixed a race in async task cancellation via `require("@arangodb/tasks").unregisterTask()`

* fixed spuriously hanging threads in cluster AQL that could sit idle for a few minutes

* fixed potential numeric overflow for big index ids in index deletion API

* fixed sort issue in cluster, occurring when one of the local sort buffers of a
  GatherNode was empty

* reduce number of HTTP requests made for certain kinds of join queries in cluster,
  leading to speedup of some join queries

* supervision deals with demised coordinators correctly again

* implement a timeout in TraverserEngineRegistry

* agent communication reduced in large batches of append entries RPCs

* inception no longer estimates RAFT timings

* compaction in agents has been moved to a separate thread

* replicated logs hold local timestamps

* supervision jobs failed leader and failed follower revisited for
  function in precarious stability situations

* fixed bug in random number generator for 64bit int


v3.1.10 (2017-02-02)
--------------------

* updated versions of bundled node modules:
  - joi: from 8.4.2 to 9.2.0
  - joi-to-json-schema: from 2.2.0 to 2.3.0
  - sinon: from 1.17.4 to 1.17.6
  - lodash: from 4.13.1 to 4.16.6

* added shortcut for AQL ternary operator
  instead of `condition ? true-part : false-part` it is now possible to also use a
  shortcut variant `condition ? : false-part`, e.g.

      FOR doc IN docs RETURN doc.value ?: 'not present'

  instead of

      FOR doc IN docs RETURN doc.value ? doc.value : 'not present'

* fixed wrong sorting order in cluster, if an index was used to sort with many
  shards.

* added --replication-factor, --number-of-shards and --wait-for-sync to arangobench

* turn on UTF-8 string validation for VelocyPack values received via VST connections

* fixed issue #2257

* upgraded Boost version to 1.62.0

* added optional detail flag for db.<collection>.count()
  setting the flag to `true` will make the count operation returned the per-shard
  counts for the collection:

      db._create("test", { numberOfShards: 10 });
      for (i = 0; i < 1000; ++i) {
        db.test.insert({value: i});
      }
      db.test.count(true);

      {
        "s100058" : 99,
        "s100057" : 103,
        "s100056" : 100,
        "s100050" : 94,
        "s100055" : 90,
        "s100054" : 122,
        "s100051" : 109,
        "s100059" : 99,
        "s100053" : 95,
        "s100052" : 89
      }

* added optional memory limit for AQL queries:

      db._query("FOR i IN 1..100000 SORT i RETURN i", {}, { options: { memoryLimit: 100000 } });

  This option limits the default maximum amount of memory (in bytes) that a single
  AQL query can use.
  When a single AQL query reaches the specified limit value, the query will be
  aborted with a *resource limit exceeded* exception. In a cluster, the memory
  accounting is done per shard, so the limit value is effectively a memory limit per
  query per shard.

  The global limit value can be overriden per query by setting the *memoryLimit*
  option value for individual queries when running an AQL query.

* added server startup option `--query.memory-limit`

* added convenience function to create vertex-centric indexes.

  Usage: `db.collection.ensureVertexCentricIndex("label", {type: "hash", direction: "outbound"})`
  That will create an index that can be used on OUTBOUND with filtering on the
  edge attribute `label`.

* change default log output for tools to stdout (instead of stderr)

* added option -D to define a configuration file environment key=value

* changed encoding behavior for URLs encoded in the C++ code of ArangoDB:
  previously the special characters `-`, `_`, `~` and `.` were returned as-is
  after URL-encoding, now `.` will be encoded to be `%2e`.
  This also changes the behavior of how incoming URIs are processed: previously
  occurrences of `..` in incoming request URIs were collapsed (e.g. `a/../b/` was
  collapsed to a plain `b/`). Now `..` in incoming request URIs are not collapsed.

* Foxx request URL suffix is no longer unescaped

* @arangodb/request option json now defaults to `true` if the response body is not empty and encoding is not explicitly set to `null` (binary).
  The option can still be set to `false` to avoid unnecessary attempts at parsing the response as JSON.

* Foxx configuration values for unknown options will be discarded when saving the configuration in production mode using the web interface

* module.context.dependencies is now immutable

* process.stdout.isTTY now returns `true` in arangosh and when running arangod with the `--console` flag

* add support for Swagger tags in Foxx


v3.1.9 (XXXX-XX-XX)
-------------------

* macos CLI package: store databases and apps in the users home directory

* ui: fixed re-login issue within a non system db, when tab was closed

* fixed a race in the VelocyStream Commtask implementation

* fixed issue #2256


v3.1.8 (2017-01-09)
-------------------

* add Windows silent installer

* add handling of debug symbols during Linux & windows release builds.

* fixed issue #2181

* fixed issue #2248: reduce V8 max old space size from 3 GB to 1 GB on 32 bit systems

* upgraded Boost version to 1.62.0

* fixed issue #2238

* fixed issue #2234

* agents announce new endpoints in inception phase to leader

* agency leadership accepts updatet endpoints to given uuid

* unified endpoints replace localhost with 127.0.0.1

* fix several problems within an authenticated cluster


v3.1.7 (2016-12-29)
-------------------

* fixed one too many elections in RAFT

* new agency comm backported from devel


v3.1.6 (2016-12-20)
-------------------

* fixed issue #2227

* fixed issue #2220

* agency constituent/agent bug fixes in race conditions picking up
  leadership

* supervision does not need waking up anymore as it is running
  regardless

* agents challenge their leadership more rigorously


v3.1.5 (2016-12-16)
-------------------

* lowered default value of `--database.revision-cache-target-size` from 75% of
  RAM to less than 40% of RAM

* fixed issue #2218

* fixed issue #2217

* Foxx router.get/post/etc handler argument can no longer accidentally omitted

* fixed issue #2223


v3.1.4 (2016-12-08)
-------------------

* fixed issue #2211

* fixed issue #2204

* at cluster start, coordinators wait until at least one DBserver is there,
  and either at least two DBservers are there or 15s have passed, before they
  initiate the bootstrap of system collections.

* more robust agency startup from devel

* supervision's AddFollower adds many followers at once

* supervision has new FailedFollower job

* agency's Node has new method getArray

* agency RAFT timing estimates more conservative in waitForSync
  scenario

* agency RAFT timing estimates capped at maximum 2.0/10.0 for low/high


v3.1.3 (2016-12-02)
-------------------

* fix a traversal bug when using skiplist indexes:
  if we have a skiplist of ["a", "unused", "_from"] and a traversal like:
  FOR v,e,p IN OUTBOUND @start @@edges
    FILTER p.edges[0].a == 'foo'
    RETURN v
  And the above index applied on "a" is considered better than EdgeIndex, than
  the executor got into undefined behaviour.

* fix endless loop when trying to create a collection with replicationFactor: -1


v3.1.2 (2016-11-24)
-------------------

* added support for descriptions field in Foxx dependencies

* (Enterprise only) fixed a bug in the statistic report for SmartGraph traversals.
Now they state correctly how many documents were fetched from the index and how many
have been filtered.

* Prevent uniform shard distribution when replicationFactor == numServers

v3.1.1 (2016-11-15)
-------------------

* fixed issue #2176

* fixed issue #2168

* display index usage of traversals in AQL explainer output (previously missing)

* fixed issue #2163

* preserve last-used HLC value across server starts

* allow more control over handling of pre-3.1 _rev values

  this changes the server startup option `--database.check-30-revisions` from a boolean (true/false)
  parameter to a string parameter with the following possible values:

  - "fail":
    will validate _rev values of 3.0 collections on collection loading and throw an exception when invalid _rev values are found.
    in this case collections with invalid _rev values are marked as corrupted and cannot be used in the ArangoDB 3.1 instance.
    the fix procedure for such collections is to export the collections from 3.0 database with arangodump and restore them in 3.1 with arangorestore.
    collections that do not contain invalid _rev values are marked as ok and will not be re-checked on following loads.
    collections that contain invalid _rev values will be re-checked on following loads.

  - "true":
    will validate _rev values of 3.0 collections on collection loading and print a warning when invalid _rev values are found.
    in this case collections with invalid _rev values can be used in the ArangoDB 3.1 instance.
    however, subsequent operations on documents with invalid _rev values may silently fail or fail with explicit errors.
    the fix procedure for such collections is to export the collections from 3.0 database with arangodump and restore them in 3.1 with arangorestore.
    collections that do not contain invalid _rev values are marked as ok and will not be re-checked on following loads.
    collections that contain invalid _rev values will be re-checked on following loads.

  - "false":
    will not validate _rev values on collection loading and not print warnings.
    no hint is given when invalid _rev values are found.
    subsequent operations on documents with invalid _rev values may silently fail or fail with explicit errors.
    this setting does not affect whether collections are re-checked later.
    collections will be re-checked on following loads if `--database.check-30-revisions` is later set to either `true` or `fail`.

  The change also suppresses warnings that were printed when collections were restored using arangorestore, and the restore
  data contained invalid _rev values. Now these warnings are suppressed, and new HLC _rev values are generated for these documents
  as before.

* added missing functions to AQL syntax highlighter in web interface

* fixed display of `ANY` direction in traversal explainer output (direction `ANY` was shown as either
  `INBOUND` or `OUTBOUND`)

* changed behavior of toJSON() function when serializing an object before saving it in the database

  if an object provides a toJSON() function, this function is still called for serializing it.
  the change is that the result of toJSON() is not stringified anymore, but saved as is. previous
  versions of ArangoDB called toJSON() and after that additionally stringified its result.

  This change will affect the saving of JS Buffer objects, which will now be saved as arrays of
  bytes instead of a comma-separated string of the Buffer's byte contents.

* allow creating unique indexes on more attributes than present in shardKeys

  The following combinations of shardKeys and indexKeys are allowed/not allowed:

  shardKeys     indexKeys
      a             a        ok
      a             b    not ok
      a           a b        ok
    a b             a    not ok
    a b             b    not ok
    a b           a b        ok
    a b         a b c        ok
  a b c           a b    not ok
  a b c         a b c        ok

* fixed wrong version in web interface login screen (EE only)

* make web interface not display an exclamation mark next to ArangoDB version number 3.1

* fixed search for arbitrary document attributes in web interface in case multiple
  search values were used on different attribute names. in this case, the search always
  produced an empty result

* disallow updating `_from` and `_to` values of edges in Smart Graphs. Updating these
  attributes would lead to potential redistribution of edges to other shards, which must be
  avoided.

* fixed issue #2148

* updated graphql-sync dependency to 0.6.2

* fixed issue #2156

* fixed CRC4 assembly linkage


v3.1.0 (2016-10-29)
-------------------

* AQL breaking change in cluster:

  from ArangoDB 3.1 onwards `WITH` is required for traversals in a
  clustered environment in order to avoid deadlocks.

  Note that for queries that access only a single collection or that have all
  collection names specified somewhere else in the query string, there is no
  need to use *WITH*. *WITH* is only useful when the AQL query parser cannot
  automatically figure out which collections are going to be used by the query.
  *WITH* is only useful for queries that dynamically access collections, e.g.
  via traversals, shortest path operations or the *DOCUMENT()* function.

  more info can be found [here](https://github.com/arangodb/arangodb/blob/devel/Documentation/Books/AQL/Operations/With.md)

* added AQL function `DISTANCE` to calculate the distance between two arbitrary
  coordinates (haversine formula)

* fixed issue #2110

* added Auto-aptation of RAFT timings as calculations only


v3.1.rc2 (2016-10-10)
---------------------

* second release candidate


v3.1.rc1 (2016-09-30)
---------------------

* first release candidate


v3.1.alpha2 (2016-09-01)
------------------------

* added module.context.createDocumentationRouter to replace module.context.apiDocumentation

* bug in RAFT implementation of reads. dethroned leader still answered requests in isolation

* ui: added new graph viewer

* ui: aql-editor added tabular & graph display

* ui: aql-editor improved usability

* ui: aql-editor: query profiling support

* fixed issue #2109

* fixed issue #2111

* fixed issue #2075

* added AQL function `DISTANCE` to calculate the distance between two arbitrary
  coordinates (haversine formula)

* rewrote scheduler and dispatcher based on boost::asio

  parameters changed:
    `--scheduler.threads` and `--server.threads` are now merged into a single one: `--server.threads`

    hidden `--server.extra-threads` has been removed

    hidden `--server.aql-threads` has been removed

    hidden `--server.backend` has been removed

    hidden `--server.show-backends` has been removed

    hidden `--server.thread-affinity` has been removed

* fixed issue #2086

* fixed issue #2079

* fixed issue #2071

  make the AQL query optimizer inject filter condition expressions referred to
  by variables during filter condition aggregation.
  For example, in the following query

      FOR doc IN collection
        LET cond1 = (doc.value == 1)
        LET cond2 = (doc.value == 2)
        FILTER cond1 || cond2
        RETURN { doc, cond1, cond2 }

  the optimizer will now inject the conditions for `cond1` and `cond2` into the filter
  condition `cond1 || cond2`, expanding it to `(doc.value == 1) || (doc.value == 2)`
  and making these conditions available for index searching.

  Note that the optimizer previously already injected some conditions into other
  conditions, but only if the variable that defined the condition was not used
  elsewhere. For example, the filter condition in the query

      FOR doc IN collection
        LET cond = (doc.value == 1)
        FILTER cond
        RETURN { doc }

  already got optimized before because `cond` was only used once in the query and
  the optimizer decided to inject it into the place where it was used.

  This only worked for variables that were referred to once in the query.
  When a variable was used multiple times, the condition was not injected as
  in the following query:

      FOR doc IN collection
        LET cond = (doc.value == 1)
        FILTER cond
        RETURN { doc, cond }

  The fix for #2070 now will enable this optimization so that the query can
  use an index on `doc.value` if available.

* changed behavior of AQL array comparison operators for empty arrays:
  * `ALL` and `ANY` now always return `false` when the left-hand operand is an
    empty array. The behavior for non-empty arrays does not change:
    * `[] ALL == 1` will return `false`
    * `[1] ALL == 1` will return `true`
    * `[1, 2] ALL == 1` will return `false`
    * `[2, 2] ALL == 1` will return `false`
    * `[] ANY == 1` will return `false`
    * `[1] ANY == 1` will return `true`
    * `[1, 2] ANY == 1` will return `true`
    * `[2, 2] ANY == 1` will return `false`
  * `NONE` now always returns `true` when the left-hand operand is an empty array.
    The behavior for non-empty arrays does not change:
    * `[] NONE == 1` will return `true`
    * `[1] NONE == 1` will return `false`
    * `[1, 2] NONE == 1` will return `false`
    * `[2, 2] NONE == 1` will return `true`

* added experimental AQL functions `JSON_STRINGIFY` and `JSON_PARSE`

* added experimental support for incoming gzip-compressed requests

* added HTTP REST APIs for online loglevel adjustments:

  - GET `/_admin/log/level` returns the current loglevel settings
  - PUT `/_admin/log/level` modifies the current loglevel settings

* PATCH /_api/gharial/{graph-name}/vertex/{collection-name}/{vertex-key}
  - changed default value for keepNull to true

* PATCH /_api/gharial/{graph-name}/edge/{collection-name}/{edge-key}
  - changed default value for keepNull to true

* renamed `maximalSize` attribute in parameter.json files to `journalSize`

  The `maximalSize` attribute will still be picked up from collections that
  have not been adjusted. Responses from the replication API will now also use
  `journalSize` instead of `maximalSize`.

* added `--cluster.system-replication-factor` in order to adjust the
  replication factor for new system collections

* fixed issue #2012

* added a memory expection in case V8 memory gets too low

* added Optimizer Rule for other indexes in Traversals
  this allows AQL traversals to use other indexes than the edge index.
  So traversals with filters on edges can now make use of more specific
  indexes, e.g.

      FOR v, e, p IN 2 OUTBOUND @start @@edge FILTER p.edges[0].foo == "bar"

  will prefer a Hash Index on [_from, foo] above the EdgeIndex.

* fixed epoch computation in hybrid logical clock

* fixed thread affinity

* replaced require("internal").db by require("@arangodb").db

* added option `--skip-lines` for arangoimp
  this allows skipping the first few lines from the import file in case the
  CSV or TSV import are used

* fixed periodic jobs: there should be only one instance running - even if it
  runs longer than the period

* improved performance of primary index and edge index lookups

* optimizations for AQL `[*]` operator in case no filter, no projection and
  no offset/limit are used

* added AQL function `OUTERSECTION` to return the symmetric difference of its
  input arguments

* Foxx manifests of installed services are now saved to disk with indentation

* Foxx tests and scripts in development mode should now always respect updated
  files instead of loading stale modules

* When disabling Foxx development mode the setup script is now re-run

* Foxx now provides an easy way to directly serve GraphQL requests using the
  `@arangodb/foxx/graphql` module and the bundled `graphql-sync` dependency

* Foxx OAuth2 module now correctly passes the `access_token` to the OAuth2 server

* added iconv-lite and timezone modules

* web interface now allows installing GitHub and zip services in legacy mode

* added module.context.createDocumentationRouter to replace module.context.apiDocumentation

* bug in RAFT implementation of reads. dethroned leader still answered
  requests in isolation

* all lambdas in ClusterInfo might have been left with dangling references.

* Agency bug fix for handling of empty json objects as values.

* Foxx tests no longer support the Mocha QUnit interface as this resulted in weird
  inconsistencies in the BDD and TDD interfaces. This fixes the TDD interface
  as well as out-of-sequence problems when using the BDD before/after functions.

* updated bundled JavaScript modules to latest versions; joi has been updated from 8.4 to 9.2
  (see [joi 9.0.0 release notes](https://github.com/hapijs/joi/issues/920) for information on
  breaking changes and new features)

* fixed issue #2139

* updated graphql-sync dependency to 0.6.2

* fixed issue #2156


v3.0.13 (XXXX-XX-XX)
--------------------

* fixed issue #2315

* fixed issue #2210


v3.0.12 (2016-11-23)
--------------------

* fixed issue #2176

* fixed issue #2168

* fixed issues #2149, #2159

* fixed error reporting for issue #2158

* fixed assembly linkage bug in CRC4 module

* added support for descriptions field in Foxx dependencies


v3.0.11 (2016-11-08)
--------------------

* fixed issue #2140: supervisor dies instead of respawning child

* fixed issue #2131: use shard key value entered by user in web interface

* fixed issue #2129: cannot kill a long-run query

* fixed issue #2110

* fixed issue #2081

* fixed issue #2038

* changes to Foxx service configuration or dependencies should now be
  stored correctly when options are cleared or omitted

* Foxx tests no longer support the Mocha QUnit interface as this resulted in weird
  inconsistencies in the BDD and TDD interfaces. This fixes the TDD interface
  as well as out-of-sequence problems when using the BDD before/after functions.

* fixed issue #2148


v3.0.10 (2016-09-26)
--------------------

* fixed issue #2072

* fixed issue #2070

* fixed slow cluster starup issues. supervision will demonstrate more
  patience with db servers


v3.0.9 (2016-09-21)
-------------------

* fixed issue #2064

* fixed issue #2060

* speed up `collection.any()` and skiplist index creation

* fixed multiple issues where ClusterInfo bug hung agency in limbo
  timeouting on multiple collection and database callbacks


v3.0.8 (2016-09-14)
-------------------

* fixed issue #2052

* fixed issue #2005

* fixed issue #2039

* fixed multiple issues where ClusterInfo bug hung agency in limbo
  timeouting on multiple collection and database callbacks


v3.0.7 (2016-09-05)
-------------------

* new supervision job handles db server failure during collection creation.


v3.0.6 (2016-09-02)
-------------------

* fixed issue #2026

* slightly better error diagnostics for AQL query compilation and replication

* fixed issue #2018

* fixed issue #2015

* fixed issue #2012

* fixed wrong default value for arangoimp's `--on-duplicate` value

* fix execution of AQL traversal expressions when there are multiple
  conditions that refer to variables set outside the traversal

* properly return HTTP 503 in JS actions when backend is gone

* supervision creates new key in agency for failed servers

* new shards will not be allocated on failed or cleaned servers


v3.0.5 (2016-08-18)
-------------------

* execute AQL ternary operator via C++ if possible

* fixed issue #1977

* fixed extraction of _id attribute in AQL traversal conditions

* fix SSL agency endpoint

* Minimum RAFT timeout was one order of magnitude to short.

* Optimized RAFT RPCs from leader to followers for efficiency.

* Optimized RAFT RPC handling on followers with respect to compaction.

* Fixed bug in handling of duplicates and overlapping logs

* Fixed bug in supervision take over after leadership change.

v3.0.4 (2016-08-01)
-------------------

* added missing lock for periodic jobs access

* fix multiple foxx related cluster issues

* fix handling of empty AQL query strings

* fixed issue in `INTERSECTION` AQL function with duplicate elements
  in the source arrays

* fixed issue #1970

* fixed issue #1968

* fixed issue #1967

* fixed issue #1962

* fixed issue #1959

* replaced require("internal").db by require("@arangodb").db

* fixed issue #1954

* fixed issue #1953

* fixed issue #1950

* fixed issue #1949

* fixed issue #1943

* fixed segfault in V8, by backporting https://bugs.chromium.org/p/v8/issues/detail?id=5033

* Foxx OAuth2 module now correctly passes the `access_token` to the OAuth2 server

* fixed credentialed CORS requests properly respecting --http.trusted-origin

* fixed a crash in V8Periodic task (forgotten lock)

* fixed two bugs in synchronous replication (syncCollectionFinalize)


v3.0.3 (2016-07-17)
-------------------

* fixed issue #1942

* fixed issue #1941

* fixed array index batch insertion issues for hash indexes that caused problems when
  no elements remained for insertion

* fixed AQL MERGE() function with External objects originating from traversals

* fixed some logfile recovery errors with error message "document not found"

* fixed issue #1937

* fixed issue #1936

* improved performance of arangorestore in clusters with synchronous
  replication

* Foxx tests and scripts in development mode should now always respect updated
  files instead of loading stale modules

* When disabling Foxx development mode the setup script is now re-run

* Foxx manifests of installed services are now saved to disk with indentation


v3.0.2 (2016-07-09)
-------------------

* fixed assertion failure in case multiple remove operations were used in the same query

* fixed upsert behavior in case upsert was used in a loop with the same document example

* fixed issue #1930

* don't expose local file paths in Foxx error messages.

* fixed issue #1929

* make arangodump dump the attribute `isSystem` when dumping the structure
  of a collection, additionally make arangorestore not fail when the attribute
  is missing

* fixed "Could not extract custom attribute" issue when using COLLECT with
  MIN/MAX functions in some contexts

* honor presence of persistent index for sorting

* make AQL query optimizer not skip "use-indexes-rule", even if enough
  plans have been created already

* make AQL optimizer not skip "use-indexes-rule", even if enough execution plans
  have been created already

* fix double precision value loss in VelocyPack JSON parser

* added missing SSL support for arangorestore

* improved cluster import performance

* fix Foxx thumbnails on DC/OS

* fix Foxx configuration not being saved

* fix Foxx app access from within the frontend on DC/OS

* add option --default-replication-factor to arangorestore and simplify
  the control over the number of shards when restoring

* fix a bug in the VPack -> V8 conversion if special attributes _key,
  _id, _rev, _from and _to had non-string values, which is allowed
  below the top level

* fix malloc_usable_size for darwin


v3.0.1 (2016-06-30)
-------------------

* fixed periodic jobs: there should be only one instance running - even if it
  runs longer than the period

* increase max. number of collections in AQL queries from 32 to 256

* fixed issue #1916: header "authorization" is required" when opening
  services page

* fixed issue #1915: Explain: member out of range

* fixed issue #1914: fix unterminated buffer

* don't remove lockfile if we are the same (now stale) pid
  fixes docker setups (our pid will always be 1)

* do not use revision id comparisons in compaction for determining whether a
  revision is obsolete, but marker memory addresses
  this ensures revision ids don't matter when compacting documents

* escape Unicode characters in JSON HTTP responses
  this converts UTF-8 characters in HTTP responses of arangod into `\uXXXX`
  escape sequences. This makes the HTTP responses fit into the 7 bit ASCII
  character range, which speeds up HTTP response parsing for some clients,
  namely node.js/v8

* add write before read collections when starting a user transaction
  this allows specifying the same collection in both read and write mode without
  unintended side effects

* fixed buffer overrun that occurred when building very large result sets

* index lookup optimizations for primary index and edge index

* fixed "collection is a nullptr" issue when starting a traversal from a transaction

* enable /_api/import on coordinator servers


v3.0.0 (2016-06-22)
-------------------

* minor GUI fixxes

* fix for replication and nonces


v3.0.0-rc3 (2016-06-19)
-----------------------

* renamed various Foxx errors to no longer refer to Foxx services as apps

* adjusted various error messages in Foxx to be more informative

* specifying "files" in a Foxx manifest to be mounted at the service root
  no longer results in 404s when trying to access non-file routes

* undeclared path parameters in Foxx no longer break the service

* trusted reverse proxy support is now handled more consistently

* ArangoDB request compatibility and user are now exposed in Foxx

* all bundled NPM modules have been upgraded to their latest versions


v3.0.0-rc2 (2016-06-12)
-----------------------

* added option `--server.max-packet-size` for client tools

* renamed option `--server.ssl-protocol` to `--ssl.protocol` in client tools
  (was already done for arangod, but overlooked for client tools)

* fix handling of `--ssl.protocol` value 5 (TLS v1.2) in client tools, which
  claimed to support it but didn't

* config file can use '@include' to include a different config file as base


v3.0.0-rc1 (2016-06-10)
-----------------------

* the user management has changed: it now has users that are independent of
  databases. A user can have one or more database assigned to the user.

* forward ported V8 Comparator bugfix for inline heuristics from
  https://github.com/v8/v8/commit/5ff7901e24c2c6029114567de5a08ed0f1494c81

* changed to-string conversion for AQL objects and arrays, used by the AQL
  function `TO_STRING()` and implicit to-string casts in AQL

  - arrays are now converted into their JSON-stringify equivalents, e.g.

    - `[ ]` is now converted to `[]`
    - `[ 1, 2, 3 ]` is now converted to `[1,2,3]`
    - `[ "test", 1, 2 ] is now converted to `["test",1,2]`

    Previous versions of ArangoDB converted arrays with no members into the
    empty string, and non-empty arrays into a comma-separated list of member
    values, without the surrounding angular brackets. Additionally, string
    array members were not enclosed in quotes in the result string:

    - `[ ]` was converted to ``
    - `[ 1, 2, 3 ]` was converted to `1,2,3`
    - `[ "test", 1, 2 ] was converted to `test,1,2`

  - objects are now converted to their JSON-stringify equivalents, e.g.

    - `{ }` is converted to `{}`
    - `{ a: 1, b: 2 }` is converted to `{"a":1,"b":2}`
    - `{ "test" : "foobar" }` is converted to `{"test":"foobar"}`

    Previous versions of ArangoDB always converted objects into the string
    `[object Object]`

  This change affects also the AQL functions `CONCAT()` and `CONCAT_SEPARATOR()`
  which treated array values differently in previous versions. Previous versions
  of ArangoDB automatically flattened array values on the first level of the array,
  e.g. `CONCAT([1, 2, 3, [ 4, 5, 6 ]])` produced `1,2,3,4,5,6`. Now this will produce
  `[1,2,3,[4,5,6]]`. To flatten array members on the top level, you can now use
  the more explicit `CONCAT(FLATTEN([1, 2, 3, [4, 5, 6]], 1))`.

* added C++ implementations for AQL functions `SLICE()`, `CONTAINS()` and
  `RANDOM_TOKEN()`

* as a consequence of the upgrade to V8 version 5, the implementation of the
  JavaScript `Buffer` object had to be changed. JavaScript `Buffer` objects in
  ArangoDB now always store their data on the heap. There is no shared pool
  for small Buffer values, and no pointing into existing Buffer data when
  extracting slices. This change may increase the cost of creating Buffers with
  short contents or when peeking into existing Buffers, but was required for
  safer memory management and to prevent leaks.

* the `db` object's function `_listDatabases()` was renamed to just `_databases()`
  in order to make it more consistent with the existing `_collections()` function.
  Additionally the `db` object's `_listEndpoints()` function was renamed to just
  `_endpoints()`.

* changed default value of `--server.authentication` from `false` to `true` in
  configuration files etc/relative/arangod.conf and etc/arangodb/arangod.conf.in.
  This means the server will be started with authentication enabled by default,
  requiring all client connections to provide authentication data when connecting
  to ArangoDB. Authentication can still be turned off via setting the value of
  `--server.authentication` to `false` in ArangoDB's configuration files or by
  specifying the option on the command-line.

* Changed result format for querying all collections via the API GET `/_api/collection`.

  Previous versions of ArangoDB returned an object with an attribute named `collections`
  and an attribute named `names`. Both contained all available collections, but
  `collections` contained the collections as an array, and `names` contained the
  collections again, contained in an object in which the attribute names were the
  collection names, e.g.

  ```
  {
    "collections": [
      {"id":"5874437","name":"test","isSystem":false,"status":3,"type":2},
      {"id":"17343237","name":"something","isSystem":false,"status":3,"type":2},
      ...
    ],
    "names": {
      "test": {"id":"5874437","name":"test","isSystem":false,"status":3,"type":2},
      "something": {"id":"17343237","name":"something","isSystem":false,"status":3,"type":2},
      ...
    }
  }
  ```
  This result structure was redundant, and therefore has been simplified to just

  ```
  {
    "result": [
      {"id":"5874437","name":"test","isSystem":false,"status":3,"type":2},
      {"id":"17343237","name":"something","isSystem":false,"status":3,"type":2},
      ...
    ]
  }
  ```

  in ArangoDB 3.0.

* added AQL functions `TYPENAME()` and `HASH()`

* renamed arangob tool to arangobench

* added AQL string comparison operator `LIKE`

  The operator can be used to compare strings like this:

      value LIKE search

  The operator is currently implemented by calling the already existing AQL
  function `LIKE`.

  This change also makes `LIKE` an AQL keyword. Using `LIKE` in either case as
  an attribute or collection name in AQL thus requires quoting.

* make AQL optimizer rule "remove-unnecessary-calculations" fire in more cases

  The rule will now remove calculations that are used exactly once in other
  expressions (e.g. `LET a = doc RETURN a.value`) and calculations,
  or calculations that are just references (e.g. `LET a = b`).

* renamed AQL optimizer rule "merge-traversal-filter" to "optimize-traversals"
  Additionally, the optimizer rule will remove unused edge and path result variables
  from the traversal in case they are specified in the `FOR` section of the traversal,
  but not referenced later in the query. This saves constructing edges and paths
  results.

* added AQL optimizer rule "inline-subqueries"

  This rule can pull out certain subqueries that are used as an operand to a `FOR`
  loop one level higher, eliminating the subquery completely. For example, the query

      FOR i IN (FOR j IN [1,2,3] RETURN j) RETURN i

  will be transformed by the rule to:

      FOR i IN [1,2,3] RETURN i

  The query

      FOR name IN (FOR doc IN _users FILTER doc.status == 1 RETURN doc.name) LIMIT 2 RETURN name

  will be transformed into

      FOR tmp IN _users FILTER tmp.status == 1 LIMIT 2 RETURN tmp.name

  The rule will only fire when the subquery is used as an operand to a `FOR` loop, and
  if the subquery does not contain a `COLLECT` with an `INTO` variable.

* added new endpoint "srv://" for DNS service records

* The result order of the AQL functions VALUES and ATTRIBUTES has never been
  guaranteed and it only had the "correct" ordering by accident when iterating
  over objects that were not loaded from the database. This accidental behavior
  is now changed by introduction of VelocyPack. No ordering is guaranteed unless
  you specify the sort parameter.

* removed configure option `--enable-logger`

* added AQL array comparison operators

  All AQL comparison operators now also exist in an array variant. In the
  array variant, the operator is preceded with one of the keywords *ALL*, *ANY*
  or *NONE*. Using one of these keywords changes the operator behavior to
  execute the comparison operation for all, any, or none of its left hand
  argument values. It is therefore expected that the left hand argument
  of an array operator is an array.

  Examples:

      [ 1, 2, 3 ] ALL IN [ 2, 3, 4 ]   // false
      [ 1, 2, 3 ] ALL IN [ 1, 2, 3 ]   // true
      [ 1, 2, 3 ] NONE IN [ 3 ]        // false
      [ 1, 2, 3 ] NONE IN [ 23, 42 ]   // true
      [ 1, 2, 3 ] ANY IN [ 4, 5, 6 ]   // false
      [ 1, 2, 3 ] ANY IN [ 1, 42 ]     // true
      [ 1, 2, 3 ] ANY == 2             // true
      [ 1, 2, 3 ] ANY == 4             // false
      [ 1, 2, 3 ] ANY > 0              // true
      [ 1, 2, 3 ] ANY <= 1             // true
      [ 1, 2, 3 ] NONE < 99            // false
      [ 1, 2, 3 ] NONE > 10            // true
      [ 1, 2, 3 ] ALL > 2              // false
      [ 1, 2, 3 ] ALL > 0              // true
      [ 1, 2, 3 ] ALL >= 3             // false
      ["foo", "bar"] ALL != "moo"      // true
      ["foo", "bar"] NONE == "bar"     // false
      ["foo", "bar"] ANY == "foo"      // true

* improved AQL optimizer to remove unnecessary sort operations in more cases

* allow enclosing AQL identifiers in forward ticks in addition to using
  backward ticks

  This allows for convenient writing of AQL queries in JavaScript template strings
  (which are delimited with backticks themselves), e.g.

      var q = `FOR doc IN ´collection´ RETURN doc.´name´`;

* allow to set `print.limitString` to configure the number of characters
  to output before truncating

* make logging configurable per log "topic"

  `--log.level <level>` sets the global log level to <level>, e.g. `info`,
  `debug`, `trace`.

  `--log.level topic=<level>` sets the log level for a specific topic.
  Currently, the following topics exist: `collector`, `compactor`, `mmap`,
  `performance`, `queries`, and `requests`. `performance` and `requests` are
  set to FATAL by default. `queries` is set to info. All others are
  set to the global level by default.

  The new log option `--log.output <definition>` allows directing the global
  or per-topic log output to different outputs. The output definition
  "<definition>" can be one of

    "-" for stdin
    "+" for stderr
    "syslog://<syslog-facility>"
    "syslog://<syslog-facility>/<application-name>"
    "file://<relative-path>"

  The option can be specified multiple times in order to configure the output
  for different log topics. To set up a per-topic output configuration, use
  `--log.output <topic>=<definition>`, e.g.

    queries=file://queries.txt

  logs all queries to the file "queries.txt".

* the option `--log.requests-file` is now deprecated. Instead use

    `--log.level requests=info`
    `--log.output requests=file://requests.txt`

* the option `--log.facility` is now deprecated. Instead use

    `--log.output requests=syslog://facility`

* the option `--log.performance` is now deprecated. Instead use

    `--log.level performance=trace`

* removed option `--log.source-filter`

* removed configure option `--enable-logger`

* change collection directory names to include a random id component at the end

  The new pattern is `collection-<id>-<random>`, where `<id>` is the collection
  id and `<random>` is a random number. Previous versions of ArangoDB used a
  pattern `collection-<id>` without the random number.

  ArangoDB 3.0 understands both the old and name directory name patterns.

* removed mostly unused internal spin-lock implementation

* removed support for pre-Windows 7-style locks. This removes compatibility for
  Windows versions older than Windows 7 (e.g. Windows Vista, Windows XP) and
  Windows 2008R2 (e.g. Windows 2008).

* changed names of sub-threads started by arangod

* added option `--default-number-of-shards` to arangorestore, allowing creating
  collections with a specifiable number of shards from a non-cluster dump

* removed support for CoffeeScript source files

* removed undocumented SleepAndRequeue

* added WorkMonitor to inspect server threads

* when downloading a Foxx service from the web interface the suggested filename
  is now based on the service's mount path instead of simply "app.zip"

* the `@arangodb/request` response object now stores the parsed JSON response
  body in a property `json` instead of `body` when the request was made using the
  `json` option. The `body` instead contains the response body as a string.

* the Foxx API has changed significantly, 2.8 services are still supported
  using a backwards-compatible "legacy mode"


v2.8.12 (XXXX-XX-XX)
--------------------

* issue #2091: decrease connect timeout to 5 seconds on startup

* fixed issue #2072

* slightly better error diagnostics for some replication errors

* fixed issue #1977

* fixed issue in `INTERSECTION` AQL function with duplicate elements
  in the source arrays

* fixed issue #1962

* fixed issue #1959

* export aqlQuery template handler as require('org/arangodb').aql for forwards-compatibility


v2.8.11 (2016-07-13)
--------------------

* fixed array index batch insertion issues for hash indexes that caused problems when
  no elements remained for insertion

* fixed issue #1937


v2.8.10 (2016-07-01)
--------------------

* make sure next local _rev value used for a document is at least as high as the
  _rev value supplied by external sources such as replication

* make adding a collection in both read- and write-mode to a transaction behave as
  expected (write includes read). This prevents the `unregister collection used in
  transaction` error

* fixed sometimes invalid result for `byExample(...).count()` when an index plus
  post-filtering was used

* fixed "collection is a nullptr" issue when starting a traversal from a transaction

* honor the value of startup option `--database.wait-for-sync` (that is used to control
  whether new collections are created with `waitForSync` set to `true` by default) also
  when creating collections via the HTTP API (and thus the ArangoShell). When creating
  a collection via these mechanisms, the option was ignored so far, which was inconsistent.

* fixed issue #1826: arangosh --javascript.execute: internal error (geo index issue)

* fixed issue #1823: Arango crashed hard executing very simple query on windows


v2.8.9 (2016-05-13)
-------------------

* fixed escaping and quoting of extra parameters for executables in Mac OS X App

* added "waiting for" status variable to web interface collection figures view

* fixed undefined behavior in query cache invaldation

* fixed access to /_admin/statistics API in case statistics are disable via option
  `--server.disable-statistics`

* Foxx manager will no longer fail hard when Foxx store is unreachable unless installing
  a service from the Foxx store (e.g. when behind a firewall or GitHub is unreachable).


v2.8.8 (2016-04-19)
-------------------

* fixed issue #1805: Query: internal error (location: arangod/Aql/AqlValue.cpp:182).
  Please report this error to arangodb.com (while executing)

* allow specifying collection name prefixes for `_from` and `_to` in arangoimp:

  To avoid specifying complete document ids (consisting of collection names and document
  keys) for *_from* and *_to* values when importing edges with arangoimp, there are now
  the options *--from-collection-prefix* and *--to-collection-prefix*.

  If specified, these values will be automatically prepended to each value in *_from*
  (or *_to* resp.). This allows specifying only document keys inside *_from* and/or *_to*.

  *Example*

      > arangoimp --from-collection-prefix users --to-collection-prefix products ...

  Importing the following document will then create an edge between *users/1234* and
  *products/4321*:

  ```js
  { "_from" : "1234", "_to" : "4321", "desc" : "users/1234 is connected to products/4321" }
  ```

* requests made with the interactive system API documentation in the web interface
  (Swagger) will now respect the active database instead of always using `_system`


v2.8.7 (2016-04-07)
-------------------

* optimized primary=>secondary failover

* fix to-boolean conversion for documents in AQL

* expose the User-Agent HTTP header from the ArangoShell since Github seems to
  require it now, and we use the ArangoShell for fetching Foxx repositories from Github

* work with http servers that only send

* fixed potential race condition between compactor and collector threads

* fix removal of temporary directories on arangosh exit

* javadoc-style comments in Foxx services are no longer interpreted as
  Foxx comments outside of controller/script/exports files (#1748)

* removed remaining references to class syntax for Foxx Model and Repository
  from the documentation

* added a safe-guard for corrupted master-pointer


v2.8.6 (2016-03-23)
-------------------

* arangosh can now execute JavaScript script files that contain a shebang
  in the first line of the file. This allows executing script files directly.

  Provided there is a script file `/path/to/script.js` with the shebang
  `#!arangosh --javascript.execute`:

      > cat /path/to/script.js
      #!arangosh --javascript.execute
      print("hello from script.js");

  If the script file is made executable

      > chmod a+x /path/to/script.js

  it can be invoked on the shell directly and use arangosh for its execution:

      > /path/to/script.js
      hello from script.js

  This did not work in previous versions of ArangoDB, as the whole script contents
  (including the shebang) were treated as JavaScript code.
  Now shebangs in script files will now be ignored for all files passed to arangosh's
  `--javascript.execute` parameter.

  The alternative way of executing a JavaScript file with arangosh still works:

      > arangosh --javascript.execute /path/to/script.js
      hello from script.js

* added missing reset of traversal state for nested traversals.
  The state of nested traversals (a traversal in an AQL query that was
  located in a repeatedly executed subquery or inside another FOR loop)
  was not reset properly, so that multiple invocations of the same nested
  traversal with different start vertices led to the nested traversal
  always using the start vertex provided on the first invocation.

* fixed issue #1781: ArangoDB startup time increased tremendously

* fixed issue #1783: SIGHUP should rotate the log


v2.8.5 (2016-03-11)
-------------------

* Add OpenSSL handler for TLS V1.2 as sugested by kurtkincaid in #1771

* fixed issue #1765 (The webinterface should display the correct query time)
  and #1770 (Display ACTUAL query time in aardvark's AQL editor)

* Windows: the unhandled exception handler now calls the windows logging
  facilities directly without locks.
  This fixes lockups on crashes from the logging framework.

* improve nullptr handling in logger.

* added new endpoint "srv://" for DNS service records

* `org/arangodb/request` no longer sets the content-type header to the
  string "undefined" when no content-type header should be sent (issue #1776)


v2.8.4 (2016-03-01)
-------------------

* global modules are no longer incorrectly resolved outside the ArangoDB
  JavaScript directory or the Foxx service's root directory (issue #1577)

* improved error messages from Foxx and JavaScript (issues #1564, #1565, #1744)


v2.8.3 (2016-02-22)
-------------------

* fixed AQL filter condition collapsing for deeply-nested cases, potentially
  enabling usage of indexes in some dedicated cases

* added parentheses in AQL explain command output to correctly display precedence
  of logical and arithmetic operators

* Foxx Model event listeners defined on the model are now correctly invoked by
  the Repository methods (issue #1665)

* Deleting a Foxx service in the frontend should now always succeed even if the
  files no longer exist on the file system (issue #1358)

* Routing actions loaded from the database no longer throw exceptions when
  trying to load other modules using "require"

* The `org/arangodb/request` response object now sets a property `json` to the
  parsed JSON response body in addition to overwriting the `body` property when
  the request was made using the `json` option.

* Improved Windows stability

* Fixed a bug in the interactive API documentation that would escape slashes
  in document-handle fields. Document handles are now provided as separate
  fields for collection name and document key.


v2.8.2 (2016-02-09)
-------------------

* the continuous replication applier will now prevent the master's WAL logfiles
  from being removed if they are still needed by the applier on the slave. This
  should help slaves that suffered from masters garbage collection WAL logfiles
  which would have been needed by the slave later.

  The initial synchronization will block removal of still needed WAL logfiles
  on the master for 10 minutes initially, and will extend this period when further
  requests are made to the master. Initial synchronization hands over its handle
  for blocking logfile removal to the continuous replication when started via
  the *setupReplication* function. In this case, continuous replication will
  extend the logfile removal blocking period for the required WAL logfiles when
  the slave makes additional requests.

  All handles that block logfile removal will time out automatically after at
  most 5 minutes should a master not be contacted by the slave anymore (e.g. in
  case the slave's replication is turned off, the slaves loses the connection
  to the master or the slave goes down).

* added all-in-one function *setupReplication* to synchronize data from master
  to slave and start the continuous replication:

      require("@arangodb/replication").setupReplication(configuration);

  The command will return when the initial synchronization is finished and the
  continuous replication has been started, or in case the initial synchronization
  has failed.

  If the initial synchronization is successful, the command will store the given
  configuration on the slave. It also configures the continuous replication to start
  automatically if the slave is restarted, i.e. *autoStart* is set to *true*.

  If the command is run while the slave's replication applier is already running,
  it will first stop the running applier, drop its configuration and do a
  resynchronization of data with the master. It will then use the provided configration,
  overwriting any previously existing replication configuration on the slave.

  The following example demonstrates how to use the command for setting up replication
  for the *_system* database. Note that it should be run on the slave and not the
  master:

      db._useDatabase("_system");
      require("@arangodb/replication").setupReplication({
        endpoint: "tcp://master.domain.org:8529",
        username: "myuser",
        password: "mypasswd",
        verbose: false,
        includeSystem: false,
        incremental: true,
        autoResync: true
      });

* the *sync* and *syncCollection* functions now always start the data synchronization
  as an asynchronous server job. The call to *sync* or *syncCollection* will block
  until synchronization is either complete or has failed with an error. The functions
  will automatically poll the slave periodically for status updates.

  The main benefit is that the connection to the slave does not need to stay open
  permanently and is thus not affected by timeout issues. Additionally the caller does
  not need to query the synchronization status from the slave manually as this is
  now performed automatically by these functions.

* fixed undefined behavior when explaining some types of AQL traversals, fixed
  display of some types of traversals in AQL explain output


v2.8.1 (2016-01-29)
-------------------

* Improved AQL Pattern matching by allowing to specify a different traversal
  direction for one or many of the edge collections.

      FOR v, e, p IN OUTBOUND @start @@ec1, INBOUND @@ec2, @@ec3

  will traverse *ec1* and *ec3* in the OUTBOUND direction and for *ec2* it will use
  the INBOUND direction. These directions can be combined in arbitrary ways, the
  direction defined after *IN [steps]* will we used as default direction and can
  be overriden for specific collections.
  This feature is only available for collection lists, it is not possible to
  combine it with graph names.

* detect more types of transaction deadlocks early

* fixed display of relational operators in traversal explain output

* fixed undefined behavior in AQL function `PARSE_IDENTIFIER`

* added "engines" field to Foxx services generated in the admin interface

* added AQL function `IS_SAME_COLLECTION`:

  *IS_SAME_COLLECTION(collection, document)*: Return true if *document* has the same
  collection id as the collection specified in *collection*. *document* can either be
  a [document handle](../Glossary/README.md#document-handle) string, or a document with
  an *_id* attribute. The function does not validate whether the collection actually
  contains the specified document, but only compares the name of the specified collection
  with the collection name part of the specified document.
  If *document* is neither an object with an *id* attribute nor a *string* value,
  the function will return *null* and raise a warning.

      /* true */
      IS_SAME_COLLECTION('_users', '_users/my-user')
      IS_SAME_COLLECTION('_users', { _id: '_users/my-user' })

      /* false */
      IS_SAME_COLLECTION('_users', 'foobar/baz')
      IS_SAME_COLLECTION('_users', { _id: 'something/else' })


v2.8.0 (2016-01-25)
-------------------

* avoid recursive locking


v2.8.0-beta8 (2016-01-19)
-------------------------

* improved internal datafile statistics for compaction and compaction triggering
  conditions, preventing excessive growth of collection datafiles under some
  workloads. This should also fix issue #1596.

* renamed AQL optimizer rule `remove-collect-into` to `remove-collect-variables`

* fixed primary and edge index lookups prematurely aborting searches when the
  specified id search value contained a different collection than the collection
  the index was created for


v2.8.0-beta7 (2016-01-06)
-------------------------

* added vm.runInThisContext

* added AQL keyword `AGGREGATE` for use in AQL `COLLECT` statement

  Using `AGGREGATE` allows more efficient aggregation (incrementally while building
  the groups) than previous versions of AQL, which built group aggregates afterwards
  from the total of all group values.

  `AGGREGATE` can be used inside a `COLLECT` statement only. If used, it must follow
  the declaration of grouping keys:

      FOR doc IN collection
        COLLECT gender = doc.gender AGGREGATE minAge = MIN(doc.age), maxAge = MAX(doc.age)
        RETURN { gender, minAge, maxAge }

  or, if no grouping keys are used, it can follow the `COLLECT` keyword:

      FOR doc IN collection
        COLLECT AGGREGATE minAge = MIN(doc.age), maxAge = MAX(doc.age)
        RETURN {
  minAge, maxAge
}

  Only specific expressions are allowed on the right-hand side of each `AGGREGATE`
  assignment:

  - on the top level the expression must be a call to one of the supported aggregation
    functions `LENGTH`, `MIN`, `MAX`, `SUM`, `AVERAGE`, `STDDEV_POPULATION`, `STDDEV_SAMPLE`,
    `VARIANCE_POPULATION`, or `VARIANCE_SAMPLE`

  - the expression must not refer to variables introduced in the `COLLECT` itself

* Foxx: mocha test paths with wildcard characters (asterisks) now work on Windows

* reserved AQL keyword `NONE` for future use

* web interface: fixed a graph display bug concerning dashboard view

* web interface: fixed several bugs during the dashboard initialize process

* web interface: included several bugfixes: #1597, #1611, #1623

* AQL query optimizer now converts `LENGTH(collection-name)` to an optimized
  expression that returns the number of documents in a collection

* adjusted the behavior of the expansion (`[*]`) operator in AQL for non-array values

  In ArangoDB 2.8, calling the expansion operator on a non-array value will always
  return an empty array. Previous versions of ArangoDB expanded non-array values by
  calling the `TO_ARRAY()` function for the value, which for example returned an
  array with a single value for boolean, numeric and string input values, and an array
  with the object's values for an object input value. This behavior was inconsistent
  with how the expansion operator works for the array indexes in 2.8, so the behavior
  is now unified:

  - if the left-hand side operand of `[*]` is an array, the array will be returned as
    is when calling `[*]` on it
  - if the left-hand side operand of `[*]` is not an array, an empty array will be
    returned by `[*]`

  AQL queries that rely on the old behavior can be changed by either calling `TO_ARRAY`
  explicitly or by using the `[*]` at the correct position.

  The following example query will change its result in 2.8 compared to 2.7:

      LET values = "foo" RETURN values[*]

  In 2.7 the query has returned the array `[ "foo" ]`, but in 2.8 it will return an
  empty array `[ ]`. To make it return the array `[ "foo" ]` again, an explicit
  `TO_ARRAY` function call is needed in 2.8 (which in this case allows the removal
  of the `[*]` operator altogether). This also works in 2.7:

      LET values = "foo" RETURN TO_ARRAY(values)

  Another example:

      LET values = [ { name: "foo" }, { name: "bar" } ]
      RETURN values[*].name[*]

  The above returned `[ [ "foo" ], [ "bar" ] ] in 2.7. In 2.8 it will return
  `[ [ ], [ ] ]`, because the value of `name` is not an array. To change the results
  to the 2.7 style, the query can be changed to

      LET values = [ { name: "foo" }, { name: "bar" } ]
      RETURN values[* RETURN TO_ARRAY(CURRENT.name)]

  The above also works in 2.7.
  The following types of queries won't change:

      LET values = [ 1, 2, 3 ] RETURN values[*]
      LET values = [ { name: "foo" }, { name: "bar" } ] RETURN values[*].name
      LET values = [ { names: [ "foo", "bar" ] }, { names: [ "baz" ] } ] RETURN values[*].names[*]
      LET values = [ { names: [ "foo", "bar" ] }, { names: [ "baz" ] } ] RETURN values[*].names[**]

* slightly adjusted V8 garbage collection strategy so that collection eventually
  happens in all contexts that hold V8 external references to documents and
  collections.

  also adjusted default value of `--javascript.gc-frequency` from 10 seconds to
  15 seconds, as less internal operations are carried out in JavaScript.

* fixes for AQL optimizer and traversal

* added `--create-collection-type` option to arangoimp

  This allows specifying the type of the collection to be created when
  `--create-collection` is set to `true`.

* Foxx export cache should no longer break if a broken app is loaded in the
  web admin interface.


v2.8.0-beta2 (2015-12-16)
-------------------------

* added AQL query optimizer rule "sort-in-values"

  This rule pre-sorts the right-hand side operand of the `IN` and `NOT IN`
  operators so the operation can use a binary search with logarithmic complexity
  instead of a linear search. The rule is applied when the right-hand side
  operand of an `IN` or `NOT IN` operator in a filter condition is a variable that
  is defined in a different loop/scope than the operator itself. Additionally,
  the filter condition must consist of solely the `IN` or `NOT IN` operation
  in order to avoid any side-effects.

* changed collection status terminology in web interface for collections for
  which an unload request has been issued from `in the process of being unloaded`
  to `will be unloaded`.

* unloading a collection via the web interface will now trigger garbage collection
  in all v8 contexts and force a WAL flush. This increases the chances of perfoming
  the unload faster.

* added the following attributes to the result of `collection.figures()` and the
  corresponding HTTP API at `PUT /_api/collection/<name>/figures`:

  - `documentReferences`: The number of references to documents in datafiles
    that JavaScript code currently holds. This information can be used for
    debugging compaction and unload issues.
  - `waitingFor`: An optional string value that contains information about
    which object type is at the head of the collection's cleanup queue. This
    information can be used for debugging compaction and unload issues.
  - `compactionStatus.time`: The point in time the compaction for the collection
    was last executed. This information can be used for debugging compaction
    issues.
  - `compactionStatus.message`: The action that was performed when the compaction
    was last run for the collection. This information can be used for debugging
    compaction issues.

  Note: `waitingFor` and `compactionStatus` may be empty when called on a coordinator
  in a cluster.

* the compaction will now provide queryable status info that can be used to track
  its progress. The compaction status is displayed in the web interface, too.

* better error reporting for arangodump and arangorestore

* arangodump will now fail by default when trying to dump edges that
  refer to already dropped collections. This can be circumvented by
  specifying the option `--force true` when invoking arangodump

* fixed cluster upgrade procedure

* the AQL functions `NEAR` and `WITHIN` now have stricter validations
  for their input parameters `limit`, `radius` and `distance`. They may now throw
  exceptions when invalid parameters are passed that may have not led
  to exceptions in previous versions.

* deprecation warnings now log stack traces

* Foxx: improved backwards compatibility with 2.5 and 2.6

  - reverted Model and Repository back to non-ES6 "classes" because of
    compatibility issues when using the extend method with a constructor

  - removed deprecation warnings for extend and controller.del

  - restored deprecated method Model.toJSONSchema

  - restored deprecated `type`, `jwt` and `sessionStorageApp` options
    in Controller#activateSessions

* Fixed a deadlock problem in the cluster


v2.8.0-beta1 (2015-12-06)
-------------------------

* added AQL function `IS_DATESTRING(value)`

  Returns true if *value* is a string that can be used in a date function.
  This includes partial dates such as *2015* or *2015-10* and strings containing
  invalid dates such as *2015-02-31*. The function will return false for all
  non-string values, even if some of them may be usable in date functions.


v2.8.0-alpha1 (2015-12-03)
--------------------------

* added AQL keywords `GRAPH`, `OUTBOUND`, `INBOUND` and `ANY` for use in graph
  traversals, reserved AQL keyword `ALL` for future use

  Usage of these keywords as collection names, variable names or attribute names
  in AQL queries will not be possible without quoting. For example, the following
  AQL query will still work as it uses a quoted collection name and a quoted
  attribute name:

      FOR doc IN `OUTBOUND`
        RETURN doc.`any`

* issue #1593: added AQL `POW` function for exponentation

* added cluster execution site info in explain output for AQL queries

* replication improvements:

  - added `autoResync` configuration parameter for continuous replication.

    When set to `true`, a replication slave will automatically trigger a full data
    re-synchronization with the master when the master cannot provide the log data
    the slave had asked for. Note that `autoResync` will only work when the option
    `requireFromPresent` is also set to `true` for the continuous replication, or
    when the continuous syncer is started and detects that no start tick is present.

    Automatic re-synchronization may transfer a lot of data from the master to the
    slave and may be expensive. It is therefore turned off by default.
    When turned off, the slave will never perform an automatic re-synchronization
    with the master.

  - added `idleMinWaitTime` and `idleMaxWaitTime` configuration parameters for
    continuous replication.

    These parameters can be used to control the minimum and maximum wait time the
    slave will (intentionally) idle and not poll for master log changes in case the
    master had sent the full logs already.
    The `idleMaxWaitTime` value will only be used when `adapativePolling` is set
    to `true`. When `adaptivePolling` is disable, only `idleMinWaitTime` will be
    used as a constant time span in which the slave will not poll the master for
    further changes. The default values are 0.5 seconds for `idleMinWaitTime` and
    2.5 seconds for `idleMaxWaitTime`, which correspond to the hard-coded values
    used in previous versions of ArangoDB.

  - added `initialSyncMaxWaitTime` configuration parameter for initial and continuous
    replication

    This option controls the maximum wait time (in seconds) that the initial
    synchronization will wait for a response from the master when fetching initial
    collection data. If no response is received within this time period, the initial
    synchronization will give up and fail. This option is also relevant for
    continuous replication in case *autoResync* is set to *true*, as then the
    continuous replication may trigger a full data re-synchronization in case
    the master cannot the log data the slave had asked for.

  - HTTP requests sent from the slave to the master during initial synchronization
    will now be retried if they fail with connection problems.

  - the initial synchronization now logs its progress so it can be queried using
    the regular replication status check APIs.

  - added `async` attribute for `sync` and `syncCollection` operations called from
    the ArangoShell. Setthing this attribute to `true` will make the synchronization
    job on the server go into the background, so that the shell does not block. The
    status of the started asynchronous synchronization job can be queried from the
    ArangoShell like this:

        /* starts initial synchronization */
        var replication = require("@arangodb/replication");
        var id = replication.sync({
          endpoint: "tcp://master.domain.org:8529",
          username: "myuser",
          password: "mypasswd",
          async: true
       });

       /* now query the id of the returned async job and print the status */
       print(replication.getSyncResult(id));

    The result of `getSyncResult()` will be `false` while the server-side job
    has not completed, and different to `false` if it has completed. When it has
    completed, all job result details will be returned by the call to `getSyncResult()`.


* fixed non-deterministic query results in some cluster queries

* fixed issue #1589

* return HTTP status code 410 (gone) instead of HTTP 408 (request timeout) for
  server-side operations that are canceled / killed. Sending 410 instead of 408
  prevents clients from re-starting the same (canceled) operation. Google Chrome
  for example sends the HTTP request again in case it is responded with an HTTP
  408, and this is exactly the opposite of the desired behavior when an operation
  is canceled / killed by the user.

* web interface: queries in AQL editor now cancelable

* web interface: dashboard - added replication information

* web interface: AQL editor now supports bind parameters

* added startup option `--server.hide-product-header` to make the server not send
  the HTTP response header `"Server: ArangoDB"` in its HTTP responses. By default,
  the option is turned off so the header is still sent as usual.

* added new AQL function `UNSET_RECURSIVE` to recursively unset attritutes from
  objects/documents

* switched command-line editor in ArangoShell and arangod to linenoise-ng

* added automatic deadlock detection for transactions

  In case a deadlock is detected, a multi-collection operation may be rolled back
  automatically and fail with error 29 (`deadlock detected`). Client code for
  operations containing more than one collection should be aware of this potential
  error and handle it accordingly, either by giving up or retrying the transaction.

* Added C++ implementations for the AQL arithmetic operations and the following
  AQL functions:
  - ABS
  - APPEND
  - COLLECTIONS
  - CURRENT_DATABASE
  - DOCUMENT
  - EDGES
  - FIRST
  - FIRST_DOCUMENT
  - FIRST_LIST
  - FLATTEN
  - FLOOR
  - FULLTEXT
  - LAST
  - MEDIAN
  - MERGE_RECURSIVE
  - MINUS
  - NEAR
  - NOT_NULL
  - NTH
  - PARSE_IDENTIFIER
  - PERCENTILE
  - POP
  - POSITION
  - PUSH
  - RAND
  - RANGE
  - REMOVE_NTH
  - REMOVE_VALUE
  - REMOVE_VALUES
  - ROUND
  - SHIFT
  - SQRT
  - STDDEV_POPULATION
  - STDDEV_SAMPLE
  - UNSHIFT
  - VARIANCE_POPULATION
  - VARIANCE_SAMPLE
  - WITHIN
  - ZIP

* improved performance of skipping over many documents in an AQL query when no
  indexes and no filters are used, e.g.

      FOR doc IN collection
        LIMIT 1000000, 10
        RETURN doc

* Added array indexes

  Hash indexes and skiplist indexes can now optionally be defined for array values
  so they index individual array members.

  To define an index for array values, the attribute name is extended with the
  expansion operator `[*]` in the index definition:

      arangosh> db.colName.ensureHashIndex("tags[*]");

  When given the following document

      { tags: [ "AQL", "ArangoDB", "Index" ] }

  the index will now contain the individual values `"AQL"`, `"ArangoDB"` and `"Index"`.

  Now the index can be used for finding all documents having `"ArangoDB"` somewhere in their
  tags array using the following AQL query:

      FOR doc IN colName
        FILTER "ArangoDB" IN doc.tags[*]
        RETURN doc

* rewrote AQL query optimizer rule `use-index-range` and renamed it to `use-indexes`.
  The name change affects rule names in the optimizer's output.

* rewrote AQL execution node `IndexRangeNode` and renamed it to `IndexNode`. The name
  change affects node names in the optimizer's explain output.

* added convenience function `db._explain(query)` for human-readable explanation
  of AQL queries

* module resolution as used by `require` now behaves more like in node.js

* the `org/arangodb/request` module now returns response bodies for error responses
  by default. The old behavior of not returning bodies for error responses can be
  re-enabled by explicitly setting the option `returnBodyOnError` to `false` (#1437)


v2.7.6 (2016-01-30)
-------------------

* detect more types of transaction deadlocks early


v2.7.5 (2016-01-22)
-------------------

* backported added automatic deadlock detection for transactions

  In case a deadlock is detected, a multi-collection operation may be rolled back
  automatically and fail with error 29 (`deadlock detected`). Client code for
  operations containing more than one collection should be aware of this potential
  error and handle it accordingly, either by giving up or retrying the transaction.

* improved internal datafile statistics for compaction and compaction triggering
  conditions, preventing excessive growth of collection datafiles under some
  workloads. This should also fix issue #1596.

* Foxx export cache should no longer break if a broken app is loaded in the
  web admin interface.

* Foxx: removed some incorrect deprecation warnings.

* Foxx: mocha test paths with wildcard characters (asterisks) now work on Windows


v2.7.4 (2015-12-21)
-------------------

* slightly adjusted V8 garbage collection strategy so that collection eventually
  happens in all contexts that hold V8 external references to documents and
  collections.

* added the following attributes to the result of `collection.figures()` and the
  corresponding HTTP API at `PUT /_api/collection/<name>/figures`:

  - `documentReferences`: The number of references to documents in datafiles
    that JavaScript code currently holds. This information can be used for
    debugging compaction and unload issues.
  - `waitingFor`: An optional string value that contains information about
    which object type is at the head of the collection's cleanup queue. This
    information can be used for debugging compaction and unload issues.
  - `compactionStatus.time`: The point in time the compaction for the collection
    was last executed. This information can be used for debugging compaction
    issues.
  - `compactionStatus.message`: The action that was performed when the compaction
    was last run for the collection. This information can be used for debugging
    compaction issues.

  Note: `waitingFor` and `compactionStatus` may be empty when called on a coordinator
  in a cluster.

* the compaction will now provide queryable status info that can be used to track
  its progress. The compaction status is displayed in the web interface, too.


v2.7.3 (2015-12-17)
-------------------

* fixed some replication value conversion issues when replication applier properties
  were set via ArangoShell

* fixed disappearing of documents for collections transferred via `sync` or
  `syncCollection` if the collection was dropped right before synchronization
  and drop and (re-)create collection markers were located in the same WAL file


* fixed an issue where overwriting the system sessions collection would break
  the web interface when authentication is enabled

v2.7.2 (2015-12-01)
-------------------

* replication improvements:

  - added `autoResync` configuration parameter for continuous replication.

    When set to `true`, a replication slave will automatically trigger a full data
    re-synchronization with the master when the master cannot provide the log data
    the slave had asked for. Note that `autoResync` will only work when the option
    `requireFromPresent` is also set to `true` for the continuous replication, or
    when the continuous syncer is started and detects that no start tick is present.

    Automatic re-synchronization may transfer a lot of data from the master to the
    slave and may be expensive. It is therefore turned off by default.
    When turned off, the slave will never perform an automatic re-synchronization
    with the master.

  - added `idleMinWaitTime` and `idleMaxWaitTime` configuration parameters for
    continuous replication.

    These parameters can be used to control the minimum and maximum wait time the
    slave will (intentionally) idle and not poll for master log changes in case the
    master had sent the full logs already.
    The `idleMaxWaitTime` value will only be used when `adapativePolling` is set
    to `true`. When `adaptivePolling` is disable, only `idleMinWaitTime` will be
    used as a constant time span in which the slave will not poll the master for
    further changes. The default values are 0.5 seconds for `idleMinWaitTime` and
    2.5 seconds for `idleMaxWaitTime`, which correspond to the hard-coded values
    used in previous versions of ArangoDB.

  - added `initialSyncMaxWaitTime` configuration parameter for initial and continuous
    replication

    This option controls the maximum wait time (in seconds) that the initial
    synchronization will wait for a response from the master when fetching initial
    collection data. If no response is received within this time period, the initial
    synchronization will give up and fail. This option is also relevant for
    continuous replication in case *autoResync* is set to *true*, as then the
    continuous replication may trigger a full data re-synchronization in case
    the master cannot the log data the slave had asked for.

  - HTTP requests sent from the slave to the master during initial synchronization
    will now be retried if they fail with connection problems.

  - the initial synchronization now logs its progress so it can be queried using
    the regular replication status check APIs.

* fixed non-deterministic query results in some cluster queries

* added missing lock instruction for primary index in compactor size calculation

* fixed issue #1589

* fixed issue #1583

* fixed undefined behavior when accessing the top level of a document with the `[*]`
  operator

* fixed potentially invalid pointer access in shaper when the currently accessed
  document got re-located by the WAL collector at the very same time

* Foxx: optional configuration options no longer log validation errors when assigned
  empty values (#1495)

* Foxx: constructors provided to Repository and Model sub-classes via extend are
  now correctly called (#1592)


v2.7.1 (2015-11-07)
-------------------

* switch to linenoise next generation

* exclude `_apps` collection from replication

  The slave has its own `_apps` collection which it populates on server start.
  When replicating data from the master to the slave, the data from the master may
  clash with the slave's own data in the `_apps` collection. Excluding the `_apps`
  collection from replication avoids this.

* disable replication appliers when starting in modes `--upgrade`, `--no-server`
  and `--check-upgrade`

* more detailed output in arango-dfdb

* fixed "no start tick" issue in replication applier

  This error could occur after restarting a slave server after a shutdown
  when no data was ever transferred from the master to the slave via the
  continuous replication

* fixed problem during SSL client connection abort that led to scheduler thread
  staying at 100% CPU saturation

* fixed potential segfault in AQL `NEIGHBORS` function implementation when C++ function
  variant was used and collection names were passed as strings

* removed duplicate target for some frontend JavaScript files from the Makefile

* make AQL function `MERGE()` work on a single array parameter, too.
  This allows combining the attributes of multiple objects from an array into
  a single object, e.g.

      RETURN MERGE([
        { foo: 'bar' },
        { quux: 'quetzalcoatl', ruled: true },
        { bar: 'baz', foo: 'done' }
      ])

  will now return:

      {
        "foo": "done",
        "quux": "quetzalcoatl",
        "ruled": true,
        "bar": "baz"
      }

* fixed potential deadlock in collection status changing on Windows

* fixed hard-coded `incremental` parameter in shell implementation of
  `syncCollection` function in replication module

* fix for GCC5: added check for '-stdlib' option


v2.7.0 (2015-10-09)
-------------------

* fixed request statistics aggregation
  When arangod was started in supervisor mode, the request statistics always showed
  0 requests, as the statistics aggregation thread did not run then.

* read server configuration files before dropping privileges. this ensures that
  the SSL keyfile specified in the configuration can be read with the server's start
  privileges (i.e. root when using a standard ArangoDB package).

* fixed replication with a 2.6 replication configuration and issues with a 2.6 master

* raised default value of `--server.descriptors-minimum` to 1024

* allow Foxx apps to be installed underneath URL path `/_open/`, so they can be
  (intentionally) accessed without authentication.

* added *allowImplicit* sub-attribute in collections declaration of transactions.
  The *allowImplicit* attributes allows making transactions fail should they
  read-access a collection that was not explicitly declared in the *collections*
  array of the transaction.

* added "special" password ARANGODB_DEFAULT_ROOT_PASSWORD. If you pass
  ARANGODB_DEFAULT_ROOT_PASSWORD as password, it will read the password
  from the environment variable ARANGODB_DEFAULT_ROOT_PASSWORD


v2.7.0-rc2 (2015-09-22)
-----------------------

* fix over-eager datafile compaction

  This should reduce the need to compact directly after loading a collection when a
  collection datafile contained many insertions and updates for the same documents. It
  should also prevent from re-compacting already merged datafiles in case not many
  changes were made. Compaction will also make fewer index lookups than before.

* added `syncCollection()` function in module `org/arangodb/replication`

  This allows synchronizing the data of a single collection from a master to a slave
  server. Synchronization can either restore the whole collection by transferring all
  documents from the master to the slave, or incrementally by only transferring documents
  that differ. This is done by partitioning the collection's entire key space into smaller
  chunks and comparing the data chunk-wise between master and slave. Only chunks that are
  different will be re-transferred.

  The `syncCollection()` function can be used as follows:

      require("org/arangodb/replication").syncCollection(collectionName, options);

  e.g.

      require("org/arangodb/replication").syncCollection("myCollection", {
        endpoint: "tcp://127.0.0.1:8529",  /* master */
        username: "root",                  /* username for master */
        password: "secret",                /* password for master */
        incremental: true                  /* use incremental mode */
      });


* additionally allow the following characters in document keys:

  `(` `)` `+` `,` `=` `;` `$` `!` `*` `'` `%`


v2.7.0-rc1 (2015-09-17)
-----------------------

* removed undocumented server-side-only collection functions:
  * collection.OFFSET()
  * collection.NTH()
  * collection.NTH2()
  * collection.NTH3()

* upgraded Swagger to version 2.0 for the Documentation

  This gives the user better prepared test request structures.
  More conversions will follow so finally client libraries can be auto-generated.

* added extra AQL functions for date and time calculation and manipulation.
  These functions were contributed by GitHub users @CoDEmanX and @friday.
  A big thanks for their work!

  The following extra date functions are available from 2.7 on:

  * `DATE_DAYOFYEAR(date)`: Returns the day of year number of *date*.
    The return values range from 1 to 365, or 366 in a leap year respectively.

  * `DATE_ISOWEEK(date)`: Returns the ISO week date of *date*.
    The return values range from 1 to 53. Monday is considered the first day of the week.
    There are no fractional weeks, thus the last days in December may belong to the first
    week of the next year, and the first days in January may be part of the previous year's
    last week.

  * `DATE_LEAPYEAR(date)`: Returns whether the year of *date* is a leap year.

  * `DATE_QUARTER(date)`: Returns the quarter of the given date (1-based):
    * 1: January, February, March
    * 2: April, May, June
    * 3: July, August, September
    * 4: October, November, December

  - *DATE_DAYS_IN_MONTH(date)*: Returns the number of days in *date*'s month (28..31).

  * `DATE_ADD(date, amount, unit)`: Adds *amount* given in *unit* to *date* and
    returns the calculated date.

    *unit* can be either of the following to specify the time unit to add or
    subtract (case-insensitive):
    - y, year, years
    - m, month, months
    - w, week, weeks
    - d, day, days
    - h, hour, hours
    - i, minute, minutes
    - s, second, seconds
    - f, millisecond, milliseconds

    *amount* is the number of *unit*s to add (positive value) or subtract
    (negative value).

  * `DATE_SUBTRACT(date, amount, unit)`: Subtracts *amount* given in *unit* from
    *date* and returns the calculated date.

    It works the same as `DATE_ADD()`, except that it subtracts. It is equivalent
    to calling `DATE_ADD()` with a negative amount, except that `DATE_SUBTRACT()`
    can also subtract ISO durations. Note that negative ISO durations are not
    supported (i.e. starting with `-P`, like `-P1Y`).

  * `DATE_DIFF(date1, date2, unit, asFloat)`: Calculate the difference
    between two dates in given time *unit*, optionally with decimal places.
    Returns a negative value if *date1* is greater than *date2*.

  * `DATE_COMPARE(date1, date2, unitRangeStart, unitRangeEnd)`: Compare two
    partial dates and return true if they match, false otherwise. The parts to
    compare are defined by a range of time units.

    The full range is: years, months, days, hours, minutes, seconds, milliseconds.
    Pass the unit to start from as *unitRangeStart*, and the unit to end with as
    *unitRangeEnd*. All units in between will be compared. Leave out *unitRangeEnd*
    to only compare *unitRangeStart*.

  * `DATE_FORMAT(date, format)`: Format a date according to the given format string.
    It supports the following placeholders (case-insensitive):
    - %t: timestamp, in milliseconds since midnight 1970-01-01
    - %z: ISO date (0000-00-00T00:00:00.000Z)
    - %w: day of week (0..6)
    - %y: year (0..9999)
    - %yy: year (00..99), abbreviated (last two digits)
    - %yyyy: year (0000..9999), padded to length of 4
    - %yyyyyy: year (-009999 .. +009999), with sign prefix and padded to length of 6
    - %m: month (1..12)
    - %mm: month (01..12), padded to length of 2
    - %d: day (1..31)
    - %dd: day (01..31), padded to length of 2
    - %h: hour (0..23)
    - %hh: hour (00..23), padded to length of 2
    - %i: minute (0..59)
    - %ii: minute (00..59), padded to length of 2
    - %s: second (0..59)
    - %ss: second (00..59), padded to length of 2
    - %f: millisecond (0..999)
    - %fff: millisecond (000..999), padded to length of 3
    - %x: day of year (1..366)
    - %xxx: day of year (001..366), padded to length of 3
    - %k: ISO week date (1..53)
    - %kk: ISO week date (01..53), padded to length of 2
    - %l: leap year (0 or 1)
    - %q: quarter (1..4)
    - %a: days in month (28..31)
    - %mmm: abbreviated English name of month (Jan..Dec)
    - %mmmm: English name of month (January..December)
    - %www: abbreviated English name of weekday (Sun..Sat)
    - %wwww: English name of weekday (Sunday..Saturday)
    - %&: special escape sequence for rare occasions
    - %%: literal %
    - %: ignored

* new WAL logfiles and datafiles are now created non-sparse

  This prevents SIGBUS signals being raised when memory of a sparse datafile is accessed
  and the disk is full and the accessed file part is not actually disk-backed. In
  this case the mapped memory region is not necessarily backed by physical memory, and
  accessing the memory may raise SIGBUS and crash arangod.

* the `internal.download()` function and the module `org/arangodb/request` used some
  internal library function that handled the sending of HTTP requests from inside of
  ArangoDB. This library unconditionally set an HTTP header `Accept-Encoding: gzip`
  in all outgoing HTTP requests.

  This has been fixed in 2.7, so `Accept-Encoding: gzip` is not set automatically anymore.
  Additionally, the header `User-Agent: ArangoDB` is not set automatically either. If
  client applications desire to send these headers, they are free to add it when
  constructing the requests using the `download` function or the request module.

* fixed issue #1436: org/arangodb/request advertises deflate without supporting it

* added template string generator function `aqlQuery` for generating AQL queries

  This can be used to generate safe AQL queries with JavaScript parameter
  variables or expressions easily:

      var name = 'test';
      var attributeName = '_key';
      var query = aqlQuery`FOR u IN users FILTER u.name == ${name} RETURN u.${attributeName}`;
      db._query(query);

* report memory usage for document header data (revision id, pointer to data etc.)
  in `db.collection.figures()`. The memory used for document headers will now
  show up in the already existing attribute `indexes.size`. Due to that, the index
  sizes reported by `figures()` in 2.7 will be higher than those reported by 2.6,
  but the 2.7 values are more accurate.

* IMPORTANT CHANGE: the filenames in dumps created by arangodump now contain
  not only the name of the dumped collection, but also an additional 32-digit hash
  value. This is done to prevent overwriting dump files in case-insensitive file
  systems when there exist multiple collections with the same name (but with
  different cases).

  For example, if a database has two collections: `test` and `Test`, previous
  versions of ArangoDB created the files

  * `test.structure.json` and `test.data.json` for collection `test`
  * `Test.structure.json` and `Test.data.json` for collection `Test`

  This did not work for case-insensitive filesystems, because the files for the
  second collection would have overwritten the files of the first. arangodump in
  2.7 will create the following filenames instead:

  * `test_098f6bcd4621d373cade4e832627b4f6.structure.json` and `test_098f6bcd4621d373cade4e832627b4f6.data.json`
  * `Test_0cbc6611f5540bd0809a388dc95a615b.structure.json` and `Test_0cbc6611f5540bd0809a388dc95a615b.data.json`

  These filenames will be unambiguous even in case-insensitive filesystems.

* IMPORTANT CHANGE: make arangod actually close lingering client connections
  when idle for at least the duration specified via `--server.keep-alive-timeout`.
  In previous versions of ArangoDB, connections were not closed by the server
  when the timeout was reached and the client was still connected. Now the
  connection is properly closed by the server in case of timeout. Client
  applications relying on the old behavior may now need to reconnect to the
  server when their idle connections time out and get closed (note: connections
  being idle for a long time may be closed by the OS or firewalls anyway -
  client applications should be aware of that and try to reconnect).

* IMPORTANT CHANGE: when starting arangod, the server will drop the process
  privileges to the specified values in options `--server.uid` and `--server.gid`
  instantly after parsing the startup options.

  That means when either `--server.uid` or `--server.gid` are set, the privilege
  change will happen earlier. This may prevent binding the server to an endpoint
  with a port number lower than 1024 if the arangodb user has no privileges
  for that. Previous versions of ArangoDB changed the privileges later, so some
  startup actions were still carried out under the invoking user (i.e. likely
  *root* when started via init.d or system scripts) and especially binding to
  low port numbers was still possible there.

  The default privileges for user *arangodb* will not be sufficient for binding
  to port numbers lower than 1024. To have an ArangoDB 2.7 bind to a port number
  lower than 1024, it needs to be started with either a different privileged user,
  or the privileges of the *arangodb* user have to raised manually beforehand.

* added AQL optimizer rule `patch-update-statements`

* Linux startup scripts and systemd configuration for arangod now try to
  adjust the NOFILE (number of open files) limits for the process. The limit
  value is set to 131072 (128k) when ArangoDB is started via start/stop
  commands

* When ArangoDB is started/stopped manually via the start/stop commands, the
  main process will wait for up to 10 seconds after it forks the supervisor
  and arangod child processes. If the startup fails within that period, the
  start/stop script will fail with an exit code other than zero. If the
  startup of the supervisor or arangod is still ongoing after 10 seconds,
  the main program will still return with exit code 0. The limit of 10 seconds
  is arbitrary because the time required for a startup is not known in advance.

* added startup option `--database.throw-collection-not-loaded-error`

  Accessing a not-yet loaded collection will automatically load a collection
  on first access. This flag controls what happens in case an operation
  would need to wait for another thread to finalize loading a collection. If
  set to *true*, then the first operation that accesses an unloaded collection
  will load it. Further threads that try to access the same collection while
  it is still loading immediately fail with an error (1238, *collection not loaded*).
  This is to prevent all server threads from being blocked while waiting on the
  same collection to finish loading. When the first thread has completed loading
  the collection, the collection becomes regularly available, and all operations
  from that point on can be carried out normally, and error 1238 will not be
  thrown anymore for that collection.

  If set to *false*, the first thread that accesses a not-yet loaded collection
  will still load it. Other threads that try to access the collection while
  loading will not fail with error 1238 but instead block until the collection
  is fully loaded. This configuration might lead to all server threads being
  blocked because they are all waiting for the same collection to complete
  loading. Setting the option to *true* will prevent this from happening, but
  requires clients to catch error 1238 and react on it (maybe by scheduling
  a retry for later).

  The default value is *false*.

* added better control-C support in arangosh

  When CTRL-C is pressed in arangosh, it will now print a `^C` first. Pressing
  CTRL-C again will reset the prompt if something was entered before, or quit
  arangosh if no command was entered directly before.

  This affects the arangosh version build with Readline-support only (Linux
  and MacOS).

  The MacOS version of ArangoDB for Homebrew now depends on Readline, too. The
  Homebrew formula has been changed accordingly.
  When self-compiling ArangoDB on MacOS without Homebrew, Readline now is a
  prerequisite.

* increased default value for collection-specific `indexBuckets` value from 1 to 8

  Collections created from 2.7 on will use the new default value of `8` if not
  overridden on collection creation or later using
  `collection.properties({ indexBuckets: ... })`.

  The `indexBuckets` value determines the number of buckets to use for indexes of
  type `primary`, `hash` and `edge`. Having multiple index buckets allows splitting
  an index into smaller components, which can be filled in parallel when a collection
  is loading. Additionally, resizing and reallocation of indexes are faster and
  less intrusive if the index uses multiple buckets, because resize and reallocation
  will affect only data in a single bucket instead of all index values.

  The index buckets will be filled in parallel when loading a collection if the collection
  has an `indexBuckets` value greater than 1 and the collection contains a significant
  amount of documents/edges (the current threshold is 256K documents but this value
  may change in future versions of ArangoDB).

* changed HTTP client to use poll instead of select on Linux and MacOS

  This affects the ArangoShell and user-defined JavaScript code running inside
  arangod that initiates its own HTTP calls.

  Using poll instead of select allows using arbitrary high file descriptors
  (bigger than the compiled in FD_SETSIZE). Server connections are still handled using
  epoll, which has never been affected by FD_SETSIZE.

* implemented AQL `LIKE` function using ICU regexes

* added `RETURN DISTINCT` for AQL queries to return unique results:

      FOR doc IN collection
        RETURN DISTINCT doc.status

  This change also introduces `DISTINCT` as an AQL keyword.

* removed `createNamedQueue()` and `addJob()` functions from org/arangodb/tasks

* use less locks and more atomic variables in the internal dispatcher
  and V8 context handling implementations. This leads to improved throughput in
  some ArangoDB internals and allows for higher HTTP request throughput for
  many operations.

  A short overview of the improvements can be found here:

  https://www.arangodb.com/2015/08/throughput-enhancements/

* added shorthand notation for attribute names in AQL object literals:

      LET name = "Peter"
      LET age = 42
      RETURN { name, age }

  The above is the shorthand equivalent of the generic form

      LET name = "Peter"
      LET age = 42
      RETURN { name : name, age : age }

* removed configure option `--enable-timings`

  This option did not have any effect.

* removed configure option `--enable-figures`

  This option previously controlled whether HTTP request statistics code was
  compiled into ArangoDB or not. The previous default value was `true` so
  statistics code was available in official packages. Setting the option to
  `false` led to compile errors so it is doubtful the default value was
  ever changed. By removing the option some internal statistics code was also
  simplified.

* removed run-time manipulation methods for server endpoints:

  * `db._removeEndpoint()`
  * `db._configureEndpoint()`
  * HTTP POST `/_api/endpoint`
  * HTTP DELETE `/_api/endpoint`

* AQL query result cache

  The query result cache can optionally cache the complete results of all or selected AQL queries.
  It can be operated in the following modes:

  * `off`: the cache is disabled. No query results will be stored
  * `on`: the cache will store the results of all AQL queries unless their `cache`
    attribute flag is set to `false`
  * `demand`: the cache will store the results of AQL queries that have their
    `cache` attribute set to `true`, but will ignore all others

  The mode can be set at server startup using the `--database.query-cache-mode` configuration
  option and later changed at runtime.

  The following HTTP REST APIs have been added for controlling the query cache:

  * HTTP GET `/_api/query-cache/properties`: returns the global query cache configuration
  * HTTP PUT `/_api/query-cache/properties`: modifies the global query cache configuration
  * HTTP DELETE `/_api/query-cache`: invalidates all results in the query cache

  The following JavaScript functions have been added for controlling the query cache:

  * `require("org/arangodb/aql/cache").properties()`: returns the global query cache configuration
  * `require("org/arangodb/aql/cache").properties(properties)`: modifies the global query cache configuration
  * `require("org/arangodb/aql/cache").clear()`: invalidates all results in the query cache

* do not link arangoimp against V8

* AQL function call arguments optimization

  This will lead to arguments in function calls inside AQL queries not being copied but passed
  by reference. This may speed up calls to functions with bigger argument values or queries that
  call functions a lot of times.

* upgraded V8 version to 4.3.61

* removed deprecated AQL `SKIPLIST` function.

  This function was introduced in older versions of ArangoDB with a less powerful query optimizer to
  retrieve data from a skiplist index using a `LIMIT` clause. It was marked as deprecated in ArangoDB
  2.6.

  Since ArangoDB 2.3 the behavior of the `SKIPLIST` function can be emulated using regular AQL
  constructs, e.g.

      FOR doc IN @@collection
        FILTER doc.value >= @value
        SORT doc.value DESC
        LIMIT 1
        RETURN doc

* the `skip()` function for simple queries does not accept negative input any longer.
  This feature was deprecated in 2.6.0.

* fix exception handling

  In some cases JavaScript exceptions would re-throw without information of the original problem.
  Now the original exception is logged for failure analysis.

* based REST API method PUT `/_api/simple/all` on the cursor API and make it use AQL internally.

  The change speeds up this REST API method and will lead to additional query information being
  returned by the REST API. Clients can use this extra information or ignore it.

* Foxx Queue job success/failure handlers arguments have changed from `(jobId, jobData, result, jobFailures)` to `(result, jobData, job)`.

* added Foxx Queue job options `repeatTimes`, `repeatUntil` and `repeatDelay` to automatically re-schedule jobs when they are completed.

* added Foxx manifest configuration type `password` to mask values in the web interface.

* fixed default values in Foxx manifest configurations sometimes not being used as defaults.

* fixed optional parameters in Foxx manifest configurations sometimes not being cleared correctly.

* Foxx dependencies can now be marked as optional using a slightly more verbose syntax in your manifest file.

* converted Foxx constructors to ES6 classes so you can extend them using class syntax.

* updated aqb to 2.0.

* updated chai to 3.0.

* Use more madvise calls to speed up things when memory is tight, in particular
  at load time but also for random accesses later.

* Overhauled web interface

  The web interface now has a new design.

  The API documentation for ArangoDB has been moved from "Tools" to "Links" in the web interface.

  The "Applications" tab in the web interfaces has been renamed to "Services".


v2.6.12 (2015-12-02)
--------------------

* fixed disappearing of documents for collections transferred via `sync` if the
  the collection was dropped right before synchronization and drop and (re-)create
  collection markers were located in the same WAL file

* added missing lock instruction for primary index in compactor size calculation

* fixed issue #1589

* fixed issue #1583

* Foxx: optional configuration options no longer log validation errors when assigned
  empty values (#1495)


v2.6.11 (2015-11-18)
--------------------

* fixed potentially invalid pointer access in shaper when the currently accessed
  document got re-located by the WAL collector at the very same time


v2.6.10 (2015-11-10)
--------------------

* disable replication appliers when starting in modes `--upgrade`, `--no-server`
  and `--check-upgrade`

* more detailed output in arango-dfdb

* fixed potential deadlock in collection status changing on Windows

* issue #1521: Can't dump/restore with user and password


v2.6.9 (2015-09-29)
-------------------

* added "special" password ARANGODB_DEFAULT_ROOT_PASSWORD. If you pass
  ARANGODB_DEFAULT_ROOT_PASSWORD as password, it will read the password
  from the environment variable ARANGODB_DEFAULT_ROOT_PASSWORD

* fixed failing AQL skiplist, sort and limit combination

  When using a Skiplist index on an attribute (say "a") and then using sort
  and skip on this attribute caused the result to be empty e.g.:

    require("internal").db.test.ensureSkiplist("a");
    require("internal").db._query("FOR x IN test SORT x.a LIMIT 10, 10");

  Was always empty no matter how many documents are stored in test.
  This is now fixed.

v2.6.8 (2015-09-09)
-------------------

* ARM only:

  The ArangoDB packages for ARM require the kernel to allow unaligned memory access.
  How the kernel handles unaligned memory access is configurable at runtime by
  checking and adjusting the contents `/proc/cpu/alignment`.

  In order to operate on ARM, ArangoDB requires the bit 1 to be set. This will
  make the kernel trap and adjust unaligned memory accesses. If this bit is not
  set, the kernel may send a SIGBUS signal to ArangoDB and terminate it.

  To set bit 1 in `/proc/cpu/alignment` use the following command as a privileged
  user (e.g. root):

      echo "2" > /proc/cpu/alignment

  Note that this setting affects all user processes and not just ArangoDB. Setting
  the alignment with the above command will also not make the setting permanent,
  so it will be lost after a restart of the system. In order to make the setting
  permanent, it should be executed during system startup or before starting arangod.

  The ArangoDB start/stop scripts do not adjust the alignment setting, but rely on
  the environment to have the correct alignment setting already. The reason for this
  is that the alignment settings also affect all other user processes (which ArangoDB
  is not aware of) and thus may have side-effects outside of ArangoDB. It is therefore
  more reasonable to have the system administrator carry out the change.


v2.6.7 (2015-08-25)
-------------------

* improved AssocMulti index performance when resizing.

  This makes the edge index perform less I/O when under memory pressure.


v2.6.6 (2015-08-23)
-------------------

* added startup option `--server.additional-threads` to create separate queues
  for slow requests.


v2.6.5 (2015-08-17)
-------------------

* added startup option `--database.throw-collection-not-loaded-error`

  Accessing a not-yet loaded collection will automatically load a collection
  on first access. This flag controls what happens in case an operation
  would need to wait for another thread to finalize loading a collection. If
  set to *true*, then the first operation that accesses an unloaded collection
  will load it. Further threads that try to access the same collection while
  it is still loading immediately fail with an error (1238, *collection not loaded*).
  This is to prevent all server threads from being blocked while waiting on the
  same collection to finish loading. When the first thread has completed loading
  the collection, the collection becomes regularly available, and all operations
  from that point on can be carried out normally, and error 1238 will not be
  thrown anymore for that collection.

  If set to *false*, the first thread that accesses a not-yet loaded collection
  will still load it. Other threads that try to access the collection while
  loading will not fail with error 1238 but instead block until the collection
  is fully loaded. This configuration might lead to all server threads being
  blocked because they are all waiting for the same collection to complete
  loading. Setting the option to *true* will prevent this from happening, but
  requires clients to catch error 1238 and react on it (maybe by scheduling
  a retry for later).

  The default value is *false*.

* fixed busy wait loop in scheduler threads that sometimes consumed 100% CPU while
  waiting for events on connections closed unexpectedly by the client side

* handle attribute `indexBuckets` when restoring collections via arangorestore.
  Previously the `indexBuckets` attribute value from the dump was ignored, and the
   server default value for `indexBuckets` was used when restoring a collection.

* fixed "EscapeValue already set error" crash in V8 actions that might have occurred when
  canceling V8-based operations.


v2.6.4 (2015-08-01)
-------------------

* V8: Upgrade to version 4.1.0.27 - this is intended to be the stable V8 version.

* fixed issue #1424: Arango shell should not processing arrows pushing on keyboard


v2.6.3 (2015-07-21)
-------------------

* issue #1409: Document values with null character truncated


v2.6.2 (2015-07-04)
-------------------

* fixed issue #1383: bindVars for HTTP API doesn't work with empty string

* fixed handling of default values in Foxx manifest configurations

* fixed handling of optional parameters in Foxx manifest configurations

* fixed a reference error being thrown in Foxx queues when a function-based job type is used that is not available and no options object is passed to queue.push


v2.6.1 (2015-06-24)
-------------------

* Add missing swagger files to cmake build. fixes #1368

* fixed documentation errors


v2.6.0 (2015-06-20)
-------------------

* using negative values for `SimpleQuery.skip()` is deprecated.
  This functionality will be removed in future versions of ArangoDB.

* The following simple query functions are now deprecated:

  * collection.near
  * collection.within
  * collection.geo
  * collection.fulltext
  * collection.range
  * collection.closedRange

  This also lead to the following REST API methods being deprecated from now on:

  * PUT /_api/simple/near
  * PUT /_api/simple/within
  * PUT /_api/simple/fulltext
  * PUT /_api/simple/range

  It is recommended to replace calls to these functions or APIs with equivalent AQL queries,
  which are more flexible because they can be combined with other operations:

      FOR doc IN NEAR(@@collection, @latitude, @longitude, @limit)
        RETURN doc

      FOR doc IN WITHIN(@@collection, @latitude, @longitude, @radius, @distanceAttributeName)
        RETURN doc

      FOR doc IN FULLTEXT(@@collection, @attributeName, @queryString, @limit)
        RETURN doc

      FOR doc IN @@collection
        FILTER doc.value >= @left && doc.value < @right
        LIMIT @skip, @limit
        RETURN doc`

  The above simple query functions and REST API methods may be removed in future versions
  of ArangoDB.

* deprecated now-obsolete AQL `SKIPLIST` function

  The function was introduced in older versions of ArangoDB with a less powerful query optimizer to
  retrieve data from a skiplist index using a `LIMIT` clause.

  Since 2.3 the same goal can be achieved by using regular AQL constructs, e.g.

      FOR doc IN collection FILTER doc.value >= @value SORT doc.value DESC LIMIT 1 RETURN doc

* fixed issues when switching the database inside tasks and during shutdown of database cursors

  These features were added during 2.6 alpha stage so the fixes affect devel/2.6-alpha builds only

* issue #1360: improved foxx-manager help

* added `--enable-tcmalloc` configure option.

  When this option is set, arangod and the client tools will be linked against tcmalloc, which replaces
  the system allocator. When the option is set, a tcmalloc library must be present on the system under
  one of the names `libtcmalloc`, `libtcmalloc_minimal` or `libtcmalloc_debug`.

  As this is a configure option, it is supported for manual builds on Linux-like systems only. tcmalloc
  support is currently experimental.

* issue #1353: Windows: HTTP API - incorrect path in errorMessage

* issue #1347: added option `--create-database` for arangorestore.

  Setting this option to `true` will now create the target database if it does not exist. When creating
  the target database, the username and passwords passed to arangorestore will be used to create an
  initial user for the new database.

* issue #1345: advanced debug information for User Functions

* issue #1341: Can't use bindvars in UPSERT

* fixed vulnerability in JWT implementation.

* changed default value of option `--database.ignore-datafile-errors` from `true` to `false`

  If the new default value of `false` is used, then arangod will refuse loading collections that contain
  datafiles with CRC mismatches or other errors. A collection with datafile errors will then become
  unavailable. This prevents follow up errors from happening.

  The only way to access such collection is to use the datafile debugger (arango-dfdb) and try to repair
  or truncate the datafile with it.

  If `--database.ignore-datafile-errors` is set to `true`, then collections will become available
  even if parts of their data cannot be loaded. This helps availability, but may cause (partial) data
  loss and follow up errors.

* added server startup option `--server.session-timeout` for controlling the timeout of user sessions
  in the web interface

* add sessions and cookie authentication for ArangoDB's web interface

  ArangoDB's built-in web interface now uses sessions. Session information ids are stored in cookies,
  so clients using the web interface must accept cookies in order to use it

* web interface: display query execution time in AQL editor

* web interface: renamed AQL query *submit* button to *execute*

* web interface: added query explain feature in AQL editor

* web interface: demo page added. only working if demo data is available, hidden otherwise

* web interface: added support for custom app scripts with optional arguments and results

* web interface: mounted apps that need to be configured are now indicated in the app overview

* web interface: added button for running tests to app details

* web interface: added button for configuring app dependencies to app details

* web interface: upgraded API documentation to use Swagger 2

* INCOMPATIBLE CHANGE

  removed startup option `--log.severity`

  The docs for `--log.severity` mentioned lots of severities (e.g. `exception`, `technical`, `functional`, `development`)
  but only a few severities (e.g. `all`, `human`) were actually used, with `human` being the default and `all` enabling the
  additional logging of requests. So the option pretended to control a lot of things which it actually didn't. Additionally,
  the option `--log.requests-file` was around for a long time already, also controlling request logging.

  Because the `--log.severity` option effectively did not control that much, it was removed. A side effect of removing the
  option is that 2.5 installations which used `--log.severity all` will not log requests after the upgrade to 2.6. This can
  be adjusted by setting the `--log.requests-file` option.

* add backtrace to fatal log events

* added optional `limit` parameter for AQL function `FULLTEXT`

* make fulltext index also index text values contained in direct sub-objects of the indexed
  attribute.

  Previous versions of ArangoDB only indexed the attribute value if it was a string. Sub-attributes
  of the index attribute were ignored when fulltext indexing.

  Now, if the index attribute value is an object, the object's values will each be included in the
  fulltext index if they are strings. If the index attribute value is an array, the array's values
  will each be included in the fulltext index if they are strings.

  For example, with a fulltext index present on the `translations` attribute, the following text
  values will now be indexed:

      var c = db._create("example");
      c.ensureFulltextIndex("translations");
      c.insert({ translations: { en: "fox", de: "Fuchs", fr: "renard", ru: "лиса" } });
      c.insert({ translations: "Fox is the English translation of the German word Fuchs" });
      c.insert({ translations: [ "ArangoDB", "document", "database", "Foxx" ] });

      c.fulltext("translations", "лиса").toArray();       // returns only first document
      c.fulltext("translations", "Fox").toArray();        // returns first and second documents
      c.fulltext("translations", "prefix:Fox").toArray(); // returns all three documents

* added batch document removal and lookup commands:

      collection.lookupByKeys(keys)
      collection.removeByKeys(keys)

  These commands can be used to perform multi-document lookup and removal operations efficiently
  from the ArangoShell. The argument to these operations is an array of document keys.

  Also added HTTP APIs for batch document commands:

  * PUT /_api/simple/lookup-by-keys
  * PUT /_api/simple/remove-by-keys

* properly prefix document address URLs with the current database name for calls to the REST
  API method GET `/_api/document?collection=...` (that method will return partial URLs to all
  documents in the collection).

  Previous versions of ArangoDB returned the URLs starting with `/_api/` but without the current
  database name, e.g. `/_api/document/mycollection/mykey`. Starting with 2.6, the response URLs
  will include the database name as well, e.g. `/_db/_system/_api/document/mycollection/mykey`.

* added dedicated collection export HTTP REST API

  ArangoDB now provides a dedicated collection export API, which can take snapshots of entire
  collections more efficiently than the general-purpose cursor API. The export API is useful
  to transfer the contents of an entire collection to a client application. It provides optional
  filtering on specific attributes.

  The export API is available at endpoint `POST /_api/export?collection=...`. The API has the
  same return value structure as the already established cursor API (`POST /_api/cursor`).

  An introduction to the export API is given in this blog post:
  http://jsteemann.github.io/blog/2015/04/04/more-efficient-data-exports/

* subquery optimizations for AQL queries

  This optimization avoids copying intermediate results into subqueries that are not required
  by the subquery.

  A brief description can be found here:
  http://jsteemann.github.io/blog/2015/05/04/subquery-optimizations/

* return value optimization for AQL queries

  This optimization avoids copying the final query result inside the query's main `ReturnNode`.

  A brief description can be found here:
  http://jsteemann.github.io/blog/2015/05/04/return-value-optimization-for-aql/

* speed up AQL queries containing big `IN` lists for index lookups

  `IN` lists used for index lookups had performance issues in previous versions of ArangoDB.
  These issues have been addressed in 2.6 so using bigger `IN` lists for filtering is much
  faster.

  A brief description can be found here:
  http://jsteemann.github.io/blog/2015/05/07/in-list-improvements/

* allow `@` and `.` characters in document keys, too

  This change also leads to document keys being URL-encoded when returned in HTTP `location`
  response headers.

* added alternative implementation for AQL COLLECT

  The alternative method uses a hash table for grouping and does not require its input elements
  to be sorted. It will be taken into account by the optimizer for `COLLECT` statements that do
  not use an `INTO` clause.

  In case a `COLLECT` statement can use the hash table variant, the optimizer will create an extra
  plan for it at the beginning of the planning phase. In this plan, no extra `SORT` node will be
  added in front of the `COLLECT` because the hash table variant of `COLLECT` does not require
  sorted input. Instead, a `SORT` node will be added after it to sort its output. This `SORT` node
  may be optimized away again in later stages. If the sort order of the result is irrelevant to
  the user, adding an extra `SORT null` after a hash `COLLECT` operation will allow the optimizer to
  remove the sorts altogether.

  In addition to the hash table variant of `COLLECT`, the optimizer will modify the original plan
  to use the regular `COLLECT` implementation. As this implementation requires sorted input, the
  optimizer will insert a `SORT` node in front of the `COLLECT`. This `SORT` node may be optimized
  away in later stages.

  The created plans will then be shipped through the regular optimization pipeline. In the end,
  the optimizer will pick the plan with the lowest estimated total cost as usual. The hash table
  variant does not require an up-front sort of the input, and will thus be preferred over the
  regular `COLLECT` if the optimizer estimates many input elements for the `COLLECT` node and
  cannot use an index to sort them.

  The optimizer can be explicitly told to use the regular *sorted* variant of `COLLECT` by
  suffixing a `COLLECT` statement with `OPTIONS { "method" : "sorted" }`. This will override the
  optimizer guesswork and only produce the *sorted* variant of `COLLECT`.

  A blog post on the new `COLLECT` implementation can be found here:
  http://jsteemann.github.io/blog/2015/04/22/collecting-with-a-hash-table/

* refactored HTTP REST API for cursors

  The HTTP REST API for cursors (`/_api/cursor`) has been refactored to improve its performance
  and use less memory.

  A post showing some of the performance improvements can be found here:
  http://jsteemann.github.io/blog/2015/04/01/improvements-for-the-cursor-api/

* simplified return value syntax for data-modification AQL queries

  ArangoDB 2.4 since version allows to return results from data-modification AQL queries. The
  syntax for this was quite limited and verbose:

      FOR i IN 1..10
        INSERT { value: i } IN test
        LET inserted = NEW
        RETURN inserted

  The `LET inserted = NEW RETURN inserted` was required literally to return the inserted
  documents. No calculations could be made using the inserted documents.

  This is now more flexible. After a data-modification clause (e.g. `INSERT`, `UPDATE`, `REPLACE`,
  `REMOVE`, `UPSERT`) there can follow any number of `LET` calculations. These calculations can
  refer to the pseudo-values `OLD` and `NEW` that are created by the data-modification statements.

  This allows returning projections of inserted or updated documents, e.g.:

      FOR i IN 1..10
        INSERT { value: i } IN test
        RETURN { _key: NEW._key, value: i }

  Still not every construct is allowed after a data-modification clause. For example, no functions
  can be called that may access documents.

  More information can be found here:
  http://jsteemann.github.io/blog/2015/03/27/improvements-for-data-modification-queries/

* added AQL `UPSERT` statement

  This adds an `UPSERT` statement to AQL that is a combination of both `INSERT` and `UPDATE` /
  `REPLACE`. The `UPSERT` will search for a matching document using a user-provided example.
  If no document matches the example, the *insert* part of the `UPSERT` statement will be
  executed. If there is a match, the *update* / *replace* part will be carried out:

      UPSERT { page: 'index.html' }                 /* search example */
        INSERT { page: 'index.html', pageViews: 1 } /* insert part */
        UPDATE { pageViews: OLD.pageViews + 1 }     /* update part */
        IN pageViews

  `UPSERT` can be used with an `UPDATE` or `REPLACE` clause. The `UPDATE` clause will perform
  a partial update of the found document, whereas the `REPLACE` clause will replace the found
  document entirely. The `UPDATE` or `REPLACE` parts can refer to the pseudo-value `OLD`, which
  contains all attributes of the found document.

  `UPSERT` statements can optionally return values. In the following query, the return
  attribute `found` will return the found document before the `UPDATE` was applied. If no
  document was found, `found` will contain a value of `null`. The `updated` result attribute will
  contain the inserted / updated document:

      UPSERT { page: 'index.html' }                 /* search example */
        INSERT { page: 'index.html', pageViews: 1 } /* insert part */
        UPDATE { pageViews: OLD.pageViews + 1 }     /* update part */
        IN pageViews
        RETURN { found: OLD, updated: NEW }

  A more detailed description of `UPSERT` can be found here:
  http://jsteemann.github.io/blog/2015/03/27/preview-of-the-upsert-command/

* adjusted default configuration value for `--server.backlog-size` from 10 to 64.

* issue #1231: bug xor feature in AQL: LENGTH(null) == 4

  This changes the behavior of the AQL `LENGTH` function as follows:

  - if the single argument to `LENGTH()` is `null`, then the result will now be `0`. In previous
    versions of ArangoDB, the result of `LENGTH(null)` was `4`.

  - if the single argument to `LENGTH()` is `true`, then the result will now be `1`. In previous
    versions of ArangoDB, the result of `LENGTH(true)` was `4`.

  - if the single argument to `LENGTH()` is `false`, then the result will now be `0`. In previous
    versions of ArangoDB, the result of `LENGTH(false)` was `5`.

  The results of `LENGTH()` with string, numeric, array object argument values do not change.

* issue #1298: Bulk import if data already exists (#1298)

  This change extends the HTTP REST API for bulk imports as follows:

  When documents are imported and the `_key` attribute is specified for them, the import can be
  used for inserting and updating/replacing documents. Previously, the import could be used for
  inserting new documents only, and re-inserting a document with an existing key would have failed
  with a *unique key constraint violated* error.

  The above behavior is still the default. However, the API now allows controlling the behavior
  in case of a unique key constraint error via the optional URL parameter `onDuplicate`.

  This parameter can have one of the following values:

  - `error`: when a unique key constraint error occurs, do not import or update the document but
    report an error. This is the default.

  - `update`: when a unique key constraint error occurs, try to (partially) update the existing
    document with the data specified in the import. This may still fail if the document would
    violate secondary unique indexes. Only the attributes present in the import data will be
    updated and other attributes already present will be preserved. The number of updated documents
    will be reported in the `updated` attribute of the HTTP API result.

  - `replace`: when a unique key constraint error occurs, try to fully replace the existing
    document with the data specified in the import. This may still fail if the document would
    violate secondary unique indexes. The number of replaced documents will be reported in the
    `updated` attribute of the HTTP API result.

  - `ignore`: when a unique key constraint error occurs, ignore this error. There will be no
    insert, update or replace for the particular document. Ignored documents will be reported
    separately in the `ignored` attribute of the HTTP API result.

  The result of the HTTP import API will now contain the attributes `ignored` and `updated`, which
  contain the number of ignored and updated documents respectively. These attributes will contain a
  value of zero unless the `onDuplicate` URL parameter is set to either `update` or `replace`
  (in this case the `updated` attribute may contain non-zero values) or `ignore` (in this case the
  `ignored` attribute may contain a non-zero value).

  To support the feature, arangoimp also has a new command line option `--on-duplicate` which can
  have one of the values `error`, `update`, `replace`, `ignore`. The default value is `error`.

  A few examples for using arangoimp with the `--on-duplicate` option can be found here:
  http://jsteemann.github.io/blog/2015/04/14/updating-documents-with-arangoimp/

* changed behavior of `db._query()` in the ArangoShell:

  if the command's result is printed in the shell, the first 10 results will be printed. Previously
  only a basic description of the underlying query result cursor was printed. Additionally, if the
  cursor result contains more than 10 results, the cursor is assigned to a global variable `more`,
  which can be used to iterate over the cursor result.

  Example:

      arangosh [_system]> db._query("FOR i IN 1..15 RETURN i")
      [object ArangoQueryCursor, count: 15, hasMore: true]

      [
        1,
        2,
        3,
        4,
        5,
        6,
        7,
        8,
        9,
        10
      ]

      type 'more' to show more documents


      arangosh [_system]> more
      [object ArangoQueryCursor, count: 15, hasMore: false]

      [
        11,
        12,
        13,
        14,
        15
      ]

* Disallow batchSize value 0 in HTTP `POST /_api/cursor`:

  The HTTP REST API `POST /_api/cursor` does not accept a `batchSize` parameter value of
  `0` any longer. A batch size of 0 never made much sense, but previous versions of ArangoDB
  did not check for this value. Now creating a cursor using a `batchSize` value 0 will
  result in an HTTP 400 error response

* REST Server: fix memory leaks when failing to add jobs

* 'EDGES' AQL Function

  The AQL function `EDGES` got a new fifth option parameter.
  Right now only one option is available: 'includeVertices'. This is a boolean parameter
  that allows to modify the result of the `EDGES` function.
  Default is 'includeVertices: false' which does not have any effect.
  'includeVertices: true' modifies the result, such that
  {vertex: <vertexDocument>, edge: <edgeDocument>} is returned.

* INCOMPATIBLE CHANGE:

  The result format of the AQL function `NEIGHBORS` has been changed.
  Before it has returned an array of objects containing 'vertex' and 'edge'.
  Now it will only contain the vertex directly.
  Also an additional option 'includeData' has been added.
  This is used to define if only the 'vertex._id' value should be returned (false, default),
  or if the vertex should be looked up in the collection and the complete JSON should be returned
  (true).
  Using only the id values can lead to significantly improved performance if this is the only information
  required.

  In order to get the old result format prior to ArangoDB 2.6, please use the function EDGES instead.
  Edges allows for a new option 'includeVertices' which, set to true, returns exactly the format of NEIGHBORS.
  Example:

      NEIGHBORS(<vertexCollection>, <edgeCollection>, <vertex>, <direction>, <example>)

  This can now be achieved by:

      EDGES(<edgeCollection>, <vertex>, <direction>, <example>, {includeVertices: true})

  If you are nesting several NEIGHBORS steps you can speed up their performance in the following way:

  Old Example:

  FOR va IN NEIGHBORS(Users, relations, 'Users/123', 'outbound') FOR vc IN NEIGHBORS(Products, relations, va.vertex._id, 'outbound') RETURN vc

  This can now be achieved by:

  FOR va IN NEIGHBORS(Users, relations, 'Users/123', 'outbound') FOR vc IN NEIGHBORS(Products, relations, va, 'outbound', null, {includeData: true}) RETURN vc
                                                                                                          ^^^^                  ^^^^^^^^^^^^^^^^^^^
                                                                                                  Use intermediate directly     include Data for final

* INCOMPATIBLE CHANGE:

  The AQL function `GRAPH_NEIGHBORS` now provides an additional option `includeData`.
  This option allows controlling whether the function should return the complete vertices
  or just their IDs. Returning only the IDs instead of the full vertices can lead to
  improved performance .

  If provided, `includeData` is set to `true`, all vertices in the result will be returned
  with all their attributes. The default value of `includeData` is `false`.
  This makes the default function results incompatible with previous versions of ArangoDB.

  To get the old result style in ArangoDB 2.6, please set the options as follows in calls
  to `GRAPH_NEIGHBORS`:

      GRAPH_NEIGHBORS(<graph>, <vertex>, { includeData: true })

* INCOMPATIBLE CHANGE:

  The AQL function `GRAPH_COMMON_NEIGHBORS` now provides an additional option `includeData`.
  This option allows controlling whether the function should return the complete vertices
  or just their IDs. Returning only the IDs instead of the full vertices can lead to
  improved performance .

  If provided, `includeData` is set to `true`, all vertices in the result will be returned
  with all their attributes. The default value of `includeData` is `false`.
  This makes the default function results incompatible with previous versions of ArangoDB.

  To get the old result style in ArangoDB 2.6, please set the options as follows in calls
  to `GRAPH_COMMON_NEIGHBORS`:

      GRAPH_COMMON_NEIGHBORS(<graph>, <vertexExamples1>, <vertexExamples2>, { includeData: true }, { includeData: true })

* INCOMPATIBLE CHANGE:

  The AQL function `GRAPH_SHORTEST_PATH` now provides an additional option `includeData`.
  This option allows controlling whether the function should return the complete vertices
  and edges or just their IDs. Returning only the IDs instead of full vertices and edges
  can lead to improved performance .

  If provided, `includeData` is set to `true`, all vertices and edges in the result will
  be returned with all their attributes. There is also an optional parameter `includePath` of
  type object.
  It has two optional sub-attributes `vertices` and `edges`, both of type boolean.
  Both can be set individually and the result will include all vertices on the path if
  `includePath.vertices == true` and all edges if `includePath.edges == true` respectively.

  The default value of `includeData` is `false`, and paths are now excluded by default.
  This makes the default function results incompatible with previous versions of ArangoDB.

  To get the old result style in ArangoDB 2.6, please set the options as follows in calls
  to `GRAPH_SHORTEST_PATH`:

      GRAPH_SHORTEST_PATH(<graph>, <source>, <target>, { includeData: true, includePath: { edges: true, vertices: true } })

  The attributes `startVertex` and `vertex` that were present in the results of `GRAPH_SHORTEST_PATH`
  in previous versions of ArangoDB will not be produced in 2.6. To calculate these attributes in 2.6,
  please extract the first and last elements from the `vertices` result attribute.

* INCOMPATIBLE CHANGE:

  The AQL function `GRAPH_DISTANCE_TO` will now return only the id the destination vertex
  in the `vertex` attribute, and not the full vertex data with all vertex attributes.

* INCOMPATIBLE CHANGE:

  All graph measurements functions in JavaScript module `general-graph` that calculated a
  single figure previously returned an array containing just the figure. Now these functions
  will return the figure directly and not put it inside an array.

  The affected functions are:

  * `graph._absoluteEccentricity`
  * `graph._eccentricity`
  * `graph._absoluteCloseness`
  * `graph._closeness`
  * `graph._absoluteBetweenness`
  * `graph._betweenness`
  * `graph._radius`
  * `graph._diameter`

* Create the `_graphs` collection in new databases with `waitForSync` attribute set to `false`

  The previous `waitForSync` value was `true`, so default the behavior when creating and dropping
  graphs via the HTTP REST API changes as follows if the new settings are in effect:

  * `POST /_api/graph` by default returns `HTTP 202` instead of `HTTP 201`
  * `DELETE /_api/graph/graph-name` by default returns `HTTP 202` instead of `HTTP 201`

  If the `_graphs` collection still has its `waitForSync` value set to `true`, then the HTTP status
  code will not change.

* Upgraded ICU to version 54; this increases performance in many places.
  based on https://code.google.com/p/chromium/issues/detail?id=428145

* added support for HTTP push aka chunked encoding

* issue #1051: add info whether server is running in service or user mode?

  This will add a "mode" attribute to the result of the result of HTTP GET `/_api/version?details=true`

  "mode" can have the following values:

  - `standalone`: server was started manually (e.g. on command-line)
  - `service`: service is running as Windows service, in daemon mode or under the supervisor

* improve system error messages in Windows port

* increased default value of `--server.request-timeout` from 300 to 1200 seconds for client tools
  (arangosh, arangoimp, arangodump, arangorestore)

* increased default value of `--server.connect-timeout` from 3 to 5 seconds for client tools
  (arangosh, arangoimp, arangodump, arangorestore)

* added startup option `--server.foxx-queues-poll-interval`

  This startup option controls the frequency with which the Foxx queues manager is checking
  the queue (or queues) for jobs to be executed.

  The default value is `1` second. Lowering this value will result in the queue manager waking
  up and checking the queues more frequently, which may increase CPU usage of the server.
  When not using Foxx queues, this value can be raised to save some CPU time.

* added startup option `--server.foxx-queues`

  This startup option controls whether the Foxx queue manager will check queue and job entries.
  Disabling this option can reduce server load but will prevent jobs added to Foxx queues from
  being processed at all.

  The default value is `true`, enabling the Foxx queues feature.

* make Foxx queues really database-specific.

  Foxx queues were and are stored in a database-specific collection `_queues`. However, a global
  cache variable for the queues led to the queue names being treated database-independently, which
  was wrong.

  Since 2.6, Foxx queues names are truly database-specific, so the same queue name can be used in
  two different databases for two different queues. Until then, it is advisable to think of queues
  as already being database-specific, and using the database name as a queue name prefix to be
  avoid name conflicts, e.g.:

      var queueName = "myQueue";
      var Foxx = require("org/arangodb/foxx");
      Foxx.queues.create(db._name() + ":" + queueName);

* added support for Foxx queue job types defined as app scripts.

  The old job types introduced in 2.4 are still supported but are known to cause issues in 2.5
  and later when the server is restarted or the job types are not defined in every thread.

  The new job types avoid this issue by storing an explicit mount path and script name rather
  than an assuming the job type is defined globally. It is strongly recommended to convert your
  job types to the new script-based system.

* renamed Foxx sessions option "sessionStorageApp" to "sessionStorage". The option now also accepts session storages directly.

* Added the following JavaScript methods for file access:
  * fs.copyFile() to copy single files
  * fs.copyRecursive() to copy directory trees
  * fs.chmod() to set the file permissions (non-Windows only)

* Added process.env for accessing the process environment from JavaScript code

* Cluster: kickstarter shutdown routines will more precisely follow the shutdown of its nodes.

* Cluster: don't delete agency connection objects that are currently in use.

* Cluster: improve passing along of HTTP errors

* fixed issue #1247: debian init script problems

* multi-threaded index creation on collection load

  When a collection contains more than one secondary index, they can be built in memory in
  parallel when the collection is loaded. How many threads are used for parallel index creation
  is determined by the new configuration parameter `--database.index-threads`. If this is set
  to 0, indexes are built by the opening thread only and sequentially. This is equivalent to
  the behavior in 2.5 and before.

* speed up building up primary index when loading collections

* added `count` attribute to `parameters.json` files of collections. This attribute indicates
  the number of live documents in the collection on unload. It is read when the collection is
  (re)loaded to determine the initial size for the collection's primary index

* removed remainders of MRuby integration, removed arangoirb

* simplified `controllers` property in Foxx manifests. You can now specify a filename directly
  if you only want to use a single file mounted at the base URL of your Foxx app.

* simplified `exports` property in Foxx manifests. You can now specify a filename directly if
  you only want to export variables from a single file in your Foxx app.

* added support for node.js-style exports in Foxx exports. Your Foxx exports file can now export
  arbitrary values using the `module.exports` property instead of adding properties to the
  `exports` object.

* added `scripts` property to Foxx manifests. You should now specify the `setup` and `teardown`
  files as properties of the `scripts` object in your manifests and can define custom,
  app-specific scripts that can be executed from the web interface or the CLI.

* added `tests` property to Foxx manifests. You can now define test cases using the `mocha`
  framework which can then be executed inside ArangoDB.

* updated `joi` package to 6.0.8.

* added `extendible` package.

* added Foxx model lifecycle events to repositories. See #1257.

* speed up resizing of edge index.

* allow to split an edge index into buckets which are resized individually.
  This is controlled by the `indexBuckets` attribute in the `properties`
  of the collection.

* fix a cluster deadlock bug in larger clusters by marking a thread waiting
  for a lock on a DBserver as blocked


v2.5.7 (2015-08-02)
-------------------

* V8: Upgrade to version 4.1.0.27 - this is intended to be the stable V8 version.


v2.5.6 (2015-07-21)
-------------------

* alter Windows build infrastructure so we can properly store pdb files.

* potentially fixed issue #1313: Wrong metric calculation at dashboard

  Escape whitespace in process name when scanning /proc/pid/stats

  This fixes statistics values read from that file

* Fixed variable naming in AQL `COLLECT INTO` results in case the COLLECT is placed
  in a subquery which itself is followed by other constructs that require variables


v2.5.5 (2015-05-29)
-------------------

* fixed vulnerability in JWT implementation.

* fixed format string for reading /proc/pid/stat

* take into account barriers used in different V8 contexts


v2.5.4 (2015-05-14)
-------------------

* added startup option `--log.performance`: specifying this option at startup will log
  performance-related info messages, mainly timings via the regular logging mechanisms

* cluster fixes

* fix for recursive copy under Windows


v2.5.3 (2015-04-29)
-------------------

* Fix fs.move to work across filesystem borders; Fixes Foxx app installation problems;
  issue #1292.

* Fix Foxx app install when installed on a different drive on Windows

* issue #1322: strange AQL result

* issue #1318: Inconsistent db._create() syntax

* issue #1315: queries to a collection fail with an empty response if the
  collection contains specific JSON data

* issue #1300: Make arangodump not fail if target directory exists but is empty

* allow specifying higher values than SOMAXCONN for `--server.backlog-size`

  Previously, arangod would not start when a `--server.backlog-size` value was
  specified that was higher than the platform's SOMAXCONN header value.

  Now, arangod will use the user-provided value for `--server.backlog-size` and
  pass it to the listen system call even if the value is higher than SOMAXCONN.
  If the user-provided value is higher than SOMAXCONN, arangod will log a warning
  on startup.

* Fixed a cluster deadlock bug. Mark a thread that is in a RemoteBlock as
  blocked to allow for additional dispatcher threads to be started.

* Fix locking in cluster by using another ReadWriteLock class for collections.

* Add a second DispatcherQueue for AQL in the cluster. This fixes a
  cluster-AQL thread explosion bug.


v2.5.2 (2015-04-11)
-------------------

* modules stored in _modules are automatically flushed when changed

* added missing query-id parameter in documentation of HTTP DELETE `/_api/query` endpoint

* added iterator for edge index in AQL queries

  this change may lead to less edges being read when used together with a LIMIT clause

* make graph viewer in web interface issue less expensive queries for determining
  a random vertex from the graph, and for determining vertex attributes

* issue #1285: syntax error, unexpected $undefined near '@_to RETURN obj

  this allows AQL bind parameter names to also start with underscores

* moved /_api/query to C++

* issue #1289: Foxx models created from database documents expose an internal method

* added `Foxx.Repository#exists`

* parallelize initialization of V8 context in multiple threads

* fixed a possible crash when the debug-level was TRACE

* cluster: do not initialize statistics collection on each
  coordinator, this fixes a race condition at startup

* cluster: fix a startup race w.r.t. the _configuration collection

* search for db:// JavaScript modules only after all local files have been
  considered, this speeds up the require command in a cluster considerably

* general cluster speedup in certain areas


v2.5.1 (2015-03-19)
-------------------

* fixed bug that caused undefined behavior when an AQL query was killed inside
  a calculation block

* fixed memleaks in AQL query cleanup in case out-of-memory errors are thrown

* by default, Debian and RedHat packages are built with debug symbols

* added option `--database.ignore-logfile-errors`

  This option controls how collection datafiles with a CRC mismatch are treated.

  If set to `false`, CRC mismatch errors in collection datafiles will lead
  to a collection not being loaded at all. If a collection needs to be loaded
  during WAL recovery, the WAL recovery will also abort (if not forced with
  `--wal.ignore-recovery-errors true`). Setting this flag to `false` protects
  users from unintentionally using a collection with corrupted datafiles, from
  which only a subset of the original data can be recovered.

  If set to `true`, CRC mismatch errors in collection datafiles will lead to
  the datafile being partially loaded. All data up to until the mismatch will
  be loaded. This will enable users to continue with collection datafiles
  that are corrupted, but will result in only a partial load of the data.
  The WAL recovery will still abort when encountering a collection with a
  corrupted datafile, at least if `--wal.ignore-recovery-errors` is not set to
  `true`.

  The default value is *true*, so for collections with corrupted datafiles
  there might be partial data loads once the WAL recovery has finished. If
  the WAL recovery will need to load a collection with a corrupted datafile,
  it will still stop when using the default values.

* INCOMPATIBLE CHANGE:

  make the arangod server refuse to start if during startup it finds a non-readable
  `parameter.json` file for a database or a collection.

  Stopping the startup process in this case requires manual intervention (fixing
  the unreadable files), but prevents follow-up errors due to ignored databases or
  collections from happening.

* datafiles and `parameter.json` files written by arangod are now created with read and write
  privileges for the arangod process user, and with read and write privileges for the arangod
  process group.

  Previously, these files were created with user read and write permissions only.

* INCOMPATIBLE CHANGE:

  abort WAL recovery if one of the collection's datafiles cannot be opened

* INCOMPATIBLE CHANGE:

  never try to raise the privileges after dropping them, this can lead to a race condition while
  running the recovery

  If you require to run ArangoDB on a port lower than 1024, you must run ArangoDB as root.

* fixed inefficiencies in `remove` methods of general-graph module

* added option `--database.slow-query-threshold` for controlling the default AQL slow query
  threshold value on server start

* add system error strings for Windows on many places

* rework service startup so we announce 'RUNNING' only when we're finished starting.

* use the Windows eventlog for FATAL and ERROR - log messages

* fix service handling in NSIS Windows installer, specify human readable name

* add the ICU_DATA environment variable to the fatal error messages

* fixed issue #1265: arangod crashed with SIGSEGV

* fixed issue #1241: Wildcards in examples


v2.5.0 (2015-03-09)
-------------------

* installer fixes for Windows

* fix for downloading Foxx

* fixed issue #1258: http pipelining not working?


v2.5.0-beta4 (2015-03-05)
-------------------------

* fixed issue #1247: debian init script problems


v2.5.0-beta3 (2015-02-27)
-------------------------

* fix Windows install path calculation in arango

* fix Windows logging of long strings

* fix possible undefinedness of const strings in Windows


v2.5.0-beta2 (2015-02-23)
-------------------------

* fixed issue #1256: agency binary not found #1256

* fixed issue #1230: API: document/col-name/_key and cursor return different floats

* front-end: dashboard tries not to (re)load statistics if user has no access

* V8: Upgrade to version 3.31.74.1

* etcd: Upgrade to version 2.0 - This requires go 1.3 to compile at least.

* refuse to startup if ICU wasn't initialized, this will i.e. prevent errors from being printed,
  and libraries from being loaded.

* front-end: unwanted removal of index table header after creating new index

* fixed issue #1248: chrome: applications filtering not working

* fixed issue #1198: queries remain in aql editor (front-end) if you navigate through different tabs

* Simplify usage of Foxx

  Thanks to our user feedback we learned that Foxx is a powerful, yet rather complicated concept.
  With this release we tried to make it less complicated while keeping all its strength.
  That includes a rewrite of the documentation as well as some code changes as listed below:

  * Moved Foxx applications to a different folder.

    The naming convention now is: <app-path>/_db/<dbname>/<mountpoint>/APP
    Before it was: <app-path>/databases/<dbname>/<appname>:<appversion>
    This caused some trouble as apps where cached based on name and version and updates did not apply.
    Hence the path on filesystem and the app's access URL had no relation to one another.
    Now the path on filesystem is identical to the URL (except for slashes and the appended APP)

  * Rewrite of Foxx routing

    The routing of Foxx has been exposed to major internal changes we adjusted because of user feedback.
    This allows us to set the development mode per mountpoint without having to change paths and hold
    apps at separate locations.

  * Foxx Development mode

    The development mode used until 2.4 is gone. It has been replaced by a much more mature version.
    This includes the deprecation of the javascript.dev-app-path parameter, which is useless since 2.5.
    Instead of having two separate app directories for production and development, apps now reside in
    one place, which is used for production as well as for development.
    Apps can still be put into development mode, changing their behavior compared to production mode.
    Development mode apps are still reread from disk at every request, and still they ship more debug
    output.

    This change has also made the startup options `--javascript.frontend-development-mode` and
    `--javascript.dev-app-path` obsolete. The former option will not have any effect when set, and the
    latter option is only read and used during the upgrade to 2.5 and does not have any effects later.

  * Foxx install process

    Installing Foxx apps has been a two step process: import them into ArangoDB and mount them at a
    specific mountpoint. These operations have been joined together. You can install an app at one
    mountpoint, that's it. No fetch, mount, unmount, purge cycle anymore. The commands have been
    simplified to just:

    * install: get your Foxx app up and running
    * uninstall: shut it down and erase it from disk

  * Foxx error output

    Until 2.4 the errors produced by Foxx were not optimal. Often, the error message was just
    `unable to parse manifest` and contained only an internal stack trace.
    In 2.5 we made major improvements there, including a much more fine-grained error output that
    helps you debug your Foxx apps. The error message printed is now much closer to its source and
    should help you track it down.

    Also we added the default handlers for unhandled errors in Foxx apps:

    * You will get a nice internal error page whenever your Foxx app is called but was not installed
      due to any error
    * You will get a proper error message when having an uncaught error appears in any app route

    In production mode the messages above will NOT contain any information about your Foxx internals
    and are safe to be exposed to third party users.
    In development mode the messages above will contain the stacktrace (if available), making it easier for
    your in-house devs to track down errors in the application.

* added `console` object to Foxx apps. All Foxx apps now have a console object implementing
  the familiar Console API in their global scope, which can be used to log diagnostic
  messages to the database.

* added `org/arangodb/request` module, which provides a simple API for making HTTP requests
  to external services.

* added optimizer rule `propagate-constant-attributes`

  This rule will look inside `FILTER` conditions for constant value equality comparisons,
  and insert the constant values in other places in `FILTER`s. For example, the rule will
  insert `42` instead of `i.value` in the second `FILTER` of the following query:

      FOR i IN c1 FOR j IN c2 FILTER i.value == 42 FILTER j.value == i.value RETURN 1

* added `filtered` value to AQL query execution statistics

  This value indicates how many documents were filtered by `FilterNode`s in the AQL query.
  Note that `IndexRangeNode`s can also filter documents by selecting only the required ranges
  from the index. The `filtered` value will not include the work done by `IndexRangeNode`s,
  but only the work performed by `FilterNode`s.

* added support for sparse hash and skiplist indexes

  Hash and skiplist indexes can optionally be made sparse. Sparse indexes exclude documents
  in which at least one of the index attributes is either not set or has a value of `null`.

  As such documents are excluded from sparse indexes, they may contain fewer documents than
  their non-sparse counterparts. This enables faster indexing and can lead to reduced memory
  usage in case the indexed attribute does occur only in some, but not all documents of the
  collection. Sparse indexes will also reduce the number of collisions in non-unique hash
  indexes in case non-existing or optional attributes are indexed.

  In order to create a sparse index, an object with the attribute `sparse` can be added to
  the index creation commands:

      db.collection.ensureHashIndex(attributeName, { sparse: true });
      db.collection.ensureHashIndex(attributeName1, attributeName2, { sparse: true });
      db.collection.ensureUniqueConstraint(attributeName, { sparse: true });
      db.collection.ensureUniqueConstraint(attributeName1, attributeName2, { sparse: true });

      db.collection.ensureSkiplist(attributeName, { sparse: true });
      db.collection.ensureSkiplist(attributeName1, attributeName2, { sparse: true });
      db.collection.ensureUniqueSkiplist(attributeName, { sparse: true });
      db.collection.ensureUniqueSkiplist(attributeName1, attributeName2, { sparse: true });

  Note that in place of the above specialized index creation commands, it is recommended to use
  the more general index creation command `ensureIndex`:

  ```js
  db.collection.ensureIndex({ type: "hash", sparse: true, unique: true, fields: [ attributeName ] });
  db.collection.ensureIndex({ type: "skiplist", sparse: false, unique: false, fields: [ "a", "b" ] });
  ```

  When not explicitly set, the `sparse` attribute defaults to `false` for new indexes.

  This causes a change in behavior when creating a unique hash index without specifying the
  sparse flag: in 2.4, unique hash indexes were implicitly sparse, always excluding `null` values.
  There was no option to control this behavior, and sparsity was neither supported for non-unique
  hash indexes nor skiplists in 2.4. This implicit sparsity of unique hash indexes was considered
  an inconsistency, and therefore the behavior was cleaned up in 2.5. As of 2.5, indexes will
  only be created sparse if sparsity is explicitly requested. Existing unique hash indexes from 2.4
  or before will automatically be migrated so they are still sparse after the upgrade to 2.5.

  Geo indexes are implicitly sparse, meaning documents without the indexed location attribute or
  containing invalid location coordinate values will be excluded from the index automatically. This
  is also a change when compared to pre-2.5 behavior, when documents with missing or invalid
  coordinate values may have caused errors on insertion when the geo index' `unique` flag was set
  and its `ignoreNull` flag was not.

  This was confusing and has been rectified in 2.5. The method `ensureGeoConstaint()` now does the
  same as `ensureGeoIndex()`. Furthermore, the attributes `constraint`, `unique`, `ignoreNull` and
  `sparse` flags are now completely ignored when creating geo indexes.

  The same is true for fulltext indexes. There is no need to specify non-uniqueness or sparsity for
  geo or fulltext indexes. They will always be non-unique and sparse.

  As sparse indexes may exclude some documents, they cannot be used for every type of query.
  Sparse hash indexes cannot be used to find documents for which at least one of the indexed
  attributes has a value of `null`. For example, the following AQL query cannot use a sparse
  index, even if one was created on attribute `attr`:

      FOR doc In collection
        FILTER doc.attr == null
        RETURN doc

  If the lookup value is non-constant, a sparse index may or may not be used, depending on
  the other types of conditions in the query. If the optimizer can safely determine that
  the lookup value cannot be `null`, a sparse index may be used. When uncertain, the optimizer
  will not make use of a sparse index in a query in order to produce correct results.

  For example, the following queries cannot use a sparse index on `attr` because the optimizer
  will not know beforehand whether the comparison values for `doc.attr` will include `null`:

      FOR doc In collection
        FILTER doc.attr == SOME_FUNCTION(...)
        RETURN doc

      FOR other IN otherCollection
        FOR doc In collection
          FILTER doc.attr == other.attr
          RETURN doc

  Sparse skiplist indexes can be used for sorting if the optimizer can safely detect that the
  index range does not include `null` for any of the index attributes.

* inspection of AQL data-modification queries will now detect if the data-modification part
  of the query can run in lockstep with the data retrieval part of the query, or if the data
  retrieval part must be executed before the data modification can start.

  Executing the two in lockstep allows using much smaller buffers for intermediate results
  and starts the actual data-modification operations much earlier than if the two phases
  were executed separately.

* Allow dynamic attribute names in AQL object literals

  This allows using arbitrary expressions to construct attribute names in object
  literals specified in AQL queries. To disambiguate expressions and other unquoted
  attribute names, dynamic attribute names need to be enclosed in brackets (`[` and `]`).
  Example:

      FOR i IN 1..100
        RETURN { [ CONCAT('value-of-', i) ] : i }

* make AQL optimizer rule "use-index-for-sort" remove sort also in case a non-sorted
  index (e.g. a hash index) is used for only equality lookups and all sort attributes
  are covered by the index.

  Example that does not require an extra sort (needs hash index on `value`):

      FOR doc IN collection FILTER doc.value == 1 SORT doc.value RETURN doc

  Another example that does not require an extra sort (with hash index on `value1`, `value2`):

      FOR doc IN collection FILTER doc.value1 == 1 && doc.value2 == 2 SORT doc.value1, doc.value2 RETURN doc

* make AQL optimizer rule "use-index-for-sort" remove sort also in case the sort criteria
  excludes the left-most index attributes, but the left-most index attributes are used
  by the index for equality-only lookups.

  Example that can use the index for sorting (needs skiplist index on `value1`, `value2`):

      FOR doc IN collection FILTER doc.value1 == 1 SORT doc.value2 RETURN doc

* added selectivity estimates for primary index, edge index, and hash index

  The selectivity estimates are returned by the `GET /_api/index` REST API method
  in a sub-attribute `selectivityEstimate` for each index that supports it. This
  attribute will be omitted for indexes that do not provide selectivity estimates.
  If provided, the selectivity estimate will be a numeric value between 0 and 1.

  Selectivity estimates will also be reported in the result of `collection.getIndexes()`
  for all indexes that support this. If no selectivity estimate can be determined for
  an index, the attribute `selectivityEstimate` will be omitted here, too.

  The web interface also shows selectivity estimates for each index that supports this.

  Currently the following index types can provide selectivity estimates:
  - primary index
  - edge index
  - hash index (unique and non-unique)

  No selectivity estimates will be provided when running in cluster mode.

* fixed issue #1226: arangod log issues

* added additional logger if arangod is started in foreground mode on a tty

* added AQL optimizer rule "move-calculations-down"

* use exclusive native SRWLocks on Windows instead of native mutexes

* added AQL functions `MD5`, `SHA1`, and `RANDOM_TOKEN`.

* reduced number of string allocations when parsing certain AQL queries

  parsing numbers (integers or doubles) does not require a string allocation
  per number anymore

* RequestContext#bodyParam now accepts arbitrary joi schemas and rejects invalid (but well-formed) request bodies.

* enforce that AQL user functions are wrapped inside JavaScript function () declarations

  AQL user functions were always expected to be wrapped inside a JavaScript function, but previously
  this was not enforced when registering a user function. Enforcing the AQL user functions to be contained
  inside functions prevents functions from doing some unexpected things that may have led to undefined
  behavior.

* Windows service uninstalling: only remove service if it points to the currently running binary,
  or --force was specified.

* Windows (debug only): print stacktraces on crash and run minidump

* Windows (cygwin): if you run arangosh in a cygwin shell or via ssh we will detect this and use
  the appropriate output functions.

* Windows: improve process management

* fix IPv6 reverse ip lookups - so far we only did IPv4 addresses.

* improve join documentation, add outer join example

* run jslint for unit tests too, to prevent "memory leaks" by global js objects with native code.

* fix error logging for exceptions - we wouldn't log the exception message itself so far.

* improve error reporting in the http client (Windows & *nix)

* improve error reports in cluster

* Standard errors can now contain custom messages.


v2.4.7 (XXXX-XX-XX)
-------------------

* fixed issue #1282: Geo WITHIN_RECTANGLE for nested lat/lng


v2.4.6 (2015-03-18)
-------------------

* added option `--database.ignore-logfile-errors`

  This option controls how collection datafiles with a CRC mismatch are treated.

  If set to `false`, CRC mismatch errors in collection datafiles will lead
  to a collection not being loaded at all. If a collection needs to be loaded
  during WAL recovery, the WAL recovery will also abort (if not forced with
  `--wal.ignore-recovery-errors true`). Setting this flag to `false` protects
  users from unintentionally using a collection with corrupted datafiles, from
  which only a subset of the original data can be recovered.

  If set to `true`, CRC mismatch errors in collection datafiles will lead to
  the datafile being partially loaded. All data up to until the mismatch will
  be loaded. This will enable users to continue with a collection datafiles
  that are corrupted, but will result in only a partial load of the data.
  The WAL recovery will still abort when encountering a collection with a
  corrupted datafile, at least if `--wal.ignore-recovery-errors` is not set to
  `true`.

  The default value is *true*, so for collections with corrupted datafiles
  there might be partial data loads once the WAL recovery has finished. If
  the WAL recovery will need to load a collection with a corrupted datafile,
  it will still stop when using the default values.

* INCOMPATIBLE CHANGE:

  make the arangod server refuse to start if during startup it finds a non-readable
  `parameter.json` file for a database or a collection.

  Stopping the startup process in this case requires manual intervention (fixing
  the unreadable files), but prevents follow-up errors due to ignored databases or
  collections from happening.

* datafiles and `parameter.json` files written by arangod are now created with read and write
  privileges for the arangod process user, and with read and write privileges for the arangod
  process group.

  Previously, these files were created with user read and write permissions only.

* INCOMPATIBLE CHANGE:

  abort WAL recovery if one of the collection's datafiles cannot be opened

* INCOMPATIBLE CHANGE:

  never try to raise the privileges after dropping them, this can lead to a race condition while
  running the recovery

  If you require to run ArangoDB on a port lower than 1024, you must run ArangoDB as root.

* fixed inefficiencies in `remove` methods of general-graph module

* added option `--database.slow-query-threshold` for controlling the default AQL slow query
  threshold value on server start


v2.4.5 (2015-03-16)
-------------------

* added elapsed time to HTTP request logging output (`--log.requests-file`)

* added AQL current and slow query tracking, killing of AQL queries

  This change enables retrieving the list of currently running AQL queries inside the selected database.
  AQL queries with an execution time beyond a certain threshold can be moved to a "slow query" facility
  and retrieved from there. Queries can also be killed by specifying the query id.

  This change adds the following HTTP REST APIs:

  - `GET /_api/query/current`: for retrieving the list of currently running queries
  - `GET /_api/query/slow`: for retrieving the list of slow queries
  - `DELETE /_api/query/slow`: for clearing the list of slow queries
  - `GET /_api/query/properties`: for retrieving the properties for query tracking
  - `PUT /_api/query/properties`: for adjusting the properties for query tracking
  - `DELETE /_api/query/<id>`: for killing an AQL query

  The following JavaScript APIs have been added:

  - require("org/arangodb/aql/queries").current();
  - require("org/arangodb/aql/queries").slow();
  - require("org/arangodb/aql/queries").clearSlow();
  - require("org/arangodb/aql/queries").properties();
  - require("org/arangodb/aql/queries").kill();

* fixed issue #1265: arangod crashed with SIGSEGV

* fixed issue #1241: Wildcards in examples

* fixed comment parsing in Foxx controllers


v2.4.4 (2015-02-24)
-------------------

* fixed the generation template for foxx apps. It now does not create deprecated functions anymore

* add custom visitor functionality for `GRAPH_NEIGHBORS` function, too

* increased default value of traversal option *maxIterations* to 100 times of its previous
  default value


v2.4.3 (2015-02-06)
-------------------

* fix multi-threading with openssl when running under Windows

* fix timeout on socket operations when running under Windows

* Fixed an error in Foxx routing which caused some apps that worked in 2.4.1 to fail with status 500: `undefined is not a function` errors in 2.4.2
  This error was occurring due to seldom internal rerouting introduced by the malformed application handler.


v2.4.2 (2015-01-30)
-------------------

* added custom visitor functionality for AQL traversals

  This allows more complex result processing in traversals triggered by AQL. A few examples
  are shown in [this article](http://jsteemann.github.io/blog/2015/01/28/using-custom-visitors-in-aql-graph-traversals/).

* improved number of results estimated for nodes of type EnumerateListNode and SubqueryNode
  in AQL explain output

* added AQL explain helper to explain arbitrary AQL queries

  The helper function prints the query execution plan and the indexes to be used in the
  query. It can be invoked from the ArangoShell or the web interface as follows:

      require("org/arangodb/aql/explainer").explain(query);

* enable use of indexes for certain AQL conditions with non-equality predicates, in
  case the condition(s) also refer to indexed attributes

  The following queries will now be able to use indexes:

      FILTER a.indexed == ... && a.indexed != ...
      FILTER a.indexed == ... && a.nonIndexed != ...
      FILTER a.indexed == ... && ! (a.indexed == ...)
      FILTER a.indexed == ... && ! (a.nonIndexed == ...)
      FILTER a.indexed == ... && ! (a.indexed != ...)
      FILTER a.indexed == ... && ! (a.nonIndexed != ...)
      FILTER (a.indexed == ... && a.nonIndexed == ...) || (a.indexed == ... && a.nonIndexed == ...)
      FILTER (a.indexed == ... && a.nonIndexed != ...) || (a.indexed == ... && a.nonIndexed != ...)

* Fixed spuriously occurring "collection not found" errors when running queries on local
  collections on a cluster DB server

* Fixed upload of Foxx applications to the server for apps exceeding approx. 1 MB zipped.

* Malformed Foxx applications will now return a more useful error when any route is requested.

  In Production a Foxx app mounted on /app will display an html page on /app/* stating a 503 Service temporarily not available.
  It will not state any information about your Application.
  Before it was a 404 Not Found without any information and not distinguishable from a correct not found on your route.

  In Development Mode the html page also contains information about the error occurred.

* Unhandled errors thrown in Foxx routes are now handled by the Foxx framework itself.

  In Production the route will return a status 500 with a body {error: "Error statement"}.
  In Development the route will return a status 500 with a body {error: "Error statement", stack: "..."}

  Before, it was status 500 with a plain text stack including ArangoDB internal routing information.

* The Applications tab in web interface will now request development apps more often.
  So if you have a fixed a syntax error in your app it should always be visible after reload.


v2.4.1 (2015-01-19)
-------------------

* improved WAL recovery output

* fixed certain OR optimizations in AQL optimizer

* better diagnostics for arangoimp

* fixed invalid result of HTTP REST API method `/_admin/foxx/rescan`

* fixed possible segmentation fault when passing a Buffer object into a V8 function
  as a parameter

* updated AQB module to 1.8.0.


v2.4.0 (2015-01-13)
-------------------

* updated AQB module to 1.7.0.

* fixed V8 integration-related crashes

* make `fs.move(src, dest)` also fail when both `src` and `dest` are
  existing directories. This ensures the same behavior of the move operation
  on different platforms.

* fixed AQL insert operation for multi-shard collections in cluster

* added optional return value for AQL data-modification queries.
  This allows returning the documents inserted, removed or updated with the query, e.g.

      FOR doc IN docs REMOVE doc._key IN docs LET removed = OLD RETURN removed
      FOR doc IN docs INSERT { } IN docs LET inserted = NEW RETURN inserted
      FOR doc IN docs UPDATE doc._key WITH { } IN docs LET previous = OLD RETURN previous
      FOR doc IN docs UPDATE doc._key WITH { } IN docs LET updated = NEW RETURN updated

  The variables `OLD` and `NEW` are automatically available when a `REMOVE`, `INSERT`,
  `UPDATE` or `REPLACE` statement is immediately followed by a `LET` statement.
  Note that the `LET` and `RETURN` statements in data-modification queries are not as
  flexible as the general versions of `LET` and `RETURN`. When returning documents from
  data-modification operations, only a single variable can be assigned using `LET`, and
  the assignment can only be either `OLD` or `NEW`, but not an arbitrary expression. The
  `RETURN` statement also allows using the just-created variable only, and no arbitrary
  expressions.


v2.4.0-beta1 (2014-12-26)
--------------------------

* fixed superstates in FoxxGenerator

* fixed issue #1065: Aardvark: added creation of documents and edges with _key property

* fixed issue #1198: Aardvark: current AQL editor query is now cached

* Upgraded V8 version from 3.16.14 to 3.29.59

  The built-in version of V8 has been upgraded from 3.16.14 to 3.29.59.
  This activates several ES6 (also dubbed *Harmony* or *ES.next*) features in
  ArangoDB, both in the ArangoShell and the ArangoDB server. They can be
  used for scripting and in server-side actions such as Foxx routes, traversals
  etc.

  The following ES6 features are available in ArangoDB 2.4 by default:

  * iterators
  * the `of` operator
  * symbols
  * predefined collections types (Map, Set etc.)
  * typed arrays

  Many other ES6 features are disabled by default, but can be made available by
  starting arangod or arangosh with the appropriate options:

  * arrow functions
  * proxies
  * generators
  * String, Array, and Number enhancements
  * constants
  * enhanced object and numeric literals

  To activate all these ES6 features in arangod or arangosh, start it with
  the following options:

      arangosh --javascript.v8-options="--harmony --harmony_generators"

  More details on the available ES6 features can be found in
  [this blog](https://jsteemann.github.io/blog/2014/12/19/using-es6-features-in-arangodb/).

* Added Foxx generator for building Hypermedia APIs

  A more detailed description is [here](https://www.arangodb.com/2014/12/08/building-hypermedia-apis-foxxgenerator)

* New `Applications` tab in web interface:

  The `applications` tab got a complete redesign.
  It will now only show applications that are currently running on ArangoDB.
  For a selected application, a new detailed view has been created.
  This view provides a better overview of the app:
  * author
  * license
  * version
  * contributors
  * download links
  * API documentation

  To install a new application, a new dialog is now available.
  It provides the features already available in the console application `foxx-manager` plus some more:
  * install an application from Github
  * install an application from a zip file
  * install an application from ArangoDB's application store
  * create a new application from scratch: this feature uses a generator to
    create a Foxx application with pre-defined CRUD methods for a given list
    of collections. The generated Foxx app can either be downloaded as a zip file or
    be installed on the server. Starting with a new Foxx app has never been easier.

* fixed issue #1102: Aardvark: Layout bug in documents overview

  The documents overview was entirely destroyed in some situations on Firefox.
  We replaced the plugin we used there.

* fixed issue #1168: Aardvark: pagination buttons jumping

* fixed issue #1161: Aardvark: Click on Import JSON imports previously uploaded file

* removed configure options `--enable-all-in-one-v8`, `--enable-all-in-one-icu`,
  and `--enable-all-in-one-libev`.

* global internal rename to fix naming incompatibilities with JSON:

  Internal functions with names containing `array` have been renamed to `object`,
  internal functions with names containing `list` have been renamed to `array`.
  The renaming was mainly done in the C++ parts. The documentation has also been
  adjusted so that the correct JSON type names are used in most places.

  The change also led to the addition of a few function aliases in AQL:

  * `TO_LIST` now is an alias of the new `TO_ARRAY`
  * `IS_LIST` now is an alias of the new `IS_ARRAY`
  * `IS_DOCUMENT` now is an alias of the new `IS_OBJECT`

  The changed also renamed the option `mergeArrays` to `mergeObjects` for AQL
  data-modification query options and HTTP document modification API

* AQL: added optimizer rule "remove-filter-covered-by-index"

  This rule removes FilterNodes and CalculationNodes from an execution plan if the
  filter is already covered by a previous IndexRangeNode. Removing the CalculationNode
  and the FilterNode will speed up query execution because the query requires less
  computation.

* AQL: added optimizer rule "remove-sort-rand"

  This rule removes a `SORT RAND()` expression from a query and moves the random
  iteration into the appropriate `EnumerateCollectionNode`. This is more efficient
  than individually enumerating and then sorting randomly.

* AQL: range optimizations for IN and OR

  This change enables usage of indexes for several additional cases. Filters containing
  the `IN` operator can now make use of indexes, and multiple OR- or AND-combined filter
  conditions can now also use indexes if the filters are accessing the same indexed
  attribute.

  Here are a few examples of queries that can now use indexes but couldn't before:

    FOR doc IN collection
      FILTER doc.indexedAttribute == 1 || doc.indexedAttribute > 99
      RETURN doc

    FOR doc IN collection
      FILTER doc.indexedAttribute IN [ 3, 42 ] || doc.indexedAttribute > 99
      RETURN doc

    FOR doc IN collection
      FILTER (doc.indexedAttribute > 2 && doc.indexedAttribute < 10) ||
             (doc.indexedAttribute > 23 && doc.indexedAttribute < 42)
      RETURN doc

* fixed issue #500: AQL parentheses issue

  This change allows passing subqueries as AQL function parameters without using
  duplicate brackets (e.g. `FUNC(query)` instead of `FUNC((query))`

* added optional `COUNT` clause to AQL `COLLECT`

  This allows more efficient group count calculation queries, e.g.

      FOR doc IN collection
        COLLECT age = doc.age WITH COUNT INTO length
        RETURN { age: age, count: length }

  A count-only query is also possible:

      FOR doc IN collection
        COLLECT WITH COUNT INTO length
        RETURN length

* fixed missing makeDirectory when fetching a Foxx application from a zip file

* fixed issue #1134: Change the default endpoint to localhost

  This change will modify the IP address ArangoDB listens on to 127.0.0.1 by default.
  This will make new ArangoDB installations unaccessible from clients other than
  localhost unless changed. This is a security feature.

  To make ArangoDB accessible from any client, change the server's configuration
  (`--server.endpoint`) to either `tcp://0.0.0.0:8529` or the server's publicly
  visible IP address.

* deprecated `Repository#modelPrototype`. Use `Repository#model` instead.

* IMPORTANT CHANGE: by default, system collections are included in replication and all
  replication API return values. This will lead to user accounts and credentials
  data being replicated from master to slave servers. This may overwrite
  slave-specific database users.

  If this is undesired, the `_users` collection can be excluded from replication
  easily by setting the `includeSystem` attribute to `false` in the following commands:

  * replication.sync({ includeSystem: false });
  * replication.applier.properties({ includeSystem: false });

  This will exclude all system collections (including `_aqlfunctions`, `_graphs` etc.)
  from the initial synchronization and the continuous replication.

  If this is also undesired, it is also possible to specify a list of collections to
  exclude from the initial synchronization and the continuous replication using the
  `restrictCollections` attribute, e.g.:

      replication.applier.properties({
        includeSystem: true,
        restrictType: "exclude",
        restrictCollections: [ "_users", "_graphs", "foo" ]
      });

  The HTTP API methods for fetching the replication inventory and for dumping collections
  also support the `includeSystem` control flag via a URL parameter.

* removed DEPRECATED replication methods:
  * `replication.logger.start()`
  * `replication.logger.stop()`
  * `replication.logger.properties()`
  * HTTP PUT `/_api/replication/logger-start`
  * HTTP PUT `/_api/replication/logger-stop`
  * HTTP GET `/_api/replication/logger-config`
  * HTTP PUT `/_api/replication/logger-config`

* fixed issue #1174, which was due to locking problems in distributed
  AQL execution

* improved cluster locking for AQL avoiding deadlocks

* use DistributeNode for modifying queries with REPLACE and UPDATE, if
  possible


v2.3.6 (2015-XX-XX)
-------------------

* fixed AQL subquery optimization that produced wrong result when multiple subqueries
  directly followed each other and and a directly following `LET` statement did refer
  to any but the first subquery.


v2.3.5 (2015-01-16)
-------------------

* fixed intermittent 404 errors in Foxx apps after mounting or unmounting apps

* fixed issue #1200: Expansion operator results in "Cannot call method 'forEach' of null"

* fixed issue #1199: Cannot unlink root node of plan


v2.3.4 (2014-12-23)
-------------------

* fixed cerberus path for MyArangoDB


v2.3.3 (2014-12-17)
-------------------

* fixed error handling in instantiation of distributed AQL queries, this
  also fixes a bug in cluster startup with many servers

* issue #1185: parse non-fractional JSON numbers with exponent (e.g. `4e-261`)

* issue #1159: allow --server.request-timeout and --server.connect-timeout of 0


v2.3.2 (2014-12-09)
-------------------

* fixed issue #1177: Fix bug in the user app's storage

* fixed issue #1173: AQL Editor "Save current query" resets user password

* fixed missing makeDirectory when fetching a Foxx application from a zip file

* put in warning about default changed: fixed issue #1134: Change the default endpoint to localhost

* fixed issue #1163: invalid fullCount value returned from AQL

* fixed range operator precedence

* limit default maximum number of plans created by AQL optimizer to 256 (from 1024)

* make AQL optimizer not generate an extra plan if an index can be used, but modify
  existing plans in place

* fixed AQL cursor ttl (time-to-live) issue

  Any user-specified cursor ttl value was not honored since 2.3.0.

* fixed segfault in AQL query hash index setup with unknown shapes

* fixed memleaks

* added AQL optimizer rule for removing `INTO` from a `COLLECT` statement if not needed

* fixed issue #1131

  This change provides the `KEEP` clause for `COLLECT ... INTO`. The `KEEP` clause
  allows controlling which variables will be kept in the variable created by `INTO`.

* fixed issue #1147, must protect dispatcher ID for etcd

v2.3.1 (2014-11-28)
-------------------

* recreate password if missing during upgrade

* fixed issue #1126

* fixed non-working subquery index optimizations

* do not restrict summary of Foxx applications to 60 characters

* fixed display of "required" path parameters in Foxx application documentation

* added more optimizations of constants values in AQL FILTER conditions

* fixed invalid or-to-in optimization for FILTERs containing comparisons
  with boolean values

* fixed replication of `_graphs` collection

* added AQL list functions `PUSH`, `POP`, `UNSHIFT`, `SHIFT`, `REMOVE_VALUES`,
  `REMOVE_VALUE`, `REMOVE_NTH` and `APPEND`

* added AQL functions `CALL` and `APPLY` to dynamically call other functions

* fixed AQL optimizer cost estimation for LIMIT node

* prevent Foxx queues from permanently writing to the journal even when
  server is idle

* fixed AQL COLLECT statement with INTO clause, which copied more variables
  than v2.2 and thus lead to too much memory consumption.
  This deals with #1107.

* fixed AQL COLLECT statement, this concerned every COLLECT statement,
  only the first group had access to the values of the variables before
  the COLLECT statement. This deals with #1127.

* fixed some AQL internals, where sometimes too many items were
  fetched from upstream in the presence of a LIMIT clause. This should
  generally improve performance.


v2.3.0 (2014-11-18)
-------------------

* fixed syslog flags. `--log.syslog` is deprecated and setting it has no effect,
  `--log.facility` now works as described. Application name has been changed from
  `triagens` to `arangod`. It can be changed using `--log.application`. The syslog
  will only contain the actual log message. The datetime prefix is omitted.

* fixed deflate in SimpleHttpClient

* fixed issue #1104: edgeExamples broken or changed

* fixed issue #1103: Error while importing user queries

* fixed issue #1100: AQL: HAS() fails on doc[attribute_name]

* fixed issue #1098: runtime error when creating graph vertex

* hide system applications in **Applications** tab by default

  Display of system applications can be toggled by using the *system applications*
  toggle in the UI.

* added HTTP REST API for managing tasks (`/_api/tasks`)

* allow passing character lists as optional parameter to AQL functions `TRIM`,
  `LTRIM` and `RTRIM`

  These functions now support trimming using custom character lists. If no character
  lists are specified, all whitespace characters will be removed as previously:

      TRIM("  foobar\t \r\n ")         // "foobar"
      TRIM(";foo;bar;baz, ", "; ")     // "foo;bar;baz"

* added AQL string functions `LTRIM`, `RTRIM`, `FIND_FIRST`, `FIND_LAST`, `SPLIT`,
  `SUBSTITUTE`

* added AQL functions `ZIP`, `VALUES` and `PERCENTILE`

* made AQL functions `CONCAT` and `CONCAT_SEPARATOR` work with list arguments

* dynamically create extra dispatcher threads if required

* fixed issue #1097: schemas in the API docs no longer show required properties as optional


v2.3.0-beta2 (2014-11-08)
-------------------------

* front-end: new icons for uploading and downloading JSON documents into a collection

* front-end: fixed documents pagination css display error

* front-end: fixed flickering of the progress view

* front-end: fixed missing event for documents filter function

* front-end: jsoneditor: added CMD+Return (Mac) CTRL+Return (Linux/Win) shortkey for
  saving a document

* front-end: added information tooltip for uploading json documents.

* front-end: added database management view to the collapsed navigation menu

* front-end: added collection truncation feature

* fixed issue #1086: arangoimp: Odd errors if arguments are not given properly

* performance improvements for AQL queries that use JavaScript-based expressions
  internally

* added AQL geo functions `WITHIN_RECTANGLE` and `IS_IN_POLYGON`

* fixed non-working query results download in AQL editor of web interface

* removed debug print message in AQL editor query export routine

* fixed issue #1075: Aardvark: user name required even if auth is off #1075

  The fix for this prefills the username input field with the current user's
  account name if any and `root` (the default username) otherwise. Additionally,
  the tooltip text has been slightly adjusted.

* fixed issue #1069: Add 'raw' link to swagger ui so that the raw swagger
  json can easily be retrieved

  This adds a link to the Swagger API docs to an application's detail view in
  the **Applications** tab of the web interface. The link produces the Swagger
  JSON directly. If authentication is turned on, the link requires authentication,
  too.

* documentation updates


v2.3.0-beta1 (2014-11-01)
-------------------------

* added dedicated `NOT IN` operator for AQL

  Previously, a `NOT IN` was only achievable by writing a negated `IN` condition:

      FOR i IN ... FILTER ! (i IN [ 23, 42 ]) ...

  This can now alternatively be expressed more intuitively as follows:

      FOR i IN ... FILTER i NOT IN [ 23, 42 ] ...

* added alternative logical operator syntax for AQL

  Previously, the logical operators in AQL could only be written as:
  - `&&`: logical and
  - `||`: logical or
  - `!`: negation

  ArangoDB 2.3 introduces the alternative variants for these operators:
  - `AND`: logical and
  - `OR`: logical or
  - `NOT`: negation

  The new syntax is just an alternative to the old syntax, allowing easier
  migration from SQL. The old syntax is still fully supported and will be.

* improved output of `ArangoStatement.parse()` and POST `/_api/query`

  If an AQL query can be parsed without problems, The return value of
  `ArangoStatement.parse()` now contains an attribute `ast` with the abstract
  syntax tree of the query (before optimizations). Though this is an internal
  representation of the query and is subject to change, it can be used to inspect
  how ArangoDB interprets a given query.

* improved `ArangoStatement.explain()` and POST `/_api/explain`

  The commands for explaining AQL queries have been improved.

* added command-line option `--javascript.v8-contexts` to control the number of
  V8 contexts created in arangod.

  Previously, the number of V8 contexts was equal to the number of server threads
  (as specified by option `--server.threads`).

  However, it may be sensible to create different amounts of threads and V8
  contexts. If the option is not specified, the number of V8 contexts created
  will be equal to the number of server threads. Thus no change in configuration
  is required to keep the old behavior.

  If you are using the default config files or merge them with your local config
  files, please review if the default number of server threads is okay in your
  environment. Additionally you should verify that the number of V8 contexts
  created (as specified in option `--javascript.v8-contexts`) is okay.

* the number of server.threads specified is now the minimum of threads
  started. There are situation in which threads are waiting for results of
  distributed database servers. In this case the number of threads is
  dynamically increased.

* removed index type "bitarray"

  Bitarray indexes were only half-way documented and integrated in previous versions
  of ArangoDB so their benefit was limited. The support for bitarray indexes has
  thus been removed in ArangoDB 2.3. It is not possible to create indexes of type
  "bitarray" with ArangoDB 2.3.

  When a collection is opened that contains a bitarray index definition created
  with a previous version of ArangoDB, ArangoDB will ignore it and log the following
  warning:

      index type 'bitarray' is not supported in this version of ArangoDB and is ignored

  Future versions of ArangoDB may automatically remove such index definitions so the
  warnings will eventually disappear.

* removed internal "_admin/modules/flush" in order to fix requireApp

* added basic support for handling binary data in Foxx

  Requests with binary payload can be processed in Foxx applications by
  using the new method `res.rawBodyBuffer()`. This will return the unparsed request
  body as a Buffer object.

  There is now also the method `req.requestParts()` available in Foxx to retrieve
  the individual components of a multipart HTTP request.

  Buffer objects can now be used when setting the response body of any Foxx action.
  Additionally, `res.send()` has been added as a convenience method for returning
  strings, JSON objects or buffers from a Foxx action:

      res.send("<p>some HTML</p>");
      res.send({ success: true });
      res.send(new Buffer("some binary data"));

  The convenience method `res.sendFile()` can now be used to easily return the
  contents of a file from a Foxx action:

      res.sendFile(applicationContext.foxxFilename("image.png"));

  `fs.write` now accepts not only strings but also Buffer objects as second parameter:

      fs.write(filename, "some data");
      fs.write(filename, new Buffer("some binary data"));

  `fs.readBuffer` can be used to return the contents of a file in a Buffer object.

* improved performance of insertion into non-unique hash indexes significantly in case
  many duplicate keys are used in the index

* issue #1042: set time zone in log output

  the command-line option `--log.use-local-time` was added to print dates and times in
  the server-local timezone instead of UTC

* command-line options that require a boolean value now validate the
  value given on the command-line

  This prevents issues if no value is specified for an option that
  requires a boolean value. For example, the following command-line would
  have caused trouble in 2.2, because `--server.endpoint` would have been
  used as the value for the `--server.disable-authentication` options
  (which requires a boolean value):

      arangod --server.disable-authentication --server.endpoint tcp://127.0.0.1:8529 data

  In 2.3, running this command will fail with an error and requires to
  be modified to:

      arangod --server.disable-authentication true --server.endpoint tcp://127.0.0.1:8529 data

* improved performance of CSV import in arangoimp

* fixed issue #1027: Stack traces are off-by-one

* fixed issue #1026: Modules loaded in different files within the same app
  should refer to the same module

* fixed issue #1025: Traversal not as expected in undirected graph

* added a _relation function in the general-graph module.

  This deprecated _directedRelation and _undirectedRelation.
  ArangoDB does not offer any constraints for undirected edges
  which caused some confusion of users how undirected relations
  have to be handled. Relation now only supports directed relations
  and the user can actively simulate undirected relations.

* changed return value of Foxx.applicationContext#collectionName:

  Previously, the function could return invalid collection names because
  invalid characters were not replaced in the application name prefix, only
  in the collection name passed.

  Now, the function replaces invalid characters also in the application name
  prefix, which might to slightly different results for application names that
  contained any characters outside the ranges [a-z], [A-Z] and [0-9].

* prevent XSS in AQL editor and logs view

* integrated tutorial into ArangoShell and web interface

* added option `--backslash-escape` for arangoimp when running CSV file imports

* front-end: added download feature for (filtered) documents

* front-end: added download feature for the results of a user query

* front-end: added function to move documents to another collection

* front-end: added sort-by attribute to the documents filter

* front-end: added sorting feature to database, graph management and user management view.

* issue #989: front-end: Databases view not refreshing after deleting a database

* issue #991: front-end: Database search broken

* front-end: added infobox which shows more information about a document (_id, _rev, _key) or
  an edge (_id, _rev, _key, _from, _to). The from and to attributes are clickable and redirect
  to their document location.

* front-end: added edit-mode for deleting multiple documents at the same time.

* front-end: added delete button to the detailed document/edge view.

* front-end: added visual feedback for saving documents/edges inside the editor (error/success).

* front-end: added auto-focusing for the first input field in a modal.

* front-end: added validation for user input in a modal.

* front-end: user defined queries are now stored inside the database and are bound to the current
  user, instead of using the local storage functionality of the browsers. The outcome of this is
  that user defined queries are now independently usable from any device. Also queries can now be
  edited through the standard document editor of the front-end through the _users collection.

* front-end: added import and export functionality for user defined queries.

* front-end: added new keywords and functions to the aql-editor theme

* front-end: applied tile-style to the graph view

* front-end: now using the new graph api including multi-collection support

* front-end: foxx apps are now deletable

* front-end: foxx apps are now installable and updateable through github, if github is their
  origin.

* front-end: added foxx app version control. Multiple versions of a single foxx app are now
  installable and easy to manage and are also arranged in groups.

* front-end: the user-set filter of a collection is now stored until the user navigates to
  another collection.

* front-end: fetching and filtering of documents, statistics, and query operations are now
  handled with asynchronous ajax calls.

* front-end: added progress indicator if the front-end is waiting for a server operation.

* front-end: fixed wrong count of documents in the documents view of a collection.

* front-end: fixed unexpected styling of the manage db view and navigation.

* front-end: fixed wrong handling of select fields in a modal view.

* front-end: fixed wrong positioning of some tooltips.

* automatically call `toJSON` function of JavaScript objects (if present)
  when serializing them into database documents. This change allows
  storing JavaScript date objects in the database in a sensible manner.


v2.2.7 (2014-11-19)
-------------------

* fixed issue #998: Incorrect application URL for non-system Foxx apps

* fixed issue #1079: AQL editor: keyword WITH in UPDATE query is not highlighted

* fix memory leak in cluster nodes

* fixed registration of AQL user-defined functions in Web UI (JS shell)

* fixed error display in Web UI for certain errors
  (now error message is printed instead of 'undefined')

* fixed issue #1059: bug in js module console

* fixed issue #1056: "fs": zip functions fail with passwords

* fixed issue #1063: Docs: measuring unit of --wal.logfile-size?

* fixed issue #1062: Docs: typo in 14.2 Example data


v2.2.6 (2014-10-20)
-------------------

* fixed issue #972: Compilation Issue

* fixed issue #743: temporary directories are now unique and one can read
  off the tool that created them, if empty, they are removed atexit

* Highly improved performance of all AQL GRAPH_* functions.

* Orphan collections in general graphs can now be found via GRAPH_VERTICES
  if either "any" or no direction is defined

* Fixed documentation for AQL function GRAPH_NEIGHBORS.
  The option "vertexCollectionRestriction" is meant to filter the target
  vertices only, and should not filter the path.

* Fixed a bug in GRAPH_NEIGHBORS which enforced only empty results
  under certain conditions


v2.2.5 (2014-10-09)
-------------------

* fixed issue #961: allow non-JSON values in undocument request bodies

* fixed issue 1028: libicu is now statically linked

* fixed cached lookups of collections on the server, which may have caused spurious
  problems after collection rename operations


v2.2.4 (2014-10-01)
-------------------

* fixed accessing `_from` and `_to` attributes in `collection.byExample` and
  `collection.firstExample`

  These internal attributes were not handled properly in the mentioned functions, so
  searching for them did not always produce documents

* fixed issue #1030: arangoimp 2.2.3 crashing, not logging on large Windows CSV file

* fixed issue #1025: Traversal not as expected in undirected graph

* fixed issue #1020

  This requires re-introducing the startup option `--database.force-sync-properties`.

  This option can again be used to force fsyncs of collection, index and database properties
  stored as JSON strings on disk in files named `parameter.json`. Syncing these files after
  a write may be necessary if the underlying storage does not sync file contents by itself
  in a "sensible" amount of time after a file has been written and closed.

  The default value is `true` so collection, index and database properties will always be
  synced to disk immediately. This affects creating, renaming and dropping collections as
  well as creating and dropping databases and indexes. Each of these operations will perform
  an additional fsync on the `parameter.json` file if the option is set to `true`.

  It might be sensible to set this option to `false` for workloads that create and drop a
  lot of collections (e.g. test runs).

  Document operations such as creating, updating and dropping documents are not affected
  by this option.

* fixed issue #1016: AQL editor bug

* fixed issue #1014: WITHIN function returns wrong distance

* fixed AQL shortest path calculation in function `GRAPH_SHORTEST_PATH` to return
  complete vertex objects instead of just vertex ids

* allow changing of attributes of documents stored in server-side JavaScript variables

  Previously, the following did not work:

      var doc = db.collection.document(key);
      doc._key = "abc"; // overwriting internal attributes not supported
      doc.value = 123;  // overwriting existing attributes not supported

  Now, modifying documents stored in server-side variables (e.g. `doc` in the above case)
  is supported. Modifying the variables will not update the documents in the database,
  but will modify the JavaScript object (which can be written back to the database using
  `db.collection.update` or `db.collection.replace`)

* fixed issue #997: arangoimp apparently doesn't support files >2gig on Windows

  large file support (requires using `_stat64` instead of `stat`) is now supported on
  Windows


v2.2.3 (2014-09-02)
-------------------

* added `around` for Foxx controller

* added `type` option for HTTP API `GET /_api/document?collection=...`

  This allows controlling the type of results to be returned. By default, paths to
  documents will be returned, e.g.

      [
        `/_api/document/test/mykey1`,
        `/_api/document/test/mykey2`,
        ...
      ]

  To return a list of document ids instead of paths, the `type` URL parameter can be
  set to `id`:

      [
        `test/mykey1`,
        `test/mykey2`,
        ...
      ]

  To return a list of document keys only, the `type` URL parameter can be set to `key`:

      [
        `mykey1`,
        `mykey2`,
        ...
      ]


* properly capitalize HTTP response header field names in case the `x-arango-async`
  HTTP header was used in a request.

* fixed several documentation issues

* speedup for several general-graph functions, AQL functions starting with `GRAPH_`
  and traversals


v2.2.2 (2014-08-08)
-------------------

* allow storing non-reserved attribute names starting with an underscore

  Previous versions of ArangoDB parsed away all attribute names that started with an
  underscore (e.g. `_test', '_foo', `_bar`) on all levels of a document (root level
  and sub-attribute levels). While this behavior was documented, it was unintuitive and
  prevented storing documents inside other documents, e.g.:

      {
        "_key" : "foo",
        "_type" : "mydoc",
        "references" : [
          {
            "_key" : "something",
            "_rev" : "...",
            "value" : 1
          },
          {
            "_key" : "something else",
            "_rev" : "...",
            "value" : 2
          }
        ]
      }

  In the above example, previous versions of ArangoDB removed all attributes and
  sub-attributes that started with underscores, meaning the embedded documents would lose
  some of their attributes. 2.2.2 should preserve such attributes, and will also allow
  storing user-defined attribute names on the top-level even if they start with underscores
  (such as `_type` in the above example).

* fix conversion of JavaScript String, Number and Boolean objects to JSON.

  Objects created in JavaScript using `new Number(...)`, `new String(...)`, or
  `new Boolean(...)` were not converted to JSON correctly.

* fixed a race condition on task registration (i.e. `require("org/arangodb/tasks").register()`)

  this race condition led to undefined behavior when a just-created task with no offset and
  no period was instantly executed and deleted by the task scheduler, before the `register`
  function returned to the caller.

* changed run-tests.sh to execute all suitable tests.

* switch to new version of gyp

* fixed upgrade button


v2.2.1 (2014-07-24)
-------------------

* fixed hanging write-ahead log recovery for certain cases that involved dropping
  databases

* fixed issue with --check-version: when creating a new database the check failed

* issue #947 Foxx applicationContext missing some properties

* fixed issue with --check-version: when creating a new database the check failed

* added startup option `--wal.suppress-shape-information`

  Setting this option to `true` will reduce memory and disk space usage and require
  less CPU time when modifying documents or edges. It should therefore be turned on
  for standalone ArangoDB servers. However, for servers that are used as replication
  masters, setting this option to `true` will effectively disable the usage of the
  write-ahead log for replication, so it should be set to `false` for any replication
  master servers.

  The default value for this option is `false`.

* added optional `ttl` attribute to specify result cursor expiration for HTTP API method
  `POST /_api/cursor`

  The `ttl` attribute can be used to prevent cursor results from timing out too early.

* issue #947: Foxx applicationContext missing some properties

* (reported by Christian Neubauer):

  The problem was that in Google's V8, signed and unsigned chars are not always declared cleanly.
  so we need to force v8 to compile with forced signed chars which is done by the Flag:
    -fsigned-char
  at least it is enough to follow the instructions of compiling arango on rasperry
  and add "CFLAGS='-fsigned-char'" to the make command of V8 and remove the armv7=0

* Fixed a bug with the replication client. In the case of single document
  transactions the collection was not write locked.


v2.2.0 (2014-07-10)
-------------------

* The replication methods `logger.start`, `logger.stop` and `logger.properties` are
  no-ops in ArangoDB 2.2 as there is no separate replication logger anymore. Data changes
  are logged into the write-ahead log in ArangoDB 2.2, and not separately by the
  replication logger. The replication logger object is still there in ArangoDB 2.2 to
  ensure backwards-compatibility, however, logging cannot be started, stopped or
  configured anymore. Using any of these methods will do nothing.

  This also affects the following HTTP API methods:
  - `PUT /_api/replication/logger-start`
  - `PUT /_api/replication/logger-stop`
  - `GET /_api/replication/logger-config`
  - `PUT /_api/replication/logger-config`

  Using any of these methods is discouraged from now on as they will be removed in
  future versions of ArangoDB.

* INCOMPATIBLE CHANGE: replication of transactions has changed. Previously, transactions
  were logged on a master in one big block and shipped to a slave in one block, too.
  Now transactions will be logged and replicated as separate entries, allowing transactions
  to be bigger and also ensure replication progress.

  This change also affects the behavior of the `stop` method of the replication applier.
  If the replication applier is now stopped manually using the `stop` method and later
  restarted using the `start` method, any transactions that were unfinished at the
  point of stopping will be aborted on a slave, even if they later commit on the master.

  In ArangoDB 2.2, stopping the replication applier manually should be avoided unless the
  goal is to stop replication permanently or to do a full resync with the master anyway.
  If the replication applier still must be stopped, it should be made sure that the
  slave has fetched and applied all pending operations from a master, and that no
  extra transactions are started on the master before the `stop` command on the slave
  is executed.

  Replication of transactions in ArangoDB 2.2 might also lock the involved collections on
  the slave while a transaction is either committed or aborted on the master and the
  change has been replicated to the slave. This change in behavior may be important for
  slave servers that are used for read-scaling. In order to avoid long lasting collection
  locks on the slave, transactions should be kept small.

  The `_replication` system collection is not used anymore in ArangoDB 2.2 and its usage is
  discouraged.

* INCOMPATIBLE CHANGE: the figures reported by the `collection.figures` method
  now only reflect documents and data contained in the journals and datafiles of
  collections. Documents or deletions contained only in the write-ahead log will
  not influence collection figures until the write-ahead log garbage collection
  kicks in. The figures for a collection might therefore underreport the total
  resource usage of a collection.

  Additionally, the attributes `lastTick` and `uncollectedLogfileEntries` have been
  added to the result of the `figures` operation and the HTTP API method
  `PUT /_api/collection/figures`

* added `insert` method as an alias for `save`. Documents can now be inserted into
  a collection using either method:

      db.test.save({ foo: "bar" });
      db.test.insert({ foo: "bar" });

* added support for data-modification AQL queries

* added AQL keywords `INSERT`, `UPDATE`, `REPLACE` and `REMOVE` (and `WITH`) to
  support data-modification AQL queries.

  Unquoted usage of these keywords for attribute names in AQL queries will likely
  fail in ArangoDB 2.2. If any such attribute name needs to be used in a query, it
  should be enclosed in backticks to indicate the usage of a literal attribute
  name.

  For example, the following query will fail in ArangoDB 2.2 with a parse error:

      FOR i IN foo RETURN i.remove

  and needs to be rewritten like this:

      FOR i IN foo RETURN i.`remove`

* disallow storing of JavaScript objects that contain JavaScript native objects
  of type `Date`, `Function`, `RegExp` or `External`, e.g.

      db.test.save({ foo: /bar/ });
      db.test.save({ foo: new Date() });

  will now print

      Error: <data> cannot be converted into JSON shape: could not shape document

  Previously, objects of these types were silently converted into an empty object
  (i.e. `{ }`).

  To store such objects in a collection, explicitly convert them into strings
  like this:

      db.test.save({ foo: String(/bar/) });
      db.test.save({ foo: String(new Date()) });

* The replication methods `logger.start`, `logger.stop` and `logger.properties` are
  no-ops in ArangoDB 2.2 as there is no separate replication logger anymore. Data changes
  are logged into the write-ahead log in ArangoDB 2.2, and not separately by the
  replication logger. The replication logger object is still there in ArangoDB 2.2 to
  ensure backwards-compatibility, however, logging cannot be started, stopped or
  configured anymore. Using any of these methods will do nothing.

  This also affects the following HTTP API methods:
  - `PUT /_api/replication/logger-start`
  - `PUT /_api/replication/logger-stop`
  - `GET /_api/replication/logger-config`
  - `PUT /_api/replication/logger-config`

  Using any of these methods is discouraged from now on as they will be removed in
  future versions of ArangoDB.

* INCOMPATIBLE CHANGE: replication of transactions has changed. Previously, transactions
  were logged on a master in one big block and shipped to a slave in one block, too.
  Now transactions will be logged and replicated as separate entries, allowing transactions
  to be bigger and also ensure replication progress.

  This change also affects the behavior of the `stop` method of the replication applier.
  If the replication applier is now stopped manually using the `stop` method and later
  restarted using the `start` method, any transactions that were unfinished at the
  point of stopping will be aborted on a slave, even if they later commit on the master.

  In ArangoDB 2.2, stopping the replication applier manually should be avoided unless the
  goal is to stop replication permanently or to do a full resync with the master anyway.
  If the replication applier still must be stopped, it should be made sure that the
  slave has fetched and applied all pending operations from a master, and that no
  extra transactions are started on the master before the `stop` command on the slave
  is executed.

  Replication of transactions in ArangoDB 2.2 might also lock the involved collections on
  the slave while a transaction is either committed or aborted on the master and the
  change has been replicated to the slave. This change in behavior may be important for
  slave servers that are used for read-scaling. In order to avoid long lasting collection
  locks on the slave, transactions should be kept small.

  The `_replication` system collection is not used anymore in ArangoDB 2.2 and its usage is
  discouraged.

* INCOMPATIBLE CHANGE: the figures reported by the `collection.figures` method
  now only reflect documents and data contained in the journals and datafiles of
  collections. Documents or deletions contained only in the write-ahead log will
  not influence collection figures until the write-ahead log garbage collection
  kicks in. The figures for a collection might therefore underreport the total
  resource usage of a collection.

  Additionally, the attributes `lastTick` and `uncollectedLogfileEntries` have been
  added to the result of the `figures` operation and the HTTP API method
  `PUT /_api/collection/figures`

* added `insert` method as an alias for `save`. Documents can now be inserted into
  a collection using either method:

      db.test.save({ foo: "bar" });
      db.test.insert({ foo: "bar" });

* added support for data-modification AQL queries

* added AQL keywords `INSERT`, `UPDATE`, `REPLACE` and `REMOVE` (and `WITH`) to
  support data-modification AQL queries.

  Unquoted usage of these keywords for attribute names in AQL queries will likely
  fail in ArangoDB 2.2. If any such attribute name needs to be used in a query, it
  should be enclosed in backticks to indicate the usage of a literal attribute
  name.

  For example, the following query will fail in ArangoDB 2.2 with a parse error:

      FOR i IN foo RETURN i.remove

  and needs to be rewritten like this:

      FOR i IN foo RETURN i.`remove`

* disallow storing of JavaScript objects that contain JavaScript native objects
  of type `Date`, `Function`, `RegExp` or `External`, e.g.

      db.test.save({ foo: /bar/ });
      db.test.save({ foo: new Date() });

  will now print

      Error: <data> cannot be converted into JSON shape: could not shape document

  Previously, objects of these types were silently converted into an empty object
  (i.e. `{ }`).

  To store such objects in a collection, explicitly convert them into strings
  like this:

      db.test.save({ foo: String(/bar/) });
      db.test.save({ foo: String(new Date()) });

* honor startup option `--server.disable-statistics` when deciding whether or not
  to start periodic statistics collection jobs

  Previously, the statistics collection jobs were started even if the server was
  started with the `--server.disable-statistics` flag being set to `true`

* removed startup option `--random.no-seed`

  This option had no effect in previous versions of ArangoDB and was thus removed.

* removed startup option `--database.remove-on-drop`

  This option was used for debugging only.

* removed startup option `--database.force-sync-properties`

  This option is now superfluous as collection properties are now stored in the
  write-ahead log.

* introduced write-ahead log

  All write operations in an ArangoDB server instance are automatically logged
  to the server's write-ahead log. The write-ahead log is a set of append-only
  logfiles, and it is used in case of a crash recovery and for replication.
  Data from the write-ahead log will eventually be moved into the journals or
  datafiles of collections, allowing the server to remove older write-ahead log
  logfiles. Figures of collections will be updated when data are moved from the
  write-ahead log into the journals or datafiles of collections.

  Cross-collection transactions in ArangoDB should benefit considerably by this
  change, as less writes than in previous versions are required to ensure the data
  of multiple collections are atomically and durably committed. All data-modifying
  operations inside transactions (insert, update, remove) will write their
  operations into the write-ahead log directly, making transactions with multiple
  operations also require less physical memory than in previous versions of ArangoDB,
  that required all transaction data to fit into RAM.

  The `_trx` system collection is not used anymore in ArangoDB 2.2 and its usage is
  discouraged.

  The data in the write-ahead log can also be used in the replication context.
  The `_replication` collection that was used in previous versions of ArangoDB to
  store all changes on the server is not used anymore in ArangoDB 2.2. Instead,
  slaves can read from a master's write-ahead log to get informed about most
  recent changes. This removes the need to store data-modifying operations in
  both the actual place and the `_replication` collection.

* removed startup option `--server.disable-replication-logger`

  This option is superfluous in ArangoDB 2.2. There is no dedicated replication
  logger in ArangoDB 2.2. There is now always the write-ahead log, and it is also
  used as the server's replication log. Specifying the startup option
  `--server.disable-replication-logger` will do nothing in ArangoDB 2.2, but the
  option should not be used anymore as it might be removed in a future version.

* changed behavior of replication logger

  There is no dedicated replication logger in ArangoDB 2.2 as there is the
  write-ahead log now. The existing APIs for starting and stopping the replication
  logger still exist in ArangoDB 2.2 for downwards-compatibility, but calling
  the start or stop operations are no-ops in ArangoDB 2.2. When querying the
  replication logger status via the API, the server will always report that the
  replication logger is running. Configuring the replication logger is a no-op
  in ArangoDB 2.2, too. Changing the replication logger configuration has no
  effect. Instead, the write-ahead log configuration can be changed.

* removed MRuby integration for arangod

  ArangoDB had an experimental MRuby integration in some of the publish builds.
  This wasn't continuously developed, and so it has been removed in ArangoDB 2.2.

  This change has led to the following startup options being superfluous:

  - `--ruby.gc-interval`
  - `--ruby.action-directory`
  - `--ruby.modules-path`
  - `--ruby.startup-directory`

  Specifying these startup options will do nothing in ArangoDB 2.2, but the
  options should be avoided from now on as they might be removed in future versions.

* reclaim index memory when last document in collection is deleted

  Previously, deleting documents from a collection did not lead to index sizes being
  reduced. Instead, the already allocated index memory was re-used when a collection
  was refilled.

  Now, index memory for primary indexes and hash indexes is reclaimed instantly when
  the last document from a collection is removed.

* inlined and optimized functions in hash indexes

* added AQL TRANSLATE function

  This function can be used to perform lookups from static lists, e.g.

      LET countryNames = { US: "United States", UK: "United Kingdom", FR: "France" }
      RETURN TRANSLATE("FR", countryNames)

* fixed datafile debugger

* fixed check-version for empty directory

* moved try/catch block to the top of routing chain

* added mountedApp function for foxx-manager

* fixed issue #883: arango 2.1 - when starting multi-machine cluster, UI web
  does not change to cluster overview

* fixed dfdb: should not start any other V8 threads

* cleanup of version-check, added module org/arangodb/database-version,
  added --check-version option

* fixed issue #881: [2.1.0] Bombarded (every 10 sec or so) with
  "WARNING format string is corrupt" when in non-system DB Dashboard

* specialized primary index implementation to allow faster hash table
  rebuilding and reduce lookups in datafiles for the actual value of `_key`.

* issue #862: added `--overwrite` option to arangoimp

* removed number of property lookups for documents during AQL queries that
  access documents

* prevent buffering of long print results in arangosh's and arangod's print
  command

  this change will emit buffered intermediate print results and discard the
  output buffer to quickly deliver print results to the user, and to prevent
  constructing very large buffers for large results

* removed sorting of attribute names for use in a collection's shaper

  sorting attribute names was done on document insert to keep attributes
  of a collection in sorted order for faster comparisons. The sort order
  of attributes was only used in one particular and unlikely case, so it
  was removed. Collections with many different attribute names should
  benefit from this change by faster inserts and slightly less memory usage.

* fixed a bug in arangodump which got the collection name in _from and _to
  attributes of edges wrong (all were "_unknown")

* fixed a bug in arangorestore which did not recognize wrong _from and _to
  attributes of edges

* improved error detection and reporting in arangorestore


v2.1.1 (2014-06-06)
-------------------

* fixed dfdb: should not start any other V8 threads

* signature for collection functions was modified

  The basic change was the substitution of the input parameter of the
  function by an generic options object which can contain multiple
  option parameter of the function.
  Following functions were modified
  remove
  removeBySample
  replace
  replaceBySample
  update
  updateBySample

  Old signature is yet supported but it will be removed in future versions

v2.1.0 (2014-05-29)
-------------------

* implemented upgrade procedure for clusters

* fixed communication issue with agency which prevented reconnect
  after an agent failure

* fixed cluster dashboard in the case that one but not all servers
  in the cluster are down

* fixed a bug with coordinators creating local database objects
  in the wrong order (_system needs to be done first)

* improved cluster dashboard


v2.1.0-rc2 (2014-05-25)
-----------------------

* fixed issue #864: Inconsistent behavior of AQL REVERSE(list) function


v2.1.0-rc1 (XXXX-XX-XX)
-----------------------

* added server-side periodic task management functions:

  - require("org/arangodb/tasks").register(): registers a periodic task
  - require("org/arangodb/tasks").unregister(): unregisters and removes a
    periodic task
  - require("org/arangodb/tasks").get(): retrieves a specific tasks or all
    existing tasks

  the previous undocumented function `internal.definePeriodic` is now
  deprecated and will be removed in a future release.

* decrease the size of some seldom used system collections on creation.

  This will make these collections use less disk space and mapped memory.

* added AQL date functions

* added AQL FLATTEN() list function

* added index memory statistics to `db.<collection>.figures()` function

  The `figures` function will now return a sub-document `indexes`, which lists
  the number of indexes in the `count` sub-attribute, and the total memory
  usage of the indexes in bytes in the `size` sub-attribute.

* added AQL CURRENT_DATABASE() function

  This function returns the current database's name.

* added AQL CURRENT_USER() function

  This function returns the current user from an AQL query. The current user is the
  username that was specified in the `Authorization` HTTP header of the request. If
  authentication is turned off or the query was executed outside a request context,
  the function will return `null`.

* fixed issue #796: Searching with newline chars broken?

  fixed slightly different handling of backslash escape characters in a few
  AQL functions. Now handling of escape sequences should be consistent, and
  searching for newline characters should work the same everywhere

* added OpenSSL version check for configure

  It will report all OpenSSL versions < 1.0.1g as being too old.
  `configure` will only complain about an outdated OpenSSL version but not stop.

* require C++ compiler support (requires g++ 4.8, clang++ 3.4 or Visual Studio 13)

* less string copying returning JSONified documents from ArangoDB, e.g. via
  HTTP GET `/_api/document/<collection>/<document>`

* issue #798: Lower case http headers from arango

  This change allows returning capitalized HTTP headers, e.g.
  `Content-Length` instead of `content-length`.
  The HTTP spec says that headers are case-insensitive, but
  in fact several clients rely on a specific case in response
  headers.
  This change will capitalize HTTP headers if the `X-Arango-Version`
  request header is sent by the client and contains a value of at
  least `20100` (for version 2.1). The default value for the
  compatibility can also be set at server start, using the
  `--server.default-api-compatibility` option.

* simplified usage of `db._createStatement()`

  Previously, the function could not be called with a query string parameter as
  follows:

      db._createStatement(queryString);

  Calling it as above resulted in an error because the function expected an
  object as its parameter. From now on, it's possible to call the function with
  just the query string.

* make ArangoDB not send back a `WWW-Authenticate` header to a client in case the
  client sends the `X-Omit-WWW-Authenticate` HTTP header.

  This is done to prevent browsers from showing their built-in HTTP authentication
  dialog for AJAX requests that require authentication.
  ArangoDB will still return an HTTP 401 (Unauthorized) if the request doesn't
  contain valid credentials, but it will omit the `WWW-Authenticate` header,
  allowing clients to bypass the browser's authentication dialog.

* added REST API method HTTP GET `/_api/job/job-id` to query the status of an
  async job without potentially fetching it from the list of done jobs

* fixed non-intuitive behavior in jobs API: previously, querying the status
  of an async job via the API HTTP PUT `/_api/job/job-id` removed a currently
  executing async job from the list of queryable jobs on the server.
  Now, when querying the result of an async job that is still executing,
  the job is kept in the list of queryable jobs so its result can be fetched
  by a subsequent request.

* use a new data structure for the edge index of an edge collection. This
  improves the performance for the creation of the edge index and in
  particular speeds up removal of edges in graphs. Note however that
  this change might change the order in which edges starting at
  or ending in a vertex are returned. However, this order was never
  guaranteed anyway and it is not sensible to guarantee any particular
  order.

* provide a size hint to edge and hash indexes when initially filling them
  this will lead to less re-allocations when populating these indexes

  this may speed up building indexes when opening an existing collection

* don't requeue identical context methods in V8 threads in case a method is
  already registered

* removed arangod command line option `--database.remove-on-compacted`

* export the sort attribute for graph traversals to the HTTP interface

* add support for arangodump/arangorestore for clusters


v2.0.8 (XXXX-XX-XX)
-------------------

* fixed too-busy iteration over skiplists

  Even when a skiplist query was restricted by a limit clause, the skiplist
  index was queried without the limit. this led to slower-than-necessary
  execution times.

* fixed timeout overflows on 32 bit systems

  this bug has led to problems when select was called with a high timeout
  value (2000+ seconds) on 32bit systems that don't have a forgiving select
  implementation. when the call was made on these systems, select failed
  so no data would be read or sent over the connection

  this might have affected some cluster-internal operations.

* fixed ETCD issues on 32 bit systems

  ETCD was non-functional on 32 bit systems at all. The first call to the
  watch API crashed it. This was because atomic operations worked on data
  structures that were not properly aligned on 32 bit systems.

* fixed issue #848: db.someEdgeCollection.inEdge does not return correct
  value when called the 2nd time after a .save to the edge collection


v2.0.7 (2014-05-05)
-------------------

* issue #839: Foxx Manager missing "unfetch"

* fixed a race condition at startup

  this fixes undefined behavior in case the logger was involved directly at
  startup, before the logger initialization code was called. This should have
  occurred only for code that was executed before the invocation of main(),
  e.g. during ctor calls of statically defined objects.


v2.0.6 (2014-04-22)
-------------------

* fixed issue #835: arangosh doesn't show correct database name



v2.0.5 (2014-04-21)
-------------------

* Fixed a caching problem in IE JS Shell

* added cancelation for async jobs

* upgraded to new gyp for V8

* new Windows installer


v2.0.4 (2014-04-14)
-------------------

* fixed cluster authentication front-end issues for Firefox and IE, there are
  still problems with Chrome


v2.0.3 (2014-04-14)
-------------------

* fixed AQL optimizer bug

* fixed front-end issues

* added password change dialog


v2.0.2 (2014-04-06)
-------------------

* during cluster startup, do not log (somewhat expected) connection errors with
  log level error, but with log level info

* fixed dashboard modals

* fixed connection check for cluster planning front end: firefox does
  not support async:false

* document how to persist a cluster plan in order to relaunch an existing
  cluster later


v2.0.1 (2014-03-31)
-------------------

* make ArangoDB not send back a `WWW-Authenticate` header to a client in case the
  client sends the `X-Omit-WWW-Authenticate` HTTP header.

  This is done to prevent browsers from showing their built-in HTTP authentication
  dialog for AJAX requests that require authentication.
  ArangoDB will still return an HTTP 401 (Unauthorized) if the request doesn't
  contain valid credentials, but it will omit the `WWW-Authenticate` header,
  allowing clients to bypass the browser's authentication dialog.

* fixed isses in arango-dfdb:

  the dfdb was not able to unload certain system collections, so these couldn't be
  inspected with the dfdb sometimes. Additionally, it did not truncate corrupt
  markers from datafiles under some circumstances

* added `changePassword` attribute for users

* fixed non-working "save" button in collection edit view of web interface
  clicking the save button did nothing. one had to press enter in one of the input
  fields to send modified form data

* fixed V8 compile error on MacOS X

* prevent `body length: -9223372036854775808` being logged in development mode for
  some Foxx HTTP responses

* fixed several bugs in web interface dashboard

* fixed issue #783: coffee script not working in manifest file

* fixed issue #783: coffee script not working in manifest file

* fixed issue #781: Cant save current query from AQL editor ui

* bumped version in `X-Arango-Version` compatibility header sent by arangosh and other
  client tools from `1.5` to `2.0`.

* fixed startup options for arango-dfdb, added details option for arango-dfdb

* fixed display of missing error messages and codes in arangosh

* when creating a collection via the web interface, the collection type was always
  "document", regardless of the user's choice


v2.0.0 (2014-03-10)
-------------------

* first 2.0 release


v2.0.0-rc2 (2014-03-07)
-----------------------

* fixed cluster authorization


v2.0.0-rc1 (2014-02-28)
-----------------------

* added sharding :-)

* added collection._dbName attribute to query the name of the database from a collection

  more detailed documentation on the sharding and cluster features can be found in the user
  manual, section **Sharding**

* INCOMPATIBLE CHANGE: using complex values in AQL filter conditions with operators other
  than equality (e.g. >=, >, <=, <) will disable usage of skiplist indexes for filter
  evaluation.

  For example, the following queries will be affected by change:

      FOR doc IN docs FILTER doc.value < { foo: "bar" } RETURN doc
      FOR doc IN docs FILTER doc.value >= [ 1, 2, 3 ] RETURN doc

  The following queries will not be affected by the change:

      FOR doc IN docs FILTER doc.value == 1 RETURN doc
      FOR doc IN docs FILTER doc.value == "foo" RETURN doc
      FOR doc IN docs FILTER doc.value == [ 1, 2, 3 ] RETURN doc
      FOR doc IN docs FILTER doc.value == { foo: "bar" } RETURN doc

* INCOMPATIBLE CHANGE: removed undocumented method `collection.saveOrReplace`

  this feature was never advertised nor documented nor tested.

* INCOMPATIBLE CHANGE: removed undocumented REST API method `/_api/simple/BY-EXAMPLE-HASH`

  this feature was never advertised nor documented nor tested.

* added explicit startup parameter `--server.reuse-address`

  This flag can be used to control whether sockets should be acquired with the SO_REUSEADDR
  flag.

  Regardless of this setting, sockets on Windows are always acquired using the
  SO_EXCLUSIVEADDRUSE flag.

* removed undocumented REST API method GET `/_admin/database-name`

* added user validation API at POST `/_api/user/<username>`

* slightly improved users management API in `/_api/user`:

  Previously, when creating a new user via HTTP POST, the username needed to be
  passed in an attribute `username`. When users were returned via this API,
  the usernames were returned in an attribute named `user`. This was slightly
  confusing and was changed in 2.0 as follows:

  - when adding a user via HTTP POST, the username can be specified in an attribute
  `user`. If this attribute is not used, the API will look into the attribute `username`
  as before and use that value.
  - when users are returned via HTTP GET, the usernames are still returned in an
    attribute `user`.

  This change should be fully downwards-compatible with the previous version of the API.

* added AQL SLICE function to extract slices from lists

* made module loader more node compatible

* the startup option `--javascript.package-path` for arangosh is now deprecated and does
  nothing. Using it will not cause an error, but the option is ignored.

* added coffee script support

* Several UI improvements.

* Exchanged icons in the graphviewer toolbar

* always start networking and HTTP listeners when starting the server (even in
  console mode)

* allow vertex and edge filtering with user-defined functions in TRAVERSAL,
  TRAVERSAL_TREE and SHORTEST_PATH AQL functions:

      // using user-defined AQL functions for edge and vertex filtering
      RETURN TRAVERSAL(friends, friendrelations, "friends/john", "outbound", {
        followEdges: "myfunctions::checkedge",
        filterVertices: "myfunctions::checkvertex"
      })

      // using the following custom filter functions
      var aqlfunctions = require("org/arangodb/aql/functions");
      aqlfunctions.register("myfunctions::checkedge", function (config, vertex, edge, path) {
        return (edge.type !== 'dislikes'); // don't follow these edges
      }, false);

      aqlfunctions.register("myfunctions::checkvertex", function (config, vertex, path) {
        if (vertex.isDeleted || ! vertex.isActive) {
          return [ "prune", "exclude" ]; // exclude these and don't follow them
        }
        return [ ]; // include everything else
      }, false);

* fail if invalid `strategy`, `order` or `itemOrder` attribute values
  are passed to the AQL TRAVERSAL function. Omitting these attributes
  is not considered an error, but specifying an invalid value for any
  of these attributes will make an AQL query fail.

* issue #751: Create database through API should return HTTP status code 201

  By default, the server now returns HTTP 201 (created) when creating a new
  database successfully. To keep compatibility with older ArangoDB versions, the
  startup parameter `--server.default-api-compatibility` can be set to a value
  of `10400` to indicate API compatibility with ArangoDB 1.4. The compatibility
  can also be enforced by setting the `X-Arango-Version` HTTP header in a
  client request to this API on a per-request basis.

* allow direct access from the `db` object to collections whose names start
  with an underscore (e.g. db._users).

  Previously, access to such collections via the `db` object was possible from
  arangosh, but not from arangod (and thus Foxx and actions). The only way
  to access such collections from these places was via the `db._collection(<name>)`
  workaround.

* allow `\n` (as well as `\r\n`) as line terminator in batch requests sent to
  `/_api/batch` HTTP API.

* use `--data-binary` instead of `--data` parameter in generated cURL examples

* issue #703: Also show path of logfile for fm.config()

* issue #675: Dropping a collection used in "graph" module breaks the graph

* added "static" Graph.drop() method for graphs API

* fixed issue #695: arangosh server.password error

* use pretty-printing in `--console` mode by default

* simplified ArangoDB startup options

  Some startup options are now superfluous or their usage is simplified. The
  following options have been changed:

  * `--javascript.modules-path`: this option has been removed. The modules paths
    are determined by arangod and arangosh automatically based on the value of
    `--javascript.startup-directory`.

    If the option is set on startup, it is ignored so startup will not abort with
    an error `unrecognized option`.

  * `--javascript.action-directory`: this option has been removed. The actions
    directory is determined by arangod automatically based on the value of
    `--javascript.startup-directory`.

    If the option is set on startup, it is ignored so startup will not abort with
    an error `unrecognized option`.

  * `--javascript.package-path`: this option is still available but it is not
    required anymore to set the standard package paths (e.g. `js/npm`). arangod
    will automatically use this standard package path regardless of whether it
    was specified via the options.

    It is possible to use this option to add additional package paths to the
    standard value.

  Configuration files included with arangod are adjusted accordingly.

* layout of the graphs tab adapted to better fit with the other tabs

* database selection is moved to the bottom right corner of the web interface

* removed priority queue index type

  this feature was never advertised nor documented nor tested.

* display internal attributes in document source view of web interface

* removed separate shape collections

  When upgrading to ArangoDB 2.0, existing collections will be converted to include
  shapes and attribute markers in the datafiles instead of using separate files for
  shapes.

  When a collection is converted, existing shapes from the SHAPES directory will
  be written to a new datafile in the collection directory, and the SHAPES directory
  will be removed afterwards.

  This saves up to 2 MB of memory and disk space for each collection
  (savings are higher, the less different shapes there are in a collection).
  Additionally, one less file descriptor per opened collection will be used.

  When creating a new collection, the amount of sync calls may be reduced. The same
  may be true for documents with yet-unknown shapes. This may help performance
  in these cases.

* added AQL functions `NTH` and `POSITION`

* added signal handler for arangosh to save last command in more cases

* added extra prompt placeholders for arangosh:
  - `%e`: current endpoint
  - `%u`: current user

* added arangosh option `--javascript.gc-interval` to control amount of
  garbage collection performed by arangosh

* fixed issue #651: Allow addEdge() to take vertex ids in the JS library

* removed command-line option `--log.format`

  In previous versions, this option did not have an effect for most log messages, so
  it got removed.

* removed C++ logger implementation

  Logging inside ArangoDB is now done using the LOG_XXX() macros. The LOGGER_XXX()
  macros are gone.

* added collection status "loading"


v1.4.16 (XXXX-XX-XX)
--------------------

* fixed too eager datafile deletion

  this issue could have caused a crash when the compaction had marked datafiles as obsolete
  and they were removed while "old" temporary query results still pointed to the old datafile
  positions

* fixed issue #826: Replication fails when a collection's configuration changes


v1.4.15 (2014-04-19)
--------------------

* bugfix for AQL query optimizer

  the following type of query was too eagerly optimized, leading to errors in code-generation:

      LET a = (FOR i IN [] RETURN i) LET b = (FOR i IN [] RETURN i) RETURN 1

  the problem occurred when both lists in the subqueries were empty. In this case invalid code
  was generated and the query couldn't be executed.


v1.4.14 (2014-04-05)
--------------------

* fixed race conditions during shape / attribute insertion

  A race condition could have led to spurious `cannot find attribute #xx` or
  `cannot find shape #xx` (where xx is a number) warning messages being logged
  by the server. This happened when a new attribute was inserted and at the same
  time was queried by another thread.

  Also fixed a race condition that may have occurred when a thread tried to
  access the shapes / attributes hash tables while they were resized. In this
  cases, the shape / attribute may have been hashed to a wrong slot.

* fixed a memory barrier / cpu synchronization problem with libev, affecting
  Windows with Visual Studio 2013 (probably earlier versions are affected, too)

  The issue is described in detail here:
  http://lists.schmorp.de/pipermail/libev/2014q1/002318.html


v1.4.13 (2014-03-14)
--------------------

* added diagnostic output for Foxx application upload

* allow dump & restore from ArangoDB 1.4 with an ArangoDB 2.0 server

* allow startup options `temp-path` and `default-language` to be specified from the arangod
  configuration file and not only from the command line

* fixed too eager compaction

  The compaction will now wait for several seconds before trying to re-compact the same
  collection. Additionally, some other limits have been introduced for the compaction.


v1.4.12 (2014-03-05)
--------------------

* fixed display bug in web interface which caused the following problems:
  - documents were displayed in web interface as being empty
  - document attributes view displayed many attributes with content "undefined"
  - document source view displayed many attributes with name "TYPEOF" and value "undefined"
  - an alert popping up in the browser with message "Datatables warning..."

* re-introduced old-style read-write locks to supports Windows versions older than
  Windows 2008R2 and Windows 7. This should re-enable support for Windows Vista and
  Windows 2008.


v1.4.11 (2014-02-27)
--------------------

* added SHORTEST_PATH AQL function

  this calculates the shortest paths between two vertices, using the Dijkstra
  algorithm, employing a min-heap

  By default, ArangoDB does not know the distance between any two vertices and
  will use a default distance of 1. A custom distance function can be registered
  as an AQL user function to make the distance calculation use any document
  attributes or custom logic:

      RETURN SHORTEST_PATH(cities, motorways, "cities/CGN", "cities/MUC", "outbound", {
        paths: true,
        distance: "myfunctions::citydistance"
      })

      // using the following custom distance function
      var aqlfunctions = require("org/arangodb/aql/functions");
      aqlfunctions.register("myfunctions::distance", function (config, vertex1, vertex2, edge) {
        return Math.sqrt(Math.pow(vertex1.x - vertex2.x) + Math.pow(vertex1.y - vertex2.y));
      }, false);

* fixed bug in Graph.pathTo function

* fixed small memleak in AQL optimizer

* fixed access to potentially uninitialized variable when collection had a cap constraint


v1.4.10 (2014-02-21)
--------------------

* fixed graph constructor to allow graph with some parameter to be used

* added node.js "events" and "stream"

* updated npm packages

* added loading of .json file

* Fixed http return code in graph api with waitForSync parameter.

* Fixed documentation in graph, simple and index api.

* removed 2 tests due to change in ruby library.

* issue #756: set access-control-expose-headers on CORS response

  the following headers are now whitelisted by ArangoDB in CORS responses:
  - etag
  - content-encoding
  - content-length
  - location
  - server
  - x-arango-errors
  - x-arango-async-id


v1.4.9 (2014-02-07)
-------------------

* return a document's current etag in response header for HTTP HEAD requests on
  documents that return an HTTP 412 (precondition failed) error. This allows
  retrieving the document's current revision easily.

* added AQL function `SKIPLIST` to directly access skiplist indexes from AQL

  This is a shortcut method to use a skiplist index for retrieving specific documents in
  indexed order. The function capability is rather limited, but it may be used
  for several cases to speed up queries. The documents are returned in index order if
  only one condition is used.

      /* return all documents with mycollection.created > 12345678 */
      FOR doc IN SKIPLIST(mycollection, { created: [[ '>', 12345678 ]] })
        RETURN doc

      /* return first document with mycollection.created > 12345678 */
      FOR doc IN SKIPLIST(mycollection, { created: [[ '>', 12345678 ]] }, 0, 1)
        RETURN doc

      /* return all documents with mycollection.created between 12345678 and 123456790 */
      FOR doc IN SKIPLIST(mycollection, { created: [[ '>', 12345678 ], [ '<=', 123456790 ]] })
        RETURN doc

      /* return all documents with mycollection.a equal 1 and .b equal 2 */
      FOR doc IN SKIPLIST(mycollection, { a: [[ '==', 1 ]], b: [[ '==', 2 ]] })
        RETURN doc

  The function requires a skiplist index with the exact same attributes to
  be present on the specified collection. All attributes present in the skiplist
  index must be specified in the conditions specified for the `SKIPLIST` function.
  Attribute declaration order is important, too: attributes must be specified in the
  same order in the condition as they have been declared in the skiplist index.

* added command-line option `--server.disable-authentication-unix-sockets`

  with this option, authentication can be disabled for all requests coming
  in via UNIX domain sockets, enabling clients located on the same host as
  the ArangoDB server to connect without authentication.
  Other connections (e.g. TCP/IP) are not affected by this option.

  The default value for this option is `false`.
  Note: this option is only supported on platforms that support Unix domain
  sockets.

* call global arangod instance destructor on shutdown

* issue #755: TRAVERSAL does not use strategy, order and itemOrder options

  these options were not honored when configuring a traversal via the AQL
  TRAVERSAL function. Now, these options are used if specified.

* allow vertex and edge filtering with user-defined functions in TRAVERSAL,
  TRAVERSAL_TREE and SHORTEST_PATH AQL functions:

      // using user-defined AQL functions for edge and vertex filtering
      RETURN TRAVERSAL(friends, friendrelations, "friends/john", "outbound", {
        followEdges: "myfunctions::checkedge",
        filterVertices: "myfunctions::checkvertex"
      })

      // using the following custom filter functions
      var aqlfunctions = require("org/arangodb/aql/functions");
      aqlfunctions.register("myfunctions::checkedge", function (config, vertex, edge, path) {
        return (edge.type !== 'dislikes'); // don't follow these edges
      }, false);

      aqlfunctions.register("myfunctions::checkvertex", function (config, vertex, path) {
        if (vertex.isDeleted || ! vertex.isActive) {
          return [ "prune", "exclude" ]; // exclude these and don't follow them
        }
        return [ ]; // include everything else
      }, false);

* issue #748: add vertex filtering to AQL's TRAVERSAL[_TREE]() function


v1.4.8 (2014-01-31)
-------------------

* install foxx apps in the web interface

* fixed a segfault in the import API


v1.4.7 (2014-01-23)
-------------------

* issue #744: Add usage example arangoimp from Command line

* issue #738: added __dirname, __filename pseudo-globals. Fixes #733. (@by pluma)

* mount all Foxx applications in system apps directory on startup


v1.4.6 (2014-01-20)
-------------------

* issue #736: AQL function to parse collection and key from document handle

* added fm.rescan() method for Foxx-Manager

* fixed issue #734: foxx cookie and route problem

* added method `fm.configJson` for arangosh

* include `startupPath` in result of API `/_api/foxx/config`


v1.4.5 (2014-01-15)
-------------------

* fixed issue #726: Alternate Windows Install Method

* fixed issue #716: dpkg -P doesn't remove everything

* fixed bugs in description of HTTP API `_api/index`

* fixed issue #732: Rest API GET revision number

* added missing documentation for several methods in HTTP API `/_api/edge/...`

* fixed typos in description of HTTP API `_api/document`

* defer evaluation of AQL subqueries and logical operators (lazy evaluation)

* Updated font in WebFrontend, it now contains a version that renders properly on Windows

* generally allow function return values as call parameters to AQL functions

* fixed potential deadlock in global context method execution

* added override file "arangod.conf.local" (and co)


v1.4.4 (2013-12-24)
-------------------

* uid and gid are now set in the scripts, there is no longer a separate config file for
  arangod when started from a script

* foxx-manager is now an alias for arangosh

* arango-dfdb is now an alias for arangod, moved from bin to sbin

* changed from readline to linenoise for Windows

* added --install-service and --uninstall-service for Windows

* removed --daemon and --supervisor for Windows

* arangosh and arangod now uses the config-file which maps the binary name, i. e. if you
  rename arangosh to foxx-manager it will use the config file foxx-manager.conf

* fixed lock file for Windows

* fixed issue #711, #687: foxx-manager throws internal errors

* added `--server.ssl-protocol` option for client tools
  this allows connecting from arangosh, arangoimp, arangoimp etc. to an ArangoDB
  server that uses a non-default value for `--server.ssl-protocol`. The default
  value for the SSL protocol is 4 (TLSv1). If the server is configured to use a
  different protocol, it was not possible to connect to it with the client tools.

* added more detailed request statistics

  This adds the number of async-executed HTTP requests plus the number of HTTP
  requests per individual HTTP method type.

* added `--force` option for arangorestore
  this option allows continuing a restore operation even if the server reports errors
  in the middle of the restore operation

* better error reporting for arangorestore
  in case the server returned an HTTP error, arangorestore previously reported this
  error as `internal error` without any details only. Now server-side errors are
  reported by arangorestore with the server's error message

* include more system collections in dumps produced by arangodump
  previously some system collections were intentionally excluded from dumps, even if the
  dump was run with `--include-system-collections`. for example, the collections `_aal`,
  `_modules`, `_routing`, and `_users` were excluded. This makes sense in a replication
  context but not always in a dump context.
  When specifying `--include-system-collections`, arangodump will now include the above-
  mentioned collections in the dump, too. Some other system collections are still excluded
  even when the dump is run with `--include-system-collections`, for example `_replication`
  and `_trx`.

* fixed issue #701: ArangoStatement undefined in arangosh

* fixed typos in configuration files


v1.4.3 (2013-11-25)
-------------------

* fixed a segfault in the AQL optimizer, occurring when a constant non-list value was
  used on the right-hand side of an IN operator that had a collection attribute on the
  left-hand side

* issue #662:

  Fixed access violation errors (crashes) in the Windows version, occurring under some
  circumstances when accessing databases with multiple clients in parallel

* fixed issue #681: Problem with ArchLinux PKGBUILD configuration


v1.4.2 (2013-11-20)
-------------------

* fixed issue #669: Tiny documentation update

* ported Windows version to use native Windows API SRWLocks (slim read-write locks)
  and condition variables instead of homemade versions

  MSDN states the following about the compatibility of SRWLocks and Condition Variables:

      Minimum supported client:
      Windows Server 2008 [desktop apps | Windows Store apps]

      Minimum supported server:
      Windows Vista [desktop apps | Windows Store apps]

* fixed issue #662: ArangoDB on Windows hanging

  This fixes a deadlock issue that occurred on Windows when documents were written to
  a collection at the same time when some other thread tried to drop the collection.

* fixed file-based logging in Windows

  the logger complained on startup if the specified log file already existed

* fixed startup of server in daemon mode (`--daemon` startup option)

* fixed a segfault in the AQL optimizer

* issue #671: Method graph.measurement does not exist

* changed Windows condition variable implementation to use Windows native
  condition variables

  This is an attempt to fix spurious Windows hangs as described in issue #662.

* added documentation for JavaScript traversals

* added --code-page command-line option for Windows version of arangosh

* fixed a problem when creating edges via the web interface.

  The problem only occurred if a collection was created with type "document
  collection" via the web interface, and afterwards was dropped and re-created
  with type "edge collection". If the web interface page was not reloaded,
  the old collection type (document) was cached, making the subsequent creation
  of edges into the (seeming-to-be-document) collection fail.

  The fix is to not cache the collection type in the web interface. Users of
  an older version of the web interface can reload the collections page if they
  are affected.

* fixed a caching problem in arangosh: if a collection was created using the web
  interface, and then removed via arangosh, arangosh did not actually drop the
  collection due to caching.

  Because the `drop` operation was not carried out, this caused misleading error
  messages when trying to re-create the collection (e.g. `cannot create collection:
  duplicate name`).

* fixed ALT-introduced characters for arangosh console input on Windows

  The Windows readline port was not able to handle characters that are built
  using CTRL or ALT keys. Regular characters entered using the CTRL or ALT keys
  were silently swallowed and not passed to the terminal input handler.

  This did not seem to cause problems for the US keyboard layout, but was a
  severe issue for keyboard layouts that require the ALT (or ALT-GR) key to
  construct characters. For example, entering the character `{` with a German
  keyboard layout requires pressing ALT-GR + 9.

* fixed issue #665: Hash/skiplist combo madness bit my ass

  this fixes a problem with missing/non-deterministic rollbacks of inserts in
  case of a unique constraint violation into a collection with multiple secondary
  indexes (with at least one of them unique)

* fixed issue #664: ArangoDB installer on Windows requires drive c:

* partly fixed issue #662: ArangoDB on Windows hanging

  This fixes dropping databases on Windows. In previous 1.4 versions on Windows,
  one shape collection file was not unloaded and removed when dropping a database,
  leaving one directory and one shape collection file in the otherwise-dropped
  database directory.

* fixed issue #660: updated documentation on indexes


v1.4.1 (2013-11-08)
-------------------

* performance improvements for skip-list deletes


v1.4.1-rc1 (2013-11-07)
-----------------------

* fixed issue #635: Web-Interface should have a "Databases" Menu for Management

* fixed issue #624: Web-Interface is missing a Database selector

* fixed segfault in bitarray query

* fixed issue #656: Cannot create unique index through web interface

* fixed issue #654: bitarray index makes server down

* fixed issue #653: Slow query

* fixed issue #650: Randomness of any() should be improved

* made AQL `DOCUMENT()` function polymorphic and work with just one parameter.

  This allows using the `DOCUMENT` function like this:

      DOCUMENT('users/john')
      DOCUMENT([ 'users/john', 'users/amy' ])

  in addition to the existing use cases:

      DOCUMENT(users, 'users/john')
      DOCUMENT(users, 'john')
      DOCUMENT(users, [ 'users/john' ])
      DOCUMENT(users, [ 'users/john', 'users/amy' ])
      DOCUMENT(users, [ 'john', 'amy' ])

* simplified usage of ArangoDB batch API

  It is not necessary anymore to send the batch boundary in the HTTP `Content-Type`
  header. Previously, the batch API expected the client to send a Content-Type header
  of`multipart/form-data; boundary=<some boundary value>`. This is still supported in
  ArangoDB 2.0, but clients can now also omit this header. If the header is not
  present in a client request, ArangoDB will ignore the request content type and
  read the MIME boundary from the beginning of the request body.

  This also allows using the batch API with the Swagger "Try it out" feature (which is
  not too good at sending a different or even dynamic content-type request header).

* added API method GET `/_api/database/user`

  This returns the list of databases a specific user can see without changing the
  username/passwd.

* issue #424: Documentation about IDs needs to be upgraded


v1.4.0 (2013-10-29)
-------------------

* fixed issue #648: /batch API is missing from Web Interface API Documentation (Swagger)

* fixed issue #647: Icon tooltips missing

* fixed issue #646: index creation in web interface

* fixed issue #645: Allow jumping from edge to linked vertices

* merged PR for issue #643: Some minor corrections and a link to "Downloads"

* fixed issue #642: Completion of error handling

* fixed issue #639: compiling v1.4 on maverick produces warnings on -Wstrict-null-sentinel

* fixed issue #634: Web interface bug: Escape does not always propagate

* fixed issue #620: added startup option `--server.default-api-compatibility`

  This adds the following changes to the ArangoDB server and clients:
  - the server provides a new startup option `--server.default-api-compatibility`.
    This option can be used to determine the compatibility of (some) server API
    return values. The value for this parameter is a server version number,
    calculated as follows: `10000 * major + 100 * minor` (e.g. `10400` for ArangoDB
    1.3). The default value is `10400` (1.4), the minimum allowed value is `10300`
    (1.3).

    When setting this option to a value lower than the current server version,
    the server might respond with old-style results to "old" clients, increasing
    compatibility with "old" (non-up-to-date) clients.

  - the server will on each incoming request check for an HTTP header
    `x-arango-version`. Clients can optionally set this header to the API
    version number they support. For example, if a client sends the HTTP header
    `x-arango-version: 10300`, the server will pick this up and might send ArangoDB
    1.3-style responses in some situations.

    Setting either the startup parameter or using the HTTP header (or both) allows
    running "old" clients with newer versions of ArangoDB, without having to adjust
    the clients too much.

  - the `location` headers returned by the server for the APIs `/_api/document/...`
    and `/_api/collection/...` will have different values depending on the used API
    version. If the API compatibility is `10300`, the `location` headers returned
    will look like this:

        location: /_api/document/....

    whereas when an API compatibility of `10400` or higher is used, the `location`
    headers will look like this:

        location: /_db/<database name>/_api/document/...

  Please note that even in the presence of this, old API versions still may not
  be supported forever by the server.

* fixed issue #643: Some minor corrections and a link to "Downloads" by @frankmayer

* started issue #642: Completion of error handling

* fixed issue #639: compiling v1.4 on maverick produces warnings on
  -Wstrict-null-sentinel

* fixed issue #621: Standard Config needs to be fixed

* added function to manage indexes (web interface)

* improved server shutdown time by signaling shutdown to applicationserver,
  logging, cleanup and compactor threads

* added foxx-manager `replace` command

* added foxx-manager `installed` command (a more intuitive alias for `list`)

* fixed issue #617: Swagger API is missing '/_api/version'

* fixed issue #615: Swagger API: Some commands have no parameter entry forms

* fixed issue #614: API : Typo in : Request URL /_api/database/current

* fixed issue #609: Graph viz tool - different background color

* fixed issue #608: arangosh config files - eventually missing in the manual

* fixed issue #607: Admin interface: no core documentation

* fixed issue #603: Aardvark Foxx App Manager

* fixed a bug in type-mapping between AQL user functions and the AQL layer

  The bug caused errors like the following when working with collection documents
  in an AQL user function:

      TypeError: Cannot assign to read only property '_id' of #<ShapedJson>

* create less system collections when creating a new database

  This is achieved by deferring collection creation until the collections are actually
  needed by ArangoDB. The following collections are affected by the change:
  - `_fishbowl`
  - `_structures`


v1.4.0-beta2 (2013-10-14)
-------------------------

* fixed compaction on Windows

  The compaction on Windows did not ftruncate the cleaned datafiles to a smaller size.
  This has been fixed so not only the content of the files is cleaned but also files
  are re-created with potentially smaller sizes.

* only the following system collections will be excluded from replication from now on:
  - `_replication`
  - `_trx`
  - `_users`
  - `_aal`
  - `_fishbowl`
  - `_modules`
  - `_routing`

  Especially the following system collections will now be included in replication:
  - `_aqlfunctions`
  - `_graphs`

  In previous versions of ArangoDB, all system collections were excluded from the
  replication.

  The change also caused a change in the replication logger and applier:
  in previous versions of ArangoDB, only a collection's id was logged for an operation.
  This has not caused problems for non-system collections but for system collections
  there ids might differ. In addition to a collection id ArangoDB will now also log the
  name of a collection for each replication event.

  The replication applier will now look for the collection name attribute in logged
  events preferably.

* added database selection to arango-dfdb

* provide foxx-manager, arangodump, and arangorestore in Windows build

* ArangoDB 1.4 will refuse to start if option `--javascript.app-path` is not set.

* added startup option `--server.allow-method-override`

  This option can be set to allow overriding the HTTP request method in a request using
  one of the following custom headers:

  - x-http-method-override
  - x-http-method
  - x-method-override

  This allows bypassing proxies and tools that would otherwise just let certain types of
  requests pass. Enabling this option may impose a security risk, so it should only be
  used in very controlled environments.

  The default value for this option is `false` (no method overriding allowed).

* added "details" URL parameter for bulk import API

  Setting the `details` URL parameter to `true` in a call to POST `/_api/import` will make
  the import return details about non-imported documents in the `details` attribute. If
  `details` is `false` or omitted, no `details` attribute will be present in the response.
  This is the same behavior that previous ArangoDB versions exposed.

* added "complete" option for bulk import API

  Setting the `complete` URL parameter to `true` in a call to POST `/_api/import` will make
  the import completely fail if at least one of documents cannot be imported successfully.

  It defaults to `false`, which will make ArangoDB continue importing the other documents
  from the import even if some documents cannot be imported. This is the same behavior that
  previous ArangoDB versions exposed.

* added missing swagger documentation for `/_api/log`

* calling `/_api/logs` (or `/_admin/logs`) is only permitted from the `_system` database now.

  Calling this API method for/from other database will result in an HTTP 400.

' ported fix from https://github.com/novus/nvd3/commit/0894152def263b8dee60192f75f66700cea532cc

  This prevents JavaScript errors from occurring in Chrome when in the admin interface,
  section "Dashboard".

* show current database name in web interface (bottom right corner)

* added missing documentation for /_api/import in swagger API docs

* allow specification of database name for replication sync command replication applier

  This allows syncing from a master database with a different name than the slave database.

* issue #601: Show DB in prompt

  arangosh now displays the database name as part of the prompt by default.

  Can change the prompt by using the `--prompt` option, e.g.

      > arangosh --prompt "my db is named \"%d\"> "


v1.4.0-beta1 (2013-10-01)
-------------------------

* make the Foxx manager use per-database app directories

  Each database now has its own subdirectory for Foxx applications. Each database
  can thus use different Foxx applications if required. A Foxx app for a specific
  database resides in `<app-path>/databases/<database-name>/<app-name>`.

  System apps are shared between all databases. They reside in `<app-path>/system/<app-name>`.

* only trigger an engine reset in development mode for URLs starting with `/dev/`

  This prevents ArangoDB from reloading all Foxx applications when it is not
  actually necessary.

* changed error code from 10 (bad parameter) to 1232 (invalid key generator) for
  errors that are due to an invalid key generator specification when creating a new
  collection

* automatic detection of content-type / mime-type for Foxx assets based on filenames,
  added possibility to override auto detection

* added endpoint management API at `/_api/endpoint`

* changed HTTP return code of PUT `/_api/cursor` from 400 to 404 in case a
  non-existing cursor is referred to

* issue #360: added support for asynchronous requests

  Incoming HTTP requests with the headers `x-arango-async: true` or
  `x-arango-async: store` will be answered by the server instantly with a generic
  HTTP 202 (Accepted) response.

  The actual requests will be queued and processed by the server asynchronously,
  allowing the client to continue sending other requests without waiting for the
  server to process the actually requested operation.

  The exact point in time when a queued request is executed is undefined. If an
  error occurs during execution of an asynchronous request, the client will not
  be notified by the server.

  The maximum size of the asynchronous task queue can be controlled using the new
  option `--scheduler.maximal-queue-size`. If the queue contains this many number of
  tasks and a new asynchronous request comes in, the server will reject it with an
  HTTP 500 (internal server error) response.

  Results of incoming requests marked with header `x-arango-async: true` will be
  discarded by the server immediately. Clients have no way of accessing the result
  of such asynchronously executed request. This is just _fire and forget_.

  To later retrieve the result of an asynchronously executed request, clients can
  mark a request with the header `x-arango-async: keep`. This makes the server
  store the result of the request in memory until explicitly fetched by a client
  via the `/_api/job` API. The `/_api/job` API also provides methods for basic
  inspection of which pending or already finished requests there are on the server,
  plus ways for garbage collecting unneeded results.

* Added new option `--scheduler.maximal-queue-size`.

* issue #590: Manifest Lint

* added data dump and restore tools, arangodump and arangorestore.

  arangodump can be used to create a logical dump of an ArangoDB database, or
  just dedicated collections. It can be used to dump both a collection's structure
  (properties and indexes) and data (documents).

  arangorestore can be used to restore data from a dump created with arangodump.
  arangorestore currently does not re-create any indexes, and doesn't yet handle
  referenced documents in edges properly when doing just partial restores.
  This will be fixed until 1.4 stable.

* introduced `--server.database` option for arangosh, arangoimp, and arangob.

  The option allows these client tools to use a certain database for their actions.
  In arangosh, the current database can be switched at any time using the command

      db._useDatabase(<name>);

  When no database is specified, all client tools will assume they should use the
  default database `_system`. This is done for downwards-compatibility reasons.

* added basic multi database support (alpha)

  New databases can be created using the REST API POST `/_api/database` and the
  shell command `db._createDatabase(<name>)`.

  The default database in ArangoDB is called `_system`. This database is always
  present and cannot be deleted by the user. When an older version of ArangoDB is
  upgraded to 1.4, the previously only database will automatically become the
  `_system` database.

  New databases can be created with the above commands, and can be deleted with the
  REST API DELETE `/_api/database/<name>` or the shell command `db._dropDatabase(<name>);`.

  Deleting databases is still unstable in ArangoDB 1.4 alpha and might crash the
  server. This will be fixed until 1.4 stable.

  To access a specific database via the HTTP REST API, the `/_db/<name>/` prefix
  can be used in all URLs. ArangoDB will check if an incoming request starts with
  this prefix, and will automatically pick the database name from it. If the prefix
  is not there, ArangoDB will assume the request is made for the default database
  (`_system`). This is done for downwards-compatibility reasons.

  That means, the following URL pathnames are logically identical:

      /_api/document/mycollection/1234
      /_db/_system/document/mycollection/1234

  To access a different database (e.g. `test`), the URL pathname would look like this:

      /_db/test/document/mycollection/1234

  New databases can also be created and existing databases can only be dropped from
  within the default database (`_system`). It is not possible to drop the `_system`
  database itself.

  Cross-database operations are unintended and unsupported. The intention of the
  multi-database feature is to have the possibility to have a few databases managed
  by ArangoDB in parallel, but to only access one database at a time from a connection
  or a request.

  When accessing the web interface via the URL pathname `/_admin/html/` or `/_admin/aardvark`,
  the web interface for the default database (`_system`) will be displayed.
  To access the web interface for a different database, the database name can be
  put into the URLs as a prefix, e.g. `/_db/test/_admin/html` or
  `/_db/test/_admin/aardvark`.

  All internal request handlers and also all user-defined request handlers and actions
  (including Foxx) will only get to see the unprefixed URL pathnames (i.e. excluding
  any database name prefix). This is to ensure downwards-compatibility.

  To access the name of the requested database from any action (including Foxx), use
  use `req.database`.

  For example, when calling the URL `/myapp/myaction`, the content of `req.database`
  will be `_system` (the default database because no database got specified) and the
  content of `req.url` will be `/myapp/myaction`.

  When calling the URL `/_db/test/myapp/myaction`, the content of `req.database` will be
  `test`, and the content of `req.url` will still be `/myapp/myaction`.

* Foxx now excludes files starting with . (dot) when bundling assets

  This mitigates problems with editor swap files etc.

* made the web interface a Foxx application

  This change caused the files for the web interface to be moved from `html/admin` to
  `js/apps/aardvark` in the file system.

  The base URL for the admin interface changed from `_admin/html/index.html` to
  `_admin/aardvark/index.html`.

  The "old" redirection to `_admin/html/index.html` will now produce a 404 error.

  When starting ArangoDB with the `--upgrade` option, this will automatically be remedied
  by putting in a redirection from `/` to `/_admin/aardvark/index.html`, and from
  `/_admin/html/index.html` to `/_admin/aardvark/index.html`.

  This also obsoletes the following configuration (command-line) options:
  - `--server.admin-directory`
  - `--server.disable-admin-interface`

  when using these now obsolete options when the server is started, no error is produced
  for downwards-compatibility.

* changed User-Agent value sent by arangoimp, arangosh, and arangod from "VOC-Agent" to
  "ArangoDB"

* changed journal file creation behavior as follows:

  Previously, a journal file for a collection was always created when a collection was
  created. When a journal filled up and became full, the current journal was made a
  datafile, and a new (empty) journal was created automatically. There weren't many
  intended situations when a collection did not have at least one journal.

  This is changed now as follows:
  - when a collection is created, no journal file will be created automatically
  - when there is a write into a collection without a journal, the journal will be
    created lazily
  - when there is a write into a collection with a full journal, a new journal will
    be created automatically

  From the end user perspective, nothing should have changed, except that there is now
  less disk usage for empty collections. Disk usage of infrequently updated collections
  might also be reduced significantly by running the `rotate()` method of a collection,
  and not writing into a collection subsequently.

* added method `collection.rotate()`

  This allows premature rotation of a collection's current journal file into a (read-only)
  datafile. The purpose of using `rotate()` is to prematurely allow compaction (which is
  performed on datafiles only) on data, even if the journal was not filled up completely.

  Using `rotate()` may make sense in the following scenario:

      c = db._create("test");
      for (i = 0; i < 1000; ++i) {
        c.save(...); // insert lots of data here
      }

      ...
      c.truncate(); // collection is now empty
      // only data in datafiles will be compacted by following compaction runs
      // all data in the current journal would not be compacted

      // calling rotate will make the current journal a datafile, and thus make it
      // eligible for compaction
      c.rotate();

  Using `rotate()` may also be useful when data in a collection is known to not change
  in the immediate future. After having completed all write operations on a collection,
  performing a `rotate()` will reduce the size of the current journal to the actually
  required size (remember that journals are pre-allocated with a specific size) before
  making the journal a datafile. Thus `rotate()` may cause disk space savings, even if
  the datafiles does not qualify for compaction after rotation.

  Note: rotating the journal is asynchronous, so that the actual rotation may be executed
  after `rotate()` returns to the caller.

* changed compaction to merge small datafiles together (up to 3 datafiles are merged in
  a compaction run)

  In the regular case, this should leave less small datafiles stay around on disk and allow
  using less file descriptors in total.

* added AQL MINUS function

* added AQL UNION_DISTINCT function (more efficient than combination of `UNIQUE(UNION())`)

* updated mruby to 2013-08-22

* issue #587: Add db._create() in help for startup arangosh

* issue #586: Share a link on installation instructions in the User Manual

* issue #585: Bison 2.4 missing on Mac for custom build

* issue #584: Web interface images broken in devel

* issue #583: Small documentation update

* issue #581: Parameter binding for attributes

* issue #580: Small improvements (by @guidoreina)

* issue #577: Missing documentation for collection figures in implementor manual

* issue #576: Get disk usage for collections and graphs

  This extends the result of the REST API for /_api/collection/figures with
  the attributes `compactors.count`, `compactors.fileSize`, `shapefiles.count`,
  and `shapefiles.fileSize`.

* issue #575: installing devel version on mac (low prio)

* issue #574: Documentation (POST /_admin/routing/reload)

* issue #558: HTTP cursors, allow count to ignore LIMIT


v1.4.0-alpha1 (2013-08-02)
--------------------------

* added replication. check online manual for details.

* added server startup options `--server.disable-replication-logger` and
  `--server.disable-replication-applier`

* removed action deployment tool, this now handled with Foxx and its manager or
  by kaerus node utility

* fixed a server crash when using byExample / firstExample inside a transaction
  and the collection contained a usable hash/skiplist index for the example

* defineHttp now only expects a single context

* added collection detail dialog (web interface)

  Shows collection properties, figures (datafiles, journals, attributes, etc.)
  and indexes.

* added documents filter (web interface)

  Allows searching for documents based on attribute values. One or many filter
  conditions can be defined, using comparison operators such as '==', '<=', etc.

* improved AQL editor (web interface)

  Editor supports keyboard shortcuts (Submit, Undo, Redo, Select).
  Editor allows saving and reusing of user-defined queries.
  Added example queries to AQL editor.
  Added comment button.

* added document import (web interface)

  Allows upload of JSON-data from files. Files must have an extension of .json.

* added dashboard (web interface)

  Shows the status of replication and multiple system charts, e.g.
  Virtual Memory Size, Request Time, HTTP Connections etc.

* added API method `/_api/graph` to query all graphs with all properties.

* added example queries in web interface AQL editor

* added arango.reconnect(<host>) method for arangosh to dynamically switch server or
  user name

* added AQL range operator `..`

  The `..` operator can be used to easily iterate over a sequence of numeric
  values. It will produce a list of values in the defined range, with both bounding
  values included.

  Example:

      2010..2013

  will produce the following result:

      [ 2010, 2011, 2012, 2013 ]

* added AQL RANGE function

* added collection.first(count) and collection.last(count) document access functions

  These functions allow accessing the first or last n documents in a collection. The order
  is determined by document insertion/update time.

* added AQL INTERSECTION function

* INCOMPATIBLE CHANGE: changed AQL user function namespace resolution operator from `:` to `::`

  AQL user-defined functions were introduced in ArangoDB 1.3, and the namespace resolution
  operator for them was the single colon (`:`). A function call looked like this:

      RETURN mygroup:myfunc()

  The single colon caused an ambiguity in the AQL grammar, making it indistinguishable from
  named attributes or the ternary operator in some cases, e.g.

      { mygroup:myfunc ? mygroup:myfunc }

  The change of the namespace resolution operator from `:` to `::` fixes this ambiguity.

  Existing user functions in the database will be automatically fixed when starting ArangoDB
  1.4 with the `--upgrade` option. However, queries using user-defined functions need to be
  adjusted on the client side to use the new operator.

* allow multiple AQL LET declarations separated by comma, e.g.
  LET a = 1, b = 2, c = 3

* more useful AQL error messages

  The error position (line/column) is more clearly indicated for parse errors.
  Additionally, if a query references a collection that cannot be found, the error
  message will give a hint on the collection name

* changed return value for AQL `DOCUMENT` function in case document is not found

  Previously, when the AQL `DOCUMENT` function was called with the id of a document and
  the document could not be found, it returned `undefined`. This value is not part of the
  JSON type system and this has caused some problems.
  Starting with ArangoDB 1.4, the `DOCUMENT` function will return `null` if the document
  looked for cannot be found.

  In case the function is called with a list of documents, it will continue to return all
  found documents, and will not return `null` for non-found documents. This has not changed.

* added single line comments for AQL

  Single line comments can be started with a double forward slash: `//`.
  They end at the end of the line, or the end of the query string, whichever is first.

* fixed documentation issues #567, #568, #571.

* added collection.checksum(<withData>) method to calculate CRC checksums for
  collections

  This can be used to
  - check if data in a collection has changed
  - compare the contents of two collections on different ArangoDB instances

* issue #565: add description line to aal.listAvailable()

* fixed several out-of-memory situations when double freeing or invalid memory
  accesses could happen

* less msyncing during the creation of collections

  This is achieved by not syncing the initial (standard) markers in shapes collections.
  After all standard markers are written, the shapes collection will get synced.

* renamed command-line option `--log.filter` to `--log.source-filter` to avoid
  misunderstandings

* introduced new command-line option `--log.content-filter` to optionally restrict
  logging to just specific log messages (containing the filter string, case-sensitive).

  For example, to filter on just log entries which contain `ArangoDB`, use:

      --log.content-filter "ArangoDB"

* added optional command-line option `--log.requests-file` to log incoming HTTP
  requests to a file.

  When used, all HTTP requests will be logged to the specified file, containing the
  client IP address, HTTP method, requests URL, HTTP response code, and size of the
  response body.

* added a signal handler for SIGUSR1 signal:

  when ArangoDB receives this signal, it will respond all further incoming requests
  with an HTTP 503 (Service Unavailable) error. This will be the case until another
  SIGUSR1 signal is caught. This will make ArangoDB start serving requests regularly
  again. Note: this is not implemented on Windows.

* limited maximum request URI length to 16384 bytes:

  Incoming requests with longer request URIs will be responded to with an HTTP
  414 (Request-URI Too Long) error.

* require version 1.0 or 1.1 in HTTP version signature of requests sent by clients:

  Clients sending requests with a non-HTTP 1.0 or non-HTTP 1.1 version number will
  be served with an HTTP 505 (HTTP Version Not Supported) error.

* updated manual on indexes:

  using system attributes such as `_id`, `_key`, `_from`, `_to`, `_rev` in indexes is
  disallowed and will be rejected by the server. This was the case since ArangoDB 1.3,
  but was not properly documented.

* issue #563: can aal become a default object?

  aal is now a prefab object in arangosh

* prevent certain system collections from being renamed, dropped, or even unloaded.

  Which restrictions there are for which system collections may vary from release to
  release, but users should in general not try to modify system collections directly
  anyway.

  Note: there are no such restrictions for user-created collections.

* issue #559: added Foxx documentation to user manual

* added server startup option `--server.authenticate-system-only`. This option can be
  used to restrict the need for HTTP authentication to internal functionality and APIs,
  such as `/_api/*` and `/_admin/*`.
  Setting this option to `true` will thus force authentication for the ArangoDB APIs
  and the web interface, but allow unauthenticated requests for other URLs (including
  user defined actions and Foxx applications).
  The default value of this option is `false`, meaning that if authentication is turned
  on, authentication is still required for *all* incoming requests. Only by setting the
  option to `true` this restriction is lifted and authentication becomes required for
  URLs starting with `/_` only.

  Please note that authentication still needs to be enabled regularly by setting the
  `--server.disable-authentication` parameter to `false`. Otherwise no authentication
  will be required for any URLs as before.

* protect collections against unloading when there are still document barriers around.

* extended cap constraints to optionally limit the active data size in a collection to
  a specific number of bytes.

  The arguments for creating a cap constraint are now:
  `collection.ensureCapConstraint(<count>, <byteSize>);`

  It is supported to specify just a count as in ArangoDB 1.3 and before, to specify
  just a fileSize, or both. The first met constraint will trigger the automated
  document removal.

* added `db._exists(doc)` and `collection.exists(doc)` for easy document existence checks

* added API `/_api/current-database` to retrieve information about the database the
  client is currently connected to (note: the API `/_api/current-database` has been
  removed in the meantime. The functionality is accessible via `/_api/database/current`
  now).

* ensure a proper order of tick values in datafiles/journals/compactors.
  any new files written will have the _tick values of their markers in order. for
  older files, there are edge cases at the beginning and end of the datafiles when
  _tick values are not properly in order.

* prevent caching of static pages in PathHandler.
  whenever a static page is requested that is served by the general PathHandler, the
  server will respond to HTTP GET requests with a "Cache-Control: max-age=86400" header.

* added "doCompact" attribute when creating collections and to collection.properties().
  The attribute controls whether collection datafiles are compacted.

* changed the HTTP return code from 400 to 404 for some cases when there is a referral
  to a non-existing collection or document.

* introduced error code 1909 `too many iterations` that is thrown when graph traversals
  hit the `maxIterations` threshold.

* optionally limit traversals to a certain number of iterations
  the limitation can be achieved via the traversal API by setting the `maxIterations`
  attribute, and also via the AQL `TRAVERSAL` and `TRAVERSAL_TREE` functions by setting
  the same attribute. If traversals are not limited by the end user, a server-defined
  limit for `maxIterations` may be used to prevent server-side traversals from running
  endlessly.

* added graph traversal API at `/_api/traversal`

* added "API" link in web interface, pointing to REST API generated with Swagger

* moved "About" link in web interface into "links" menu

* allow incremental access to the documents in a collection from out of AQL
  this allows reading documents from a collection chunks when a full collection scan
  is required. memory usage might be must lower in this case and queries might finish
  earlier if there is an additional LIMIT statement

* changed AQL COLLECT to use a stable sort, so any previous SORT order is preserved

* issue #547: Javascript error in the web interface

* issue #550: Make AQL graph functions support key in addition to id

* issue #526: Unable to escape when an errorneous command is entered into the js shell

* issue #523: Graph and vertex methods for the javascript api

* issue #517: Foxx: Route parameters with capital letters fail

* issue #512: Binded Parameters for LIMIT


v1.3.3 (2013-08-01)
-------------------

* issue #570: updateFishbowl() fails once

* updated and fixed generated examples

* issue #559: added Foxx documentation to user manual

* added missing error reporting for errors that happened during import of edges


v1.3.2 (2013-06-21)
-------------------

* fixed memleak in internal.download()

* made the shape-collection journal size adaptive:
  if too big shapes come in, a shape journal will be created with a big-enough size
  automatically. the maximum size of a shape journal is still restricted, but to a
  very big value that should never be reached in practice.

* fixed a segfault that occurred when inserting documents with a shape size bigger
  than the default shape journal size (2MB)

* fixed a locking issue in collection.truncate()

* fixed value overflow in accumulated filesizes reported by collection.figures()

* issue #545: AQL FILTER unnecessary (?) loop

* issue #549: wrong return code with --daemon


v1.3.1 (2013-05-24)
-------------------

* removed currently unused _ids collection

* fixed usage of --temp-path in aranogd and arangosh

* issue #540: suppress return of temporary internal variables in AQL

* issue #530: ReferenceError: ArangoError is not a constructor

* issue #535: Problem with AQL user functions javascript API

* set --javascript.app-path for test execution to prevent startup error

* issue #532: Graph _edgesCache returns invalid data?

* issue #531: Arangod errors

* issue #529: Really weird transaction issue

* fixed usage of --temp-path in aranogd and arangosh


v1.3.0 (2013-05-10)
-------------------

* fixed problem on restart ("datafile-xxx is not sealed") when server was killed
  during a compaction run

* fixed leak when using cursors with very small batchSize

* issue #508: `unregistergroup` function not mentioned in http interface docs

* issue #507: GET /_api/aqlfunction returns code inside parentheses

* fixed issue #489: Bug in aal.install

* fixed issue 505: statistics not populated on MacOS


v1.3.0-rc1 (2013-04-24)
-----------------------

* updated documentation for 1.3.0

* added node modules and npm packages

* changed compaction to only compact datafiles with more at least 10% of dead
  documents (byte size-wise)

* issue #498: fixed reload of authentication info when using
  `require("org/arangodb/users").reload()`

* issue #495: Passing an empty array to create a document results in a
  "phantom" document

* added more precision for requests statistics figures

* added "sum" attribute for individual statistics results in statistics API
  at /_admin/statistics

* made "limit" an optional parameter in AQL function NEAR().
  limit can now be either omitted completely, or set to 0. If so, an internal
  default value (currently 100) will be applied for the limit.

* issue #481

* added "attributes.count" to output of `collection.figures()`
  this also affects the REST API /_api/collection/<name>/figures

* added IndexedPropertyGetter for ShapedJson objects

* added API for user-defined AQL functions

* issue #475: A better error message for deleting a non-existent graph

* issue #474: Web interface problems with the JS Shell

* added missing documentation for AQL UNION function

* added transaction support.
  This provides ACID transactions for ArangoDB. Transactions can be invoked
  using the `db._executeTransaction()` function, or the `/_api/transaction`
  REST API.

* switched to semantic versioning (at least for alpha & alpha naming)

* added saveOrReplace() for server-side JS

v1.3.alpha1 (2013-04-05)
------------------------

* cleanup of Module, Package, ArangoApp and modules "internal", "fs", "console"

* use Error instead of string in throw to allow stack-trace

* issue #454: error while creation of Collection

* make `collection.count()` not recalculate the number of documents on the fly, but
  use some internal document counters.

* issue #457: invalid string value in web interface

* make datafile id (datafile->_fid) identical to the numeric part of the filename.
  E.g. the datafile `journal-123456.db` will now have a datafile marker with the same
  fid (i.e. `123456`) instead of a different value. This change will only affect
  datafiles that are created with 1.3 and not any older files.
  The intention behind this change is to make datafile debugging easier.

* consistently discard document attributes with reserved names (system attributes)
  but without any known meaning, for example `_test`, `_foo`, ...

  Previously, these attributes were saved with the document regularly in some cases,
  but were discarded in other cases.
  Now these attributes are discarded consistently. "Real" system attributes such as
  `_key`, `_from`, `_to` are not affected and will work as before.

  Additionally, attributes with an empty name (``) are discarded when documents are
  saved.

  Though using reserved or empty attribute names in documents was not really and
  consistently supported in previous versions of ArangoDB, this change might cause
  an incompatibility for clients that rely on this feature.

* added server startup flag `--database.force-sync-properties` to force syncing of
  collection properties on collection creation, deletion and on property update.
  The default value is true to mimic the behavior of previous versions of ArangoDB.
  If set to false, collection properties are written to disk but no call to sync()
  is made.

* added detailed output of server version and components for REST APIs
  `/_admin/version` and `/_api/version`. To retrieve this extended information,
  call the REST APIs with URL parameter `details=true`.

* issue #443: For git-based builds include commit hash in version

* adjust startup log output to be more compact, less verbose

* set the required minimum number of file descriptors to 256.
  On server start, this number is enforced on systems that have rlimit. If the limit
  cannot be enforced, starting the server will fail.
  Note: 256 is considered to be the absolute minimum value. Depending on the use case
  for ArangoDB, a much higher number of file descriptors should be used.

  To avoid checking & potentially changing the number of maximum open files, use the
  startup option `--server.descriptors-minimum 0`

* fixed shapedjson to json conversion for special numeric values (NaN, +inf, -inf).
  Before, "NaN", "inf", or "-inf" were written into the JSONified output, but these
  values are not allowed in JSON. Now, "null" is written to the JSONified output as
  required.

* added AQL functions VARIANCE_POPULATION(), VARIANCE_SAMPLE(), STDDEV_POPULATION(),
  STDDEV_SAMPLE(), AVERAGE(), MEDIAN() to calculate statistical values for lists

* added AQL SQRT() function

* added AQL TRIM(), LEFT() and RIGHT() string functions

* fixed issue #436: GET /_api/document on edge

* make AQL REVERSE() and LENGTH() functions work on strings, too

* disabled DOT generation in `make doxygen`. this speeds up docs generation

* renamed startup option `--dispatcher.report-intervall` to `--dispatcher.report-interval`

* renamed startup option `--scheduler.report-intervall` to `--scheduler.report-interval`

* slightly changed output of REST API method /_admin/log.
  Previously, the log messages returned also contained the date and log level, now
  they will only contain the log message, and no date and log level information.
  This information can be re-created by API users from the `timestamp` and `level`
  attributes of the result.

* removed configure option `--enable-zone-debug`
  memory zone debugging is now automatically turned on when compiling with ArangoDB
  `--enable-maintainer-mode`

* removed configure option `--enable-arangob`
  arangob is now always included in the build


v1.2.3 (XXXX-XX-XX)
-------------------

* added optional parameter `edgexamples` for AQL function EDGES() and NEIGHBORS()

* added AQL function NEIGHBORS()

* added freebsd support

* fixed firstExample() query with `_id` and `_key` attributes

* issue triAGENS/ArangoDB-PHP#55: AQL optimizer may have mis-optimized duplicate
  filter statements with limit


v1.2.2 (2013-03-26)
-------------------

* fixed save of objects with common sub-objects

* issue #459: fulltext internal memory allocation didn't scale well
  This fix improves loading times for collections with fulltext indexes that have
  lots of equal words indexed.

* issue #212: auto-increment support

  The feature can be used by creating a collection with the extra `keyOptions`
  attribute as follows:

      db._create("mycollection", { keyOptions: { type: "autoincrement", offset: 1, increment: 10, allowUserKeys: true } });

  The `type` attribute will make sure the keys will be auto-generated if no
  `_key` attribute is specified for a document.

  The `allowUserKeys` attribute determines whether users might still supply own
  `_key` values with documents or if this is considered an error.

  The `increment` value determines the actual increment value, whereas the `offset`
  value can be used to seed to value sequence with a specific starting value.
  This will be useful later in a multi-master setup, when multiple servers can use
  different auto-increment seed values and thus generate non-conflicting auto-increment values.

  The default values currently are:

  - `allowUserKeys`: `true`
  - `offset`: `0`
  - `increment`: `1`

  The only other available key generator type currently is `traditional`.
  The `traditional` key generator will auto-generate keys in a fashion as ArangoDB
  always did (some increasing integer value, with a more or less unpredictable
  increment value).

  Note that for the `traditional` key generator there is only the option to disallow
  user-supplied keys and give the server the sole responsibility for key generation.
  This can be achieved by setting the `allowUserKeys` property to `false`.

  This change also introduces the following errors that API implementors may want to check
  the return values for:

  - 1222: `document key unexpected`: will be raised when a document is created with
    a `_key` attribute, but the underlying collection was set up with the `keyOptions`
    attribute `allowUserKeys: false`.

  - 1225: `out of keys`: will be raised when the auto-increment key generator runs
    out of keys. This may happen when the next key to be generated is 2^64 or higher.
    In practice, this will only happen if the values for `increment` or `offset` are
    not set appropriately, or if users are allowed to supply own keys, those keys
    are near the 2^64 threshold, and later the auto-increment feature kicks in and
    generates keys that cross that threshold.

    In practice it should not occur with proper configuration and proper usage of the
    collections.

  This change may also affect the following REST APIs:
  - POST `/_api/collection`: the server does now accept the optional `keyOptions`
    attribute in the second parameter
  - GET `/_api/collection/properties`: will return the `keyOptions` attribute as part
    of the collection's properties. The previous optional attribute `createOptions`
    is now gone.

* fixed `ArangoStatement.explain()` method with bind variables

* fixed misleading "cursor not found" error message in arangosh that occurred when
  `count()` was called for client-side cursors

* fixed handling of empty attribute names, which may have crashed the server under
  certain circumstances before

* fixed usage of invalid pointer in error message output when index description could
  not be opened


v1.2.1 (2013-03-14)
-------------------

* issue #444: please darken light color in arangosh

* issue #442: pls update post install info on osx

* fixed conversion of special double values (NaN, -inf, +inf) when converting from
  shapedjson to JSON

* fixed compaction of markers (location of _key was not updated correctly in memory,
  leading to _keys pointing to undefined memory after datafile rotation)

* fixed edge index key pointers to use document master pointer plus offset instead
  of direct _key address

* fixed case when server could not create any more journal or compactor files.
  Previously a wrong status code may have been returned, and not being able to create
  a new compactor file may have led to an infinite loop with error message
  "could not create compactor".

* fixed value truncation for numeric filename parts when renaming datafiles/journals


v1.2.0 (2013-03-01)
-------------------

* by default statistics are now switch off; in order to enable comment out
  the "disable-statistics = yes" line in "arangod.conf"

* fixed issue #435: csv parser skips data at buffer border

* added server startup option `--server.disable-statistics` to turn off statistics
  gathering without recompilation of ArangoDB.
  This partly addresses issue #432.

* fixed dropping of indexes without collection name, e.g.
  `db.xxx.dropIndex("123456");`
  Dropping an index like this failed with an assertion error.

* fixed issue #426: arangoimp should be able to import edges into edge collections

* fixed issue #425: In case of conflict ArangoDB returns HTTP 400 Bad request
  (with 1207 Error) instead of HTTP 409 Conflict

* fixed too greedy token consumption in AQL for negative values:
  e.g. in the statement `RETURN { a: 1 -2 }` the minus token was consumed as part
  of the value `-2`, and not interpreted as the binary arithmetic operator


v1.2.beta3 (2013-02-22)
-----------------------

* issue #427: ArangoDB Importer Manual has no navigation links (previous|home|next)

* issue #319: Documentation missing for Emergency console and incomplete for datafile debugger.

* issue #370: add documentation for reloadRouting and flushServerModules

* issue #393: added REST API for user management at /_api/user

* issue #393, #128: added simple cryptographic functions for user actions in module "crypto":
  * require("org/arangodb/crypto").md5()
  * require("org/arangodb/crypto").sha256()
  * require("org/arangodb/crypto").rand()

* added replaceByExample() Javascript and REST API method

* added updateByExample() Javascript and REST API method

* added optional "limit" parameter for removeByExample() Javascript and REST API method

* fixed issue #413

* updated bundled V8 version from 3.9.4 to 3.16.14.1
  Note: the Windows version used a more recent version (3.14.0.1) and was not updated.

* fixed issue #404: keep original request url in request object


v1.2.beta2 (2013-02-15)
-----------------------

* fixed issue #405: 1.2 compile warnings

* fixed issue #333: [debian] Group "arangodb" is not used when starting vie init.d script

* added optional parameter 'excludeSystem' to GET /_api/collection
  This parameter can be used to disable returning system collections in the list
  of all collections.

* added AQL functions KEEP() and UNSET()

* fixed issue #348: "HTTP Interface for Administration and Monitoring"
  documentation errors.

* fix stringification of specific positive int64 values. Stringification of int64
  values with the upper 32 bits cleared and the 33rd bit set were broken.

* issue #395:  Collection properties() function should return 'isSystem' for
  Javascript and REST API

* make server stop after upgrade procedure when invoked with `--upgrade option`.
  When started with the `--upgrade` option, the server will perfom
  the upgrade, and then exit with a status code indicating the result of the
  upgrade (0 = success, 1 = failure). To start the server regularly in either
  daemon or console mode, the `--upgrade` option must not be specified.
  This change was introduced to allow init.d scripts check the result of
  the upgrade procedure, even in case an upgrade was successful.
  this was introduced as part of issue #391.

* added AQL function EDGES()

* added more crash-protection when reading corrupted collections at startup

* added documentation for AQL function CONTAINS()

* added AQL function LIKE()

* replaced redundant error return code 1520 (Unable to open collection) with error code
  1203 (Collection not found). These error codes have the same meanings, but one of
  them was returned from AQL queries only, the other got thrown by other parts of
  ArangoDB. Now, error 1203 (Collection not found) is used in AQL too in case a
  non-existing collection is used.

v1.2.beta1 (2013-02-01)
-----------------------

* fixed issue #382: [Documentation error] Maschine... should be Machine...

* unified history file locations for arangod, arangosh, and arangoirb.
  - The readline history for arangod (emergency console) is now stored in file
    $HOME/.arangod. It was stored in $HOME/.arango before.
  - The readline history for arangosh is still stored in $HOME/.arangosh.
  - The readline history for arangoirb is now stored in $HOME/.arangoirb. It was
    stored in $HOME/.arango-mrb before.

* fixed issue #381: _users user should have a unique constraint

* allow negative list indexes in AQL to access elements from the end of a list,
  e.g. ```RETURN values[-1]``` will return the last element of the `values` list.

* collection ids, index ids, cursor ids, and document revision ids created and
  returned by ArangoDB are now returned as strings with numeric content inside.
  This is done to prevent some value overrun/truncation in any part of the
  complete client/server workflow.
  In ArangoDB 1.1 and before, these values were previously returned as
  (potentially very big) integer values. This may cause problems (clipping, overrun,
  precision loss) for clients that do not support big integers natively and store
  such values in IEEE754 doubles internally. This type loses precision after about
  52 bits and is thus not safe to hold an id.
  Javascript and 32 bit-PHP are examples for clients that may cause such problems.
  Therefore, ids are now returned by ArangoDB as strings, with the string
  content being the integer value as before.

  Example for documents ("_rev" attribute):
  - Document returned by ArangoDB 1.1: { "_rev": 1234, ... }
  - Document returned by ArangoDB 1.2: { "_rev": "1234", ... }

  Example for collections ("id" attribute / "_id" property):
  - Collection returned by ArangoDB 1.1: { "id": 9327643, "name": "test", ... }
  - Collection returned by ArangoDB 1.2: { "id": "9327643", "name": "test", ... }

  Example for cursors ("id" attribute):
  - Collection returned by ArangoDB 1.1: { "id": 11734292, "hasMore": true, ... }
  - Collection returned by ArangoDB 1.2: { "id": "11734292", "hasMore": true, ... }

* global variables are not automatically available anymore when starting the
  arangod Javascript emergency console (i.e. ```arangod --console```).

  Especially, the variables `db`, `edges`, and `internal` are not available
  anymore. `db` and `internal` can be made available in 1.2 by
  ```var db = require("org/arangodb").db;``` and
  ```var internal = require("internal");```, respectively.
  The reason for this change is to get rid of global variables in the server
  because this will allow more specific inclusion of functionality.

  For convenience, the global variable `db` is still available by default in
  arangosh. The global variable `edges`, which since ArangoDB 1.1 was kind of
  a redundant wrapper of `db`, has been removed in 1.2 completely.
  Please use `db` instead, and if creating an edge collection, use the explicit
  ```db._createEdgeCollection()``` command.

* issue #374: prevent endless redirects when calling admin interface with
  unexpected URLs

* issue #373: TRAVERSAL() `trackPaths` option does not work. Instead `paths` does work

* issue #358: added support for CORS

* honor optional waitForSync property for document removal, replace, update, and
  save operations in arangosh. The waitForSync parameter for these operations
  was previously honored by the REST API and on the server-side, but not when
  the waitForSync parameter was specified for a document operation in arangosh.

* calls to db.collection.figures() and /_api/collection/<collection>/figures now
  additionally return the number of shapes used in the collection in the
  extra attribute "shapes.count"

* added AQL TRAVERSAL_TREE() function to return a hierarchical result from a traversal

* added AQL TRAVERSAL() function to return the results from a traversal

* added AQL function ATTRIBUTES() to return the attribute names of a document

* removed internal server-side AQL functions from global scope.

  Now the AQL internal functions can only be accessed via the exports of the
  ahuacatl module, which can be included via ```require("org/arangodb/ahuacatl")```.
  It shouldn't be necessary for clients to access this module at all, but
  internal code may use this module.

  The previously global AQL-related server-side functions were moved to the
  internal namespace. This produced the following function name changes on
  the server:

     old name              new name
     ------------------------------------------------------
     AHUACATL_RUN       => require("internal").AQL_QUERY
     AHUACATL_EXPLAIN   => require("internal").AQL_EXPLAIN
     AHUACATL_PARSE     => require("internal").AQL_PARSE

  Again, clients shouldn't have used these functions at all as there is the
  ArangoStatement object to execute AQL queries.

* fixed issue #366: Edges index returns strange description

* added AQL function MATCHES() to check a document against a list of examples

* added documentation and tests for db.collection.removeByExample

* added --progress option for arangoimp. This will show the percentage of the input
  file that has been processed by arangoimp while the import is still running. It can
  be used as a rough indicator of progress for the entire import.

* make the server log documents that cannot be imported via /_api/import into the
  logfile using the warning log level. This may help finding illegal documents in big
  import runs.

* check on server startup whether the database directory and all collection directories
  are writable. if not, the server startup will be aborted. this prevents serious
  problems with collections being non-writable and this being detected at some pointer
  after the server has been started

* allow the following AQL constructs: FUNC(...)[...], FUNC(...).attribute

* fixed issue #361: Bug in Admin Interface. Header disappears when clicking new collection

* Added in-memory only collections

  Added collection creation parameter "isVolatile":
  if set to true, the collection is created as an in-memory only collection,
  meaning that all document data of that collection will reside in memory only,
  and will not be stored permanently to disk.
  This means that all collection data will be lost when the collection is unloaded
  or the server is shut down.
  As this collection type does not have datafile disk overhead for the regular
  document operations, it may be faster than normal disk-backed collections. The
  actual performance gains strongly depend on the underlying OS, filesystem, and
  settings though.
  This collection type should be used for caches only and not for any sensible data
  that cannot be re-created otherwise.
  Some platforms, namely Windows, currently do not support this collection type.
  When creating an in-memory collection on such platform, an error message will be
  returned by ArangoDB telling the user the platform does not support it.

  Note: in-memory collections are an experimental feature. The feature might
  change drastically or even be removed altogether in a future version of ArangoDB.

* fixed issue #353: Please include "pretty print" in Emergency Console

* fixed issue #352: "pretty print" console.log
  This was achieved by adding the dump() function for the "internal" object

* reduced insertion time for edges index
  Inserting into the edges index now avoids costly comparisons in case of a hash
  collision, reducing the prefilling/loading timer for bigger edge collections

* added fulltext queries to AQL via FULLTEXT() function. This allows search
  fulltext indexes from an AQL query to find matching documents

* added fulltext index type. This index type allows indexing words and prefixes of
  words from a specific document attribute. The index can be queries using a
  SimpleQueryFull object, the HTTP REST API at /_api/simple/fulltext, or via AQL

* added collection.revision() method to determine whether a collection has changed.
  The revision method returns a revision string that can be used by client programs
  for equality/inequality comparisons. The value returned by the revision method
  should be treated by clients as an opaque string and clients should not try to
  figure out the sense of the revision id. This is still useful enough to check
  whether data in a collection has changed.

* issue #346: adaptively determine NUMBER_HEADERS_PER_BLOCK

* issue #338: arangosh cursor positioning problems

* issue #326: use limit optimization with filters

* issue #325: use index to avoid sorting

* issue #324: add limit optimization to AQL

* removed arango-password script and added Javascript functionality to add/delete
  users instead. The functionality is contained in module `users` and can be invoked
  as follows from arangosh and arangod:
  * require("users").save("name", "passwd");
  * require("users").replace("name", "newPasswd");
  * require("users").remove("name");
  * require("users").reload();
  These functions are intentionally not offered via the web interface.
  This also addresses issue #313

* changed print output in arangosh and the web interface for JSON objects.
  Previously, printing a JSON object in arangosh resulted in the attribute values
  being printed as proper JSON, but attribute names were printed unquoted and
  unescaped. This was fine for the purpose of arangosh, but lead to invalid
  JSON being produced. Now, arangosh will produce valid JSON that can be used
  to send it back to ArangoDB or use it with arangoimp etc.

* fixed issue #300: allow importing documents via the REST /_api/import API
  from a JSON list, too.
  So far, the API only supported importing from a format that had one JSON object
  on each line. This is sometimes inconvenient, e.g. when the result of an AQL
  query or any other list is to be imported. This list is a JSON list and does not
  necessary have a document per line if pretty-printed.
  arangoimp now supports the JSON list format, too. However, the format requires
  arangoimp and the server to read the entire dataset at once. If the dataset is
  too big (bigger than --max-upload-size) then the import will be rejected. Even if
  increased, the entire list must fit in memory on both the client and the server,
  and this may be more resource-intensive than importing individual lines in chunks.

* removed unused parameter --reuse-ids for arangoimp. This parameter did not have
  any effect in 1.2, was never publicly announced and did evil (TM) things.

* fixed issue #297 (partly): added whitespace between command line and
  command result in arangosh, added shell colors for better usability

* fixed issue #296: system collections not usable from AQL

* fixed issue #295: deadlock on shutdown

* fixed issue #293: AQL queries should exploit edges index

* fixed issue #292: use index when filtering on _key in AQL

* allow user-definable document keys
  users can now define their own document keys by using the _key attribute
  when creating new documents or edges. Once specified, the value of _key is
  immutable.
  The restrictions for user-defined key values are:
  * the key must be at most 254 bytes long
  * it must consist of the letters a-z (lower or upper case), the digits 0-9,
    the underscore (_) or dash (-) characters only
  * any other characters, especially multi-byte sequences, whitespace or
    punctuation characters cannot be used inside key values

  Specifying a document key is optional when creating new documents. If no
  document key is specified, ArangoDB will create a document key itself.
  There are no guarantees about the format and pattern of auto-generated document
  keys other than the above restrictions.
  Clients should therefore treat auto-generated document keys as opaque values.
  Keys can be used to look up and reference documents, e.g.:
  * saving a document: `db.users.save({ "_key": "fred", ... })`
  * looking up a document: `db.users.document("fred")`
  * referencing other documents: `edges.relations.save("users/fred", "users/john", ...)`

  This change is downwards-compatible to ArangoDB 1.1 because in ArangoDB 1.1
  users were not able to define their own keys. If the user does not supply a _key
  attribute when creating a document, ArangoDB 1.2 will still generate a key of
  its own as ArangoDB 1.1 did. However, all documents returned by ArangoDB 1.2 will
  include a _key attribute and clients should be able to handle that (e.g. by
  ignoring it if not needed). Documents returned will still include the _id attribute
  as in ArangoDB 1.1.

* require collection names everywhere where a collection id was allowed in
  ArangoDB 1.1 & 1.0
  This change requires clients to use a collection name in place of a collection id
  at all places the client deals with collections.
  Examples:
  * creating edges: the _from and _to attributes must now contain collection names instead
    of collection ids: `edges.relations.save("test/my-key1", "test/my-key2", ...)`
  * retrieving edges: the returned _from and _to attributes now will contain collection
    names instead of ids, too: _from: `test/fred` instead of `1234/3455`
  * looking up documents: db.users.document("fred") or db._document("users/fred")

  Collection names must be used in REST API calls instead of collection ids, too.
  This change is thus not completely downwards-compatible to ArangoDB 1.1. ArangoDB 1.1
  required users to use collection ids in many places instead of collection names.
  This was unintuitive and caused overhead in cases when just the collection name was
  known on client-side but not its id. This overhead can now be avoided so clients can
  work with the collection names directly. There is no need to work with collection ids
  on the client side anymore.
  This change will likely require adjustments to API calls issued by clients, and also
  requires a change in how clients handle the _id value of returned documents. Previously,
  the _id value of returned documents contained the collection id, a slash separator and
  the document number. Since 1.2, _id will contain the collection name, a slash separator
  and the document key. The same applies to the _from and _to attribute values of edges
  that are returned by ArangoDB.

  Also removed (now unnecessary) location header in responses of the collections REST API.
  The location header was previously returned because it was necessary for clients.
  When clients created a collection, they specified the collection name. The collection
  id was generated on the server, but the client needed to use the server-generated
  collection id for further API calls, e.g. when creating edges etc. Therefore, the
  full collection URL, also containing the collection id, was returned by the server in
  responses to the collection API, in the HTTP location header.
  Returning the location header has become unnecessary in ArangoDB 1.2 because users
  can access collections by name and do not need to care about collection ids.


v1.1.3 (2013-XX-XX)
-------------------

* fix case when an error message was looked up for an error code but no error
  message was found. In this case a NULL ptr was returned and not checked everywhere.
  The place this error popped up was when inserting into a non-unique hash index
  failed with a specific, invalid error code.

* fixed issue #381:  db._collection("_users").getIndexes();

* fixed issue #379: arango-password fatal issue javscript.startup-directory

* fixed issue #372: Command-Line Options for the Authentication and Authorization


v1.1.2 (2013-01-20)
-------------------

* upgraded to mruby 2013-01-20 583983385b81c21f82704b116eab52d606a609f4

* fixed issue #357: Some spelling and grammar errors

* fixed issue #355: fix quotes in pdf manual

* fixed issue #351: Strange arangosh error message for long running query

* fixed randomly hanging connections in arangosh on MacOS

* added "any" query method: this returns a random document from a collection. It
  is also available via REST HTTP at /_api/simple/any.

* added deployment tool

* added getPeerVertex

* small fix for logging of long messages: the last character of log messages longer
  than 256 bytes was not logged.

* fixed truncation of human-readable log messages for web interface: the trailing \0
  byte was not appended for messages longer than 256 bytes

* fixed issue #341: ArangoDB crashes when stressed with Batch jobs
  Contrary to the issue title, this did not have anything to do with batch jobs but
  with too high memory usage. The memory usage of ArangoDB is now reduced for cases
   when there are lots of small collections with few documents each

* started with issue #317: Feature Request (from Google Groups): DATE handling

* backported issue #300: Extend arangoImp to Allow importing resultset-like
  (list of documents) formatted files

* fixed issue #337: "WaitForSync" on new collection does not work on Win/X64

* fixed issue #336: Collections REST API docs

* fixed issue #335: mmap errors due to wrong memory address calculation

* fixed issue #332: arangoimp --use-ids parameter seems to have no impact

* added option '--server.disable-authentication' for arangosh as well. No more passwd
  prompts if not needed

* fixed issue #330: session logging for arangosh

* fixed issue #329: Allow passing script file(s) as parameters for arangosh to run

* fixed issue #328: 1.1 compile warnings

* fixed issue #327: Javascript parse errors in front end


v1.1.1 (2012-12-18)
-------------------

* fixed issue #339: DELETE /_api/cursor/cursor-identifier return incollect errorNum

  The fix for this has led to a signature change of the function actions.resultNotFound().
  The meaning of parameter #3 for This function has changed from the error message string
  to the error code. The error message string is now parameter #4.
  Any client code that uses this function in custom actions must be adjusted.

* fixed issue #321: Problem upgrading arangodb 1.0.4 to 1.1.0 with Homebrew (OSX 10.8.2)

* fixed issue #230: add navigation and search for online documentation

* fixed issue #315: Strange result in PATH

* fixed issue #323: Wrong function returned in error message of AQL CHAR_LENGTH()

* fixed some log errors on startup / shutdown due to pid file handling and changing
  of directories


v1.1.0 (2012-12-05)
-------------------

* WARNING:
  arangod now performs a database version check at startup. It will look for a file
  named "VERSION" in its database directory. If the file is not present, arangod will
  perform an automatic upgrade of the database directory. This should be the normal
  case when upgrading from ArangoDB 1.0 to ArangoDB 1.1.

  If the VERSION file is present but is from an older version of ArangoDB, arangod
  will refuse to start and ask the user to run a manual upgrade first. A manual upgrade
  can be performed by starting arangod with the option `--upgrade`.

  This upgrade procedure shall ensure that users have full control over when they
  perform any updates/upgrades of their data, and can plan backups accordingly. The
  procedure also guarantees that the server is not run without any required system
  collections or with in incompatible data state.

* added AQL function DOCUMENT() to retrieve a document by its _id value

* fixed issue #311: fixed segfault on unload

* fixed issue #309: renamed stub "import" button from web interface

* fixed issue #307: added WaitForSync column in collections list in in web interface

* fixed issue #306: naming in web interface

* fixed issue #304: do not clear AQL query text input when switching tabs in
  web interface

* fixed issue #303: added documentation about usage of var keyword in web interface

* fixed issue #301: PATCH does not work in web interface

# fixed issue #269: fix make distclean & clean

* fixed issue #296: system collections not usable from AQL

* fixed issue #295: deadlock on shutdown

* added collection type label to web interface

* fixed issue #290: the web interface now disallows creating non-edges in edge collections
  when creating collections via the web interface, the collection type must also be
  specified (default is document collection)

* fixed issue #289: tab-completion does not insert any spaces

* fixed issue #282: fix escaping in web interface

* made AQL function NOT_NULL take any number of arguments. Will now return its
  first argument that is not null, or null if all arguments are null. This is downwards
  compatible.

* changed misleading AQL function name NOT_LIST() to FIRST_LIST() and slightly changed
  the behavior. The function will now return its first argument that is a list, or null
  if none of the arguments are lists.
  This is mostly downwards-compatible. The only change to the previous implementation in
  1.1-beta will happen if two arguments were passed and the 1st and 2nd arguments were
  both no lists. In previous 1.1, the 2nd argument was returned as is, but now null
  will be returned.

* add AQL function FIRST_DOCUMENT(), with same behavior as FIRST_LIST(), but working
  with documents instead of lists.

* added UPGRADING help text

* fixed issue #284: fixed Javascript errors when adding edges/vertices without own
  attributes

* fixed issue #283: AQL LENGTH() now works on documents, too

* fixed issue #281: documentation for skip lists shows wrong example

* fixed AQL optimizer bug, related to OR-combined conditions that filtered on the
  same attribute but with different conditions

* fixed issue #277: allow usage of collection names when creating edges
  the fix of this issue also implies validation of collection names / ids passed to
  the REST edge create method. edges with invalid collection ids or names in the
  "from" or "to" values will be rejected and not saved


v1.1.beta2 (2012-11-13)
-----------------------

* fixed arangoirb compilation

* fixed doxygen


v1.1.beta1 (2012-10-24)
-----------------------

* fixed AQL optimizer bug

* WARNING:
  - the user has changed from "arango" to "arangodb", the start script has changed from
    "arangod" to "arangodb", the database directory has changed from "/var/arangodb" to
    "/var/lib/arangodb" to be compliant with various Linux policies

  - In 1.1, we have introduced types for collections: regular documents go into document
    collections, and edges go into edge collections. The prefixing (db.xxx vs. edges.xxx)
    works slightly different in 1.1: edges.xxx can still be used to access collections,
    however, it will not determine the type of existing collections anymore. To create an
    edge collection 1.1, you can use db._createEdgeCollection() or edges._create().
    And there's of course also db._createDocumentCollection().
    db._create() is also still there and will create a document collection by default,
    whereas edges._create() will create an edge collection.

  - the admin web interface that was previously available via the simple URL suffix /
    is now available via a dedicated URL suffix only: /_admin/html
    The reason for this is that routing and URLs are now subject to changes by the end user,
    and only URLs parts prefixed with underscores (e.g. /_admin or /_api) are reserved
    for ArangoDB's internal usage.

* the server now handles requests with invalid Content-Length header values as follows:
  - if Content-Length is negative, the server will respond instantly with HTTP 411
    (length required)

  - if Content-Length is positive but shorter than the supplied body, the server will
    respond with HTTP 400 (bad request)

  - if Content-Length is positive but longer than the supplied body, the server will
    wait for the client to send the missing bytes. The server allows 90 seconds for this
    and will close the connection if the client does not send the remaining data

  - if Content-Length is bigger than the maximum allowed size (512 MB), the server will
    fail with HTTP 413 (request entity too large).

  - if the length of the HTTP headers is greater than the maximum allowed size (1 MB),
    the server will fail with HTTP 431 (request header fields too large)

* issue #265: allow optional base64 encoding/decoding of action response data

* issue #252: create _modules collection using arango-upgrade (note: arango-upgrade was
  finally replaced by the `--upgrade` option for arangod)

* issue #251: allow passing arbitrary options to V8 engine using new command line option:
  --javascript.v8-options. Using this option, the Harmony features or other settings in
  v8 can be enabled if the end user requires them

* issue #248: allow AQL optimizer to pull out completely uncorrelated subqueries to the
  top level, resulting in less repeated evaluation of the subquery

* upgraded to Doxygen 1.8.0

* issue #247: added AQL function MERGE_RECURSIVE

* issue #246: added clear() function in arangosh

* issue #245: Documentation: Central place for naming rules/limits inside ArangoDB

* reduced size of hash index elements by 50 %, allowing more index elements to fit in
  memory

* issue #235: GUI Shell throws Error:ReferenceError: db is not defined

* issue #229: methods marked as "under construction"

* issue #228: remove unfinished APIs (/_admin/config/*)

* having the OpenSSL library installed is now a prerequisite to compiling ArangoDB
  Also removed the --enable-ssl configure option because ssl is always required.

* added AQL functions TO_LIST, NOT_LIST

* issue #224: add optional Content-Id for batch requests

* issue #221: more documentation on AQL explain functionality. Also added
  ArangoStatement.explain() client method

* added db._createStatement() method on server as well (was previously available
  on the client only)

* issue #219: continue in case of "document not found" error in PATHS() function

* issue #213: make waitForSync overridable on specific actions

* changed AQL optimizer to use indexes in more cases. Previously, indexes might
  not have been used when in a reference expression the inner collection was
  specified last. Example: FOR u1 IN users FOR u2 IN users FILTER u1._id == u2._id
  Previously, this only checked whether an index could be used for u2._id (not
  possible). It was not checked whether an index on u1._id could be used (possible).
  Now, for expressions that have references/attribute names on both sides of the
  above as above, indexes are checked for both sides.

* issue #204: extend the CSV import by TSV and by user configurable
  separator character(s)

* issue #180: added support for batch operations

* added startup option --server.backlog-size
  this allows setting the value of the backlog for the listen() system call.
  the default value is 10, the maximum value is platform-dependent

* introduced new configure option "--enable-maintainer-mode" for
  ArangoDB maintainers. this option replaces the previous compile switches
  --with-boost-test, --enable-bison, --enable-flex and --enable-errors-dependency
  the individual configure options have been removed. --enable-maintainer-mode
  turns them all on.

* removed potentially unused configure option --enable-memfail

* fixed issue #197: HTML web interface calls /_admin/user-manager/session

* fixed issue #195: VERSION file in database directory

* fixed issue #193: REST API HEAD request returns a message body on 404

* fixed issue #188: intermittent issues with 1.0.0
  (server-side cursors not cleaned up in all cases, pthreads deadlock issue)

* issue #189: key store should use ISO datetime format bug

* issue #187: run arango-upgrade on server start (note: arango-upgrade was finally
  replaced by the `--upgrade` option for arangod)n

* fixed issue #183: strange unittest error

* fixed issue #182: manual pages

* fixed issue #181: use getaddrinfo

* moved default database directory to "/var/lib/arangodb" in accordance with
  http://www.pathname.com/fhs/pub/fhs-2.3.html

* fixed issue #179: strange text in import manual

* fixed issue #178: test for aragoimp is missing

* fixed issue #177: a misleading error message was returned if unknown variables
  were used in certain positions in an AQL query.

* fixed issue #176: explain how to use AQL from the arangosh

* issue #175: re-added hidden (and deprecated) option --server.http-port. This
  option is only there to be downwards-compatible to Arango 1.0.

* fixed issue #174: missing Documentation for `within`

* fixed issue #170: add db.<coll_name>.all().toArray() to arangosh help screen

* fixed issue #169: missing argument in Simple Queries

* added program arango-upgrade. This program must be run after installing ArangoDB
  and after upgrading from a previous version of ArangoDB. The arango-upgrade script
  will ensure all system collections are created and present in the correct state.
  It will also perform any necessary data updates.
  Note: arango-upgrade was finally replaced by the `--upgrade` option for arangod.

* issue #153: edge collection should be a flag for a collection
  collections now have a type so that the distinction between document and edge
  collections can now be done at runtime using a collection's type value.
  A collection's type can be queried in Javascript using the <collection>.type() method.

  When new collections are created using db._create(), they will be document
  collections by default. When edge._create() is called, an edge collection will be created.
  To explicitly create a collection of a specific/different type, use the methods
  _createDocumentCollection() or _createEdgeCollection(), which are available for
  both the db and the edges object.
  The Javascript objects ArangoEdges and ArangoEdgesCollection have been removed
  completely.
  All internal and test code has been adjusted for this, and client code
  that uses edges.* should also still work because edges is still there and creates
  edge collections when _create() is called.

  INCOMPATIBLE CHANGE: Client code might still need to be changed in the following aspect:
  Previously, collections did not have a type so documents and edges could be inserted
  in the same collection. This is now disallowed. Edges can only be inserted into
  edge collections now. As there were no collection types in 1.0, ArangoDB will perform
  an automatic upgrade when migrating from 1.0 to 1.1.
  The automatic upgrade will check every collection and determine its type as follows:
  - if among the first 50 documents in the collection there are documents with
    attributes "_from" and "_to", the collection is typed as an edge collection
  - if among the first 50 documents in the collection there are no documents with
    attributes "_from" and "_to", the collection is made as a document collection

* issue #150: call V8 garbage collection on server periodically

* issue #110: added support for partial updates

  The REST API for documents now offers an HTTP PATCH method to partially update
  documents. Overwriting/replacing documents is still available via the HTTP PUT method
  as before. The Javascript API in the shell also offers a new update() method in extension to
  the previously existing replace() method.


v1.0.4 (2012-11-12)
-------------------

* issue #275: strange error message in arangosh 1.0.3 at startup


v1.0.3 (2012-11-08)
-------------------

* fixed AQL optimizer bug

* issue #273: fixed segfault in arangosh on HTTP 40x

* issue #265: allow optional base64 encoding/decoding of action response data

* issue #252: _modules collection not created automatically


v1.0.2 (2012-10-22)
-------------------

* repository CentOS-X.Y moved to CentOS-X, same for Debian

* bugfix for rollback from edges

* bugfix for hash indexes

* bugfix for StringBuffer::erase_front

* added autoload for modules

* added AQL function TO_LIST


v1.0.1 (2012-09-30)
-------------------

* draft for issue #165: front-end application howto

* updated mruby to cf8fdea4a6598aa470e698e8cbc9b9b492319d

* fix for issue #190: install doesn't create log directory

* fix for issue #194: potential race condition between creating and dropping collections

* fix for issue #193: REST API HEAD request returns a message body on 404

* fix for issue #188: intermittent issues with 1.0.0

* fix for issue #163: server cannot create collection because of abandoned files

* fix for issue #150: call V8 garbage collection on server periodically


v1.0.0 (2012-08-17)
-------------------

* fix for issue #157: check for readline and ncurses headers, not only libraries


v1.0.beta4 (2012-08-15)
-----------------------

* fix for issue #152: fix memleak for barriers


v1.0.beta3 (2012-08-10)
-----------------------

* fix for issue #151: Memleak, collection data not removed

* fix for issue #149: Inconsistent port for admin interface

* fix for issue #163: server cannot create collection because of abandoned files

* fix for issue #157: check for readline and ncurses headers, not only libraries

* fix for issue #108: db.<collection>.truncate() inefficient

* fix for issue #109: added startup note about cached collection names and how to
  refresh them

* fix for issue #156: fixed memleaks in /_api/import

* fix for issue #59: added tests for /_api/import

* modified return value for calls to /_api/import: now, the attribute "empty" is
  returned as well, stating the number of empty lines in the input. Also changed the
  return value of the error code attribute ("errorNum") from 1100 ("corrupted datafile")
  to 400 ("bad request") in case invalid/unexpected JSON data was sent to the server.
  This error code is more appropriate as no datafile is broken but just input data is
  incorrect.

* fix for issue #152: Memleak for barriers

* fix for issue #151: Memleak, collection data not removed

* value of --database.maximal-journal-size parameter is now validated on startup. If
  value is smaller than the minimum value (currently 1048576), an error is thrown and
  the server will not start. Before this change, the global value of maximal journal
  size was not validated at server start, but only on collection level

* increased sleep value in statistics creation loop from 10 to 500 microseconds. This
  reduces accuracy of statistics values somewhere after the decimal points but saves
  CPU time.

* avoid additional sync() calls when writing partial shape data (attribute name data)
  to disk. sync() will still be called when the shape marker (will be written after
  the attributes) is written to disk

* issue #147: added flag --database.force-sync-shapes to force synching of shape data
  to disk. The default value is true so it is the same behavior as in version 1.0.
  if set to false, shape data is synched to disk if waitForSync for the collection is
  set to true, otherwise, shape data is not synched.

* fix for issue #145: strange issue on Travis: added epsilon for numeric comparison in
  geo index

* fix for issue #136: adjusted message during indexing

* issue #131: added timeout for HTTP keep-alive connections. The default value is 300
  seconds. There is a startup parameter server.keep-alive-timeout to configure the value.
  Setting it to 0 will disable keep-alive entirely on the server.

* fix for issue #137: AQL optimizer should use indexes for ref accesses with
  2 named attributes


v1.0.beta2 (2012-08-03)
-----------------------

* fix for issue #134: improvements for centos RPM

* fixed problem with disable-admin-interface in config file


v1.0.beta1 (2012-07-29)
-----------------------

* fixed issue #118: We need a collection "debugger"

* fixed issue #126: Access-Shaper must be cached

* INCOMPATIBLE CHANGE: renamed parameters "connect-timeout" and "request-timeout"
  for arangosh and arangoimp to "--server.connect-timeout" and "--server.request-timeout"

* INCOMPATIBLE CHANGE: authorization is now required on the server side
  Clients sending requests without HTTP authorization will be rejected with HTTP 401
  To allow backwards compatibility, the server can be started with the option
  "--server.disable-authentication"

* added options "--server.username" and "--server.password" for arangosh and arangoimp
  These parameters must be used to specify the user and password to be used when
  connecting to the server. If no password is given on the command line, arangosh/
  arangoimp will interactively prompt for a password.
  If no user name is specified on the command line, the default user "root" will be
  used.

* added startup option "--server.ssl-cipher-list" to determine which ciphers to
  use in SSL context. also added SSL_OP_CIPHER_SERVER_PREFERENCE to SSL default
  options so ciphers are tried in server and not in client order

* changed default SSL protocol to TLSv1 instead of SSLv2

* changed log-level of SSL-related messages

* added SSL connections if server is compiled with OpenSSL support. Use --help-ssl

* INCOMPATIBLE CHANGE: removed startup option "--server.admin-port".
  The new endpoints feature (see --server.endpoint) allows opening multiple endpoints
  anyway, and the distinction between admin and "other" endpoints can be emulated
  later using privileges.

* INCOMPATIBLE CHANGE: removed startup options "--port", "--server.port", and
  "--server.http-port" for arangod.
  These options have been replaced by the new "--server.endpoint" parameter

* INCOMPATIBLE CHANGE: removed startup option "--server" for arangosh and arangoimp.
  These options have been replaced by the new "--server.endpoint" parameter

* Added "--server.endpoint" option to arangod, arangosh, and arangoimp.
  For arangod, this option allows specifying the bind endpoints for the server
  The server can be bound to one or multiple endpoints at once. For arangosh
  and arangoimp, the option specifies the server endpoint to connect to.
  The following endpoint syntax is currently supported:
  - tcp://host:port or http@tcp://host:port (HTTP over IPv4)
  - tcp://[host]:port or http@tcp://[host]:port (HTTP over IPv6)
  - ssl://host:port or http@tcp://host:port (HTTP over SSL-encrypted IPv4)
  - ssl://[host]:port or http@tcp://[host]:port (HTTP over SSL-encrypted IPv6)
  - unix:///path/to/socket or http@unix:///path/to/socket (HTTP over UNIX socket)

  If no port is specified, the default port of 8529 will be used.

* INCOMPATIBLE CHANGE: removed startup options "--server.require-keep-alive" and
  "--server.secure-require-keep-alive".
  The server will now behave as follows which should be more conforming to the
  HTTP standard:
  * if a client sends a "Connection: close" header, the server will close the
    connection
  * if a client sends a "Connection: keep-alive" header, the server will not
    close the connection
  * if a client does not send any "Connection" header, the server will assume
    "keep-alive" if the request was an HTTP/1.1 request, and "close" if the
    request was an HTTP/1.0 request

* (minimal) internal optimizations for HTTP request parsing and response header
  handling

* fixed Unicode unescaping bugs for \f and surrogate pairs in BasicsC/strings.c

* changed implementation of TRI_BlockCrc32 algorithm to use 8 bytes at a time

* fixed issue #122: arangod doesn't start if <log.file> cannot be created

* fixed issue #121: wrong collection size reported

* fixed issue #98: Unable to change journalSize

* fixed issue #88: fds not closed

* fixed escaping of document data in HTML admin front end

* added HTTP basic authentication, this is always turned on

* added server startup option --server.disable-admin-interface to turn off the
  HTML admin interface

* honor server startup option --database.maximal-journal-size when creating new
  collections without specific journalsize setting. Previously, these
  collections were always created with journal file sizes of 32 MB and the
  --database.maximal-journal-size setting was ignored

* added server startup option --database.wait-for-sync to control the default
  behavior

* renamed "--unit-tests" to "--javascript.unit-tests"


v1.0.alpha3 (2012-06-30)
------------------------

* fixed issue #116: createCollection=create option doesn't work

* fixed issue #115: Compilation issue under OSX 10.7 Lion & 10.8 Mountain Lion
  (homebrew)

* fixed issue #114: image not found

* fixed issue #111: crash during "make unittests"

* fixed issue #104: client.js -> ARANGO_QUIET is not defined


v1.0.alpha2 (2012-06-24)
------------------------

* fixed issue #112: do not accept document with duplicate attribute names

* fixed issue #103: Should we cleanup the directory structure

* fixed issue #100: "count" attribute exists in cursor response with "count:
  false"

* fixed issue #84 explain command

* added new MRuby version (2012-06-02)

* added --log.filter

* cleanup of command line options:
** --startup.directory => --javascript.startup-directory
** --quite => --quiet
** --gc.interval => --javascript.gc-interval
** --startup.modules-path => --javascript.modules-path
** --action.system-directory => --javascript.action-directory
** --javascript.action-threads => removed (is now the same pool as --server.threads)

* various bug-fixes

* support for import

* added option SKIP_RANGES=1 for make unittests

* fixed several range-related assertion failures in the AQL query optimizer

* fixed AQL query optimizations for some edge cases (e.g. nested subqueries with
  invalid constant filter expressions)


v1.0.alpha1 (2012-05-28)
------------------------

Alpha Release of ArangoDB 1.0<|MERGE_RESOLUTION|>--- conflicted
+++ resolved
@@ -1,7 +1,6 @@
 devel
 -----
 
-<<<<<<< HEAD
 * AQL: during a traversal if a vertex is not found. It will not print an ERROR to the log and continue
   with a NULL value, but will register a warning at the query and continue with a NULL value.
   The situation is not desired as an ERROR as ArangoDB can store edges pointing to non-existing
@@ -9,7 +8,7 @@
   can directly see it on the query now and do not "by accident" have to check the LOG output.
 
 * UI: fixed event cleanup in cluster shards view
-=======
+
 * make the ArangoShell refill its collection cache when a yet-unknown collection
   is first accessed. This fixes the following problem:
 
@@ -19,7 +18,6 @@
                                      // in shell2, so the insert will fail
 
 * make AQL `DISTINCT` not change the order of the results it is applied on
->>>>>>> abc4c09d
 
 * enable JEMalloc background thread for purging and returning unused memory
   back to the operating system (Linux only)
