devel
-----

<<<<<<< HEAD
* Fixed an issue with the index estimates in RocksDB in the case a transaction is aborted.
  Former the index estimates were modified if the transaction commited or not.
  Now they will only be modified if the transaction commited successfully.
=======
* issue #1190: added option `--create-database` for arangoimport
>>>>>>> bddadda0

* issue #3504: added option `--force-same-database` for arangorestore

  with this option set to true, it is possible to make any arangorestore attempt
  fail if the specified target database does not match the database name
  specified in the source dump's "dump.json" file. it can thus be used to
  prevent restoring data into the "wrong" database

  The option is set to `false` by default to ensure backwards-compatibility

* UI: updated dygraph js library to version 2.1.0

* honor specified COLLECT method in AQL COLLECT options
  
  for example, when the user explicitly asks for the COLLECT method
  to be `sorted`, the optimizer will now not produce an alternative
  version of the plan using the hash method.
  
  additionally, if the user explcitly asks for the COLLECT method to
  be `hash`, the optimizer will now change the existing plan to use
  the hash method if possible instead of just creating an alternative
  plan.
  
  `COLLECT ... OPTIONS { method: 'sorted' }` => always use sorted method
  `COLLECT ... OPTIONS { method: 'hash' }`   => use hash if this is technically possible
  `COLLECT ...` (no options)                 => create a plan using sorted, and another plan using hash method

* added C++ implementation for AQL function `SHA512()`

* added AQL function `IS_KEY`
  this function checks if the value passed to it can be used as a document key,
  i.e. as the value of the `_key` attribute

* add AQL functions `SORTED` and `SORTED_UNIQUE`
  
  `SORTED` will return a sorted version of the input array using AQL's internal 
  comparison order
  `SORTED_UNIQUE` will do the same, but additionally removes duplicates.

* Added C++ implementation for the AQL TRANSLATE function

* renamed arangoimp to arangoimport for consistency
  Release packages will still install arangoimp as a symlink so user scripts 
  invoking arangoimp do not need to be changed

* UI: Shard distribution view now has an accordion view instead of displaying
  all shards of all collections at once.


v3.3.3 (XXXX-XX-XX)
-------------------

* fixed issue #4255: AQL SORT consuming too much memory


v3.3.2 (2018-01-04)
-------------------

* fixed issue #4199: Internal failure: JavaScript exception in file 'arangosh.js' 
  at 98,7: ArangoError 4: Expecting type String 

* fixed issue in agency supervision with a good server being left in
  failedServers

* distinguish isReady and allInSync in clusterInventory

* fixed issue #4197: AQL statement not working in 3.3.1 when upgraded from 3.2.10

* do not reuse collection ids when restoring collections from a dump, but assign new collection ids, this should prevent collection id conflicts


v3.3.1 (2017-12-28)
-------------------

* UI: displayed wrong wfs property for a collection when using RocksDB as 
  storage engine

* added `--ignore-missing` option to arangoimp
  this option allows importing lines with less fields than specified in the CSV
  header line

* changed misleading error message from "no leader" to "not a leader"

* optimize usage of AQL FULLTEXT index function to a FOR loop with index
  usage in some cases
  When the optimization is applied, this especially speeds up fulltext index 
  queries in the cluster

* UI: improved the behavior during collection creation in a cluster environment 

* Agency lockup fixes for very small machines.

* Agency performance improvement by finer grained locking.

* Use steady_clock in agency whereever possible.

* Agency prevent Supervision thread crash.

* Fix agency integer overflow in timeout calculation.


v3.3.0 (2012-12-14)
-------------------

* release version

* added a missing try/catch block in the supervision thread


v3.3.rc8 (2017-12-12)
---------------------

* UI: fixed broken foxx configuration keys. Some valid configuration values
  could not be edited via the ui.

* UI: pressing the return key inside a select2 box no longer triggers the modal's
  success function

* UI: coordinators and db servers are now in sorted order (ascending)


v3.3.rc7 (2017-12-07)
---------------------

* fixed issue #3741: fix terminal color output in Windows 

* UI: fixed issue #3822: disabled name input field for system collections

* fixed issue #3640: limit in subquery

* fixed issue #3745: Invalid result when using OLD object with array attribute in UPSERT statement

* UI: edge collections were wrongly added to from and to vertices select box during graph creation

* UI: added not found views for documents and collections

* UI: using default user database api during database creation now

* UI: the graph viewer backend now picks one random start vertex of the
  first 1000 documents instead of calling any(). The implementation of
  "any" is known to scale bad on huge collections with RocksDB.

* UI: fixed disappearing of the navigation label in some case special case

* UI: the graph viewer now displays updated label values correctly.
  Additionally the included node/edge editor now closes automatically
  after a successful node/edge update.
  
* fixed issue #3917: traversals with high maximal depth take extremely long
  in planning phase.


v3.3.rc4 (2017-11-28)
---------------------

* minor bug-fixes


v3.3.rc3 (2017-11-24)
---------------------

* bug-fixes


v3.3.rc2 (2017-11-22)
---------------------

* UI: document/edge editor now remembering their modes (e.g. code or tree)

* UI: optimized error messages for invalid graph definitions. Also fixed a
  graph renderer cleanup error.

* UI: added a delay within the graph viewer while changing the colors of the
  graph. Necessary due different browser behaviour.

* added options `--encryption.keyfile` and `--encryption.key-generator` to arangodump
  and arangorestore

* UI: the graph viewer now displays updated label values correctly.
  Additionally the included node/edge editor now closes automatically
	after a successful node/edge update.

* removed `--recycle-ids` option for arangorestore

  using that option could have led to problems on the restore, with potential
  id conflicts between the originating server (the source dump server) and the
  target server (the restore server)


v3.3.rc1 (2017-11-17)
---------------------

* add readonly mode REST API

* allow compilation of ArangoDB source code with g++ 7

* upgrade minimum required g++ compiler version to g++ 5.4
  That means ArangoDB source code will not compile with g++ 4.x or g++ < 5.4 anymore.

* AQL: during a traversal if a vertex is not found. It will not print an ERROR to the log and continue
  with a NULL value, but will register a warning at the query and continue with a NULL value.
  The situation is not desired as an ERROR as ArangoDB can store edges pointing to non-existing
  vertex which is perfectly valid, but it may be a n issue on the data model, so users
  can directly see it on the query now and do not "by accident" have to check the LOG output.

* introduce `enforceReplicationFactor` attribute for creating collections:
  this optional parameter controls if the coordinator should bail out during collection
  creation if there are not enough DBServers available for the desired `replicationFactor`.

* fixed issue #3516: Show execution time in arangosh

  this change adds more dynamic prompt components for arangosh
  The following components are now available for dynamic prompts,
  settable via the `--console.prompt` option in arangosh:

  - '%t': current time as timestamp
  - '%a': elpased time since ArangoShell start in seconds
  - '%p': duration of last command in seconds
  - '%d': name of current database
  - '%e': current endpoint
  - '%E': current endpoint without protocol
  - '%u': current user

  The time a command takes can be displayed easily by starting arangosh with `--console.prompt "%p> "`.

* make the ArangoShell refill its collection cache when a yet-unknown collection
  is first accessed. This fixes the following problem:

      arangosh1> db._collections();  // shell1 lists all collections
      arangosh2> db._create("test"); // shell2 now creates a new collection 'test'
      arangosh1> db.test.insert({}); // shell1 is not aware of the collection created
                                     // in shell2, so the insert will fail

* make AQL `DISTINCT` not change the order of the results it is applied on

* incremental transfer of initial collection data now can handle partial
  responses for a chunk, allowing the leader/master to send smaller chunks
  (in terms of HTTP response size) and limit memory usage

  this optimization is only active if client applications send the "offset" parameter
  in their requests to PUT `/_api/replication/keys/<id>?type=docs`

* initial creation of shards for cluster collections is now faster with
  `replicationFactor` values bigger than 1. this is achieved by an optimization
  for the case when the collection on the leader is still empty

* potential fix for issue #3517: several "filesystem full" errors in logs
  while there's a lot of disk space

* added C++ implementations for AQL function `SUBSTRING()`, `LEFT()`, `RIGHT()` and `TRIM()`

* show C++ function name of call site in ArangoDB log output

  this requires option `--log.line-number` to be set to *true*

* UI: added word wrapping to query editor

* UI: fixed wrong user attribute name validation, issue #3228

* make AQL return a proper error message in case of a unique key constraint
  violation. previously it only returned the generic "unique constraint violated"
  error message but omitted the details about which index caused the problem.

  This addresses https://stackoverflow.com/questions/46427126/arangodb-3-2-unique-constraint-violation-id-or-key

* added option `--server.local-authentication`

* UI: added user roles

* added config option `--log.color` to toggle colorful logging to terminal

* added config option `--log.thread-name` to additionally log thread names

* usernames must not start with `:role:`, added new options:
    --server.authentication-timeout
    --ldap.roles-attribute-name
    --ldap.roles-transformation
    --ldap.roles-search
    --ldap.superuser-role
    --ldap.roles-include
    --ldap.roles-exclude

* performance improvements for full collection scans and a few other operations
  in MMFiles engine

* added `--rocksdb.encryption-key-generator` for enterprise

* removed `--compat28` parameter from arangodump and replication API

  older ArangoDB versions will no longer be supported by these tools.

* increase the recommended value for `/proc/sys/vm/max_map_count` to a value
  eight times as high as the previous recommended value. Increasing the
  values helps to prevent an ArangoDB server from running out of memory mappings.

  The raised minimum recommended value may lead to ArangoDB showing some startup
  warnings as follows:

      WARNING {memory} maximum number of memory mappings per process is 65530, which seems too low. it is recommended to set it to at least 512000
      WARNING {memory} execute 'sudo sysctl -w "vm.max_map_count=512000"'

* Foxx now warns about malformed configuration/dependency names and aliases in the manifest.

v3.2.7 (2017-11-13)
-------------------

* Cluster customers, which have upgraded from 3.1 to 3.2 need to upgrade
  to 3.2.7. The cluster supervision is otherwise not operational.

* Fixed issue #3597: AQL with path filters returns unexpected results
  In some cases breadth first search in combination with vertex filters
  yields wrong result, the filter was not applied correctly.

* fixed some undefined behavior in some internal value caches for AQL GatherNodes
  and SortNodes, which could have led to sorted results being effectively not
  correctly sorted.

* make the replication applier for the RocksDB engine start automatically after a
  restart of the server if the applier was configured with its `autoStart` property
  set to `true`. previously the replication appliers were only automatically restarted
  at server start for the MMFiles engine.

* fixed arangodump batch size adaptivity in cluster mode and upped default batch size
  for arangodump

  these changes speed up arangodump in cluster context

* smart graphs now return a proper inventory in response to replication inventory
  requests

* fixed issue #3618: Inconsistent behavior of OR statement with object bind parameters

* only users with read/write rights on the "_system" database can now execute
  "_admin/shutdown" as well as modify properties of the write-ahead log (WAL)

* increase default maximum number of V8 contexts to at least 16 if not explicitly
  configured otherwise.
  the procedure for determining the actual maximum value of V8 contexts is unchanged
  apart from the value `16` and works as follows:
  - if explicitly set, the value of the configuration option `--javascript.v8-contexts`
    is used as the maximum number of V8 contexts
  - when the option is not set, the maximum number of V8 contexts is determined
    by the configuration option `--server.threads` if that option is set. if
    `--server.threads` is not set, then the maximum number of V8 contexts is the
    server's reported hardware concurrency (number of processors visible
    to the arangod process). if that would result in a maximum value of less than 16
    in any of these two cases, then the maximum value will be increased to 16.

* fixed issue #3447: ArangoError 1202: AQL: NotFound: (while executing) when
  updating collection

* potential fix for issue #3581: Unexpected "rocksdb unique constraint
  violated" with unique hash index

* fixed geo index optimizer rule for geo indexes with a single (array of coordinates)
  attribute.

* improved the speed of the shards overview in cluster (API endpoint /_api/cluster/shardDistribution API)
  It is now guaranteed to return after ~2 seconds even if the entire cluster is unresponsive.

* fix agency precondition check for complex objects
  this fixes issues with several CAS operations in the agency

* several fixes for agency restart and shutdown

* the cluster-internal representation of planned collection objects is now more
  lightweight than before, using less memory and not allocating any cache for indexes
  etc.

* fixed issue #3403: How to kill long running AQL queries with the browser console's
  AQL (display issue)

* fixed issue #3549: server reading ENGINE config file fails on common standard
  newline character

* UI: fixed error notifications for collection modifications

* several improvements for the truncate operation on collections:

  * the timeout for the truncate operation was increased in cluster mode in
    order to prevent too frequent "could not truncate collection" errors

  * after a truncate operation, collections in MMFiles still used disk space.
    to reclaim disk space used by truncated collection, the truncate actions
    in the web interface and from the ArangoShell now issue an extra WAL flush
    command (in cluster mode, this command is also propagated to all servers).
    the WAL flush allows all servers to write out any pending operations into the
    datafiles of the truncated collection. afterwards, a final journal rotate
    command is sent, which enables the compaction to entirely remove all datafiles
    and journals for the truncated collection, so that all disk space can be
    reclaimed

  * for MMFiles a special method will be called after a truncate operation so that
    all indexes of the collection can free most of their memory. previously some
    indexes (hash and skiplist indexes) partially kept already allocated memory
    in order to avoid future memory allocations

  * after a truncate operation in the RocksDB engine, an additional compaction
    will be triggered for the truncated collection. this compaction removes all
    deletions from the key space so that follow-up scans over the collection's key
    range do not have to filter out lots of already-removed values

  These changes make truncate operations potentially more time-consuming than before,
  but allow for memory/disk space savings afterwards.

* enable JEMalloc background threads for purging and returning unused memory
  back to the operating system (Linux only)

  JEMalloc will create its background threads on demand. The number of background
  threads is capped by the number of CPUs or active arenas. The background threads run
  periodically and purge unused memory pages, allowing memory to be returned to the
  operating system.

  This change will make the arangod process create several additional threads.
  It is accompanied by an increased `TasksMax` value in the systemd service configuration
  file for the arangodb3 service.

* upgraded bundled V8 engine to bugfix version v5.7.492.77

  this upgrade fixes a memory leak in upstream V8 described in
  https://bugs.chromium.org/p/v8/issues/detail?id=5945 that will result in memory
  chunks only getting uncommitted but not unmapped


v3.2.6 (2017-10-26)
-------------------

* UI: fixed event cleanup in cluster shards view

* UI: reduced cluster dashboard api calls

* fixed a permission problem that prevented collection contents to be displayed
  in the web interface

* removed posix_fadvise call from RocksDB's PosixSequentialFile::Read(). This is
  consistent with Facebook PR 2573 (#3505)

  this fix should improve the performance of the replication with the RocksDB
  storage engine

* allow changing of collection replication factor for existing collections

* UI: replicationFactor of a collection is now changeable in a cluster
  environment

* several fixes for the cluster agency

* fixed undefined behavior in the RocksDB-based geo index

* fixed Foxxmaster failover

* purging or removing the Debian/Ubuntu arangodb3 packages now properly stops
  the arangod instance before actuallying purging or removing


v3.2.5 (2017-10-16)
-------------------

* general-graph module and _api/gharial now accept cluster options
  for collection creation. It is now possible to set replicationFactor and
  numberOfShards for all collections created via this graph object.
  So adding a new collection will not result in a singleShard and
  no replication anymore.

* fixed issue #3408: Hard crash in query for pagination

* minimum number of V8 contexts in console mode must be 2, not 1. this is
  required to ensure the console gets one dedicated V8 context and all other
  operations have at least one extra context. This requirement was not enforced
  anymore.

* fixed issue #3395: AQL: cannot instantiate CollectBlock with undetermined
  aggregation method

* UI: fixed wrong user attribute name validation, issue #3228

* fix potential overflow in CRC marker check when a corrupted CRC marker
  is found at the very beginning of an MMFiles datafile

* UI: fixed unresponsive events in cluster shards view

* Add statistics about the V8 context counts and number of available/active/busy
  threads we expose through the server statistics interface.


v3.2.4 (2017-09-26)
-------------------

* UI: no default index selected during index creation

* UI: added replicationFactor option during SmartGraph creation

* make the MMFiles compactor perform less writes during normal compaction
  operation

  This partially fixes issue #3144

* make the MMFiles compactor configurable

  The following options have been added:

* `--compaction.db-sleep-time`: sleep interval between two compaction runs
    (in s)
  * `--compaction.min-interval"`: minimum sleep time between two compaction
     runs (in s)
  * `--compaction.min-small-data-file-size`: minimal filesize threshold
    original datafiles have to be below for a compaction
  * `--compaction.dead-documents-threshold`: minimum unused count of documents
    in a datafile
  * `--compaction.dead-size-threshold`: how many bytes of the source data file
    are allowed to be unused at most
  * `--compaction.dead-size-percent-threshold`: how many percent of the source
    datafile should be unused at least
  * `--compaction.max-files`: Maximum number of files to merge to one file
  * `--compaction.max-result-file-size`: how large may the compaction result
    file become (in bytes)
  * `--compaction.max-file-size-factor`: how large the resulting file may
    be in comparison to the collection's `--database.maximal-journal-size' setting`

* fix downwards-incompatibility in /_api/explain REST handler

* fix Windows implementation for fs.getTempPath() to also create a
  sub-directory as we do on linux

* fixed a multi-threading issue in cluster-internal communication

* performance improvements for traversals and edge lookups

* removed internal memory zone handling code. the memory zones were a leftover
  from the early ArangoDB days and did not provide any value in the current
  implementation.

* (Enterprise only) added `skipInaccessibleCollections` option for AQL queries:
  if set, AQL queries (especially graph traversals) will treat collections to
  which a user has no access rights to as if these collections were empty.

* adjusted scheduler thread handling to start and stop less threads in
  normal operations

* leader-follower replication catchup code has been rewritten in C++

* early stage AQL optimization now also uses the C++ implementations of
  AQL functions if present. Previously it always referred to the JavaScript
  implementations and ignored the C++ implementations. This change gives
  more flexibility to the AQL optimizer.

* ArangoDB tty log output is now colored for log messages with levels
  FATAL, ERR and WARN.

* changed the return values of AQL functions `REGEX_TEST` and `REGEX_REPLACE`
  to `null` when the input regex is invalid. Previous versions of ArangoDB
  partly returned `false` for invalid regexes and partly `null`.

* added `--log.role` option for arangod

  When set to `true`, this option will make the ArangoDB logger print a single
  character with the server's role into each logged message. The roles are:

  - U: undefined/unclear (used at startup)
  - S: single server
  - C: coordinator
  - P: primary
  - A: agent

  The default value for this option is `false`, so no roles will be logged.


v3.2.3 (2017-09-07)
-------------------

* fixed issue #3106: orphan collections could not be registered in general-graph module

* fixed wrong selection of the database inside the internal cluster js api

* added startup option `--server.check-max-memory-mappings` to make arangod check
  the number of memory mappings currently used by the process and compare it with
  the maximum number of allowed mappings as determined by /proc/sys/vm/max_map_count

  The default value is `true`, so the checks will be performed. When the current
  number of mappings exceeds 90% of the maximum number of mappings, the creation
  of further V8 contexts will be deferred.

  Note that this option is effective on Linux systems only.

* arangoimp now has a `--remove-attribute` option

* added V8 context lifetime control options
  `--javascript.v8-contexts-max-invocations` and `--javascript.v8-contexts-max-age`

  These options allow specifying after how many invocations a used V8 context is
  disposed, or after what time a V8 context is disposed automatically after its
  creation. If either of the two thresholds is reached, an idl V8 context will be
  disposed.

  The default value of `--javascript.v8-contexts-max-invocations` is 0, meaning that
  the maximum number of invocations per context is unlimited. The default value
  for `--javascript.v8-contexts-max-age` is 60 seconds.

* fixed wrong UI cluster health information

* fixed issue #3070: Add index in _jobs collection

* fixed issue #3125: HTTP Foxx API JSON parsing

* fixed issue #3120: Foxx queue: job isn't running when server.authentication = true

* fixed supervision failure detection and handling, which happened with simultaneous
  agency leadership change


v3.2.2 (2017-08-23)
-------------------

* make "Rebalance shards" button work in selected database only, and not make
  it rebalance the shards of all databases

* fixed issue #2847: adjust the response of the DELETE `/_api/users/database/*` calls

* fixed issue #3075: Error when upgrading arangoDB on linux ubuntu 16.04

* fixed a buffer overrun in linenoise console input library for long input strings

* increase size of the linenoise input buffer to 8 KB

* abort compilation if the detected GCC or CLANG isn't in the range of compilers
  we support

* fixed spurious cluster hangups by always sending AQL-query related requests
  to the correct servers, even after failover or when a follower drops

  The problem with the previous shard-based approach was that responsibilities
  for shards may change from one server to another at runtime, after the query
  was already instanciated. The coordinator and other parts of the query then
  sent further requests for the query to the servers now responsible for the
  shards.
  However, an AQL query must send all further requests to the same servers on
  which the query was originally instanciated, even in case of failover.
  Otherwise this would potentially send requests to servers that do not know
  about the query, and would also send query shutdown requests to the wrong
  servers, leading to abandoned queries piling up and using resources until
  they automatically time out.

* fixed issue with RocksDB engine acquiring the collection count values too
  early, leading to the collection count values potentially being slightly off
  even in exclusive transactions (for which the exclusive access should provide
  an always-correct count value)

* fixed some issues in leader-follower catch-up code, specifically for the
  RocksDB engine

* make V8 log fatal errors to syslog before it terminates the process.
  This change is effective on Linux only.

* fixed issue with MMFiles engine creating superfluous collection journals
  on shutdown

* fixed issue #3067: Upgrade from 3.2 to 3.2.1 reset autoincrement keys

* fixed issue #3044: ArangoDB server shutdown unexpectedly

* fixed issue #3039: Incorrect filter interpretation

* fixed issue #3037: Foxx, internal server error when I try to add a new service

* improved MMFiles fulltext index document removal performance
  and fulltext index query performance for bigger result sets

* ui: fixed a display bug within the slow and running queries view

* ui: fixed a bug when success event triggers twice in a modal

* ui: fixed the appearance of the documents filter

* ui: graph vertex collections not restricted to 10 anymore

* fixed issue #2835: UI detection of JWT token in case of server restart or upgrade

* upgrade jemalloc version to 5.0.1

  This fixes problems with the memory allocator returing "out of memory" when
  calling munmap to free memory in order to return it to the OS.

  It seems that calling munmap on Linux can increase the number of mappings, at least
  when a region is partially unmapped. This can lead to the process exceeding its
  maximum number of mappings, and munmap and future calls to mmap returning errors.

  jemalloc version 5.0.1 does not have the `--enable-munmap` configure option anymore,
  so the problem is avoided. To return memory to the OS eventually, jemalloc 5's
  background purge threads are used on Linux.

* fixed issue #2978: log something more obvious when you log a Buffer

* fixed issue #2982: AQL parse error?

* fixed issue #3125: HTTP Foxx API Json parsing

v3.2.1 (2017-08-09)
-------------------

* added C++ implementations for AQL functions `LEFT()`, `RIGHT()` and `TRIM()`

* fixed docs for issue #2968: Collection _key autoincrement value increases on error

* fixed issue #3011: Optimizer rule reduce-extraction-to-projection breaks queries

* Now allowing to restore users in a sharded environment as well
  It is still not possible to restore collections that are sharded
  differently than by _key.

* fixed an issue with restoring of system collections and user rights.
  It was not possible to restore users into an authenticated server.

* fixed issue #2977: Documentation for db._createDatabase is wrong

* ui: added bind parameters to slow query history view

* fixed issue #1751: Slow Query API should provide bind parameters, webui should display them

* ui: fixed a bug when moving multiple documents was not possible

* fixed docs for issue #2968: Collection _key autoincrement value increases on error

* AQL CHAR_LENGTH(null) returns now 0. Since AQL TO_STRING(null) is '' (string of length 0)

* ui: now supports single js file upload for Foxx services in addition to zip files

* fixed a multi-threading issue in the agency when callElection was called
  while the Supervision was calling updateSnapshot

* added startup option `--query.tracking-with-bindvars`

  This option controls whether the list of currently running queries
  and the list of slow queries should contain the bind variables used
  in the queries or not.

  The option can be changed at runtime using the commands

      // enables tracking of bind variables
      // set to false to turn tracking of bind variables off
      var value = true;
      require("@arangodb/aql/queries").properties({
        trackBindVars: value
      });

* index selectivity estimates are now available in the cluster as well

* fixed issue #2943: loadIndexesIntoMemory not returning the same structure
  as the rest of the collection APIs

* fixed issue #2949: ArangoError 1208: illegal name

* fixed issue #2874: Collection properties do not return `isVolatile`
  attribute

* potential fix for issue #2939: Segmentation fault when starting
  coordinator node

* fixed issue #2810: out of memory error when running UPDATE/REPLACE
  on medium-size collection

* fix potential deadlock errors in collector thread

* disallow the usage of volatile collections in the RocksDB engine
  by throwing an error when a collection is created with attribute
  `isVolatile` set to `true`.
  Volatile collections are unsupported by the RocksDB engine, so
  creating them should not succeed and silently create a non-volatile
  collection

* prevent V8 from issuing SIGILL instructions when it runs out of memory

  Now arangod will attempt to log a FATAL error into its logfile in case V8
  runs out of memory. In case V8 runs out of memory, it will still terminate the
  entire process. But at least there should be something in the ArangoDB logs
  indicating what the problem was. Apart from that, the arangod process should
  now be exited with SIGABRT rather than SIGILL as it shouldn't return into the
  V8 code that aborted the process with `__builtin_trap`.

  this potentially fixes issue #2920: DBServer crashing automatically post upgrade to 3.2

* Foxx queues and tasks now ensure that the scripts in them run with the same
  permissions as the Foxx code who started the task / queue

* fixed issue #2928: Offset problems

* fixed issue #2876: wrong skiplist index usage in edge collection

* fixed issue #2868: cname missing from logger-follow results in rocksdb

* fixed issue #2889: Traversal query using incorrect collection id

* fixed issue #2884: AQL traversal uniqueness constraints "propagating" to other traversals? Weird results

* arangoexport: added `--query` option for passing an AQL query to export the result

* fixed issue #2879: No result when querying for the last record of a query

* ui: allows now to edit default access level for collections in database
  _system for all users except the root user.

* The _users collection is no longer accessible outside the arngod process, _queues is always read-only

* added new option "--rocksdb.max-background-jobs"

* removed options "--rocksdb.max-background-compactions", "--rocksdb.base-background-compactions" and "--rocksdb.max-background-flushes"

* option "--rocksdb.compaction-read-ahead-size" now defaults to 2MB

* change Windows build so that RocksDB doesn't enforce AVX optimizations by default
  This fixes startup crashes on servers that do not have AVX CPU extensions

* speed up RocksDB secondary index creation and dropping

* removed RocksDB note in Geo index docs


v3.2.0 (2017-07-20)
-------------------

* fixed UI issues

* fixed multi-threading issues in Pregel

* fixed Foxx resilience

* added command-line option `--javascript.allow-admin-execute`

  This option can be used to control whether user-defined JavaScript code
  is allowed to be executed on server by sending via HTTP to the API endpoint
  `/_admin/execute`  with an authenticated user account.
  The default value is `false`, which disables the execution of user-defined
  code. This is also the recommended setting for production. In test environments,
  it may be convenient to turn the option on in order to send arbitrary setup
  or teardown commands for execution on the server.


v3.2.beta6 (2017-07-18)
-----------------------

* various bugfixes


v3.2.beta5 (2017-07-16)
-----------------------

* numerous bugfixes


v3.2.beta4 (2017-07-04)
-----------------------

* ui: fixed document view _from and _to linking issue for special characters

* added function `db._parse(query)` for parsing an AQL query and returning information about it

* fixed one medium priority and two low priority security user interface
  issues found by owasp zap.

* ui: added index deduplicate options

* ui: fixed renaming of collections for the rocksdb storage engine

* documentation and js fixes for secondaries

* RocksDB storage format was changed, users of the previous beta/alpha versions
  must delete the database directory and re-import their data

* enabled permissions on database and collection level

* added and changed some user related REST APIs
    * added `PUT /_api/user/{user}/database/{database}/{collection}` to change collection permission
    * added `GET /_api/user/{user}/database/{database}/{collection}`
    * added optional `full` parameter to the `GET /_api/user/{user}/database/` REST call

* added user functions in the arangoshell `@arangodb/users` module
    * added `grantCollection` and `revokeCollection` functions
    * added `permission(user, database, collection)` to retrieve collection specific rights

* added "deduplicate" attribute for array indexes, which controls whether inserting
  duplicate index values from the same document into a unique array index will lead to
  an error or not:

      // with deduplicate = true, which is the default value:
      db._create("test");
      db.test.ensureIndex({ type: "hash", fields: ["tags[*]"], deduplicate: true });
      db.test.insert({ tags: ["a", "b"] });
      db.test.insert({ tags: ["c", "d", "c"] }); // will work, because deduplicate = true
      db.test.insert({ tags: ["a"] }); // will fail

      // with deduplicate = false
      db._create("test");
      db.test.ensureIndex({ type: "hash", fields: ["tags[*]"], deduplicate: false });
      db.test.insert({ tags: ["a", "b"] });
      db.test.insert({ tags: ["c", "d", "c"] }); // will not work, because deduplicate = false
      db.test.insert({ tags: ["a"] }); // will fail

  The "deduplicate" attribute is now also accepted by the index creation HTTP
  API endpoint POST /_api/index and is returned by GET /_api/index.

* added optimizer rule "remove-filters-covered-by-traversal"

* Debian/Ubuntu installer: make messages about future package upgrades more clear

* fix a hangup in VST

  The problem happened when the two first chunks of a VST message arrived
  together on a connection that was newly switched to VST.

* fix deletion of outdated WAL files in RocksDB engine

* make use of selectivity estimates in hash, skiplist and persistent indexes
  in RocksDB engine

* changed VM overcommit recommendation for user-friendliness

* fix a shutdown bug in the cluster: a destroyed query could still be active

* do not terminate the entire server process if a temp file cannot be created
  (Windows only)

* fix log output in the front-end, it stopped in case of too many messages


v3.2.beta3 (2017-06-27)
-----------------------

* numerous bugfixes


v3.2.beta2 (2017-06-20)
-----------------------

* potentially fixed issue #2559: Duplicate _key generated on insertion

* fix invalid results (too many) when a skipping LIMIT was used for a
  traversal. `LIMIT x` or `LIMIT 0, x` were not affected, but `LIMIT s, x`
  may have returned too many results

* fix races in SSL communication code

* fix invalid locking in JWT authentication cache, which could have
  crashed the server

* fix invalid first group results for sorted AQL COLLECT when LIMIT
  was used

* fix potential race, which could make arangod hang on startup

* removed `exception` field from transaction error result; users should throw
  explicit `Error` instances to return custom exceptions (addresses issue #2561)

* fixed issue #2613: Reduce log level when Foxx manager tries to self heal missing database

* add a read only mode for users and collection level authorization

* removed `exception` field from transaction error result; users should throw
  explicit `Error` instances to return custom exceptions (addresses issue #2561)

* fixed issue #2677: Foxx disabling development mode creates non-deterministic service bundle

* fixed issue #2684: Legacy service UI not working


v3.2.beta1 (2017-06-12)
-----------------------

* provide more context for index errors (addresses issue #342)

* arangod now validates several OS/environment settings on startup and warns if
  the settings are non-ideal. Most of the checks are executed on Linux systems only.

* fixed issue #2515: The replace-or-with-in optimization rule might prevent use of indexes

* added `REGEX_REPLACE` AQL function

* the RocksDB storage format was changed, users of the previous alpha versions
  must delete the database directory and re-import their data

* added server startup option `--query.fail-on-warning`

  setting this option to `true` will abort any AQL query with an exception if
  it causes a warning at runtime. The value can be overridden per query by
  setting the `failOnWarning` attribute in a query's options.

* added --rocksdb.num-uncompressed-levels to adjust number of non-compressed levels

* added checks for memory managment and warn (i. e. if hugepages are enabled)

* set default SSL cipher suite string to "HIGH:!EXPORT:!aNULL@STRENGTH"

* fixed issue #2469: Authentication = true does not protect foxx-routes

* fixed issue #2459: compile success but can not run with rocksdb

* `--server.maximal-queue-size` is now an absolute maximum. If the queue is
  full, then 503 is returned. Setting it to 0 means "no limit".

* (Enterprise only) added authentication against an LDAP server

* fixed issue #2083: Foxx services aren't distributed to all coordinators

* fixed issue #2384: new coordinators don't pick up existing Foxx services

* fixed issue #2408: Foxx service validation causes unintended side-effects

* extended HTTP API with routes for managing Foxx services

* added distinction between hasUser and authorized within Foxx
  (cluster internal requests are authorized requests but don't have a user)

* arangoimp now has a `--threads` option to enable parallel imports of data

* PR #2514: Foxx services that can't be fixed by self-healing now serve a 503 error

* added `time` function to `@arangodb` module


v3.2.alpha4 (2017-04-25)
------------------------

* fixed issue #2450: Bad optimization plan on simple query

* fixed issue #2448: ArangoDB Web UI takes no action when Delete button is clicked

* fixed issue #2442: Frontend shows already deleted databases during login

* added 'x-content-type-options: nosniff' to avoid MSIE bug

* set default value for `--ssl.protocol` from TLSv1 to TLSv1.2.

* AQL breaking change in cluster:
  The SHORTEST_PATH statement using edge-collection names instead
  of a graph name now requires to explicitly name the vertex-collection names
  within the AQL query in the cluster. It can be done by adding `WITH <name>`
  at the beginning of the query.

  Example:
  ```
  FOR v,e IN OUTBOUND SHORTEST_PATH @start TO @target edges [...]
  ```

  Now has to be:

  ```
  WITH vertices
  FOR v,e IN OUTBOUND SHORTEST_PATH @start TO @target edges [...]
  ```

  This change is due to avoid dead-lock sitations in clustered case.
  An error stating the above is included.

* add implicit use of geo indexes when using SORT/FILTER in AQL, without
  the need to use the special-purpose geo AQL functions `NEAR` or `WITHIN`.

  the special purpose `NEAR` AQL function can now be substituted with the
  following AQL (provided there is a geo index present on the `doc.latitude`
  and `doc.longitude` attributes):

      FOR doc in geoSort
        SORT DISTANCE(doc.latitude, doc.longitude, 0, 0)
        LIMIT 5
        RETURN doc

  `WITHIN` can be substituted with the following AQL:

      FOR doc in geoFilter
        FILTER DISTANCE(doc.latitude, doc.longitude, 0, 0) < 2000
        RETURN doc

  Compared to using the special purpose AQL functions this approach has the
  advantage that it is more composable, and will also honor any `LIMIT` values
  used in the AQL query.

* potential fix for shutdown hangs on OSX

* added KB, MB, GB prefix for integer parameters, % for integer parameters
  with a base value

* added JEMALLOC 4.5.0

* added `--vm.resident-limit` and `--vm.path` for file-backed memory mapping
  after reaching a configurable maximum RAM size

* try recommended limit for file descriptors in case of unlimited
  hard limit

* issue #2413: improve logging in case of lock timeout and deadlocks

* added log topic attribute to /_admin/log api

* removed internal build option `USE_DEV_TIMERS`

  Enabling this option activated some proprietary timers for only selected
  events in arangod. Instead better use `perf` to gather timings.


v3.2.alpha3 (2017-03-22)
------------------------

* increase default collection lock timeout from 30 to 900 seconds

* added function `db._engine()` for retrieval of storage engine information at
  server runtime

  There is also an HTTP REST handler at GET /_api/engine that returns engine
  information.

* require at least cmake 3.2 for building ArangoDB

* make arangod start with less V8 JavaScript contexts

  This speeds up the server start (a little bit) and makes it use less memory.
  Whenever a V8 context is needed by a Foxx action or some other operation and
  there is no usable V8 context, a new one will be created dynamically now.

  Up to `--javascript.v8-contexts` V8 contexts will be created, so this option
  will change its meaning. Previously as many V8 contexts as specified by this
  option were created at server start, and the number of V8 contexts did not
  change at runtime. Now up to this number of V8 contexts will be in use at the
  same time, but the actual number of V8 contexts is dynamic.

  The garbage collector thread will automatically delete unused V8 contexts after
  a while. The number of spare contexts will go down to as few as configured in
  the new option `--javascript.v8-contexts-minimum`. Actually that many V8 contexts
  are also created at server start.

  The first few requests in new V8 contexts will take longer than in contexts
  that have been there already. Performance may therefore suffer a bit for the
  initial requests sent to ArangoDB or when there are only few but performance-
  critical situations in which new V8 contexts will be created. If this is a
  concern, it can easily be fixed by setting `--javascipt.v8-contexts-minimum`
  and `--javascript.v8-contexts` to a relatively high value, which will guarantee
  that many number of V8 contexts to be created at startup and kept around even
  when unused.

  Waiting for an unused V8 context will now also abort if no V8 context can be
  acquired/created after 120 seconds.

* improved diagnostic messages written to logfiles by supervisor process

* fixed issue #2367

* added "bindVars" to attributes of currently running and slow queries

* added "jsonl" as input file type for arangoimp

* upgraded version of bundled zlib library from 1.2.8 to 1.2.11

* added input file type `auto` for arangoimp so it can automatically detect the
  type of the input file from the filename extension

* fixed variables parsing in GraphQL

* added `--translate` option for arangoimp to translate attribute names from
  the input files to attriubte names expected by ArangoDB

  The `--translate` option can be specified multiple times (once per translation
  to be executed). The following example renames the "id" column from the input
  file to "_key", and the "from" column to "_from", and the "to" column to "_to":

      arangoimp --type csv --file data.csv --translate "id=_key" --translate "from=_from" --translate "to=_to"

  `--translate` works for CSV and TSV inputs only.

* changed default value for `--server.max-packet-size` from 128 MB to 256 MB

* fixed issue #2350

* fixed issue #2349

* fixed issue #2346

* fixed issue #2342

* change default string truncation length from 80 characters to 256 characters for
  `print`/`printShell` functions in ArangoShell and arangod. This will emit longer
  prefixes of string values before truncating them with `...`, which is helpful
  for debugging.

* always validate incoming JSON HTTP requests for duplicate attribute names

  Incoming JSON data with duplicate attribute names will now be rejected as
  invalid. Previous versions of ArangoDB only validated the uniqueness of
  attribute names inside incoming JSON for some API endpoints, but not
  consistently for all APIs.

* don't let read-only transactions block the WAL collector

* allow passing own `graphql-sync` module instance to Foxx GraphQL router

* arangoexport can now export to csv format

* arangoimp: fixed issue #2214

* Foxx: automatically add CORS response headers

* added "OPTIONS" to CORS `access-control-allow-methods` header

* Foxx: Fix arangoUser sometimes not being set correctly

* fixed issue #1974


v3.2.alpha2 (2017-02-20)
------------------------

* ui: fixed issue #2065

* ui: fixed a dashboard related memory issue

* Internal javascript rest actions will now hide their stack traces to the client
  unless maintainer mode is activated. Instead they will always log to the logfile

* Removed undocumented internal HTTP API:
  * PUT _api/edges

  The documented GET _api/edges and the undocumented POST _api/edges remains unmodified.

* updated V8 version to 5.7.0.0

* change undocumented behaviour in case of invalid revision ids in
  If-Match and If-None-Match headers from 400 (BAD) to 412 (PRECONDITION
  FAILED).

* change undocumented behaviour in case of invalid revision ids in
  JavaScript document operations from 1239 ("illegal document revision")
  to 1200 ("conflict").

* added data export tool, arangoexport.

  arangoexport can be used to export collections to json, jsonl or xml
  and export a graph or collections to xgmml.

* fixed a race condition when closing a connection

* raised default hard limit on threads for very small to 64

* fixed negative counting of http connection in UI


v3.2.alpha1 (2017-02-05)
------------------------

* added figure `httpRequests` to AQL query statistics

* removed revisions cache intermediate layer implementation

* obsoleted startup options `--database.revision-cache-chunk-size` and
  `--database.revision-cache-target-size`

* fix potential port number over-/underruns

* added startup option `--log.shorten-filenames` for controlling whether filenames
  in log messages should be shortened to just the filename with the absolute path

* removed IndexThreadFeature, made `--database.index-threads` option obsolete

* changed index filling to make it more parallel, dispatch tasks to boost::asio

* more detailed stacktraces in Foxx apps

* generated Foxx services now use swagger tags


v3.1.24 (XXXX-XX-XX)
--------------------

* fixed one more LIMIT issue in traversals


v3.1.23 (2017-06-19)
--------------------

* potentially fixed issue #2559: Duplicate _key generated on insertion

* fix races in SSL communication code

* fix invalid results (too many) when a skipping LIMIT was used for a
  traversal. `LIMIT x` or `LIMIT 0, x` were not affected, but `LIMIT s, x`
  may have returned too many results

* fix invalid first group results for sorted AQL COLLECT when LIMIT
  was used

* fix invalid locking in JWT authentication cache, which could have
  crashed the server

* fix undefined behavior in traverser when traversals were used inside
  a FOR loop


v3.1.22 (2017-06-07)
--------------------

* fixed issue #2505: Problem with export + report of a bug

* documented changed behavior of WITH

* fixed ui glitch in aardvark

* avoid agency compaction bug

* fixed issue #2283: disabled proxy communication internally


v3.1.21 (2017-05-22)
--------------------

* fixed issue #2488:  AQL operator IN error when data use base64 chars

* more randomness in seeding RNG

v3.1.20 (2016-05-16)
--------------------

* fixed incorrect sorting for distributeShardsLike

* improve reliability of AgencyComm communication with Agency

* fixed shard numbering bug, where ids were erouneously incremented by 1

* remove an unnecessary precondition in createCollectionCoordinator

* funny fail rotation fix

* fix in SimpleHttpClient for correct advancement of readBufferOffset

* forward SIG_HUP in supervisor process to the server process to fix logrotaion
  You need to stop the remaining arangod server process manually for the upgrade to work.


v3.1.19 (2017-04-28)
--------------------

* Fixed a StackOverflow issue in Traversal and ShortestPath. Occured if many (>1000) input
  values in a row do not return any result. Fixes issue: #2445

* fixed issue #2448

* fixed issue #2442

* added 'x-content-type-options: nosniff' to avoid MSIE bug

* fixed issue #2441

* fixed issue #2440

* Fixed a StackOverflow issue in Traversal and ShortestPath. Occured if many (>1000) input
  values in a row do not return any result. Fixes issue: #2445

* fix occasional hanging shutdowns on OS X


v3.1.18 (2017-04-18)
--------------------

* fixed error in continuous synchronization of collections

* fixed spurious hangs on server shutdown

* better error messages during restore collection

* completely overhaul supervision. More detailed tests

* Fixed a dead-lock situation in cluster traversers, it could happen in
  rare cases if the computation on one DBServer could be completed much earlier
  than the other server. It could also be restricted to SmartGraphs only.

* (Enterprise only) Fixed a bug in SmartGraph DepthFirstSearch. In some
  more complicated queries, the maxDepth limit of 1 was not considered strictly
  enough, causing the traverser to do unlimited depth searches.

* fixed issue #2415

* fixed issue #2422

* fixed issue #1974


v3.1.17 (2017-04-04)
--------------------

* (Enterprise only) fixed a bug where replicationFactor was not correctly
  forwarded in SmartGraph creation.

* fixed issue #2404

* fixed issue #2397

* ui - fixed smart graph option not appearing

* fixed issue #2389

* fixed issue #2400


v3.1.16 (2017-03-27)
--------------------

* fixed issue #2392

* try to raise file descriptors to at least 8192, warn otherwise

* ui - aql editor improvements + updated ace editor version (memory leak)

* fixed lost HTTP requests

* ui - fixed some event issues

* avoid name resolution when given connection string is a valid ip address

* helps with issue #1842, bug in COLLECT statement in connection with LIMIT.

* fix locking bug in cluster traversals

* increase lock timeout defaults

* increase various cluster timeouts

* limit default target size for revision cache to 1GB, which is better for
  tight RAM situations (used to be 40% of (totalRAM - 1GB), use
  --database.revision-cache-target-size <VALUEINBYTES> to get back the
  old behaviour

* fixed a bug with restarted servers indicating status as "STARTUP"
  rather that "SERVING" in Nodes UI.


v3.1.15 (2017-03-20)
--------------------

* add logrotate configuration as requested in #2355

* fixed issue #2376

* ui - changed document api due a chrome bug

* ui - fixed a submenu bug

* added endpoint /_api/cluster/endpoints in cluster case to get all
  coordinator endpoints

* fix documentation of /_api/endpoint, declaring this API obsolete.

* Foxx response objects now have a `type` method for manipulating the content-type header

* Foxx tests now support `xunit` and `tap` reporters


v3.1.14 (2017-03-13)
--------------------

* ui - added feature request (multiple start nodes within graph viewer) #2317

* added missing locks to authentication cache methods

* ui - added feature request (multiple start nodes within graph viewer) #2317

* ui - fixed wrong merge of statistics information from different coordinators

* ui - fixed issue #2316

* ui - fixed wrong protocol usage within encrypted environment

* fixed compile error on Mac Yosemite

* minor UI fixes


v3.1.13 (2017-03-06)
--------------------

* fixed variables parsing in GraphQL

* fixed issue #2214

* fixed issue #2342

* changed thread handling to queue only user requests on coordinator

* use exponential backoff when waiting for collection locks

* repair short name server lookup in cluster in the case of a removed
  server


v3.1.12 (2017-02-28)
--------------------

* disable shell color escape sequences on Windows

* fixed issue #2326

* fixed issue #2320

* fixed issue #2315

* fixed a race condition when closing a connection

* raised default hard limit on threads for very small to 64

* fixed negative counting of http connection in UI

* fixed a race when renaming collections

* fixed a race when dropping databases


v3.1.11 (2017-02-17)
--------------------

* fixed a race between connection closing and sending out last chunks of data to clients
  when the "Connection: close" HTTP header was set in requests

* ui: optimized smart graph creation usability

* ui: fixed #2308

* fixed a race in async task cancellation via `require("@arangodb/tasks").unregisterTask()`

* fixed spuriously hanging threads in cluster AQL that could sit idle for a few minutes

* fixed potential numeric overflow for big index ids in index deletion API

* fixed sort issue in cluster, occurring when one of the local sort buffers of a
  GatherNode was empty

* reduce number of HTTP requests made for certain kinds of join queries in cluster,
  leading to speedup of some join queries

* supervision deals with demised coordinators correctly again

* implement a timeout in TraverserEngineRegistry

* agent communication reduced in large batches of append entries RPCs

* inception no longer estimates RAFT timings

* compaction in agents has been moved to a separate thread

* replicated logs hold local timestamps

* supervision jobs failed leader and failed follower revisited for
  function in precarious stability situations

* fixed bug in random number generator for 64bit int


v3.1.10 (2017-02-02)
--------------------

* updated versions of bundled node modules:
  - joi: from 8.4.2 to 9.2.0
  - joi-to-json-schema: from 2.2.0 to 2.3.0
  - sinon: from 1.17.4 to 1.17.6
  - lodash: from 4.13.1 to 4.16.6

* added shortcut for AQL ternary operator
  instead of `condition ? true-part : false-part` it is now possible to also use a
  shortcut variant `condition ? : false-part`, e.g.

      FOR doc IN docs RETURN doc.value ?: 'not present'

  instead of

      FOR doc IN docs RETURN doc.value ? doc.value : 'not present'

* fixed wrong sorting order in cluster, if an index was used to sort with many
  shards.

* added --replication-factor, --number-of-shards and --wait-for-sync to arangobench

* turn on UTF-8 string validation for VelocyPack values received via VST connections

* fixed issue #2257

* upgraded Boost version to 1.62.0

* added optional detail flag for db.<collection>.count()
  setting the flag to `true` will make the count operation returned the per-shard
  counts for the collection:

      db._create("test", { numberOfShards: 10 });
      for (i = 0; i < 1000; ++i) {
        db.test.insert({value: i});
      }
      db.test.count(true);

      {
        "s100058" : 99,
        "s100057" : 103,
        "s100056" : 100,
        "s100050" : 94,
        "s100055" : 90,
        "s100054" : 122,
        "s100051" : 109,
        "s100059" : 99,
        "s100053" : 95,
        "s100052" : 89
      }

* added optional memory limit for AQL queries:

      db._query("FOR i IN 1..100000 SORT i RETURN i", {}, { options: { memoryLimit: 100000 } });

  This option limits the default maximum amount of memory (in bytes) that a single
  AQL query can use.
  When a single AQL query reaches the specified limit value, the query will be
  aborted with a *resource limit exceeded* exception. In a cluster, the memory
  accounting is done per shard, so the limit value is effectively a memory limit per
  query per shard.

  The global limit value can be overriden per query by setting the *memoryLimit*
  option value for individual queries when running an AQL query.

* added server startup option `--query.memory-limit`

* added convenience function to create vertex-centric indexes.

  Usage: `db.collection.ensureVertexCentricIndex("label", {type: "hash", direction: "outbound"})`
  That will create an index that can be used on OUTBOUND with filtering on the
  edge attribute `label`.

* change default log output for tools to stdout (instead of stderr)

* added option -D to define a configuration file environment key=value

* changed encoding behavior for URLs encoded in the C++ code of ArangoDB:
  previously the special characters `-`, `_`, `~` and `.` were returned as-is
  after URL-encoding, now `.` will be encoded to be `%2e`.
  This also changes the behavior of how incoming URIs are processed: previously
  occurrences of `..` in incoming request URIs were collapsed (e.g. `a/../b/` was
  collapsed to a plain `b/`). Now `..` in incoming request URIs are not collapsed.

* Foxx request URL suffix is no longer unescaped

* @arangodb/request option json now defaults to `true` if the response body is not empty and encoding is not explicitly set to `null` (binary).
  The option can still be set to `false` to avoid unnecessary attempts at parsing the response as JSON.

* Foxx configuration values for unknown options will be discarded when saving the configuration in production mode using the web interface

* module.context.dependencies is now immutable

* process.stdout.isTTY now returns `true` in arangosh and when running arangod with the `--console` flag

* add support for Swagger tags in Foxx


v3.1.9 (XXXX-XX-XX)
-------------------

* macos CLI package: store databases and apps in the users home directory

* ui: fixed re-login issue within a non system db, when tab was closed

* fixed a race in the VelocyStream Commtask implementation

* fixed issue #2256


v3.1.8 (2017-01-09)
-------------------

* add Windows silent installer

* add handling of debug symbols during Linux & windows release builds.

* fixed issue #2181

* fixed issue #2248: reduce V8 max old space size from 3 GB to 1 GB on 32 bit systems

* upgraded Boost version to 1.62.0

* fixed issue #2238

* fixed issue #2234

* agents announce new endpoints in inception phase to leader

* agency leadership accepts updatet endpoints to given uuid

* unified endpoints replace localhost with 127.0.0.1

* fix several problems within an authenticated cluster


v3.1.7 (2016-12-29)
-------------------

* fixed one too many elections in RAFT

* new agency comm backported from devel


v3.1.6 (2016-12-20)
-------------------

* fixed issue #2227

* fixed issue #2220

* agency constituent/agent bug fixes in race conditions picking up
  leadership

* supervision does not need waking up anymore as it is running
  regardless

* agents challenge their leadership more rigorously


v3.1.5 (2016-12-16)
-------------------

* lowered default value of `--database.revision-cache-target-size` from 75% of
  RAM to less than 40% of RAM

* fixed issue #2218

* fixed issue #2217

* Foxx router.get/post/etc handler argument can no longer accidentally omitted

* fixed issue #2223


v3.1.4 (2016-12-08)
-------------------

* fixed issue #2211

* fixed issue #2204

* at cluster start, coordinators wait until at least one DBserver is there,
  and either at least two DBservers are there or 15s have passed, before they
  initiate the bootstrap of system collections.

* more robust agency startup from devel

* supervision's AddFollower adds many followers at once

* supervision has new FailedFollower job

* agency's Node has new method getArray

* agency RAFT timing estimates more conservative in waitForSync
  scenario

* agency RAFT timing estimates capped at maximum 2.0/10.0 for low/high


v3.1.3 (2016-12-02)
-------------------

* fix a traversal bug when using skiplist indexes:
  if we have a skiplist of ["a", "unused", "_from"] and a traversal like:
  FOR v,e,p IN OUTBOUND @start @@edges
    FILTER p.edges[0].a == 'foo'
    RETURN v
  And the above index applied on "a" is considered better than EdgeIndex, than
  the executor got into undefined behaviour.

* fix endless loop when trying to create a collection with replicationFactor: -1


v3.1.2 (2016-11-24)
-------------------

* added support for descriptions field in Foxx dependencies

* (Enterprise only) fixed a bug in the statistic report for SmartGraph traversals.
Now they state correctly how many documents were fetched from the index and how many
have been filtered.

* Prevent uniform shard distribution when replicationFactor == numServers

v3.1.1 (2016-11-15)
-------------------

* fixed issue #2176

* fixed issue #2168

* display index usage of traversals in AQL explainer output (previously missing)

* fixed issue #2163

* preserve last-used HLC value across server starts

* allow more control over handling of pre-3.1 _rev values

  this changes the server startup option `--database.check-30-revisions` from a boolean (true/false)
  parameter to a string parameter with the following possible values:

  - "fail":
    will validate _rev values of 3.0 collections on collection loading and throw an exception when invalid _rev values are found.
    in this case collections with invalid _rev values are marked as corrupted and cannot be used in the ArangoDB 3.1 instance.
    the fix procedure for such collections is to export the collections from 3.0 database with arangodump and restore them in 3.1 with arangorestore.
    collections that do not contain invalid _rev values are marked as ok and will not be re-checked on following loads.
    collections that contain invalid _rev values will be re-checked on following loads.

  - "true":
    will validate _rev values of 3.0 collections on collection loading and print a warning when invalid _rev values are found.
    in this case collections with invalid _rev values can be used in the ArangoDB 3.1 instance.
    however, subsequent operations on documents with invalid _rev values may silently fail or fail with explicit errors.
    the fix procedure for such collections is to export the collections from 3.0 database with arangodump and restore them in 3.1 with arangorestore.
    collections that do not contain invalid _rev values are marked as ok and will not be re-checked on following loads.
    collections that contain invalid _rev values will be re-checked on following loads.

  - "false":
    will not validate _rev values on collection loading and not print warnings.
    no hint is given when invalid _rev values are found.
    subsequent operations on documents with invalid _rev values may silently fail or fail with explicit errors.
    this setting does not affect whether collections are re-checked later.
    collections will be re-checked on following loads if `--database.check-30-revisions` is later set to either `true` or `fail`.

  The change also suppresses warnings that were printed when collections were restored using arangorestore, and the restore
  data contained invalid _rev values. Now these warnings are suppressed, and new HLC _rev values are generated for these documents
  as before.

* added missing functions to AQL syntax highlighter in web interface

* fixed display of `ANY` direction in traversal explainer output (direction `ANY` was shown as either
  `INBOUND` or `OUTBOUND`)

* changed behavior of toJSON() function when serializing an object before saving it in the database

  if an object provides a toJSON() function, this function is still called for serializing it.
  the change is that the result of toJSON() is not stringified anymore, but saved as is. previous
  versions of ArangoDB called toJSON() and after that additionally stringified its result.

  This change will affect the saving of JS Buffer objects, which will now be saved as arrays of
  bytes instead of a comma-separated string of the Buffer's byte contents.

* allow creating unique indexes on more attributes than present in shardKeys

  The following combinations of shardKeys and indexKeys are allowed/not allowed:

  shardKeys     indexKeys
      a             a        ok
      a             b    not ok
      a           a b        ok
    a b             a    not ok
    a b             b    not ok
    a b           a b        ok
    a b         a b c        ok
  a b c           a b    not ok
  a b c         a b c        ok

* fixed wrong version in web interface login screen (EE only)

* make web interface not display an exclamation mark next to ArangoDB version number 3.1

* fixed search for arbitrary document attributes in web interface in case multiple
  search values were used on different attribute names. in this case, the search always
  produced an empty result

* disallow updating `_from` and `_to` values of edges in Smart Graphs. Updating these
  attributes would lead to potential redistribution of edges to other shards, which must be
  avoided.

* fixed issue #2148

* updated graphql-sync dependency to 0.6.2

* fixed issue #2156

* fixed CRC4 assembly linkage


v3.1.0 (2016-10-29)
-------------------

* AQL breaking change in cluster:

  from ArangoDB 3.1 onwards `WITH` is required for traversals in a
  clustered environment in order to avoid deadlocks.

  Note that for queries that access only a single collection or that have all
  collection names specified somewhere else in the query string, there is no
  need to use *WITH*. *WITH* is only useful when the AQL query parser cannot
  automatically figure out which collections are going to be used by the query.
  *WITH* is only useful for queries that dynamically access collections, e.g.
  via traversals, shortest path operations or the *DOCUMENT()* function.

  more info can be found [here](https://github.com/arangodb/arangodb/blob/devel/Documentation/Books/AQL/Operations/With.md)

* added AQL function `DISTANCE` to calculate the distance between two arbitrary
  coordinates (haversine formula)

* fixed issue #2110

* added Auto-aptation of RAFT timings as calculations only


v3.1.rc2 (2016-10-10)
---------------------

* second release candidate


v3.1.rc1 (2016-09-30)
---------------------

* first release candidate


v3.1.alpha2 (2016-09-01)
------------------------

* added module.context.createDocumentationRouter to replace module.context.apiDocumentation

* bug in RAFT implementation of reads. dethroned leader still answered requests in isolation

* ui: added new graph viewer

* ui: aql-editor added tabular & graph display

* ui: aql-editor improved usability

* ui: aql-editor: query profiling support

* fixed issue #2109

* fixed issue #2111

* fixed issue #2075

* added AQL function `DISTANCE` to calculate the distance between two arbitrary
  coordinates (haversine formula)

* rewrote scheduler and dispatcher based on boost::asio

  parameters changed:
    `--scheduler.threads` and `--server.threads` are now merged into a single one: `--server.threads`

    hidden `--server.extra-threads` has been removed

    hidden `--server.aql-threads` has been removed

    hidden `--server.backend` has been removed

    hidden `--server.show-backends` has been removed

    hidden `--server.thread-affinity` has been removed

* fixed issue #2086

* fixed issue #2079

* fixed issue #2071

  make the AQL query optimizer inject filter condition expressions referred to
  by variables during filter condition aggregation.
  For example, in the following query

      FOR doc IN collection
        LET cond1 = (doc.value == 1)
        LET cond2 = (doc.value == 2)
        FILTER cond1 || cond2
        RETURN { doc, cond1, cond2 }

  the optimizer will now inject the conditions for `cond1` and `cond2` into the filter
  condition `cond1 || cond2`, expanding it to `(doc.value == 1) || (doc.value == 2)`
  and making these conditions available for index searching.

  Note that the optimizer previously already injected some conditions into other
  conditions, but only if the variable that defined the condition was not used
  elsewhere. For example, the filter condition in the query

      FOR doc IN collection
        LET cond = (doc.value == 1)
        FILTER cond
        RETURN { doc }

  already got optimized before because `cond` was only used once in the query and
  the optimizer decided to inject it into the place where it was used.

  This only worked for variables that were referred to once in the query.
  When a variable was used multiple times, the condition was not injected as
  in the following query:

      FOR doc IN collection
        LET cond = (doc.value == 1)
        FILTER cond
        RETURN { doc, cond }

  The fix for #2070 now will enable this optimization so that the query can
  use an index on `doc.value` if available.

* changed behavior of AQL array comparison operators for empty arrays:
  * `ALL` and `ANY` now always return `false` when the left-hand operand is an
    empty array. The behavior for non-empty arrays does not change:
    * `[] ALL == 1` will return `false`
    * `[1] ALL == 1` will return `true`
    * `[1, 2] ALL == 1` will return `false`
    * `[2, 2] ALL == 1` will return `false`
    * `[] ANY == 1` will return `false`
    * `[1] ANY == 1` will return `true`
    * `[1, 2] ANY == 1` will return `true`
    * `[2, 2] ANY == 1` will return `false`
  * `NONE` now always returns `true` when the left-hand operand is an empty array.
    The behavior for non-empty arrays does not change:
    * `[] NONE == 1` will return `true`
    * `[1] NONE == 1` will return `false`
    * `[1, 2] NONE == 1` will return `false`
    * `[2, 2] NONE == 1` will return `true`

* added experimental AQL functions `JSON_STRINGIFY` and `JSON_PARSE`

* added experimental support for incoming gzip-compressed requests

* added HTTP REST APIs for online loglevel adjustments:

  - GET `/_admin/log/level` returns the current loglevel settings
  - PUT `/_admin/log/level` modifies the current loglevel settings

* PATCH /_api/gharial/{graph-name}/vertex/{collection-name}/{vertex-key}
  - changed default value for keepNull to true

* PATCH /_api/gharial/{graph-name}/edge/{collection-name}/{edge-key}
  - changed default value for keepNull to true

* renamed `maximalSize` attribute in parameter.json files to `journalSize`

  The `maximalSize` attribute will still be picked up from collections that
  have not been adjusted. Responses from the replication API will now also use
  `journalSize` instead of `maximalSize`.

* added `--cluster.system-replication-factor` in order to adjust the
  replication factor for new system collections

* fixed issue #2012

* added a memory expection in case V8 memory gets too low

* added Optimizer Rule for other indexes in Traversals
  this allows AQL traversals to use other indexes than the edge index.
  So traversals with filters on edges can now make use of more specific
  indexes, e.g.

      FOR v, e, p IN 2 OUTBOUND @start @@edge FILTER p.edges[0].foo == "bar"

  will prefer a Hash Index on [_from, foo] above the EdgeIndex.

* fixed epoch computation in hybrid logical clock

* fixed thread affinity

* replaced require("internal").db by require("@arangodb").db

* added option `--skip-lines` for arangoimp
  this allows skipping the first few lines from the import file in case the
  CSV or TSV import are used

* fixed periodic jobs: there should be only one instance running - even if it
  runs longer than the period

* improved performance of primary index and edge index lookups

* optimizations for AQL `[*]` operator in case no filter, no projection and
  no offset/limit are used

* added AQL function `OUTERSECTION` to return the symmetric difference of its
  input arguments

* Foxx manifests of installed services are now saved to disk with indentation

* Foxx tests and scripts in development mode should now always respect updated
  files instead of loading stale modules

* When disabling Foxx development mode the setup script is now re-run

* Foxx now provides an easy way to directly serve GraphQL requests using the
  `@arangodb/foxx/graphql` module and the bundled `graphql-sync` dependency

* Foxx OAuth2 module now correctly passes the `access_token` to the OAuth2 server

* added iconv-lite and timezone modules

* web interface now allows installing GitHub and zip services in legacy mode

* added module.context.createDocumentationRouter to replace module.context.apiDocumentation

* bug in RAFT implementation of reads. dethroned leader still answered
  requests in isolation

* all lambdas in ClusterInfo might have been left with dangling references.

* Agency bug fix for handling of empty json objects as values.

* Foxx tests no longer support the Mocha QUnit interface as this resulted in weird
  inconsistencies in the BDD and TDD interfaces. This fixes the TDD interface
  as well as out-of-sequence problems when using the BDD before/after functions.

* updated bundled JavaScript modules to latest versions; joi has been updated from 8.4 to 9.2
  (see [joi 9.0.0 release notes](https://github.com/hapijs/joi/issues/920) for information on
  breaking changes and new features)

* fixed issue #2139

* updated graphql-sync dependency to 0.6.2

* fixed issue #2156


v3.0.13 (XXXX-XX-XX)
--------------------

* fixed issue #2315

* fixed issue #2210


v3.0.12 (2016-11-23)
--------------------

* fixed issue #2176

* fixed issue #2168

* fixed issues #2149, #2159

* fixed error reporting for issue #2158

* fixed assembly linkage bug in CRC4 module

* added support for descriptions field in Foxx dependencies


v3.0.11 (2016-11-08)
--------------------

* fixed issue #2140: supervisor dies instead of respawning child

* fixed issue #2131: use shard key value entered by user in web interface

* fixed issue #2129: cannot kill a long-run query

* fixed issue #2110

* fixed issue #2081

* fixed issue #2038

* changes to Foxx service configuration or dependencies should now be
  stored correctly when options are cleared or omitted

* Foxx tests no longer support the Mocha QUnit interface as this resulted in weird
  inconsistencies in the BDD and TDD interfaces. This fixes the TDD interface
  as well as out-of-sequence problems when using the BDD before/after functions.

* fixed issue #2148


v3.0.10 (2016-09-26)
--------------------

* fixed issue #2072

* fixed issue #2070

* fixed slow cluster starup issues. supervision will demonstrate more
  patience with db servers


v3.0.9 (2016-09-21)
-------------------

* fixed issue #2064

* fixed issue #2060

* speed up `collection.any()` and skiplist index creation

* fixed multiple issues where ClusterInfo bug hung agency in limbo
  timeouting on multiple collection and database callbacks


v3.0.8 (2016-09-14)
-------------------

* fixed issue #2052

* fixed issue #2005

* fixed issue #2039

* fixed multiple issues where ClusterInfo bug hung agency in limbo
  timeouting on multiple collection and database callbacks


v3.0.7 (2016-09-05)
-------------------

* new supervision job handles db server failure during collection creation.


v3.0.6 (2016-09-02)
-------------------

* fixed issue #2026

* slightly better error diagnostics for AQL query compilation and replication

* fixed issue #2018

* fixed issue #2015

* fixed issue #2012

* fixed wrong default value for arangoimp's `--on-duplicate` value

* fix execution of AQL traversal expressions when there are multiple
  conditions that refer to variables set outside the traversal

* properly return HTTP 503 in JS actions when backend is gone

* supervision creates new key in agency for failed servers

* new shards will not be allocated on failed or cleaned servers


v3.0.5 (2016-08-18)
-------------------

* execute AQL ternary operator via C++ if possible

* fixed issue #1977

* fixed extraction of _id attribute in AQL traversal conditions

* fix SSL agency endpoint

* Minimum RAFT timeout was one order of magnitude to short.

* Optimized RAFT RPCs from leader to followers for efficiency.

* Optimized RAFT RPC handling on followers with respect to compaction.

* Fixed bug in handling of duplicates and overlapping logs

* Fixed bug in supervision take over after leadership change.

v3.0.4 (2016-08-01)
-------------------

* added missing lock for periodic jobs access

* fix multiple foxx related cluster issues

* fix handling of empty AQL query strings

* fixed issue in `INTERSECTION` AQL function with duplicate elements
  in the source arrays

* fixed issue #1970

* fixed issue #1968

* fixed issue #1967

* fixed issue #1962

* fixed issue #1959

* replaced require("internal").db by require("@arangodb").db

* fixed issue #1954

* fixed issue #1953

* fixed issue #1950

* fixed issue #1949

* fixed issue #1943

* fixed segfault in V8, by backporting https://bugs.chromium.org/p/v8/issues/detail?id=5033

* Foxx OAuth2 module now correctly passes the `access_token` to the OAuth2 server

* fixed credentialed CORS requests properly respecting --http.trusted-origin

* fixed a crash in V8Periodic task (forgotten lock)

* fixed two bugs in synchronous replication (syncCollectionFinalize)


v3.0.3 (2016-07-17)
-------------------

* fixed issue #1942

* fixed issue #1941

* fixed array index batch insertion issues for hash indexes that caused problems when
  no elements remained for insertion

* fixed AQL MERGE() function with External objects originating from traversals

* fixed some logfile recovery errors with error message "document not found"

* fixed issue #1937

* fixed issue #1936

* improved performance of arangorestore in clusters with synchronous
  replication

* Foxx tests and scripts in development mode should now always respect updated
  files instead of loading stale modules

* When disabling Foxx development mode the setup script is now re-run

* Foxx manifests of installed services are now saved to disk with indentation


v3.0.2 (2016-07-09)
-------------------

* fixed assertion failure in case multiple remove operations were used in the same query

* fixed upsert behavior in case upsert was used in a loop with the same document example

* fixed issue #1930

* don't expose local file paths in Foxx error messages.

* fixed issue #1929

* make arangodump dump the attribute `isSystem` when dumping the structure
  of a collection, additionally make arangorestore not fail when the attribute
  is missing

* fixed "Could not extract custom attribute" issue when using COLLECT with
  MIN/MAX functions in some contexts

* honor presence of persistent index for sorting

* make AQL query optimizer not skip "use-indexes-rule", even if enough
  plans have been created already

* make AQL optimizer not skip "use-indexes-rule", even if enough execution plans
  have been created already

* fix double precision value loss in VelocyPack JSON parser

* added missing SSL support for arangorestore

* improved cluster import performance

* fix Foxx thumbnails on DC/OS

* fix Foxx configuration not being saved

* fix Foxx app access from within the frontend on DC/OS

* add option --default-replication-factor to arangorestore and simplify
  the control over the number of shards when restoring

* fix a bug in the VPack -> V8 conversion if special attributes _key,
  _id, _rev, _from and _to had non-string values, which is allowed
  below the top level

* fix malloc_usable_size for darwin


v3.0.1 (2016-06-30)
-------------------

* fixed periodic jobs: there should be only one instance running - even if it
  runs longer than the period

* increase max. number of collections in AQL queries from 32 to 256

* fixed issue #1916: header "authorization" is required" when opening
  services page

* fixed issue #1915: Explain: member out of range

* fixed issue #1914: fix unterminated buffer

* don't remove lockfile if we are the same (now stale) pid
  fixes docker setups (our pid will always be 1)

* do not use revision id comparisons in compaction for determining whether a
  revision is obsolete, but marker memory addresses
  this ensures revision ids don't matter when compacting documents

* escape Unicode characters in JSON HTTP responses
  this converts UTF-8 characters in HTTP responses of arangod into `\uXXXX`
  escape sequences. This makes the HTTP responses fit into the 7 bit ASCII
  character range, which speeds up HTTP response parsing for some clients,
  namely node.js/v8

* add write before read collections when starting a user transaction
  this allows specifying the same collection in both read and write mode without
  unintended side effects

* fixed buffer overrun that occurred when building very large result sets

* index lookup optimizations for primary index and edge index

* fixed "collection is a nullptr" issue when starting a traversal from a transaction

* enable /_api/import on coordinator servers


v3.0.0 (2016-06-22)
-------------------

* minor GUI fixxes

* fix for replication and nonces


v3.0.0-rc3 (2016-06-19)
-----------------------

* renamed various Foxx errors to no longer refer to Foxx services as apps

* adjusted various error messages in Foxx to be more informative

* specifying "files" in a Foxx manifest to be mounted at the service root
  no longer results in 404s when trying to access non-file routes

* undeclared path parameters in Foxx no longer break the service

* trusted reverse proxy support is now handled more consistently

* ArangoDB request compatibility and user are now exposed in Foxx

* all bundled NPM modules have been upgraded to their latest versions


v3.0.0-rc2 (2016-06-12)
-----------------------

* added option `--server.max-packet-size` for client tools

* renamed option `--server.ssl-protocol` to `--ssl.protocol` in client tools
  (was already done for arangod, but overlooked for client tools)

* fix handling of `--ssl.protocol` value 5 (TLS v1.2) in client tools, which
  claimed to support it but didn't

* config file can use '@include' to include a different config file as base


v3.0.0-rc1 (2016-06-10)
-----------------------

* the user management has changed: it now has users that are independent of
  databases. A user can have one or more database assigned to the user.

* forward ported V8 Comparator bugfix for inline heuristics from
  https://github.com/v8/v8/commit/5ff7901e24c2c6029114567de5a08ed0f1494c81

* changed to-string conversion for AQL objects and arrays, used by the AQL
  function `TO_STRING()` and implicit to-string casts in AQL

  - arrays are now converted into their JSON-stringify equivalents, e.g.

    - `[ ]` is now converted to `[]`
    - `[ 1, 2, 3 ]` is now converted to `[1,2,3]`
    - `[ "test", 1, 2 ] is now converted to `["test",1,2]`

    Previous versions of ArangoDB converted arrays with no members into the
    empty string, and non-empty arrays into a comma-separated list of member
    values, without the surrounding angular brackets. Additionally, string
    array members were not enclosed in quotes in the result string:

    - `[ ]` was converted to ``
    - `[ 1, 2, 3 ]` was converted to `1,2,3`
    - `[ "test", 1, 2 ] was converted to `test,1,2`

  - objects are now converted to their JSON-stringify equivalents, e.g.

    - `{ }` is converted to `{}`
    - `{ a: 1, b: 2 }` is converted to `{"a":1,"b":2}`
    - `{ "test" : "foobar" }` is converted to `{"test":"foobar"}`

    Previous versions of ArangoDB always converted objects into the string
    `[object Object]`

  This change affects also the AQL functions `CONCAT()` and `CONCAT_SEPARATOR()`
  which treated array values differently in previous versions. Previous versions
  of ArangoDB automatically flattened array values on the first level of the array,
  e.g. `CONCAT([1, 2, 3, [ 4, 5, 6 ]])` produced `1,2,3,4,5,6`. Now this will produce
  `[1,2,3,[4,5,6]]`. To flatten array members on the top level, you can now use
  the more explicit `CONCAT(FLATTEN([1, 2, 3, [4, 5, 6]], 1))`.

* added C++ implementations for AQL functions `SLICE()`, `CONTAINS()` and
  `RANDOM_TOKEN()`

* as a consequence of the upgrade to V8 version 5, the implementation of the
  JavaScript `Buffer` object had to be changed. JavaScript `Buffer` objects in
  ArangoDB now always store their data on the heap. There is no shared pool
  for small Buffer values, and no pointing into existing Buffer data when
  extracting slices. This change may increase the cost of creating Buffers with
  short contents or when peeking into existing Buffers, but was required for
  safer memory management and to prevent leaks.

* the `db` object's function `_listDatabases()` was renamed to just `_databases()`
  in order to make it more consistent with the existing `_collections()` function.
  Additionally the `db` object's `_listEndpoints()` function was renamed to just
  `_endpoints()`.

* changed default value of `--server.authentication` from `false` to `true` in
  configuration files etc/relative/arangod.conf and etc/arangodb/arangod.conf.in.
  This means the server will be started with authentication enabled by default,
  requiring all client connections to provide authentication data when connecting
  to ArangoDB. Authentication can still be turned off via setting the value of
  `--server.authentication` to `false` in ArangoDB's configuration files or by
  specifying the option on the command-line.

* Changed result format for querying all collections via the API GET `/_api/collection`.

  Previous versions of ArangoDB returned an object with an attribute named `collections`
  and an attribute named `names`. Both contained all available collections, but
  `collections` contained the collections as an array, and `names` contained the
  collections again, contained in an object in which the attribute names were the
  collection names, e.g.

  ```
  {
    "collections": [
      {"id":"5874437","name":"test","isSystem":false,"status":3,"type":2},
      {"id":"17343237","name":"something","isSystem":false,"status":3,"type":2},
      ...
    ],
    "names": {
      "test": {"id":"5874437","name":"test","isSystem":false,"status":3,"type":2},
      "something": {"id":"17343237","name":"something","isSystem":false,"status":3,"type":2},
      ...
    }
  }
  ```
  This result structure was redundant, and therefore has been simplified to just

  ```
  {
    "result": [
      {"id":"5874437","name":"test","isSystem":false,"status":3,"type":2},
      {"id":"17343237","name":"something","isSystem":false,"status":3,"type":2},
      ...
    ]
  }
  ```

  in ArangoDB 3.0.

* added AQL functions `TYPENAME()` and `HASH()`

* renamed arangob tool to arangobench

* added AQL string comparison operator `LIKE`

  The operator can be used to compare strings like this:

      value LIKE search

  The operator is currently implemented by calling the already existing AQL
  function `LIKE`.

  This change also makes `LIKE` an AQL keyword. Using `LIKE` in either case as
  an attribute or collection name in AQL thus requires quoting.

* make AQL optimizer rule "remove-unnecessary-calculations" fire in more cases

  The rule will now remove calculations that are used exactly once in other
  expressions (e.g. `LET a = doc RETURN a.value`) and calculations,
  or calculations that are just references (e.g. `LET a = b`).

* renamed AQL optimizer rule "merge-traversal-filter" to "optimize-traversals"
  Additionally, the optimizer rule will remove unused edge and path result variables
  from the traversal in case they are specified in the `FOR` section of the traversal,
  but not referenced later in the query. This saves constructing edges and paths
  results.

* added AQL optimizer rule "inline-subqueries"

  This rule can pull out certain subqueries that are used as an operand to a `FOR`
  loop one level higher, eliminating the subquery completely. For example, the query

      FOR i IN (FOR j IN [1,2,3] RETURN j) RETURN i

  will be transformed by the rule to:

      FOR i IN [1,2,3] RETURN i

  The query

      FOR name IN (FOR doc IN _users FILTER doc.status == 1 RETURN doc.name) LIMIT 2 RETURN name

  will be transformed into

      FOR tmp IN _users FILTER tmp.status == 1 LIMIT 2 RETURN tmp.name

  The rule will only fire when the subquery is used as an operand to a `FOR` loop, and
  if the subquery does not contain a `COLLECT` with an `INTO` variable.

* added new endpoint "srv://" for DNS service records

* The result order of the AQL functions VALUES and ATTRIBUTES has never been
  guaranteed and it only had the "correct" ordering by accident when iterating
  over objects that were not loaded from the database. This accidental behavior
  is now changed by introduction of VelocyPack. No ordering is guaranteed unless
  you specify the sort parameter.

* removed configure option `--enable-logger`

* added AQL array comparison operators

  All AQL comparison operators now also exist in an array variant. In the
  array variant, the operator is preceded with one of the keywords *ALL*, *ANY*
  or *NONE*. Using one of these keywords changes the operator behavior to
  execute the comparison operation for all, any, or none of its left hand
  argument values. It is therefore expected that the left hand argument
  of an array operator is an array.

  Examples:

      [ 1, 2, 3 ] ALL IN [ 2, 3, 4 ]   // false
      [ 1, 2, 3 ] ALL IN [ 1, 2, 3 ]   // true
      [ 1, 2, 3 ] NONE IN [ 3 ]        // false
      [ 1, 2, 3 ] NONE IN [ 23, 42 ]   // true
      [ 1, 2, 3 ] ANY IN [ 4, 5, 6 ]   // false
      [ 1, 2, 3 ] ANY IN [ 1, 42 ]     // true
      [ 1, 2, 3 ] ANY == 2             // true
      [ 1, 2, 3 ] ANY == 4             // false
      [ 1, 2, 3 ] ANY > 0              // true
      [ 1, 2, 3 ] ANY <= 1             // true
      [ 1, 2, 3 ] NONE < 99            // false
      [ 1, 2, 3 ] NONE > 10            // true
      [ 1, 2, 3 ] ALL > 2              // false
      [ 1, 2, 3 ] ALL > 0              // true
      [ 1, 2, 3 ] ALL >= 3             // false
      ["foo", "bar"] ALL != "moo"      // true
      ["foo", "bar"] NONE == "bar"     // false
      ["foo", "bar"] ANY == "foo"      // true

* improved AQL optimizer to remove unnecessary sort operations in more cases

* allow enclosing AQL identifiers in forward ticks in addition to using
  backward ticks

  This allows for convenient writing of AQL queries in JavaScript template strings
  (which are delimited with backticks themselves), e.g.

      var q = `FOR doc IN ´collection´ RETURN doc.´name´`;

* allow to set `print.limitString` to configure the number of characters
  to output before truncating

* make logging configurable per log "topic"

  `--log.level <level>` sets the global log level to <level>, e.g. `info`,
  `debug`, `trace`.

  `--log.level topic=<level>` sets the log level for a specific topic.
  Currently, the following topics exist: `collector`, `compactor`, `mmap`,
  `performance`, `queries`, and `requests`. `performance` and `requests` are
  set to FATAL by default. `queries` is set to info. All others are
  set to the global level by default.

  The new log option `--log.output <definition>` allows directing the global
  or per-topic log output to different outputs. The output definition
  "<definition>" can be one of

    "-" for stdin
    "+" for stderr
    "syslog://<syslog-facility>"
    "syslog://<syslog-facility>/<application-name>"
    "file://<relative-path>"

  The option can be specified multiple times in order to configure the output
  for different log topics. To set up a per-topic output configuration, use
  `--log.output <topic>=<definition>`, e.g.

    queries=file://queries.txt

  logs all queries to the file "queries.txt".

* the option `--log.requests-file` is now deprecated. Instead use

    `--log.level requests=info`
    `--log.output requests=file://requests.txt`

* the option `--log.facility` is now deprecated. Instead use

    `--log.output requests=syslog://facility`

* the option `--log.performance` is now deprecated. Instead use

    `--log.level performance=trace`

* removed option `--log.source-filter`

* removed configure option `--enable-logger`

* change collection directory names to include a random id component at the end

  The new pattern is `collection-<id>-<random>`, where `<id>` is the collection
  id and `<random>` is a random number. Previous versions of ArangoDB used a
  pattern `collection-<id>` without the random number.

  ArangoDB 3.0 understands both the old and name directory name patterns.

* removed mostly unused internal spin-lock implementation

* removed support for pre-Windows 7-style locks. This removes compatibility for
  Windows versions older than Windows 7 (e.g. Windows Vista, Windows XP) and
  Windows 2008R2 (e.g. Windows 2008).

* changed names of sub-threads started by arangod

* added option `--default-number-of-shards` to arangorestore, allowing creating
  collections with a specifiable number of shards from a non-cluster dump

* removed support for CoffeeScript source files

* removed undocumented SleepAndRequeue

* added WorkMonitor to inspect server threads

* when downloading a Foxx service from the web interface the suggested filename
  is now based on the service's mount path instead of simply "app.zip"

* the `@arangodb/request` response object now stores the parsed JSON response
  body in a property `json` instead of `body` when the request was made using the
  `json` option. The `body` instead contains the response body as a string.

* the Foxx API has changed significantly, 2.8 services are still supported
  using a backwards-compatible "legacy mode"


v2.8.12 (XXXX-XX-XX)
--------------------

* issue #2091: decrease connect timeout to 5 seconds on startup

* fixed issue #2072

* slightly better error diagnostics for some replication errors

* fixed issue #1977

* fixed issue in `INTERSECTION` AQL function with duplicate elements
  in the source arrays

* fixed issue #1962

* fixed issue #1959

* export aqlQuery template handler as require('org/arangodb').aql for forwards-compatibility


v2.8.11 (2016-07-13)
--------------------

* fixed array index batch insertion issues for hash indexes that caused problems when
  no elements remained for insertion

* fixed issue #1937


v2.8.10 (2016-07-01)
--------------------

* make sure next local _rev value used for a document is at least as high as the
  _rev value supplied by external sources such as replication

* make adding a collection in both read- and write-mode to a transaction behave as
  expected (write includes read). This prevents the `unregister collection used in
  transaction` error

* fixed sometimes invalid result for `byExample(...).count()` when an index plus
  post-filtering was used

* fixed "collection is a nullptr" issue when starting a traversal from a transaction

* honor the value of startup option `--database.wait-for-sync` (that is used to control
  whether new collections are created with `waitForSync` set to `true` by default) also
  when creating collections via the HTTP API (and thus the ArangoShell). When creating
  a collection via these mechanisms, the option was ignored so far, which was inconsistent.

* fixed issue #1826: arangosh --javascript.execute: internal error (geo index issue)

* fixed issue #1823: Arango crashed hard executing very simple query on windows


v2.8.9 (2016-05-13)
-------------------

* fixed escaping and quoting of extra parameters for executables in Mac OS X App

* added "waiting for" status variable to web interface collection figures view

* fixed undefined behavior in query cache invaldation

* fixed access to /_admin/statistics API in case statistics are disable via option
  `--server.disable-statistics`

* Foxx manager will no longer fail hard when Foxx store is unreachable unless installing
  a service from the Foxx store (e.g. when behind a firewall or GitHub is unreachable).


v2.8.8 (2016-04-19)
-------------------

* fixed issue #1805: Query: internal error (location: arangod/Aql/AqlValue.cpp:182).
  Please report this error to arangodb.com (while executing)

* allow specifying collection name prefixes for `_from` and `_to` in arangoimp:

  To avoid specifying complete document ids (consisting of collection names and document
  keys) for *_from* and *_to* values when importing edges with arangoimp, there are now
  the options *--from-collection-prefix* and *--to-collection-prefix*.

  If specified, these values will be automatically prepended to each value in *_from*
  (or *_to* resp.). This allows specifying only document keys inside *_from* and/or *_to*.

  *Example*

      > arangoimp --from-collection-prefix users --to-collection-prefix products ...

  Importing the following document will then create an edge between *users/1234* and
  *products/4321*:

  ```js
  { "_from" : "1234", "_to" : "4321", "desc" : "users/1234 is connected to products/4321" }
  ```

* requests made with the interactive system API documentation in the web interface
  (Swagger) will now respect the active database instead of always using `_system`


v2.8.7 (2016-04-07)
-------------------

* optimized primary=>secondary failover

* fix to-boolean conversion for documents in AQL

* expose the User-Agent HTTP header from the ArangoShell since Github seems to
  require it now, and we use the ArangoShell for fetching Foxx repositories from Github

* work with http servers that only send

* fixed potential race condition between compactor and collector threads

* fix removal of temporary directories on arangosh exit

* javadoc-style comments in Foxx services are no longer interpreted as
  Foxx comments outside of controller/script/exports files (#1748)

* removed remaining references to class syntax for Foxx Model and Repository
  from the documentation

* added a safe-guard for corrupted master-pointer


v2.8.6 (2016-03-23)
-------------------

* arangosh can now execute JavaScript script files that contain a shebang
  in the first line of the file. This allows executing script files directly.

  Provided there is a script file `/path/to/script.js` with the shebang
  `#!arangosh --javascript.execute`:

      > cat /path/to/script.js
      #!arangosh --javascript.execute
      print("hello from script.js");

  If the script file is made executable

      > chmod a+x /path/to/script.js

  it can be invoked on the shell directly and use arangosh for its execution:

      > /path/to/script.js
      hello from script.js

  This did not work in previous versions of ArangoDB, as the whole script contents
  (including the shebang) were treated as JavaScript code.
  Now shebangs in script files will now be ignored for all files passed to arangosh's
  `--javascript.execute` parameter.

  The alternative way of executing a JavaScript file with arangosh still works:

      > arangosh --javascript.execute /path/to/script.js
      hello from script.js

* added missing reset of traversal state for nested traversals.
  The state of nested traversals (a traversal in an AQL query that was
  located in a repeatedly executed subquery or inside another FOR loop)
  was not reset properly, so that multiple invocations of the same nested
  traversal with different start vertices led to the nested traversal
  always using the start vertex provided on the first invocation.

* fixed issue #1781: ArangoDB startup time increased tremendously

* fixed issue #1783: SIGHUP should rotate the log


v2.8.5 (2016-03-11)
-------------------

* Add OpenSSL handler for TLS V1.2 as sugested by kurtkincaid in #1771

* fixed issue #1765 (The webinterface should display the correct query time)
  and #1770 (Display ACTUAL query time in aardvark's AQL editor)

* Windows: the unhandled exception handler now calls the windows logging
  facilities directly without locks.
  This fixes lockups on crashes from the logging framework.

* improve nullptr handling in logger.

* added new endpoint "srv://" for DNS service records

* `org/arangodb/request` no longer sets the content-type header to the
  string "undefined" when no content-type header should be sent (issue #1776)


v2.8.4 (2016-03-01)
-------------------

* global modules are no longer incorrectly resolved outside the ArangoDB
  JavaScript directory or the Foxx service's root directory (issue #1577)

* improved error messages from Foxx and JavaScript (issues #1564, #1565, #1744)


v2.8.3 (2016-02-22)
-------------------

* fixed AQL filter condition collapsing for deeply-nested cases, potentially
  enabling usage of indexes in some dedicated cases

* added parentheses in AQL explain command output to correctly display precedence
  of logical and arithmetic operators

* Foxx Model event listeners defined on the model are now correctly invoked by
  the Repository methods (issue #1665)

* Deleting a Foxx service in the frontend should now always succeed even if the
  files no longer exist on the file system (issue #1358)

* Routing actions loaded from the database no longer throw exceptions when
  trying to load other modules using "require"

* The `org/arangodb/request` response object now sets a property `json` to the
  parsed JSON response body in addition to overwriting the `body` property when
  the request was made using the `json` option.

* Improved Windows stability

* Fixed a bug in the interactive API documentation that would escape slashes
  in document-handle fields. Document handles are now provided as separate
  fields for collection name and document key.


v2.8.2 (2016-02-09)
-------------------

* the continuous replication applier will now prevent the master's WAL logfiles
  from being removed if they are still needed by the applier on the slave. This
  should help slaves that suffered from masters garbage collection WAL logfiles
  which would have been needed by the slave later.

  The initial synchronization will block removal of still needed WAL logfiles
  on the master for 10 minutes initially, and will extend this period when further
  requests are made to the master. Initial synchronization hands over its handle
  for blocking logfile removal to the continuous replication when started via
  the *setupReplication* function. In this case, continuous replication will
  extend the logfile removal blocking period for the required WAL logfiles when
  the slave makes additional requests.

  All handles that block logfile removal will time out automatically after at
  most 5 minutes should a master not be contacted by the slave anymore (e.g. in
  case the slave's replication is turned off, the slaves loses the connection
  to the master or the slave goes down).

* added all-in-one function *setupReplication* to synchronize data from master
  to slave and start the continuous replication:

      require("@arangodb/replication").setupReplication(configuration);

  The command will return when the initial synchronization is finished and the
  continuous replication has been started, or in case the initial synchronization
  has failed.

  If the initial synchronization is successful, the command will store the given
  configuration on the slave. It also configures the continuous replication to start
  automatically if the slave is restarted, i.e. *autoStart* is set to *true*.

  If the command is run while the slave's replication applier is already running,
  it will first stop the running applier, drop its configuration and do a
  resynchronization of data with the master. It will then use the provided configration,
  overwriting any previously existing replication configuration on the slave.

  The following example demonstrates how to use the command for setting up replication
  for the *_system* database. Note that it should be run on the slave and not the
  master:

      db._useDatabase("_system");
      require("@arangodb/replication").setupReplication({
        endpoint: "tcp://master.domain.org:8529",
        username: "myuser",
        password: "mypasswd",
        verbose: false,
        includeSystem: false,
        incremental: true,
        autoResync: true
      });

* the *sync* and *syncCollection* functions now always start the data synchronization
  as an asynchronous server job. The call to *sync* or *syncCollection* will block
  until synchronization is either complete or has failed with an error. The functions
  will automatically poll the slave periodically for status updates.

  The main benefit is that the connection to the slave does not need to stay open
  permanently and is thus not affected by timeout issues. Additionally the caller does
  not need to query the synchronization status from the slave manually as this is
  now performed automatically by these functions.

* fixed undefined behavior when explaining some types of AQL traversals, fixed
  display of some types of traversals in AQL explain output


v2.8.1 (2016-01-29)
-------------------

* Improved AQL Pattern matching by allowing to specify a different traversal
  direction for one or many of the edge collections.

      FOR v, e, p IN OUTBOUND @start @@ec1, INBOUND @@ec2, @@ec3

  will traverse *ec1* and *ec3* in the OUTBOUND direction and for *ec2* it will use
  the INBOUND direction. These directions can be combined in arbitrary ways, the
  direction defined after *IN [steps]* will we used as default direction and can
  be overriden for specific collections.
  This feature is only available for collection lists, it is not possible to
  combine it with graph names.

* detect more types of transaction deadlocks early

* fixed display of relational operators in traversal explain output

* fixed undefined behavior in AQL function `PARSE_IDENTIFIER`

* added "engines" field to Foxx services generated in the admin interface

* added AQL function `IS_SAME_COLLECTION`:

  *IS_SAME_COLLECTION(collection, document)*: Return true if *document* has the same
  collection id as the collection specified in *collection*. *document* can either be
  a [document handle](../Glossary/README.md#document-handle) string, or a document with
  an *_id* attribute. The function does not validate whether the collection actually
  contains the specified document, but only compares the name of the specified collection
  with the collection name part of the specified document.
  If *document* is neither an object with an *id* attribute nor a *string* value,
  the function will return *null* and raise a warning.

      /* true */
      IS_SAME_COLLECTION('_users', '_users/my-user')
      IS_SAME_COLLECTION('_users', { _id: '_users/my-user' })

      /* false */
      IS_SAME_COLLECTION('_users', 'foobar/baz')
      IS_SAME_COLLECTION('_users', { _id: 'something/else' })


v2.8.0 (2016-01-25)
-------------------

* avoid recursive locking


v2.8.0-beta8 (2016-01-19)
-------------------------

* improved internal datafile statistics for compaction and compaction triggering
  conditions, preventing excessive growth of collection datafiles under some
  workloads. This should also fix issue #1596.

* renamed AQL optimizer rule `remove-collect-into` to `remove-collect-variables`

* fixed primary and edge index lookups prematurely aborting searches when the
  specified id search value contained a different collection than the collection
  the index was created for


v2.8.0-beta7 (2016-01-06)
-------------------------

* added vm.runInThisContext

* added AQL keyword `AGGREGATE` for use in AQL `COLLECT` statement

  Using `AGGREGATE` allows more efficient aggregation (incrementally while building
  the groups) than previous versions of AQL, which built group aggregates afterwards
  from the total of all group values.

  `AGGREGATE` can be used inside a `COLLECT` statement only. If used, it must follow
  the declaration of grouping keys:

      FOR doc IN collection
        COLLECT gender = doc.gender AGGREGATE minAge = MIN(doc.age), maxAge = MAX(doc.age)
        RETURN { gender, minAge, maxAge }

  or, if no grouping keys are used, it can follow the `COLLECT` keyword:

      FOR doc IN collection
        COLLECT AGGREGATE minAge = MIN(doc.age), maxAge = MAX(doc.age)
        RETURN {
  minAge, maxAge
}

  Only specific expressions are allowed on the right-hand side of each `AGGREGATE`
  assignment:

  - on the top level the expression must be a call to one of the supported aggregation
    functions `LENGTH`, `MIN`, `MAX`, `SUM`, `AVERAGE`, `STDDEV_POPULATION`, `STDDEV_SAMPLE`,
    `VARIANCE_POPULATION`, or `VARIANCE_SAMPLE`

  - the expression must not refer to variables introduced in the `COLLECT` itself

* Foxx: mocha test paths with wildcard characters (asterisks) now work on Windows

* reserved AQL keyword `NONE` for future use

* web interface: fixed a graph display bug concerning dashboard view

* web interface: fixed several bugs during the dashboard initialize process

* web interface: included several bugfixes: #1597, #1611, #1623

* AQL query optimizer now converts `LENGTH(collection-name)` to an optimized
  expression that returns the number of documents in a collection

* adjusted the behavior of the expansion (`[*]`) operator in AQL for non-array values

  In ArangoDB 2.8, calling the expansion operator on a non-array value will always
  return an empty array. Previous versions of ArangoDB expanded non-array values by
  calling the `TO_ARRAY()` function for the value, which for example returned an
  array with a single value for boolean, numeric and string input values, and an array
  with the object's values for an object input value. This behavior was inconsistent
  with how the expansion operator works for the array indexes in 2.8, so the behavior
  is now unified:

  - if the left-hand side operand of `[*]` is an array, the array will be returned as
    is when calling `[*]` on it
  - if the left-hand side operand of `[*]` is not an array, an empty array will be
    returned by `[*]`

  AQL queries that rely on the old behavior can be changed by either calling `TO_ARRAY`
  explicitly or by using the `[*]` at the correct position.

  The following example query will change its result in 2.8 compared to 2.7:

      LET values = "foo" RETURN values[*]

  In 2.7 the query has returned the array `[ "foo" ]`, but in 2.8 it will return an
  empty array `[ ]`. To make it return the array `[ "foo" ]` again, an explicit
  `TO_ARRAY` function call is needed in 2.8 (which in this case allows the removal
  of the `[*]` operator altogether). This also works in 2.7:

      LET values = "foo" RETURN TO_ARRAY(values)

  Another example:

      LET values = [ { name: "foo" }, { name: "bar" } ]
      RETURN values[*].name[*]

  The above returned `[ [ "foo" ], [ "bar" ] ] in 2.7. In 2.8 it will return
  `[ [ ], [ ] ]`, because the value of `name` is not an array. To change the results
  to the 2.7 style, the query can be changed to

      LET values = [ { name: "foo" }, { name: "bar" } ]
      RETURN values[* RETURN TO_ARRAY(CURRENT.name)]

  The above also works in 2.7.
  The following types of queries won't change:

      LET values = [ 1, 2, 3 ] RETURN values[*]
      LET values = [ { name: "foo" }, { name: "bar" } ] RETURN values[*].name
      LET values = [ { names: [ "foo", "bar" ] }, { names: [ "baz" ] } ] RETURN values[*].names[*]
      LET values = [ { names: [ "foo", "bar" ] }, { names: [ "baz" ] } ] RETURN values[*].names[**]

* slightly adjusted V8 garbage collection strategy so that collection eventually
  happens in all contexts that hold V8 external references to documents and
  collections.

  also adjusted default value of `--javascript.gc-frequency` from 10 seconds to
  15 seconds, as less internal operations are carried out in JavaScript.

* fixes for AQL optimizer and traversal

* added `--create-collection-type` option to arangoimp

  This allows specifying the type of the collection to be created when
  `--create-collection` is set to `true`.

* Foxx export cache should no longer break if a broken app is loaded in the
  web admin interface.


v2.8.0-beta2 (2015-12-16)
-------------------------

* added AQL query optimizer rule "sort-in-values"

  This rule pre-sorts the right-hand side operand of the `IN` and `NOT IN`
  operators so the operation can use a binary search with logarithmic complexity
  instead of a linear search. The rule is applied when the right-hand side
  operand of an `IN` or `NOT IN` operator in a filter condition is a variable that
  is defined in a different loop/scope than the operator itself. Additionally,
  the filter condition must consist of solely the `IN` or `NOT IN` operation
  in order to avoid any side-effects.

* changed collection status terminology in web interface for collections for
  which an unload request has been issued from `in the process of being unloaded`
  to `will be unloaded`.

* unloading a collection via the web interface will now trigger garbage collection
  in all v8 contexts and force a WAL flush. This increases the chances of perfoming
  the unload faster.

* added the following attributes to the result of `collection.figures()` and the
  corresponding HTTP API at `PUT /_api/collection/<name>/figures`:

  - `documentReferences`: The number of references to documents in datafiles
    that JavaScript code currently holds. This information can be used for
    debugging compaction and unload issues.
  - `waitingFor`: An optional string value that contains information about
    which object type is at the head of the collection's cleanup queue. This
    information can be used for debugging compaction and unload issues.
  - `compactionStatus.time`: The point in time the compaction for the collection
    was last executed. This information can be used for debugging compaction
    issues.
  - `compactionStatus.message`: The action that was performed when the compaction
    was last run for the collection. This information can be used for debugging
    compaction issues.

  Note: `waitingFor` and `compactionStatus` may be empty when called on a coordinator
  in a cluster.

* the compaction will now provide queryable status info that can be used to track
  its progress. The compaction status is displayed in the web interface, too.

* better error reporting for arangodump and arangorestore

* arangodump will now fail by default when trying to dump edges that
  refer to already dropped collections. This can be circumvented by
  specifying the option `--force true` when invoking arangodump

* fixed cluster upgrade procedure

* the AQL functions `NEAR` and `WITHIN` now have stricter validations
  for their input parameters `limit`, `radius` and `distance`. They may now throw
  exceptions when invalid parameters are passed that may have not led
  to exceptions in previous versions.

* deprecation warnings now log stack traces

* Foxx: improved backwards compatibility with 2.5 and 2.6

  - reverted Model and Repository back to non-ES6 "classes" because of
    compatibility issues when using the extend method with a constructor

  - removed deprecation warnings for extend and controller.del

  - restored deprecated method Model.toJSONSchema

  - restored deprecated `type`, `jwt` and `sessionStorageApp` options
    in Controller#activateSessions

* Fixed a deadlock problem in the cluster


v2.8.0-beta1 (2015-12-06)
-------------------------

* added AQL function `IS_DATESTRING(value)`

  Returns true if *value* is a string that can be used in a date function.
  This includes partial dates such as *2015* or *2015-10* and strings containing
  invalid dates such as *2015-02-31*. The function will return false for all
  non-string values, even if some of them may be usable in date functions.


v2.8.0-alpha1 (2015-12-03)
--------------------------

* added AQL keywords `GRAPH`, `OUTBOUND`, `INBOUND` and `ANY` for use in graph
  traversals, reserved AQL keyword `ALL` for future use

  Usage of these keywords as collection names, variable names or attribute names
  in AQL queries will not be possible without quoting. For example, the following
  AQL query will still work as it uses a quoted collection name and a quoted
  attribute name:

      FOR doc IN `OUTBOUND`
        RETURN doc.`any`

* issue #1593: added AQL `POW` function for exponentation

* added cluster execution site info in explain output for AQL queries

* replication improvements:

  - added `autoResync` configuration parameter for continuous replication.

    When set to `true`, a replication slave will automatically trigger a full data
    re-synchronization with the master when the master cannot provide the log data
    the slave had asked for. Note that `autoResync` will only work when the option
    `requireFromPresent` is also set to `true` for the continuous replication, or
    when the continuous syncer is started and detects that no start tick is present.

    Automatic re-synchronization may transfer a lot of data from the master to the
    slave and may be expensive. It is therefore turned off by default.
    When turned off, the slave will never perform an automatic re-synchronization
    with the master.

  - added `idleMinWaitTime` and `idleMaxWaitTime` configuration parameters for
    continuous replication.

    These parameters can be used to control the minimum and maximum wait time the
    slave will (intentionally) idle and not poll for master log changes in case the
    master had sent the full logs already.
    The `idleMaxWaitTime` value will only be used when `adapativePolling` is set
    to `true`. When `adaptivePolling` is disable, only `idleMinWaitTime` will be
    used as a constant time span in which the slave will not poll the master for
    further changes. The default values are 0.5 seconds for `idleMinWaitTime` and
    2.5 seconds for `idleMaxWaitTime`, which correspond to the hard-coded values
    used in previous versions of ArangoDB.

  - added `initialSyncMaxWaitTime` configuration parameter for initial and continuous
    replication

    This option controls the maximum wait time (in seconds) that the initial
    synchronization will wait for a response from the master when fetching initial
    collection data. If no response is received within this time period, the initial
    synchronization will give up and fail. This option is also relevant for
    continuous replication in case *autoResync* is set to *true*, as then the
    continuous replication may trigger a full data re-synchronization in case
    the master cannot the log data the slave had asked for.

  - HTTP requests sent from the slave to the master during initial synchronization
    will now be retried if they fail with connection problems.

  - the initial synchronization now logs its progress so it can be queried using
    the regular replication status check APIs.

  - added `async` attribute for `sync` and `syncCollection` operations called from
    the ArangoShell. Setthing this attribute to `true` will make the synchronization
    job on the server go into the background, so that the shell does not block. The
    status of the started asynchronous synchronization job can be queried from the
    ArangoShell like this:

        /* starts initial synchronization */
        var replication = require("@arangodb/replication");
        var id = replication.sync({
          endpoint: "tcp://master.domain.org:8529",
          username: "myuser",
          password: "mypasswd",
          async: true
       });

       /* now query the id of the returned async job and print the status */
       print(replication.getSyncResult(id));

    The result of `getSyncResult()` will be `false` while the server-side job
    has not completed, and different to `false` if it has completed. When it has
    completed, all job result details will be returned by the call to `getSyncResult()`.


* fixed non-deterministic query results in some cluster queries

* fixed issue #1589

* return HTTP status code 410 (gone) instead of HTTP 408 (request timeout) for
  server-side operations that are canceled / killed. Sending 410 instead of 408
  prevents clients from re-starting the same (canceled) operation. Google Chrome
  for example sends the HTTP request again in case it is responded with an HTTP
  408, and this is exactly the opposite of the desired behavior when an operation
  is canceled / killed by the user.

* web interface: queries in AQL editor now cancelable

* web interface: dashboard - added replication information

* web interface: AQL editor now supports bind parameters

* added startup option `--server.hide-product-header` to make the server not send
  the HTTP response header `"Server: ArangoDB"` in its HTTP responses. By default,
  the option is turned off so the header is still sent as usual.

* added new AQL function `UNSET_RECURSIVE` to recursively unset attritutes from
  objects/documents

* switched command-line editor in ArangoShell and arangod to linenoise-ng

* added automatic deadlock detection for transactions

  In case a deadlock is detected, a multi-collection operation may be rolled back
  automatically and fail with error 29 (`deadlock detected`). Client code for
  operations containing more than one collection should be aware of this potential
  error and handle it accordingly, either by giving up or retrying the transaction.

* Added C++ implementations for the AQL arithmetic operations and the following
  AQL functions:
  - ABS
  - APPEND
  - COLLECTIONS
  - CURRENT_DATABASE
  - DOCUMENT
  - EDGES
  - FIRST
  - FIRST_DOCUMENT
  - FIRST_LIST
  - FLATTEN
  - FLOOR
  - FULLTEXT
  - LAST
  - MEDIAN
  - MERGE_RECURSIVE
  - MINUS
  - NEAR
  - NOT_NULL
  - NTH
  - PARSE_IDENTIFIER
  - PERCENTILE
  - POP
  - POSITION
  - PUSH
  - RAND
  - RANGE
  - REMOVE_NTH
  - REMOVE_VALUE
  - REMOVE_VALUES
  - ROUND
  - SHIFT
  - SQRT
  - STDDEV_POPULATION
  - STDDEV_SAMPLE
  - UNSHIFT
  - VARIANCE_POPULATION
  - VARIANCE_SAMPLE
  - WITHIN
  - ZIP

* improved performance of skipping over many documents in an AQL query when no
  indexes and no filters are used, e.g.

      FOR doc IN collection
        LIMIT 1000000, 10
        RETURN doc

* Added array indexes

  Hash indexes and skiplist indexes can now optionally be defined for array values
  so they index individual array members.

  To define an index for array values, the attribute name is extended with the
  expansion operator `[*]` in the index definition:

      arangosh> db.colName.ensureHashIndex("tags[*]");

  When given the following document

      { tags: [ "AQL", "ArangoDB", "Index" ] }

  the index will now contain the individual values `"AQL"`, `"ArangoDB"` and `"Index"`.

  Now the index can be used for finding all documents having `"ArangoDB"` somewhere in their
  tags array using the following AQL query:

      FOR doc IN colName
        FILTER "ArangoDB" IN doc.tags[*]
        RETURN doc

* rewrote AQL query optimizer rule `use-index-range` and renamed it to `use-indexes`.
  The name change affects rule names in the optimizer's output.

* rewrote AQL execution node `IndexRangeNode` and renamed it to `IndexNode`. The name
  change affects node names in the optimizer's explain output.

* added convenience function `db._explain(query)` for human-readable explanation
  of AQL queries

* module resolution as used by `require` now behaves more like in node.js

* the `org/arangodb/request` module now returns response bodies for error responses
  by default. The old behavior of not returning bodies for error responses can be
  re-enabled by explicitly setting the option `returnBodyOnError` to `false` (#1437)


v2.7.6 (2016-01-30)
-------------------

* detect more types of transaction deadlocks early


v2.7.5 (2016-01-22)
-------------------

* backported added automatic deadlock detection for transactions

  In case a deadlock is detected, a multi-collection operation may be rolled back
  automatically and fail with error 29 (`deadlock detected`). Client code for
  operations containing more than one collection should be aware of this potential
  error and handle it accordingly, either by giving up or retrying the transaction.

* improved internal datafile statistics for compaction and compaction triggering
  conditions, preventing excessive growth of collection datafiles under some
  workloads. This should also fix issue #1596.

* Foxx export cache should no longer break if a broken app is loaded in the
  web admin interface.

* Foxx: removed some incorrect deprecation warnings.

* Foxx: mocha test paths with wildcard characters (asterisks) now work on Windows


v2.7.4 (2015-12-21)
-------------------

* slightly adjusted V8 garbage collection strategy so that collection eventually
  happens in all contexts that hold V8 external references to documents and
  collections.

* added the following attributes to the result of `collection.figures()` and the
  corresponding HTTP API at `PUT /_api/collection/<name>/figures`:

  - `documentReferences`: The number of references to documents in datafiles
    that JavaScript code currently holds. This information can be used for
    debugging compaction and unload issues.
  - `waitingFor`: An optional string value that contains information about
    which object type is at the head of the collection's cleanup queue. This
    information can be used for debugging compaction and unload issues.
  - `compactionStatus.time`: The point in time the compaction for the collection
    was last executed. This information can be used for debugging compaction
    issues.
  - `compactionStatus.message`: The action that was performed when the compaction
    was last run for the collection. This information can be used for debugging
    compaction issues.

  Note: `waitingFor` and `compactionStatus` may be empty when called on a coordinator
  in a cluster.

* the compaction will now provide queryable status info that can be used to track
  its progress. The compaction status is displayed in the web interface, too.


v2.7.3 (2015-12-17)
-------------------

* fixed some replication value conversion issues when replication applier properties
  were set via ArangoShell

* fixed disappearing of documents for collections transferred via `sync` or
  `syncCollection` if the collection was dropped right before synchronization
  and drop and (re-)create collection markers were located in the same WAL file


* fixed an issue where overwriting the system sessions collection would break
  the web interface when authentication is enabled

v2.7.2 (2015-12-01)
-------------------

* replication improvements:

  - added `autoResync` configuration parameter for continuous replication.

    When set to `true`, a replication slave will automatically trigger a full data
    re-synchronization with the master when the master cannot provide the log data
    the slave had asked for. Note that `autoResync` will only work when the option
    `requireFromPresent` is also set to `true` for the continuous replication, or
    when the continuous syncer is started and detects that no start tick is present.

    Automatic re-synchronization may transfer a lot of data from the master to the
    slave and may be expensive. It is therefore turned off by default.
    When turned off, the slave will never perform an automatic re-synchronization
    with the master.

  - added `idleMinWaitTime` and `idleMaxWaitTime` configuration parameters for
    continuous replication.

    These parameters can be used to control the minimum and maximum wait time the
    slave will (intentionally) idle and not poll for master log changes in case the
    master had sent the full logs already.
    The `idleMaxWaitTime` value will only be used when `adapativePolling` is set
    to `true`. When `adaptivePolling` is disable, only `idleMinWaitTime` will be
    used as a constant time span in which the slave will not poll the master for
    further changes. The default values are 0.5 seconds for `idleMinWaitTime` and
    2.5 seconds for `idleMaxWaitTime`, which correspond to the hard-coded values
    used in previous versions of ArangoDB.

  - added `initialSyncMaxWaitTime` configuration parameter for initial and continuous
    replication

    This option controls the maximum wait time (in seconds) that the initial
    synchronization will wait for a response from the master when fetching initial
    collection data. If no response is received within this time period, the initial
    synchronization will give up and fail. This option is also relevant for
    continuous replication in case *autoResync* is set to *true*, as then the
    continuous replication may trigger a full data re-synchronization in case
    the master cannot the log data the slave had asked for.

  - HTTP requests sent from the slave to the master during initial synchronization
    will now be retried if they fail with connection problems.

  - the initial synchronization now logs its progress so it can be queried using
    the regular replication status check APIs.

* fixed non-deterministic query results in some cluster queries

* added missing lock instruction for primary index in compactor size calculation

* fixed issue #1589

* fixed issue #1583

* fixed undefined behavior when accessing the top level of a document with the `[*]`
  operator

* fixed potentially invalid pointer access in shaper when the currently accessed
  document got re-located by the WAL collector at the very same time

* Foxx: optional configuration options no longer log validation errors when assigned
  empty values (#1495)

* Foxx: constructors provided to Repository and Model sub-classes via extend are
  now correctly called (#1592)


v2.7.1 (2015-11-07)
-------------------

* switch to linenoise next generation

* exclude `_apps` collection from replication

  The slave has its own `_apps` collection which it populates on server start.
  When replicating data from the master to the slave, the data from the master may
  clash with the slave's own data in the `_apps` collection. Excluding the `_apps`
  collection from replication avoids this.

* disable replication appliers when starting in modes `--upgrade`, `--no-server`
  and `--check-upgrade`

* more detailed output in arango-dfdb

* fixed "no start tick" issue in replication applier

  This error could occur after restarting a slave server after a shutdown
  when no data was ever transferred from the master to the slave via the
  continuous replication

* fixed problem during SSL client connection abort that led to scheduler thread
  staying at 100% CPU saturation

* fixed potential segfault in AQL `NEIGHBORS` function implementation when C++ function
  variant was used and collection names were passed as strings

* removed duplicate target for some frontend JavaScript files from the Makefile

* make AQL function `MERGE()` work on a single array parameter, too.
  This allows combining the attributes of multiple objects from an array into
  a single object, e.g.

      RETURN MERGE([
        { foo: 'bar' },
        { quux: 'quetzalcoatl', ruled: true },
        { bar: 'baz', foo: 'done' }
      ])

  will now return:

      {
        "foo": "done",
        "quux": "quetzalcoatl",
        "ruled": true,
        "bar": "baz"
      }

* fixed potential deadlock in collection status changing on Windows

* fixed hard-coded `incremental` parameter in shell implementation of
  `syncCollection` function in replication module

* fix for GCC5: added check for '-stdlib' option


v2.7.0 (2015-10-09)
-------------------

* fixed request statistics aggregation
  When arangod was started in supervisor mode, the request statistics always showed
  0 requests, as the statistics aggregation thread did not run then.

* read server configuration files before dropping privileges. this ensures that
  the SSL keyfile specified in the configuration can be read with the server's start
  privileges (i.e. root when using a standard ArangoDB package).

* fixed replication with a 2.6 replication configuration and issues with a 2.6 master

* raised default value of `--server.descriptors-minimum` to 1024

* allow Foxx apps to be installed underneath URL path `/_open/`, so they can be
  (intentionally) accessed without authentication.

* added *allowImplicit* sub-attribute in collections declaration of transactions.
  The *allowImplicit* attributes allows making transactions fail should they
  read-access a collection that was not explicitly declared in the *collections*
  array of the transaction.

* added "special" password ARANGODB_DEFAULT_ROOT_PASSWORD. If you pass
  ARANGODB_DEFAULT_ROOT_PASSWORD as password, it will read the password
  from the environment variable ARANGODB_DEFAULT_ROOT_PASSWORD


v2.7.0-rc2 (2015-09-22)
-----------------------

* fix over-eager datafile compaction

  This should reduce the need to compact directly after loading a collection when a
  collection datafile contained many insertions and updates for the same documents. It
  should also prevent from re-compacting already merged datafiles in case not many
  changes were made. Compaction will also make fewer index lookups than before.

* added `syncCollection()` function in module `org/arangodb/replication`

  This allows synchronizing the data of a single collection from a master to a slave
  server. Synchronization can either restore the whole collection by transferring all
  documents from the master to the slave, or incrementally by only transferring documents
  that differ. This is done by partitioning the collection's entire key space into smaller
  chunks and comparing the data chunk-wise between master and slave. Only chunks that are
  different will be re-transferred.

  The `syncCollection()` function can be used as follows:

      require("org/arangodb/replication").syncCollection(collectionName, options);

  e.g.

      require("org/arangodb/replication").syncCollection("myCollection", {
        endpoint: "tcp://127.0.0.1:8529",  /* master */
        username: "root",                  /* username for master */
        password: "secret",                /* password for master */
        incremental: true                  /* use incremental mode */
      });


* additionally allow the following characters in document keys:

  `(` `)` `+` `,` `=` `;` `$` `!` `*` `'` `%`


v2.7.0-rc1 (2015-09-17)
-----------------------

* removed undocumented server-side-only collection functions:
  * collection.OFFSET()
  * collection.NTH()
  * collection.NTH2()
  * collection.NTH3()

* upgraded Swagger to version 2.0 for the Documentation

  This gives the user better prepared test request structures.
  More conversions will follow so finally client libraries can be auto-generated.

* added extra AQL functions for date and time calculation and manipulation.
  These functions were contributed by GitHub users @CoDEmanX and @friday.
  A big thanks for their work!

  The following extra date functions are available from 2.7 on:

  * `DATE_DAYOFYEAR(date)`: Returns the day of year number of *date*.
    The return values range from 1 to 365, or 366 in a leap year respectively.

  * `DATE_ISOWEEK(date)`: Returns the ISO week date of *date*.
    The return values range from 1 to 53. Monday is considered the first day of the week.
    There are no fractional weeks, thus the last days in December may belong to the first
    week of the next year, and the first days in January may be part of the previous year's
    last week.

  * `DATE_LEAPYEAR(date)`: Returns whether the year of *date* is a leap year.

  * `DATE_QUARTER(date)`: Returns the quarter of the given date (1-based):
    * 1: January, February, March
    * 2: April, May, June
    * 3: July, August, September
    * 4: October, November, December

  - *DATE_DAYS_IN_MONTH(date)*: Returns the number of days in *date*'s month (28..31).

  * `DATE_ADD(date, amount, unit)`: Adds *amount* given in *unit* to *date* and
    returns the calculated date.

    *unit* can be either of the following to specify the time unit to add or
    subtract (case-insensitive):
    - y, year, years
    - m, month, months
    - w, week, weeks
    - d, day, days
    - h, hour, hours
    - i, minute, minutes
    - s, second, seconds
    - f, millisecond, milliseconds

    *amount* is the number of *unit*s to add (positive value) or subtract
    (negative value).

  * `DATE_SUBTRACT(date, amount, unit)`: Subtracts *amount* given in *unit* from
    *date* and returns the calculated date.

    It works the same as `DATE_ADD()`, except that it subtracts. It is equivalent
    to calling `DATE_ADD()` with a negative amount, except that `DATE_SUBTRACT()`
    can also subtract ISO durations. Note that negative ISO durations are not
    supported (i.e. starting with `-P`, like `-P1Y`).

  * `DATE_DIFF(date1, date2, unit, asFloat)`: Calculate the difference
    between two dates in given time *unit*, optionally with decimal places.
    Returns a negative value if *date1* is greater than *date2*.

  * `DATE_COMPARE(date1, date2, unitRangeStart, unitRangeEnd)`: Compare two
    partial dates and return true if they match, false otherwise. The parts to
    compare are defined by a range of time units.

    The full range is: years, months, days, hours, minutes, seconds, milliseconds.
    Pass the unit to start from as *unitRangeStart*, and the unit to end with as
    *unitRangeEnd*. All units in between will be compared. Leave out *unitRangeEnd*
    to only compare *unitRangeStart*.

  * `DATE_FORMAT(date, format)`: Format a date according to the given format string.
    It supports the following placeholders (case-insensitive):
    - %t: timestamp, in milliseconds since midnight 1970-01-01
    - %z: ISO date (0000-00-00T00:00:00.000Z)
    - %w: day of week (0..6)
    - %y: year (0..9999)
    - %yy: year (00..99), abbreviated (last two digits)
    - %yyyy: year (0000..9999), padded to length of 4
    - %yyyyyy: year (-009999 .. +009999), with sign prefix and padded to length of 6
    - %m: month (1..12)
    - %mm: month (01..12), padded to length of 2
    - %d: day (1..31)
    - %dd: day (01..31), padded to length of 2
    - %h: hour (0..23)
    - %hh: hour (00..23), padded to length of 2
    - %i: minute (0..59)
    - %ii: minute (00..59), padded to length of 2
    - %s: second (0..59)
    - %ss: second (00..59), padded to length of 2
    - %f: millisecond (0..999)
    - %fff: millisecond (000..999), padded to length of 3
    - %x: day of year (1..366)
    - %xxx: day of year (001..366), padded to length of 3
    - %k: ISO week date (1..53)
    - %kk: ISO week date (01..53), padded to length of 2
    - %l: leap year (0 or 1)
    - %q: quarter (1..4)
    - %a: days in month (28..31)
    - %mmm: abbreviated English name of month (Jan..Dec)
    - %mmmm: English name of month (January..December)
    - %www: abbreviated English name of weekday (Sun..Sat)
    - %wwww: English name of weekday (Sunday..Saturday)
    - %&: special escape sequence for rare occasions
    - %%: literal %
    - %: ignored

* new WAL logfiles and datafiles are now created non-sparse

  This prevents SIGBUS signals being raised when memory of a sparse datafile is accessed
  and the disk is full and the accessed file part is not actually disk-backed. In
  this case the mapped memory region is not necessarily backed by physical memory, and
  accessing the memory may raise SIGBUS and crash arangod.

* the `internal.download()` function and the module `org/arangodb/request` used some
  internal library function that handled the sending of HTTP requests from inside of
  ArangoDB. This library unconditionally set an HTTP header `Accept-Encoding: gzip`
  in all outgoing HTTP requests.

  This has been fixed in 2.7, so `Accept-Encoding: gzip` is not set automatically anymore.
  Additionally, the header `User-Agent: ArangoDB` is not set automatically either. If
  client applications desire to send these headers, they are free to add it when
  constructing the requests using the `download` function or the request module.

* fixed issue #1436: org/arangodb/request advertises deflate without supporting it

* added template string generator function `aqlQuery` for generating AQL queries

  This can be used to generate safe AQL queries with JavaScript parameter
  variables or expressions easily:

      var name = 'test';
      var attributeName = '_key';
      var query = aqlQuery`FOR u IN users FILTER u.name == ${name} RETURN u.${attributeName}`;
      db._query(query);

* report memory usage for document header data (revision id, pointer to data etc.)
  in `db.collection.figures()`. The memory used for document headers will now
  show up in the already existing attribute `indexes.size`. Due to that, the index
  sizes reported by `figures()` in 2.7 will be higher than those reported by 2.6,
  but the 2.7 values are more accurate.

* IMPORTANT CHANGE: the filenames in dumps created by arangodump now contain
  not only the name of the dumped collection, but also an additional 32-digit hash
  value. This is done to prevent overwriting dump files in case-insensitive file
  systems when there exist multiple collections with the same name (but with
  different cases).

  For example, if a database has two collections: `test` and `Test`, previous
  versions of ArangoDB created the files

  * `test.structure.json` and `test.data.json` for collection `test`
  * `Test.structure.json` and `Test.data.json` for collection `Test`

  This did not work for case-insensitive filesystems, because the files for the
  second collection would have overwritten the files of the first. arangodump in
  2.7 will create the following filenames instead:

  * `test_098f6bcd4621d373cade4e832627b4f6.structure.json` and `test_098f6bcd4621d373cade4e832627b4f6.data.json`
  * `Test_0cbc6611f5540bd0809a388dc95a615b.structure.json` and `Test_0cbc6611f5540bd0809a388dc95a615b.data.json`

  These filenames will be unambiguous even in case-insensitive filesystems.

* IMPORTANT CHANGE: make arangod actually close lingering client connections
  when idle for at least the duration specified via `--server.keep-alive-timeout`.
  In previous versions of ArangoDB, connections were not closed by the server
  when the timeout was reached and the client was still connected. Now the
  connection is properly closed by the server in case of timeout. Client
  applications relying on the old behavior may now need to reconnect to the
  server when their idle connections time out and get closed (note: connections
  being idle for a long time may be closed by the OS or firewalls anyway -
  client applications should be aware of that and try to reconnect).

* IMPORTANT CHANGE: when starting arangod, the server will drop the process
  privileges to the specified values in options `--server.uid` and `--server.gid`
  instantly after parsing the startup options.

  That means when either `--server.uid` or `--server.gid` are set, the privilege
  change will happen earlier. This may prevent binding the server to an endpoint
  with a port number lower than 1024 if the arangodb user has no privileges
  for that. Previous versions of ArangoDB changed the privileges later, so some
  startup actions were still carried out under the invoking user (i.e. likely
  *root* when started via init.d or system scripts) and especially binding to
  low port numbers was still possible there.

  The default privileges for user *arangodb* will not be sufficient for binding
  to port numbers lower than 1024. To have an ArangoDB 2.7 bind to a port number
  lower than 1024, it needs to be started with either a different privileged user,
  or the privileges of the *arangodb* user have to raised manually beforehand.

* added AQL optimizer rule `patch-update-statements`

* Linux startup scripts and systemd configuration for arangod now try to
  adjust the NOFILE (number of open files) limits for the process. The limit
  value is set to 131072 (128k) when ArangoDB is started via start/stop
  commands

* When ArangoDB is started/stopped manually via the start/stop commands, the
  main process will wait for up to 10 seconds after it forks the supervisor
  and arangod child processes. If the startup fails within that period, the
  start/stop script will fail with an exit code other than zero. If the
  startup of the supervisor or arangod is still ongoing after 10 seconds,
  the main program will still return with exit code 0. The limit of 10 seconds
  is arbitrary because the time required for a startup is not known in advance.

* added startup option `--database.throw-collection-not-loaded-error`

  Accessing a not-yet loaded collection will automatically load a collection
  on first access. This flag controls what happens in case an operation
  would need to wait for another thread to finalize loading a collection. If
  set to *true*, then the first operation that accesses an unloaded collection
  will load it. Further threads that try to access the same collection while
  it is still loading immediately fail with an error (1238, *collection not loaded*).
  This is to prevent all server threads from being blocked while waiting on the
  same collection to finish loading. When the first thread has completed loading
  the collection, the collection becomes regularly available, and all operations
  from that point on can be carried out normally, and error 1238 will not be
  thrown anymore for that collection.

  If set to *false*, the first thread that accesses a not-yet loaded collection
  will still load it. Other threads that try to access the collection while
  loading will not fail with error 1238 but instead block until the collection
  is fully loaded. This configuration might lead to all server threads being
  blocked because they are all waiting for the same collection to complete
  loading. Setting the option to *true* will prevent this from happening, but
  requires clients to catch error 1238 and react on it (maybe by scheduling
  a retry for later).

  The default value is *false*.

* added better control-C support in arangosh

  When CTRL-C is pressed in arangosh, it will now print a `^C` first. Pressing
  CTRL-C again will reset the prompt if something was entered before, or quit
  arangosh if no command was entered directly before.

  This affects the arangosh version build with Readline-support only (Linux
  and MacOS).

  The MacOS version of ArangoDB for Homebrew now depends on Readline, too. The
  Homebrew formula has been changed accordingly.
  When self-compiling ArangoDB on MacOS without Homebrew, Readline now is a
  prerequisite.

* increased default value for collection-specific `indexBuckets` value from 1 to 8

  Collections created from 2.7 on will use the new default value of `8` if not
  overridden on collection creation or later using
  `collection.properties({ indexBuckets: ... })`.

  The `indexBuckets` value determines the number of buckets to use for indexes of
  type `primary`, `hash` and `edge`. Having multiple index buckets allows splitting
  an index into smaller components, which can be filled in parallel when a collection
  is loading. Additionally, resizing and reallocation of indexes are faster and
  less intrusive if the index uses multiple buckets, because resize and reallocation
  will affect only data in a single bucket instead of all index values.

  The index buckets will be filled in parallel when loading a collection if the collection
  has an `indexBuckets` value greater than 1 and the collection contains a significant
  amount of documents/edges (the current threshold is 256K documents but this value
  may change in future versions of ArangoDB).

* changed HTTP client to use poll instead of select on Linux and MacOS

  This affects the ArangoShell and user-defined JavaScript code running inside
  arangod that initiates its own HTTP calls.

  Using poll instead of select allows using arbitrary high file descriptors
  (bigger than the compiled in FD_SETSIZE). Server connections are still handled using
  epoll, which has never been affected by FD_SETSIZE.

* implemented AQL `LIKE` function using ICU regexes

* added `RETURN DISTINCT` for AQL queries to return unique results:

      FOR doc IN collection
        RETURN DISTINCT doc.status

  This change also introduces `DISTINCT` as an AQL keyword.

* removed `createNamedQueue()` and `addJob()` functions from org/arangodb/tasks

* use less locks and more atomic variables in the internal dispatcher
  and V8 context handling implementations. This leads to improved throughput in
  some ArangoDB internals and allows for higher HTTP request throughput for
  many operations.

  A short overview of the improvements can be found here:

  https://www.arangodb.com/2015/08/throughput-enhancements/

* added shorthand notation for attribute names in AQL object literals:

      LET name = "Peter"
      LET age = 42
      RETURN { name, age }

  The above is the shorthand equivalent of the generic form

      LET name = "Peter"
      LET age = 42
      RETURN { name : name, age : age }

* removed configure option `--enable-timings`

  This option did not have any effect.

* removed configure option `--enable-figures`

  This option previously controlled whether HTTP request statistics code was
  compiled into ArangoDB or not. The previous default value was `true` so
  statistics code was available in official packages. Setting the option to
  `false` led to compile errors so it is doubtful the default value was
  ever changed. By removing the option some internal statistics code was also
  simplified.

* removed run-time manipulation methods for server endpoints:

  * `db._removeEndpoint()`
  * `db._configureEndpoint()`
  * HTTP POST `/_api/endpoint`
  * HTTP DELETE `/_api/endpoint`

* AQL query result cache

  The query result cache can optionally cache the complete results of all or selected AQL queries.
  It can be operated in the following modes:

  * `off`: the cache is disabled. No query results will be stored
  * `on`: the cache will store the results of all AQL queries unless their `cache`
    attribute flag is set to `false`
  * `demand`: the cache will store the results of AQL queries that have their
    `cache` attribute set to `true`, but will ignore all others

  The mode can be set at server startup using the `--database.query-cache-mode` configuration
  option and later changed at runtime.

  The following HTTP REST APIs have been added for controlling the query cache:

  * HTTP GET `/_api/query-cache/properties`: returns the global query cache configuration
  * HTTP PUT `/_api/query-cache/properties`: modifies the global query cache configuration
  * HTTP DELETE `/_api/query-cache`: invalidates all results in the query cache

  The following JavaScript functions have been added for controlling the query cache:

  * `require("org/arangodb/aql/cache").properties()`: returns the global query cache configuration
  * `require("org/arangodb/aql/cache").properties(properties)`: modifies the global query cache configuration
  * `require("org/arangodb/aql/cache").clear()`: invalidates all results in the query cache

* do not link arangoimp against V8

* AQL function call arguments optimization

  This will lead to arguments in function calls inside AQL queries not being copied but passed
  by reference. This may speed up calls to functions with bigger argument values or queries that
  call functions a lot of times.

* upgraded V8 version to 4.3.61

* removed deprecated AQL `SKIPLIST` function.

  This function was introduced in older versions of ArangoDB with a less powerful query optimizer to
  retrieve data from a skiplist index using a `LIMIT` clause. It was marked as deprecated in ArangoDB
  2.6.

  Since ArangoDB 2.3 the behavior of the `SKIPLIST` function can be emulated using regular AQL
  constructs, e.g.

      FOR doc IN @@collection
        FILTER doc.value >= @value
        SORT doc.value DESC
        LIMIT 1
        RETURN doc

* the `skip()` function for simple queries does not accept negative input any longer.
  This feature was deprecated in 2.6.0.

* fix exception handling

  In some cases JavaScript exceptions would re-throw without information of the original problem.
  Now the original exception is logged for failure analysis.

* based REST API method PUT `/_api/simple/all` on the cursor API and make it use AQL internally.

  The change speeds up this REST API method and will lead to additional query information being
  returned by the REST API. Clients can use this extra information or ignore it.

* Foxx Queue job success/failure handlers arguments have changed from `(jobId, jobData, result, jobFailures)` to `(result, jobData, job)`.

* added Foxx Queue job options `repeatTimes`, `repeatUntil` and `repeatDelay` to automatically re-schedule jobs when they are completed.

* added Foxx manifest configuration type `password` to mask values in the web interface.

* fixed default values in Foxx manifest configurations sometimes not being used as defaults.

* fixed optional parameters in Foxx manifest configurations sometimes not being cleared correctly.

* Foxx dependencies can now be marked as optional using a slightly more verbose syntax in your manifest file.

* converted Foxx constructors to ES6 classes so you can extend them using class syntax.

* updated aqb to 2.0.

* updated chai to 3.0.

* Use more madvise calls to speed up things when memory is tight, in particular
  at load time but also for random accesses later.

* Overhauled web interface

  The web interface now has a new design.

  The API documentation for ArangoDB has been moved from "Tools" to "Links" in the web interface.

  The "Applications" tab in the web interfaces has been renamed to "Services".


v2.6.12 (2015-12-02)
--------------------

* fixed disappearing of documents for collections transferred via `sync` if the
  the collection was dropped right before synchronization and drop and (re-)create
  collection markers were located in the same WAL file

* added missing lock instruction for primary index in compactor size calculation

* fixed issue #1589

* fixed issue #1583

* Foxx: optional configuration options no longer log validation errors when assigned
  empty values (#1495)


v2.6.11 (2015-11-18)
--------------------

* fixed potentially invalid pointer access in shaper when the currently accessed
  document got re-located by the WAL collector at the very same time


v2.6.10 (2015-11-10)
--------------------

* disable replication appliers when starting in modes `--upgrade`, `--no-server`
  and `--check-upgrade`

* more detailed output in arango-dfdb

* fixed potential deadlock in collection status changing on Windows

* issue #1521: Can't dump/restore with user and password


v2.6.9 (2015-09-29)
-------------------

* added "special" password ARANGODB_DEFAULT_ROOT_PASSWORD. If you pass
  ARANGODB_DEFAULT_ROOT_PASSWORD as password, it will read the password
  from the environment variable ARANGODB_DEFAULT_ROOT_PASSWORD

* fixed failing AQL skiplist, sort and limit combination

  When using a Skiplist index on an attribute (say "a") and then using sort
  and skip on this attribute caused the result to be empty e.g.:

    require("internal").db.test.ensureSkiplist("a");
    require("internal").db._query("FOR x IN test SORT x.a LIMIT 10, 10");

  Was always empty no matter how many documents are stored in test.
  This is now fixed.

v2.6.8 (2015-09-09)
-------------------

* ARM only:

  The ArangoDB packages for ARM require the kernel to allow unaligned memory access.
  How the kernel handles unaligned memory access is configurable at runtime by
  checking and adjusting the contents `/proc/cpu/alignment`.

  In order to operate on ARM, ArangoDB requires the bit 1 to be set. This will
  make the kernel trap and adjust unaligned memory accesses. If this bit is not
  set, the kernel may send a SIGBUS signal to ArangoDB and terminate it.

  To set bit 1 in `/proc/cpu/alignment` use the following command as a privileged
  user (e.g. root):

      echo "2" > /proc/cpu/alignment

  Note that this setting affects all user processes and not just ArangoDB. Setting
  the alignment with the above command will also not make the setting permanent,
  so it will be lost after a restart of the system. In order to make the setting
  permanent, it should be executed during system startup or before starting arangod.

  The ArangoDB start/stop scripts do not adjust the alignment setting, but rely on
  the environment to have the correct alignment setting already. The reason for this
  is that the alignment settings also affect all other user processes (which ArangoDB
  is not aware of) and thus may have side-effects outside of ArangoDB. It is therefore
  more reasonable to have the system administrator carry out the change.


v2.6.7 (2015-08-25)
-------------------

* improved AssocMulti index performance when resizing.

  This makes the edge index perform less I/O when under memory pressure.


v2.6.6 (2015-08-23)
-------------------

* added startup option `--server.additional-threads` to create separate queues
  for slow requests.


v2.6.5 (2015-08-17)
-------------------

* added startup option `--database.throw-collection-not-loaded-error`

  Accessing a not-yet loaded collection will automatically load a collection
  on first access. This flag controls what happens in case an operation
  would need to wait for another thread to finalize loading a collection. If
  set to *true*, then the first operation that accesses an unloaded collection
  will load it. Further threads that try to access the same collection while
  it is still loading immediately fail with an error (1238, *collection not loaded*).
  This is to prevent all server threads from being blocked while waiting on the
  same collection to finish loading. When the first thread has completed loading
  the collection, the collection becomes regularly available, and all operations
  from that point on can be carried out normally, and error 1238 will not be
  thrown anymore for that collection.

  If set to *false*, the first thread that accesses a not-yet loaded collection
  will still load it. Other threads that try to access the collection while
  loading will not fail with error 1238 but instead block until the collection
  is fully loaded. This configuration might lead to all server threads being
  blocked because they are all waiting for the same collection to complete
  loading. Setting the option to *true* will prevent this from happening, but
  requires clients to catch error 1238 and react on it (maybe by scheduling
  a retry for later).

  The default value is *false*.

* fixed busy wait loop in scheduler threads that sometimes consumed 100% CPU while
  waiting for events on connections closed unexpectedly by the client side

* handle attribute `indexBuckets` when restoring collections via arangorestore.
  Previously the `indexBuckets` attribute value from the dump was ignored, and the
   server default value for `indexBuckets` was used when restoring a collection.

* fixed "EscapeValue already set error" crash in V8 actions that might have occurred when
  canceling V8-based operations.


v2.6.4 (2015-08-01)
-------------------

* V8: Upgrade to version 4.1.0.27 - this is intended to be the stable V8 version.

* fixed issue #1424: Arango shell should not processing arrows pushing on keyboard


v2.6.3 (2015-07-21)
-------------------

* issue #1409: Document values with null character truncated


v2.6.2 (2015-07-04)
-------------------

* fixed issue #1383: bindVars for HTTP API doesn't work with empty string

* fixed handling of default values in Foxx manifest configurations

* fixed handling of optional parameters in Foxx manifest configurations

* fixed a reference error being thrown in Foxx queues when a function-based job type is used that is not available and no options object is passed to queue.push


v2.6.1 (2015-06-24)
-------------------

* Add missing swagger files to cmake build. fixes #1368

* fixed documentation errors


v2.6.0 (2015-06-20)
-------------------

* using negative values for `SimpleQuery.skip()` is deprecated.
  This functionality will be removed in future versions of ArangoDB.

* The following simple query functions are now deprecated:

  * collection.near
  * collection.within
  * collection.geo
  * collection.fulltext
  * collection.range
  * collection.closedRange

  This also lead to the following REST API methods being deprecated from now on:

  * PUT /_api/simple/near
  * PUT /_api/simple/within
  * PUT /_api/simple/fulltext
  * PUT /_api/simple/range

  It is recommended to replace calls to these functions or APIs with equivalent AQL queries,
  which are more flexible because they can be combined with other operations:

      FOR doc IN NEAR(@@collection, @latitude, @longitude, @limit)
        RETURN doc

      FOR doc IN WITHIN(@@collection, @latitude, @longitude, @radius, @distanceAttributeName)
        RETURN doc

      FOR doc IN FULLTEXT(@@collection, @attributeName, @queryString, @limit)
        RETURN doc

      FOR doc IN @@collection
        FILTER doc.value >= @left && doc.value < @right
        LIMIT @skip, @limit
        RETURN doc`

  The above simple query functions and REST API methods may be removed in future versions
  of ArangoDB.

* deprecated now-obsolete AQL `SKIPLIST` function

  The function was introduced in older versions of ArangoDB with a less powerful query optimizer to
  retrieve data from a skiplist index using a `LIMIT` clause.

  Since 2.3 the same goal can be achieved by using regular AQL constructs, e.g.

      FOR doc IN collection FILTER doc.value >= @value SORT doc.value DESC LIMIT 1 RETURN doc

* fixed issues when switching the database inside tasks and during shutdown of database cursors

  These features were added during 2.6 alpha stage so the fixes affect devel/2.6-alpha builds only

* issue #1360: improved foxx-manager help

* added `--enable-tcmalloc` configure option.

  When this option is set, arangod and the client tools will be linked against tcmalloc, which replaces
  the system allocator. When the option is set, a tcmalloc library must be present on the system under
  one of the names `libtcmalloc`, `libtcmalloc_minimal` or `libtcmalloc_debug`.

  As this is a configure option, it is supported for manual builds on Linux-like systems only. tcmalloc
  support is currently experimental.

* issue #1353: Windows: HTTP API - incorrect path in errorMessage

* issue #1347: added option `--create-database` for arangorestore.

  Setting this option to `true` will now create the target database if it does not exist. When creating
  the target database, the username and passwords passed to arangorestore will be used to create an
  initial user for the new database.

* issue #1345: advanced debug information for User Functions

* issue #1341: Can't use bindvars in UPSERT

* fixed vulnerability in JWT implementation.

* changed default value of option `--database.ignore-datafile-errors` from `true` to `false`

  If the new default value of `false` is used, then arangod will refuse loading collections that contain
  datafiles with CRC mismatches or other errors. A collection with datafile errors will then become
  unavailable. This prevents follow up errors from happening.

  The only way to access such collection is to use the datafile debugger (arango-dfdb) and try to repair
  or truncate the datafile with it.

  If `--database.ignore-datafile-errors` is set to `true`, then collections will become available
  even if parts of their data cannot be loaded. This helps availability, but may cause (partial) data
  loss and follow up errors.

* added server startup option `--server.session-timeout` for controlling the timeout of user sessions
  in the web interface

* add sessions and cookie authentication for ArangoDB's web interface

  ArangoDB's built-in web interface now uses sessions. Session information ids are stored in cookies,
  so clients using the web interface must accept cookies in order to use it

* web interface: display query execution time in AQL editor

* web interface: renamed AQL query *submit* button to *execute*

* web interface: added query explain feature in AQL editor

* web interface: demo page added. only working if demo data is available, hidden otherwise

* web interface: added support for custom app scripts with optional arguments and results

* web interface: mounted apps that need to be configured are now indicated in the app overview

* web interface: added button for running tests to app details

* web interface: added button for configuring app dependencies to app details

* web interface: upgraded API documentation to use Swagger 2

* INCOMPATIBLE CHANGE

  removed startup option `--log.severity`

  The docs for `--log.severity` mentioned lots of severities (e.g. `exception`, `technical`, `functional`, `development`)
  but only a few severities (e.g. `all`, `human`) were actually used, with `human` being the default and `all` enabling the
  additional logging of requests. So the option pretended to control a lot of things which it actually didn't. Additionally,
  the option `--log.requests-file` was around for a long time already, also controlling request logging.

  Because the `--log.severity` option effectively did not control that much, it was removed. A side effect of removing the
  option is that 2.5 installations which used `--log.severity all` will not log requests after the upgrade to 2.6. This can
  be adjusted by setting the `--log.requests-file` option.

* add backtrace to fatal log events

* added optional `limit` parameter for AQL function `FULLTEXT`

* make fulltext index also index text values contained in direct sub-objects of the indexed
  attribute.

  Previous versions of ArangoDB only indexed the attribute value if it was a string. Sub-attributes
  of the index attribute were ignored when fulltext indexing.

  Now, if the index attribute value is an object, the object's values will each be included in the
  fulltext index if they are strings. If the index attribute value is an array, the array's values
  will each be included in the fulltext index if they are strings.

  For example, with a fulltext index present on the `translations` attribute, the following text
  values will now be indexed:

      var c = db._create("example");
      c.ensureFulltextIndex("translations");
      c.insert({ translations: { en: "fox", de: "Fuchs", fr: "renard", ru: "лиса" } });
      c.insert({ translations: "Fox is the English translation of the German word Fuchs" });
      c.insert({ translations: [ "ArangoDB", "document", "database", "Foxx" ] });

      c.fulltext("translations", "лиса").toArray();       // returns only first document
      c.fulltext("translations", "Fox").toArray();        // returns first and second documents
      c.fulltext("translations", "prefix:Fox").toArray(); // returns all three documents

* added batch document removal and lookup commands:

      collection.lookupByKeys(keys)
      collection.removeByKeys(keys)

  These commands can be used to perform multi-document lookup and removal operations efficiently
  from the ArangoShell. The argument to these operations is an array of document keys.

  Also added HTTP APIs for batch document commands:

  * PUT /_api/simple/lookup-by-keys
  * PUT /_api/simple/remove-by-keys

* properly prefix document address URLs with the current database name for calls to the REST
  API method GET `/_api/document?collection=...` (that method will return partial URLs to all
  documents in the collection).

  Previous versions of ArangoDB returned the URLs starting with `/_api/` but without the current
  database name, e.g. `/_api/document/mycollection/mykey`. Starting with 2.6, the response URLs
  will include the database name as well, e.g. `/_db/_system/_api/document/mycollection/mykey`.

* added dedicated collection export HTTP REST API

  ArangoDB now provides a dedicated collection export API, which can take snapshots of entire
  collections more efficiently than the general-purpose cursor API. The export API is useful
  to transfer the contents of an entire collection to a client application. It provides optional
  filtering on specific attributes.

  The export API is available at endpoint `POST /_api/export?collection=...`. The API has the
  same return value structure as the already established cursor API (`POST /_api/cursor`).

  An introduction to the export API is given in this blog post:
  http://jsteemann.github.io/blog/2015/04/04/more-efficient-data-exports/

* subquery optimizations for AQL queries

  This optimization avoids copying intermediate results into subqueries that are not required
  by the subquery.

  A brief description can be found here:
  http://jsteemann.github.io/blog/2015/05/04/subquery-optimizations/

* return value optimization for AQL queries

  This optimization avoids copying the final query result inside the query's main `ReturnNode`.

  A brief description can be found here:
  http://jsteemann.github.io/blog/2015/05/04/return-value-optimization-for-aql/

* speed up AQL queries containing big `IN` lists for index lookups

  `IN` lists used for index lookups had performance issues in previous versions of ArangoDB.
  These issues have been addressed in 2.6 so using bigger `IN` lists for filtering is much
  faster.

  A brief description can be found here:
  http://jsteemann.github.io/blog/2015/05/07/in-list-improvements/

* allow `@` and `.` characters in document keys, too

  This change also leads to document keys being URL-encoded when returned in HTTP `location`
  response headers.

* added alternative implementation for AQL COLLECT

  The alternative method uses a hash table for grouping and does not require its input elements
  to be sorted. It will be taken into account by the optimizer for `COLLECT` statements that do
  not use an `INTO` clause.

  In case a `COLLECT` statement can use the hash table variant, the optimizer will create an extra
  plan for it at the beginning of the planning phase. In this plan, no extra `SORT` node will be
  added in front of the `COLLECT` because the hash table variant of `COLLECT` does not require
  sorted input. Instead, a `SORT` node will be added after it to sort its output. This `SORT` node
  may be optimized away again in later stages. If the sort order of the result is irrelevant to
  the user, adding an extra `SORT null` after a hash `COLLECT` operation will allow the optimizer to
  remove the sorts altogether.

  In addition to the hash table variant of `COLLECT`, the optimizer will modify the original plan
  to use the regular `COLLECT` implementation. As this implementation requires sorted input, the
  optimizer will insert a `SORT` node in front of the `COLLECT`. This `SORT` node may be optimized
  away in later stages.

  The created plans will then be shipped through the regular optimization pipeline. In the end,
  the optimizer will pick the plan with the lowest estimated total cost as usual. The hash table
  variant does not require an up-front sort of the input, and will thus be preferred over the
  regular `COLLECT` if the optimizer estimates many input elements for the `COLLECT` node and
  cannot use an index to sort them.

  The optimizer can be explicitly told to use the regular *sorted* variant of `COLLECT` by
  suffixing a `COLLECT` statement with `OPTIONS { "method" : "sorted" }`. This will override the
  optimizer guesswork and only produce the *sorted* variant of `COLLECT`.

  A blog post on the new `COLLECT` implementation can be found here:
  http://jsteemann.github.io/blog/2015/04/22/collecting-with-a-hash-table/

* refactored HTTP REST API for cursors

  The HTTP REST API for cursors (`/_api/cursor`) has been refactored to improve its performance
  and use less memory.

  A post showing some of the performance improvements can be found here:
  http://jsteemann.github.io/blog/2015/04/01/improvements-for-the-cursor-api/

* simplified return value syntax for data-modification AQL queries

  ArangoDB 2.4 since version allows to return results from data-modification AQL queries. The
  syntax for this was quite limited and verbose:

      FOR i IN 1..10
        INSERT { value: i } IN test
        LET inserted = NEW
        RETURN inserted

  The `LET inserted = NEW RETURN inserted` was required literally to return the inserted
  documents. No calculations could be made using the inserted documents.

  This is now more flexible. After a data-modification clause (e.g. `INSERT`, `UPDATE`, `REPLACE`,
  `REMOVE`, `UPSERT`) there can follow any number of `LET` calculations. These calculations can
  refer to the pseudo-values `OLD` and `NEW` that are created by the data-modification statements.

  This allows returning projections of inserted or updated documents, e.g.:

      FOR i IN 1..10
        INSERT { value: i } IN test
        RETURN { _key: NEW._key, value: i }

  Still not every construct is allowed after a data-modification clause. For example, no functions
  can be called that may access documents.

  More information can be found here:
  http://jsteemann.github.io/blog/2015/03/27/improvements-for-data-modification-queries/

* added AQL `UPSERT` statement

  This adds an `UPSERT` statement to AQL that is a combination of both `INSERT` and `UPDATE` /
  `REPLACE`. The `UPSERT` will search for a matching document using a user-provided example.
  If no document matches the example, the *insert* part of the `UPSERT` statement will be
  executed. If there is a match, the *update* / *replace* part will be carried out:

      UPSERT { page: 'index.html' }                 /* search example */
        INSERT { page: 'index.html', pageViews: 1 } /* insert part */
        UPDATE { pageViews: OLD.pageViews + 1 }     /* update part */
        IN pageViews

  `UPSERT` can be used with an `UPDATE` or `REPLACE` clause. The `UPDATE` clause will perform
  a partial update of the found document, whereas the `REPLACE` clause will replace the found
  document entirely. The `UPDATE` or `REPLACE` parts can refer to the pseudo-value `OLD`, which
  contains all attributes of the found document.

  `UPSERT` statements can optionally return values. In the following query, the return
  attribute `found` will return the found document before the `UPDATE` was applied. If no
  document was found, `found` will contain a value of `null`. The `updated` result attribute will
  contain the inserted / updated document:

      UPSERT { page: 'index.html' }                 /* search example */
        INSERT { page: 'index.html', pageViews: 1 } /* insert part */
        UPDATE { pageViews: OLD.pageViews + 1 }     /* update part */
        IN pageViews
        RETURN { found: OLD, updated: NEW }

  A more detailed description of `UPSERT` can be found here:
  http://jsteemann.github.io/blog/2015/03/27/preview-of-the-upsert-command/

* adjusted default configuration value for `--server.backlog-size` from 10 to 64.

* issue #1231: bug xor feature in AQL: LENGTH(null) == 4

  This changes the behavior of the AQL `LENGTH` function as follows:

  - if the single argument to `LENGTH()` is `null`, then the result will now be `0`. In previous
    versions of ArangoDB, the result of `LENGTH(null)` was `4`.

  - if the single argument to `LENGTH()` is `true`, then the result will now be `1`. In previous
    versions of ArangoDB, the result of `LENGTH(true)` was `4`.

  - if the single argument to `LENGTH()` is `false`, then the result will now be `0`. In previous
    versions of ArangoDB, the result of `LENGTH(false)` was `5`.

  The results of `LENGTH()` with string, numeric, array object argument values do not change.

* issue #1298: Bulk import if data already exists (#1298)

  This change extends the HTTP REST API for bulk imports as follows:

  When documents are imported and the `_key` attribute is specified for them, the import can be
  used for inserting and updating/replacing documents. Previously, the import could be used for
  inserting new documents only, and re-inserting a document with an existing key would have failed
  with a *unique key constraint violated* error.

  The above behavior is still the default. However, the API now allows controlling the behavior
  in case of a unique key constraint error via the optional URL parameter `onDuplicate`.

  This parameter can have one of the following values:

  - `error`: when a unique key constraint error occurs, do not import or update the document but
    report an error. This is the default.

  - `update`: when a unique key constraint error occurs, try to (partially) update the existing
    document with the data specified in the import. This may still fail if the document would
    violate secondary unique indexes. Only the attributes present in the import data will be
    updated and other attributes already present will be preserved. The number of updated documents
    will be reported in the `updated` attribute of the HTTP API result.

  - `replace`: when a unique key constraint error occurs, try to fully replace the existing
    document with the data specified in the import. This may still fail if the document would
    violate secondary unique indexes. The number of replaced documents will be reported in the
    `updated` attribute of the HTTP API result.

  - `ignore`: when a unique key constraint error occurs, ignore this error. There will be no
    insert, update or replace for the particular document. Ignored documents will be reported
    separately in the `ignored` attribute of the HTTP API result.

  The result of the HTTP import API will now contain the attributes `ignored` and `updated`, which
  contain the number of ignored and updated documents respectively. These attributes will contain a
  value of zero unless the `onDuplicate` URL parameter is set to either `update` or `replace`
  (in this case the `updated` attribute may contain non-zero values) or `ignore` (in this case the
  `ignored` attribute may contain a non-zero value).

  To support the feature, arangoimp also has a new command line option `--on-duplicate` which can
  have one of the values `error`, `update`, `replace`, `ignore`. The default value is `error`.

  A few examples for using arangoimp with the `--on-duplicate` option can be found here:
  http://jsteemann.github.io/blog/2015/04/14/updating-documents-with-arangoimp/

* changed behavior of `db._query()` in the ArangoShell:

  if the command's result is printed in the shell, the first 10 results will be printed. Previously
  only a basic description of the underlying query result cursor was printed. Additionally, if the
  cursor result contains more than 10 results, the cursor is assigned to a global variable `more`,
  which can be used to iterate over the cursor result.

  Example:

      arangosh [_system]> db._query("FOR i IN 1..15 RETURN i")
      [object ArangoQueryCursor, count: 15, hasMore: true]

      [
        1,
        2,
        3,
        4,
        5,
        6,
        7,
        8,
        9,
        10
      ]

      type 'more' to show more documents


      arangosh [_system]> more
      [object ArangoQueryCursor, count: 15, hasMore: false]

      [
        11,
        12,
        13,
        14,
        15
      ]

* Disallow batchSize value 0 in HTTP `POST /_api/cursor`:

  The HTTP REST API `POST /_api/cursor` does not accept a `batchSize` parameter value of
  `0` any longer. A batch size of 0 never made much sense, but previous versions of ArangoDB
  did not check for this value. Now creating a cursor using a `batchSize` value 0 will
  result in an HTTP 400 error response

* REST Server: fix memory leaks when failing to add jobs

* 'EDGES' AQL Function

  The AQL function `EDGES` got a new fifth option parameter.
  Right now only one option is available: 'includeVertices'. This is a boolean parameter
  that allows to modify the result of the `EDGES` function.
  Default is 'includeVertices: false' which does not have any effect.
  'includeVertices: true' modifies the result, such that
  {vertex: <vertexDocument>, edge: <edgeDocument>} is returned.

* INCOMPATIBLE CHANGE:

  The result format of the AQL function `NEIGHBORS` has been changed.
  Before it has returned an array of objects containing 'vertex' and 'edge'.
  Now it will only contain the vertex directly.
  Also an additional option 'includeData' has been added.
  This is used to define if only the 'vertex._id' value should be returned (false, default),
  or if the vertex should be looked up in the collection and the complete JSON should be returned
  (true).
  Using only the id values can lead to significantly improved performance if this is the only information
  required.

  In order to get the old result format prior to ArangoDB 2.6, please use the function EDGES instead.
  Edges allows for a new option 'includeVertices' which, set to true, returns exactly the format of NEIGHBORS.
  Example:

      NEIGHBORS(<vertexCollection>, <edgeCollection>, <vertex>, <direction>, <example>)

  This can now be achieved by:

      EDGES(<edgeCollection>, <vertex>, <direction>, <example>, {includeVertices: true})

  If you are nesting several NEIGHBORS steps you can speed up their performance in the following way:

  Old Example:

  FOR va IN NEIGHBORS(Users, relations, 'Users/123', 'outbound') FOR vc IN NEIGHBORS(Products, relations, va.vertex._id, 'outbound') RETURN vc

  This can now be achieved by:

  FOR va IN NEIGHBORS(Users, relations, 'Users/123', 'outbound') FOR vc IN NEIGHBORS(Products, relations, va, 'outbound', null, {includeData: true}) RETURN vc
                                                                                                          ^^^^                  ^^^^^^^^^^^^^^^^^^^
                                                                                                  Use intermediate directly     include Data for final

* INCOMPATIBLE CHANGE:

  The AQL function `GRAPH_NEIGHBORS` now provides an additional option `includeData`.
  This option allows controlling whether the function should return the complete vertices
  or just their IDs. Returning only the IDs instead of the full vertices can lead to
  improved performance .

  If provided, `includeData` is set to `true`, all vertices in the result will be returned
  with all their attributes. The default value of `includeData` is `false`.
  This makes the default function results incompatible with previous versions of ArangoDB.

  To get the old result style in ArangoDB 2.6, please set the options as follows in calls
  to `GRAPH_NEIGHBORS`:

      GRAPH_NEIGHBORS(<graph>, <vertex>, { includeData: true })

* INCOMPATIBLE CHANGE:

  The AQL function `GRAPH_COMMON_NEIGHBORS` now provides an additional option `includeData`.
  This option allows controlling whether the function should return the complete vertices
  or just their IDs. Returning only the IDs instead of the full vertices can lead to
  improved performance .

  If provided, `includeData` is set to `true`, all vertices in the result will be returned
  with all their attributes. The default value of `includeData` is `false`.
  This makes the default function results incompatible with previous versions of ArangoDB.

  To get the old result style in ArangoDB 2.6, please set the options as follows in calls
  to `GRAPH_COMMON_NEIGHBORS`:

      GRAPH_COMMON_NEIGHBORS(<graph>, <vertexExamples1>, <vertexExamples2>, { includeData: true }, { includeData: true })

* INCOMPATIBLE CHANGE:

  The AQL function `GRAPH_SHORTEST_PATH` now provides an additional option `includeData`.
  This option allows controlling whether the function should return the complete vertices
  and edges or just their IDs. Returning only the IDs instead of full vertices and edges
  can lead to improved performance .

  If provided, `includeData` is set to `true`, all vertices and edges in the result will
  be returned with all their attributes. There is also an optional parameter `includePath` of
  type object.
  It has two optional sub-attributes `vertices` and `edges`, both of type boolean.
  Both can be set individually and the result will include all vertices on the path if
  `includePath.vertices == true` and all edges if `includePath.edges == true` respectively.

  The default value of `includeData` is `false`, and paths are now excluded by default.
  This makes the default function results incompatible with previous versions of ArangoDB.

  To get the old result style in ArangoDB 2.6, please set the options as follows in calls
  to `GRAPH_SHORTEST_PATH`:

      GRAPH_SHORTEST_PATH(<graph>, <source>, <target>, { includeData: true, includePath: { edges: true, vertices: true } })

  The attributes `startVertex` and `vertex` that were present in the results of `GRAPH_SHORTEST_PATH`
  in previous versions of ArangoDB will not be produced in 2.6. To calculate these attributes in 2.6,
  please extract the first and last elements from the `vertices` result attribute.

* INCOMPATIBLE CHANGE:

  The AQL function `GRAPH_DISTANCE_TO` will now return only the id the destination vertex
  in the `vertex` attribute, and not the full vertex data with all vertex attributes.

* INCOMPATIBLE CHANGE:

  All graph measurements functions in JavaScript module `general-graph` that calculated a
  single figure previously returned an array containing just the figure. Now these functions
  will return the figure directly and not put it inside an array.

  The affected functions are:

  * `graph._absoluteEccentricity`
  * `graph._eccentricity`
  * `graph._absoluteCloseness`
  * `graph._closeness`
  * `graph._absoluteBetweenness`
  * `graph._betweenness`
  * `graph._radius`
  * `graph._diameter`

* Create the `_graphs` collection in new databases with `waitForSync` attribute set to `false`

  The previous `waitForSync` value was `true`, so default the behavior when creating and dropping
  graphs via the HTTP REST API changes as follows if the new settings are in effect:

  * `POST /_api/graph` by default returns `HTTP 202` instead of `HTTP 201`
  * `DELETE /_api/graph/graph-name` by default returns `HTTP 202` instead of `HTTP 201`

  If the `_graphs` collection still has its `waitForSync` value set to `true`, then the HTTP status
  code will not change.

* Upgraded ICU to version 54; this increases performance in many places.
  based on https://code.google.com/p/chromium/issues/detail?id=428145

* added support for HTTP push aka chunked encoding

* issue #1051: add info whether server is running in service or user mode?

  This will add a "mode" attribute to the result of the result of HTTP GET `/_api/version?details=true`

  "mode" can have the following values:

  - `standalone`: server was started manually (e.g. on command-line)
  - `service`: service is running as Windows service, in daemon mode or under the supervisor

* improve system error messages in Windows port

* increased default value of `--server.request-timeout` from 300 to 1200 seconds for client tools
  (arangosh, arangoimp, arangodump, arangorestore)

* increased default value of `--server.connect-timeout` from 3 to 5 seconds for client tools
  (arangosh, arangoimp, arangodump, arangorestore)

* added startup option `--server.foxx-queues-poll-interval`

  This startup option controls the frequency with which the Foxx queues manager is checking
  the queue (or queues) for jobs to be executed.

  The default value is `1` second. Lowering this value will result in the queue manager waking
  up and checking the queues more frequently, which may increase CPU usage of the server.
  When not using Foxx queues, this value can be raised to save some CPU time.

* added startup option `--server.foxx-queues`

  This startup option controls whether the Foxx queue manager will check queue and job entries.
  Disabling this option can reduce server load but will prevent jobs added to Foxx queues from
  being processed at all.

  The default value is `true`, enabling the Foxx queues feature.

* make Foxx queues really database-specific.

  Foxx queues were and are stored in a database-specific collection `_queues`. However, a global
  cache variable for the queues led to the queue names being treated database-independently, which
  was wrong.

  Since 2.6, Foxx queues names are truly database-specific, so the same queue name can be used in
  two different databases for two different queues. Until then, it is advisable to think of queues
  as already being database-specific, and using the database name as a queue name prefix to be
  avoid name conflicts, e.g.:

      var queueName = "myQueue";
      var Foxx = require("org/arangodb/foxx");
      Foxx.queues.create(db._name() + ":" + queueName);

* added support for Foxx queue job types defined as app scripts.

  The old job types introduced in 2.4 are still supported but are known to cause issues in 2.5
  and later when the server is restarted or the job types are not defined in every thread.

  The new job types avoid this issue by storing an explicit mount path and script name rather
  than an assuming the job type is defined globally. It is strongly recommended to convert your
  job types to the new script-based system.

* renamed Foxx sessions option "sessionStorageApp" to "sessionStorage". The option now also accepts session storages directly.

* Added the following JavaScript methods for file access:
  * fs.copyFile() to copy single files
  * fs.copyRecursive() to copy directory trees
  * fs.chmod() to set the file permissions (non-Windows only)

* Added process.env for accessing the process environment from JavaScript code

* Cluster: kickstarter shutdown routines will more precisely follow the shutdown of its nodes.

* Cluster: don't delete agency connection objects that are currently in use.

* Cluster: improve passing along of HTTP errors

* fixed issue #1247: debian init script problems

* multi-threaded index creation on collection load

  When a collection contains more than one secondary index, they can be built in memory in
  parallel when the collection is loaded. How many threads are used for parallel index creation
  is determined by the new configuration parameter `--database.index-threads`. If this is set
  to 0, indexes are built by the opening thread only and sequentially. This is equivalent to
  the behavior in 2.5 and before.

* speed up building up primary index when loading collections

* added `count` attribute to `parameters.json` files of collections. This attribute indicates
  the number of live documents in the collection on unload. It is read when the collection is
  (re)loaded to determine the initial size for the collection's primary index

* removed remainders of MRuby integration, removed arangoirb

* simplified `controllers` property in Foxx manifests. You can now specify a filename directly
  if you only want to use a single file mounted at the base URL of your Foxx app.

* simplified `exports` property in Foxx manifests. You can now specify a filename directly if
  you only want to export variables from a single file in your Foxx app.

* added support for node.js-style exports in Foxx exports. Your Foxx exports file can now export
  arbitrary values using the `module.exports` property instead of adding properties to the
  `exports` object.

* added `scripts` property to Foxx manifests. You should now specify the `setup` and `teardown`
  files as properties of the `scripts` object in your manifests and can define custom,
  app-specific scripts that can be executed from the web interface or the CLI.

* added `tests` property to Foxx manifests. You can now define test cases using the `mocha`
  framework which can then be executed inside ArangoDB.

* updated `joi` package to 6.0.8.

* added `extendible` package.

* added Foxx model lifecycle events to repositories. See #1257.

* speed up resizing of edge index.

* allow to split an edge index into buckets which are resized individually.
  This is controlled by the `indexBuckets` attribute in the `properties`
  of the collection.

* fix a cluster deadlock bug in larger clusters by marking a thread waiting
  for a lock on a DBserver as blocked


v2.5.7 (2015-08-02)
-------------------

* V8: Upgrade to version 4.1.0.27 - this is intended to be the stable V8 version.


v2.5.6 (2015-07-21)
-------------------

* alter Windows build infrastructure so we can properly store pdb files.

* potentially fixed issue #1313: Wrong metric calculation at dashboard

  Escape whitespace in process name when scanning /proc/pid/stats

  This fixes statistics values read from that file

* Fixed variable naming in AQL `COLLECT INTO` results in case the COLLECT is placed
  in a subquery which itself is followed by other constructs that require variables


v2.5.5 (2015-05-29)
-------------------

* fixed vulnerability in JWT implementation.

* fixed format string for reading /proc/pid/stat

* take into account barriers used in different V8 contexts


v2.5.4 (2015-05-14)
-------------------

* added startup option `--log.performance`: specifying this option at startup will log
  performance-related info messages, mainly timings via the regular logging mechanisms

* cluster fixes

* fix for recursive copy under Windows


v2.5.3 (2015-04-29)
-------------------

* Fix fs.move to work across filesystem borders; Fixes Foxx app installation problems;
  issue #1292.

* Fix Foxx app install when installed on a different drive on Windows

* issue #1322: strange AQL result

* issue #1318: Inconsistent db._create() syntax

* issue #1315: queries to a collection fail with an empty response if the
  collection contains specific JSON data

* issue #1300: Make arangodump not fail if target directory exists but is empty

* allow specifying higher values than SOMAXCONN for `--server.backlog-size`

  Previously, arangod would not start when a `--server.backlog-size` value was
  specified that was higher than the platform's SOMAXCONN header value.

  Now, arangod will use the user-provided value for `--server.backlog-size` and
  pass it to the listen system call even if the value is higher than SOMAXCONN.
  If the user-provided value is higher than SOMAXCONN, arangod will log a warning
  on startup.

* Fixed a cluster deadlock bug. Mark a thread that is in a RemoteBlock as
  blocked to allow for additional dispatcher threads to be started.

* Fix locking in cluster by using another ReadWriteLock class for collections.

* Add a second DispatcherQueue for AQL in the cluster. This fixes a
  cluster-AQL thread explosion bug.


v2.5.2 (2015-04-11)
-------------------

* modules stored in _modules are automatically flushed when changed

* added missing query-id parameter in documentation of HTTP DELETE `/_api/query` endpoint

* added iterator for edge index in AQL queries

  this change may lead to less edges being read when used together with a LIMIT clause

* make graph viewer in web interface issue less expensive queries for determining
  a random vertex from the graph, and for determining vertex attributes

* issue #1285: syntax error, unexpected $undefined near '@_to RETURN obj

  this allows AQL bind parameter names to also start with underscores

* moved /_api/query to C++

* issue #1289: Foxx models created from database documents expose an internal method

* added `Foxx.Repository#exists`

* parallelize initialization of V8 context in multiple threads

* fixed a possible crash when the debug-level was TRACE

* cluster: do not initialize statistics collection on each
  coordinator, this fixes a race condition at startup

* cluster: fix a startup race w.r.t. the _configuration collection

* search for db:// JavaScript modules only after all local files have been
  considered, this speeds up the require command in a cluster considerably

* general cluster speedup in certain areas


v2.5.1 (2015-03-19)
-------------------

* fixed bug that caused undefined behavior when an AQL query was killed inside
  a calculation block

* fixed memleaks in AQL query cleanup in case out-of-memory errors are thrown

* by default, Debian and RedHat packages are built with debug symbols

* added option `--database.ignore-logfile-errors`

  This option controls how collection datafiles with a CRC mismatch are treated.

  If set to `false`, CRC mismatch errors in collection datafiles will lead
  to a collection not being loaded at all. If a collection needs to be loaded
  during WAL recovery, the WAL recovery will also abort (if not forced with
  `--wal.ignore-recovery-errors true`). Setting this flag to `false` protects
  users from unintentionally using a collection with corrupted datafiles, from
  which only a subset of the original data can be recovered.

  If set to `true`, CRC mismatch errors in collection datafiles will lead to
  the datafile being partially loaded. All data up to until the mismatch will
  be loaded. This will enable users to continue with collection datafiles
  that are corrupted, but will result in only a partial load of the data.
  The WAL recovery will still abort when encountering a collection with a
  corrupted datafile, at least if `--wal.ignore-recovery-errors` is not set to
  `true`.

  The default value is *true*, so for collections with corrupted datafiles
  there might be partial data loads once the WAL recovery has finished. If
  the WAL recovery will need to load a collection with a corrupted datafile,
  it will still stop when using the default values.

* INCOMPATIBLE CHANGE:

  make the arangod server refuse to start if during startup it finds a non-readable
  `parameter.json` file for a database or a collection.

  Stopping the startup process in this case requires manual intervention (fixing
  the unreadable files), but prevents follow-up errors due to ignored databases or
  collections from happening.

* datafiles and `parameter.json` files written by arangod are now created with read and write
  privileges for the arangod process user, and with read and write privileges for the arangod
  process group.

  Previously, these files were created with user read and write permissions only.

* INCOMPATIBLE CHANGE:

  abort WAL recovery if one of the collection's datafiles cannot be opened

* INCOMPATIBLE CHANGE:

  never try to raise the privileges after dropping them, this can lead to a race condition while
  running the recovery

  If you require to run ArangoDB on a port lower than 1024, you must run ArangoDB as root.

* fixed inefficiencies in `remove` methods of general-graph module

* added option `--database.slow-query-threshold` for controlling the default AQL slow query
  threshold value on server start

* add system error strings for Windows on many places

* rework service startup so we announce 'RUNNING' only when we're finished starting.

* use the Windows eventlog for FATAL and ERROR - log messages

* fix service handling in NSIS Windows installer, specify human readable name

* add the ICU_DATA environment variable to the fatal error messages

* fixed issue #1265: arangod crashed with SIGSEGV

* fixed issue #1241: Wildcards in examples


v2.5.0 (2015-03-09)
-------------------

* installer fixes for Windows

* fix for downloading Foxx

* fixed issue #1258: http pipelining not working?


v2.5.0-beta4 (2015-03-05)
-------------------------

* fixed issue #1247: debian init script problems


v2.5.0-beta3 (2015-02-27)
-------------------------

* fix Windows install path calculation in arango

* fix Windows logging of long strings

* fix possible undefinedness of const strings in Windows


v2.5.0-beta2 (2015-02-23)
-------------------------

* fixed issue #1256: agency binary not found #1256

* fixed issue #1230: API: document/col-name/_key and cursor return different floats

* front-end: dashboard tries not to (re)load statistics if user has no access

* V8: Upgrade to version 3.31.74.1

* etcd: Upgrade to version 2.0 - This requires go 1.3 to compile at least.

* refuse to startup if ICU wasn't initialized, this will i.e. prevent errors from being printed,
  and libraries from being loaded.

* front-end: unwanted removal of index table header after creating new index

* fixed issue #1248: chrome: applications filtering not working

* fixed issue #1198: queries remain in aql editor (front-end) if you navigate through different tabs

* Simplify usage of Foxx

  Thanks to our user feedback we learned that Foxx is a powerful, yet rather complicated concept.
  With this release we tried to make it less complicated while keeping all its strength.
  That includes a rewrite of the documentation as well as some code changes as listed below:

  * Moved Foxx applications to a different folder.

    The naming convention now is: <app-path>/_db/<dbname>/<mountpoint>/APP
    Before it was: <app-path>/databases/<dbname>/<appname>:<appversion>
    This caused some trouble as apps where cached based on name and version and updates did not apply.
    Hence the path on filesystem and the app's access URL had no relation to one another.
    Now the path on filesystem is identical to the URL (except for slashes and the appended APP)

  * Rewrite of Foxx routing

    The routing of Foxx has been exposed to major internal changes we adjusted because of user feedback.
    This allows us to set the development mode per mountpoint without having to change paths and hold
    apps at separate locations.

  * Foxx Development mode

    The development mode used until 2.4 is gone. It has been replaced by a much more mature version.
    This includes the deprecation of the javascript.dev-app-path parameter, which is useless since 2.5.
    Instead of having two separate app directories for production and development, apps now reside in
    one place, which is used for production as well as for development.
    Apps can still be put into development mode, changing their behavior compared to production mode.
    Development mode apps are still reread from disk at every request, and still they ship more debug
    output.

    This change has also made the startup options `--javascript.frontend-development-mode` and
    `--javascript.dev-app-path` obsolete. The former option will not have any effect when set, and the
    latter option is only read and used during the upgrade to 2.5 and does not have any effects later.

  * Foxx install process

    Installing Foxx apps has been a two step process: import them into ArangoDB and mount them at a
    specific mountpoint. These operations have been joined together. You can install an app at one
    mountpoint, that's it. No fetch, mount, unmount, purge cycle anymore. The commands have been
    simplified to just:

    * install: get your Foxx app up and running
    * uninstall: shut it down and erase it from disk

  * Foxx error output

    Until 2.4 the errors produced by Foxx were not optimal. Often, the error message was just
    `unable to parse manifest` and contained only an internal stack trace.
    In 2.5 we made major improvements there, including a much more fine-grained error output that
    helps you debug your Foxx apps. The error message printed is now much closer to its source and
    should help you track it down.

    Also we added the default handlers for unhandled errors in Foxx apps:

    * You will get a nice internal error page whenever your Foxx app is called but was not installed
      due to any error
    * You will get a proper error message when having an uncaught error appears in any app route

    In production mode the messages above will NOT contain any information about your Foxx internals
    and are safe to be exposed to third party users.
    In development mode the messages above will contain the stacktrace (if available), making it easier for
    your in-house devs to track down errors in the application.

* added `console` object to Foxx apps. All Foxx apps now have a console object implementing
  the familiar Console API in their global scope, which can be used to log diagnostic
  messages to the database.

* added `org/arangodb/request` module, which provides a simple API for making HTTP requests
  to external services.

* added optimizer rule `propagate-constant-attributes`

  This rule will look inside `FILTER` conditions for constant value equality comparisons,
  and insert the constant values in other places in `FILTER`s. For example, the rule will
  insert `42` instead of `i.value` in the second `FILTER` of the following query:

      FOR i IN c1 FOR j IN c2 FILTER i.value == 42 FILTER j.value == i.value RETURN 1

* added `filtered` value to AQL query execution statistics

  This value indicates how many documents were filtered by `FilterNode`s in the AQL query.
  Note that `IndexRangeNode`s can also filter documents by selecting only the required ranges
  from the index. The `filtered` value will not include the work done by `IndexRangeNode`s,
  but only the work performed by `FilterNode`s.

* added support for sparse hash and skiplist indexes

  Hash and skiplist indexes can optionally be made sparse. Sparse indexes exclude documents
  in which at least one of the index attributes is either not set or has a value of `null`.

  As such documents are excluded from sparse indexes, they may contain fewer documents than
  their non-sparse counterparts. This enables faster indexing and can lead to reduced memory
  usage in case the indexed attribute does occur only in some, but not all documents of the
  collection. Sparse indexes will also reduce the number of collisions in non-unique hash
  indexes in case non-existing or optional attributes are indexed.

  In order to create a sparse index, an object with the attribute `sparse` can be added to
  the index creation commands:

      db.collection.ensureHashIndex(attributeName, { sparse: true });
      db.collection.ensureHashIndex(attributeName1, attributeName2, { sparse: true });
      db.collection.ensureUniqueConstraint(attributeName, { sparse: true });
      db.collection.ensureUniqueConstraint(attributeName1, attributeName2, { sparse: true });

      db.collection.ensureSkiplist(attributeName, { sparse: true });
      db.collection.ensureSkiplist(attributeName1, attributeName2, { sparse: true });
      db.collection.ensureUniqueSkiplist(attributeName, { sparse: true });
      db.collection.ensureUniqueSkiplist(attributeName1, attributeName2, { sparse: true });

  Note that in place of the above specialized index creation commands, it is recommended to use
  the more general index creation command `ensureIndex`:

  ```js
  db.collection.ensureIndex({ type: "hash", sparse: true, unique: true, fields: [ attributeName ] });
  db.collection.ensureIndex({ type: "skiplist", sparse: false, unique: false, fields: [ "a", "b" ] });
  ```

  When not explicitly set, the `sparse` attribute defaults to `false` for new indexes.

  This causes a change in behavior when creating a unique hash index without specifying the
  sparse flag: in 2.4, unique hash indexes were implicitly sparse, always excluding `null` values.
  There was no option to control this behavior, and sparsity was neither supported for non-unique
  hash indexes nor skiplists in 2.4. This implicit sparsity of unique hash indexes was considered
  an inconsistency, and therefore the behavior was cleaned up in 2.5. As of 2.5, indexes will
  only be created sparse if sparsity is explicitly requested. Existing unique hash indexes from 2.4
  or before will automatically be migrated so they are still sparse after the upgrade to 2.5.

  Geo indexes are implicitly sparse, meaning documents without the indexed location attribute or
  containing invalid location coordinate values will be excluded from the index automatically. This
  is also a change when compared to pre-2.5 behavior, when documents with missing or invalid
  coordinate values may have caused errors on insertion when the geo index' `unique` flag was set
  and its `ignoreNull` flag was not.

  This was confusing and has been rectified in 2.5. The method `ensureGeoConstaint()` now does the
  same as `ensureGeoIndex()`. Furthermore, the attributes `constraint`, `unique`, `ignoreNull` and
  `sparse` flags are now completely ignored when creating geo indexes.

  The same is true for fulltext indexes. There is no need to specify non-uniqueness or sparsity for
  geo or fulltext indexes. They will always be non-unique and sparse.

  As sparse indexes may exclude some documents, they cannot be used for every type of query.
  Sparse hash indexes cannot be used to find documents for which at least one of the indexed
  attributes has a value of `null`. For example, the following AQL query cannot use a sparse
  index, even if one was created on attribute `attr`:

      FOR doc In collection
        FILTER doc.attr == null
        RETURN doc

  If the lookup value is non-constant, a sparse index may or may not be used, depending on
  the other types of conditions in the query. If the optimizer can safely determine that
  the lookup value cannot be `null`, a sparse index may be used. When uncertain, the optimizer
  will not make use of a sparse index in a query in order to produce correct results.

  For example, the following queries cannot use a sparse index on `attr` because the optimizer
  will not know beforehand whether the comparison values for `doc.attr` will include `null`:

      FOR doc In collection
        FILTER doc.attr == SOME_FUNCTION(...)
        RETURN doc

      FOR other IN otherCollection
        FOR doc In collection
          FILTER doc.attr == other.attr
          RETURN doc

  Sparse skiplist indexes can be used for sorting if the optimizer can safely detect that the
  index range does not include `null` for any of the index attributes.

* inspection of AQL data-modification queries will now detect if the data-modification part
  of the query can run in lockstep with the data retrieval part of the query, or if the data
  retrieval part must be executed before the data modification can start.

  Executing the two in lockstep allows using much smaller buffers for intermediate results
  and starts the actual data-modification operations much earlier than if the two phases
  were executed separately.

* Allow dynamic attribute names in AQL object literals

  This allows using arbitrary expressions to construct attribute names in object
  literals specified in AQL queries. To disambiguate expressions and other unquoted
  attribute names, dynamic attribute names need to be enclosed in brackets (`[` and `]`).
  Example:

      FOR i IN 1..100
        RETURN { [ CONCAT('value-of-', i) ] : i }

* make AQL optimizer rule "use-index-for-sort" remove sort also in case a non-sorted
  index (e.g. a hash index) is used for only equality lookups and all sort attributes
  are covered by the index.

  Example that does not require an extra sort (needs hash index on `value`):

      FOR doc IN collection FILTER doc.value == 1 SORT doc.value RETURN doc

  Another example that does not require an extra sort (with hash index on `value1`, `value2`):

      FOR doc IN collection FILTER doc.value1 == 1 && doc.value2 == 2 SORT doc.value1, doc.value2 RETURN doc

* make AQL optimizer rule "use-index-for-sort" remove sort also in case the sort criteria
  excludes the left-most index attributes, but the left-most index attributes are used
  by the index for equality-only lookups.

  Example that can use the index for sorting (needs skiplist index on `value1`, `value2`):

      FOR doc IN collection FILTER doc.value1 == 1 SORT doc.value2 RETURN doc

* added selectivity estimates for primary index, edge index, and hash index

  The selectivity estimates are returned by the `GET /_api/index` REST API method
  in a sub-attribute `selectivityEstimate` for each index that supports it. This
  attribute will be omitted for indexes that do not provide selectivity estimates.
  If provided, the selectivity estimate will be a numeric value between 0 and 1.

  Selectivity estimates will also be reported in the result of `collection.getIndexes()`
  for all indexes that support this. If no selectivity estimate can be determined for
  an index, the attribute `selectivityEstimate` will be omitted here, too.

  The web interface also shows selectivity estimates for each index that supports this.

  Currently the following index types can provide selectivity estimates:
  - primary index
  - edge index
  - hash index (unique and non-unique)

  No selectivity estimates will be provided when running in cluster mode.

* fixed issue #1226: arangod log issues

* added additional logger if arangod is started in foreground mode on a tty

* added AQL optimizer rule "move-calculations-down"

* use exclusive native SRWLocks on Windows instead of native mutexes

* added AQL functions `MD5`, `SHA1`, and `RANDOM_TOKEN`.

* reduced number of string allocations when parsing certain AQL queries

  parsing numbers (integers or doubles) does not require a string allocation
  per number anymore

* RequestContext#bodyParam now accepts arbitrary joi schemas and rejects invalid (but well-formed) request bodies.

* enforce that AQL user functions are wrapped inside JavaScript function () declarations

  AQL user functions were always expected to be wrapped inside a JavaScript function, but previously
  this was not enforced when registering a user function. Enforcing the AQL user functions to be contained
  inside functions prevents functions from doing some unexpected things that may have led to undefined
  behavior.

* Windows service uninstalling: only remove service if it points to the currently running binary,
  or --force was specified.

* Windows (debug only): print stacktraces on crash and run minidump

* Windows (cygwin): if you run arangosh in a cygwin shell or via ssh we will detect this and use
  the appropriate output functions.

* Windows: improve process management

* fix IPv6 reverse ip lookups - so far we only did IPv4 addresses.

* improve join documentation, add outer join example

* run jslint for unit tests too, to prevent "memory leaks" by global js objects with native code.

* fix error logging for exceptions - we wouldn't log the exception message itself so far.

* improve error reporting in the http client (Windows & *nix)

* improve error reports in cluster

* Standard errors can now contain custom messages.


v2.4.7 (XXXX-XX-XX)
-------------------

* fixed issue #1282: Geo WITHIN_RECTANGLE for nested lat/lng


v2.4.6 (2015-03-18)
-------------------

* added option `--database.ignore-logfile-errors`

  This option controls how collection datafiles with a CRC mismatch are treated.

  If set to `false`, CRC mismatch errors in collection datafiles will lead
  to a collection not being loaded at all. If a collection needs to be loaded
  during WAL recovery, the WAL recovery will also abort (if not forced with
  `--wal.ignore-recovery-errors true`). Setting this flag to `false` protects
  users from unintentionally using a collection with corrupted datafiles, from
  which only a subset of the original data can be recovered.

  If set to `true`, CRC mismatch errors in collection datafiles will lead to
  the datafile being partially loaded. All data up to until the mismatch will
  be loaded. This will enable users to continue with a collection datafiles
  that are corrupted, but will result in only a partial load of the data.
  The WAL recovery will still abort when encountering a collection with a
  corrupted datafile, at least if `--wal.ignore-recovery-errors` is not set to
  `true`.

  The default value is *true*, so for collections with corrupted datafiles
  there might be partial data loads once the WAL recovery has finished. If
  the WAL recovery will need to load a collection with a corrupted datafile,
  it will still stop when using the default values.

* INCOMPATIBLE CHANGE:

  make the arangod server refuse to start if during startup it finds a non-readable
  `parameter.json` file for a database or a collection.

  Stopping the startup process in this case requires manual intervention (fixing
  the unreadable files), but prevents follow-up errors due to ignored databases or
  collections from happening.

* datafiles and `parameter.json` files written by arangod are now created with read and write
  privileges for the arangod process user, and with read and write privileges for the arangod
  process group.

  Previously, these files were created with user read and write permissions only.

* INCOMPATIBLE CHANGE:

  abort WAL recovery if one of the collection's datafiles cannot be opened

* INCOMPATIBLE CHANGE:

  never try to raise the privileges after dropping them, this can lead to a race condition while
  running the recovery

  If you require to run ArangoDB on a port lower than 1024, you must run ArangoDB as root.

* fixed inefficiencies in `remove` methods of general-graph module

* added option `--database.slow-query-threshold` for controlling the default AQL slow query
  threshold value on server start


v2.4.5 (2015-03-16)
-------------------

* added elapsed time to HTTP request logging output (`--log.requests-file`)

* added AQL current and slow query tracking, killing of AQL queries

  This change enables retrieving the list of currently running AQL queries inside the selected database.
  AQL queries with an execution time beyond a certain threshold can be moved to a "slow query" facility
  and retrieved from there. Queries can also be killed by specifying the query id.

  This change adds the following HTTP REST APIs:

  - `GET /_api/query/current`: for retrieving the list of currently running queries
  - `GET /_api/query/slow`: for retrieving the list of slow queries
  - `DELETE /_api/query/slow`: for clearing the list of slow queries
  - `GET /_api/query/properties`: for retrieving the properties for query tracking
  - `PUT /_api/query/properties`: for adjusting the properties for query tracking
  - `DELETE /_api/query/<id>`: for killing an AQL query

  The following JavaScript APIs have been added:

  - require("org/arangodb/aql/queries").current();
  - require("org/arangodb/aql/queries").slow();
  - require("org/arangodb/aql/queries").clearSlow();
  - require("org/arangodb/aql/queries").properties();
  - require("org/arangodb/aql/queries").kill();

* fixed issue #1265: arangod crashed with SIGSEGV

* fixed issue #1241: Wildcards in examples

* fixed comment parsing in Foxx controllers


v2.4.4 (2015-02-24)
-------------------

* fixed the generation template for foxx apps. It now does not create deprecated functions anymore

* add custom visitor functionality for `GRAPH_NEIGHBORS` function, too

* increased default value of traversal option *maxIterations* to 100 times of its previous
  default value


v2.4.3 (2015-02-06)
-------------------

* fix multi-threading with openssl when running under Windows

* fix timeout on socket operations when running under Windows

* Fixed an error in Foxx routing which caused some apps that worked in 2.4.1 to fail with status 500: `undefined is not a function` errors in 2.4.2
  This error was occurring due to seldom internal rerouting introduced by the malformed application handler.


v2.4.2 (2015-01-30)
-------------------

* added custom visitor functionality for AQL traversals

  This allows more complex result processing in traversals triggered by AQL. A few examples
  are shown in [this article](http://jsteemann.github.io/blog/2015/01/28/using-custom-visitors-in-aql-graph-traversals/).

* improved number of results estimated for nodes of type EnumerateListNode and SubqueryNode
  in AQL explain output

* added AQL explain helper to explain arbitrary AQL queries

  The helper function prints the query execution plan and the indexes to be used in the
  query. It can be invoked from the ArangoShell or the web interface as follows:

      require("org/arangodb/aql/explainer").explain(query);

* enable use of indexes for certain AQL conditions with non-equality predicates, in
  case the condition(s) also refer to indexed attributes

  The following queries will now be able to use indexes:

      FILTER a.indexed == ... && a.indexed != ...
      FILTER a.indexed == ... && a.nonIndexed != ...
      FILTER a.indexed == ... && ! (a.indexed == ...)
      FILTER a.indexed == ... && ! (a.nonIndexed == ...)
      FILTER a.indexed == ... && ! (a.indexed != ...)
      FILTER a.indexed == ... && ! (a.nonIndexed != ...)
      FILTER (a.indexed == ... && a.nonIndexed == ...) || (a.indexed == ... && a.nonIndexed == ...)
      FILTER (a.indexed == ... && a.nonIndexed != ...) || (a.indexed == ... && a.nonIndexed != ...)

* Fixed spuriously occurring "collection not found" errors when running queries on local
  collections on a cluster DB server

* Fixed upload of Foxx applications to the server for apps exceeding approx. 1 MB zipped.

* Malformed Foxx applications will now return a more useful error when any route is requested.

  In Production a Foxx app mounted on /app will display an html page on /app/* stating a 503 Service temporarily not available.
  It will not state any information about your Application.
  Before it was a 404 Not Found without any information and not distinguishable from a correct not found on your route.

  In Development Mode the html page also contains information about the error occurred.

* Unhandled errors thrown in Foxx routes are now handled by the Foxx framework itself.

  In Production the route will return a status 500 with a body {error: "Error statement"}.
  In Development the route will return a status 500 with a body {error: "Error statement", stack: "..."}

  Before, it was status 500 with a plain text stack including ArangoDB internal routing information.

* The Applications tab in web interface will now request development apps more often.
  So if you have a fixed a syntax error in your app it should always be visible after reload.


v2.4.1 (2015-01-19)
-------------------

* improved WAL recovery output

* fixed certain OR optimizations in AQL optimizer

* better diagnostics for arangoimp

* fixed invalid result of HTTP REST API method `/_admin/foxx/rescan`

* fixed possible segmentation fault when passing a Buffer object into a V8 function
  as a parameter

* updated AQB module to 1.8.0.


v2.4.0 (2015-01-13)
-------------------

* updated AQB module to 1.7.0.

* fixed V8 integration-related crashes

* make `fs.move(src, dest)` also fail when both `src` and `dest` are
  existing directories. This ensures the same behavior of the move operation
  on different platforms.

* fixed AQL insert operation for multi-shard collections in cluster

* added optional return value for AQL data-modification queries.
  This allows returning the documents inserted, removed or updated with the query, e.g.

      FOR doc IN docs REMOVE doc._key IN docs LET removed = OLD RETURN removed
      FOR doc IN docs INSERT { } IN docs LET inserted = NEW RETURN inserted
      FOR doc IN docs UPDATE doc._key WITH { } IN docs LET previous = OLD RETURN previous
      FOR doc IN docs UPDATE doc._key WITH { } IN docs LET updated = NEW RETURN updated

  The variables `OLD` and `NEW` are automatically available when a `REMOVE`, `INSERT`,
  `UPDATE` or `REPLACE` statement is immediately followed by a `LET` statement.
  Note that the `LET` and `RETURN` statements in data-modification queries are not as
  flexible as the general versions of `LET` and `RETURN`. When returning documents from
  data-modification operations, only a single variable can be assigned using `LET`, and
  the assignment can only be either `OLD` or `NEW`, but not an arbitrary expression. The
  `RETURN` statement also allows using the just-created variable only, and no arbitrary
  expressions.


v2.4.0-beta1 (2014-12-26)
--------------------------

* fixed superstates in FoxxGenerator

* fixed issue #1065: Aardvark: added creation of documents and edges with _key property

* fixed issue #1198: Aardvark: current AQL editor query is now cached

* Upgraded V8 version from 3.16.14 to 3.29.59

  The built-in version of V8 has been upgraded from 3.16.14 to 3.29.59.
  This activates several ES6 (also dubbed *Harmony* or *ES.next*) features in
  ArangoDB, both in the ArangoShell and the ArangoDB server. They can be
  used for scripting and in server-side actions such as Foxx routes, traversals
  etc.

  The following ES6 features are available in ArangoDB 2.4 by default:

  * iterators
  * the `of` operator
  * symbols
  * predefined collections types (Map, Set etc.)
  * typed arrays

  Many other ES6 features are disabled by default, but can be made available by
  starting arangod or arangosh with the appropriate options:

  * arrow functions
  * proxies
  * generators
  * String, Array, and Number enhancements
  * constants
  * enhanced object and numeric literals

  To activate all these ES6 features in arangod or arangosh, start it with
  the following options:

      arangosh --javascript.v8-options="--harmony --harmony_generators"

  More details on the available ES6 features can be found in
  [this blog](https://jsteemann.github.io/blog/2014/12/19/using-es6-features-in-arangodb/).

* Added Foxx generator for building Hypermedia APIs

  A more detailed description is [here](https://www.arangodb.com/2014/12/08/building-hypermedia-apis-foxxgenerator)

* New `Applications` tab in web interface:

  The `applications` tab got a complete redesign.
  It will now only show applications that are currently running on ArangoDB.
  For a selected application, a new detailed view has been created.
  This view provides a better overview of the app:
  * author
  * license
  * version
  * contributors
  * download links
  * API documentation

  To install a new application, a new dialog is now available.
  It provides the features already available in the console application `foxx-manager` plus some more:
  * install an application from Github
  * install an application from a zip file
  * install an application from ArangoDB's application store
  * create a new application from scratch: this feature uses a generator to
    create a Foxx application with pre-defined CRUD methods for a given list
    of collections. The generated Foxx app can either be downloaded as a zip file or
    be installed on the server. Starting with a new Foxx app has never been easier.

* fixed issue #1102: Aardvark: Layout bug in documents overview

  The documents overview was entirely destroyed in some situations on Firefox.
  We replaced the plugin we used there.

* fixed issue #1168: Aardvark: pagination buttons jumping

* fixed issue #1161: Aardvark: Click on Import JSON imports previously uploaded file

* removed configure options `--enable-all-in-one-v8`, `--enable-all-in-one-icu`,
  and `--enable-all-in-one-libev`.

* global internal rename to fix naming incompatibilities with JSON:

  Internal functions with names containing `array` have been renamed to `object`,
  internal functions with names containing `list` have been renamed to `array`.
  The renaming was mainly done in the C++ parts. The documentation has also been
  adjusted so that the correct JSON type names are used in most places.

  The change also led to the addition of a few function aliases in AQL:

  * `TO_LIST` now is an alias of the new `TO_ARRAY`
  * `IS_LIST` now is an alias of the new `IS_ARRAY`
  * `IS_DOCUMENT` now is an alias of the new `IS_OBJECT`

  The changed also renamed the option `mergeArrays` to `mergeObjects` for AQL
  data-modification query options and HTTP document modification API

* AQL: added optimizer rule "remove-filter-covered-by-index"

  This rule removes FilterNodes and CalculationNodes from an execution plan if the
  filter is already covered by a previous IndexRangeNode. Removing the CalculationNode
  and the FilterNode will speed up query execution because the query requires less
  computation.

* AQL: added optimizer rule "remove-sort-rand"

  This rule removes a `SORT RAND()` expression from a query and moves the random
  iteration into the appropriate `EnumerateCollectionNode`. This is more efficient
  than individually enumerating and then sorting randomly.

* AQL: range optimizations for IN and OR

  This change enables usage of indexes for several additional cases. Filters containing
  the `IN` operator can now make use of indexes, and multiple OR- or AND-combined filter
  conditions can now also use indexes if the filters are accessing the same indexed
  attribute.

  Here are a few examples of queries that can now use indexes but couldn't before:

    FOR doc IN collection
      FILTER doc.indexedAttribute == 1 || doc.indexedAttribute > 99
      RETURN doc

    FOR doc IN collection
      FILTER doc.indexedAttribute IN [ 3, 42 ] || doc.indexedAttribute > 99
      RETURN doc

    FOR doc IN collection
      FILTER (doc.indexedAttribute > 2 && doc.indexedAttribute < 10) ||
             (doc.indexedAttribute > 23 && doc.indexedAttribute < 42)
      RETURN doc

* fixed issue #500: AQL parentheses issue

  This change allows passing subqueries as AQL function parameters without using
  duplicate brackets (e.g. `FUNC(query)` instead of `FUNC((query))`

* added optional `COUNT` clause to AQL `COLLECT`

  This allows more efficient group count calculation queries, e.g.

      FOR doc IN collection
        COLLECT age = doc.age WITH COUNT INTO length
        RETURN { age: age, count: length }

  A count-only query is also possible:

      FOR doc IN collection
        COLLECT WITH COUNT INTO length
        RETURN length

* fixed missing makeDirectory when fetching a Foxx application from a zip file

* fixed issue #1134: Change the default endpoint to localhost

  This change will modify the IP address ArangoDB listens on to 127.0.0.1 by default.
  This will make new ArangoDB installations unaccessible from clients other than
  localhost unless changed. This is a security feature.

  To make ArangoDB accessible from any client, change the server's configuration
  (`--server.endpoint`) to either `tcp://0.0.0.0:8529` or the server's publicly
  visible IP address.

* deprecated `Repository#modelPrototype`. Use `Repository#model` instead.

* IMPORTANT CHANGE: by default, system collections are included in replication and all
  replication API return values. This will lead to user accounts and credentials
  data being replicated from master to slave servers. This may overwrite
  slave-specific database users.

  If this is undesired, the `_users` collection can be excluded from replication
  easily by setting the `includeSystem` attribute to `false` in the following commands:

  * replication.sync({ includeSystem: false });
  * replication.applier.properties({ includeSystem: false });

  This will exclude all system collections (including `_aqlfunctions`, `_graphs` etc.)
  from the initial synchronization and the continuous replication.

  If this is also undesired, it is also possible to specify a list of collections to
  exclude from the initial synchronization and the continuous replication using the
  `restrictCollections` attribute, e.g.:

      replication.applier.properties({
        includeSystem: true,
        restrictType: "exclude",
        restrictCollections: [ "_users", "_graphs", "foo" ]
      });

  The HTTP API methods for fetching the replication inventory and for dumping collections
  also support the `includeSystem` control flag via a URL parameter.

* removed DEPRECATED replication methods:
  * `replication.logger.start()`
  * `replication.logger.stop()`
  * `replication.logger.properties()`
  * HTTP PUT `/_api/replication/logger-start`
  * HTTP PUT `/_api/replication/logger-stop`
  * HTTP GET `/_api/replication/logger-config`
  * HTTP PUT `/_api/replication/logger-config`

* fixed issue #1174, which was due to locking problems in distributed
  AQL execution

* improved cluster locking for AQL avoiding deadlocks

* use DistributeNode for modifying queries with REPLACE and UPDATE, if
  possible


v2.3.6 (2015-XX-XX)
-------------------

* fixed AQL subquery optimization that produced wrong result when multiple subqueries
  directly followed each other and and a directly following `LET` statement did refer
  to any but the first subquery.


v2.3.5 (2015-01-16)
-------------------

* fixed intermittent 404 errors in Foxx apps after mounting or unmounting apps

* fixed issue #1200: Expansion operator results in "Cannot call method 'forEach' of null"

* fixed issue #1199: Cannot unlink root node of plan


v2.3.4 (2014-12-23)
-------------------

* fixed cerberus path for MyArangoDB


v2.3.3 (2014-12-17)
-------------------

* fixed error handling in instantiation of distributed AQL queries, this
  also fixes a bug in cluster startup with many servers

* issue #1185: parse non-fractional JSON numbers with exponent (e.g. `4e-261`)

* issue #1159: allow --server.request-timeout and --server.connect-timeout of 0


v2.3.2 (2014-12-09)
-------------------

* fixed issue #1177: Fix bug in the user app's storage

* fixed issue #1173: AQL Editor "Save current query" resets user password

* fixed missing makeDirectory when fetching a Foxx application from a zip file

* put in warning about default changed: fixed issue #1134: Change the default endpoint to localhost

* fixed issue #1163: invalid fullCount value returned from AQL

* fixed range operator precedence

* limit default maximum number of plans created by AQL optimizer to 256 (from 1024)

* make AQL optimizer not generate an extra plan if an index can be used, but modify
  existing plans in place

* fixed AQL cursor ttl (time-to-live) issue

  Any user-specified cursor ttl value was not honored since 2.3.0.

* fixed segfault in AQL query hash index setup with unknown shapes

* fixed memleaks

* added AQL optimizer rule for removing `INTO` from a `COLLECT` statement if not needed

* fixed issue #1131

  This change provides the `KEEP` clause for `COLLECT ... INTO`. The `KEEP` clause
  allows controlling which variables will be kept in the variable created by `INTO`.

* fixed issue #1147, must protect dispatcher ID for etcd

v2.3.1 (2014-11-28)
-------------------

* recreate password if missing during upgrade

* fixed issue #1126

* fixed non-working subquery index optimizations

* do not restrict summary of Foxx applications to 60 characters

* fixed display of "required" path parameters in Foxx application documentation

* added more optimizations of constants values in AQL FILTER conditions

* fixed invalid or-to-in optimization for FILTERs containing comparisons
  with boolean values

* fixed replication of `_graphs` collection

* added AQL list functions `PUSH`, `POP`, `UNSHIFT`, `SHIFT`, `REMOVE_VALUES`,
  `REMOVE_VALUE`, `REMOVE_NTH` and `APPEND`

* added AQL functions `CALL` and `APPLY` to dynamically call other functions

* fixed AQL optimizer cost estimation for LIMIT node

* prevent Foxx queues from permanently writing to the journal even when
  server is idle

* fixed AQL COLLECT statement with INTO clause, which copied more variables
  than v2.2 and thus lead to too much memory consumption.
  This deals with #1107.

* fixed AQL COLLECT statement, this concerned every COLLECT statement,
  only the first group had access to the values of the variables before
  the COLLECT statement. This deals with #1127.

* fixed some AQL internals, where sometimes too many items were
  fetched from upstream in the presence of a LIMIT clause. This should
  generally improve performance.


v2.3.0 (2014-11-18)
-------------------

* fixed syslog flags. `--log.syslog` is deprecated and setting it has no effect,
  `--log.facility` now works as described. Application name has been changed from
  `triagens` to `arangod`. It can be changed using `--log.application`. The syslog
  will only contain the actual log message. The datetime prefix is omitted.

* fixed deflate in SimpleHttpClient

* fixed issue #1104: edgeExamples broken or changed

* fixed issue #1103: Error while importing user queries

* fixed issue #1100: AQL: HAS() fails on doc[attribute_name]

* fixed issue #1098: runtime error when creating graph vertex

* hide system applications in **Applications** tab by default

  Display of system applications can be toggled by using the *system applications*
  toggle in the UI.

* added HTTP REST API for managing tasks (`/_api/tasks`)

* allow passing character lists as optional parameter to AQL functions `TRIM`,
  `LTRIM` and `RTRIM`

  These functions now support trimming using custom character lists. If no character
  lists are specified, all whitespace characters will be removed as previously:

      TRIM("  foobar\t \r\n ")         // "foobar"
      TRIM(";foo;bar;baz, ", "; ")     // "foo;bar;baz"

* added AQL string functions `LTRIM`, `RTRIM`, `FIND_FIRST`, `FIND_LAST`, `SPLIT`,
  `SUBSTITUTE`

* added AQL functions `ZIP`, `VALUES` and `PERCENTILE`

* made AQL functions `CONCAT` and `CONCAT_SEPARATOR` work with list arguments

* dynamically create extra dispatcher threads if required

* fixed issue #1097: schemas in the API docs no longer show required properties as optional


v2.3.0-beta2 (2014-11-08)
-------------------------

* front-end: new icons for uploading and downloading JSON documents into a collection

* front-end: fixed documents pagination css display error

* front-end: fixed flickering of the progress view

* front-end: fixed missing event for documents filter function

* front-end: jsoneditor: added CMD+Return (Mac) CTRL+Return (Linux/Win) shortkey for
  saving a document

* front-end: added information tooltip for uploading json documents.

* front-end: added database management view to the collapsed navigation menu

* front-end: added collection truncation feature

* fixed issue #1086: arangoimp: Odd errors if arguments are not given properly

* performance improvements for AQL queries that use JavaScript-based expressions
  internally

* added AQL geo functions `WITHIN_RECTANGLE` and `IS_IN_POLYGON`

* fixed non-working query results download in AQL editor of web interface

* removed debug print message in AQL editor query export routine

* fixed issue #1075: Aardvark: user name required even if auth is off #1075

  The fix for this prefills the username input field with the current user's
  account name if any and `root` (the default username) otherwise. Additionally,
  the tooltip text has been slightly adjusted.

* fixed issue #1069: Add 'raw' link to swagger ui so that the raw swagger
  json can easily be retrieved

  This adds a link to the Swagger API docs to an application's detail view in
  the **Applications** tab of the web interface. The link produces the Swagger
  JSON directly. If authentication is turned on, the link requires authentication,
  too.

* documentation updates


v2.3.0-beta1 (2014-11-01)
-------------------------

* added dedicated `NOT IN` operator for AQL

  Previously, a `NOT IN` was only achievable by writing a negated `IN` condition:

      FOR i IN ... FILTER ! (i IN [ 23, 42 ]) ...

  This can now alternatively be expressed more intuitively as follows:

      FOR i IN ... FILTER i NOT IN [ 23, 42 ] ...

* added alternative logical operator syntax for AQL

  Previously, the logical operators in AQL could only be written as:
  - `&&`: logical and
  - `||`: logical or
  - `!`: negation

  ArangoDB 2.3 introduces the alternative variants for these operators:
  - `AND`: logical and
  - `OR`: logical or
  - `NOT`: negation

  The new syntax is just an alternative to the old syntax, allowing easier
  migration from SQL. The old syntax is still fully supported and will be.

* improved output of `ArangoStatement.parse()` and POST `/_api/query`

  If an AQL query can be parsed without problems, The return value of
  `ArangoStatement.parse()` now contains an attribute `ast` with the abstract
  syntax tree of the query (before optimizations). Though this is an internal
  representation of the query and is subject to change, it can be used to inspect
  how ArangoDB interprets a given query.

* improved `ArangoStatement.explain()` and POST `/_api/explain`

  The commands for explaining AQL queries have been improved.

* added command-line option `--javascript.v8-contexts` to control the number of
  V8 contexts created in arangod.

  Previously, the number of V8 contexts was equal to the number of server threads
  (as specified by option `--server.threads`).

  However, it may be sensible to create different amounts of threads and V8
  contexts. If the option is not specified, the number of V8 contexts created
  will be equal to the number of server threads. Thus no change in configuration
  is required to keep the old behavior.

  If you are using the default config files or merge them with your local config
  files, please review if the default number of server threads is okay in your
  environment. Additionally you should verify that the number of V8 contexts
  created (as specified in option `--javascript.v8-contexts`) is okay.

* the number of server.threads specified is now the minimum of threads
  started. There are situation in which threads are waiting for results of
  distributed database servers. In this case the number of threads is
  dynamically increased.

* removed index type "bitarray"

  Bitarray indexes were only half-way documented and integrated in previous versions
  of ArangoDB so their benefit was limited. The support for bitarray indexes has
  thus been removed in ArangoDB 2.3. It is not possible to create indexes of type
  "bitarray" with ArangoDB 2.3.

  When a collection is opened that contains a bitarray index definition created
  with a previous version of ArangoDB, ArangoDB will ignore it and log the following
  warning:

      index type 'bitarray' is not supported in this version of ArangoDB and is ignored

  Future versions of ArangoDB may automatically remove such index definitions so the
  warnings will eventually disappear.

* removed internal "_admin/modules/flush" in order to fix requireApp

* added basic support for handling binary data in Foxx

  Requests with binary payload can be processed in Foxx applications by
  using the new method `res.rawBodyBuffer()`. This will return the unparsed request
  body as a Buffer object.

  There is now also the method `req.requestParts()` available in Foxx to retrieve
  the individual components of a multipart HTTP request.

  Buffer objects can now be used when setting the response body of any Foxx action.
  Additionally, `res.send()` has been added as a convenience method for returning
  strings, JSON objects or buffers from a Foxx action:

      res.send("<p>some HTML</p>");
      res.send({ success: true });
      res.send(new Buffer("some binary data"));

  The convenience method `res.sendFile()` can now be used to easily return the
  contents of a file from a Foxx action:

      res.sendFile(applicationContext.foxxFilename("image.png"));

  `fs.write` now accepts not only strings but also Buffer objects as second parameter:

      fs.write(filename, "some data");
      fs.write(filename, new Buffer("some binary data"));

  `fs.readBuffer` can be used to return the contents of a file in a Buffer object.

* improved performance of insertion into non-unique hash indexes significantly in case
  many duplicate keys are used in the index

* issue #1042: set time zone in log output

  the command-line option `--log.use-local-time` was added to print dates and times in
  the server-local timezone instead of UTC

* command-line options that require a boolean value now validate the
  value given on the command-line

  This prevents issues if no value is specified for an option that
  requires a boolean value. For example, the following command-line would
  have caused trouble in 2.2, because `--server.endpoint` would have been
  used as the value for the `--server.disable-authentication` options
  (which requires a boolean value):

      arangod --server.disable-authentication --server.endpoint tcp://127.0.0.1:8529 data

  In 2.3, running this command will fail with an error and requires to
  be modified to:

      arangod --server.disable-authentication true --server.endpoint tcp://127.0.0.1:8529 data

* improved performance of CSV import in arangoimp

* fixed issue #1027: Stack traces are off-by-one

* fixed issue #1026: Modules loaded in different files within the same app
  should refer to the same module

* fixed issue #1025: Traversal not as expected in undirected graph

* added a _relation function in the general-graph module.

  This deprecated _directedRelation and _undirectedRelation.
  ArangoDB does not offer any constraints for undirected edges
  which caused some confusion of users how undirected relations
  have to be handled. Relation now only supports directed relations
  and the user can actively simulate undirected relations.

* changed return value of Foxx.applicationContext#collectionName:

  Previously, the function could return invalid collection names because
  invalid characters were not replaced in the application name prefix, only
  in the collection name passed.

  Now, the function replaces invalid characters also in the application name
  prefix, which might to slightly different results for application names that
  contained any characters outside the ranges [a-z], [A-Z] and [0-9].

* prevent XSS in AQL editor and logs view

* integrated tutorial into ArangoShell and web interface

* added option `--backslash-escape` for arangoimp when running CSV file imports

* front-end: added download feature for (filtered) documents

* front-end: added download feature for the results of a user query

* front-end: added function to move documents to another collection

* front-end: added sort-by attribute to the documents filter

* front-end: added sorting feature to database, graph management and user management view.

* issue #989: front-end: Databases view not refreshing after deleting a database

* issue #991: front-end: Database search broken

* front-end: added infobox which shows more information about a document (_id, _rev, _key) or
  an edge (_id, _rev, _key, _from, _to). The from and to attributes are clickable and redirect
  to their document location.

* front-end: added edit-mode for deleting multiple documents at the same time.

* front-end: added delete button to the detailed document/edge view.

* front-end: added visual feedback for saving documents/edges inside the editor (error/success).

* front-end: added auto-focusing for the first input field in a modal.

* front-end: added validation for user input in a modal.

* front-end: user defined queries are now stored inside the database and are bound to the current
  user, instead of using the local storage functionality of the browsers. The outcome of this is
  that user defined queries are now independently usable from any device. Also queries can now be
  edited through the standard document editor of the front-end through the _users collection.

* front-end: added import and export functionality for user defined queries.

* front-end: added new keywords and functions to the aql-editor theme

* front-end: applied tile-style to the graph view

* front-end: now using the new graph api including multi-collection support

* front-end: foxx apps are now deletable

* front-end: foxx apps are now installable and updateable through github, if github is their
  origin.

* front-end: added foxx app version control. Multiple versions of a single foxx app are now
  installable and easy to manage and are also arranged in groups.

* front-end: the user-set filter of a collection is now stored until the user navigates to
  another collection.

* front-end: fetching and filtering of documents, statistics, and query operations are now
  handled with asynchronous ajax calls.

* front-end: added progress indicator if the front-end is waiting for a server operation.

* front-end: fixed wrong count of documents in the documents view of a collection.

* front-end: fixed unexpected styling of the manage db view and navigation.

* front-end: fixed wrong handling of select fields in a modal view.

* front-end: fixed wrong positioning of some tooltips.

* automatically call `toJSON` function of JavaScript objects (if present)
  when serializing them into database documents. This change allows
  storing JavaScript date objects in the database in a sensible manner.


v2.2.7 (2014-11-19)
-------------------

* fixed issue #998: Incorrect application URL for non-system Foxx apps

* fixed issue #1079: AQL editor: keyword WITH in UPDATE query is not highlighted

* fix memory leak in cluster nodes

* fixed registration of AQL user-defined functions in Web UI (JS shell)

* fixed error display in Web UI for certain errors
  (now error message is printed instead of 'undefined')

* fixed issue #1059: bug in js module console

* fixed issue #1056: "fs": zip functions fail with passwords

* fixed issue #1063: Docs: measuring unit of --wal.logfile-size?

* fixed issue #1062: Docs: typo in 14.2 Example data


v2.2.6 (2014-10-20)
-------------------

* fixed issue #972: Compilation Issue

* fixed issue #743: temporary directories are now unique and one can read
  off the tool that created them, if empty, they are removed atexit

* Highly improved performance of all AQL GRAPH_* functions.

* Orphan collections in general graphs can now be found via GRAPH_VERTICES
  if either "any" or no direction is defined

* Fixed documentation for AQL function GRAPH_NEIGHBORS.
  The option "vertexCollectionRestriction" is meant to filter the target
  vertices only, and should not filter the path.

* Fixed a bug in GRAPH_NEIGHBORS which enforced only empty results
  under certain conditions


v2.2.5 (2014-10-09)
-------------------

* fixed issue #961: allow non-JSON values in undocument request bodies

* fixed issue 1028: libicu is now statically linked

* fixed cached lookups of collections on the server, which may have caused spurious
  problems after collection rename operations


v2.2.4 (2014-10-01)
-------------------

* fixed accessing `_from` and `_to` attributes in `collection.byExample` and
  `collection.firstExample`

  These internal attributes were not handled properly in the mentioned functions, so
  searching for them did not always produce documents

* fixed issue #1030: arangoimp 2.2.3 crashing, not logging on large Windows CSV file

* fixed issue #1025: Traversal not as expected in undirected graph

* fixed issue #1020

  This requires re-introducing the startup option `--database.force-sync-properties`.

  This option can again be used to force fsyncs of collection, index and database properties
  stored as JSON strings on disk in files named `parameter.json`. Syncing these files after
  a write may be necessary if the underlying storage does not sync file contents by itself
  in a "sensible" amount of time after a file has been written and closed.

  The default value is `true` so collection, index and database properties will always be
  synced to disk immediately. This affects creating, renaming and dropping collections as
  well as creating and dropping databases and indexes. Each of these operations will perform
  an additional fsync on the `parameter.json` file if the option is set to `true`.

  It might be sensible to set this option to `false` for workloads that create and drop a
  lot of collections (e.g. test runs).

  Document operations such as creating, updating and dropping documents are not affected
  by this option.

* fixed issue #1016: AQL editor bug

* fixed issue #1014: WITHIN function returns wrong distance

* fixed AQL shortest path calculation in function `GRAPH_SHORTEST_PATH` to return
  complete vertex objects instead of just vertex ids

* allow changing of attributes of documents stored in server-side JavaScript variables

  Previously, the following did not work:

      var doc = db.collection.document(key);
      doc._key = "abc"; // overwriting internal attributes not supported
      doc.value = 123;  // overwriting existing attributes not supported

  Now, modifying documents stored in server-side variables (e.g. `doc` in the above case)
  is supported. Modifying the variables will not update the documents in the database,
  but will modify the JavaScript object (which can be written back to the database using
  `db.collection.update` or `db.collection.replace`)

* fixed issue #997: arangoimp apparently doesn't support files >2gig on Windows

  large file support (requires using `_stat64` instead of `stat`) is now supported on
  Windows


v2.2.3 (2014-09-02)
-------------------

* added `around` for Foxx controller

* added `type` option for HTTP API `GET /_api/document?collection=...`

  This allows controlling the type of results to be returned. By default, paths to
  documents will be returned, e.g.

      [
        `/_api/document/test/mykey1`,
        `/_api/document/test/mykey2`,
        ...
      ]

  To return a list of document ids instead of paths, the `type` URL parameter can be
  set to `id`:

      [
        `test/mykey1`,
        `test/mykey2`,
        ...
      ]

  To return a list of document keys only, the `type` URL parameter can be set to `key`:

      [
        `mykey1`,
        `mykey2`,
        ...
      ]


* properly capitalize HTTP response header field names in case the `x-arango-async`
  HTTP header was used in a request.

* fixed several documentation issues

* speedup for several general-graph functions, AQL functions starting with `GRAPH_`
  and traversals


v2.2.2 (2014-08-08)
-------------------

* allow storing non-reserved attribute names starting with an underscore

  Previous versions of ArangoDB parsed away all attribute names that started with an
  underscore (e.g. `_test', '_foo', `_bar`) on all levels of a document (root level
  and sub-attribute levels). While this behavior was documented, it was unintuitive and
  prevented storing documents inside other documents, e.g.:

      {
        "_key" : "foo",
        "_type" : "mydoc",
        "references" : [
          {
            "_key" : "something",
            "_rev" : "...",
            "value" : 1
          },
          {
            "_key" : "something else",
            "_rev" : "...",
            "value" : 2
          }
        ]
      }

  In the above example, previous versions of ArangoDB removed all attributes and
  sub-attributes that started with underscores, meaning the embedded documents would lose
  some of their attributes. 2.2.2 should preserve such attributes, and will also allow
  storing user-defined attribute names on the top-level even if they start with underscores
  (such as `_type` in the above example).

* fix conversion of JavaScript String, Number and Boolean objects to JSON.

  Objects created in JavaScript using `new Number(...)`, `new String(...)`, or
  `new Boolean(...)` were not converted to JSON correctly.

* fixed a race condition on task registration (i.e. `require("org/arangodb/tasks").register()`)

  this race condition led to undefined behavior when a just-created task with no offset and
  no period was instantly executed and deleted by the task scheduler, before the `register`
  function returned to the caller.

* changed run-tests.sh to execute all suitable tests.

* switch to new version of gyp

* fixed upgrade button


v2.2.1 (2014-07-24)
-------------------

* fixed hanging write-ahead log recovery for certain cases that involved dropping
  databases

* fixed issue with --check-version: when creating a new database the check failed

* issue #947 Foxx applicationContext missing some properties

* fixed issue with --check-version: when creating a new database the check failed

* added startup option `--wal.suppress-shape-information`

  Setting this option to `true` will reduce memory and disk space usage and require
  less CPU time when modifying documents or edges. It should therefore be turned on
  for standalone ArangoDB servers. However, for servers that are used as replication
  masters, setting this option to `true` will effectively disable the usage of the
  write-ahead log for replication, so it should be set to `false` for any replication
  master servers.

  The default value for this option is `false`.

* added optional `ttl` attribute to specify result cursor expiration for HTTP API method
  `POST /_api/cursor`

  The `ttl` attribute can be used to prevent cursor results from timing out too early.

* issue #947: Foxx applicationContext missing some properties

* (reported by Christian Neubauer):

  The problem was that in Google's V8, signed and unsigned chars are not always declared cleanly.
  so we need to force v8 to compile with forced signed chars which is done by the Flag:
    -fsigned-char
  at least it is enough to follow the instructions of compiling arango on rasperry
  and add "CFLAGS='-fsigned-char'" to the make command of V8 and remove the armv7=0

* Fixed a bug with the replication client. In the case of single document
  transactions the collection was not write locked.


v2.2.0 (2014-07-10)
-------------------

* The replication methods `logger.start`, `logger.stop` and `logger.properties` are
  no-ops in ArangoDB 2.2 as there is no separate replication logger anymore. Data changes
  are logged into the write-ahead log in ArangoDB 2.2, and not separately by the
  replication logger. The replication logger object is still there in ArangoDB 2.2 to
  ensure backwards-compatibility, however, logging cannot be started, stopped or
  configured anymore. Using any of these methods will do nothing.

  This also affects the following HTTP API methods:
  - `PUT /_api/replication/logger-start`
  - `PUT /_api/replication/logger-stop`
  - `GET /_api/replication/logger-config`
  - `PUT /_api/replication/logger-config`

  Using any of these methods is discouraged from now on as they will be removed in
  future versions of ArangoDB.

* INCOMPATIBLE CHANGE: replication of transactions has changed. Previously, transactions
  were logged on a master in one big block and shipped to a slave in one block, too.
  Now transactions will be logged and replicated as separate entries, allowing transactions
  to be bigger and also ensure replication progress.

  This change also affects the behavior of the `stop` method of the replication applier.
  If the replication applier is now stopped manually using the `stop` method and later
  restarted using the `start` method, any transactions that were unfinished at the
  point of stopping will be aborted on a slave, even if they later commit on the master.

  In ArangoDB 2.2, stopping the replication applier manually should be avoided unless the
  goal is to stop replication permanently or to do a full resync with the master anyway.
  If the replication applier still must be stopped, it should be made sure that the
  slave has fetched and applied all pending operations from a master, and that no
  extra transactions are started on the master before the `stop` command on the slave
  is executed.

  Replication of transactions in ArangoDB 2.2 might also lock the involved collections on
  the slave while a transaction is either committed or aborted on the master and the
  change has been replicated to the slave. This change in behavior may be important for
  slave servers that are used for read-scaling. In order to avoid long lasting collection
  locks on the slave, transactions should be kept small.

  The `_replication` system collection is not used anymore in ArangoDB 2.2 and its usage is
  discouraged.

* INCOMPATIBLE CHANGE: the figures reported by the `collection.figures` method
  now only reflect documents and data contained in the journals and datafiles of
  collections. Documents or deletions contained only in the write-ahead log will
  not influence collection figures until the write-ahead log garbage collection
  kicks in. The figures for a collection might therefore underreport the total
  resource usage of a collection.

  Additionally, the attributes `lastTick` and `uncollectedLogfileEntries` have been
  added to the result of the `figures` operation and the HTTP API method
  `PUT /_api/collection/figures`

* added `insert` method as an alias for `save`. Documents can now be inserted into
  a collection using either method:

      db.test.save({ foo: "bar" });
      db.test.insert({ foo: "bar" });

* added support for data-modification AQL queries

* added AQL keywords `INSERT`, `UPDATE`, `REPLACE` and `REMOVE` (and `WITH`) to
  support data-modification AQL queries.

  Unquoted usage of these keywords for attribute names in AQL queries will likely
  fail in ArangoDB 2.2. If any such attribute name needs to be used in a query, it
  should be enclosed in backticks to indicate the usage of a literal attribute
  name.

  For example, the following query will fail in ArangoDB 2.2 with a parse error:

      FOR i IN foo RETURN i.remove

  and needs to be rewritten like this:

      FOR i IN foo RETURN i.`remove`

* disallow storing of JavaScript objects that contain JavaScript native objects
  of type `Date`, `Function`, `RegExp` or `External`, e.g.

      db.test.save({ foo: /bar/ });
      db.test.save({ foo: new Date() });

  will now print

      Error: <data> cannot be converted into JSON shape: could not shape document

  Previously, objects of these types were silently converted into an empty object
  (i.e. `{ }`).

  To store such objects in a collection, explicitly convert them into strings
  like this:

      db.test.save({ foo: String(/bar/) });
      db.test.save({ foo: String(new Date()) });

* The replication methods `logger.start`, `logger.stop` and `logger.properties` are
  no-ops in ArangoDB 2.2 as there is no separate replication logger anymore. Data changes
  are logged into the write-ahead log in ArangoDB 2.2, and not separately by the
  replication logger. The replication logger object is still there in ArangoDB 2.2 to
  ensure backwards-compatibility, however, logging cannot be started, stopped or
  configured anymore. Using any of these methods will do nothing.

  This also affects the following HTTP API methods:
  - `PUT /_api/replication/logger-start`
  - `PUT /_api/replication/logger-stop`
  - `GET /_api/replication/logger-config`
  - `PUT /_api/replication/logger-config`

  Using any of these methods is discouraged from now on as they will be removed in
  future versions of ArangoDB.

* INCOMPATIBLE CHANGE: replication of transactions has changed. Previously, transactions
  were logged on a master in one big block and shipped to a slave in one block, too.
  Now transactions will be logged and replicated as separate entries, allowing transactions
  to be bigger and also ensure replication progress.

  This change also affects the behavior of the `stop` method of the replication applier.
  If the replication applier is now stopped manually using the `stop` method and later
  restarted using the `start` method, any transactions that were unfinished at the
  point of stopping will be aborted on a slave, even if they later commit on the master.

  In ArangoDB 2.2, stopping the replication applier manually should be avoided unless the
  goal is to stop replication permanently or to do a full resync with the master anyway.
  If the replication applier still must be stopped, it should be made sure that the
  slave has fetched and applied all pending operations from a master, and that no
  extra transactions are started on the master before the `stop` command on the slave
  is executed.

  Replication of transactions in ArangoDB 2.2 might also lock the involved collections on
  the slave while a transaction is either committed or aborted on the master and the
  change has been replicated to the slave. This change in behavior may be important for
  slave servers that are used for read-scaling. In order to avoid long lasting collection
  locks on the slave, transactions should be kept small.

  The `_replication` system collection is not used anymore in ArangoDB 2.2 and its usage is
  discouraged.

* INCOMPATIBLE CHANGE: the figures reported by the `collection.figures` method
  now only reflect documents and data contained in the journals and datafiles of
  collections. Documents or deletions contained only in the write-ahead log will
  not influence collection figures until the write-ahead log garbage collection
  kicks in. The figures for a collection might therefore underreport the total
  resource usage of a collection.

  Additionally, the attributes `lastTick` and `uncollectedLogfileEntries` have been
  added to the result of the `figures` operation and the HTTP API method
  `PUT /_api/collection/figures`

* added `insert` method as an alias for `save`. Documents can now be inserted into
  a collection using either method:

      db.test.save({ foo: "bar" });
      db.test.insert({ foo: "bar" });

* added support for data-modification AQL queries

* added AQL keywords `INSERT`, `UPDATE`, `REPLACE` and `REMOVE` (and `WITH`) to
  support data-modification AQL queries.

  Unquoted usage of these keywords for attribute names in AQL queries will likely
  fail in ArangoDB 2.2. If any such attribute name needs to be used in a query, it
  should be enclosed in backticks to indicate the usage of a literal attribute
  name.

  For example, the following query will fail in ArangoDB 2.2 with a parse error:

      FOR i IN foo RETURN i.remove

  and needs to be rewritten like this:

      FOR i IN foo RETURN i.`remove`

* disallow storing of JavaScript objects that contain JavaScript native objects
  of type `Date`, `Function`, `RegExp` or `External`, e.g.

      db.test.save({ foo: /bar/ });
      db.test.save({ foo: new Date() });

  will now print

      Error: <data> cannot be converted into JSON shape: could not shape document

  Previously, objects of these types were silently converted into an empty object
  (i.e. `{ }`).

  To store such objects in a collection, explicitly convert them into strings
  like this:

      db.test.save({ foo: String(/bar/) });
      db.test.save({ foo: String(new Date()) });

* honor startup option `--server.disable-statistics` when deciding whether or not
  to start periodic statistics collection jobs

  Previously, the statistics collection jobs were started even if the server was
  started with the `--server.disable-statistics` flag being set to `true`

* removed startup option `--random.no-seed`

  This option had no effect in previous versions of ArangoDB and was thus removed.

* removed startup option `--database.remove-on-drop`

  This option was used for debugging only.

* removed startup option `--database.force-sync-properties`

  This option is now superfluous as collection properties are now stored in the
  write-ahead log.

* introduced write-ahead log

  All write operations in an ArangoDB server instance are automatically logged
  to the server's write-ahead log. The write-ahead log is a set of append-only
  logfiles, and it is used in case of a crash recovery and for replication.
  Data from the write-ahead log will eventually be moved into the journals or
  datafiles of collections, allowing the server to remove older write-ahead log
  logfiles. Figures of collections will be updated when data are moved from the
  write-ahead log into the journals or datafiles of collections.

  Cross-collection transactions in ArangoDB should benefit considerably by this
  change, as less writes than in previous versions are required to ensure the data
  of multiple collections are atomically and durably committed. All data-modifying
  operations inside transactions (insert, update, remove) will write their
  operations into the write-ahead log directly, making transactions with multiple
  operations also require less physical memory than in previous versions of ArangoDB,
  that required all transaction data to fit into RAM.

  The `_trx` system collection is not used anymore in ArangoDB 2.2 and its usage is
  discouraged.

  The data in the write-ahead log can also be used in the replication context.
  The `_replication` collection that was used in previous versions of ArangoDB to
  store all changes on the server is not used anymore in ArangoDB 2.2. Instead,
  slaves can read from a master's write-ahead log to get informed about most
  recent changes. This removes the need to store data-modifying operations in
  both the actual place and the `_replication` collection.

* removed startup option `--server.disable-replication-logger`

  This option is superfluous in ArangoDB 2.2. There is no dedicated replication
  logger in ArangoDB 2.2. There is now always the write-ahead log, and it is also
  used as the server's replication log. Specifying the startup option
  `--server.disable-replication-logger` will do nothing in ArangoDB 2.2, but the
  option should not be used anymore as it might be removed in a future version.

* changed behavior of replication logger

  There is no dedicated replication logger in ArangoDB 2.2 as there is the
  write-ahead log now. The existing APIs for starting and stopping the replication
  logger still exist in ArangoDB 2.2 for downwards-compatibility, but calling
  the start or stop operations are no-ops in ArangoDB 2.2. When querying the
  replication logger status via the API, the server will always report that the
  replication logger is running. Configuring the replication logger is a no-op
  in ArangoDB 2.2, too. Changing the replication logger configuration has no
  effect. Instead, the write-ahead log configuration can be changed.

* removed MRuby integration for arangod

  ArangoDB had an experimental MRuby integration in some of the publish builds.
  This wasn't continuously developed, and so it has been removed in ArangoDB 2.2.

  This change has led to the following startup options being superfluous:

  - `--ruby.gc-interval`
  - `--ruby.action-directory`
  - `--ruby.modules-path`
  - `--ruby.startup-directory`

  Specifying these startup options will do nothing in ArangoDB 2.2, but the
  options should be avoided from now on as they might be removed in future versions.

* reclaim index memory when last document in collection is deleted

  Previously, deleting documents from a collection did not lead to index sizes being
  reduced. Instead, the already allocated index memory was re-used when a collection
  was refilled.

  Now, index memory for primary indexes and hash indexes is reclaimed instantly when
  the last document from a collection is removed.

* inlined and optimized functions in hash indexes

* added AQL TRANSLATE function

  This function can be used to perform lookups from static lists, e.g.

      LET countryNames = { US: "United States", UK: "United Kingdom", FR: "France" }
      RETURN TRANSLATE("FR", countryNames)

* fixed datafile debugger

* fixed check-version for empty directory

* moved try/catch block to the top of routing chain

* added mountedApp function for foxx-manager

* fixed issue #883: arango 2.1 - when starting multi-machine cluster, UI web
  does not change to cluster overview

* fixed dfdb: should not start any other V8 threads

* cleanup of version-check, added module org/arangodb/database-version,
  added --check-version option

* fixed issue #881: [2.1.0] Bombarded (every 10 sec or so) with
  "WARNING format string is corrupt" when in non-system DB Dashboard

* specialized primary index implementation to allow faster hash table
  rebuilding and reduce lookups in datafiles for the actual value of `_key`.

* issue #862: added `--overwrite` option to arangoimp

* removed number of property lookups for documents during AQL queries that
  access documents

* prevent buffering of long print results in arangosh's and arangod's print
  command

  this change will emit buffered intermediate print results and discard the
  output buffer to quickly deliver print results to the user, and to prevent
  constructing very large buffers for large results

* removed sorting of attribute names for use in a collection's shaper

  sorting attribute names was done on document insert to keep attributes
  of a collection in sorted order for faster comparisons. The sort order
  of attributes was only used in one particular and unlikely case, so it
  was removed. Collections with many different attribute names should
  benefit from this change by faster inserts and slightly less memory usage.

* fixed a bug in arangodump which got the collection name in _from and _to
  attributes of edges wrong (all were "_unknown")

* fixed a bug in arangorestore which did not recognize wrong _from and _to
  attributes of edges

* improved error detection and reporting in arangorestore


v2.1.1 (2014-06-06)
-------------------

* fixed dfdb: should not start any other V8 threads

* signature for collection functions was modified

  The basic change was the substitution of the input parameter of the
  function by an generic options object which can contain multiple
  option parameter of the function.
  Following functions were modified
  remove
  removeBySample
  replace
  replaceBySample
  update
  updateBySample

  Old signature is yet supported but it will be removed in future versions

v2.1.0 (2014-05-29)
-------------------

* implemented upgrade procedure for clusters

* fixed communication issue with agency which prevented reconnect
  after an agent failure

* fixed cluster dashboard in the case that one but not all servers
  in the cluster are down

* fixed a bug with coordinators creating local database objects
  in the wrong order (_system needs to be done first)

* improved cluster dashboard


v2.1.0-rc2 (2014-05-25)
-----------------------

* fixed issue #864: Inconsistent behavior of AQL REVERSE(list) function


v2.1.0-rc1 (XXXX-XX-XX)
-----------------------

* added server-side periodic task management functions:

  - require("org/arangodb/tasks").register(): registers a periodic task
  - require("org/arangodb/tasks").unregister(): unregisters and removes a
    periodic task
  - require("org/arangodb/tasks").get(): retrieves a specific tasks or all
    existing tasks

  the previous undocumented function `internal.definePeriodic` is now
  deprecated and will be removed in a future release.

* decrease the size of some seldom used system collections on creation.

  This will make these collections use less disk space and mapped memory.

* added AQL date functions

* added AQL FLATTEN() list function

* added index memory statistics to `db.<collection>.figures()` function

  The `figures` function will now return a sub-document `indexes`, which lists
  the number of indexes in the `count` sub-attribute, and the total memory
  usage of the indexes in bytes in the `size` sub-attribute.

* added AQL CURRENT_DATABASE() function

  This function returns the current database's name.

* added AQL CURRENT_USER() function

  This function returns the current user from an AQL query. The current user is the
  username that was specified in the `Authorization` HTTP header of the request. If
  authentication is turned off or the query was executed outside a request context,
  the function will return `null`.

* fixed issue #796: Searching with newline chars broken?

  fixed slightly different handling of backslash escape characters in a few
  AQL functions. Now handling of escape sequences should be consistent, and
  searching for newline characters should work the same everywhere

* added OpenSSL version check for configure

  It will report all OpenSSL versions < 1.0.1g as being too old.
  `configure` will only complain about an outdated OpenSSL version but not stop.

* require C++ compiler support (requires g++ 4.8, clang++ 3.4 or Visual Studio 13)

* less string copying returning JSONified documents from ArangoDB, e.g. via
  HTTP GET `/_api/document/<collection>/<document>`

* issue #798: Lower case http headers from arango

  This change allows returning capitalized HTTP headers, e.g.
  `Content-Length` instead of `content-length`.
  The HTTP spec says that headers are case-insensitive, but
  in fact several clients rely on a specific case in response
  headers.
  This change will capitalize HTTP headers if the `X-Arango-Version`
  request header is sent by the client and contains a value of at
  least `20100` (for version 2.1). The default value for the
  compatibility can also be set at server start, using the
  `--server.default-api-compatibility` option.

* simplified usage of `db._createStatement()`

  Previously, the function could not be called with a query string parameter as
  follows:

      db._createStatement(queryString);

  Calling it as above resulted in an error because the function expected an
  object as its parameter. From now on, it's possible to call the function with
  just the query string.

* make ArangoDB not send back a `WWW-Authenticate` header to a client in case the
  client sends the `X-Omit-WWW-Authenticate` HTTP header.

  This is done to prevent browsers from showing their built-in HTTP authentication
  dialog for AJAX requests that require authentication.
  ArangoDB will still return an HTTP 401 (Unauthorized) if the request doesn't
  contain valid credentials, but it will omit the `WWW-Authenticate` header,
  allowing clients to bypass the browser's authentication dialog.

* added REST API method HTTP GET `/_api/job/job-id` to query the status of an
  async job without potentially fetching it from the list of done jobs

* fixed non-intuitive behavior in jobs API: previously, querying the status
  of an async job via the API HTTP PUT `/_api/job/job-id` removed a currently
  executing async job from the list of queryable jobs on the server.
  Now, when querying the result of an async job that is still executing,
  the job is kept in the list of queryable jobs so its result can be fetched
  by a subsequent request.

* use a new data structure for the edge index of an edge collection. This
  improves the performance for the creation of the edge index and in
  particular speeds up removal of edges in graphs. Note however that
  this change might change the order in which edges starting at
  or ending in a vertex are returned. However, this order was never
  guaranteed anyway and it is not sensible to guarantee any particular
  order.

* provide a size hint to edge and hash indexes when initially filling them
  this will lead to less re-allocations when populating these indexes

  this may speed up building indexes when opening an existing collection

* don't requeue identical context methods in V8 threads in case a method is
  already registered

* removed arangod command line option `--database.remove-on-compacted`

* export the sort attribute for graph traversals to the HTTP interface

* add support for arangodump/arangorestore for clusters


v2.0.8 (XXXX-XX-XX)
-------------------

* fixed too-busy iteration over skiplists

  Even when a skiplist query was restricted by a limit clause, the skiplist
  index was queried without the limit. this led to slower-than-necessary
  execution times.

* fixed timeout overflows on 32 bit systems

  this bug has led to problems when select was called with a high timeout
  value (2000+ seconds) on 32bit systems that don't have a forgiving select
  implementation. when the call was made on these systems, select failed
  so no data would be read or sent over the connection

  this might have affected some cluster-internal operations.

* fixed ETCD issues on 32 bit systems

  ETCD was non-functional on 32 bit systems at all. The first call to the
  watch API crashed it. This was because atomic operations worked on data
  structures that were not properly aligned on 32 bit systems.

* fixed issue #848: db.someEdgeCollection.inEdge does not return correct
  value when called the 2nd time after a .save to the edge collection


v2.0.7 (2014-05-05)
-------------------

* issue #839: Foxx Manager missing "unfetch"

* fixed a race condition at startup

  this fixes undefined behavior in case the logger was involved directly at
  startup, before the logger initialization code was called. This should have
  occurred only for code that was executed before the invocation of main(),
  e.g. during ctor calls of statically defined objects.


v2.0.6 (2014-04-22)
-------------------

* fixed issue #835: arangosh doesn't show correct database name



v2.0.5 (2014-04-21)
-------------------

* Fixed a caching problem in IE JS Shell

* added cancelation for async jobs

* upgraded to new gyp for V8

* new Windows installer


v2.0.4 (2014-04-14)
-------------------

* fixed cluster authentication front-end issues for Firefox and IE, there are
  still problems with Chrome


v2.0.3 (2014-04-14)
-------------------

* fixed AQL optimizer bug

* fixed front-end issues

* added password change dialog


v2.0.2 (2014-04-06)
-------------------

* during cluster startup, do not log (somewhat expected) connection errors with
  log level error, but with log level info

* fixed dashboard modals

* fixed connection check for cluster planning front end: firefox does
  not support async:false

* document how to persist a cluster plan in order to relaunch an existing
  cluster later


v2.0.1 (2014-03-31)
-------------------

* make ArangoDB not send back a `WWW-Authenticate` header to a client in case the
  client sends the `X-Omit-WWW-Authenticate` HTTP header.

  This is done to prevent browsers from showing their built-in HTTP authentication
  dialog for AJAX requests that require authentication.
  ArangoDB will still return an HTTP 401 (Unauthorized) if the request doesn't
  contain valid credentials, but it will omit the `WWW-Authenticate` header,
  allowing clients to bypass the browser's authentication dialog.

* fixed isses in arango-dfdb:

  the dfdb was not able to unload certain system collections, so these couldn't be
  inspected with the dfdb sometimes. Additionally, it did not truncate corrupt
  markers from datafiles under some circumstances

* added `changePassword` attribute for users

* fixed non-working "save" button in collection edit view of web interface
  clicking the save button did nothing. one had to press enter in one of the input
  fields to send modified form data

* fixed V8 compile error on MacOS X

* prevent `body length: -9223372036854775808` being logged in development mode for
  some Foxx HTTP responses

* fixed several bugs in web interface dashboard

* fixed issue #783: coffee script not working in manifest file

* fixed issue #783: coffee script not working in manifest file

* fixed issue #781: Cant save current query from AQL editor ui

* bumped version in `X-Arango-Version` compatibility header sent by arangosh and other
  client tools from `1.5` to `2.0`.

* fixed startup options for arango-dfdb, added details option for arango-dfdb

* fixed display of missing error messages and codes in arangosh

* when creating a collection via the web interface, the collection type was always
  "document", regardless of the user's choice


v2.0.0 (2014-03-10)
-------------------

* first 2.0 release


v2.0.0-rc2 (2014-03-07)
-----------------------

* fixed cluster authorization


v2.0.0-rc1 (2014-02-28)
-----------------------

* added sharding :-)

* added collection._dbName attribute to query the name of the database from a collection

  more detailed documentation on the sharding and cluster features can be found in the user
  manual, section **Sharding**

* INCOMPATIBLE CHANGE: using complex values in AQL filter conditions with operators other
  than equality (e.g. >=, >, <=, <) will disable usage of skiplist indexes for filter
  evaluation.

  For example, the following queries will be affected by change:

      FOR doc IN docs FILTER doc.value < { foo: "bar" } RETURN doc
      FOR doc IN docs FILTER doc.value >= [ 1, 2, 3 ] RETURN doc

  The following queries will not be affected by the change:

      FOR doc IN docs FILTER doc.value == 1 RETURN doc
      FOR doc IN docs FILTER doc.value == "foo" RETURN doc
      FOR doc IN docs FILTER doc.value == [ 1, 2, 3 ] RETURN doc
      FOR doc IN docs FILTER doc.value == { foo: "bar" } RETURN doc

* INCOMPATIBLE CHANGE: removed undocumented method `collection.saveOrReplace`

  this feature was never advertised nor documented nor tested.

* INCOMPATIBLE CHANGE: removed undocumented REST API method `/_api/simple/BY-EXAMPLE-HASH`

  this feature was never advertised nor documented nor tested.

* added explicit startup parameter `--server.reuse-address`

  This flag can be used to control whether sockets should be acquired with the SO_REUSEADDR
  flag.

  Regardless of this setting, sockets on Windows are always acquired using the
  SO_EXCLUSIVEADDRUSE flag.

* removed undocumented REST API method GET `/_admin/database-name`

* added user validation API at POST `/_api/user/<username>`

* slightly improved users management API in `/_api/user`:

  Previously, when creating a new user via HTTP POST, the username needed to be
  passed in an attribute `username`. When users were returned via this API,
  the usernames were returned in an attribute named `user`. This was slightly
  confusing and was changed in 2.0 as follows:

  - when adding a user via HTTP POST, the username can be specified in an attribute
  `user`. If this attribute is not used, the API will look into the attribute `username`
  as before and use that value.
  - when users are returned via HTTP GET, the usernames are still returned in an
    attribute `user`.

  This change should be fully downwards-compatible with the previous version of the API.

* added AQL SLICE function to extract slices from lists

* made module loader more node compatible

* the startup option `--javascript.package-path` for arangosh is now deprecated and does
  nothing. Using it will not cause an error, but the option is ignored.

* added coffee script support

* Several UI improvements.

* Exchanged icons in the graphviewer toolbar

* always start networking and HTTP listeners when starting the server (even in
  console mode)

* allow vertex and edge filtering with user-defined functions in TRAVERSAL,
  TRAVERSAL_TREE and SHORTEST_PATH AQL functions:

      // using user-defined AQL functions for edge and vertex filtering
      RETURN TRAVERSAL(friends, friendrelations, "friends/john", "outbound", {
        followEdges: "myfunctions::checkedge",
        filterVertices: "myfunctions::checkvertex"
      })

      // using the following custom filter functions
      var aqlfunctions = require("org/arangodb/aql/functions");
      aqlfunctions.register("myfunctions::checkedge", function (config, vertex, edge, path) {
        return (edge.type !== 'dislikes'); // don't follow these edges
      }, false);

      aqlfunctions.register("myfunctions::checkvertex", function (config, vertex, path) {
        if (vertex.isDeleted || ! vertex.isActive) {
          return [ "prune", "exclude" ]; // exclude these and don't follow them
        }
        return [ ]; // include everything else
      }, false);

* fail if invalid `strategy`, `order` or `itemOrder` attribute values
  are passed to the AQL TRAVERSAL function. Omitting these attributes
  is not considered an error, but specifying an invalid value for any
  of these attributes will make an AQL query fail.

* issue #751: Create database through API should return HTTP status code 201

  By default, the server now returns HTTP 201 (created) when creating a new
  database successfully. To keep compatibility with older ArangoDB versions, the
  startup parameter `--server.default-api-compatibility` can be set to a value
  of `10400` to indicate API compatibility with ArangoDB 1.4. The compatibility
  can also be enforced by setting the `X-Arango-Version` HTTP header in a
  client request to this API on a per-request basis.

* allow direct access from the `db` object to collections whose names start
  with an underscore (e.g. db._users).

  Previously, access to such collections via the `db` object was possible from
  arangosh, but not from arangod (and thus Foxx and actions). The only way
  to access such collections from these places was via the `db._collection(<name>)`
  workaround.

* allow `\n` (as well as `\r\n`) as line terminator in batch requests sent to
  `/_api/batch` HTTP API.

* use `--data-binary` instead of `--data` parameter in generated cURL examples

* issue #703: Also show path of logfile for fm.config()

* issue #675: Dropping a collection used in "graph" module breaks the graph

* added "static" Graph.drop() method for graphs API

* fixed issue #695: arangosh server.password error

* use pretty-printing in `--console` mode by default

* simplified ArangoDB startup options

  Some startup options are now superfluous or their usage is simplified. The
  following options have been changed:

  * `--javascript.modules-path`: this option has been removed. The modules paths
    are determined by arangod and arangosh automatically based on the value of
    `--javascript.startup-directory`.

    If the option is set on startup, it is ignored so startup will not abort with
    an error `unrecognized option`.

  * `--javascript.action-directory`: this option has been removed. The actions
    directory is determined by arangod automatically based on the value of
    `--javascript.startup-directory`.

    If the option is set on startup, it is ignored so startup will not abort with
    an error `unrecognized option`.

  * `--javascript.package-path`: this option is still available but it is not
    required anymore to set the standard package paths (e.g. `js/npm`). arangod
    will automatically use this standard package path regardless of whether it
    was specified via the options.

    It is possible to use this option to add additional package paths to the
    standard value.

  Configuration files included with arangod are adjusted accordingly.

* layout of the graphs tab adapted to better fit with the other tabs

* database selection is moved to the bottom right corner of the web interface

* removed priority queue index type

  this feature was never advertised nor documented nor tested.

* display internal attributes in document source view of web interface

* removed separate shape collections

  When upgrading to ArangoDB 2.0, existing collections will be converted to include
  shapes and attribute markers in the datafiles instead of using separate files for
  shapes.

  When a collection is converted, existing shapes from the SHAPES directory will
  be written to a new datafile in the collection directory, and the SHAPES directory
  will be removed afterwards.

  This saves up to 2 MB of memory and disk space for each collection
  (savings are higher, the less different shapes there are in a collection).
  Additionally, one less file descriptor per opened collection will be used.

  When creating a new collection, the amount of sync calls may be reduced. The same
  may be true for documents with yet-unknown shapes. This may help performance
  in these cases.

* added AQL functions `NTH` and `POSITION`

* added signal handler for arangosh to save last command in more cases

* added extra prompt placeholders for arangosh:
  - `%e`: current endpoint
  - `%u`: current user

* added arangosh option `--javascript.gc-interval` to control amount of
  garbage collection performed by arangosh

* fixed issue #651: Allow addEdge() to take vertex ids in the JS library

* removed command-line option `--log.format`

  In previous versions, this option did not have an effect for most log messages, so
  it got removed.

* removed C++ logger implementation

  Logging inside ArangoDB is now done using the LOG_XXX() macros. The LOGGER_XXX()
  macros are gone.

* added collection status "loading"


v1.4.16 (XXXX-XX-XX)
--------------------

* fixed too eager datafile deletion

  this issue could have caused a crash when the compaction had marked datafiles as obsolete
  and they were removed while "old" temporary query results still pointed to the old datafile
  positions

* fixed issue #826: Replication fails when a collection's configuration changes


v1.4.15 (2014-04-19)
--------------------

* bugfix for AQL query optimizer

  the following type of query was too eagerly optimized, leading to errors in code-generation:

      LET a = (FOR i IN [] RETURN i) LET b = (FOR i IN [] RETURN i) RETURN 1

  the problem occurred when both lists in the subqueries were empty. In this case invalid code
  was generated and the query couldn't be executed.


v1.4.14 (2014-04-05)
--------------------

* fixed race conditions during shape / attribute insertion

  A race condition could have led to spurious `cannot find attribute #xx` or
  `cannot find shape #xx` (where xx is a number) warning messages being logged
  by the server. This happened when a new attribute was inserted and at the same
  time was queried by another thread.

  Also fixed a race condition that may have occurred when a thread tried to
  access the shapes / attributes hash tables while they were resized. In this
  cases, the shape / attribute may have been hashed to a wrong slot.

* fixed a memory barrier / cpu synchronization problem with libev, affecting
  Windows with Visual Studio 2013 (probably earlier versions are affected, too)

  The issue is described in detail here:
  http://lists.schmorp.de/pipermail/libev/2014q1/002318.html


v1.4.13 (2014-03-14)
--------------------

* added diagnostic output for Foxx application upload

* allow dump & restore from ArangoDB 1.4 with an ArangoDB 2.0 server

* allow startup options `temp-path` and `default-language` to be specified from the arangod
  configuration file and not only from the command line

* fixed too eager compaction

  The compaction will now wait for several seconds before trying to re-compact the same
  collection. Additionally, some other limits have been introduced for the compaction.


v1.4.12 (2014-03-05)
--------------------

* fixed display bug in web interface which caused the following problems:
  - documents were displayed in web interface as being empty
  - document attributes view displayed many attributes with content "undefined"
  - document source view displayed many attributes with name "TYPEOF" and value "undefined"
  - an alert popping up in the browser with message "Datatables warning..."

* re-introduced old-style read-write locks to supports Windows versions older than
  Windows 2008R2 and Windows 7. This should re-enable support for Windows Vista and
  Windows 2008.


v1.4.11 (2014-02-27)
--------------------

* added SHORTEST_PATH AQL function

  this calculates the shortest paths between two vertices, using the Dijkstra
  algorithm, employing a min-heap

  By default, ArangoDB does not know the distance between any two vertices and
  will use a default distance of 1. A custom distance function can be registered
  as an AQL user function to make the distance calculation use any document
  attributes or custom logic:

      RETURN SHORTEST_PATH(cities, motorways, "cities/CGN", "cities/MUC", "outbound", {
        paths: true,
        distance: "myfunctions::citydistance"
      })

      // using the following custom distance function
      var aqlfunctions = require("org/arangodb/aql/functions");
      aqlfunctions.register("myfunctions::distance", function (config, vertex1, vertex2, edge) {
        return Math.sqrt(Math.pow(vertex1.x - vertex2.x) + Math.pow(vertex1.y - vertex2.y));
      }, false);

* fixed bug in Graph.pathTo function

* fixed small memleak in AQL optimizer

* fixed access to potentially uninitialized variable when collection had a cap constraint


v1.4.10 (2014-02-21)
--------------------

* fixed graph constructor to allow graph with some parameter to be used

* added node.js "events" and "stream"

* updated npm packages

* added loading of .json file

* Fixed http return code in graph api with waitForSync parameter.

* Fixed documentation in graph, simple and index api.

* removed 2 tests due to change in ruby library.

* issue #756: set access-control-expose-headers on CORS response

  the following headers are now whitelisted by ArangoDB in CORS responses:
  - etag
  - content-encoding
  - content-length
  - location
  - server
  - x-arango-errors
  - x-arango-async-id


v1.4.9 (2014-02-07)
-------------------

* return a document's current etag in response header for HTTP HEAD requests on
  documents that return an HTTP 412 (precondition failed) error. This allows
  retrieving the document's current revision easily.

* added AQL function `SKIPLIST` to directly access skiplist indexes from AQL

  This is a shortcut method to use a skiplist index for retrieving specific documents in
  indexed order. The function capability is rather limited, but it may be used
  for several cases to speed up queries. The documents are returned in index order if
  only one condition is used.

      /* return all documents with mycollection.created > 12345678 */
      FOR doc IN SKIPLIST(mycollection, { created: [[ '>', 12345678 ]] })
        RETURN doc

      /* return first document with mycollection.created > 12345678 */
      FOR doc IN SKIPLIST(mycollection, { created: [[ '>', 12345678 ]] }, 0, 1)
        RETURN doc

      /* return all documents with mycollection.created between 12345678 and 123456790 */
      FOR doc IN SKIPLIST(mycollection, { created: [[ '>', 12345678 ], [ '<=', 123456790 ]] })
        RETURN doc

      /* return all documents with mycollection.a equal 1 and .b equal 2 */
      FOR doc IN SKIPLIST(mycollection, { a: [[ '==', 1 ]], b: [[ '==', 2 ]] })
        RETURN doc

  The function requires a skiplist index with the exact same attributes to
  be present on the specified collection. All attributes present in the skiplist
  index must be specified in the conditions specified for the `SKIPLIST` function.
  Attribute declaration order is important, too: attributes must be specified in the
  same order in the condition as they have been declared in the skiplist index.

* added command-line option `--server.disable-authentication-unix-sockets`

  with this option, authentication can be disabled for all requests coming
  in via UNIX domain sockets, enabling clients located on the same host as
  the ArangoDB server to connect without authentication.
  Other connections (e.g. TCP/IP) are not affected by this option.

  The default value for this option is `false`.
  Note: this option is only supported on platforms that support Unix domain
  sockets.

* call global arangod instance destructor on shutdown

* issue #755: TRAVERSAL does not use strategy, order and itemOrder options

  these options were not honored when configuring a traversal via the AQL
  TRAVERSAL function. Now, these options are used if specified.

* allow vertex and edge filtering with user-defined functions in TRAVERSAL,
  TRAVERSAL_TREE and SHORTEST_PATH AQL functions:

      // using user-defined AQL functions for edge and vertex filtering
      RETURN TRAVERSAL(friends, friendrelations, "friends/john", "outbound", {
        followEdges: "myfunctions::checkedge",
        filterVertices: "myfunctions::checkvertex"
      })

      // using the following custom filter functions
      var aqlfunctions = require("org/arangodb/aql/functions");
      aqlfunctions.register("myfunctions::checkedge", function (config, vertex, edge, path) {
        return (edge.type !== 'dislikes'); // don't follow these edges
      }, false);

      aqlfunctions.register("myfunctions::checkvertex", function (config, vertex, path) {
        if (vertex.isDeleted || ! vertex.isActive) {
          return [ "prune", "exclude" ]; // exclude these and don't follow them
        }
        return [ ]; // include everything else
      }, false);

* issue #748: add vertex filtering to AQL's TRAVERSAL[_TREE]() function


v1.4.8 (2014-01-31)
-------------------

* install foxx apps in the web interface

* fixed a segfault in the import API


v1.4.7 (2014-01-23)
-------------------

* issue #744: Add usage example arangoimp from Command line

* issue #738: added __dirname, __filename pseudo-globals. Fixes #733. (@by pluma)

* mount all Foxx applications in system apps directory on startup


v1.4.6 (2014-01-20)
-------------------

* issue #736: AQL function to parse collection and key from document handle

* added fm.rescan() method for Foxx-Manager

* fixed issue #734: foxx cookie and route problem

* added method `fm.configJson` for arangosh

* include `startupPath` in result of API `/_api/foxx/config`


v1.4.5 (2014-01-15)
-------------------

* fixed issue #726: Alternate Windows Install Method

* fixed issue #716: dpkg -P doesn't remove everything

* fixed bugs in description of HTTP API `_api/index`

* fixed issue #732: Rest API GET revision number

* added missing documentation for several methods in HTTP API `/_api/edge/...`

* fixed typos in description of HTTP API `_api/document`

* defer evaluation of AQL subqueries and logical operators (lazy evaluation)

* Updated font in WebFrontend, it now contains a version that renders properly on Windows

* generally allow function return values as call parameters to AQL functions

* fixed potential deadlock in global context method execution

* added override file "arangod.conf.local" (and co)


v1.4.4 (2013-12-24)
-------------------

* uid and gid are now set in the scripts, there is no longer a separate config file for
  arangod when started from a script

* foxx-manager is now an alias for arangosh

* arango-dfdb is now an alias for arangod, moved from bin to sbin

* changed from readline to linenoise for Windows

* added --install-service and --uninstall-service for Windows

* removed --daemon and --supervisor for Windows

* arangosh and arangod now uses the config-file which maps the binary name, i. e. if you
  rename arangosh to foxx-manager it will use the config file foxx-manager.conf

* fixed lock file for Windows

* fixed issue #711, #687: foxx-manager throws internal errors

* added `--server.ssl-protocol` option for client tools
  this allows connecting from arangosh, arangoimp, arangoimp etc. to an ArangoDB
  server that uses a non-default value for `--server.ssl-protocol`. The default
  value for the SSL protocol is 4 (TLSv1). If the server is configured to use a
  different protocol, it was not possible to connect to it with the client tools.

* added more detailed request statistics

  This adds the number of async-executed HTTP requests plus the number of HTTP
  requests per individual HTTP method type.

* added `--force` option for arangorestore
  this option allows continuing a restore operation even if the server reports errors
  in the middle of the restore operation

* better error reporting for arangorestore
  in case the server returned an HTTP error, arangorestore previously reported this
  error as `internal error` without any details only. Now server-side errors are
  reported by arangorestore with the server's error message

* include more system collections in dumps produced by arangodump
  previously some system collections were intentionally excluded from dumps, even if the
  dump was run with `--include-system-collections`. for example, the collections `_aal`,
  `_modules`, `_routing`, and `_users` were excluded. This makes sense in a replication
  context but not always in a dump context.
  When specifying `--include-system-collections`, arangodump will now include the above-
  mentioned collections in the dump, too. Some other system collections are still excluded
  even when the dump is run with `--include-system-collections`, for example `_replication`
  and `_trx`.

* fixed issue #701: ArangoStatement undefined in arangosh

* fixed typos in configuration files


v1.4.3 (2013-11-25)
-------------------

* fixed a segfault in the AQL optimizer, occurring when a constant non-list value was
  used on the right-hand side of an IN operator that had a collection attribute on the
  left-hand side

* issue #662:

  Fixed access violation errors (crashes) in the Windows version, occurring under some
  circumstances when accessing databases with multiple clients in parallel

* fixed issue #681: Problem with ArchLinux PKGBUILD configuration


v1.4.2 (2013-11-20)
-------------------

* fixed issue #669: Tiny documentation update

* ported Windows version to use native Windows API SRWLocks (slim read-write locks)
  and condition variables instead of homemade versions

  MSDN states the following about the compatibility of SRWLocks and Condition Variables:

      Minimum supported client:
      Windows Server 2008 [desktop apps | Windows Store apps]

      Minimum supported server:
      Windows Vista [desktop apps | Windows Store apps]

* fixed issue #662: ArangoDB on Windows hanging

  This fixes a deadlock issue that occurred on Windows when documents were written to
  a collection at the same time when some other thread tried to drop the collection.

* fixed file-based logging in Windows

  the logger complained on startup if the specified log file already existed

* fixed startup of server in daemon mode (`--daemon` startup option)

* fixed a segfault in the AQL optimizer

* issue #671: Method graph.measurement does not exist

* changed Windows condition variable implementation to use Windows native
  condition variables

  This is an attempt to fix spurious Windows hangs as described in issue #662.

* added documentation for JavaScript traversals

* added --code-page command-line option for Windows version of arangosh

* fixed a problem when creating edges via the web interface.

  The problem only occurred if a collection was created with type "document
  collection" via the web interface, and afterwards was dropped and re-created
  with type "edge collection". If the web interface page was not reloaded,
  the old collection type (document) was cached, making the subsequent creation
  of edges into the (seeming-to-be-document) collection fail.

  The fix is to not cache the collection type in the web interface. Users of
  an older version of the web interface can reload the collections page if they
  are affected.

* fixed a caching problem in arangosh: if a collection was created using the web
  interface, and then removed via arangosh, arangosh did not actually drop the
  collection due to caching.

  Because the `drop` operation was not carried out, this caused misleading error
  messages when trying to re-create the collection (e.g. `cannot create collection:
  duplicate name`).

* fixed ALT-introduced characters for arangosh console input on Windows

  The Windows readline port was not able to handle characters that are built
  using CTRL or ALT keys. Regular characters entered using the CTRL or ALT keys
  were silently swallowed and not passed to the terminal input handler.

  This did not seem to cause problems for the US keyboard layout, but was a
  severe issue for keyboard layouts that require the ALT (or ALT-GR) key to
  construct characters. For example, entering the character `{` with a German
  keyboard layout requires pressing ALT-GR + 9.

* fixed issue #665: Hash/skiplist combo madness bit my ass

  this fixes a problem with missing/non-deterministic rollbacks of inserts in
  case of a unique constraint violation into a collection with multiple secondary
  indexes (with at least one of them unique)

* fixed issue #664: ArangoDB installer on Windows requires drive c:

* partly fixed issue #662: ArangoDB on Windows hanging

  This fixes dropping databases on Windows. In previous 1.4 versions on Windows,
  one shape collection file was not unloaded and removed when dropping a database,
  leaving one directory and one shape collection file in the otherwise-dropped
  database directory.

* fixed issue #660: updated documentation on indexes


v1.4.1 (2013-11-08)
-------------------

* performance improvements for skip-list deletes


v1.4.1-rc1 (2013-11-07)
-----------------------

* fixed issue #635: Web-Interface should have a "Databases" Menu for Management

* fixed issue #624: Web-Interface is missing a Database selector

* fixed segfault in bitarray query

* fixed issue #656: Cannot create unique index through web interface

* fixed issue #654: bitarray index makes server down

* fixed issue #653: Slow query

* fixed issue #650: Randomness of any() should be improved

* made AQL `DOCUMENT()` function polymorphic and work with just one parameter.

  This allows using the `DOCUMENT` function like this:

      DOCUMENT('users/john')
      DOCUMENT([ 'users/john', 'users/amy' ])

  in addition to the existing use cases:

      DOCUMENT(users, 'users/john')
      DOCUMENT(users, 'john')
      DOCUMENT(users, [ 'users/john' ])
      DOCUMENT(users, [ 'users/john', 'users/amy' ])
      DOCUMENT(users, [ 'john', 'amy' ])

* simplified usage of ArangoDB batch API

  It is not necessary anymore to send the batch boundary in the HTTP `Content-Type`
  header. Previously, the batch API expected the client to send a Content-Type header
  of`multipart/form-data; boundary=<some boundary value>`. This is still supported in
  ArangoDB 2.0, but clients can now also omit this header. If the header is not
  present in a client request, ArangoDB will ignore the request content type and
  read the MIME boundary from the beginning of the request body.

  This also allows using the batch API with the Swagger "Try it out" feature (which is
  not too good at sending a different or even dynamic content-type request header).

* added API method GET `/_api/database/user`

  This returns the list of databases a specific user can see without changing the
  username/passwd.

* issue #424: Documentation about IDs needs to be upgraded


v1.4.0 (2013-10-29)
-------------------

* fixed issue #648: /batch API is missing from Web Interface API Documentation (Swagger)

* fixed issue #647: Icon tooltips missing

* fixed issue #646: index creation in web interface

* fixed issue #645: Allow jumping from edge to linked vertices

* merged PR for issue #643: Some minor corrections and a link to "Downloads"

* fixed issue #642: Completion of error handling

* fixed issue #639: compiling v1.4 on maverick produces warnings on -Wstrict-null-sentinel

* fixed issue #634: Web interface bug: Escape does not always propagate

* fixed issue #620: added startup option `--server.default-api-compatibility`

  This adds the following changes to the ArangoDB server and clients:
  - the server provides a new startup option `--server.default-api-compatibility`.
    This option can be used to determine the compatibility of (some) server API
    return values. The value for this parameter is a server version number,
    calculated as follows: `10000 * major + 100 * minor` (e.g. `10400` for ArangoDB
    1.3). The default value is `10400` (1.4), the minimum allowed value is `10300`
    (1.3).

    When setting this option to a value lower than the current server version,
    the server might respond with old-style results to "old" clients, increasing
    compatibility with "old" (non-up-to-date) clients.

  - the server will on each incoming request check for an HTTP header
    `x-arango-version`. Clients can optionally set this header to the API
    version number they support. For example, if a client sends the HTTP header
    `x-arango-version: 10300`, the server will pick this up and might send ArangoDB
    1.3-style responses in some situations.

    Setting either the startup parameter or using the HTTP header (or both) allows
    running "old" clients with newer versions of ArangoDB, without having to adjust
    the clients too much.

  - the `location` headers returned by the server for the APIs `/_api/document/...`
    and `/_api/collection/...` will have different values depending on the used API
    version. If the API compatibility is `10300`, the `location` headers returned
    will look like this:

        location: /_api/document/....

    whereas when an API compatibility of `10400` or higher is used, the `location`
    headers will look like this:

        location: /_db/<database name>/_api/document/...

  Please note that even in the presence of this, old API versions still may not
  be supported forever by the server.

* fixed issue #643: Some minor corrections and a link to "Downloads" by @frankmayer

* started issue #642: Completion of error handling

* fixed issue #639: compiling v1.4 on maverick produces warnings on
  -Wstrict-null-sentinel

* fixed issue #621: Standard Config needs to be fixed

* added function to manage indexes (web interface)

* improved server shutdown time by signaling shutdown to applicationserver,
  logging, cleanup and compactor threads

* added foxx-manager `replace` command

* added foxx-manager `installed` command (a more intuitive alias for `list`)

* fixed issue #617: Swagger API is missing '/_api/version'

* fixed issue #615: Swagger API: Some commands have no parameter entry forms

* fixed issue #614: API : Typo in : Request URL /_api/database/current

* fixed issue #609: Graph viz tool - different background color

* fixed issue #608: arangosh config files - eventually missing in the manual

* fixed issue #607: Admin interface: no core documentation

* fixed issue #603: Aardvark Foxx App Manager

* fixed a bug in type-mapping between AQL user functions and the AQL layer

  The bug caused errors like the following when working with collection documents
  in an AQL user function:

      TypeError: Cannot assign to read only property '_id' of #<ShapedJson>

* create less system collections when creating a new database

  This is achieved by deferring collection creation until the collections are actually
  needed by ArangoDB. The following collections are affected by the change:
  - `_fishbowl`
  - `_structures`


v1.4.0-beta2 (2013-10-14)
-------------------------

* fixed compaction on Windows

  The compaction on Windows did not ftruncate the cleaned datafiles to a smaller size.
  This has been fixed so not only the content of the files is cleaned but also files
  are re-created with potentially smaller sizes.

* only the following system collections will be excluded from replication from now on:
  - `_replication`
  - `_trx`
  - `_users`
  - `_aal`
  - `_fishbowl`
  - `_modules`
  - `_routing`

  Especially the following system collections will now be included in replication:
  - `_aqlfunctions`
  - `_graphs`

  In previous versions of ArangoDB, all system collections were excluded from the
  replication.

  The change also caused a change in the replication logger and applier:
  in previous versions of ArangoDB, only a collection's id was logged for an operation.
  This has not caused problems for non-system collections but for system collections
  there ids might differ. In addition to a collection id ArangoDB will now also log the
  name of a collection for each replication event.

  The replication applier will now look for the collection name attribute in logged
  events preferably.

* added database selection to arango-dfdb

* provide foxx-manager, arangodump, and arangorestore in Windows build

* ArangoDB 1.4 will refuse to start if option `--javascript.app-path` is not set.

* added startup option `--server.allow-method-override`

  This option can be set to allow overriding the HTTP request method in a request using
  one of the following custom headers:

  - x-http-method-override
  - x-http-method
  - x-method-override

  This allows bypassing proxies and tools that would otherwise just let certain types of
  requests pass. Enabling this option may impose a security risk, so it should only be
  used in very controlled environments.

  The default value for this option is `false` (no method overriding allowed).

* added "details" URL parameter for bulk import API

  Setting the `details` URL parameter to `true` in a call to POST `/_api/import` will make
  the import return details about non-imported documents in the `details` attribute. If
  `details` is `false` or omitted, no `details` attribute will be present in the response.
  This is the same behavior that previous ArangoDB versions exposed.

* added "complete" option for bulk import API

  Setting the `complete` URL parameter to `true` in a call to POST `/_api/import` will make
  the import completely fail if at least one of documents cannot be imported successfully.

  It defaults to `false`, which will make ArangoDB continue importing the other documents
  from the import even if some documents cannot be imported. This is the same behavior that
  previous ArangoDB versions exposed.

* added missing swagger documentation for `/_api/log`

* calling `/_api/logs` (or `/_admin/logs`) is only permitted from the `_system` database now.

  Calling this API method for/from other database will result in an HTTP 400.

' ported fix from https://github.com/novus/nvd3/commit/0894152def263b8dee60192f75f66700cea532cc

  This prevents JavaScript errors from occurring in Chrome when in the admin interface,
  section "Dashboard".

* show current database name in web interface (bottom right corner)

* added missing documentation for /_api/import in swagger API docs

* allow specification of database name for replication sync command replication applier

  This allows syncing from a master database with a different name than the slave database.

* issue #601: Show DB in prompt

  arangosh now displays the database name as part of the prompt by default.

  Can change the prompt by using the `--prompt` option, e.g.

      > arangosh --prompt "my db is named \"%d\"> "


v1.4.0-beta1 (2013-10-01)
-------------------------

* make the Foxx manager use per-database app directories

  Each database now has its own subdirectory for Foxx applications. Each database
  can thus use different Foxx applications if required. A Foxx app for a specific
  database resides in `<app-path>/databases/<database-name>/<app-name>`.

  System apps are shared between all databases. They reside in `<app-path>/system/<app-name>`.

* only trigger an engine reset in development mode for URLs starting with `/dev/`

  This prevents ArangoDB from reloading all Foxx applications when it is not
  actually necessary.

* changed error code from 10 (bad parameter) to 1232 (invalid key generator) for
  errors that are due to an invalid key generator specification when creating a new
  collection

* automatic detection of content-type / mime-type for Foxx assets based on filenames,
  added possibility to override auto detection

* added endpoint management API at `/_api/endpoint`

* changed HTTP return code of PUT `/_api/cursor` from 400 to 404 in case a
  non-existing cursor is referred to

* issue #360: added support for asynchronous requests

  Incoming HTTP requests with the headers `x-arango-async: true` or
  `x-arango-async: store` will be answered by the server instantly with a generic
  HTTP 202 (Accepted) response.

  The actual requests will be queued and processed by the server asynchronously,
  allowing the client to continue sending other requests without waiting for the
  server to process the actually requested operation.

  The exact point in time when a queued request is executed is undefined. If an
  error occurs during execution of an asynchronous request, the client will not
  be notified by the server.

  The maximum size of the asynchronous task queue can be controlled using the new
  option `--scheduler.maximal-queue-size`. If the queue contains this many number of
  tasks and a new asynchronous request comes in, the server will reject it with an
  HTTP 500 (internal server error) response.

  Results of incoming requests marked with header `x-arango-async: true` will be
  discarded by the server immediately. Clients have no way of accessing the result
  of such asynchronously executed request. This is just _fire and forget_.

  To later retrieve the result of an asynchronously executed request, clients can
  mark a request with the header `x-arango-async: keep`. This makes the server
  store the result of the request in memory until explicitly fetched by a client
  via the `/_api/job` API. The `/_api/job` API also provides methods for basic
  inspection of which pending or already finished requests there are on the server,
  plus ways for garbage collecting unneeded results.

* Added new option `--scheduler.maximal-queue-size`.

* issue #590: Manifest Lint

* added data dump and restore tools, arangodump and arangorestore.

  arangodump can be used to create a logical dump of an ArangoDB database, or
  just dedicated collections. It can be used to dump both a collection's structure
  (properties and indexes) and data (documents).

  arangorestore can be used to restore data from a dump created with arangodump.
  arangorestore currently does not re-create any indexes, and doesn't yet handle
  referenced documents in edges properly when doing just partial restores.
  This will be fixed until 1.4 stable.

* introduced `--server.database` option for arangosh, arangoimp, and arangob.

  The option allows these client tools to use a certain database for their actions.
  In arangosh, the current database can be switched at any time using the command

      db._useDatabase(<name>);

  When no database is specified, all client tools will assume they should use the
  default database `_system`. This is done for downwards-compatibility reasons.

* added basic multi database support (alpha)

  New databases can be created using the REST API POST `/_api/database` and the
  shell command `db._createDatabase(<name>)`.

  The default database in ArangoDB is called `_system`. This database is always
  present and cannot be deleted by the user. When an older version of ArangoDB is
  upgraded to 1.4, the previously only database will automatically become the
  `_system` database.

  New databases can be created with the above commands, and can be deleted with the
  REST API DELETE `/_api/database/<name>` or the shell command `db._dropDatabase(<name>);`.

  Deleting databases is still unstable in ArangoDB 1.4 alpha and might crash the
  server. This will be fixed until 1.4 stable.

  To access a specific database via the HTTP REST API, the `/_db/<name>/` prefix
  can be used in all URLs. ArangoDB will check if an incoming request starts with
  this prefix, and will automatically pick the database name from it. If the prefix
  is not there, ArangoDB will assume the request is made for the default database
  (`_system`). This is done for downwards-compatibility reasons.

  That means, the following URL pathnames are logically identical:

      /_api/document/mycollection/1234
      /_db/_system/document/mycollection/1234

  To access a different database (e.g. `test`), the URL pathname would look like this:

      /_db/test/document/mycollection/1234

  New databases can also be created and existing databases can only be dropped from
  within the default database (`_system`). It is not possible to drop the `_system`
  database itself.

  Cross-database operations are unintended and unsupported. The intention of the
  multi-database feature is to have the possibility to have a few databases managed
  by ArangoDB in parallel, but to only access one database at a time from a connection
  or a request.

  When accessing the web interface via the URL pathname `/_admin/html/` or `/_admin/aardvark`,
  the web interface for the default database (`_system`) will be displayed.
  To access the web interface for a different database, the database name can be
  put into the URLs as a prefix, e.g. `/_db/test/_admin/html` or
  `/_db/test/_admin/aardvark`.

  All internal request handlers and also all user-defined request handlers and actions
  (including Foxx) will only get to see the unprefixed URL pathnames (i.e. excluding
  any database name prefix). This is to ensure downwards-compatibility.

  To access the name of the requested database from any action (including Foxx), use
  use `req.database`.

  For example, when calling the URL `/myapp/myaction`, the content of `req.database`
  will be `_system` (the default database because no database got specified) and the
  content of `req.url` will be `/myapp/myaction`.

  When calling the URL `/_db/test/myapp/myaction`, the content of `req.database` will be
  `test`, and the content of `req.url` will still be `/myapp/myaction`.

* Foxx now excludes files starting with . (dot) when bundling assets

  This mitigates problems with editor swap files etc.

* made the web interface a Foxx application

  This change caused the files for the web interface to be moved from `html/admin` to
  `js/apps/aardvark` in the file system.

  The base URL for the admin interface changed from `_admin/html/index.html` to
  `_admin/aardvark/index.html`.

  The "old" redirection to `_admin/html/index.html` will now produce a 404 error.

  When starting ArangoDB with the `--upgrade` option, this will automatically be remedied
  by putting in a redirection from `/` to `/_admin/aardvark/index.html`, and from
  `/_admin/html/index.html` to `/_admin/aardvark/index.html`.

  This also obsoletes the following configuration (command-line) options:
  - `--server.admin-directory`
  - `--server.disable-admin-interface`

  when using these now obsolete options when the server is started, no error is produced
  for downwards-compatibility.

* changed User-Agent value sent by arangoimp, arangosh, and arangod from "VOC-Agent" to
  "ArangoDB"

* changed journal file creation behavior as follows:

  Previously, a journal file for a collection was always created when a collection was
  created. When a journal filled up and became full, the current journal was made a
  datafile, and a new (empty) journal was created automatically. There weren't many
  intended situations when a collection did not have at least one journal.

  This is changed now as follows:
  - when a collection is created, no journal file will be created automatically
  - when there is a write into a collection without a journal, the journal will be
    created lazily
  - when there is a write into a collection with a full journal, a new journal will
    be created automatically

  From the end user perspective, nothing should have changed, except that there is now
  less disk usage for empty collections. Disk usage of infrequently updated collections
  might also be reduced significantly by running the `rotate()` method of a collection,
  and not writing into a collection subsequently.

* added method `collection.rotate()`

  This allows premature rotation of a collection's current journal file into a (read-only)
  datafile. The purpose of using `rotate()` is to prematurely allow compaction (which is
  performed on datafiles only) on data, even if the journal was not filled up completely.

  Using `rotate()` may make sense in the following scenario:

      c = db._create("test");
      for (i = 0; i < 1000; ++i) {
        c.save(...); // insert lots of data here
      }

      ...
      c.truncate(); // collection is now empty
      // only data in datafiles will be compacted by following compaction runs
      // all data in the current journal would not be compacted

      // calling rotate will make the current journal a datafile, and thus make it
      // eligible for compaction
      c.rotate();

  Using `rotate()` may also be useful when data in a collection is known to not change
  in the immediate future. After having completed all write operations on a collection,
  performing a `rotate()` will reduce the size of the current journal to the actually
  required size (remember that journals are pre-allocated with a specific size) before
  making the journal a datafile. Thus `rotate()` may cause disk space savings, even if
  the datafiles does not qualify for compaction after rotation.

  Note: rotating the journal is asynchronous, so that the actual rotation may be executed
  after `rotate()` returns to the caller.

* changed compaction to merge small datafiles together (up to 3 datafiles are merged in
  a compaction run)

  In the regular case, this should leave less small datafiles stay around on disk and allow
  using less file descriptors in total.

* added AQL MINUS function

* added AQL UNION_DISTINCT function (more efficient than combination of `UNIQUE(UNION())`)

* updated mruby to 2013-08-22

* issue #587: Add db._create() in help for startup arangosh

* issue #586: Share a link on installation instructions in the User Manual

* issue #585: Bison 2.4 missing on Mac for custom build

* issue #584: Web interface images broken in devel

* issue #583: Small documentation update

* issue #581: Parameter binding for attributes

* issue #580: Small improvements (by @guidoreina)

* issue #577: Missing documentation for collection figures in implementor manual

* issue #576: Get disk usage for collections and graphs

  This extends the result of the REST API for /_api/collection/figures with
  the attributes `compactors.count`, `compactors.fileSize`, `shapefiles.count`,
  and `shapefiles.fileSize`.

* issue #575: installing devel version on mac (low prio)

* issue #574: Documentation (POST /_admin/routing/reload)

* issue #558: HTTP cursors, allow count to ignore LIMIT


v1.4.0-alpha1 (2013-08-02)
--------------------------

* added replication. check online manual for details.

* added server startup options `--server.disable-replication-logger` and
  `--server.disable-replication-applier`

* removed action deployment tool, this now handled with Foxx and its manager or
  by kaerus node utility

* fixed a server crash when using byExample / firstExample inside a transaction
  and the collection contained a usable hash/skiplist index for the example

* defineHttp now only expects a single context

* added collection detail dialog (web interface)

  Shows collection properties, figures (datafiles, journals, attributes, etc.)
  and indexes.

* added documents filter (web interface)

  Allows searching for documents based on attribute values. One or many filter
  conditions can be defined, using comparison operators such as '==', '<=', etc.

* improved AQL editor (web interface)

  Editor supports keyboard shortcuts (Submit, Undo, Redo, Select).
  Editor allows saving and reusing of user-defined queries.
  Added example queries to AQL editor.
  Added comment button.

* added document import (web interface)

  Allows upload of JSON-data from files. Files must have an extension of .json.

* added dashboard (web interface)

  Shows the status of replication and multiple system charts, e.g.
  Virtual Memory Size, Request Time, HTTP Connections etc.

* added API method `/_api/graph` to query all graphs with all properties.

* added example queries in web interface AQL editor

* added arango.reconnect(<host>) method for arangosh to dynamically switch server or
  user name

* added AQL range operator `..`

  The `..` operator can be used to easily iterate over a sequence of numeric
  values. It will produce a list of values in the defined range, with both bounding
  values included.

  Example:

      2010..2013

  will produce the following result:

      [ 2010, 2011, 2012, 2013 ]

* added AQL RANGE function

* added collection.first(count) and collection.last(count) document access functions

  These functions allow accessing the first or last n documents in a collection. The order
  is determined by document insertion/update time.

* added AQL INTERSECTION function

* INCOMPATIBLE CHANGE: changed AQL user function namespace resolution operator from `:` to `::`

  AQL user-defined functions were introduced in ArangoDB 1.3, and the namespace resolution
  operator for them was the single colon (`:`). A function call looked like this:

      RETURN mygroup:myfunc()

  The single colon caused an ambiguity in the AQL grammar, making it indistinguishable from
  named attributes or the ternary operator in some cases, e.g.

      { mygroup:myfunc ? mygroup:myfunc }

  The change of the namespace resolution operator from `:` to `::` fixes this ambiguity.

  Existing user functions in the database will be automatically fixed when starting ArangoDB
  1.4 with the `--upgrade` option. However, queries using user-defined functions need to be
  adjusted on the client side to use the new operator.

* allow multiple AQL LET declarations separated by comma, e.g.
  LET a = 1, b = 2, c = 3

* more useful AQL error messages

  The error position (line/column) is more clearly indicated for parse errors.
  Additionally, if a query references a collection that cannot be found, the error
  message will give a hint on the collection name

* changed return value for AQL `DOCUMENT` function in case document is not found

  Previously, when the AQL `DOCUMENT` function was called with the id of a document and
  the document could not be found, it returned `undefined`. This value is not part of the
  JSON type system and this has caused some problems.
  Starting with ArangoDB 1.4, the `DOCUMENT` function will return `null` if the document
  looked for cannot be found.

  In case the function is called with a list of documents, it will continue to return all
  found documents, and will not return `null` for non-found documents. This has not changed.

* added single line comments for AQL

  Single line comments can be started with a double forward slash: `//`.
  They end at the end of the line, or the end of the query string, whichever is first.

* fixed documentation issues #567, #568, #571.

* added collection.checksum(<withData>) method to calculate CRC checksums for
  collections

  This can be used to
  - check if data in a collection has changed
  - compare the contents of two collections on different ArangoDB instances

* issue #565: add description line to aal.listAvailable()

* fixed several out-of-memory situations when double freeing or invalid memory
  accesses could happen

* less msyncing during the creation of collections

  This is achieved by not syncing the initial (standard) markers in shapes collections.
  After all standard markers are written, the shapes collection will get synced.

* renamed command-line option `--log.filter` to `--log.source-filter` to avoid
  misunderstandings

* introduced new command-line option `--log.content-filter` to optionally restrict
  logging to just specific log messages (containing the filter string, case-sensitive).

  For example, to filter on just log entries which contain `ArangoDB`, use:

      --log.content-filter "ArangoDB"

* added optional command-line option `--log.requests-file` to log incoming HTTP
  requests to a file.

  When used, all HTTP requests will be logged to the specified file, containing the
  client IP address, HTTP method, requests URL, HTTP response code, and size of the
  response body.

* added a signal handler for SIGUSR1 signal:

  when ArangoDB receives this signal, it will respond all further incoming requests
  with an HTTP 503 (Service Unavailable) error. This will be the case until another
  SIGUSR1 signal is caught. This will make ArangoDB start serving requests regularly
  again. Note: this is not implemented on Windows.

* limited maximum request URI length to 16384 bytes:

  Incoming requests with longer request URIs will be responded to with an HTTP
  414 (Request-URI Too Long) error.

* require version 1.0 or 1.1 in HTTP version signature of requests sent by clients:

  Clients sending requests with a non-HTTP 1.0 or non-HTTP 1.1 version number will
  be served with an HTTP 505 (HTTP Version Not Supported) error.

* updated manual on indexes:

  using system attributes such as `_id`, `_key`, `_from`, `_to`, `_rev` in indexes is
  disallowed and will be rejected by the server. This was the case since ArangoDB 1.3,
  but was not properly documented.

* issue #563: can aal become a default object?

  aal is now a prefab object in arangosh

* prevent certain system collections from being renamed, dropped, or even unloaded.

  Which restrictions there are for which system collections may vary from release to
  release, but users should in general not try to modify system collections directly
  anyway.

  Note: there are no such restrictions for user-created collections.

* issue #559: added Foxx documentation to user manual

* added server startup option `--server.authenticate-system-only`. This option can be
  used to restrict the need for HTTP authentication to internal functionality and APIs,
  such as `/_api/*` and `/_admin/*`.
  Setting this option to `true` will thus force authentication for the ArangoDB APIs
  and the web interface, but allow unauthenticated requests for other URLs (including
  user defined actions and Foxx applications).
  The default value of this option is `false`, meaning that if authentication is turned
  on, authentication is still required for *all* incoming requests. Only by setting the
  option to `true` this restriction is lifted and authentication becomes required for
  URLs starting with `/_` only.

  Please note that authentication still needs to be enabled regularly by setting the
  `--server.disable-authentication` parameter to `false`. Otherwise no authentication
  will be required for any URLs as before.

* protect collections against unloading when there are still document barriers around.

* extended cap constraints to optionally limit the active data size in a collection to
  a specific number of bytes.

  The arguments for creating a cap constraint are now:
  `collection.ensureCapConstraint(<count>, <byteSize>);`

  It is supported to specify just a count as in ArangoDB 1.3 and before, to specify
  just a fileSize, or both. The first met constraint will trigger the automated
  document removal.

* added `db._exists(doc)` and `collection.exists(doc)` for easy document existence checks

* added API `/_api/current-database` to retrieve information about the database the
  client is currently connected to (note: the API `/_api/current-database` has been
  removed in the meantime. The functionality is accessible via `/_api/database/current`
  now).

* ensure a proper order of tick values in datafiles/journals/compactors.
  any new files written will have the _tick values of their markers in order. for
  older files, there are edge cases at the beginning and end of the datafiles when
  _tick values are not properly in order.

* prevent caching of static pages in PathHandler.
  whenever a static page is requested that is served by the general PathHandler, the
  server will respond to HTTP GET requests with a "Cache-Control: max-age=86400" header.

* added "doCompact" attribute when creating collections and to collection.properties().
  The attribute controls whether collection datafiles are compacted.

* changed the HTTP return code from 400 to 404 for some cases when there is a referral
  to a non-existing collection or document.

* introduced error code 1909 `too many iterations` that is thrown when graph traversals
  hit the `maxIterations` threshold.

* optionally limit traversals to a certain number of iterations
  the limitation can be achieved via the traversal API by setting the `maxIterations`
  attribute, and also via the AQL `TRAVERSAL` and `TRAVERSAL_TREE` functions by setting
  the same attribute. If traversals are not limited by the end user, a server-defined
  limit for `maxIterations` may be used to prevent server-side traversals from running
  endlessly.

* added graph traversal API at `/_api/traversal`

* added "API" link in web interface, pointing to REST API generated with Swagger

* moved "About" link in web interface into "links" menu

* allow incremental access to the documents in a collection from out of AQL
  this allows reading documents from a collection chunks when a full collection scan
  is required. memory usage might be must lower in this case and queries might finish
  earlier if there is an additional LIMIT statement

* changed AQL COLLECT to use a stable sort, so any previous SORT order is preserved

* issue #547: Javascript error in the web interface

* issue #550: Make AQL graph functions support key in addition to id

* issue #526: Unable to escape when an errorneous command is entered into the js shell

* issue #523: Graph and vertex methods for the javascript api

* issue #517: Foxx: Route parameters with capital letters fail

* issue #512: Binded Parameters for LIMIT


v1.3.3 (2013-08-01)
-------------------

* issue #570: updateFishbowl() fails once

* updated and fixed generated examples

* issue #559: added Foxx documentation to user manual

* added missing error reporting for errors that happened during import of edges


v1.3.2 (2013-06-21)
-------------------

* fixed memleak in internal.download()

* made the shape-collection journal size adaptive:
  if too big shapes come in, a shape journal will be created with a big-enough size
  automatically. the maximum size of a shape journal is still restricted, but to a
  very big value that should never be reached in practice.

* fixed a segfault that occurred when inserting documents with a shape size bigger
  than the default shape journal size (2MB)

* fixed a locking issue in collection.truncate()

* fixed value overflow in accumulated filesizes reported by collection.figures()

* issue #545: AQL FILTER unnecessary (?) loop

* issue #549: wrong return code with --daemon


v1.3.1 (2013-05-24)
-------------------

* removed currently unused _ids collection

* fixed usage of --temp-path in aranogd and arangosh

* issue #540: suppress return of temporary internal variables in AQL

* issue #530: ReferenceError: ArangoError is not a constructor

* issue #535: Problem with AQL user functions javascript API

* set --javascript.app-path for test execution to prevent startup error

* issue #532: Graph _edgesCache returns invalid data?

* issue #531: Arangod errors

* issue #529: Really weird transaction issue

* fixed usage of --temp-path in aranogd and arangosh


v1.3.0 (2013-05-10)
-------------------

* fixed problem on restart ("datafile-xxx is not sealed") when server was killed
  during a compaction run

* fixed leak when using cursors with very small batchSize

* issue #508: `unregistergroup` function not mentioned in http interface docs

* issue #507: GET /_api/aqlfunction returns code inside parentheses

* fixed issue #489: Bug in aal.install

* fixed issue 505: statistics not populated on MacOS


v1.3.0-rc1 (2013-04-24)
-----------------------

* updated documentation for 1.3.0

* added node modules and npm packages

* changed compaction to only compact datafiles with more at least 10% of dead
  documents (byte size-wise)

* issue #498: fixed reload of authentication info when using
  `require("org/arangodb/users").reload()`

* issue #495: Passing an empty array to create a document results in a
  "phantom" document

* added more precision for requests statistics figures

* added "sum" attribute for individual statistics results in statistics API
  at /_admin/statistics

* made "limit" an optional parameter in AQL function NEAR().
  limit can now be either omitted completely, or set to 0. If so, an internal
  default value (currently 100) will be applied for the limit.

* issue #481

* added "attributes.count" to output of `collection.figures()`
  this also affects the REST API /_api/collection/<name>/figures

* added IndexedPropertyGetter for ShapedJson objects

* added API for user-defined AQL functions

* issue #475: A better error message for deleting a non-existent graph

* issue #474: Web interface problems with the JS Shell

* added missing documentation for AQL UNION function

* added transaction support.
  This provides ACID transactions for ArangoDB. Transactions can be invoked
  using the `db._executeTransaction()` function, or the `/_api/transaction`
  REST API.

* switched to semantic versioning (at least for alpha & alpha naming)

* added saveOrReplace() for server-side JS

v1.3.alpha1 (2013-04-05)
------------------------

* cleanup of Module, Package, ArangoApp and modules "internal", "fs", "console"

* use Error instead of string in throw to allow stack-trace

* issue #454: error while creation of Collection

* make `collection.count()` not recalculate the number of documents on the fly, but
  use some internal document counters.

* issue #457: invalid string value in web interface

* make datafile id (datafile->_fid) identical to the numeric part of the filename.
  E.g. the datafile `journal-123456.db` will now have a datafile marker with the same
  fid (i.e. `123456`) instead of a different value. This change will only affect
  datafiles that are created with 1.3 and not any older files.
  The intention behind this change is to make datafile debugging easier.

* consistently discard document attributes with reserved names (system attributes)
  but without any known meaning, for example `_test`, `_foo`, ...

  Previously, these attributes were saved with the document regularly in some cases,
  but were discarded in other cases.
  Now these attributes are discarded consistently. "Real" system attributes such as
  `_key`, `_from`, `_to` are not affected and will work as before.

  Additionally, attributes with an empty name (``) are discarded when documents are
  saved.

  Though using reserved or empty attribute names in documents was not really and
  consistently supported in previous versions of ArangoDB, this change might cause
  an incompatibility for clients that rely on this feature.

* added server startup flag `--database.force-sync-properties` to force syncing of
  collection properties on collection creation, deletion and on property update.
  The default value is true to mimic the behavior of previous versions of ArangoDB.
  If set to false, collection properties are written to disk but no call to sync()
  is made.

* added detailed output of server version and components for REST APIs
  `/_admin/version` and `/_api/version`. To retrieve this extended information,
  call the REST APIs with URL parameter `details=true`.

* issue #443: For git-based builds include commit hash in version

* adjust startup log output to be more compact, less verbose

* set the required minimum number of file descriptors to 256.
  On server start, this number is enforced on systems that have rlimit. If the limit
  cannot be enforced, starting the server will fail.
  Note: 256 is considered to be the absolute minimum value. Depending on the use case
  for ArangoDB, a much higher number of file descriptors should be used.

  To avoid checking & potentially changing the number of maximum open files, use the
  startup option `--server.descriptors-minimum 0`

* fixed shapedjson to json conversion for special numeric values (NaN, +inf, -inf).
  Before, "NaN", "inf", or "-inf" were written into the JSONified output, but these
  values are not allowed in JSON. Now, "null" is written to the JSONified output as
  required.

* added AQL functions VARIANCE_POPULATION(), VARIANCE_SAMPLE(), STDDEV_POPULATION(),
  STDDEV_SAMPLE(), AVERAGE(), MEDIAN() to calculate statistical values for lists

* added AQL SQRT() function

* added AQL TRIM(), LEFT() and RIGHT() string functions

* fixed issue #436: GET /_api/document on edge

* make AQL REVERSE() and LENGTH() functions work on strings, too

* disabled DOT generation in `make doxygen`. this speeds up docs generation

* renamed startup option `--dispatcher.report-intervall` to `--dispatcher.report-interval`

* renamed startup option `--scheduler.report-intervall` to `--scheduler.report-interval`

* slightly changed output of REST API method /_admin/log.
  Previously, the log messages returned also contained the date and log level, now
  they will only contain the log message, and no date and log level information.
  This information can be re-created by API users from the `timestamp` and `level`
  attributes of the result.

* removed configure option `--enable-zone-debug`
  memory zone debugging is now automatically turned on when compiling with ArangoDB
  `--enable-maintainer-mode`

* removed configure option `--enable-arangob`
  arangob is now always included in the build


v1.2.3 (XXXX-XX-XX)
-------------------

* added optional parameter `edgexamples` for AQL function EDGES() and NEIGHBORS()

* added AQL function NEIGHBORS()

* added freebsd support

* fixed firstExample() query with `_id` and `_key` attributes

* issue triAGENS/ArangoDB-PHP#55: AQL optimizer may have mis-optimized duplicate
  filter statements with limit


v1.2.2 (2013-03-26)
-------------------

* fixed save of objects with common sub-objects

* issue #459: fulltext internal memory allocation didn't scale well
  This fix improves loading times for collections with fulltext indexes that have
  lots of equal words indexed.

* issue #212: auto-increment support

  The feature can be used by creating a collection with the extra `keyOptions`
  attribute as follows:

      db._create("mycollection", { keyOptions: { type: "autoincrement", offset: 1, increment: 10, allowUserKeys: true } });

  The `type` attribute will make sure the keys will be auto-generated if no
  `_key` attribute is specified for a document.

  The `allowUserKeys` attribute determines whether users might still supply own
  `_key` values with documents or if this is considered an error.

  The `increment` value determines the actual increment value, whereas the `offset`
  value can be used to seed to value sequence with a specific starting value.
  This will be useful later in a multi-master setup, when multiple servers can use
  different auto-increment seed values and thus generate non-conflicting auto-increment values.

  The default values currently are:

  - `allowUserKeys`: `true`
  - `offset`: `0`
  - `increment`: `1`

  The only other available key generator type currently is `traditional`.
  The `traditional` key generator will auto-generate keys in a fashion as ArangoDB
  always did (some increasing integer value, with a more or less unpredictable
  increment value).

  Note that for the `traditional` key generator there is only the option to disallow
  user-supplied keys and give the server the sole responsibility for key generation.
  This can be achieved by setting the `allowUserKeys` property to `false`.

  This change also introduces the following errors that API implementors may want to check
  the return values for:

  - 1222: `document key unexpected`: will be raised when a document is created with
    a `_key` attribute, but the underlying collection was set up with the `keyOptions`
    attribute `allowUserKeys: false`.

  - 1225: `out of keys`: will be raised when the auto-increment key generator runs
    out of keys. This may happen when the next key to be generated is 2^64 or higher.
    In practice, this will only happen if the values for `increment` or `offset` are
    not set appropriately, or if users are allowed to supply own keys, those keys
    are near the 2^64 threshold, and later the auto-increment feature kicks in and
    generates keys that cross that threshold.

    In practice it should not occur with proper configuration and proper usage of the
    collections.

  This change may also affect the following REST APIs:
  - POST `/_api/collection`: the server does now accept the optional `keyOptions`
    attribute in the second parameter
  - GET `/_api/collection/properties`: will return the `keyOptions` attribute as part
    of the collection's properties. The previous optional attribute `createOptions`
    is now gone.

* fixed `ArangoStatement.explain()` method with bind variables

* fixed misleading "cursor not found" error message in arangosh that occurred when
  `count()` was called for client-side cursors

* fixed handling of empty attribute names, which may have crashed the server under
  certain circumstances before

* fixed usage of invalid pointer in error message output when index description could
  not be opened


v1.2.1 (2013-03-14)
-------------------

* issue #444: please darken light color in arangosh

* issue #442: pls update post install info on osx

* fixed conversion of special double values (NaN, -inf, +inf) when converting from
  shapedjson to JSON

* fixed compaction of markers (location of _key was not updated correctly in memory,
  leading to _keys pointing to undefined memory after datafile rotation)

* fixed edge index key pointers to use document master pointer plus offset instead
  of direct _key address

* fixed case when server could not create any more journal or compactor files.
  Previously a wrong status code may have been returned, and not being able to create
  a new compactor file may have led to an infinite loop with error message
  "could not create compactor".

* fixed value truncation for numeric filename parts when renaming datafiles/journals


v1.2.0 (2013-03-01)
-------------------

* by default statistics are now switch off; in order to enable comment out
  the "disable-statistics = yes" line in "arangod.conf"

* fixed issue #435: csv parser skips data at buffer border

* added server startup option `--server.disable-statistics` to turn off statistics
  gathering without recompilation of ArangoDB.
  This partly addresses issue #432.

* fixed dropping of indexes without collection name, e.g.
  `db.xxx.dropIndex("123456");`
  Dropping an index like this failed with an assertion error.

* fixed issue #426: arangoimp should be able to import edges into edge collections

* fixed issue #425: In case of conflict ArangoDB returns HTTP 400 Bad request
  (with 1207 Error) instead of HTTP 409 Conflict

* fixed too greedy token consumption in AQL for negative values:
  e.g. in the statement `RETURN { a: 1 -2 }` the minus token was consumed as part
  of the value `-2`, and not interpreted as the binary arithmetic operator


v1.2.beta3 (2013-02-22)
-----------------------

* issue #427: ArangoDB Importer Manual has no navigation links (previous|home|next)

* issue #319: Documentation missing for Emergency console and incomplete for datafile debugger.

* issue #370: add documentation for reloadRouting and flushServerModules

* issue #393: added REST API for user management at /_api/user

* issue #393, #128: added simple cryptographic functions for user actions in module "crypto":
  * require("org/arangodb/crypto").md5()
  * require("org/arangodb/crypto").sha256()
  * require("org/arangodb/crypto").rand()

* added replaceByExample() Javascript and REST API method

* added updateByExample() Javascript and REST API method

* added optional "limit" parameter for removeByExample() Javascript and REST API method

* fixed issue #413

* updated bundled V8 version from 3.9.4 to 3.16.14.1
  Note: the Windows version used a more recent version (3.14.0.1) and was not updated.

* fixed issue #404: keep original request url in request object


v1.2.beta2 (2013-02-15)
-----------------------

* fixed issue #405: 1.2 compile warnings

* fixed issue #333: [debian] Group "arangodb" is not used when starting vie init.d script

* added optional parameter 'excludeSystem' to GET /_api/collection
  This parameter can be used to disable returning system collections in the list
  of all collections.

* added AQL functions KEEP() and UNSET()

* fixed issue #348: "HTTP Interface for Administration and Monitoring"
  documentation errors.

* fix stringification of specific positive int64 values. Stringification of int64
  values with the upper 32 bits cleared and the 33rd bit set were broken.

* issue #395:  Collection properties() function should return 'isSystem' for
  Javascript and REST API

* make server stop after upgrade procedure when invoked with `--upgrade option`.
  When started with the `--upgrade` option, the server will perfom
  the upgrade, and then exit with a status code indicating the result of the
  upgrade (0 = success, 1 = failure). To start the server regularly in either
  daemon or console mode, the `--upgrade` option must not be specified.
  This change was introduced to allow init.d scripts check the result of
  the upgrade procedure, even in case an upgrade was successful.
  this was introduced as part of issue #391.

* added AQL function EDGES()

* added more crash-protection when reading corrupted collections at startup

* added documentation for AQL function CONTAINS()

* added AQL function LIKE()

* replaced redundant error return code 1520 (Unable to open collection) with error code
  1203 (Collection not found). These error codes have the same meanings, but one of
  them was returned from AQL queries only, the other got thrown by other parts of
  ArangoDB. Now, error 1203 (Collection not found) is used in AQL too in case a
  non-existing collection is used.

v1.2.beta1 (2013-02-01)
-----------------------

* fixed issue #382: [Documentation error] Maschine... should be Machine...

* unified history file locations for arangod, arangosh, and arangoirb.
  - The readline history for arangod (emergency console) is now stored in file
    $HOME/.arangod. It was stored in $HOME/.arango before.
  - The readline history for arangosh is still stored in $HOME/.arangosh.
  - The readline history for arangoirb is now stored in $HOME/.arangoirb. It was
    stored in $HOME/.arango-mrb before.

* fixed issue #381: _users user should have a unique constraint

* allow negative list indexes in AQL to access elements from the end of a list,
  e.g. ```RETURN values[-1]``` will return the last element of the `values` list.

* collection ids, index ids, cursor ids, and document revision ids created and
  returned by ArangoDB are now returned as strings with numeric content inside.
  This is done to prevent some value overrun/truncation in any part of the
  complete client/server workflow.
  In ArangoDB 1.1 and before, these values were previously returned as
  (potentially very big) integer values. This may cause problems (clipping, overrun,
  precision loss) for clients that do not support big integers natively and store
  such values in IEEE754 doubles internally. This type loses precision after about
  52 bits and is thus not safe to hold an id.
  Javascript and 32 bit-PHP are examples for clients that may cause such problems.
  Therefore, ids are now returned by ArangoDB as strings, with the string
  content being the integer value as before.

  Example for documents ("_rev" attribute):
  - Document returned by ArangoDB 1.1: { "_rev": 1234, ... }
  - Document returned by ArangoDB 1.2: { "_rev": "1234", ... }

  Example for collections ("id" attribute / "_id" property):
  - Collection returned by ArangoDB 1.1: { "id": 9327643, "name": "test", ... }
  - Collection returned by ArangoDB 1.2: { "id": "9327643", "name": "test", ... }

  Example for cursors ("id" attribute):
  - Collection returned by ArangoDB 1.1: { "id": 11734292, "hasMore": true, ... }
  - Collection returned by ArangoDB 1.2: { "id": "11734292", "hasMore": true, ... }

* global variables are not automatically available anymore when starting the
  arangod Javascript emergency console (i.e. ```arangod --console```).

  Especially, the variables `db`, `edges`, and `internal` are not available
  anymore. `db` and `internal` can be made available in 1.2 by
  ```var db = require("org/arangodb").db;``` and
  ```var internal = require("internal");```, respectively.
  The reason for this change is to get rid of global variables in the server
  because this will allow more specific inclusion of functionality.

  For convenience, the global variable `db` is still available by default in
  arangosh. The global variable `edges`, which since ArangoDB 1.1 was kind of
  a redundant wrapper of `db`, has been removed in 1.2 completely.
  Please use `db` instead, and if creating an edge collection, use the explicit
  ```db._createEdgeCollection()``` command.

* issue #374: prevent endless redirects when calling admin interface with
  unexpected URLs

* issue #373: TRAVERSAL() `trackPaths` option does not work. Instead `paths` does work

* issue #358: added support for CORS

* honor optional waitForSync property for document removal, replace, update, and
  save operations in arangosh. The waitForSync parameter for these operations
  was previously honored by the REST API and on the server-side, but not when
  the waitForSync parameter was specified for a document operation in arangosh.

* calls to db.collection.figures() and /_api/collection/<collection>/figures now
  additionally return the number of shapes used in the collection in the
  extra attribute "shapes.count"

* added AQL TRAVERSAL_TREE() function to return a hierarchical result from a traversal

* added AQL TRAVERSAL() function to return the results from a traversal

* added AQL function ATTRIBUTES() to return the attribute names of a document

* removed internal server-side AQL functions from global scope.

  Now the AQL internal functions can only be accessed via the exports of the
  ahuacatl module, which can be included via ```require("org/arangodb/ahuacatl")```.
  It shouldn't be necessary for clients to access this module at all, but
  internal code may use this module.

  The previously global AQL-related server-side functions were moved to the
  internal namespace. This produced the following function name changes on
  the server:

     old name              new name
     ------------------------------------------------------
     AHUACATL_RUN       => require("internal").AQL_QUERY
     AHUACATL_EXPLAIN   => require("internal").AQL_EXPLAIN
     AHUACATL_PARSE     => require("internal").AQL_PARSE

  Again, clients shouldn't have used these functions at all as there is the
  ArangoStatement object to execute AQL queries.

* fixed issue #366: Edges index returns strange description

* added AQL function MATCHES() to check a document against a list of examples

* added documentation and tests for db.collection.removeByExample

* added --progress option for arangoimp. This will show the percentage of the input
  file that has been processed by arangoimp while the import is still running. It can
  be used as a rough indicator of progress for the entire import.

* make the server log documents that cannot be imported via /_api/import into the
  logfile using the warning log level. This may help finding illegal documents in big
  import runs.

* check on server startup whether the database directory and all collection directories
  are writable. if not, the server startup will be aborted. this prevents serious
  problems with collections being non-writable and this being detected at some pointer
  after the server has been started

* allow the following AQL constructs: FUNC(...)[...], FUNC(...).attribute

* fixed issue #361: Bug in Admin Interface. Header disappears when clicking new collection

* Added in-memory only collections

  Added collection creation parameter "isVolatile":
  if set to true, the collection is created as an in-memory only collection,
  meaning that all document data of that collection will reside in memory only,
  and will not be stored permanently to disk.
  This means that all collection data will be lost when the collection is unloaded
  or the server is shut down.
  As this collection type does not have datafile disk overhead for the regular
  document operations, it may be faster than normal disk-backed collections. The
  actual performance gains strongly depend on the underlying OS, filesystem, and
  settings though.
  This collection type should be used for caches only and not for any sensible data
  that cannot be re-created otherwise.
  Some platforms, namely Windows, currently do not support this collection type.
  When creating an in-memory collection on such platform, an error message will be
  returned by ArangoDB telling the user the platform does not support it.

  Note: in-memory collections are an experimental feature. The feature might
  change drastically or even be removed altogether in a future version of ArangoDB.

* fixed issue #353: Please include "pretty print" in Emergency Console

* fixed issue #352: "pretty print" console.log
  This was achieved by adding the dump() function for the "internal" object

* reduced insertion time for edges index
  Inserting into the edges index now avoids costly comparisons in case of a hash
  collision, reducing the prefilling/loading timer for bigger edge collections

* added fulltext queries to AQL via FULLTEXT() function. This allows search
  fulltext indexes from an AQL query to find matching documents

* added fulltext index type. This index type allows indexing words and prefixes of
  words from a specific document attribute. The index can be queries using a
  SimpleQueryFull object, the HTTP REST API at /_api/simple/fulltext, or via AQL

* added collection.revision() method to determine whether a collection has changed.
  The revision method returns a revision string that can be used by client programs
  for equality/inequality comparisons. The value returned by the revision method
  should be treated by clients as an opaque string and clients should not try to
  figure out the sense of the revision id. This is still useful enough to check
  whether data in a collection has changed.

* issue #346: adaptively determine NUMBER_HEADERS_PER_BLOCK

* issue #338: arangosh cursor positioning problems

* issue #326: use limit optimization with filters

* issue #325: use index to avoid sorting

* issue #324: add limit optimization to AQL

* removed arango-password script and added Javascript functionality to add/delete
  users instead. The functionality is contained in module `users` and can be invoked
  as follows from arangosh and arangod:
  * require("users").save("name", "passwd");
  * require("users").replace("name", "newPasswd");
  * require("users").remove("name");
  * require("users").reload();
  These functions are intentionally not offered via the web interface.
  This also addresses issue #313

* changed print output in arangosh and the web interface for JSON objects.
  Previously, printing a JSON object in arangosh resulted in the attribute values
  being printed as proper JSON, but attribute names were printed unquoted and
  unescaped. This was fine for the purpose of arangosh, but lead to invalid
  JSON being produced. Now, arangosh will produce valid JSON that can be used
  to send it back to ArangoDB or use it with arangoimp etc.

* fixed issue #300: allow importing documents via the REST /_api/import API
  from a JSON list, too.
  So far, the API only supported importing from a format that had one JSON object
  on each line. This is sometimes inconvenient, e.g. when the result of an AQL
  query or any other list is to be imported. This list is a JSON list and does not
  necessary have a document per line if pretty-printed.
  arangoimp now supports the JSON list format, too. However, the format requires
  arangoimp and the server to read the entire dataset at once. If the dataset is
  too big (bigger than --max-upload-size) then the import will be rejected. Even if
  increased, the entire list must fit in memory on both the client and the server,
  and this may be more resource-intensive than importing individual lines in chunks.

* removed unused parameter --reuse-ids for arangoimp. This parameter did not have
  any effect in 1.2, was never publicly announced and did evil (TM) things.

* fixed issue #297 (partly): added whitespace between command line and
  command result in arangosh, added shell colors for better usability

* fixed issue #296: system collections not usable from AQL

* fixed issue #295: deadlock on shutdown

* fixed issue #293: AQL queries should exploit edges index

* fixed issue #292: use index when filtering on _key in AQL

* allow user-definable document keys
  users can now define their own document keys by using the _key attribute
  when creating new documents or edges. Once specified, the value of _key is
  immutable.
  The restrictions for user-defined key values are:
  * the key must be at most 254 bytes long
  * it must consist of the letters a-z (lower or upper case), the digits 0-9,
    the underscore (_) or dash (-) characters only
  * any other characters, especially multi-byte sequences, whitespace or
    punctuation characters cannot be used inside key values

  Specifying a document key is optional when creating new documents. If no
  document key is specified, ArangoDB will create a document key itself.
  There are no guarantees about the format and pattern of auto-generated document
  keys other than the above restrictions.
  Clients should therefore treat auto-generated document keys as opaque values.
  Keys can be used to look up and reference documents, e.g.:
  * saving a document: `db.users.save({ "_key": "fred", ... })`
  * looking up a document: `db.users.document("fred")`
  * referencing other documents: `edges.relations.save("users/fred", "users/john", ...)`

  This change is downwards-compatible to ArangoDB 1.1 because in ArangoDB 1.1
  users were not able to define their own keys. If the user does not supply a _key
  attribute when creating a document, ArangoDB 1.2 will still generate a key of
  its own as ArangoDB 1.1 did. However, all documents returned by ArangoDB 1.2 will
  include a _key attribute and clients should be able to handle that (e.g. by
  ignoring it if not needed). Documents returned will still include the _id attribute
  as in ArangoDB 1.1.

* require collection names everywhere where a collection id was allowed in
  ArangoDB 1.1 & 1.0
  This change requires clients to use a collection name in place of a collection id
  at all places the client deals with collections.
  Examples:
  * creating edges: the _from and _to attributes must now contain collection names instead
    of collection ids: `edges.relations.save("test/my-key1", "test/my-key2", ...)`
  * retrieving edges: the returned _from and _to attributes now will contain collection
    names instead of ids, too: _from: `test/fred` instead of `1234/3455`
  * looking up documents: db.users.document("fred") or db._document("users/fred")

  Collection names must be used in REST API calls instead of collection ids, too.
  This change is thus not completely downwards-compatible to ArangoDB 1.1. ArangoDB 1.1
  required users to use collection ids in many places instead of collection names.
  This was unintuitive and caused overhead in cases when just the collection name was
  known on client-side but not its id. This overhead can now be avoided so clients can
  work with the collection names directly. There is no need to work with collection ids
  on the client side anymore.
  This change will likely require adjustments to API calls issued by clients, and also
  requires a change in how clients handle the _id value of returned documents. Previously,
  the _id value of returned documents contained the collection id, a slash separator and
  the document number. Since 1.2, _id will contain the collection name, a slash separator
  and the document key. The same applies to the _from and _to attribute values of edges
  that are returned by ArangoDB.

  Also removed (now unnecessary) location header in responses of the collections REST API.
  The location header was previously returned because it was necessary for clients.
  When clients created a collection, they specified the collection name. The collection
  id was generated on the server, but the client needed to use the server-generated
  collection id for further API calls, e.g. when creating edges etc. Therefore, the
  full collection URL, also containing the collection id, was returned by the server in
  responses to the collection API, in the HTTP location header.
  Returning the location header has become unnecessary in ArangoDB 1.2 because users
  can access collections by name and do not need to care about collection ids.


v1.1.3 (2013-XX-XX)
-------------------

* fix case when an error message was looked up for an error code but no error
  message was found. In this case a NULL ptr was returned and not checked everywhere.
  The place this error popped up was when inserting into a non-unique hash index
  failed with a specific, invalid error code.

* fixed issue #381:  db._collection("_users").getIndexes();

* fixed issue #379: arango-password fatal issue javscript.startup-directory

* fixed issue #372: Command-Line Options for the Authentication and Authorization


v1.1.2 (2013-01-20)
-------------------

* upgraded to mruby 2013-01-20 583983385b81c21f82704b116eab52d606a609f4

* fixed issue #357: Some spelling and grammar errors

* fixed issue #355: fix quotes in pdf manual

* fixed issue #351: Strange arangosh error message for long running query

* fixed randomly hanging connections in arangosh on MacOS

* added "any" query method: this returns a random document from a collection. It
  is also available via REST HTTP at /_api/simple/any.

* added deployment tool

* added getPeerVertex

* small fix for logging of long messages: the last character of log messages longer
  than 256 bytes was not logged.

* fixed truncation of human-readable log messages for web interface: the trailing \0
  byte was not appended for messages longer than 256 bytes

* fixed issue #341: ArangoDB crashes when stressed with Batch jobs
  Contrary to the issue title, this did not have anything to do with batch jobs but
  with too high memory usage. The memory usage of ArangoDB is now reduced for cases
   when there are lots of small collections with few documents each

* started with issue #317: Feature Request (from Google Groups): DATE handling

* backported issue #300: Extend arangoImp to Allow importing resultset-like
  (list of documents) formatted files

* fixed issue #337: "WaitForSync" on new collection does not work on Win/X64

* fixed issue #336: Collections REST API docs

* fixed issue #335: mmap errors due to wrong memory address calculation

* fixed issue #332: arangoimp --use-ids parameter seems to have no impact

* added option '--server.disable-authentication' for arangosh as well. No more passwd
  prompts if not needed

* fixed issue #330: session logging for arangosh

* fixed issue #329: Allow passing script file(s) as parameters for arangosh to run

* fixed issue #328: 1.1 compile warnings

* fixed issue #327: Javascript parse errors in front end


v1.1.1 (2012-12-18)
-------------------

* fixed issue #339: DELETE /_api/cursor/cursor-identifier return incollect errorNum

  The fix for this has led to a signature change of the function actions.resultNotFound().
  The meaning of parameter #3 for This function has changed from the error message string
  to the error code. The error message string is now parameter #4.
  Any client code that uses this function in custom actions must be adjusted.

* fixed issue #321: Problem upgrading arangodb 1.0.4 to 1.1.0 with Homebrew (OSX 10.8.2)

* fixed issue #230: add navigation and search for online documentation

* fixed issue #315: Strange result in PATH

* fixed issue #323: Wrong function returned in error message of AQL CHAR_LENGTH()

* fixed some log errors on startup / shutdown due to pid file handling and changing
  of directories


v1.1.0 (2012-12-05)
-------------------

* WARNING:
  arangod now performs a database version check at startup. It will look for a file
  named "VERSION" in its database directory. If the file is not present, arangod will
  perform an automatic upgrade of the database directory. This should be the normal
  case when upgrading from ArangoDB 1.0 to ArangoDB 1.1.

  If the VERSION file is present but is from an older version of ArangoDB, arangod
  will refuse to start and ask the user to run a manual upgrade first. A manual upgrade
  can be performed by starting arangod with the option `--upgrade`.

  This upgrade procedure shall ensure that users have full control over when they
  perform any updates/upgrades of their data, and can plan backups accordingly. The
  procedure also guarantees that the server is not run without any required system
  collections or with in incompatible data state.

* added AQL function DOCUMENT() to retrieve a document by its _id value

* fixed issue #311: fixed segfault on unload

* fixed issue #309: renamed stub "import" button from web interface

* fixed issue #307: added WaitForSync column in collections list in in web interface

* fixed issue #306: naming in web interface

* fixed issue #304: do not clear AQL query text input when switching tabs in
  web interface

* fixed issue #303: added documentation about usage of var keyword in web interface

* fixed issue #301: PATCH does not work in web interface

# fixed issue #269: fix make distclean & clean

* fixed issue #296: system collections not usable from AQL

* fixed issue #295: deadlock on shutdown

* added collection type label to web interface

* fixed issue #290: the web interface now disallows creating non-edges in edge collections
  when creating collections via the web interface, the collection type must also be
  specified (default is document collection)

* fixed issue #289: tab-completion does not insert any spaces

* fixed issue #282: fix escaping in web interface

* made AQL function NOT_NULL take any number of arguments. Will now return its
  first argument that is not null, or null if all arguments are null. This is downwards
  compatible.

* changed misleading AQL function name NOT_LIST() to FIRST_LIST() and slightly changed
  the behavior. The function will now return its first argument that is a list, or null
  if none of the arguments are lists.
  This is mostly downwards-compatible. The only change to the previous implementation in
  1.1-beta will happen if two arguments were passed and the 1st and 2nd arguments were
  both no lists. In previous 1.1, the 2nd argument was returned as is, but now null
  will be returned.

* add AQL function FIRST_DOCUMENT(), with same behavior as FIRST_LIST(), but working
  with documents instead of lists.

* added UPGRADING help text

* fixed issue #284: fixed Javascript errors when adding edges/vertices without own
  attributes

* fixed issue #283: AQL LENGTH() now works on documents, too

* fixed issue #281: documentation for skip lists shows wrong example

* fixed AQL optimizer bug, related to OR-combined conditions that filtered on the
  same attribute but with different conditions

* fixed issue #277: allow usage of collection names when creating edges
  the fix of this issue also implies validation of collection names / ids passed to
  the REST edge create method. edges with invalid collection ids or names in the
  "from" or "to" values will be rejected and not saved


v1.1.beta2 (2012-11-13)
-----------------------

* fixed arangoirb compilation

* fixed doxygen


v1.1.beta1 (2012-10-24)
-----------------------

* fixed AQL optimizer bug

* WARNING:
  - the user has changed from "arango" to "arangodb", the start script has changed from
    "arangod" to "arangodb", the database directory has changed from "/var/arangodb" to
    "/var/lib/arangodb" to be compliant with various Linux policies

  - In 1.1, we have introduced types for collections: regular documents go into document
    collections, and edges go into edge collections. The prefixing (db.xxx vs. edges.xxx)
    works slightly different in 1.1: edges.xxx can still be used to access collections,
    however, it will not determine the type of existing collections anymore. To create an
    edge collection 1.1, you can use db._createEdgeCollection() or edges._create().
    And there's of course also db._createDocumentCollection().
    db._create() is also still there and will create a document collection by default,
    whereas edges._create() will create an edge collection.

  - the admin web interface that was previously available via the simple URL suffix /
    is now available via a dedicated URL suffix only: /_admin/html
    The reason for this is that routing and URLs are now subject to changes by the end user,
    and only URLs parts prefixed with underscores (e.g. /_admin or /_api) are reserved
    for ArangoDB's internal usage.

* the server now handles requests with invalid Content-Length header values as follows:
  - if Content-Length is negative, the server will respond instantly with HTTP 411
    (length required)

  - if Content-Length is positive but shorter than the supplied body, the server will
    respond with HTTP 400 (bad request)

  - if Content-Length is positive but longer than the supplied body, the server will
    wait for the client to send the missing bytes. The server allows 90 seconds for this
    and will close the connection if the client does not send the remaining data

  - if Content-Length is bigger than the maximum allowed size (512 MB), the server will
    fail with HTTP 413 (request entity too large).

  - if the length of the HTTP headers is greater than the maximum allowed size (1 MB),
    the server will fail with HTTP 431 (request header fields too large)

* issue #265: allow optional base64 encoding/decoding of action response data

* issue #252: create _modules collection using arango-upgrade (note: arango-upgrade was
  finally replaced by the `--upgrade` option for arangod)

* issue #251: allow passing arbitrary options to V8 engine using new command line option:
  --javascript.v8-options. Using this option, the Harmony features or other settings in
  v8 can be enabled if the end user requires them

* issue #248: allow AQL optimizer to pull out completely uncorrelated subqueries to the
  top level, resulting in less repeated evaluation of the subquery

* upgraded to Doxygen 1.8.0

* issue #247: added AQL function MERGE_RECURSIVE

* issue #246: added clear() function in arangosh

* issue #245: Documentation: Central place for naming rules/limits inside ArangoDB

* reduced size of hash index elements by 50 %, allowing more index elements to fit in
  memory

* issue #235: GUI Shell throws Error:ReferenceError: db is not defined

* issue #229: methods marked as "under construction"

* issue #228: remove unfinished APIs (/_admin/config/*)

* having the OpenSSL library installed is now a prerequisite to compiling ArangoDB
  Also removed the --enable-ssl configure option because ssl is always required.

* added AQL functions TO_LIST, NOT_LIST

* issue #224: add optional Content-Id for batch requests

* issue #221: more documentation on AQL explain functionality. Also added
  ArangoStatement.explain() client method

* added db._createStatement() method on server as well (was previously available
  on the client only)

* issue #219: continue in case of "document not found" error in PATHS() function

* issue #213: make waitForSync overridable on specific actions

* changed AQL optimizer to use indexes in more cases. Previously, indexes might
  not have been used when in a reference expression the inner collection was
  specified last. Example: FOR u1 IN users FOR u2 IN users FILTER u1._id == u2._id
  Previously, this only checked whether an index could be used for u2._id (not
  possible). It was not checked whether an index on u1._id could be used (possible).
  Now, for expressions that have references/attribute names on both sides of the
  above as above, indexes are checked for both sides.

* issue #204: extend the CSV import by TSV and by user configurable
  separator character(s)

* issue #180: added support for batch operations

* added startup option --server.backlog-size
  this allows setting the value of the backlog for the listen() system call.
  the default value is 10, the maximum value is platform-dependent

* introduced new configure option "--enable-maintainer-mode" for
  ArangoDB maintainers. this option replaces the previous compile switches
  --with-boost-test, --enable-bison, --enable-flex and --enable-errors-dependency
  the individual configure options have been removed. --enable-maintainer-mode
  turns them all on.

* removed potentially unused configure option --enable-memfail

* fixed issue #197: HTML web interface calls /_admin/user-manager/session

* fixed issue #195: VERSION file in database directory

* fixed issue #193: REST API HEAD request returns a message body on 404

* fixed issue #188: intermittent issues with 1.0.0
  (server-side cursors not cleaned up in all cases, pthreads deadlock issue)

* issue #189: key store should use ISO datetime format bug

* issue #187: run arango-upgrade on server start (note: arango-upgrade was finally
  replaced by the `--upgrade` option for arangod)n

* fixed issue #183: strange unittest error

* fixed issue #182: manual pages

* fixed issue #181: use getaddrinfo

* moved default database directory to "/var/lib/arangodb" in accordance with
  http://www.pathname.com/fhs/pub/fhs-2.3.html

* fixed issue #179: strange text in import manual

* fixed issue #178: test for aragoimp is missing

* fixed issue #177: a misleading error message was returned if unknown variables
  were used in certain positions in an AQL query.

* fixed issue #176: explain how to use AQL from the arangosh

* issue #175: re-added hidden (and deprecated) option --server.http-port. This
  option is only there to be downwards-compatible to Arango 1.0.

* fixed issue #174: missing Documentation for `within`

* fixed issue #170: add db.<coll_name>.all().toArray() to arangosh help screen

* fixed issue #169: missing argument in Simple Queries

* added program arango-upgrade. This program must be run after installing ArangoDB
  and after upgrading from a previous version of ArangoDB. The arango-upgrade script
  will ensure all system collections are created and present in the correct state.
  It will also perform any necessary data updates.
  Note: arango-upgrade was finally replaced by the `--upgrade` option for arangod.

* issue #153: edge collection should be a flag for a collection
  collections now have a type so that the distinction between document and edge
  collections can now be done at runtime using a collection's type value.
  A collection's type can be queried in Javascript using the <collection>.type() method.

  When new collections are created using db._create(), they will be document
  collections by default. When edge._create() is called, an edge collection will be created.
  To explicitly create a collection of a specific/different type, use the methods
  _createDocumentCollection() or _createEdgeCollection(), which are available for
  both the db and the edges object.
  The Javascript objects ArangoEdges and ArangoEdgesCollection have been removed
  completely.
  All internal and test code has been adjusted for this, and client code
  that uses edges.* should also still work because edges is still there and creates
  edge collections when _create() is called.

  INCOMPATIBLE CHANGE: Client code might still need to be changed in the following aspect:
  Previously, collections did not have a type so documents and edges could be inserted
  in the same collection. This is now disallowed. Edges can only be inserted into
  edge collections now. As there were no collection types in 1.0, ArangoDB will perform
  an automatic upgrade when migrating from 1.0 to 1.1.
  The automatic upgrade will check every collection and determine its type as follows:
  - if among the first 50 documents in the collection there are documents with
    attributes "_from" and "_to", the collection is typed as an edge collection
  - if among the first 50 documents in the collection there are no documents with
    attributes "_from" and "_to", the collection is made as a document collection

* issue #150: call V8 garbage collection on server periodically

* issue #110: added support for partial updates

  The REST API for documents now offers an HTTP PATCH method to partially update
  documents. Overwriting/replacing documents is still available via the HTTP PUT method
  as before. The Javascript API in the shell also offers a new update() method in extension to
  the previously existing replace() method.


v1.0.4 (2012-11-12)
-------------------

* issue #275: strange error message in arangosh 1.0.3 at startup


v1.0.3 (2012-11-08)
-------------------

* fixed AQL optimizer bug

* issue #273: fixed segfault in arangosh on HTTP 40x

* issue #265: allow optional base64 encoding/decoding of action response data

* issue #252: _modules collection not created automatically


v1.0.2 (2012-10-22)
-------------------

* repository CentOS-X.Y moved to CentOS-X, same for Debian

* bugfix for rollback from edges

* bugfix for hash indexes

* bugfix for StringBuffer::erase_front

* added autoload for modules

* added AQL function TO_LIST


v1.0.1 (2012-09-30)
-------------------

* draft for issue #165: front-end application howto

* updated mruby to cf8fdea4a6598aa470e698e8cbc9b9b492319d

* fix for issue #190: install doesn't create log directory

* fix for issue #194: potential race condition between creating and dropping collections

* fix for issue #193: REST API HEAD request returns a message body on 404

* fix for issue #188: intermittent issues with 1.0.0

* fix for issue #163: server cannot create collection because of abandoned files

* fix for issue #150: call V8 garbage collection on server periodically


v1.0.0 (2012-08-17)
-------------------

* fix for issue #157: check for readline and ncurses headers, not only libraries


v1.0.beta4 (2012-08-15)
-----------------------

* fix for issue #152: fix memleak for barriers


v1.0.beta3 (2012-08-10)
-----------------------

* fix for issue #151: Memleak, collection data not removed

* fix for issue #149: Inconsistent port for admin interface

* fix for issue #163: server cannot create collection because of abandoned files

* fix for issue #157: check for readline and ncurses headers, not only libraries

* fix for issue #108: db.<collection>.truncate() inefficient

* fix for issue #109: added startup note about cached collection names and how to
  refresh them

* fix for issue #156: fixed memleaks in /_api/import

* fix for issue #59: added tests for /_api/import

* modified return value for calls to /_api/import: now, the attribute "empty" is
  returned as well, stating the number of empty lines in the input. Also changed the
  return value of the error code attribute ("errorNum") from 1100 ("corrupted datafile")
  to 400 ("bad request") in case invalid/unexpected JSON data was sent to the server.
  This error code is more appropriate as no datafile is broken but just input data is
  incorrect.

* fix for issue #152: Memleak for barriers

* fix for issue #151: Memleak, collection data not removed

* value of --database.maximal-journal-size parameter is now validated on startup. If
  value is smaller than the minimum value (currently 1048576), an error is thrown and
  the server will not start. Before this change, the global value of maximal journal
  size was not validated at server start, but only on collection level

* increased sleep value in statistics creation loop from 10 to 500 microseconds. This
  reduces accuracy of statistics values somewhere after the decimal points but saves
  CPU time.

* avoid additional sync() calls when writing partial shape data (attribute name data)
  to disk. sync() will still be called when the shape marker (will be written after
  the attributes) is written to disk

* issue #147: added flag --database.force-sync-shapes to force synching of shape data
  to disk. The default value is true so it is the same behavior as in version 1.0.
  if set to false, shape data is synched to disk if waitForSync for the collection is
  set to true, otherwise, shape data is not synched.

* fix for issue #145: strange issue on Travis: added epsilon for numeric comparison in
  geo index

* fix for issue #136: adjusted message during indexing

* issue #131: added timeout for HTTP keep-alive connections. The default value is 300
  seconds. There is a startup parameter server.keep-alive-timeout to configure the value.
  Setting it to 0 will disable keep-alive entirely on the server.

* fix for issue #137: AQL optimizer should use indexes for ref accesses with
  2 named attributes


v1.0.beta2 (2012-08-03)
-----------------------

* fix for issue #134: improvements for centos RPM

* fixed problem with disable-admin-interface in config file


v1.0.beta1 (2012-07-29)
-----------------------

* fixed issue #118: We need a collection "debugger"

* fixed issue #126: Access-Shaper must be cached

* INCOMPATIBLE CHANGE: renamed parameters "connect-timeout" and "request-timeout"
  for arangosh and arangoimp to "--server.connect-timeout" and "--server.request-timeout"

* INCOMPATIBLE CHANGE: authorization is now required on the server side
  Clients sending requests without HTTP authorization will be rejected with HTTP 401
  To allow backwards compatibility, the server can be started with the option
  "--server.disable-authentication"

* added options "--server.username" and "--server.password" for arangosh and arangoimp
  These parameters must be used to specify the user and password to be used when
  connecting to the server. If no password is given on the command line, arangosh/
  arangoimp will interactively prompt for a password.
  If no user name is specified on the command line, the default user "root" will be
  used.

* added startup option "--server.ssl-cipher-list" to determine which ciphers to
  use in SSL context. also added SSL_OP_CIPHER_SERVER_PREFERENCE to SSL default
  options so ciphers are tried in server and not in client order

* changed default SSL protocol to TLSv1 instead of SSLv2

* changed log-level of SSL-related messages

* added SSL connections if server is compiled with OpenSSL support. Use --help-ssl

* INCOMPATIBLE CHANGE: removed startup option "--server.admin-port".
  The new endpoints feature (see --server.endpoint) allows opening multiple endpoints
  anyway, and the distinction between admin and "other" endpoints can be emulated
  later using privileges.

* INCOMPATIBLE CHANGE: removed startup options "--port", "--server.port", and
  "--server.http-port" for arangod.
  These options have been replaced by the new "--server.endpoint" parameter

* INCOMPATIBLE CHANGE: removed startup option "--server" for arangosh and arangoimp.
  These options have been replaced by the new "--server.endpoint" parameter

* Added "--server.endpoint" option to arangod, arangosh, and arangoimp.
  For arangod, this option allows specifying the bind endpoints for the server
  The server can be bound to one or multiple endpoints at once. For arangosh
  and arangoimp, the option specifies the server endpoint to connect to.
  The following endpoint syntax is currently supported:
  - tcp://host:port or http@tcp://host:port (HTTP over IPv4)
  - tcp://[host]:port or http@tcp://[host]:port (HTTP over IPv6)
  - ssl://host:port or http@tcp://host:port (HTTP over SSL-encrypted IPv4)
  - ssl://[host]:port or http@tcp://[host]:port (HTTP over SSL-encrypted IPv6)
  - unix:///path/to/socket or http@unix:///path/to/socket (HTTP over UNIX socket)

  If no port is specified, the default port of 8529 will be used.

* INCOMPATIBLE CHANGE: removed startup options "--server.require-keep-alive" and
  "--server.secure-require-keep-alive".
  The server will now behave as follows which should be more conforming to the
  HTTP standard:
  * if a client sends a "Connection: close" header, the server will close the
    connection
  * if a client sends a "Connection: keep-alive" header, the server will not
    close the connection
  * if a client does not send any "Connection" header, the server will assume
    "keep-alive" if the request was an HTTP/1.1 request, and "close" if the
    request was an HTTP/1.0 request

* (minimal) internal optimizations for HTTP request parsing and response header
  handling

* fixed Unicode unescaping bugs for \f and surrogate pairs in BasicsC/strings.c

* changed implementation of TRI_BlockCrc32 algorithm to use 8 bytes at a time

* fixed issue #122: arangod doesn't start if <log.file> cannot be created

* fixed issue #121: wrong collection size reported

* fixed issue #98: Unable to change journalSize

* fixed issue #88: fds not closed

* fixed escaping of document data in HTML admin front end

* added HTTP basic authentication, this is always turned on

* added server startup option --server.disable-admin-interface to turn off the
  HTML admin interface

* honor server startup option --database.maximal-journal-size when creating new
  collections without specific journalsize setting. Previously, these
  collections were always created with journal file sizes of 32 MB and the
  --database.maximal-journal-size setting was ignored

* added server startup option --database.wait-for-sync to control the default
  behavior

* renamed "--unit-tests" to "--javascript.unit-tests"


v1.0.alpha3 (2012-06-30)
------------------------

* fixed issue #116: createCollection=create option doesn't work

* fixed issue #115: Compilation issue under OSX 10.7 Lion & 10.8 Mountain Lion
  (homebrew)

* fixed issue #114: image not found

* fixed issue #111: crash during "make unittests"

* fixed issue #104: client.js -> ARANGO_QUIET is not defined


v1.0.alpha2 (2012-06-24)
------------------------

* fixed issue #112: do not accept document with duplicate attribute names

* fixed issue #103: Should we cleanup the directory structure

* fixed issue #100: "count" attribute exists in cursor response with "count:
  false"

* fixed issue #84 explain command

* added new MRuby version (2012-06-02)

* added --log.filter

* cleanup of command line options:
** --startup.directory => --javascript.startup-directory
** --quite => --quiet
** --gc.interval => --javascript.gc-interval
** --startup.modules-path => --javascript.modules-path
** --action.system-directory => --javascript.action-directory
** --javascript.action-threads => removed (is now the same pool as --server.threads)

* various bug-fixes

* support for import

* added option SKIP_RANGES=1 for make unittests

* fixed several range-related assertion failures in the AQL query optimizer

* fixed AQL query optimizations for some edge cases (e.g. nested subqueries with
  invalid constant filter expressions)


v1.0.alpha1 (2012-05-28)
------------------------

Alpha Release of ArangoDB 1.0<|MERGE_RESOLUTION|>--- conflicted
+++ resolved
@@ -1,13 +1,12 @@
 devel
 -----
 
-<<<<<<< HEAD
+
 * Fixed an issue with the index estimates in RocksDB in the case a transaction is aborted.
   Former the index estimates were modified if the transaction commited or not.
   Now they will only be modified if the transaction commited successfully.
-=======
+
 * issue #1190: added option `--create-database` for arangoimport
->>>>>>> bddadda0
 
 * issue #3504: added option `--force-same-database` for arangorestore
 
