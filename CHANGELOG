devel
-----

<<<<<<< HEAD
=======
* introduce `enforceReplicationFactor`: An optional parameter controlling
  if the server should bail out during collection creation if there are not
  enough DBServers available for the desired `replicationFactor`.

* fixed issue #3516: Show execution time in arangosh
    
  this change adds more dynamic prompt components for arangosh
  The following components are now available for dynamic prompts, 
  settable via the `--console.prompt` option in arangosh:
    
  - '%t': current time as timestamp
  - '%p': duration of last command in seconds
  - '%d': name of current database
  - '%e': current endpoint
  - '%E': current endpoint without protocol
  - '%u': current user
    
  The time a command takes can be displayed easily by starting arangosh with `--console.prompt "%p> "`.

>>>>>>> 63b129d9
* make the ArangoShell refill its collection cache when a yet-unknown collection
  is first accessed. This fixes the following problem:

      arangosh1> db._collections();  // shell1 lists all collections
      arangosh2> db._create("test"); // shell2 now creates a new collection 'test'
      arangosh1> db.test.insert({}); // shell1 is not aware of the collection created
                                     // in shell2, so the insert will fail

* make AQL `DISTINCT` not change the order of the results it is applied on

* enable JEMalloc background thread for purging and returning unused memory
  back to the operating system (Linux only)

* incremental transfer of initial collection data now can handle partial 
  responses for a chunk, allowing the leader/master to send smaller chunks 
  (in terms of HTTP response size) and limit memory usage

* initial creation of shards for cluster collections is now faster with
  replicationFactor values bigger than 1. this is achieved by an optimization
  for the case when the collection on the leader is still empty

* potential fix for issue #3517: several "filesystem full" errors in logs 
  while there's a lot of disk space

* added C++ implementations for AQL function `SUBSTRING()`, `LEFT()`, `RIGHT()` and `TRIM()`

* make AQL `DISTINCT` not change the order of the results it is applied on

* show C++ function name of call site in ArangoDB log output

  This requires option `--log.line-number` to be set to *true*

* UI: added word wrapping to query editor

* UI: fixed wrong user attribute name validation, issue #3228

* make AQL return a proper error message in case of a unique key constraint
  violation. previously it only returned the generic "unique constraint violated"
  error message but omitted the details about which index caused the problem.

  This addresses https://stackoverflow.com/questions/46427126/arangodb-3-2-unique-constraint-violation-id-or-key

* added option `--server.local-authentication`

* UI: added user roles

* added config option `--log.color` to toggle colorful logging to terminal

* added config option `--log.thread-name` to additionally log thread names

* usernames must not start with `:role:`, added new options:
    --server.authentication-timeout
    --ldap.roles-attribute-name
    --ldap.roles-transformation
    --ldap.roles-search
    --ldap.superuser-role
    --ldap.roles-include
    --ldap.roles-exclude

* performance improvements for full collection scans and a few other operations
  in MMFiles engine

* added `--rocksdb.encryption-key-generator` for enterprise

* removed `--compat28` parameter from arangodump and replication API
  
  old Arango versions will no longer be supported by these tools.

* increase the recommended value for `/proc/sys/vm/max_map_count` to a value
  eight times as high as the previous recommended value. Increasing the
  values helps to prevent an ArangoDB server from running out of memory mappings.

  The raised minimum recommended value may lead to ArangoDB showing some startup
  warnings as follows:

      WARNING {memory} maximum number of memory mappings per process is 65530, which seems too low. it is recommended to set it to at least 512000
      WARNING {memory} execute 'sudo sysctl -w "vm.max_map_count=512000"'


v3.2.7 (XXXX-XX-XX)
-------------------

* fixed issue #3403: How to kill long running AQL queries with the browser console's
  AQL (display issue)

* fixed issue #3549: server reading ENGINE config file fails on common standard 
  newline character

* upgraded bundled V8 engine to bugfix version v5.7.492.77

  the upgrade fixes a memory leak in upstream V8 described in 
  https://bugs.chromium.org/p/v8/issues/detail?id=5945 that will result in memory
  chunks only getting uncommitted but not unmapped

* UI: fixed error notifications for collection modifications


v3.2.6 (2017-10-26)
-------------------

* UI: fixed event cleanup in cluster shards view

* UI: reduced cluster dashboard api calls

* fixed a permission problem that prevented collection contents to be displayed
  in the web interface

* removed posix_fadvise call from RocksDB's PosixSequentialFile::Read(). This is 
  consistent with Facebook PR 2573 (#3505)

  this fix should improve the performance of the replication with the RocksDB
  storage engine

* allow changing of collection replication factor for existing collections

* UI: replicationFactor of a collection is now changeable in a cluster
  environment

* several fixes for the cluster agency

* fixed undefined behavior in the RocksDB-based geo index

* fixed Foxxmaster failover

* purging or removing the Debian/Ubuntu arangodb3 packages now properly stops
  the arangod instance before actuallying purging or removing


v3.2.5 (2017-10-16)
-------------------

* general-graph module and _api/gharial now accept cluster options
  for collection creation. It is now possible to set replicationFactor and
  numberOfShards for all collections created via this graph object.
  So adding a new collection will not result in a singleShard and
  no replication anymore.

* fixed issue #3408: Hard crash in query for pagination

* minimum number of V8 contexts in console mode must be 2, not 1. this is
  required to ensure the console gets one dedicated V8 context and all other
  operations have at least one extra context. This requirement was not enforced
  anymore.

* fixed issue #3395: AQL: cannot instantiate CollectBlock with undetermined 
  aggregation method

* UI: fixed wrong user attribute name validation, issue #3228

* fix potential overflow in CRC marker check when a corrupted CRC marker 
  is found at the very beginning of an MMFiles datafile

* UI: fixed unresponsive events in cluster shards view

* Add statistics about the V8 context counts and number of available/active/busy
  threads we expose through the server statistics interface.


v3.2.4 (2017-09-26)
-------------------

* UI: no default index selected during index creation

* UI: added replicationFactor option during SmartGraph creation

* make the MMFiles compactor perform less writes during normal compaction
  operation

  This partially fixes issue #3144

* make the MMFiles compactor configurable

  The following options have been added:

* `--compaction.db-sleep-time`: sleep interval between two compaction runs
    (in s)
  * `--compaction.min-interval"`: minimum sleep time between two compaction
     runs (in s)
  * `--compaction.min-small-data-file-size`: minimal filesize threshold
    original datafiles have to be below for a compaction
  * `--compaction.dead-documents-threshold`: minimum unused count of documents
    in a datafile
  * `--compaction.dead-size-threshold`: how many bytes of the source data file
    are allowed to be unused at most
  * `--compaction.dead-size-percent-threshold`: how many percent of the source
    datafile should be unused at least
  * `--compaction.max-files`: Maximum number of files to merge to one file
  * `--compaction.max-result-file-size`: how large may the compaction result
    file become (in bytes)
  * `--compaction.max-file-size-factor`: how large the resulting file may
    be in comparison to the collection's `--database.maximal-journal-size' setting`

* fix downwards-incompatibility in /_api/explain REST handler

* fix Windows implementation for fs.getTempPath() to also create a
  sub-directory as we do on linux

* fixed a multi-threading issue in cluster-internal communication

* performance improvements for traversals and edge lookups

* removed internal memory zone handling code. the memory zones were a leftover
  from the early ArangoDB days and did not provide any value in the current
  implementation.

* (Enterprise only) added `skipInaccessibleCollections` option for AQL queries:
  if set, AQL queries (especially graph traversals) will treat collections to
  which a user has no access rights to as if these collections were empty.

* adjusted scheduler thread handling to start and stop less threads in
  normal operations

* leader-follower replication catchup code has been rewritten in C++

* early stage AQL optimization now also uses the C++ implementations of
  AQL functions if present. Previously it always referred to the JavaScript
  implementations and ignored the C++ implementations. This change gives
  more flexibility to the AQL optimizer.

* ArangoDB tty log output is now colored for log messages with levels
  FATAL, ERR and WARN.

* changed the return values of AQL functions `REGEX_TEST` and `REGEX_REPLACE`
  to `null` when the input regex is invalid. Previous versions of ArangoDB
  partly returned `false` for invalid regexes and partly `null`.

* added `--log.role` option for arangod

  When set to `true`, this option will make the ArangoDB logger print a single
  character with the server's role into each logged message. The roles are:

  - U: undefined/unclear (used at startup)
  - S: single server
  - C: coordinator
  - P: primary
  - A: agent

  The default value for this option is `false`, so no roles will be logged.


v3.2.3 (2017-09-07)
-------------------

* fixed issue #3106: orphan collections could not be registered in general-graph module

* fixed wrong selection of the database inside the internal cluster js api

* added startup option `--server.check-max-memory-mappings` to make arangod check
  the number of memory mappings currently used by the process and compare it with
  the maximum number of allowed mappings as determined by /proc/sys/vm/max_map_count

  The default value is `true`, so the checks will be performed. When the current
  number of mappings exceeds 90% of the maximum number of mappings, the creation
  of further V8 contexts will be deferred.

  Note that this option is effective on Linux systems only.

* arangoimp now has a `--remove-attribute` option

* added V8 context lifetime control options
  `--javascript.v8-contexts-max-invocations` and `--javascript.v8-contexts-max-age`

  These options allow specifying after how many invocations a used V8 context is
  disposed, or after what time a V8 context is disposed automatically after its
  creation. If either of the two thresholds is reached, an idl V8 context will be
  disposed.

  The default value of `--javascript.v8-contexts-max-invocations` is 0, meaning that
  the maximum number of invocations per context is unlimited. The default value
  for `--javascript.v8-contexts-max-age` is 60 seconds.

* fixed wrong UI cluster health information

* fixed issue #3070: Add index in _jobs collection

* fixed issue #3125: HTTP Foxx API JSON parsing

* fixed issue #3120: Foxx queue: job isn't running when server.authentication = true

* fixed supervision failure detection and handling, which happened with simultaneous
  agency leadership change


v3.2.2 (2017-08-23)
-------------------

* make "Rebalance shards" button work in selected database only, and not make
  it rebalance the shards of all databases

* fixed issue #2847: adjust the response of the DELETE `/_api/users/database/*` calls

* fixed issue #3075: Error when upgrading arangoDB on linux ubuntu 16.04

* fixed a buffer overrun in linenoise console input library for long input strings

* increase size of the linenoise input buffer to 8 KB

* abort compilation if the detected GCC or CLANG isn't in the range of compilers
  we support

* fixed spurious cluster hangups by always sending AQL-query related requests
  to the correct servers, even after failover or when a follower drops

  The problem with the previous shard-based approach was that responsibilities
  for shards may change from one server to another at runtime, after the query
  was already instanciated. The coordinator and other parts of the query then
  sent further requests for the query to the servers now responsible for the
  shards.
  However, an AQL query must send all further requests to the same servers on
  which the query was originally instanciated, even in case of failover.
  Otherwise this would potentially send requests to servers that do not know
  about the query, and would also send query shutdown requests to the wrong
  servers, leading to abandoned queries piling up and using resources until
  they automatically time out.

* fixed issue with RocksDB engine acquiring the collection count values too
  early, leading to the collection count values potentially being slightly off
  even in exclusive transactions (for which the exclusive access should provide
  an always-correct count value)

* fixed some issues in leader-follower catch-up code, specifically for the
  RocksDB engine

* make V8 log fatal errors to syslog before it terminates the process.
  This change is effective on Linux only.

* fixed issue with MMFiles engine creating superfluous collection journals
  on shutdown

* fixed issue #3067: Upgrade from 3.2 to 3.2.1 reset autoincrement keys

* fixed issue #3044: ArangoDB server shutdown unexpectedly

* fixed issue #3039: Incorrect filter interpretation

* fixed issue #3037: Foxx, internal server error when I try to add a new service

* improved MMFiles fulltext index document removal performance
  and fulltext index query performance for bigger result sets

* ui: fixed a display bug within the slow and running queries view

* ui: fixed a bug when success event triggers twice in a modal

* ui: fixed the appearance of the documents filter

* ui: graph vertex collections not restricted to 10 anymore

* fixed issue #2835: UI detection of JWT token in case of server restart or upgrade

* upgrade jemalloc version to 5.0.1

  This fixes problems with the memory allocator returing "out of memory" when
  calling munmap to free memory in order to return it to the OS.

  It seems that calling munmap on Linux can increase the number of mappings, at least
  when a region is partially unmapped. This can lead to the process exceeding its
  maximum number of mappings, and munmap and future calls to mmap returning errors.

  jemalloc version 5.0.1 does not have the `--enable-munmap` configure option anymore,
  so the problem is avoided. To return memory to the OS eventually, jemalloc 5's
  background purge threads are used on Linux.

* fixed issue #2978: log something more obvious when you log a Buffer

* fixed issue #2982: AQL parse error?

* fixed issue #3125: HTTP Foxx API Json parsing

v3.2.1 (2017-08-09)
-------------------

* added C++ implementations for AQL functions `LEFT()`, `RIGHT()` and `TRIM()`

* fixed docs for issue #2968: Collection _key autoincrement value increases on error

* fixed issue #3011: Optimizer rule reduce-extraction-to-projection breaks queries

* Now allowing to restore users in a sharded environment as well
  It is still not possible to restore collections that are sharded
  differently than by _key.

* fixed an issue with restoring of system collections and user rights.
  It was not possible to restore users into an authenticated server.

* fixed issue #2977: Documentation for db._createDatabase is wrong

* ui: added bind parameters to slow query history view

* fixed issue #1751: Slow Query API should provide bind parameters, webui should display them

* ui: fixed a bug when moving multiple documents was not possible

* fixed docs for issue #2968: Collection _key autoincrement value increases on error

* AQL CHAR_LENGTH(null) returns now 0. Since AQL TO_STRING(null) is '' (string of length 0)

* ui: now supports single js file upload for Foxx services in addition to zip files

* fixed a multi-threading issue in the agency when callElection was called
  while the Supervision was calling updateSnapshot

* added startup option `--query.tracking-with-bindvars`

  This option controls whether the list of currently running queries
  and the list of slow queries should contain the bind variables used
  in the queries or not.

  The option can be changed at runtime using the commands

      // enables tracking of bind variables
      // set to false to turn tracking of bind variables off
      var value = true;
      require("@arangodb/aql/queries").properties({
        trackBindVars: value
      });

* index selectivity estimates are now available in the cluster as well

* fixed issue #2943: loadIndexesIntoMemory not returning the same structure
  as the rest of the collection APIs

* fixed issue #2949: ArangoError 1208: illegal name

* fixed issue #2874: Collection properties do not return `isVolatile`
  attribute

* potential fix for issue #2939: Segmentation fault when starting
  coordinator node

* fixed issue #2810: out of memory error when running UPDATE/REPLACE
  on medium-size collection

* fix potential deadlock errors in collector thread

* disallow the usage of volatile collections in the RocksDB engine
  by throwing an error when a collection is created with attribute
  `isVolatile` set to `true`.
  Volatile collections are unsupported by the RocksDB engine, so
  creating them should not succeed and silently create a non-volatile
  collection

* prevent V8 from issuing SIGILL instructions when it runs out of memory

  Now arangod will attempt to log a FATAL error into its logfile in case V8
  runs out of memory. In case V8 runs out of memory, it will still terminate the
  entire process. But at least there should be something in the ArangoDB logs
  indicating what the problem was. Apart from that, the arangod process should
  now be exited with SIGABRT rather than SIGILL as it shouldn't return into the
  V8 code that aborted the process with `__builtin_trap`.

  this potentially fixes issue #2920: DBServer crashing automatically post upgrade to 3.2

* Foxx queues and tasks now ensure that the scripts in them run with the same
  permissions as the Foxx code who started the task / queue

* fixed issue #2928: Offset problems

* fixed issue #2876: wrong skiplist index usage in edge collection

* fixed issue #2868: cname missing from logger-follow results in rocksdb

* fixed issue #2889: Traversal query using incorrect collection id

* fixed issue #2884: AQL traversal uniqueness constraints "propagating" to other traversals? Weird results

* arangoexport: added `--query` option for passing an AQL query to export the result

* fixed issue #2879: No result when querying for the last record of a query

* ui: allows now to edit default access level for collections in database
  _system for all users except the root user.

* The _users collection is no longer accessible outside the arngod process, _queues is always read-only

* added new option "--rocksdb.max-background-jobs"

* removed options "--rocksdb.max-background-compactions", "--rocksdb.base-background-compactions" and "--rocksdb.max-background-flushes"

* option "--rocksdb.compaction-read-ahead-size" now defaults to 2MB

* change Windows build so that RocksDB doesn't enforce AVX optimizations by default
  This fixes startup crashes on servers that do not have AVX CPU extensions

* speed up RocksDB secondary index creation and dropping

* removed RocksDB note in Geo index docs


v3.2.0 (2017-07-20)
-------------------

* fixed UI issues

* fixed multi-threading issues in Pregel

* fixed Foxx resilience

* added command-line option `--javascript.allow-admin-execute`

  This option can be used to control whether user-defined JavaScript code
  is allowed to be executed on server by sending via HTTP to the API endpoint
  `/_admin/execute`  with an authenticated user account.
  The default value is `false`, which disables the execution of user-defined
  code. This is also the recommended setting for production. In test environments,
  it may be convenient to turn the option on in order to send arbitrary setup
  or teardown commands for execution on the server.


v3.2.beta6 (2017-07-18)
-----------------------

* various bugfixes


v3.2.beta5 (2017-07-16)
-----------------------

* numerous bugfixes


v3.2.beta4 (2017-07-04)
-----------------------

* ui: fixed document view _from and _to linking issue for special characters

* added function `db._parse(query)` for parsing an AQL query and returning information about it

* fixed one medium priority and two low priority security user interface
  issues found by owasp zap.

* ui: added index deduplicate options

* ui: fixed renaming of collections for the rocksdb storage engine

* documentation and js fixes for secondaries

* RocksDB storage format was changed, users of the previous beta/alpha versions
  must delete the database directory and re-import their data

* enabled permissions on database and collection level

* added and changed some user related REST APIs
    * added `PUT /_api/user/{user}/database/{database}/{collection}` to change collection permission
    * added `GET /_api/user/{user}/database/{database}/{collection}`
    * added optional `full` parameter to the `GET /_api/user/{user}/database/` REST call

* added user functions in the arangoshell `@arangodb/users` module
    * added `grantCollection` and `revokeCollection` functions
    * added `permission(user, database, collection)` to retrieve collection specific rights

* added "deduplicate" attribute for array indexes, which controls whether inserting
  duplicate index values from the same document into a unique array index will lead to
  an error or not:

      // with deduplicate = true, which is the default value:
      db._create("test");
      db.test.ensureIndex({ type: "hash", fields: ["tags[*]"], deduplicate: true });
      db.test.insert({ tags: ["a", "b"] });
      db.test.insert({ tags: ["c", "d", "c"] }); // will work, because deduplicate = true
      db.test.insert({ tags: ["a"] }); // will fail

      // with deduplicate = false
      db._create("test");
      db.test.ensureIndex({ type: "hash", fields: ["tags[*]"], deduplicate: false });
      db.test.insert({ tags: ["a", "b"] });
      db.test.insert({ tags: ["c", "d", "c"] }); // will not work, because deduplicate = false
      db.test.insert({ tags: ["a"] }); // will fail

  The "deduplicate" attribute is now also accepted by the index creation HTTP
  API endpoint POST /_api/index and is returned by GET /_api/index.

* added optimizer rule "remove-filters-covered-by-traversal"

* Debian/Ubuntu installer: make messages about future package upgrades more clear

* fix a hangup in VST

  The problem happened when the two first chunks of a VST message arrived
  together on a connection that was newly switched to VST.

* fix deletion of outdated WAL files in RocksDB engine

* make use of selectivity estimates in hash, skiplist and persistent indexes
  in RocksDB engine

* changed VM overcommit recommendation for user-friendliness

* fix a shutdown bug in the cluster: a destroyed query could still be active

* do not terminate the entire server process if a temp file cannot be created
  (Windows only)

* fix log output in the front-end, it stopped in case of too many messages


v3.2.beta3 (2017-06-27)
-----------------------

* numerous bugfixes


v3.2.beta2 (2017-06-20)
-----------------------

* potentially fixed issue #2559: Duplicate _key generated on insertion

* fix invalid results (too many) when a skipping LIMIT was used for a
  traversal. `LIMIT x` or `LIMIT 0, x` were not affected, but `LIMIT s, x`
  may have returned too many results

* fix races in SSL communication code

* fix invalid locking in JWT authentication cache, which could have
  crashed the server

* fix invalid first group results for sorted AQL COLLECT when LIMIT
  was used

* fix potential race, which could make arangod hang on startup

* removed `exception` field from transaction error result; users should throw
  explicit `Error` instances to return custom exceptions (addresses issue #2561)

* fixed issue #2613: Reduce log level when Foxx manager tries to self heal missing database

* add a read only mode for users and collection level authorization

* removed `exception` field from transaction error result; users should throw
  explicit `Error` instances to return custom exceptions (addresses issue #2561)

* fixed issue #2677: Foxx disabling development mode creates non-deterministic service bundle

* fixed issue #2684: Legacy service UI not working


v3.2.beta1 (2017-06-12)
-----------------------

* provide more context for index errors (addresses issue #342)

* arangod now validates several OS/environment settings on startup and warns if
  the settings are non-ideal. Most of the checks are executed on Linux systems only.

* fixed issue #2515: The replace-or-with-in optimization rule might prevent use of indexes

* added `REGEX_REPLACE` AQL function

* the RocksDB storage format was changed, users of the previous alpha versions
  must delete the database directory and re-import their data

* added server startup option `--query.fail-on-warning`

  setting this option to `true` will abort any AQL query with an exception if
  it causes a warning at runtime. The value can be overridden per query by
  setting the `failOnWarning` attribute in a query's options.

* added --rocksdb.num-uncompressed-levels to adjust number of non-compressed levels

* added checks for memory managment and warn (i. e. if hugepages are enabled)

* set default SSL cipher suite string to "HIGH:!EXPORT:!aNULL@STRENGTH"

* fixed issue #2469: Authentication = true does not protect foxx-routes

* fixed issue #2459: compile success but can not run with rocksdb

* `--server.maximal-queue-size` is now an absolute maximum. If the queue is
  full, then 503 is returned. Setting it to 0 means "no limit".

* (Enterprise only) added authentication against an LDAP server

* fixed issue #2083: Foxx services aren't distributed to all coordinators

* fixed issue #2384: new coordinators don't pick up existing Foxx services

* fixed issue #2408: Foxx service validation causes unintended side-effects

* extended HTTP API with routes for managing Foxx services

* added distinction between hasUser and authorized within Foxx
  (cluster internal requests are authorized requests but don't have a user)

* arangoimp now has a `--threads` option to enable parallel imports of data

* PR #2514: Foxx services that can't be fixed by self-healing now serve a 503 error

* added `time` function to `@arangodb` module


v3.2.alpha4 (2017-04-25)
------------------------

* fixed issue #2450: Bad optimization plan on simple query

* fixed issue #2448: ArangoDB Web UI takes no action when Delete button is clicked

* fixed issue #2442: Frontend shows already deleted databases during login

* added 'x-content-type-options: nosniff' to avoid MSIE bug

* set default value for `--ssl.protocol` from TLSv1 to TLSv1.2.

* AQL breaking change in cluster:
  The SHORTEST_PATH statement using edge-collection names instead
  of a graph name now requires to explicitly name the vertex-collection names
  within the AQL query in the cluster. It can be done by adding `WITH <name>`
  at the beginning of the query.

  Example:
  ```
  FOR v,e IN OUTBOUND SHORTEST_PATH @start TO @target edges [...]
  ```

  Now has to be:

  ```
  WITH vertices
  FOR v,e IN OUTBOUND SHORTEST_PATH @start TO @target edges [...]
  ```

  This change is due to avoid dead-lock sitations in clustered case.
  An error stating the above is included.

* add implicit use of geo indexes when using SORT/FILTER in AQL, without
  the need to use the special-purpose geo AQL functions `NEAR` or `WITHIN`.

  the special purpose `NEAR` AQL function can now be substituted with the
  following AQL (provided there is a geo index present on the `doc.latitude`
  and `doc.longitude` attributes):

      FOR doc in geoSort
        SORT DISTANCE(doc.latitude, doc.longitude, 0, 0)
        LIMIT 5
        RETURN doc

  `WITHIN` can be substituted with the following AQL:

      FOR doc in geoFilter
        FILTER DISTANCE(doc.latitude, doc.longitude, 0, 0) < 2000
        RETURN doc

  Compared to using the special purpose AQL functions this approach has the
  advantage that it is more composable, and will also honor any `LIMIT` values
  used in the AQL query.

* potential fix for shutdown hangs on OSX

* added KB, MB, GB prefix for integer parameters, % for integer parameters
  with a base value

* added JEMALLOC 4.5.0

* added `--vm.resident-limit` and `--vm.path` for file-backed memory mapping
  after reaching a configurable maximum RAM size

* try recommended limit for file descriptors in case of unlimited
  hard limit

* issue #2413: improve logging in case of lock timeout and deadlocks

* added log topic attribute to /_admin/log api

* removed internal build option `USE_DEV_TIMERS`

  Enabling this option activated some proprietary timers for only selected
  events in arangod. Instead better use `perf` to gather timings.


v3.2.alpha3 (2017-03-22)
------------------------

* increase default collection lock timeout from 30 to 900 seconds

* added function `db._engine()` for retrieval of storage engine information at
  server runtime

  There is also an HTTP REST handler at GET /_api/engine that returns engine
  information.

* require at least cmake 3.2 for building ArangoDB

* make arangod start with less V8 JavaScript contexts

  This speeds up the server start (a little bit) and makes it use less memory.
  Whenever a V8 context is needed by a Foxx action or some other operation and
  there is no usable V8 context, a new one will be created dynamically now.

  Up to `--javascript.v8-contexts` V8 contexts will be created, so this option
  will change its meaning. Previously as many V8 contexts as specified by this
  option were created at server start, and the number of V8 contexts did not
  change at runtime. Now up to this number of V8 contexts will be in use at the
  same time, but the actual number of V8 contexts is dynamic.

  The garbage collector thread will automatically delete unused V8 contexts after
  a while. The number of spare contexts will go down to as few as configured in
  the new option `--javascript.v8-contexts-minimum`. Actually that many V8 contexts
  are also created at server start.

  The first few requests in new V8 contexts will take longer than in contexts
  that have been there already. Performance may therefore suffer a bit for the
  initial requests sent to ArangoDB or when there are only few but performance-
  critical situations in which new V8 contexts will be created. If this is a
  concern, it can easily be fixed by setting `--javascipt.v8-contexts-minimum`
  and `--javascript.v8-contexts` to a relatively high value, which will guarantee
  that many number of V8 contexts to be created at startup and kept around even
  when unused.

  Waiting for an unused V8 context will now also abort if no V8 context can be
  acquired/created after 120 seconds.

* improved diagnostic messages written to logfiles by supervisor process

* fixed issue #2367

* added "bindVars" to attributes of currently running and slow queries

* added "jsonl" as input file type for arangoimp

* upgraded version of bundled zlib library from 1.2.8 to 1.2.11

* added input file type `auto` for arangoimp so it can automatically detect the
  type of the input file from the filename extension

* fixed variables parsing in GraphQL

* added `--translate` option for arangoimp to translate attribute names from
  the input files to attriubte names expected by ArangoDB

  The `--translate` option can be specified multiple times (once per translation
  to be executed). The following example renames the "id" column from the input
  file to "_key", and the "from" column to "_from", and the "to" column to "_to":

      arangoimp --type csv --file data.csv --translate "id=_key" --translate "from=_from" --translate "to=_to"

  `--translate` works for CSV and TSV inputs only.

* changed default value for `--server.max-packet-size` from 128 MB to 256 MB

* fixed issue #2350

* fixed issue #2349

* fixed issue #2346

* fixed issue #2342

* change default string truncation length from 80 characters to 256 characters for
  `print`/`printShell` functions in ArangoShell and arangod. This will emit longer
  prefixes of string values before truncating them with `...`, which is helpful
  for debugging.

* always validate incoming JSON HTTP requests for duplicate attribute names

  Incoming JSON data with duplicate attribute names will now be rejected as
  invalid. Previous versions of ArangoDB only validated the uniqueness of
  attribute names inside incoming JSON for some API endpoints, but not
  consistently for all APIs.

* don't let read-only transactions block the WAL collector

* allow passing own `graphql-sync` module instance to Foxx GraphQL router

* arangoexport can now export to csv format

* arangoimp: fixed issue #2214

* Foxx: automatically add CORS response headers

* added "OPTIONS" to CORS `access-control-allow-methods` header

* Foxx: Fix arangoUser sometimes not being set correctly

* fixed issue #1974


v3.2.alpha2 (2017-02-20)
------------------------

* ui: fixed issue #2065

* ui: fixed a dashboard related memory issue

* Internal javascript rest actions will now hide their stack traces to the client
  unless maintainer mode is activated. Instead they will always log to the logfile

* Removed undocumented internal HTTP API:
  * PUT _api/edges

  The documented GET _api/edges and the undocumented POST _api/edges remains unmodified.

* updated V8 version to 5.7.0.0

* change undocumented behaviour in case of invalid revision ids in
  If-Match and If-None-Match headers from 400 (BAD) to 412 (PRECONDITION
  FAILED).

* change undocumented behaviour in case of invalid revision ids in
  JavaScript document operations from 1239 ("illegal document revision")
  to 1200 ("conflict").

* added data export tool, arangoexport.

  arangoexport can be used to export collections to json, jsonl or xml
  and export a graph or collections to xgmml.

* fixed a race condition when closing a connection

* raised default hard limit on threads for very small to 64

* fixed negative counting of http connection in UI


v3.2.alpha1 (2017-02-05)
------------------------

* added figure `httpRequests` to AQL query statistics

* removed revisions cache intermediate layer implementation

* obsoleted startup options `--database.revision-cache-chunk-size` and
  `--database.revision-cache-target-size`

* fix potential port number over-/underruns

* added startup option `--log.shorten-filenames` for controlling whether filenames
  in log messages should be shortened to just the filename with the absolute path

* removed IndexThreadFeature, made `--database.index-threads` option obsolete

* changed index filling to make it more parallel, dispatch tasks to boost::asio

* more detailed stacktraces in Foxx apps

* generated Foxx services now use swagger tags


v3.1.24 (XXXX-XX-XX)
--------------------

* fixed one more LIMIT issue in traversals


v3.1.23 (2017-06-19)
--------------------

* potentially fixed issue #2559: Duplicate _key generated on insertion

* fix races in SSL communication code

* fix invalid results (too many) when a skipping LIMIT was used for a
  traversal. `LIMIT x` or `LIMIT 0, x` were not affected, but `LIMIT s, x`
  may have returned too many results

* fix invalid first group results for sorted AQL COLLECT when LIMIT
  was used

* fix invalid locking in JWT authentication cache, which could have
  crashed the server

* fix undefined behavior in traverser when traversals were used inside
  a FOR loop


v3.1.22 (2017-06-07)
--------------------

* fixed issue #2505: Problem with export + report of a bug

* documented changed behavior of WITH

* fixed ui glitch in aardvark

* avoid agency compaction bug

* fixed issue #2283: disabled proxy communication internally


v3.1.21 (2017-05-22)
--------------------

* fixed issue #2488:  AQL operator IN error when data use base64 chars

* more randomness in seeding RNG

v3.1.20 (2016-05-16)
--------------------

* fixed incorrect sorting for distributeShardsLike

* improve reliability of AgencyComm communication with Agency

* fixed shard numbering bug, where ids were erouneously incremented by 1

* remove an unnecessary precondition in createCollectionCoordinator

* funny fail rotation fix

* fix in SimpleHttpClient for correct advancement of readBufferOffset

* forward SIG_HUP in supervisor process to the server process to fix logrotaion
  You need to stop the remaining arangod server process manually for the upgrade to work.


v3.1.19 (2017-04-28)
--------------------

* Fixed a StackOverflow issue in Traversal and ShortestPath. Occured if many (>1000) input
  values in a row do not return any result. Fixes issue: #2445

* fixed issue #2448

* fixed issue #2442

* added 'x-content-type-options: nosniff' to avoid MSIE bug

* fixed issue #2441

* fixed issue #2440

* Fixed a StackOverflow issue in Traversal and ShortestPath. Occured if many (>1000) input
  values in a row do not return any result. Fixes issue: #2445

* fix occasional hanging shutdowns on OS X


v3.1.18 (2017-04-18)
--------------------

* fixed error in continuous synchronization of collections

* fixed spurious hangs on server shutdown

* better error messages during restore collection

* completely overhaul supervision. More detailed tests

* Fixed a dead-lock situation in cluster traversers, it could happen in
  rare cases if the computation on one DBServer could be completed much earlier
  than the other server. It could also be restricted to SmartGraphs only.

* (Enterprise only) Fixed a bug in SmartGraph DepthFirstSearch. In some
  more complicated queries, the maxDepth limit of 1 was not considered strictly
  enough, causing the traverser to do unlimited depth searches.

* fixed issue #2415

* fixed issue #2422

* fixed issue #1974


v3.1.17 (2017-04-04)
--------------------

* (Enterprise only) fixed a bug where replicationFactor was not correctly
  forwarded in SmartGraph creation.

* fixed issue #2404

* fixed issue #2397

* ui - fixed smart graph option not appearing

* fixed issue #2389

* fixed issue #2400


v3.1.16 (2017-03-27)
--------------------

* fixed issue #2392

* try to raise file descriptors to at least 8192, warn otherwise

* ui - aql editor improvements + updated ace editor version (memory leak)

* fixed lost HTTP requests

* ui - fixed some event issues

* avoid name resolution when given connection string is a valid ip address

* helps with issue #1842, bug in COLLECT statement in connection with LIMIT.

* fix locking bug in cluster traversals

* increase lock timeout defaults

* increase various cluster timeouts

* limit default target size for revision cache to 1GB, which is better for
  tight RAM situations (used to be 40% of (totalRAM - 1GB), use
  --database.revision-cache-target-size <VALUEINBYTES> to get back the
  old behaviour

* fixed a bug with restarted servers indicating status as "STARTUP"
  rather that "SERVING" in Nodes UI.


v3.1.15 (2017-03-20)
--------------------

* add logrotate configuration as requested in #2355

* fixed issue #2376

* ui - changed document api due a chrome bug

* ui - fixed a submenu bug

* added endpoint /_api/cluster/endpoints in cluster case to get all
  coordinator endpoints

* fix documentation of /_api/endpoint, declaring this API obsolete.

* Foxx response objects now have a `type` method for manipulating the content-type header

* Foxx tests now support `xunit` and `tap` reporters


v3.1.14 (2017-03-13)
--------------------

* ui - added feature request (multiple start nodes within graph viewer) #2317

* added missing locks to authentication cache methods

* ui - added feature request (multiple start nodes within graph viewer) #2317

* ui - fixed wrong merge of statistics information from different coordinators

* ui - fixed issue #2316

* ui - fixed wrong protocol usage within encrypted environment

* fixed compile error on Mac Yosemite

* minor UI fixes


v3.1.13 (2017-03-06)
--------------------

* fixed variables parsing in GraphQL

* fixed issue #2214

* fixed issue #2342

* changed thread handling to queue only user requests on coordinator

* use exponential backoff when waiting for collection locks

* repair short name server lookup in cluster in the case of a removed
  server


v3.1.12 (2017-02-28)
--------------------

* disable shell color escape sequences on Windows

* fixed issue #2326

* fixed issue #2320

* fixed issue #2315

* fixed a race condition when closing a connection

* raised default hard limit on threads for very small to 64

* fixed negative counting of http connection in UI

* fixed a race when renaming collections

* fixed a race when dropping databases


v3.1.11 (2017-02-17)
--------------------

* fixed a race between connection closing and sending out last chunks of data to clients
  when the "Connection: close" HTTP header was set in requests

* ui: optimized smart graph creation usability

* ui: fixed #2308

* fixed a race in async task cancellation via `require("@arangodb/tasks").unregisterTask()`

* fixed spuriously hanging threads in cluster AQL that could sit idle for a few minutes

* fixed potential numeric overflow for big index ids in index deletion API

* fixed sort issue in cluster, occurring when one of the local sort buffers of a
  GatherNode was empty

* reduce number of HTTP requests made for certain kinds of join queries in cluster,
  leading to speedup of some join queries

* supervision deals with demised coordinators correctly again

* implement a timeout in TraverserEngineRegistry

* agent communication reduced in large batches of append entries RPCs

* inception no longer estimates RAFT timings

* compaction in agents has been moved to a separate thread

* replicated logs hold local timestamps

* supervision jobs failed leader and failed follower revisited for
  function in precarious stability situations

* fixed bug in random number generator for 64bit int


v3.1.10 (2017-02-02)
--------------------

* updated versions of bundled node modules:
  - joi: from 8.4.2 to 9.2.0
  - joi-to-json-schema: from 2.2.0 to 2.3.0
  - sinon: from 1.17.4 to 1.17.6
  - lodash: from 4.13.1 to 4.16.6

* added shortcut for AQL ternary operator
  instead of `condition ? true-part : false-part` it is now possible to also use a
  shortcut variant `condition ? : false-part`, e.g.

      FOR doc IN docs RETURN doc.value ?: 'not present'

  instead of

      FOR doc IN docs RETURN doc.value ? doc.value : 'not present'

* fixed wrong sorting order in cluster, if an index was used to sort with many
  shards.

* added --replication-factor, --number-of-shards and --wait-for-sync to arangobench

* turn on UTF-8 string validation for VelocyPack values received via VST connections

* fixed issue #2257

* upgraded Boost version to 1.62.0

* added optional detail flag for db.<collection>.count()
  setting the flag to `true` will make the count operation returned the per-shard
  counts for the collection:

      db._create("test", { numberOfShards: 10 });
      for (i = 0; i < 1000; ++i) {
        db.test.insert({value: i});
      }
      db.test.count(true);

      {
        "s100058" : 99,
        "s100057" : 103,
        "s100056" : 100,
        "s100050" : 94,
        "s100055" : 90,
        "s100054" : 122,
        "s100051" : 109,
        "s100059" : 99,
        "s100053" : 95,
        "s100052" : 89
      }

* added optional memory limit for AQL queries:

      db._query("FOR i IN 1..100000 SORT i RETURN i", {}, { options: { memoryLimit: 100000 } });

  This option limits the default maximum amount of memory (in bytes) that a single
  AQL query can use.
  When a single AQL query reaches the specified limit value, the query will be
  aborted with a *resource limit exceeded* exception. In a cluster, the memory
  accounting is done per shard, so the limit value is effectively a memory limit per
  query per shard.

  The global limit value can be overriden per query by setting the *memoryLimit*
  option value for individual queries when running an AQL query.

* added server startup option `--query.memory-limit`

* added convenience function to create vertex-centric indexes.

  Usage: `db.collection.ensureVertexCentricIndex("label", {type: "hash", direction: "outbound"})`
  That will create an index that can be used on OUTBOUND with filtering on the
  edge attribute `label`.

* change default log output for tools to stdout (instead of stderr)

* added option -D to define a configuration file environment key=value

* changed encoding behavior for URLs encoded in the C++ code of ArangoDB:
  previously the special characters `-`, `_`, `~` and `.` were returned as-is
  after URL-encoding, now `.` will be encoded to be `%2e`.
  This also changes the behavior of how incoming URIs are processed: previously
  occurrences of `..` in incoming request URIs were collapsed (e.g. `a/../b/` was
  collapsed to a plain `b/`). Now `..` in incoming request URIs are not collapsed.

* Foxx request URL suffix is no longer unescaped

* @arangodb/request option json now defaults to `true` if the response body is not empty and encoding is not explicitly set to `null` (binary).
  The option can still be set to `false` to avoid unnecessary attempts at parsing the response as JSON.

* Foxx configuration values for unknown options will be discarded when saving the configuration in production mode using the web interface

* module.context.dependencies is now immutable

* process.stdout.isTTY now returns `true` in arangosh and when running arangod with the `--console` flag

* add support for Swagger tags in Foxx


v3.1.9 (XXXX-XX-XX)
-------------------

* macos CLI package: store databases and apps in the users home directory

* ui: fixed re-login issue within a non system db, when tab was closed

* fixed a race in the VelocyStream Commtask implementation

* fixed issue #2256


v3.1.8 (2017-01-09)
-------------------

* add Windows silent installer

* add handling of debug symbols during Linux & windows release builds.

* fixed issue #2181

* fixed issue #2248: reduce V8 max old space size from 3 GB to 1 GB on 32 bit systems

* upgraded Boost version to 1.62.0

* fixed issue #2238

* fixed issue #2234

* agents announce new endpoints in inception phase to leader

* agency leadership accepts updatet endpoints to given uuid

* unified endpoints replace localhost with 127.0.0.1

* fix several problems within an authenticated cluster


v3.1.7 (2016-12-29)
-------------------

* fixed one too many elections in RAFT

* new agency comm backported from devel


v3.1.6 (2016-12-20)
-------------------

* fixed issue #2227

* fixed issue #2220

* agency constituent/agent bug fixes in race conditions picking up
  leadership

* supervision does not need waking up anymore as it is running
  regardless

* agents challenge their leadership more rigorously


v3.1.5 (2016-12-16)
-------------------

* lowered default value of `--database.revision-cache-target-size` from 75% of
  RAM to less than 40% of RAM

* fixed issue #2218

* fixed issue #2217

* Foxx router.get/post/etc handler argument can no longer accidentally omitted

* fixed issue #2223


v3.1.4 (2016-12-08)
-------------------

* fixed issue #2211

* fixed issue #2204

* at cluster start, coordinators wait until at least one DBserver is there,
  and either at least two DBservers are there or 15s have passed, before they
  initiate the bootstrap of system collections.

* more robust agency startup from devel

* supervision's AddFollower adds many followers at once

* supervision has new FailedFollower job

* agency's Node has new method getArray

* agency RAFT timing estimates more conservative in waitForSync
  scenario

* agency RAFT timing estimates capped at maximum 2.0/10.0 for low/high


v3.1.3 (2016-12-02)
-------------------

* fix a traversal bug when using skiplist indexes:
  if we have a skiplist of ["a", "unused", "_from"] and a traversal like:
  FOR v,e,p IN OUTBOUND @start @@edges
    FILTER p.edges[0].a == 'foo'
    RETURN v
  And the above index applied on "a" is considered better than EdgeIndex, than
  the executor got into undefined behaviour.

* fix endless loop when trying to create a collection with replicationFactor: -1


v3.1.2 (2016-11-24)
-------------------

* added support for descriptions field in Foxx dependencies

* (Enterprise only) fixed a bug in the statistic report for SmartGraph traversals.
Now they state correctly how many documents were fetched from the index and how many
have been filtered.

* Prevent uniform shard distribution when replicationFactor == numServers

v3.1.1 (2016-11-15)
-------------------

* fixed issue #2176

* fixed issue #2168

* display index usage of traversals in AQL explainer output (previously missing)

* fixed issue #2163

* preserve last-used HLC value across server starts

* allow more control over handling of pre-3.1 _rev values

  this changes the server startup option `--database.check-30-revisions` from a boolean (true/false)
  parameter to a string parameter with the following possible values:

  - "fail":
    will validate _rev values of 3.0 collections on collection loading and throw an exception when invalid _rev values are found.
    in this case collections with invalid _rev values are marked as corrupted and cannot be used in the ArangoDB 3.1 instance.
    the fix procedure for such collections is to export the collections from 3.0 database with arangodump and restore them in 3.1 with arangorestore.
    collections that do not contain invalid _rev values are marked as ok and will not be re-checked on following loads.
    collections that contain invalid _rev values will be re-checked on following loads.

  - "true":
    will validate _rev values of 3.0 collections on collection loading and print a warning when invalid _rev values are found.
    in this case collections with invalid _rev values can be used in the ArangoDB 3.1 instance.
    however, subsequent operations on documents with invalid _rev values may silently fail or fail with explicit errors.
    the fix procedure for such collections is to export the collections from 3.0 database with arangodump and restore them in 3.1 with arangorestore.
    collections that do not contain invalid _rev values are marked as ok and will not be re-checked on following loads.
    collections that contain invalid _rev values will be re-checked on following loads.

  - "false":
    will not validate _rev values on collection loading and not print warnings.
    no hint is given when invalid _rev values are found.
    subsequent operations on documents with invalid _rev values may silently fail or fail with explicit errors.
    this setting does not affect whether collections are re-checked later.
    collections will be re-checked on following loads if `--database.check-30-revisions` is later set to either `true` or `fail`.

  The change also suppresses warnings that were printed when collections were restored using arangorestore, and the restore
  data contained invalid _rev values. Now these warnings are suppressed, and new HLC _rev values are generated for these documents
  as before.

* added missing functions to AQL syntax highlighter in web interface

* fixed display of `ANY` direction in traversal explainer output (direction `ANY` was shown as either
  `INBOUND` or `OUTBOUND`)

* changed behavior of toJSON() function when serializing an object before saving it in the database

  if an object provides a toJSON() function, this function is still called for serializing it.
  the change is that the result of toJSON() is not stringified anymore, but saved as is. previous
  versions of ArangoDB called toJSON() and after that additionally stringified its result.

  This change will affect the saving of JS Buffer objects, which will now be saved as arrays of
  bytes instead of a comma-separated string of the Buffer's byte contents.

* allow creating unique indexes on more attributes than present in shardKeys

  The following combinations of shardKeys and indexKeys are allowed/not allowed:

  shardKeys     indexKeys
      a             a        ok
      a             b    not ok
      a           a b        ok
    a b             a    not ok
    a b             b    not ok
    a b           a b        ok
    a b         a b c        ok
  a b c           a b    not ok
  a b c         a b c        ok

* fixed wrong version in web interface login screen (EE only)

* make web interface not display an exclamation mark next to ArangoDB version number 3.1

* fixed search for arbitrary document attributes in web interface in case multiple
  search values were used on different attribute names. in this case, the search always
  produced an empty result

* disallow updating `_from` and `_to` values of edges in Smart Graphs. Updating these
  attributes would lead to potential redistribution of edges to other shards, which must be
  avoided.

* fixed issue #2148

* updated graphql-sync dependency to 0.6.2

* fixed issue #2156

* fixed CRC4 assembly linkage


v3.1.0 (2016-10-29)
-------------------

* AQL breaking change in cluster:

  from ArangoDB 3.1 onwards `WITH` is required for traversals in a
  clustered environment in order to avoid deadlocks.

  Note that for queries that access only a single collection or that have all
  collection names specified somewhere else in the query string, there is no
  need to use *WITH*. *WITH* is only useful when the AQL query parser cannot
  automatically figure out which collections are going to be used by the query.
  *WITH* is only useful for queries that dynamically access collections, e.g.
  via traversals, shortest path operations or the *DOCUMENT()* function.

  more info can be found [here](https://github.com/arangodb/arangodb/blob/devel/Documentation/Books/AQL/Operations/With.md)

* added AQL function `DISTANCE` to calculate the distance between two arbitrary
  coordinates (haversine formula)

* fixed issue #2110

* added Auto-aptation of RAFT timings as calculations only


v3.1.rc2 (2016-10-10)
---------------------

* second release candidate


v3.1.rc1 (2016-09-30)
---------------------

* first release candidate


v3.1.alpha2 (2016-09-01)
------------------------

* added module.context.createDocumentationRouter to replace module.context.apiDocumentation

* bug in RAFT implementation of reads. dethroned leader still answered requests in isolation

* ui: added new graph viewer

* ui: aql-editor added tabular & graph display

* ui: aql-editor improved usability

* ui: aql-editor: query profiling support

* fixed issue #2109

* fixed issue #2111

* fixed issue #2075

* added AQL function `DISTANCE` to calculate the distance between two arbitrary
  coordinates (haversine formula)

* rewrote scheduler and dispatcher based on boost::asio

  parameters changed:
    `--scheduler.threads` and `--server.threads` are now merged into a single one: `--server.threads`

    hidden `--server.extra-threads` has been removed

    hidden `--server.aql-threads` has been removed

    hidden `--server.backend` has been removed

    hidden `--server.show-backends` has been removed

    hidden `--server.thread-affinity` has been removed

* fixed issue #2086

* fixed issue #2079

* fixed issue #2071

  make the AQL query optimizer inject filter condition expressions referred to
  by variables during filter condition aggregation.
  For example, in the following query

      FOR doc IN collection
        LET cond1 = (doc.value == 1)
        LET cond2 = (doc.value == 2)
        FILTER cond1 || cond2
        RETURN { doc, cond1, cond2 }

  the optimizer will now inject the conditions for `cond1` and `cond2` into the filter
  condition `cond1 || cond2`, expanding it to `(doc.value == 1) || (doc.value == 2)`
  and making these conditions available for index searching.

  Note that the optimizer previously already injected some conditions into other
  conditions, but only if the variable that defined the condition was not used
  elsewhere. For example, the filter condition in the query

      FOR doc IN collection
        LET cond = (doc.value == 1)
        FILTER cond
        RETURN { doc }

  already got optimized before because `cond` was only used once in the query and
  the optimizer decided to inject it into the place where it was used.

  This only worked for variables that were referred to once in the query.
  When a variable was used multiple times, the condition was not injected as
  in the following query:

      FOR doc IN collection
        LET cond = (doc.value == 1)
        FILTER cond
        RETURN { doc, cond }

  The fix for #2070 now will enable this optimization so that the query can
  use an index on `doc.value` if available.

* changed behavior of AQL array comparison operators for empty arrays:
  * `ALL` and `ANY` now always return `false` when the left-hand operand is an
    empty array. The behavior for non-empty arrays does not change:
    * `[] ALL == 1` will return `false`
    * `[1] ALL == 1` will return `true`
    * `[1, 2] ALL == 1` will return `false`
    * `[2, 2] ALL == 1` will return `false`
    * `[] ANY == 1` will return `false`
    * `[1] ANY == 1` will return `true`
    * `[1, 2] ANY == 1` will return `true`
    * `[2, 2] ANY == 1` will return `false`
  * `NONE` now always returns `true` when the left-hand operand is an empty array.
    The behavior for non-empty arrays does not change:
    * `[] NONE == 1` will return `true`
    * `[1] NONE == 1` will return `false`
    * `[1, 2] NONE == 1` will return `false`
    * `[2, 2] NONE == 1` will return `true`

* added experimental AQL functions `JSON_STRINGIFY` and `JSON_PARSE`

* added experimental support for incoming gzip-compressed requests

* added HTTP REST APIs for online loglevel adjustments:

  - GET `/_admin/log/level` returns the current loglevel settings
  - PUT `/_admin/log/level` modifies the current loglevel settings

* PATCH /_api/gharial/{graph-name}/vertex/{collection-name}/{vertex-key}
  - changed default value for keepNull to true

* PATCH /_api/gharial/{graph-name}/edge/{collection-name}/{edge-key}
  - changed default value for keepNull to true

* renamed `maximalSize` attribute in parameter.json files to `journalSize`

  The `maximalSize` attribute will still be picked up from collections that
  have not been adjusted. Responses from the replication API will now also use
  `journalSize` instead of `maximalSize`.

* added `--cluster.system-replication-factor` in order to adjust the
  replication factor for new system collections

* fixed issue #2012

* added a memory expection in case V8 memory gets too low

* added Optimizer Rule for other indexes in Traversals
  this allows AQL traversals to use other indexes than the edge index.
  So traversals with filters on edges can now make use of more specific
  indexes, e.g.

      FOR v, e, p IN 2 OUTBOUND @start @@edge FILTER p.edges[0].foo == "bar"

  will prefer a Hash Index on [_from, foo] above the EdgeIndex.

* fixed epoch computation in hybrid logical clock

* fixed thread affinity

* replaced require("internal").db by require("@arangodb").db

* added option `--skip-lines` for arangoimp
  this allows skipping the first few lines from the import file in case the
  CSV or TSV import are used

* fixed periodic jobs: there should be only one instance running - even if it
  runs longer than the period

* improved performance of primary index and edge index lookups

* optimizations for AQL `[*]` operator in case no filter, no projection and
  no offset/limit are used

* added AQL function `OUTERSECTION` to return the symmetric difference of its
  input arguments

* Foxx manifests of installed services are now saved to disk with indentation

* Foxx tests and scripts in development mode should now always respect updated
  files instead of loading stale modules

* When disabling Foxx development mode the setup script is now re-run

* Foxx now provides an easy way to directly serve GraphQL requests using the
  `@arangodb/foxx/graphql` module and the bundled `graphql-sync` dependency

* Foxx OAuth2 module now correctly passes the `access_token` to the OAuth2 server

* added iconv-lite and timezone modules

* web interface now allows installing GitHub and zip services in legacy mode

* added module.context.createDocumentationRouter to replace module.context.apiDocumentation

* bug in RAFT implementation of reads. dethroned leader still answered
  requests in isolation

* all lambdas in ClusterInfo might have been left with dangling references.

* Agency bug fix for handling of empty json objects as values.

* Foxx tests no longer support the Mocha QUnit interface as this resulted in weird
  inconsistencies in the BDD and TDD interfaces. This fixes the TDD interface
  as well as out-of-sequence problems when using the BDD before/after functions.

* updated bundled JavaScript modules to latest versions; joi has been updated from 8.4 to 9.2
  (see [joi 9.0.0 release notes](https://github.com/hapijs/joi/issues/920) for information on
  breaking changes and new features)

* fixed issue #2139

* updated graphql-sync dependency to 0.6.2

* fixed issue #2156


v3.0.13 (XXXX-XX-XX)
--------------------

* fixed issue #2315

* fixed issue #2210


v3.0.12 (2016-11-23)
--------------------

* fixed issue #2176

* fixed issue #2168

* fixed issues #2149, #2159

* fixed error reporting for issue #2158

* fixed assembly linkage bug in CRC4 module

* added support for descriptions field in Foxx dependencies


v3.0.11 (2016-11-08)
--------------------

* fixed issue #2140: supervisor dies instead of respawning child

* fixed issue #2131: use shard key value entered by user in web interface

* fixed issue #2129: cannot kill a long-run query

* fixed issue #2110

* fixed issue #2081

* fixed issue #2038

* changes to Foxx service configuration or dependencies should now be
  stored correctly when options are cleared or omitted

* Foxx tests no longer support the Mocha QUnit interface as this resulted in weird
  inconsistencies in the BDD and TDD interfaces. This fixes the TDD interface
  as well as out-of-sequence problems when using the BDD before/after functions.

* fixed issue #2148


v3.0.10 (2016-09-26)
--------------------

* fixed issue #2072

* fixed issue #2070

* fixed slow cluster starup issues. supervision will demonstrate more
  patience with db servers


v3.0.9 (2016-09-21)
-------------------

* fixed issue #2064

* fixed issue #2060

* speed up `collection.any()` and skiplist index creation

* fixed multiple issues where ClusterInfo bug hung agency in limbo
  timeouting on multiple collection and database callbacks


v3.0.8 (2016-09-14)
-------------------

* fixed issue #2052

* fixed issue #2005

* fixed issue #2039

* fixed multiple issues where ClusterInfo bug hung agency in limbo
  timeouting on multiple collection and database callbacks


v3.0.7 (2016-09-05)
-------------------

* new supervision job handles db server failure during collection creation.


v3.0.6 (2016-09-02)
-------------------

* fixed issue #2026

* slightly better error diagnostics for AQL query compilation and replication

* fixed issue #2018

* fixed issue #2015

* fixed issue #2012

* fixed wrong default value for arangoimp's `--on-duplicate` value

* fix execution of AQL traversal expressions when there are multiple
  conditions that refer to variables set outside the traversal

* properly return HTTP 503 in JS actions when backend is gone

* supervision creates new key in agency for failed servers

* new shards will not be allocated on failed or cleaned servers


v3.0.5 (2016-08-18)
-------------------

* execute AQL ternary operator via C++ if possible

* fixed issue #1977

* fixed extraction of _id attribute in AQL traversal conditions

* fix SSL agency endpoint

* Minimum RAFT timeout was one order of magnitude to short.

* Optimized RAFT RPCs from leader to followers for efficiency.

* Optimized RAFT RPC handling on followers with respect to compaction.

* Fixed bug in handling of duplicates and overlapping logs

* Fixed bug in supervision take over after leadership change.

v3.0.4 (2016-08-01)
-------------------

* added missing lock for periodic jobs access

* fix multiple foxx related cluster issues

* fix handling of empty AQL query strings

* fixed issue in `INTERSECTION` AQL function with duplicate elements
  in the source arrays

* fixed issue #1970

* fixed issue #1968

* fixed issue #1967

* fixed issue #1962

* fixed issue #1959

* replaced require("internal").db by require("@arangodb").db

* fixed issue #1954

* fixed issue #1953

* fixed issue #1950

* fixed issue #1949

* fixed issue #1943

* fixed segfault in V8, by backporting https://bugs.chromium.org/p/v8/issues/detail?id=5033

* Foxx OAuth2 module now correctly passes the `access_token` to the OAuth2 server

* fixed credentialed CORS requests properly respecting --http.trusted-origin

* fixed a crash in V8Periodic task (forgotten lock)

* fixed two bugs in synchronous replication (syncCollectionFinalize)


v3.0.3 (2016-07-17)
-------------------

* fixed issue #1942

* fixed issue #1941

* fixed array index batch insertion issues for hash indexes that caused problems when
  no elements remained for insertion

* fixed AQL MERGE() function with External objects originating from traversals

* fixed some logfile recovery errors with error message "document not found"

* fixed issue #1937

* fixed issue #1936

* improved performance of arangorestore in clusters with synchronous
  replication

* Foxx tests and scripts in development mode should now always respect updated
  files instead of loading stale modules

* When disabling Foxx development mode the setup script is now re-run

* Foxx manifests of installed services are now saved to disk with indentation


v3.0.2 (2016-07-09)
-------------------

* fixed assertion failure in case multiple remove operations were used in the same query

* fixed upsert behavior in case upsert was used in a loop with the same document example

* fixed issue #1930

* don't expose local file paths in Foxx error messages.

* fixed issue #1929

* make arangodump dump the attribute `isSystem` when dumping the structure
  of a collection, additionally make arangorestore not fail when the attribute
  is missing

* fixed "Could not extract custom attribute" issue when using COLLECT with
  MIN/MAX functions in some contexts

* honor presence of persistent index for sorting

* make AQL query optimizer not skip "use-indexes-rule", even if enough
  plans have been created already

* make AQL optimizer not skip "use-indexes-rule", even if enough execution plans
  have been created already

* fix double precision value loss in VelocyPack JSON parser

* added missing SSL support for arangorestore

* improved cluster import performance

* fix Foxx thumbnails on DC/OS

* fix Foxx configuration not being saved

* fix Foxx app access from within the frontend on DC/OS

* add option --default-replication-factor to arangorestore and simplify
  the control over the number of shards when restoring

* fix a bug in the VPack -> V8 conversion if special attributes _key,
  _id, _rev, _from and _to had non-string values, which is allowed
  below the top level

* fix malloc_usable_size for darwin


v3.0.1 (2016-06-30)
-------------------

* fixed periodic jobs: there should be only one instance running - even if it
  runs longer than the period

* increase max. number of collections in AQL queries from 32 to 256

* fixed issue #1916: header "authorization" is required" when opening
  services page

* fixed issue #1915: Explain: member out of range

* fixed issue #1914: fix unterminated buffer

* don't remove lockfile if we are the same (now stale) pid
  fixes docker setups (our pid will always be 1)

* do not use revision id comparisons in compaction for determining whether a
  revision is obsolete, but marker memory addresses
  this ensures revision ids don't matter when compacting documents

* escape Unicode characters in JSON HTTP responses
  this converts UTF-8 characters in HTTP responses of arangod into `\uXXXX`
  escape sequences. This makes the HTTP responses fit into the 7 bit ASCII
  character range, which speeds up HTTP response parsing for some clients,
  namely node.js/v8

* add write before read collections when starting a user transaction
  this allows specifying the same collection in both read and write mode without
  unintended side effects

* fixed buffer overrun that occurred when building very large result sets

* index lookup optimizations for primary index and edge index

* fixed "collection is a nullptr" issue when starting a traversal from a transaction

* enable /_api/import on coordinator servers


v3.0.0 (2016-06-22)
-------------------

* minor GUI fixxes

* fix for replication and nonces


v3.0.0-rc3 (2016-06-19)
-----------------------

* renamed various Foxx errors to no longer refer to Foxx services as apps

* adjusted various error messages in Foxx to be more informative

* specifying "files" in a Foxx manifest to be mounted at the service root
  no longer results in 404s when trying to access non-file routes

* undeclared path parameters in Foxx no longer break the service

* trusted reverse proxy support is now handled more consistently

* ArangoDB request compatibility and user are now exposed in Foxx

* all bundled NPM modules have been upgraded to their latest versions


v3.0.0-rc2 (2016-06-12)
-----------------------

* added option `--server.max-packet-size` for client tools

* renamed option `--server.ssl-protocol` to `--ssl.protocol` in client tools
  (was already done for arangod, but overlooked for client tools)

* fix handling of `--ssl.protocol` value 5 (TLS v1.2) in client tools, which
  claimed to support it but didn't

* config file can use '@include' to include a different config file as base


v3.0.0-rc1 (2016-06-10)
-----------------------

* the user management has changed: it now has users that are independent of
  databases. A user can have one or more database assigned to the user.

* forward ported V8 Comparator bugfix for inline heuristics from
  https://github.com/v8/v8/commit/5ff7901e24c2c6029114567de5a08ed0f1494c81

* changed to-string conversion for AQL objects and arrays, used by the AQL
  function `TO_STRING()` and implicit to-string casts in AQL

  - arrays are now converted into their JSON-stringify equivalents, e.g.

    - `[ ]` is now converted to `[]`
    - `[ 1, 2, 3 ]` is now converted to `[1,2,3]`
    - `[ "test", 1, 2 ] is now converted to `["test",1,2]`

    Previous versions of ArangoDB converted arrays with no members into the
    empty string, and non-empty arrays into a comma-separated list of member
    values, without the surrounding angular brackets. Additionally, string
    array members were not enclosed in quotes in the result string:

    - `[ ]` was converted to ``
    - `[ 1, 2, 3 ]` was converted to `1,2,3`
    - `[ "test", 1, 2 ] was converted to `test,1,2`

  - objects are now converted to their JSON-stringify equivalents, e.g.

    - `{ }` is converted to `{}`
    - `{ a: 1, b: 2 }` is converted to `{"a":1,"b":2}`
    - `{ "test" : "foobar" }` is converted to `{"test":"foobar"}`

    Previous versions of ArangoDB always converted objects into the string
    `[object Object]`

  This change affects also the AQL functions `CONCAT()` and `CONCAT_SEPARATOR()`
  which treated array values differently in previous versions. Previous versions
  of ArangoDB automatically flattened array values on the first level of the array,
  e.g. `CONCAT([1, 2, 3, [ 4, 5, 6 ]])` produced `1,2,3,4,5,6`. Now this will produce
  `[1,2,3,[4,5,6]]`. To flatten array members on the top level, you can now use
  the more explicit `CONCAT(FLATTEN([1, 2, 3, [4, 5, 6]], 1))`.

* added C++ implementations for AQL functions `SLICE()`, `CONTAINS()` and
  `RANDOM_TOKEN()`

* as a consequence of the upgrade to V8 version 5, the implementation of the
  JavaScript `Buffer` object had to be changed. JavaScript `Buffer` objects in
  ArangoDB now always store their data on the heap. There is no shared pool
  for small Buffer values, and no pointing into existing Buffer data when
  extracting slices. This change may increase the cost of creating Buffers with
  short contents or when peeking into existing Buffers, but was required for
  safer memory management and to prevent leaks.

* the `db` object's function `_listDatabases()` was renamed to just `_databases()`
  in order to make it more consistent with the existing `_collections()` function.
  Additionally the `db` object's `_listEndpoints()` function was renamed to just
  `_endpoints()`.

* changed default value of `--server.authentication` from `false` to `true` in
  configuration files etc/relative/arangod.conf and etc/arangodb/arangod.conf.in.
  This means the server will be started with authentication enabled by default,
  requiring all client connections to provide authentication data when connecting
  to ArangoDB. Authentication can still be turned off via setting the value of
  `--server.authentication` to `false` in ArangoDB's configuration files or by
  specifying the option on the command-line.

* Changed result format for querying all collections via the API GET `/_api/collection`.

  Previous versions of ArangoDB returned an object with an attribute named `collections`
  and an attribute named `names`. Both contained all available collections, but
  `collections` contained the collections as an array, and `names` contained the
  collections again, contained in an object in which the attribute names were the
  collection names, e.g.

  ```
  {
    "collections": [
      {"id":"5874437","name":"test","isSystem":false,"status":3,"type":2},
      {"id":"17343237","name":"something","isSystem":false,"status":3,"type":2},
      ...
    ],
    "names": {
      "test": {"id":"5874437","name":"test","isSystem":false,"status":3,"type":2},
      "something": {"id":"17343237","name":"something","isSystem":false,"status":3,"type":2},
      ...
    }
  }
  ```
  This result structure was redundant, and therefore has been simplified to just

  ```
  {
    "result": [
      {"id":"5874437","name":"test","isSystem":false,"status":3,"type":2},
      {"id":"17343237","name":"something","isSystem":false,"status":3,"type":2},
      ...
    ]
  }
  ```

  in ArangoDB 3.0.

* added AQL functions `TYPENAME()` and `HASH()`

* renamed arangob tool to arangobench

* added AQL string comparison operator `LIKE`

  The operator can be used to compare strings like this:

      value LIKE search

  The operator is currently implemented by calling the already existing AQL
  function `LIKE`.

  This change also makes `LIKE` an AQL keyword. Using `LIKE` in either case as
  an attribute or collection name in AQL thus requires quoting.

* make AQL optimizer rule "remove-unnecessary-calculations" fire in more cases

  The rule will now remove calculations that are used exactly once in other
  expressions (e.g. `LET a = doc RETURN a.value`) and calculations,
  or calculations that are just references (e.g. `LET a = b`).

* renamed AQL optimizer rule "merge-traversal-filter" to "optimize-traversals"
  Additionally, the optimizer rule will remove unused edge and path result variables
  from the traversal in case they are specified in the `FOR` section of the traversal,
  but not referenced later in the query. This saves constructing edges and paths
  results.

* added AQL optimizer rule "inline-subqueries"

  This rule can pull out certain subqueries that are used as an operand to a `FOR`
  loop one level higher, eliminating the subquery completely. For example, the query

      FOR i IN (FOR j IN [1,2,3] RETURN j) RETURN i

  will be transformed by the rule to:

      FOR i IN [1,2,3] RETURN i

  The query

      FOR name IN (FOR doc IN _users FILTER doc.status == 1 RETURN doc.name) LIMIT 2 RETURN name

  will be transformed into

      FOR tmp IN _users FILTER tmp.status == 1 LIMIT 2 RETURN tmp.name

  The rule will only fire when the subquery is used as an operand to a `FOR` loop, and
  if the subquery does not contain a `COLLECT` with an `INTO` variable.

* added new endpoint "srv://" for DNS service records

* The result order of the AQL functions VALUES and ATTRIBUTES has never been
  guaranteed and it only had the "correct" ordering by accident when iterating
  over objects that were not loaded from the database. This accidental behavior
  is now changed by introduction of VelocyPack. No ordering is guaranteed unless
  you specify the sort parameter.

* removed configure option `--enable-logger`

* added AQL array comparison operators

  All AQL comparison operators now also exist in an array variant. In the
  array variant, the operator is preceded with one of the keywords *ALL*, *ANY*
  or *NONE*. Using one of these keywords changes the operator behavior to
  execute the comparison operation for all, any, or none of its left hand
  argument values. It is therefore expected that the left hand argument
  of an array operator is an array.

  Examples:

      [ 1, 2, 3 ] ALL IN [ 2, 3, 4 ]   // false
      [ 1, 2, 3 ] ALL IN [ 1, 2, 3 ]   // true
      [ 1, 2, 3 ] NONE IN [ 3 ]        // false
      [ 1, 2, 3 ] NONE IN [ 23, 42 ]   // true
      [ 1, 2, 3 ] ANY IN [ 4, 5, 6 ]   // false
      [ 1, 2, 3 ] ANY IN [ 1, 42 ]     // true
      [ 1, 2, 3 ] ANY == 2             // true
      [ 1, 2, 3 ] ANY == 4             // false
      [ 1, 2, 3 ] ANY > 0              // true
      [ 1, 2, 3 ] ANY <= 1             // true
      [ 1, 2, 3 ] NONE < 99            // false
      [ 1, 2, 3 ] NONE > 10            // true
      [ 1, 2, 3 ] ALL > 2              // false
      [ 1, 2, 3 ] ALL > 0              // true
      [ 1, 2, 3 ] ALL >= 3             // false
      ["foo", "bar"] ALL != "moo"      // true
      ["foo", "bar"] NONE == "bar"     // false
      ["foo", "bar"] ANY == "foo"      // true

* improved AQL optimizer to remove unnecessary sort operations in more cases

* allow enclosing AQL identifiers in forward ticks in addition to using
  backward ticks

  This allows for convenient writing of AQL queries in JavaScript template strings
  (which are delimited with backticks themselves), e.g.

      var q = `FOR doc IN ´collection´ RETURN doc.´name´`;

* allow to set `print.limitString` to configure the number of characters
  to output before truncating

* make logging configurable per log "topic"

  `--log.level <level>` sets the global log level to <level>, e.g. `info`,
  `debug`, `trace`.

  `--log.level topic=<level>` sets the log level for a specific topic.
  Currently, the following topics exist: `collector`, `compactor`, `mmap`,
  `performance`, `queries`, and `requests`. `performance` and `requests` are
  set to FATAL by default. `queries` is set to info. All others are
  set to the global level by default.

  The new log option `--log.output <definition>` allows directing the global
  or per-topic log output to different outputs. The output definition
  "<definition>" can be one of

    "-" for stdin
    "+" for stderr
    "syslog://<syslog-facility>"
    "syslog://<syslog-facility>/<application-name>"
    "file://<relative-path>"

  The option can be specified multiple times in order to configure the output
  for different log topics. To set up a per-topic output configuration, use
  `--log.output <topic>=<definition>`, e.g.

    queries=file://queries.txt

  logs all queries to the file "queries.txt".

* the option `--log.requests-file` is now deprecated. Instead use

    `--log.level requests=info`
    `--log.output requests=file://requests.txt`

* the option `--log.facility` is now deprecated. Instead use

    `--log.output requests=syslog://facility`

* the option `--log.performance` is now deprecated. Instead use

    `--log.level performance=trace`

* removed option `--log.source-filter`

* removed configure option `--enable-logger`

* change collection directory names to include a random id component at the end

  The new pattern is `collection-<id>-<random>`, where `<id>` is the collection
  id and `<random>` is a random number. Previous versions of ArangoDB used a
  pattern `collection-<id>` without the random number.

  ArangoDB 3.0 understands both the old and name directory name patterns.

* removed mostly unused internal spin-lock implementation

* removed support for pre-Windows 7-style locks. This removes compatibility for
  Windows versions older than Windows 7 (e.g. Windows Vista, Windows XP) and
  Windows 2008R2 (e.g. Windows 2008).

* changed names of sub-threads started by arangod

* added option `--default-number-of-shards` to arangorestore, allowing creating
  collections with a specifiable number of shards from a non-cluster dump

* removed support for CoffeeScript source files

* removed undocumented SleepAndRequeue

* added WorkMonitor to inspect server threads

* when downloading a Foxx service from the web interface the suggested filename
  is now based on the service's mount path instead of simply "app.zip"

* the `@arangodb/request` response object now stores the parsed JSON response
  body in a property `json` instead of `body` when the request was made using the
  `json` option. The `body` instead contains the response body as a string.

* the Foxx API has changed significantly, 2.8 services are still supported
  using a backwards-compatible "legacy mode"


v2.8.12 (XXXX-XX-XX)
--------------------

* issue #2091: decrease connect timeout to 5 seconds on startup

* fixed issue #2072

* slightly better error diagnostics for some replication errors

* fixed issue #1977

* fixed issue in `INTERSECTION` AQL function with duplicate elements
  in the source arrays

* fixed issue #1962

* fixed issue #1959

* export aqlQuery template handler as require('org/arangodb').aql for forwards-compatibility


v2.8.11 (2016-07-13)
--------------------

* fixed array index batch insertion issues for hash indexes that caused problems when
  no elements remained for insertion

* fixed issue #1937


v2.8.10 (2016-07-01)
--------------------

* make sure next local _rev value used for a document is at least as high as the
  _rev value supplied by external sources such as replication

* make adding a collection in both read- and write-mode to a transaction behave as
  expected (write includes read). This prevents the `unregister collection used in
  transaction` error

* fixed sometimes invalid result for `byExample(...).count()` when an index plus
  post-filtering was used

* fixed "collection is a nullptr" issue when starting a traversal from a transaction

* honor the value of startup option `--database.wait-for-sync` (that is used to control
  whether new collections are created with `waitForSync` set to `true` by default) also
  when creating collections via the HTTP API (and thus the ArangoShell). When creating
  a collection via these mechanisms, the option was ignored so far, which was inconsistent.

* fixed issue #1826: arangosh --javascript.execute: internal error (geo index issue)

* fixed issue #1823: Arango crashed hard executing very simple query on windows


v2.8.9 (2016-05-13)
-------------------

* fixed escaping and quoting of extra parameters for executables in Mac OS X App

* added "waiting for" status variable to web interface collection figures view

* fixed undefined behavior in query cache invaldation

* fixed access to /_admin/statistics API in case statistics are disable via option
  `--server.disable-statistics`

* Foxx manager will no longer fail hard when Foxx store is unreachable unless installing
  a service from the Foxx store (e.g. when behind a firewall or GitHub is unreachable).


v2.8.8 (2016-04-19)
-------------------

* fixed issue #1805: Query: internal error (location: arangod/Aql/AqlValue.cpp:182).
  Please report this error to arangodb.com (while executing)

* allow specifying collection name prefixes for `_from` and `_to` in arangoimp:

  To avoid specifying complete document ids (consisting of collection names and document
  keys) for *_from* and *_to* values when importing edges with arangoimp, there are now
  the options *--from-collection-prefix* and *--to-collection-prefix*.

  If specified, these values will be automatically prepended to each value in *_from*
  (or *_to* resp.). This allows specifying only document keys inside *_from* and/or *_to*.

  *Example*

      > arangoimp --from-collection-prefix users --to-collection-prefix products ...

  Importing the following document will then create an edge between *users/1234* and
  *products/4321*:

  ```js
  { "_from" : "1234", "_to" : "4321", "desc" : "users/1234 is connected to products/4321" }
  ```

* requests made with the interactive system API documentation in the web interface
  (Swagger) will now respect the active database instead of always using `_system`


v2.8.7 (2016-04-07)
-------------------

* optimized primary=>secondary failover

* fix to-boolean conversion for documents in AQL

* expose the User-Agent HTTP header from the ArangoShell since Github seems to
  require it now, and we use the ArangoShell for fetching Foxx repositories from Github

* work with http servers that only send

* fixed potential race condition between compactor and collector threads

* fix removal of temporary directories on arangosh exit

* javadoc-style comments in Foxx services are no longer interpreted as
  Foxx comments outside of controller/script/exports files (#1748)

* removed remaining references to class syntax for Foxx Model and Repository
  from the documentation

* added a safe-guard for corrupted master-pointer


v2.8.6 (2016-03-23)
-------------------

* arangosh can now execute JavaScript script files that contain a shebang
  in the first line of the file. This allows executing script files directly.

  Provided there is a script file `/path/to/script.js` with the shebang
  `#!arangosh --javascript.execute`:

      > cat /path/to/script.js
      #!arangosh --javascript.execute
      print("hello from script.js");

  If the script file is made executable

      > chmod a+x /path/to/script.js

  it can be invoked on the shell directly and use arangosh for its execution:

      > /path/to/script.js
      hello from script.js

  This did not work in previous versions of ArangoDB, as the whole script contents
  (including the shebang) were treated as JavaScript code.
  Now shebangs in script files will now be ignored for all files passed to arangosh's
  `--javascript.execute` parameter.

  The alternative way of executing a JavaScript file with arangosh still works:

      > arangosh --javascript.execute /path/to/script.js
      hello from script.js

* added missing reset of traversal state for nested traversals.
  The state of nested traversals (a traversal in an AQL query that was
  located in a repeatedly executed subquery or inside another FOR loop)
  was not reset properly, so that multiple invocations of the same nested
  traversal with different start vertices led to the nested traversal
  always using the start vertex provided on the first invocation.

* fixed issue #1781: ArangoDB startup time increased tremendously

* fixed issue #1783: SIGHUP should rotate the log


v2.8.5 (2016-03-11)
-------------------

* Add OpenSSL handler for TLS V1.2 as sugested by kurtkincaid in #1771

* fixed issue #1765 (The webinterface should display the correct query time)
  and #1770 (Display ACTUAL query time in aardvark's AQL editor)

* Windows: the unhandled exception handler now calls the windows logging
  facilities directly without locks.
  This fixes lockups on crashes from the logging framework.

* improve nullptr handling in logger.

* added new endpoint "srv://" for DNS service records

* `org/arangodb/request` no longer sets the content-type header to the
  string "undefined" when no content-type header should be sent (issue #1776)


v2.8.4 (2016-03-01)
-------------------

* global modules are no longer incorrectly resolved outside the ArangoDB
  JavaScript directory or the Foxx service's root directory (issue #1577)

* improved error messages from Foxx and JavaScript (issues #1564, #1565, #1744)


v2.8.3 (2016-02-22)
-------------------

* fixed AQL filter condition collapsing for deeply-nested cases, potentially
  enabling usage of indexes in some dedicated cases

* added parentheses in AQL explain command output to correctly display precedence
  of logical and arithmetic operators

* Foxx Model event listeners defined on the model are now correctly invoked by
  the Repository methods (issue #1665)

* Deleting a Foxx service in the frontend should now always succeed even if the
  files no longer exist on the file system (issue #1358)

* Routing actions loaded from the database no longer throw exceptions when
  trying to load other modules using "require"

* The `org/arangodb/request` response object now sets a property `json` to the
  parsed JSON response body in addition to overwriting the `body` property when
  the request was made using the `json` option.

* Improved Windows stability

* Fixed a bug in the interactive API documentation that would escape slashes
  in document-handle fields. Document handles are now provided as separate
  fields for collection name and document key.


v2.8.2 (2016-02-09)
-------------------

* the continuous replication applier will now prevent the master's WAL logfiles
  from being removed if they are still needed by the applier on the slave. This
  should help slaves that suffered from masters garbage collection WAL logfiles
  which would have been needed by the slave later.

  The initial synchronization will block removal of still needed WAL logfiles
  on the master for 10 minutes initially, and will extend this period when further
  requests are made to the master. Initial synchronization hands over its handle
  for blocking logfile removal to the continuous replication when started via
  the *setupReplication* function. In this case, continuous replication will
  extend the logfile removal blocking period for the required WAL logfiles when
  the slave makes additional requests.

  All handles that block logfile removal will time out automatically after at
  most 5 minutes should a master not be contacted by the slave anymore (e.g. in
  case the slave's replication is turned off, the slaves loses the connection
  to the master or the slave goes down).

* added all-in-one function *setupReplication* to synchronize data from master
  to slave and start the continuous replication:

      require("@arangodb/replication").setupReplication(configuration);

  The command will return when the initial synchronization is finished and the
  continuous replication has been started, or in case the initial synchronization
  has failed.

  If the initial synchronization is successful, the command will store the given
  configuration on the slave. It also configures the continuous replication to start
  automatically if the slave is restarted, i.e. *autoStart* is set to *true*.

  If the command is run while the slave's replication applier is already running,
  it will first stop the running applier, drop its configuration and do a
  resynchronization of data with the master. It will then use the provided configration,
  overwriting any previously existing replication configuration on the slave.

  The following example demonstrates how to use the command for setting up replication
  for the *_system* database. Note that it should be run on the slave and not the
  master:

      db._useDatabase("_system");
      require("@arangodb/replication").setupReplication({
        endpoint: "tcp://master.domain.org:8529",
        username: "myuser",
        password: "mypasswd",
        verbose: false,
        includeSystem: false,
        incremental: true,
        autoResync: true
      });

* the *sync* and *syncCollection* functions now always start the data synchronization
  as an asynchronous server job. The call to *sync* or *syncCollection* will block
  until synchronization is either complete or has failed with an error. The functions
  will automatically poll the slave periodically for status updates.

  The main benefit is that the connection to the slave does not need to stay open
  permanently and is thus not affected by timeout issues. Additionally the caller does
  not need to query the synchronization status from the slave manually as this is
  now performed automatically by these functions.

* fixed undefined behavior when explaining some types of AQL traversals, fixed
  display of some types of traversals in AQL explain output


v2.8.1 (2016-01-29)
-------------------

* Improved AQL Pattern matching by allowing to specify a different traversal
  direction for one or many of the edge collections.

      FOR v, e, p IN OUTBOUND @start @@ec1, INBOUND @@ec2, @@ec3

  will traverse *ec1* and *ec3* in the OUTBOUND direction and for *ec2* it will use
  the INBOUND direction. These directions can be combined in arbitrary ways, the
  direction defined after *IN [steps]* will we used as default direction and can
  be overriden for specific collections.
  This feature is only available for collection lists, it is not possible to
  combine it with graph names.

* detect more types of transaction deadlocks early

* fixed display of relational operators in traversal explain output

* fixed undefined behavior in AQL function `PARSE_IDENTIFIER`

* added "engines" field to Foxx services generated in the admin interface

* added AQL function `IS_SAME_COLLECTION`:

  *IS_SAME_COLLECTION(collection, document)*: Return true if *document* has the same
  collection id as the collection specified in *collection*. *document* can either be
  a [document handle](../Glossary/README.md#document-handle) string, or a document with
  an *_id* attribute. The function does not validate whether the collection actually
  contains the specified document, but only compares the name of the specified collection
  with the collection name part of the specified document.
  If *document* is neither an object with an *id* attribute nor a *string* value,
  the function will return *null* and raise a warning.

      /* true */
      IS_SAME_COLLECTION('_users', '_users/my-user')
      IS_SAME_COLLECTION('_users', { _id: '_users/my-user' })

      /* false */
      IS_SAME_COLLECTION('_users', 'foobar/baz')
      IS_SAME_COLLECTION('_users', { _id: 'something/else' })


v2.8.0 (2016-01-25)
-------------------

* avoid recursive locking


v2.8.0-beta8 (2016-01-19)
-------------------------

* improved internal datafile statistics for compaction and compaction triggering
  conditions, preventing excessive growth of collection datafiles under some
  workloads. This should also fix issue #1596.

* renamed AQL optimizer rule `remove-collect-into` to `remove-collect-variables`

* fixed primary and edge index lookups prematurely aborting searches when the
  specified id search value contained a different collection than the collection
  the index was created for


v2.8.0-beta7 (2016-01-06)
-------------------------

* added vm.runInThisContext

* added AQL keyword `AGGREGATE` for use in AQL `COLLECT` statement

  Using `AGGREGATE` allows more efficient aggregation (incrementally while building
  the groups) than previous versions of AQL, which built group aggregates afterwards
  from the total of all group values.

  `AGGREGATE` can be used inside a `COLLECT` statement only. If used, it must follow
  the declaration of grouping keys:

      FOR doc IN collection
        COLLECT gender = doc.gender AGGREGATE minAge = MIN(doc.age), maxAge = MAX(doc.age)
        RETURN { gender, minAge, maxAge }

  or, if no grouping keys are used, it can follow the `COLLECT` keyword:

      FOR doc IN collection
        COLLECT AGGREGATE minAge = MIN(doc.age), maxAge = MAX(doc.age)
        RETURN {
  minAge, maxAge
}

  Only specific expressions are allowed on the right-hand side of each `AGGREGATE`
  assignment:

  - on the top level the expression must be a call to one of the supported aggregation
    functions `LENGTH`, `MIN`, `MAX`, `SUM`, `AVERAGE`, `STDDEV_POPULATION`, `STDDEV_SAMPLE`,
    `VARIANCE_POPULATION`, or `VARIANCE_SAMPLE`

  - the expression must not refer to variables introduced in the `COLLECT` itself

* Foxx: mocha test paths with wildcard characters (asterisks) now work on Windows

* reserved AQL keyword `NONE` for future use

* web interface: fixed a graph display bug concerning dashboard view

* web interface: fixed several bugs during the dashboard initialize process

* web interface: included several bugfixes: #1597, #1611, #1623

* AQL query optimizer now converts `LENGTH(collection-name)` to an optimized
  expression that returns the number of documents in a collection

* adjusted the behavior of the expansion (`[*]`) operator in AQL for non-array values

  In ArangoDB 2.8, calling the expansion operator on a non-array value will always
  return an empty array. Previous versions of ArangoDB expanded non-array values by
  calling the `TO_ARRAY()` function for the value, which for example returned an
  array with a single value for boolean, numeric and string input values, and an array
  with the object's values for an object input value. This behavior was inconsistent
  with how the expansion operator works for the array indexes in 2.8, so the behavior
  is now unified:

  - if the left-hand side operand of `[*]` is an array, the array will be returned as
    is when calling `[*]` on it
  - if the left-hand side operand of `[*]` is not an array, an empty array will be
    returned by `[*]`

  AQL queries that rely on the old behavior can be changed by either calling `TO_ARRAY`
  explicitly or by using the `[*]` at the correct position.

  The following example query will change its result in 2.8 compared to 2.7:

      LET values = "foo" RETURN values[*]

  In 2.7 the query has returned the array `[ "foo" ]`, but in 2.8 it will return an
  empty array `[ ]`. To make it return the array `[ "foo" ]` again, an explicit
  `TO_ARRAY` function call is needed in 2.8 (which in this case allows the removal
  of the `[*]` operator altogether). This also works in 2.7:

      LET values = "foo" RETURN TO_ARRAY(values)

  Another example:

      LET values = [ { name: "foo" }, { name: "bar" } ]
      RETURN values[*].name[*]

  The above returned `[ [ "foo" ], [ "bar" ] ] in 2.7. In 2.8 it will return
  `[ [ ], [ ] ]`, because the value of `name` is not an array. To change the results
  to the 2.7 style, the query can be changed to

      LET values = [ { name: "foo" }, { name: "bar" } ]
      RETURN values[* RETURN TO_ARRAY(CURRENT.name)]

  The above also works in 2.7.
  The following types of queries won't change:

      LET values = [ 1, 2, 3 ] RETURN values[*]
      LET values = [ { name: "foo" }, { name: "bar" } ] RETURN values[*].name
      LET values = [ { names: [ "foo", "bar" ] }, { names: [ "baz" ] } ] RETURN values[*].names[*]
      LET values = [ { names: [ "foo", "bar" ] }, { names: [ "baz" ] } ] RETURN values[*].names[**]

* slightly adjusted V8 garbage collection strategy so that collection eventually
  happens in all contexts that hold V8 external references to documents and
  collections.

  also adjusted default value of `--javascript.gc-frequency` from 10 seconds to
  15 seconds, as less internal operations are carried out in JavaScript.

* fixes for AQL optimizer and traversal

* added `--create-collection-type` option to arangoimp

  This allows specifying the type of the collection to be created when
  `--create-collection` is set to `true`.

* Foxx export cache should no longer break if a broken app is loaded in the
  web admin interface.


v2.8.0-beta2 (2015-12-16)
-------------------------

* added AQL query optimizer rule "sort-in-values"

  This rule pre-sorts the right-hand side operand of the `IN` and `NOT IN`
  operators so the operation can use a binary search with logarithmic complexity
  instead of a linear search. The rule is applied when the right-hand side
  operand of an `IN` or `NOT IN` operator in a filter condition is a variable that
  is defined in a different loop/scope than the operator itself. Additionally,
  the filter condition must consist of solely the `IN` or `NOT IN` operation
  in order to avoid any side-effects.

* changed collection status terminology in web interface for collections for
  which an unload request has been issued from `in the process of being unloaded`
  to `will be unloaded`.

* unloading a collection via the web interface will now trigger garbage collection
  in all v8 contexts and force a WAL flush. This increases the chances of perfoming
  the unload faster.

* added the following attributes to the result of `collection.figures()` and the
  corresponding HTTP API at `PUT /_api/collection/<name>/figures`:

  - `documentReferences`: The number of references to documents in datafiles
    that JavaScript code currently holds. This information can be used for
    debugging compaction and unload issues.
  - `waitingFor`: An optional string value that contains information about
    which object type is at the head of the collection's cleanup queue. This
    information can be used for debugging compaction and unload issues.
  - `compactionStatus.time`: The point in time the compaction for the collection
    was last executed. This information can be used for debugging compaction
    issues.
  - `compactionStatus.message`: The action that was performed when the compaction
    was last run for the collection. This information can be used for debugging
    compaction issues.

  Note: `waitingFor` and `compactionStatus` may be empty when called on a coordinator
  in a cluster.

* the compaction will now provide queryable status info that can be used to track
  its progress. The compaction status is displayed in the web interface, too.

* better error reporting for arangodump and arangorestore

* arangodump will now fail by default when trying to dump edges that
  refer to already dropped collections. This can be circumvented by
  specifying the option `--force true` when invoking arangodump

* fixed cluster upgrade procedure

* the AQL functions `NEAR` and `WITHIN` now have stricter validations
  for their input parameters `limit`, `radius` and `distance`. They may now throw
  exceptions when invalid parameters are passed that may have not led
  to exceptions in previous versions.

* deprecation warnings now log stack traces

* Foxx: improved backwards compatibility with 2.5 and 2.6

  - reverted Model and Repository back to non-ES6 "classes" because of
    compatibility issues when using the extend method with a constructor

  - removed deprecation warnings for extend and controller.del

  - restored deprecated method Model.toJSONSchema

  - restored deprecated `type`, `jwt` and `sessionStorageApp` options
    in Controller#activateSessions

* Fixed a deadlock problem in the cluster


v2.8.0-beta1 (2015-12-06)
-------------------------

* added AQL function `IS_DATESTRING(value)`

  Returns true if *value* is a string that can be used in a date function.
  This includes partial dates such as *2015* or *2015-10* and strings containing
  invalid dates such as *2015-02-31*. The function will return false for all
  non-string values, even if some of them may be usable in date functions.


v2.8.0-alpha1 (2015-12-03)
--------------------------

* added AQL keywords `GRAPH`, `OUTBOUND`, `INBOUND` and `ANY` for use in graph
  traversals, reserved AQL keyword `ALL` for future use

  Usage of these keywords as collection names, variable names or attribute names
  in AQL queries will not be possible without quoting. For example, the following
  AQL query will still work as it uses a quoted collection name and a quoted
  attribute name:

      FOR doc IN `OUTBOUND`
        RETURN doc.`any`

* issue #1593: added AQL `POW` function for exponentation

* added cluster execution site info in explain output for AQL queries

* replication improvements:

  - added `autoResync` configuration parameter for continuous replication.

    When set to `true`, a replication slave will automatically trigger a full data
    re-synchronization with the master when the master cannot provide the log data
    the slave had asked for. Note that `autoResync` will only work when the option
    `requireFromPresent` is also set to `true` for the continuous replication, or
    when the continuous syncer is started and detects that no start tick is present.

    Automatic re-synchronization may transfer a lot of data from the master to the
    slave and may be expensive. It is therefore turned off by default.
    When turned off, the slave will never perform an automatic re-synchronization
    with the master.

  - added `idleMinWaitTime` and `idleMaxWaitTime` configuration parameters for
    continuous replication.

    These parameters can be used to control the minimum and maximum wait time the
    slave will (intentionally) idle and not poll for master log changes in case the
    master had sent the full logs already.
    The `idleMaxWaitTime` value will only be used when `adapativePolling` is set
    to `true`. When `adaptivePolling` is disable, only `idleMinWaitTime` will be
    used as a constant time span in which the slave will not poll the master for
    further changes. The default values are 0.5 seconds for `idleMinWaitTime` and
    2.5 seconds for `idleMaxWaitTime`, which correspond to the hard-coded values
    used in previous versions of ArangoDB.

  - added `initialSyncMaxWaitTime` configuration parameter for initial and continuous
    replication

    This option controls the maximum wait time (in seconds) that the initial
    synchronization will wait for a response from the master when fetching initial
    collection data. If no response is received within this time period, the initial
    synchronization will give up and fail. This option is also relevant for
    continuous replication in case *autoResync* is set to *true*, as then the
    continuous replication may trigger a full data re-synchronization in case
    the master cannot the log data the slave had asked for.

  - HTTP requests sent from the slave to the master during initial synchronization
    will now be retried if they fail with connection problems.

  - the initial synchronization now logs its progress so it can be queried using
    the regular replication status check APIs.

  - added `async` attribute for `sync` and `syncCollection` operations called from
    the ArangoShell. Setthing this attribute to `true` will make the synchronization
    job on the server go into the background, so that the shell does not block. The
    status of the started asynchronous synchronization job can be queried from the
    ArangoShell like this:

        /* starts initial synchronization */
        var replication = require("@arangodb/replication");
        var id = replication.sync({
          endpoint: "tcp://master.domain.org:8529",
          username: "myuser",
          password: "mypasswd",
          async: true
       });

       /* now query the id of the returned async job and print the status */
       print(replication.getSyncResult(id));

    The result of `getSyncResult()` will be `false` while the server-side job
    has not completed, and different to `false` if it has completed. When it has
    completed, all job result details will be returned by the call to `getSyncResult()`.


* fixed non-deterministic query results in some cluster queries

* fixed issue #1589

* return HTTP status code 410 (gone) instead of HTTP 408 (request timeout) for
  server-side operations that are canceled / killed. Sending 410 instead of 408
  prevents clients from re-starting the same (canceled) operation. Google Chrome
  for example sends the HTTP request again in case it is responded with an HTTP
  408, and this is exactly the opposite of the desired behavior when an operation
  is canceled / killed by the user.

* web interface: queries in AQL editor now cancelable

* web interface: dashboard - added replication information

* web interface: AQL editor now supports bind parameters

* added startup option `--server.hide-product-header` to make the server not send
  the HTTP response header `"Server: ArangoDB"` in its HTTP responses. By default,
  the option is turned off so the header is still sent as usual.

* added new AQL function `UNSET_RECURSIVE` to recursively unset attritutes from
  objects/documents

* switched command-line editor in ArangoShell and arangod to linenoise-ng

* added automatic deadlock detection for transactions

  In case a deadlock is detected, a multi-collection operation may be rolled back
  automatically and fail with error 29 (`deadlock detected`). Client code for
  operations containing more than one collection should be aware of this potential
  error and handle it accordingly, either by giving up or retrying the transaction.

* Added C++ implementations for the AQL arithmetic operations and the following
  AQL functions:
  - ABS
  - APPEND
  - COLLECTIONS
  - CURRENT_DATABASE
  - DOCUMENT
  - EDGES
  - FIRST
  - FIRST_DOCUMENT
  - FIRST_LIST
  - FLATTEN
  - FLOOR
  - FULLTEXT
  - LAST
  - MEDIAN
  - MERGE_RECURSIVE
  - MINUS
  - NEAR
  - NOT_NULL
  - NTH
  - PARSE_IDENTIFIER
  - PERCENTILE
  - POP
  - POSITION
  - PUSH
  - RAND
  - RANGE
  - REMOVE_NTH
  - REMOVE_VALUE
  - REMOVE_VALUES
  - ROUND
  - SHIFT
  - SQRT
  - STDDEV_POPULATION
  - STDDEV_SAMPLE
  - UNSHIFT
  - VARIANCE_POPULATION
  - VARIANCE_SAMPLE
  - WITHIN
  - ZIP

* improved performance of skipping over many documents in an AQL query when no
  indexes and no filters are used, e.g.

      FOR doc IN collection
        LIMIT 1000000, 10
        RETURN doc

* Added array indexes

  Hash indexes and skiplist indexes can now optionally be defined for array values
  so they index individual array members.

  To define an index for array values, the attribute name is extended with the
  expansion operator `[*]` in the index definition:

      arangosh> db.colName.ensureHashIndex("tags[*]");

  When given the following document

      { tags: [ "AQL", "ArangoDB", "Index" ] }

  the index will now contain the individual values `"AQL"`, `"ArangoDB"` and `"Index"`.

  Now the index can be used for finding all documents having `"ArangoDB"` somewhere in their
  tags array using the following AQL query:

      FOR doc IN colName
        FILTER "ArangoDB" IN doc.tags[*]
        RETURN doc

* rewrote AQL query optimizer rule `use-index-range` and renamed it to `use-indexes`.
  The name change affects rule names in the optimizer's output.

* rewrote AQL execution node `IndexRangeNode` and renamed it to `IndexNode`. The name
  change affects node names in the optimizer's explain output.

* added convenience function `db._explain(query)` for human-readable explanation
  of AQL queries

* module resolution as used by `require` now behaves more like in node.js

* the `org/arangodb/request` module now returns response bodies for error responses
  by default. The old behavior of not returning bodies for error responses can be
  re-enabled by explicitly setting the option `returnBodyOnError` to `false` (#1437)


v2.7.6 (2016-01-30)
-------------------

* detect more types of transaction deadlocks early


v2.7.5 (2016-01-22)
-------------------

* backported added automatic deadlock detection for transactions

  In case a deadlock is detected, a multi-collection operation may be rolled back
  automatically and fail with error 29 (`deadlock detected`). Client code for
  operations containing more than one collection should be aware of this potential
  error and handle it accordingly, either by giving up or retrying the transaction.

* improved internal datafile statistics for compaction and compaction triggering
  conditions, preventing excessive growth of collection datafiles under some
  workloads. This should also fix issue #1596.

* Foxx export cache should no longer break if a broken app is loaded in the
  web admin interface.

* Foxx: removed some incorrect deprecation warnings.

* Foxx: mocha test paths with wildcard characters (asterisks) now work on Windows


v2.7.4 (2015-12-21)
-------------------

* slightly adjusted V8 garbage collection strategy so that collection eventually
  happens in all contexts that hold V8 external references to documents and
  collections.

* added the following attributes to the result of `collection.figures()` and the
  corresponding HTTP API at `PUT /_api/collection/<name>/figures`:

  - `documentReferences`: The number of references to documents in datafiles
    that JavaScript code currently holds. This information can be used for
    debugging compaction and unload issues.
  - `waitingFor`: An optional string value that contains information about
    which object type is at the head of the collection's cleanup queue. This
    information can be used for debugging compaction and unload issues.
  - `compactionStatus.time`: The point in time the compaction for the collection
    was last executed. This information can be used for debugging compaction
    issues.
  - `compactionStatus.message`: The action that was performed when the compaction
    was last run for the collection. This information can be used for debugging
    compaction issues.

  Note: `waitingFor` and `compactionStatus` may be empty when called on a coordinator
  in a cluster.

* the compaction will now provide queryable status info that can be used to track
  its progress. The compaction status is displayed in the web interface, too.


v2.7.3 (2015-12-17)
-------------------

* fixed some replication value conversion issues when replication applier properties
  were set via ArangoShell

* fixed disappearing of documents for collections transferred via `sync` or
  `syncCollection` if the collection was dropped right before synchronization
  and drop and (re-)create collection markers were located in the same WAL file


* fixed an issue where overwriting the system sessions collection would break
  the web interface when authentication is enabled

v2.7.2 (2015-12-01)
-------------------

* replication improvements:

  - added `autoResync` configuration parameter for continuous replication.

    When set to `true`, a replication slave will automatically trigger a full data
    re-synchronization with the master when the master cannot provide the log data
    the slave had asked for. Note that `autoResync` will only work when the option
    `requireFromPresent` is also set to `true` for the continuous replication, or
    when the continuous syncer is started and detects that no start tick is present.

    Automatic re-synchronization may transfer a lot of data from the master to the
    slave and may be expensive. It is therefore turned off by default.
    When turned off, the slave will never perform an automatic re-synchronization
    with the master.

  - added `idleMinWaitTime` and `idleMaxWaitTime` configuration parameters for
    continuous replication.

    These parameters can be used to control the minimum and maximum wait time the
    slave will (intentionally) idle and not poll for master log changes in case the
    master had sent the full logs already.
    The `idleMaxWaitTime` value will only be used when `adapativePolling` is set
    to `true`. When `adaptivePolling` is disable, only `idleMinWaitTime` will be
    used as a constant time span in which the slave will not poll the master for
    further changes. The default values are 0.5 seconds for `idleMinWaitTime` and
    2.5 seconds for `idleMaxWaitTime`, which correspond to the hard-coded values
    used in previous versions of ArangoDB.

  - added `initialSyncMaxWaitTime` configuration parameter for initial and continuous
    replication

    This option controls the maximum wait time (in seconds) that the initial
    synchronization will wait for a response from the master when fetching initial
    collection data. If no response is received within this time period, the initial
    synchronization will give up and fail. This option is also relevant for
    continuous replication in case *autoResync* is set to *true*, as then the
    continuous replication may trigger a full data re-synchronization in case
    the master cannot the log data the slave had asked for.

  - HTTP requests sent from the slave to the master during initial synchronization
    will now be retried if they fail with connection problems.

  - the initial synchronization now logs its progress so it can be queried using
    the regular replication status check APIs.

* fixed non-deterministic query results in some cluster queries

* added missing lock instruction for primary index in compactor size calculation

* fixed issue #1589

* fixed issue #1583

* fixed undefined behavior when accessing the top level of a document with the `[*]`
  operator

* fixed potentially invalid pointer access in shaper when the currently accessed
  document got re-located by the WAL collector at the very same time

* Foxx: optional configuration options no longer log validation errors when assigned
  empty values (#1495)

* Foxx: constructors provided to Repository and Model sub-classes via extend are
  now correctly called (#1592)


v2.7.1 (2015-11-07)
-------------------

* switch to linenoise next generation

* exclude `_apps` collection from replication

  The slave has its own `_apps` collection which it populates on server start.
  When replicating data from the master to the slave, the data from the master may
  clash with the slave's own data in the `_apps` collection. Excluding the `_apps`
  collection from replication avoids this.

* disable replication appliers when starting in modes `--upgrade`, `--no-server`
  and `--check-upgrade`

* more detailed output in arango-dfdb

* fixed "no start tick" issue in replication applier

  This error could occur after restarting a slave server after a shutdown
  when no data was ever transferred from the master to the slave via the
  continuous replication

* fixed problem during SSL client connection abort that led to scheduler thread
  staying at 100% CPU saturation

* fixed potential segfault in AQL `NEIGHBORS` function implementation when C++ function
  variant was used and collection names were passed as strings

* removed duplicate target for some frontend JavaScript files from the Makefile

* make AQL function `MERGE()` work on a single array parameter, too.
  This allows combining the attributes of multiple objects from an array into
  a single object, e.g.

      RETURN MERGE([
        { foo: 'bar' },
        { quux: 'quetzalcoatl', ruled: true },
        { bar: 'baz', foo: 'done' }
      ])

  will now return:

      {
        "foo": "done",
        "quux": "quetzalcoatl",
        "ruled": true,
        "bar": "baz"
      }

* fixed potential deadlock in collection status changing on Windows

* fixed hard-coded `incremental` parameter in shell implementation of
  `syncCollection` function in replication module

* fix for GCC5: added check for '-stdlib' option


v2.7.0 (2015-10-09)
-------------------

* fixed request statistics aggregation
  When arangod was started in supervisor mode, the request statistics always showed
  0 requests, as the statistics aggregation thread did not run then.

* read server configuration files before dropping privileges. this ensures that
  the SSL keyfile specified in the configuration can be read with the server's start
  privileges (i.e. root when using a standard ArangoDB package).

* fixed replication with a 2.6 replication configuration and issues with a 2.6 master

* raised default value of `--server.descriptors-minimum` to 1024

* allow Foxx apps to be installed underneath URL path `/_open/`, so they can be
  (intentionally) accessed without authentication.

* added *allowImplicit* sub-attribute in collections declaration of transactions.
  The *allowImplicit* attributes allows making transactions fail should they
  read-access a collection that was not explicitly declared in the *collections*
  array of the transaction.

* added "special" password ARANGODB_DEFAULT_ROOT_PASSWORD. If you pass
  ARANGODB_DEFAULT_ROOT_PASSWORD as password, it will read the password
  from the environment variable ARANGODB_DEFAULT_ROOT_PASSWORD


v2.7.0-rc2 (2015-09-22)
-----------------------

* fix over-eager datafile compaction

  This should reduce the need to compact directly after loading a collection when a
  collection datafile contained many insertions and updates for the same documents. It
  should also prevent from re-compacting already merged datafiles in case not many
  changes were made. Compaction will also make fewer index lookups than before.

* added `syncCollection()` function in module `org/arangodb/replication`

  This allows synchronizing the data of a single collection from a master to a slave
  server. Synchronization can either restore the whole collection by transferring all
  documents from the master to the slave, or incrementally by only transferring documents
  that differ. This is done by partitioning the collection's entire key space into smaller
  chunks and comparing the data chunk-wise between master and slave. Only chunks that are
  different will be re-transferred.

  The `syncCollection()` function can be used as follows:

      require("org/arangodb/replication").syncCollection(collectionName, options);

  e.g.

      require("org/arangodb/replication").syncCollection("myCollection", {
        endpoint: "tcp://127.0.0.1:8529",  /* master */
        username: "root",                  /* username for master */
        password: "secret",                /* password for master */
        incremental: true                  /* use incremental mode */
      });


* additionally allow the following characters in document keys:

  `(` `)` `+` `,` `=` `;` `$` `!` `*` `'` `%`


v2.7.0-rc1 (2015-09-17)
-----------------------

* removed undocumented server-side-only collection functions:
  * collection.OFFSET()
  * collection.NTH()
  * collection.NTH2()
  * collection.NTH3()

* upgraded Swagger to version 2.0 for the Documentation

  This gives the user better prepared test request structures.
  More conversions will follow so finally client libraries can be auto-generated.

* added extra AQL functions for date and time calculation and manipulation.
  These functions were contributed by GitHub users @CoDEmanX and @friday.
  A big thanks for their work!

  The following extra date functions are available from 2.7 on:

  * `DATE_DAYOFYEAR(date)`: Returns the day of year number of *date*.
    The return values range from 1 to 365, or 366 in a leap year respectively.

  * `DATE_ISOWEEK(date)`: Returns the ISO week date of *date*.
    The return values range from 1 to 53. Monday is considered the first day of the week.
    There are no fractional weeks, thus the last days in December may belong to the first
    week of the next year, and the first days in January may be part of the previous year's
    last week.

  * `DATE_LEAPYEAR(date)`: Returns whether the year of *date* is a leap year.

  * `DATE_QUARTER(date)`: Returns the quarter of the given date (1-based):
    * 1: January, February, March
    * 2: April, May, June
    * 3: July, August, September
    * 4: October, November, December

  - *DATE_DAYS_IN_MONTH(date)*: Returns the number of days in *date*'s month (28..31).

  * `DATE_ADD(date, amount, unit)`: Adds *amount* given in *unit* to *date* and
    returns the calculated date.

    *unit* can be either of the following to specify the time unit to add or
    subtract (case-insensitive):
    - y, year, years
    - m, month, months
    - w, week, weeks
    - d, day, days
    - h, hour, hours
    - i, minute, minutes
    - s, second, seconds
    - f, millisecond, milliseconds

    *amount* is the number of *unit*s to add (positive value) or subtract
    (negative value).

  * `DATE_SUBTRACT(date, amount, unit)`: Subtracts *amount* given in *unit* from
    *date* and returns the calculated date.

    It works the same as `DATE_ADD()`, except that it subtracts. It is equivalent
    to calling `DATE_ADD()` with a negative amount, except that `DATE_SUBTRACT()`
    can also subtract ISO durations. Note that negative ISO durations are not
    supported (i.e. starting with `-P`, like `-P1Y`).

  * `DATE_DIFF(date1, date2, unit, asFloat)`: Calculate the difference
    between two dates in given time *unit*, optionally with decimal places.
    Returns a negative value if *date1* is greater than *date2*.

  * `DATE_COMPARE(date1, date2, unitRangeStart, unitRangeEnd)`: Compare two
    partial dates and return true if they match, false otherwise. The parts to
    compare are defined by a range of time units.

    The full range is: years, months, days, hours, minutes, seconds, milliseconds.
    Pass the unit to start from as *unitRangeStart*, and the unit to end with as
    *unitRangeEnd*. All units in between will be compared. Leave out *unitRangeEnd*
    to only compare *unitRangeStart*.

  * `DATE_FORMAT(date, format)`: Format a date according to the given format string.
    It supports the following placeholders (case-insensitive):
    - %t: timestamp, in milliseconds since midnight 1970-01-01
    - %z: ISO date (0000-00-00T00:00:00.000Z)
    - %w: day of week (0..6)
    - %y: year (0..9999)
    - %yy: year (00..99), abbreviated (last two digits)
    - %yyyy: year (0000..9999), padded to length of 4
    - %yyyyyy: year (-009999 .. +009999), with sign prefix and padded to length of 6
    - %m: month (1..12)
    - %mm: month (01..12), padded to length of 2
    - %d: day (1..31)
    - %dd: day (01..31), padded to length of 2
    - %h: hour (0..23)
    - %hh: hour (00..23), padded to length of 2
    - %i: minute (0..59)
    - %ii: minute (00..59), padded to length of 2
    - %s: second (0..59)
    - %ss: second (00..59), padded to length of 2
    - %f: millisecond (0..999)
    - %fff: millisecond (000..999), padded to length of 3
    - %x: day of year (1..366)
    - %xxx: day of year (001..366), padded to length of 3
    - %k: ISO week date (1..53)
    - %kk: ISO week date (01..53), padded to length of 2
    - %l: leap year (0 or 1)
    - %q: quarter (1..4)
    - %a: days in month (28..31)
    - %mmm: abbreviated English name of month (Jan..Dec)
    - %mmmm: English name of month (January..December)
    - %www: abbreviated English name of weekday (Sun..Sat)
    - %wwww: English name of weekday (Sunday..Saturday)
    - %&: special escape sequence for rare occasions
    - %%: literal %
    - %: ignored

* new WAL logfiles and datafiles are now created non-sparse

  This prevents SIGBUS signals being raised when memory of a sparse datafile is accessed
  and the disk is full and the accessed file part is not actually disk-backed. In
  this case the mapped memory region is not necessarily backed by physical memory, and
  accessing the memory may raise SIGBUS and crash arangod.

* the `internal.download()` function and the module `org/arangodb/request` used some
  internal library function that handled the sending of HTTP requests from inside of
  ArangoDB. This library unconditionally set an HTTP header `Accept-Encoding: gzip`
  in all outgoing HTTP requests.

  This has been fixed in 2.7, so `Accept-Encoding: gzip` is not set automatically anymore.
  Additionally, the header `User-Agent: ArangoDB` is not set automatically either. If
  client applications desire to send these headers, they are free to add it when
  constructing the requests using the `download` function or the request module.

* fixed issue #1436: org/arangodb/request advertises deflate without supporting it

* added template string generator function `aqlQuery` for generating AQL queries

  This can be used to generate safe AQL queries with JavaScript parameter
  variables or expressions easily:

      var name = 'test';
      var attributeName = '_key';
      var query = aqlQuery`FOR u IN users FILTER u.name == ${name} RETURN u.${attributeName}`;
      db._query(query);

* report memory usage for document header data (revision id, pointer to data etc.)
  in `db.collection.figures()`. The memory used for document headers will now
  show up in the already existing attribute `indexes.size`. Due to that, the index
  sizes reported by `figures()` in 2.7 will be higher than those reported by 2.6,
  but the 2.7 values are more accurate.

* IMPORTANT CHANGE: the filenames in dumps created by arangodump now contain
  not only the name of the dumped collection, but also an additional 32-digit hash
  value. This is done to prevent overwriting dump files in case-insensitive file
  systems when there exist multiple collections with the same name (but with
  different cases).

  For example, if a database has two collections: `test` and `Test`, previous
  versions of ArangoDB created the files

  * `test.structure.json` and `test.data.json` for collection `test`
  * `Test.structure.json` and `Test.data.json` for collection `Test`

  This did not work for case-insensitive filesystems, because the files for the
  second collection would have overwritten the files of the first. arangodump in
  2.7 will create the following filenames instead:

  * `test_098f6bcd4621d373cade4e832627b4f6.structure.json` and `test_098f6bcd4621d373cade4e832627b4f6.data.json`
  * `Test_0cbc6611f5540bd0809a388dc95a615b.structure.json` and `Test_0cbc6611f5540bd0809a388dc95a615b.data.json`

  These filenames will be unambiguous even in case-insensitive filesystems.

* IMPORTANT CHANGE: make arangod actually close lingering client connections
  when idle for at least the duration specified via `--server.keep-alive-timeout`.
  In previous versions of ArangoDB, connections were not closed by the server
  when the timeout was reached and the client was still connected. Now the
  connection is properly closed by the server in case of timeout. Client
  applications relying on the old behavior may now need to reconnect to the
  server when their idle connections time out and get closed (note: connections
  being idle for a long time may be closed by the OS or firewalls anyway -
  client applications should be aware of that and try to reconnect).

* IMPORTANT CHANGE: when starting arangod, the server will drop the process
  privileges to the specified values in options `--server.uid` and `--server.gid`
  instantly after parsing the startup options.

  That means when either `--server.uid` or `--server.gid` are set, the privilege
  change will happen earlier. This may prevent binding the server to an endpoint
  with a port number lower than 1024 if the arangodb user has no privileges
  for that. Previous versions of ArangoDB changed the privileges later, so some
  startup actions were still carried out under the invoking user (i.e. likely
  *root* when started via init.d or system scripts) and especially binding to
  low port numbers was still possible there.

  The default privileges for user *arangodb* will not be sufficient for binding
  to port numbers lower than 1024. To have an ArangoDB 2.7 bind to a port number
  lower than 1024, it needs to be started with either a different privileged user,
  or the privileges of the *arangodb* user have to raised manually beforehand.

* added AQL optimizer rule `patch-update-statements`

* Linux startup scripts and systemd configuration for arangod now try to
  adjust the NOFILE (number of open files) limits for the process. The limit
  value is set to 131072 (128k) when ArangoDB is started via start/stop
  commands

* When ArangoDB is started/stopped manually via the start/stop commands, the
  main process will wait for up to 10 seconds after it forks the supervisor
  and arangod child processes. If the startup fails within that period, the
  start/stop script will fail with an exit code other than zero. If the
  startup of the supervisor or arangod is still ongoing after 10 seconds,
  the main program will still return with exit code 0. The limit of 10 seconds
  is arbitrary because the time required for a startup is not known in advance.

* added startup option `--database.throw-collection-not-loaded-error`

  Accessing a not-yet loaded collection will automatically load a collection
  on first access. This flag controls what happens in case an operation
  would need to wait for another thread to finalize loading a collection. If
  set to *true*, then the first operation that accesses an unloaded collection
  will load it. Further threads that try to access the same collection while
  it is still loading immediately fail with an error (1238, *collection not loaded*).
  This is to prevent all server threads from being blocked while waiting on the
  same collection to finish loading. When the first thread has completed loading
  the collection, the collection becomes regularly available, and all operations
  from that point on can be carried out normally, and error 1238 will not be
  thrown anymore for that collection.

  If set to *false*, the first thread that accesses a not-yet loaded collection
  will still load it. Other threads that try to access the collection while
  loading will not fail with error 1238 but instead block until the collection
  is fully loaded. This configuration might lead to all server threads being
  blocked because they are all waiting for the same collection to complete
  loading. Setting the option to *true* will prevent this from happening, but
  requires clients to catch error 1238 and react on it (maybe by scheduling
  a retry for later).

  The default value is *false*.

* added better control-C support in arangosh

  When CTRL-C is pressed in arangosh, it will now print a `^C` first. Pressing
  CTRL-C again will reset the prompt if something was entered before, or quit
  arangosh if no command was entered directly before.

  This affects the arangosh version build with Readline-support only (Linux
  and MacOS).

  The MacOS version of ArangoDB for Homebrew now depends on Readline, too. The
  Homebrew formula has been changed accordingly.
  When self-compiling ArangoDB on MacOS without Homebrew, Readline now is a
  prerequisite.

* increased default value for collection-specific `indexBuckets` value from 1 to 8

  Collections created from 2.7 on will use the new default value of `8` if not
  overridden on collection creation or later using
  `collection.properties({ indexBuckets: ... })`.

  The `indexBuckets` value determines the number of buckets to use for indexes of
  type `primary`, `hash` and `edge`. Having multiple index buckets allows splitting
  an index into smaller components, which can be filled in parallel when a collection
  is loading. Additionally, resizing and reallocation of indexes are faster and
  less intrusive if the index uses multiple buckets, because resize and reallocation
  will affect only data in a single bucket instead of all index values.

  The index buckets will be filled in parallel when loading a collection if the collection
  has an `indexBuckets` value greater than 1 and the collection contains a significant
  amount of documents/edges (the current threshold is 256K documents but this value
  may change in future versions of ArangoDB).

* changed HTTP client to use poll instead of select on Linux and MacOS

  This affects the ArangoShell and user-defined JavaScript code running inside
  arangod that initiates its own HTTP calls.

  Using poll instead of select allows using arbitrary high file descriptors
  (bigger than the compiled in FD_SETSIZE). Server connections are still handled using
  epoll, which has never been affected by FD_SETSIZE.

* implemented AQL `LIKE` function using ICU regexes

* added `RETURN DISTINCT` for AQL queries to return unique results:

      FOR doc IN collection
        RETURN DISTINCT doc.status

  This change also introduces `DISTINCT` as an AQL keyword.

* removed `createNamedQueue()` and `addJob()` functions from org/arangodb/tasks

* use less locks and more atomic variables in the internal dispatcher
  and V8 context handling implementations. This leads to improved throughput in
  some ArangoDB internals and allows for higher HTTP request throughput for
  many operations.

  A short overview of the improvements can be found here:

  https://www.arangodb.com/2015/08/throughput-enhancements/

* added shorthand notation for attribute names in AQL object literals:

      LET name = "Peter"
      LET age = 42
      RETURN { name, age }

  The above is the shorthand equivalent of the generic form

      LET name = "Peter"
      LET age = 42
      RETURN { name : name, age : age }

* removed configure option `--enable-timings`

  This option did not have any effect.

* removed configure option `--enable-figures`

  This option previously controlled whether HTTP request statistics code was
  compiled into ArangoDB or not. The previous default value was `true` so
  statistics code was available in official packages. Setting the option to
  `false` led to compile errors so it is doubtful the default value was
  ever changed. By removing the option some internal statistics code was also
  simplified.

* removed run-time manipulation methods for server endpoints:

  * `db._removeEndpoint()`
  * `db._configureEndpoint()`
  * HTTP POST `/_api/endpoint`
  * HTTP DELETE `/_api/endpoint`

* AQL query result cache

  The query result cache can optionally cache the complete results of all or selected AQL queries.
  It can be operated in the following modes:

  * `off`: the cache is disabled. No query results will be stored
  * `on`: the cache will store the results of all AQL queries unless their `cache`
    attribute flag is set to `false`
  * `demand`: the cache will store the results of AQL queries that have their
    `cache` attribute set to `true`, but will ignore all others

  The mode can be set at server startup using the `--database.query-cache-mode` configuration
  option and later changed at runtime.

  The following HTTP REST APIs have been added for controlling the query cache:

  * HTTP GET `/_api/query-cache/properties`: returns the global query cache configuration
  * HTTP PUT `/_api/query-cache/properties`: modifies the global query cache configuration
  * HTTP DELETE `/_api/query-cache`: invalidates all results in the query cache

  The following JavaScript functions have been added for controlling the query cache:

  * `require("org/arangodb/aql/cache").properties()`: returns the global query cache configuration
  * `require("org/arangodb/aql/cache").properties(properties)`: modifies the global query cache configuration
  * `require("org/arangodb/aql/cache").clear()`: invalidates all results in the query cache

* do not link arangoimp against V8

* AQL function call arguments optimization

  This will lead to arguments in function calls inside AQL queries not being copied but passed
  by reference. This may speed up calls to functions with bigger argument values or queries that
  call functions a lot of times.

* upgraded V8 version to 4.3.61

* removed deprecated AQL `SKIPLIST` function.

  This function was introduced in older versions of ArangoDB with a less powerful query optimizer to
  retrieve data from a skiplist index using a `LIMIT` clause. It was marked as deprecated in ArangoDB
  2.6.

  Since ArangoDB 2.3 the behavior of the `SKIPLIST` function can be emulated using regular AQL
  constructs, e.g.

      FOR doc IN @@collection
        FILTER doc.value >= @value
        SORT doc.value DESC
        LIMIT 1
        RETURN doc

* the `skip()` function for simple queries does not accept negative input any longer.
  This feature was deprecated in 2.6.0.

* fix exception handling

  In some cases JavaScript exceptions would re-throw without information of the original problem.
  Now the original exception is logged for failure analysis.

* based REST API method PUT `/_api/simple/all` on the cursor API and make it use AQL internally.

  The change speeds up this REST API method and will lead to additional query information being
  returned by the REST API. Clients can use this extra information or ignore it.

* Foxx Queue job success/failure handlers arguments have changed from `(jobId, jobData, result, jobFailures)` to `(result, jobData, job)`.

* added Foxx Queue job options `repeatTimes`, `repeatUntil` and `repeatDelay` to automatically re-schedule jobs when they are completed.

* added Foxx manifest configuration type `password` to mask values in the web interface.

* fixed default values in Foxx manifest configurations sometimes not being used as defaults.

* fixed optional parameters in Foxx manifest configurations sometimes not being cleared correctly.

* Foxx dependencies can now be marked as optional using a slightly more verbose syntax in your manifest file.

* converted Foxx constructors to ES6 classes so you can extend them using class syntax.

* updated aqb to 2.0.

* updated chai to 3.0.

* Use more madvise calls to speed up things when memory is tight, in particular
  at load time but also for random accesses later.

* Overhauled web interface

  The web interface now has a new design.

  The API documentation for ArangoDB has been moved from "Tools" to "Links" in the web interface.

  The "Applications" tab in the web interfaces has been renamed to "Services".


v2.6.12 (2015-12-02)
--------------------

* fixed disappearing of documents for collections transferred via `sync` if the
  the collection was dropped right before synchronization and drop and (re-)create
  collection markers were located in the same WAL file

* added missing lock instruction for primary index in compactor size calculation

* fixed issue #1589

* fixed issue #1583

* Foxx: optional configuration options no longer log validation errors when assigned
  empty values (#1495)


v2.6.11 (2015-11-18)
--------------------

* fixed potentially invalid pointer access in shaper when the currently accessed
  document got re-located by the WAL collector at the very same time


v2.6.10 (2015-11-10)
--------------------

* disable replication appliers when starting in modes `--upgrade`, `--no-server`
  and `--check-upgrade`

* more detailed output in arango-dfdb

* fixed potential deadlock in collection status changing on Windows

* issue #1521: Can't dump/restore with user and password


v2.6.9 (2015-09-29)
-------------------

* added "special" password ARANGODB_DEFAULT_ROOT_PASSWORD. If you pass
  ARANGODB_DEFAULT_ROOT_PASSWORD as password, it will read the password
  from the environment variable ARANGODB_DEFAULT_ROOT_PASSWORD

* fixed failing AQL skiplist, sort and limit combination

  When using a Skiplist index on an attribute (say "a") and then using sort
  and skip on this attribute caused the result to be empty e.g.:

    require("internal").db.test.ensureSkiplist("a");
    require("internal").db._query("FOR x IN test SORT x.a LIMIT 10, 10");

  Was always empty no matter how many documents are stored in test.
  This is now fixed.

v2.6.8 (2015-09-09)
-------------------

* ARM only:

  The ArangoDB packages for ARM require the kernel to allow unaligned memory access.
  How the kernel handles unaligned memory access is configurable at runtime by
  checking and adjusting the contents `/proc/cpu/alignment`.

  In order to operate on ARM, ArangoDB requires the bit 1 to be set. This will
  make the kernel trap and adjust unaligned memory accesses. If this bit is not
  set, the kernel may send a SIGBUS signal to ArangoDB and terminate it.

  To set bit 1 in `/proc/cpu/alignment` use the following command as a privileged
  user (e.g. root):

      echo "2" > /proc/cpu/alignment

  Note that this setting affects all user processes and not just ArangoDB. Setting
  the alignment with the above command will also not make the setting permanent,
  so it will be lost after a restart of the system. In order to make the setting
  permanent, it should be executed during system startup or before starting arangod.

  The ArangoDB start/stop scripts do not adjust the alignment setting, but rely on
  the environment to have the correct alignment setting already. The reason for this
  is that the alignment settings also affect all other user processes (which ArangoDB
  is not aware of) and thus may have side-effects outside of ArangoDB. It is therefore
  more reasonable to have the system administrator carry out the change.


v2.6.7 (2015-08-25)
-------------------

* improved AssocMulti index performance when resizing.

  This makes the edge index perform less I/O when under memory pressure.


v2.6.6 (2015-08-23)
-------------------

* added startup option `--server.additional-threads` to create separate queues
  for slow requests.


v2.6.5 (2015-08-17)
-------------------

* added startup option `--database.throw-collection-not-loaded-error`

  Accessing a not-yet loaded collection will automatically load a collection
  on first access. This flag controls what happens in case an operation
  would need to wait for another thread to finalize loading a collection. If
  set to *true*, then the first operation that accesses an unloaded collection
  will load it. Further threads that try to access the same collection while
  it is still loading immediately fail with an error (1238, *collection not loaded*).
  This is to prevent all server threads from being blocked while waiting on the
  same collection to finish loading. When the first thread has completed loading
  the collection, the collection becomes regularly available, and all operations
  from that point on can be carried out normally, and error 1238 will not be
  thrown anymore for that collection.

  If set to *false*, the first thread that accesses a not-yet loaded collection
  will still load it. Other threads that try to access the collection while
  loading will not fail with error 1238 but instead block until the collection
  is fully loaded. This configuration might lead to all server threads being
  blocked because they are all waiting for the same collection to complete
  loading. Setting the option to *true* will prevent this from happening, but
  requires clients to catch error 1238 and react on it (maybe by scheduling
  a retry for later).

  The default value is *false*.

* fixed busy wait loop in scheduler threads that sometimes consumed 100% CPU while
  waiting for events on connections closed unexpectedly by the client side

* handle attribute `indexBuckets` when restoring collections via arangorestore.
  Previously the `indexBuckets` attribute value from the dump was ignored, and the
   server default value for `indexBuckets` was used when restoring a collection.

* fixed "EscapeValue already set error" crash in V8 actions that might have occurred when
  canceling V8-based operations.


v2.6.4 (2015-08-01)
-------------------

* V8: Upgrade to version 4.1.0.27 - this is intended to be the stable V8 version.

* fixed issue #1424: Arango shell should not processing arrows pushing on keyboard


v2.6.3 (2015-07-21)
-------------------

* issue #1409: Document values with null character truncated


v2.6.2 (2015-07-04)
-------------------

* fixed issue #1383: bindVars for HTTP API doesn't work with empty string

* fixed handling of default values in Foxx manifest configurations

* fixed handling of optional parameters in Foxx manifest configurations

* fixed a reference error being thrown in Foxx queues when a function-based job type is used that is not available and no options object is passed to queue.push


v2.6.1 (2015-06-24)
-------------------

* Add missing swagger files to cmake build. fixes #1368

* fixed documentation errors


v2.6.0 (2015-06-20)
-------------------

* using negative values for `SimpleQuery.skip()` is deprecated.
  This functionality will be removed in future versions of ArangoDB.

* The following simple query functions are now deprecated:

  * collection.near
  * collection.within
  * collection.geo
  * collection.fulltext
  * collection.range
  * collection.closedRange

  This also lead to the following REST API methods being deprecated from now on:

  * PUT /_api/simple/near
  * PUT /_api/simple/within
  * PUT /_api/simple/fulltext
  * PUT /_api/simple/range

  It is recommended to replace calls to these functions or APIs with equivalent AQL queries,
  which are more flexible because they can be combined with other operations:

      FOR doc IN NEAR(@@collection, @latitude, @longitude, @limit)
        RETURN doc

      FOR doc IN WITHIN(@@collection, @latitude, @longitude, @radius, @distanceAttributeName)
        RETURN doc

      FOR doc IN FULLTEXT(@@collection, @attributeName, @queryString, @limit)
        RETURN doc

      FOR doc IN @@collection
        FILTER doc.value >= @left && doc.value < @right
        LIMIT @skip, @limit
        RETURN doc`

  The above simple query functions and REST API methods may be removed in future versions
  of ArangoDB.

* deprecated now-obsolete AQL `SKIPLIST` function

  The function was introduced in older versions of ArangoDB with a less powerful query optimizer to
  retrieve data from a skiplist index using a `LIMIT` clause.

  Since 2.3 the same goal can be achieved by using regular AQL constructs, e.g.

      FOR doc IN collection FILTER doc.value >= @value SORT doc.value DESC LIMIT 1 RETURN doc

* fixed issues when switching the database inside tasks and during shutdown of database cursors

  These features were added during 2.6 alpha stage so the fixes affect devel/2.6-alpha builds only

* issue #1360: improved foxx-manager help

* added `--enable-tcmalloc` configure option.

  When this option is set, arangod and the client tools will be linked against tcmalloc, which replaces
  the system allocator. When the option is set, a tcmalloc library must be present on the system under
  one of the names `libtcmalloc`, `libtcmalloc_minimal` or `libtcmalloc_debug`.

  As this is a configure option, it is supported for manual builds on Linux-like systems only. tcmalloc
  support is currently experimental.

* issue #1353: Windows: HTTP API - incorrect path in errorMessage

* issue #1347: added option `--create-database` for arangorestore.

  Setting this option to `true` will now create the target database if it does not exist. When creating
  the target database, the username and passwords passed to arangorestore will be used to create an
  initial user for the new database.

* issue #1345: advanced debug information for User Functions

* issue #1341: Can't use bindvars in UPSERT

* fixed vulnerability in JWT implementation.

* changed default value of option `--database.ignore-datafile-errors` from `true` to `false`

  If the new default value of `false` is used, then arangod will refuse loading collections that contain
  datafiles with CRC mismatches or other errors. A collection with datafile errors will then become
  unavailable. This prevents follow up errors from happening.

  The only way to access such collection is to use the datafile debugger (arango-dfdb) and try to repair
  or truncate the datafile with it.

  If `--database.ignore-datafile-errors` is set to `true`, then collections will become available
  even if parts of their data cannot be loaded. This helps availability, but may cause (partial) data
  loss and follow up errors.

* added server startup option `--server.session-timeout` for controlling the timeout of user sessions
  in the web interface

* add sessions and cookie authentication for ArangoDB's web interface

  ArangoDB's built-in web interface now uses sessions. Session information ids are stored in cookies,
  so clients using the web interface must accept cookies in order to use it

* web interface: display query execution time in AQL editor

* web interface: renamed AQL query *submit* button to *execute*

* web interface: added query explain feature in AQL editor

* web interface: demo page added. only working if demo data is available, hidden otherwise

* web interface: added support for custom app scripts with optional arguments and results

* web interface: mounted apps that need to be configured are now indicated in the app overview

* web interface: added button for running tests to app details

* web interface: added button for configuring app dependencies to app details

* web interface: upgraded API documentation to use Swagger 2

* INCOMPATIBLE CHANGE

  removed startup option `--log.severity`

  The docs for `--log.severity` mentioned lots of severities (e.g. `exception`, `technical`, `functional`, `development`)
  but only a few severities (e.g. `all`, `human`) were actually used, with `human` being the default and `all` enabling the
  additional logging of requests. So the option pretended to control a lot of things which it actually didn't. Additionally,
  the option `--log.requests-file` was around for a long time already, also controlling request logging.

  Because the `--log.severity` option effectively did not control that much, it was removed. A side effect of removing the
  option is that 2.5 installations which used `--log.severity all` will not log requests after the upgrade to 2.6. This can
  be adjusted by setting the `--log.requests-file` option.

* add backtrace to fatal log events

* added optional `limit` parameter for AQL function `FULLTEXT`

* make fulltext index also index text values contained in direct sub-objects of the indexed
  attribute.

  Previous versions of ArangoDB only indexed the attribute value if it was a string. Sub-attributes
  of the index attribute were ignored when fulltext indexing.

  Now, if the index attribute value is an object, the object's values will each be included in the
  fulltext index if they are strings. If the index attribute value is an array, the array's values
  will each be included in the fulltext index if they are strings.

  For example, with a fulltext index present on the `translations` attribute, the following text
  values will now be indexed:

      var c = db._create("example");
      c.ensureFulltextIndex("translations");
      c.insert({ translations: { en: "fox", de: "Fuchs", fr: "renard", ru: "лиса" } });
      c.insert({ translations: "Fox is the English translation of the German word Fuchs" });
      c.insert({ translations: [ "ArangoDB", "document", "database", "Foxx" ] });

      c.fulltext("translations", "лиса").toArray();       // returns only first document
      c.fulltext("translations", "Fox").toArray();        // returns first and second documents
      c.fulltext("translations", "prefix:Fox").toArray(); // returns all three documents

* added batch document removal and lookup commands:

      collection.lookupByKeys(keys)
      collection.removeByKeys(keys)

  These commands can be used to perform multi-document lookup and removal operations efficiently
  from the ArangoShell. The argument to these operations is an array of document keys.

  Also added HTTP APIs for batch document commands:

  * PUT /_api/simple/lookup-by-keys
  * PUT /_api/simple/remove-by-keys

* properly prefix document address URLs with the current database name for calls to the REST
  API method GET `/_api/document?collection=...` (that method will return partial URLs to all
  documents in the collection).

  Previous versions of ArangoDB returned the URLs starting with `/_api/` but without the current
  database name, e.g. `/_api/document/mycollection/mykey`. Starting with 2.6, the response URLs
  will include the database name as well, e.g. `/_db/_system/_api/document/mycollection/mykey`.

* added dedicated collection export HTTP REST API

  ArangoDB now provides a dedicated collection export API, which can take snapshots of entire
  collections more efficiently than the general-purpose cursor API. The export API is useful
  to transfer the contents of an entire collection to a client application. It provides optional
  filtering on specific attributes.

  The export API is available at endpoint `POST /_api/export?collection=...`. The API has the
  same return value structure as the already established cursor API (`POST /_api/cursor`).

  An introduction to the export API is given in this blog post:
  http://jsteemann.github.io/blog/2015/04/04/more-efficient-data-exports/

* subquery optimizations for AQL queries

  This optimization avoids copying intermediate results into subqueries that are not required
  by the subquery.

  A brief description can be found here:
  http://jsteemann.github.io/blog/2015/05/04/subquery-optimizations/

* return value optimization for AQL queries

  This optimization avoids copying the final query result inside the query's main `ReturnNode`.

  A brief description can be found here:
  http://jsteemann.github.io/blog/2015/05/04/return-value-optimization-for-aql/

* speed up AQL queries containing big `IN` lists for index lookups

  `IN` lists used for index lookups had performance issues in previous versions of ArangoDB.
  These issues have been addressed in 2.6 so using bigger `IN` lists for filtering is much
  faster.

  A brief description can be found here:
  http://jsteemann.github.io/blog/2015/05/07/in-list-improvements/

* allow `@` and `.` characters in document keys, too

  This change also leads to document keys being URL-encoded when returned in HTTP `location`
  response headers.

* added alternative implementation for AQL COLLECT

  The alternative method uses a hash table for grouping and does not require its input elements
  to be sorted. It will be taken into account by the optimizer for `COLLECT` statements that do
  not use an `INTO` clause.

  In case a `COLLECT` statement can use the hash table variant, the optimizer will create an extra
  plan for it at the beginning of the planning phase. In this plan, no extra `SORT` node will be
  added in front of the `COLLECT` because the hash table variant of `COLLECT` does not require
  sorted input. Instead, a `SORT` node will be added after it to sort its output. This `SORT` node
  may be optimized away again in later stages. If the sort order of the result is irrelevant to
  the user, adding an extra `SORT null` after a hash `COLLECT` operation will allow the optimizer to
  remove the sorts altogether.

  In addition to the hash table variant of `COLLECT`, the optimizer will modify the original plan
  to use the regular `COLLECT` implementation. As this implementation requires sorted input, the
  optimizer will insert a `SORT` node in front of the `COLLECT`. This `SORT` node may be optimized
  away in later stages.

  The created plans will then be shipped through the regular optimization pipeline. In the end,
  the optimizer will pick the plan with the lowest estimated total cost as usual. The hash table
  variant does not require an up-front sort of the input, and will thus be preferred over the
  regular `COLLECT` if the optimizer estimates many input elements for the `COLLECT` node and
  cannot use an index to sort them.

  The optimizer can be explicitly told to use the regular *sorted* variant of `COLLECT` by
  suffixing a `COLLECT` statement with `OPTIONS { "method" : "sorted" }`. This will override the
  optimizer guesswork and only produce the *sorted* variant of `COLLECT`.

  A blog post on the new `COLLECT` implementation can be found here:
  http://jsteemann.github.io/blog/2015/04/22/collecting-with-a-hash-table/

* refactored HTTP REST API for cursors

  The HTTP REST API for cursors (`/_api/cursor`) has been refactored to improve its performance
  and use less memory.

  A post showing some of the performance improvements can be found here:
  http://jsteemann.github.io/blog/2015/04/01/improvements-for-the-cursor-api/

* simplified return value syntax for data-modification AQL queries

  ArangoDB 2.4 since version allows to return results from data-modification AQL queries. The
  syntax for this was quite limited and verbose:

      FOR i IN 1..10
        INSERT { value: i } IN test
        LET inserted = NEW
        RETURN inserted

  The `LET inserted = NEW RETURN inserted` was required literally to return the inserted
  documents. No calculations could be made using the inserted documents.

  This is now more flexible. After a data-modification clause (e.g. `INSERT`, `UPDATE`, `REPLACE`,
  `REMOVE`, `UPSERT`) there can follow any number of `LET` calculations. These calculations can
  refer to the pseudo-values `OLD` and `NEW` that are created by the data-modification statements.

  This allows returning projections of inserted or updated documents, e.g.:

      FOR i IN 1..10
        INSERT { value: i } IN test
        RETURN { _key: NEW._key, value: i }

  Still not every construct is allowed after a data-modification clause. For example, no functions
  can be called that may access documents.

  More information can be found here:
  http://jsteemann.github.io/blog/2015/03/27/improvements-for-data-modification-queries/

* added AQL `UPSERT` statement

  This adds an `UPSERT` statement to AQL that is a combination of both `INSERT` and `UPDATE` /
  `REPLACE`. The `UPSERT` will search for a matching document using a user-provided example.
  If no document matches the example, the *insert* part of the `UPSERT` statement will be
  executed. If there is a match, the *update* / *replace* part will be carried out:

      UPSERT { page: 'index.html' }                 /* search example */
        INSERT { page: 'index.html', pageViews: 1 } /* insert part */
        UPDATE { pageViews: OLD.pageViews + 1 }     /* update part */
        IN pageViews

  `UPSERT` can be used with an `UPDATE` or `REPLACE` clause. The `UPDATE` clause will perform
  a partial update of the found document, whereas the `REPLACE` clause will replace the found
  document entirely. The `UPDATE` or `REPLACE` parts can refer to the pseudo-value `OLD`, which
  contains all attributes of the found document.

  `UPSERT` statements can optionally return values. In the following query, the return
  attribute `found` will return the found document before the `UPDATE` was applied. If no
  document was found, `found` will contain a value of `null`. The `updated` result attribute will
  contain the inserted / updated document:

      UPSERT { page: 'index.html' }                 /* search example */
        INSERT { page: 'index.html', pageViews: 1 } /* insert part */
        UPDATE { pageViews: OLD.pageViews + 1 }     /* update part */
        IN pageViews
        RETURN { found: OLD, updated: NEW }

  A more detailed description of `UPSERT` can be found here:
  http://jsteemann.github.io/blog/2015/03/27/preview-of-the-upsert-command/

* adjusted default configuration value for `--server.backlog-size` from 10 to 64.

* issue #1231: bug xor feature in AQL: LENGTH(null) == 4

  This changes the behavior of the AQL `LENGTH` function as follows:

  - if the single argument to `LENGTH()` is `null`, then the result will now be `0`. In previous
    versions of ArangoDB, the result of `LENGTH(null)` was `4`.

  - if the single argument to `LENGTH()` is `true`, then the result will now be `1`. In previous
    versions of ArangoDB, the result of `LENGTH(true)` was `4`.

  - if the single argument to `LENGTH()` is `false`, then the result will now be `0`. In previous
    versions of ArangoDB, the result of `LENGTH(false)` was `5`.

  The results of `LENGTH()` with string, numeric, array object argument values do not change.

* issue #1298: Bulk import if data already exists (#1298)

  This change extends the HTTP REST API for bulk imports as follows:

  When documents are imported and the `_key` attribute is specified for them, the import can be
  used for inserting and updating/replacing documents. Previously, the import could be used for
  inserting new documents only, and re-inserting a document with an existing key would have failed
  with a *unique key constraint violated* error.

  The above behavior is still the default. However, the API now allows controlling the behavior
  in case of a unique key constraint error via the optional URL parameter `onDuplicate`.

  This parameter can have one of the following values:

  - `error`: when a unique key constraint error occurs, do not import or update the document but
    report an error. This is the default.

  - `update`: when a unique key constraint error occurs, try to (partially) update the existing
    document with the data specified in the import. This may still fail if the document would
    violate secondary unique indexes. Only the attributes present in the import data will be
    updated and other attributes already present will be preserved. The number of updated documents
    will be reported in the `updated` attribute of the HTTP API result.

  - `replace`: when a unique key constraint error occurs, try to fully replace the existing
    document with the data specified in the import. This may still fail if the document would
    violate secondary unique indexes. The number of replaced documents will be reported in the
    `updated` attribute of the HTTP API result.

  - `ignore`: when a unique key constraint error occurs, ignore this error. There will be no
    insert, update or replace for the particular document. Ignored documents will be reported
    separately in the `ignored` attribute of the HTTP API result.

  The result of the HTTP import API will now contain the attributes `ignored` and `updated`, which
  contain the number of ignored and updated documents respectively. These attributes will contain a
  value of zero unless the `onDuplicate` URL parameter is set to either `update` or `replace`
  (in this case the `updated` attribute may contain non-zero values) or `ignore` (in this case the
  `ignored` attribute may contain a non-zero value).

  To support the feature, arangoimp also has a new command line option `--on-duplicate` which can
  have one of the values `error`, `update`, `replace`, `ignore`. The default value is `error`.

  A few examples for using arangoimp with the `--on-duplicate` option can be found here:
  http://jsteemann.github.io/blog/2015/04/14/updating-documents-with-arangoimp/

* changed behavior of `db._query()` in the ArangoShell:

  if the command's result is printed in the shell, the first 10 results will be printed. Previously
  only a basic description of the underlying query result cursor was printed. Additionally, if the
  cursor result contains more than 10 results, the cursor is assigned to a global variable `more`,
  which can be used to iterate over the cursor result.

  Example:

      arangosh [_system]> db._query("FOR i IN 1..15 RETURN i")
      [object ArangoQueryCursor, count: 15, hasMore: true]

      [
        1,
        2,
        3,
        4,
        5,
        6,
        7,
        8,
        9,
        10
      ]

      type 'more' to show more documents


      arangosh [_system]> more
      [object ArangoQueryCursor, count: 15, hasMore: false]

      [
        11,
        12,
        13,
        14,
        15
      ]

* Disallow batchSize value 0 in HTTP `POST /_api/cursor`:

  The HTTP REST API `POST /_api/cursor` does not accept a `batchSize` parameter value of
  `0` any longer. A batch size of 0 never made much sense, but previous versions of ArangoDB
  did not check for this value. Now creating a cursor using a `batchSize` value 0 will
  result in an HTTP 400 error response

* REST Server: fix memory leaks when failing to add jobs

* 'EDGES' AQL Function

  The AQL function `EDGES` got a new fifth option parameter.
  Right now only one option is available: 'includeVertices'. This is a boolean parameter
  that allows to modify the result of the `EDGES` function.
  Default is 'includeVertices: false' which does not have any effect.
  'includeVertices: true' modifies the result, such that
  {vertex: <vertexDocument>, edge: <edgeDocument>} is returned.

* INCOMPATIBLE CHANGE:

  The result format of the AQL function `NEIGHBORS` has been changed.
  Before it has returned an array of objects containing 'vertex' and 'edge'.
  Now it will only contain the vertex directly.
  Also an additional option 'includeData' has been added.
  This is used to define if only the 'vertex._id' value should be returned (false, default),
  or if the vertex should be looked up in the collection and the complete JSON should be returned
  (true).
  Using only the id values can lead to significantly improved performance if this is the only information
  required.

  In order to get the old result format prior to ArangoDB 2.6, please use the function EDGES instead.
  Edges allows for a new option 'includeVertices' which, set to true, returns exactly the format of NEIGHBORS.
  Example:

      NEIGHBORS(<vertexCollection>, <edgeCollection>, <vertex>, <direction>, <example>)

  This can now be achieved by:

      EDGES(<edgeCollection>, <vertex>, <direction>, <example>, {includeVertices: true})

  If you are nesting several NEIGHBORS steps you can speed up their performance in the following way:

  Old Example:

  FOR va IN NEIGHBORS(Users, relations, 'Users/123', 'outbound') FOR vc IN NEIGHBORS(Products, relations, va.vertex._id, 'outbound') RETURN vc

  This can now be achieved by:

  FOR va IN NEIGHBORS(Users, relations, 'Users/123', 'outbound') FOR vc IN NEIGHBORS(Products, relations, va, 'outbound', null, {includeData: true}) RETURN vc
                                                                                                          ^^^^                  ^^^^^^^^^^^^^^^^^^^
                                                                                                  Use intermediate directly     include Data for final

* INCOMPATIBLE CHANGE:

  The AQL function `GRAPH_NEIGHBORS` now provides an additional option `includeData`.
  This option allows controlling whether the function should return the complete vertices
  or just their IDs. Returning only the IDs instead of the full vertices can lead to
  improved performance .

  If provided, `includeData` is set to `true`, all vertices in the result will be returned
  with all their attributes. The default value of `includeData` is `false`.
  This makes the default function results incompatible with previous versions of ArangoDB.

  To get the old result style in ArangoDB 2.6, please set the options as follows in calls
  to `GRAPH_NEIGHBORS`:

      GRAPH_NEIGHBORS(<graph>, <vertex>, { includeData: true })

* INCOMPATIBLE CHANGE:

  The AQL function `GRAPH_COMMON_NEIGHBORS` now provides an additional option `includeData`.
  This option allows controlling whether the function should return the complete vertices
  or just their IDs. Returning only the IDs instead of the full vertices can lead to
  improved performance .

  If provided, `includeData` is set to `true`, all vertices in the result will be returned
  with all their attributes. The default value of `includeData` is `false`.
  This makes the default function results incompatible with previous versions of ArangoDB.

  To get the old result style in ArangoDB 2.6, please set the options as follows in calls
  to `GRAPH_COMMON_NEIGHBORS`:

      GRAPH_COMMON_NEIGHBORS(<graph>, <vertexExamples1>, <vertexExamples2>, { includeData: true }, { includeData: true })

* INCOMPATIBLE CHANGE:

  The AQL function `GRAPH_SHORTEST_PATH` now provides an additional option `includeData`.
  This option allows controlling whether the function should return the complete vertices
  and edges or just their IDs. Returning only the IDs instead of full vertices and edges
  can lead to improved performance .

  If provided, `includeData` is set to `true`, all vertices and edges in the result will
  be returned with all their attributes. There is also an optional parameter `includePath` of
  type object.
  It has two optional sub-attributes `vertices` and `edges`, both of type boolean.
  Both can be set individually and the result will include all vertices on the path if
  `includePath.vertices == true` and all edges if `includePath.edges == true` respectively.

  The default value of `includeData` is `false`, and paths are now excluded by default.
  This makes the default function results incompatible with previous versions of ArangoDB.

  To get the old result style in ArangoDB 2.6, please set the options as follows in calls
  to `GRAPH_SHORTEST_PATH`:

      GRAPH_SHORTEST_PATH(<graph>, <source>, <target>, { includeData: true, includePath: { edges: true, vertices: true } })

  The attributes `startVertex` and `vertex` that were present in the results of `GRAPH_SHORTEST_PATH`
  in previous versions of ArangoDB will not be produced in 2.6. To calculate these attributes in 2.6,
  please extract the first and last elements from the `vertices` result attribute.

* INCOMPATIBLE CHANGE:

  The AQL function `GRAPH_DISTANCE_TO` will now return only the id the destination vertex
  in the `vertex` attribute, and not the full vertex data with all vertex attributes.

* INCOMPATIBLE CHANGE:

  All graph measurements functions in JavaScript module `general-graph` that calculated a
  single figure previously returned an array containing just the figure. Now these functions
  will return the figure directly and not put it inside an array.

  The affected functions are:

  * `graph._absoluteEccentricity`
  * `graph._eccentricity`
  * `graph._absoluteCloseness`
  * `graph._closeness`
  * `graph._absoluteBetweenness`
  * `graph._betweenness`
  * `graph._radius`
  * `graph._diameter`

* Create the `_graphs` collection in new databases with `waitForSync` attribute set to `false`

  The previous `waitForSync` value was `true`, so default the behavior when creating and dropping
  graphs via the HTTP REST API changes as follows if the new settings are in effect:

  * `POST /_api/graph` by default returns `HTTP 202` instead of `HTTP 201`
  * `DELETE /_api/graph/graph-name` by default returns `HTTP 202` instead of `HTTP 201`

  If the `_graphs` collection still has its `waitForSync` value set to `true`, then the HTTP status
  code will not change.

* Upgraded ICU to version 54; this increases performance in many places.
  based on https://code.google.com/p/chromium/issues/detail?id=428145

* added support for HTTP push aka chunked encoding

* issue #1051: add info whether server is running in service or user mode?

  This will add a "mode" attribute to the result of the result of HTTP GET `/_api/version?details=true`

  "mode" can have the following values:

  - `standalone`: server was started manually (e.g. on command-line)
  - `service`: service is running as Windows service, in daemon mode or under the supervisor

* improve system error messages in Windows port

* increased default value of `--server.request-timeout` from 300 to 1200 seconds for client tools
  (arangosh, arangoimp, arangodump, arangorestore)

* increased default value of `--server.connect-timeout` from 3 to 5 seconds for client tools
  (arangosh, arangoimp, arangodump, arangorestore)

* added startup option `--server.foxx-queues-poll-interval`

  This startup option controls the frequency with which the Foxx queues manager is checking
  the queue (or queues) for jobs to be executed.

  The default value is `1` second. Lowering this value will result in the queue manager waking
  up and checking the queues more frequently, which may increase CPU usage of the server.
  When not using Foxx queues, this value can be raised to save some CPU time.

* added startup option `--server.foxx-queues`

  This startup option controls whether the Foxx queue manager will check queue and job entries.
  Disabling this option can reduce server load but will prevent jobs added to Foxx queues from
  being processed at all.

  The default value is `true`, enabling the Foxx queues feature.

* make Foxx queues really database-specific.

  Foxx queues were and are stored in a database-specific collection `_queues`. However, a global
  cache variable for the queues led to the queue names being treated database-independently, which
  was wrong.

  Since 2.6, Foxx queues names are truly database-specific, so the same queue name can be used in
  two different databases for two different queues. Until then, it is advisable to think of queues
  as already being database-specific, and using the database name as a queue name prefix to be
  avoid name conflicts, e.g.:

      var queueName = "myQueue";
      var Foxx = require("org/arangodb/foxx");
      Foxx.queues.create(db._name() + ":" + queueName);

* added support for Foxx queue job types defined as app scripts.

  The old job types introduced in 2.4 are still supported but are known to cause issues in 2.5
  and later when the server is restarted or the job types are not defined in every thread.

  The new job types avoid this issue by storing an explicit mount path and script name rather
  than an assuming the job type is defined globally. It is strongly recommended to convert your
  job types to the new script-based system.

* renamed Foxx sessions option "sessionStorageApp" to "sessionStorage". The option now also accepts session storages directly.

* Added the following JavaScript methods for file access:
  * fs.copyFile() to copy single files
  * fs.copyRecursive() to copy directory trees
  * fs.chmod() to set the file permissions (non-Windows only)

* Added process.env for accessing the process environment from JavaScript code

* Cluster: kickstarter shutdown routines will more precisely follow the shutdown of its nodes.

* Cluster: don't delete agency connection objects that are currently in use.

* Cluster: improve passing along of HTTP errors

* fixed issue #1247: debian init script problems

* multi-threaded index creation on collection load

  When a collection contains more than one secondary index, they can be built in memory in
  parallel when the collection is loaded. How many threads are used for parallel index creation
  is determined by the new configuration parameter `--database.index-threads`. If this is set
  to 0, indexes are built by the opening thread only and sequentially. This is equivalent to
  the behavior in 2.5 and before.

* speed up building up primary index when loading collections

* added `count` attribute to `parameters.json` files of collections. This attribute indicates
  the number of live documents in the collection on unload. It is read when the collection is
  (re)loaded to determine the initial size for the collection's primary index

* removed remainders of MRuby integration, removed arangoirb

* simplified `controllers` property in Foxx manifests. You can now specify a filename directly
  if you only want to use a single file mounted at the base URL of your Foxx app.

* simplified `exports` property in Foxx manifests. You can now specify a filename directly if
  you only want to export variables from a single file in your Foxx app.

* added support for node.js-style exports in Foxx exports. Your Foxx exports file can now export
  arbitrary values using the `module.exports` property instead of adding properties to the
  `exports` object.

* added `scripts` property to Foxx manifests. You should now specify the `setup` and `teardown`
  files as properties of the `scripts` object in your manifests and can define custom,
  app-specific scripts that can be executed from the web interface or the CLI.

* added `tests` property to Foxx manifests. You can now define test cases using the `mocha`
  framework which can then be executed inside ArangoDB.

* updated `joi` package to 6.0.8.

* added `extendible` package.

* added Foxx model lifecycle events to repositories. See #1257.

* speed up resizing of edge index.

* allow to split an edge index into buckets which are resized individually.
  This is controlled by the `indexBuckets` attribute in the `properties`
  of the collection.

* fix a cluster deadlock bug in larger clusters by marking a thread waiting
  for a lock on a DBserver as blocked


v2.5.7 (2015-08-02)
-------------------

* V8: Upgrade to version 4.1.0.27 - this is intended to be the stable V8 version.


v2.5.6 (2015-07-21)
-------------------

* alter Windows build infrastructure so we can properly store pdb files.

* potentially fixed issue #1313: Wrong metric calculation at dashboard

  Escape whitespace in process name when scanning /proc/pid/stats

  This fixes statistics values read from that file

* Fixed variable naming in AQL `COLLECT INTO` results in case the COLLECT is placed
  in a subquery which itself is followed by other constructs that require variables


v2.5.5 (2015-05-29)
-------------------

* fixed vulnerability in JWT implementation.

* fixed format string for reading /proc/pid/stat

* take into account barriers used in different V8 contexts


v2.5.4 (2015-05-14)
-------------------

* added startup option `--log.performance`: specifying this option at startup will log
  performance-related info messages, mainly timings via the regular logging mechanisms

* cluster fixes

* fix for recursive copy under Windows


v2.5.3 (2015-04-29)
-------------------

* Fix fs.move to work across filesystem borders; Fixes Foxx app installation problems;
  issue #1292.

* Fix Foxx app install when installed on a different drive on Windows

* issue #1322: strange AQL result

* issue #1318: Inconsistent db._create() syntax

* issue #1315: queries to a collection fail with an empty response if the
  collection contains specific JSON data

* issue #1300: Make arangodump not fail if target directory exists but is empty

* allow specifying higher values than SOMAXCONN for `--server.backlog-size`

  Previously, arangod would not start when a `--server.backlog-size` value was
  specified that was higher than the platform's SOMAXCONN header value.

  Now, arangod will use the user-provided value for `--server.backlog-size` and
  pass it to the listen system call even if the value is higher than SOMAXCONN.
  If the user-provided value is higher than SOMAXCONN, arangod will log a warning
  on startup.

* Fixed a cluster deadlock bug. Mark a thread that is in a RemoteBlock as
  blocked to allow for additional dispatcher threads to be started.

* Fix locking in cluster by using another ReadWriteLock class for collections.

* Add a second DispatcherQueue for AQL in the cluster. This fixes a
  cluster-AQL thread explosion bug.


v2.5.2 (2015-04-11)
-------------------

* modules stored in _modules are automatically flushed when changed

* added missing query-id parameter in documentation of HTTP DELETE `/_api/query` endpoint

* added iterator for edge index in AQL queries

  this change may lead to less edges being read when used together with a LIMIT clause

* make graph viewer in web interface issue less expensive queries for determining
  a random vertex from the graph, and for determining vertex attributes

* issue #1285: syntax error, unexpected $undefined near '@_to RETURN obj

  this allows AQL bind parameter names to also start with underscores

* moved /_api/query to C++

* issue #1289: Foxx models created from database documents expose an internal method

* added `Foxx.Repository#exists`

* parallelize initialization of V8 context in multiple threads

* fixed a possible crash when the debug-level was TRACE

* cluster: do not initialize statistics collection on each
  coordinator, this fixes a race condition at startup

* cluster: fix a startup race w.r.t. the _configuration collection

* search for db:// JavaScript modules only after all local files have been
  considered, this speeds up the require command in a cluster considerably

* general cluster speedup in certain areas


v2.5.1 (2015-03-19)
-------------------

* fixed bug that caused undefined behavior when an AQL query was killed inside
  a calculation block

* fixed memleaks in AQL query cleanup in case out-of-memory errors are thrown

* by default, Debian and RedHat packages are built with debug symbols

* added option `--database.ignore-logfile-errors`

  This option controls how collection datafiles with a CRC mismatch are treated.

  If set to `false`, CRC mismatch errors in collection datafiles will lead
  to a collection not being loaded at all. If a collection needs to be loaded
  during WAL recovery, the WAL recovery will also abort (if not forced with
  `--wal.ignore-recovery-errors true`). Setting this flag to `false` protects
  users from unintentionally using a collection with corrupted datafiles, from
  which only a subset of the original data can be recovered.

  If set to `true`, CRC mismatch errors in collection datafiles will lead to
  the datafile being partially loaded. All data up to until the mismatch will
  be loaded. This will enable users to continue with collection datafiles
  that are corrupted, but will result in only a partial load of the data.
  The WAL recovery will still abort when encountering a collection with a
  corrupted datafile, at least if `--wal.ignore-recovery-errors` is not set to
  `true`.

  The default value is *true*, so for collections with corrupted datafiles
  there might be partial data loads once the WAL recovery has finished. If
  the WAL recovery will need to load a collection with a corrupted datafile,
  it will still stop when using the default values.

* INCOMPATIBLE CHANGE:

  make the arangod server refuse to start if during startup it finds a non-readable
  `parameter.json` file for a database or a collection.

  Stopping the startup process in this case requires manual intervention (fixing
  the unreadable files), but prevents follow-up errors due to ignored databases or
  collections from happening.

* datafiles and `parameter.json` files written by arangod are now created with read and write
  privileges for the arangod process user, and with read and write privileges for the arangod
  process group.

  Previously, these files were created with user read and write permissions only.

* INCOMPATIBLE CHANGE:

  abort WAL recovery if one of the collection's datafiles cannot be opened

* INCOMPATIBLE CHANGE:

  never try to raise the privileges after dropping them, this can lead to a race condition while
  running the recovery

  If you require to run ArangoDB on a port lower than 1024, you must run ArangoDB as root.

* fixed inefficiencies in `remove` methods of general-graph module

* added option `--database.slow-query-threshold` for controlling the default AQL slow query
  threshold value on server start

* add system error strings for Windows on many places

* rework service startup so we announce 'RUNNING' only when we're finished starting.

* use the Windows eventlog for FATAL and ERROR - log messages

* fix service handling in NSIS Windows installer, specify human readable name

* add the ICU_DATA environment variable to the fatal error messages

* fixed issue #1265: arangod crashed with SIGSEGV

* fixed issue #1241: Wildcards in examples


v2.5.0 (2015-03-09)
-------------------

* installer fixes for Windows

* fix for downloading Foxx

* fixed issue #1258: http pipelining not working?


v2.5.0-beta4 (2015-03-05)
-------------------------

* fixed issue #1247: debian init script problems


v2.5.0-beta3 (2015-02-27)
-------------------------

* fix Windows install path calculation in arango

* fix Windows logging of long strings

* fix possible undefinedness of const strings in Windows


v2.5.0-beta2 (2015-02-23)
-------------------------

* fixed issue #1256: agency binary not found #1256

* fixed issue #1230: API: document/col-name/_key and cursor return different floats

* front-end: dashboard tries not to (re)load statistics if user has no access

* V8: Upgrade to version 3.31.74.1

* etcd: Upgrade to version 2.0 - This requires go 1.3 to compile at least.

* refuse to startup if ICU wasn't initialized, this will i.e. prevent errors from being printed,
  and libraries from being loaded.

* front-end: unwanted removal of index table header after creating new index

* fixed issue #1248: chrome: applications filtering not working

* fixed issue #1198: queries remain in aql editor (front-end) if you navigate through different tabs

* Simplify usage of Foxx

  Thanks to our user feedback we learned that Foxx is a powerful, yet rather complicated concept.
  With this release we tried to make it less complicated while keeping all its strength.
  That includes a rewrite of the documentation as well as some code changes as listed below:

  * Moved Foxx applications to a different folder.

    The naming convention now is: <app-path>/_db/<dbname>/<mountpoint>/APP
    Before it was: <app-path>/databases/<dbname>/<appname>:<appversion>
    This caused some trouble as apps where cached based on name and version and updates did not apply.
    Hence the path on filesystem and the app's access URL had no relation to one another.
    Now the path on filesystem is identical to the URL (except for slashes and the appended APP)

  * Rewrite of Foxx routing

    The routing of Foxx has been exposed to major internal changes we adjusted because of user feedback.
    This allows us to set the development mode per mountpoint without having to change paths and hold
    apps at separate locations.

  * Foxx Development mode

    The development mode used until 2.4 is gone. It has been replaced by a much more mature version.
    This includes the deprecation of the javascript.dev-app-path parameter, which is useless since 2.5.
    Instead of having two separate app directories for production and development, apps now reside in
    one place, which is used for production as well as for development.
    Apps can still be put into development mode, changing their behavior compared to production mode.
    Development mode apps are still reread from disk at every request, and still they ship more debug
    output.

    This change has also made the startup options `--javascript.frontend-development-mode` and
    `--javascript.dev-app-path` obsolete. The former option will not have any effect when set, and the
    latter option is only read and used during the upgrade to 2.5 and does not have any effects later.

  * Foxx install process

    Installing Foxx apps has been a two step process: import them into ArangoDB and mount them at a
    specific mountpoint. These operations have been joined together. You can install an app at one
    mountpoint, that's it. No fetch, mount, unmount, purge cycle anymore. The commands have been
    simplified to just:

    * install: get your Foxx app up and running
    * uninstall: shut it down and erase it from disk

  * Foxx error output

    Until 2.4 the errors produced by Foxx were not optimal. Often, the error message was just
    `unable to parse manifest` and contained only an internal stack trace.
    In 2.5 we made major improvements there, including a much more fine-grained error output that
    helps you debug your Foxx apps. The error message printed is now much closer to its source and
    should help you track it down.

    Also we added the default handlers for unhandled errors in Foxx apps:

    * You will get a nice internal error page whenever your Foxx app is called but was not installed
      due to any error
    * You will get a proper error message when having an uncaught error appears in any app route

    In production mode the messages above will NOT contain any information about your Foxx internals
    and are safe to be exposed to third party users.
    In development mode the messages above will contain the stacktrace (if available), making it easier for
    your in-house devs to track down errors in the application.

* added `console` object to Foxx apps. All Foxx apps now have a console object implementing
  the familiar Console API in their global scope, which can be used to log diagnostic
  messages to the database.

* added `org/arangodb/request` module, which provides a simple API for making HTTP requests
  to external services.

* added optimizer rule `propagate-constant-attributes`

  This rule will look inside `FILTER` conditions for constant value equality comparisons,
  and insert the constant values in other places in `FILTER`s. For example, the rule will
  insert `42` instead of `i.value` in the second `FILTER` of the following query:

      FOR i IN c1 FOR j IN c2 FILTER i.value == 42 FILTER j.value == i.value RETURN 1

* added `filtered` value to AQL query execution statistics

  This value indicates how many documents were filtered by `FilterNode`s in the AQL query.
  Note that `IndexRangeNode`s can also filter documents by selecting only the required ranges
  from the index. The `filtered` value will not include the work done by `IndexRangeNode`s,
  but only the work performed by `FilterNode`s.

* added support for sparse hash and skiplist indexes

  Hash and skiplist indexes can optionally be made sparse. Sparse indexes exclude documents
  in which at least one of the index attributes is either not set or has a value of `null`.

  As such documents are excluded from sparse indexes, they may contain fewer documents than
  their non-sparse counterparts. This enables faster indexing and can lead to reduced memory
  usage in case the indexed attribute does occur only in some, but not all documents of the
  collection. Sparse indexes will also reduce the number of collisions in non-unique hash
  indexes in case non-existing or optional attributes are indexed.

  In order to create a sparse index, an object with the attribute `sparse` can be added to
  the index creation commands:

      db.collection.ensureHashIndex(attributeName, { sparse: true });
      db.collection.ensureHashIndex(attributeName1, attributeName2, { sparse: true });
      db.collection.ensureUniqueConstraint(attributeName, { sparse: true });
      db.collection.ensureUniqueConstraint(attributeName1, attributeName2, { sparse: true });

      db.collection.ensureSkiplist(attributeName, { sparse: true });
      db.collection.ensureSkiplist(attributeName1, attributeName2, { sparse: true });
      db.collection.ensureUniqueSkiplist(attributeName, { sparse: true });
      db.collection.ensureUniqueSkiplist(attributeName1, attributeName2, { sparse: true });

  Note that in place of the above specialized index creation commands, it is recommended to use
  the more general index creation command `ensureIndex`:

  ```js
  db.collection.ensureIndex({ type: "hash", sparse: true, unique: true, fields: [ attributeName ] });
  db.collection.ensureIndex({ type: "skiplist", sparse: false, unique: false, fields: [ "a", "b" ] });
  ```

  When not explicitly set, the `sparse` attribute defaults to `false` for new indexes.

  This causes a change in behavior when creating a unique hash index without specifying the
  sparse flag: in 2.4, unique hash indexes were implicitly sparse, always excluding `null` values.
  There was no option to control this behavior, and sparsity was neither supported for non-unique
  hash indexes nor skiplists in 2.4. This implicit sparsity of unique hash indexes was considered
  an inconsistency, and therefore the behavior was cleaned up in 2.5. As of 2.5, indexes will
  only be created sparse if sparsity is explicitly requested. Existing unique hash indexes from 2.4
  or before will automatically be migrated so they are still sparse after the upgrade to 2.5.

  Geo indexes are implicitly sparse, meaning documents without the indexed location attribute or
  containing invalid location coordinate values will be excluded from the index automatically. This
  is also a change when compared to pre-2.5 behavior, when documents with missing or invalid
  coordinate values may have caused errors on insertion when the geo index' `unique` flag was set
  and its `ignoreNull` flag was not.

  This was confusing and has been rectified in 2.5. The method `ensureGeoConstaint()` now does the
  same as `ensureGeoIndex()`. Furthermore, the attributes `constraint`, `unique`, `ignoreNull` and
  `sparse` flags are now completely ignored when creating geo indexes.

  The same is true for fulltext indexes. There is no need to specify non-uniqueness or sparsity for
  geo or fulltext indexes. They will always be non-unique and sparse.

  As sparse indexes may exclude some documents, they cannot be used for every type of query.
  Sparse hash indexes cannot be used to find documents for which at least one of the indexed
  attributes has a value of `null`. For example, the following AQL query cannot use a sparse
  index, even if one was created on attribute `attr`:

      FOR doc In collection
        FILTER doc.attr == null
        RETURN doc

  If the lookup value is non-constant, a sparse index may or may not be used, depending on
  the other types of conditions in the query. If the optimizer can safely determine that
  the lookup value cannot be `null`, a sparse index may be used. When uncertain, the optimizer
  will not make use of a sparse index in a query in order to produce correct results.

  For example, the following queries cannot use a sparse index on `attr` because the optimizer
  will not know beforehand whether the comparison values for `doc.attr` will include `null`:

      FOR doc In collection
        FILTER doc.attr == SOME_FUNCTION(...)
        RETURN doc

      FOR other IN otherCollection
        FOR doc In collection
          FILTER doc.attr == other.attr
          RETURN doc

  Sparse skiplist indexes can be used for sorting if the optimizer can safely detect that the
  index range does not include `null` for any of the index attributes.

* inspection of AQL data-modification queries will now detect if the data-modification part
  of the query can run in lockstep with the data retrieval part of the query, or if the data
  retrieval part must be executed before the data modification can start.

  Executing the two in lockstep allows using much smaller buffers for intermediate results
  and starts the actual data-modification operations much earlier than if the two phases
  were executed separately.

* Allow dynamic attribute names in AQL object literals

  This allows using arbitrary expressions to construct attribute names in object
  literals specified in AQL queries. To disambiguate expressions and other unquoted
  attribute names, dynamic attribute names need to be enclosed in brackets (`[` and `]`).
  Example:

      FOR i IN 1..100
        RETURN { [ CONCAT('value-of-', i) ] : i }

* make AQL optimizer rule "use-index-for-sort" remove sort also in case a non-sorted
  index (e.g. a hash index) is used for only equality lookups and all sort attributes
  are covered by the index.

  Example that does not require an extra sort (needs hash index on `value`):

      FOR doc IN collection FILTER doc.value == 1 SORT doc.value RETURN doc

  Another example that does not require an extra sort (with hash index on `value1`, `value2`):

      FOR doc IN collection FILTER doc.value1 == 1 && doc.value2 == 2 SORT doc.value1, doc.value2 RETURN doc

* make AQL optimizer rule "use-index-for-sort" remove sort also in case the sort criteria
  excludes the left-most index attributes, but the left-most index attributes are used
  by the index for equality-only lookups.

  Example that can use the index for sorting (needs skiplist index on `value1`, `value2`):

      FOR doc IN collection FILTER doc.value1 == 1 SORT doc.value2 RETURN doc

* added selectivity estimates for primary index, edge index, and hash index

  The selectivity estimates are returned by the `GET /_api/index` REST API method
  in a sub-attribute `selectivityEstimate` for each index that supports it. This
  attribute will be omitted for indexes that do not provide selectivity estimates.
  If provided, the selectivity estimate will be a numeric value between 0 and 1.

  Selectivity estimates will also be reported in the result of `collection.getIndexes()`
  for all indexes that support this. If no selectivity estimate can be determined for
  an index, the attribute `selectivityEstimate` will be omitted here, too.

  The web interface also shows selectivity estimates for each index that supports this.

  Currently the following index types can provide selectivity estimates:
  - primary index
  - edge index
  - hash index (unique and non-unique)

  No selectivity estimates will be provided when running in cluster mode.

* fixed issue #1226: arangod log issues

* added additional logger if arangod is started in foreground mode on a tty

* added AQL optimizer rule "move-calculations-down"

* use exclusive native SRWLocks on Windows instead of native mutexes

* added AQL functions `MD5`, `SHA1`, and `RANDOM_TOKEN`.

* reduced number of string allocations when parsing certain AQL queries

  parsing numbers (integers or doubles) does not require a string allocation
  per number anymore

* RequestContext#bodyParam now accepts arbitrary joi schemas and rejects invalid (but well-formed) request bodies.

* enforce that AQL user functions are wrapped inside JavaScript function () declarations

  AQL user functions were always expected to be wrapped inside a JavaScript function, but previously
  this was not enforced when registering a user function. Enforcing the AQL user functions to be contained
  inside functions prevents functions from doing some unexpected things that may have led to undefined
  behavior.

* Windows service uninstalling: only remove service if it points to the currently running binary,
  or --force was specified.

* Windows (debug only): print stacktraces on crash and run minidump

* Windows (cygwin): if you run arangosh in a cygwin shell or via ssh we will detect this and use
  the appropriate output functions.

* Windows: improve process management

* fix IPv6 reverse ip lookups - so far we only did IPv4 addresses.

* improve join documentation, add outer join example

* run jslint for unit tests too, to prevent "memory leaks" by global js objects with native code.

* fix error logging for exceptions - we wouldn't log the exception message itself so far.

* improve error reporting in the http client (Windows & *nix)

* improve error reports in cluster

* Standard errors can now contain custom messages.


v2.4.7 (XXXX-XX-XX)
-------------------

* fixed issue #1282: Geo WITHIN_RECTANGLE for nested lat/lng


v2.4.6 (2015-03-18)
-------------------

* added option `--database.ignore-logfile-errors`

  This option controls how collection datafiles with a CRC mismatch are treated.

  If set to `false`, CRC mismatch errors in collection datafiles will lead
  to a collection not being loaded at all. If a collection needs to be loaded
  during WAL recovery, the WAL recovery will also abort (if not forced with
  `--wal.ignore-recovery-errors true`). Setting this flag to `false` protects
  users from unintentionally using a collection with corrupted datafiles, from
  which only a subset of the original data can be recovered.

  If set to `true`, CRC mismatch errors in collection datafiles will lead to
  the datafile being partially loaded. All data up to until the mismatch will
  be loaded. This will enable users to continue with a collection datafiles
  that are corrupted, but will result in only a partial load of the data.
  The WAL recovery will still abort when encountering a collection with a
  corrupted datafile, at least if `--wal.ignore-recovery-errors` is not set to
  `true`.

  The default value is *true*, so for collections with corrupted datafiles
  there might be partial data loads once the WAL recovery has finished. If
  the WAL recovery will need to load a collection with a corrupted datafile,
  it will still stop when using the default values.

* INCOMPATIBLE CHANGE:

  make the arangod server refuse to start if during startup it finds a non-readable
  `parameter.json` file for a database or a collection.

  Stopping the startup process in this case requires manual intervention (fixing
  the unreadable files), but prevents follow-up errors due to ignored databases or
  collections from happening.

* datafiles and `parameter.json` files written by arangod are now created with read and write
  privileges for the arangod process user, and with read and write privileges for the arangod
  process group.

  Previously, these files were created with user read and write permissions only.

* INCOMPATIBLE CHANGE:

  abort WAL recovery if one of the collection's datafiles cannot be opened

* INCOMPATIBLE CHANGE:

  never try to raise the privileges after dropping them, this can lead to a race condition while
  running the recovery

  If you require to run ArangoDB on a port lower than 1024, you must run ArangoDB as root.

* fixed inefficiencies in `remove` methods of general-graph module

* added option `--database.slow-query-threshold` for controlling the default AQL slow query
  threshold value on server start


v2.4.5 (2015-03-16)
-------------------

* added elapsed time to HTTP request logging output (`--log.requests-file`)

* added AQL current and slow query tracking, killing of AQL queries

  This change enables retrieving the list of currently running AQL queries inside the selected database.
  AQL queries with an execution time beyond a certain threshold can be moved to a "slow query" facility
  and retrieved from there. Queries can also be killed by specifying the query id.

  This change adds the following HTTP REST APIs:

  - `GET /_api/query/current`: for retrieving the list of currently running queries
  - `GET /_api/query/slow`: for retrieving the list of slow queries
  - `DELETE /_api/query/slow`: for clearing the list of slow queries
  - `GET /_api/query/properties`: for retrieving the properties for query tracking
  - `PUT /_api/query/properties`: for adjusting the properties for query tracking
  - `DELETE /_api/query/<id>`: for killing an AQL query

  The following JavaScript APIs have been added:

  - require("org/arangodb/aql/queries").current();
  - require("org/arangodb/aql/queries").slow();
  - require("org/arangodb/aql/queries").clearSlow();
  - require("org/arangodb/aql/queries").properties();
  - require("org/arangodb/aql/queries").kill();

* fixed issue #1265: arangod crashed with SIGSEGV

* fixed issue #1241: Wildcards in examples

* fixed comment parsing in Foxx controllers


v2.4.4 (2015-02-24)
-------------------

* fixed the generation template for foxx apps. It now does not create deprecated functions anymore

* add custom visitor functionality for `GRAPH_NEIGHBORS` function, too

* increased default value of traversal option *maxIterations* to 100 times of its previous
  default value


v2.4.3 (2015-02-06)
-------------------

* fix multi-threading with openssl when running under Windows

* fix timeout on socket operations when running under Windows

* Fixed an error in Foxx routing which caused some apps that worked in 2.4.1 to fail with status 500: `undefined is not a function` errors in 2.4.2
  This error was occurring due to seldom internal rerouting introduced by the malformed application handler.


v2.4.2 (2015-01-30)
-------------------

* added custom visitor functionality for AQL traversals

  This allows more complex result processing in traversals triggered by AQL. A few examples
  are shown in [this article](http://jsteemann.github.io/blog/2015/01/28/using-custom-visitors-in-aql-graph-traversals/).

* improved number of results estimated for nodes of type EnumerateListNode and SubqueryNode
  in AQL explain output

* added AQL explain helper to explain arbitrary AQL queries

  The helper function prints the query execution plan and the indexes to be used in the
  query. It can be invoked from the ArangoShell or the web interface as follows:

      require("org/arangodb/aql/explainer").explain(query);

* enable use of indexes for certain AQL conditions with non-equality predicates, in
  case the condition(s) also refer to indexed attributes

  The following queries will now be able to use indexes:

      FILTER a.indexed == ... && a.indexed != ...
      FILTER a.indexed == ... && a.nonIndexed != ...
      FILTER a.indexed == ... && ! (a.indexed == ...)
      FILTER a.indexed == ... && ! (a.nonIndexed == ...)
      FILTER a.indexed == ... && ! (a.indexed != ...)
      FILTER a.indexed == ... && ! (a.nonIndexed != ...)
      FILTER (a.indexed == ... && a.nonIndexed == ...) || (a.indexed == ... && a.nonIndexed == ...)
      FILTER (a.indexed == ... && a.nonIndexed != ...) || (a.indexed == ... && a.nonIndexed != ...)

* Fixed spuriously occurring "collection not found" errors when running queries on local
  collections on a cluster DB server

* Fixed upload of Foxx applications to the server for apps exceeding approx. 1 MB zipped.

* Malformed Foxx applications will now return a more useful error when any route is requested.

  In Production a Foxx app mounted on /app will display an html page on /app/* stating a 503 Service temporarily not available.
  It will not state any information about your Application.
  Before it was a 404 Not Found without any information and not distinguishable from a correct not found on your route.

  In Development Mode the html page also contains information about the error occurred.

* Unhandled errors thrown in Foxx routes are now handled by the Foxx framework itself.

  In Production the route will return a status 500 with a body {error: "Error statement"}.
  In Development the route will return a status 500 with a body {error: "Error statement", stack: "..."}

  Before, it was status 500 with a plain text stack including ArangoDB internal routing information.

* The Applications tab in web interface will now request development apps more often.
  So if you have a fixed a syntax error in your app it should always be visible after reload.


v2.4.1 (2015-01-19)
-------------------

* improved WAL recovery output

* fixed certain OR optimizations in AQL optimizer

* better diagnostics for arangoimp

* fixed invalid result of HTTP REST API method `/_admin/foxx/rescan`

* fixed possible segmentation fault when passing a Buffer object into a V8 function
  as a parameter

* updated AQB module to 1.8.0.


v2.4.0 (2015-01-13)
-------------------

* updated AQB module to 1.7.0.

* fixed V8 integration-related crashes

* make `fs.move(src, dest)` also fail when both `src` and `dest` are
  existing directories. This ensures the same behavior of the move operation
  on different platforms.

* fixed AQL insert operation for multi-shard collections in cluster

* added optional return value for AQL data-modification queries.
  This allows returning the documents inserted, removed or updated with the query, e.g.

      FOR doc IN docs REMOVE doc._key IN docs LET removed = OLD RETURN removed
      FOR doc IN docs INSERT { } IN docs LET inserted = NEW RETURN inserted
      FOR doc IN docs UPDATE doc._key WITH { } IN docs LET previous = OLD RETURN previous
      FOR doc IN docs UPDATE doc._key WITH { } IN docs LET updated = NEW RETURN updated

  The variables `OLD` and `NEW` are automatically available when a `REMOVE`, `INSERT`,
  `UPDATE` or `REPLACE` statement is immediately followed by a `LET` statement.
  Note that the `LET` and `RETURN` statements in data-modification queries are not as
  flexible as the general versions of `LET` and `RETURN`. When returning documents from
  data-modification operations, only a single variable can be assigned using `LET`, and
  the assignment can only be either `OLD` or `NEW`, but not an arbitrary expression. The
  `RETURN` statement also allows using the just-created variable only, and no arbitrary
  expressions.


v2.4.0-beta1 (2014-12-26)
--------------------------

* fixed superstates in FoxxGenerator

* fixed issue #1065: Aardvark: added creation of documents and edges with _key property

* fixed issue #1198: Aardvark: current AQL editor query is now cached

* Upgraded V8 version from 3.16.14 to 3.29.59

  The built-in version of V8 has been upgraded from 3.16.14 to 3.29.59.
  This activates several ES6 (also dubbed *Harmony* or *ES.next*) features in
  ArangoDB, both in the ArangoShell and the ArangoDB server. They can be
  used for scripting and in server-side actions such as Foxx routes, traversals
  etc.

  The following ES6 features are available in ArangoDB 2.4 by default:

  * iterators
  * the `of` operator
  * symbols
  * predefined collections types (Map, Set etc.)
  * typed arrays

  Many other ES6 features are disabled by default, but can be made available by
  starting arangod or arangosh with the appropriate options:

  * arrow functions
  * proxies
  * generators
  * String, Array, and Number enhancements
  * constants
  * enhanced object and numeric literals

  To activate all these ES6 features in arangod or arangosh, start it with
  the following options:

      arangosh --javascript.v8-options="--harmony --harmony_generators"

  More details on the available ES6 features can be found in
  [this blog](https://jsteemann.github.io/blog/2014/12/19/using-es6-features-in-arangodb/).

* Added Foxx generator for building Hypermedia APIs

  A more detailed description is [here](https://www.arangodb.com/2014/12/08/building-hypermedia-apis-foxxgenerator)

* New `Applications` tab in web interface:

  The `applications` tab got a complete redesign.
  It will now only show applications that are currently running on ArangoDB.
  For a selected application, a new detailed view has been created.
  This view provides a better overview of the app:
  * author
  * license
  * version
  * contributors
  * download links
  * API documentation

  To install a new application, a new dialog is now available.
  It provides the features already available in the console application `foxx-manager` plus some more:
  * install an application from Github
  * install an application from a zip file
  * install an application from ArangoDB's application store
  * create a new application from scratch: this feature uses a generator to
    create a Foxx application with pre-defined CRUD methods for a given list
    of collections. The generated Foxx app can either be downloaded as a zip file or
    be installed on the server. Starting with a new Foxx app has never been easier.

* fixed issue #1102: Aardvark: Layout bug in documents overview

  The documents overview was entirely destroyed in some situations on Firefox.
  We replaced the plugin we used there.

* fixed issue #1168: Aardvark: pagination buttons jumping

* fixed issue #1161: Aardvark: Click on Import JSON imports previously uploaded file

* removed configure options `--enable-all-in-one-v8`, `--enable-all-in-one-icu`,
  and `--enable-all-in-one-libev`.

* global internal rename to fix naming incompatibilities with JSON:

  Internal functions with names containing `array` have been renamed to `object`,
  internal functions with names containing `list` have been renamed to `array`.
  The renaming was mainly done in the C++ parts. The documentation has also been
  adjusted so that the correct JSON type names are used in most places.

  The change also led to the addition of a few function aliases in AQL:

  * `TO_LIST` now is an alias of the new `TO_ARRAY`
  * `IS_LIST` now is an alias of the new `IS_ARRAY`
  * `IS_DOCUMENT` now is an alias of the new `IS_OBJECT`

  The changed also renamed the option `mergeArrays` to `mergeObjects` for AQL
  data-modification query options and HTTP document modification API

* AQL: added optimizer rule "remove-filter-covered-by-index"

  This rule removes FilterNodes and CalculationNodes from an execution plan if the
  filter is already covered by a previous IndexRangeNode. Removing the CalculationNode
  and the FilterNode will speed up query execution because the query requires less
  computation.

* AQL: added optimizer rule "remove-sort-rand"

  This rule removes a `SORT RAND()` expression from a query and moves the random
  iteration into the appropriate `EnumerateCollectionNode`. This is more efficient
  than individually enumerating and then sorting randomly.

* AQL: range optimizations for IN and OR

  This change enables usage of indexes for several additional cases. Filters containing
  the `IN` operator can now make use of indexes, and multiple OR- or AND-combined filter
  conditions can now also use indexes if the filters are accessing the same indexed
  attribute.

  Here are a few examples of queries that can now use indexes but couldn't before:

    FOR doc IN collection
      FILTER doc.indexedAttribute == 1 || doc.indexedAttribute > 99
      RETURN doc

    FOR doc IN collection
      FILTER doc.indexedAttribute IN [ 3, 42 ] || doc.indexedAttribute > 99
      RETURN doc

    FOR doc IN collection
      FILTER (doc.indexedAttribute > 2 && doc.indexedAttribute < 10) ||
             (doc.indexedAttribute > 23 && doc.indexedAttribute < 42)
      RETURN doc

* fixed issue #500: AQL parentheses issue

  This change allows passing subqueries as AQL function parameters without using
  duplicate brackets (e.g. `FUNC(query)` instead of `FUNC((query))`

* added optional `COUNT` clause to AQL `COLLECT`

  This allows more efficient group count calculation queries, e.g.

      FOR doc IN collection
        COLLECT age = doc.age WITH COUNT INTO length
        RETURN { age: age, count: length }

  A count-only query is also possible:

      FOR doc IN collection
        COLLECT WITH COUNT INTO length
        RETURN length

* fixed missing makeDirectory when fetching a Foxx application from a zip file

* fixed issue #1134: Change the default endpoint to localhost

  This change will modify the IP address ArangoDB listens on to 127.0.0.1 by default.
  This will make new ArangoDB installations unaccessible from clients other than
  localhost unless changed. This is a security feature.

  To make ArangoDB accessible from any client, change the server's configuration
  (`--server.endpoint`) to either `tcp://0.0.0.0:8529` or the server's publicly
  visible IP address.

* deprecated `Repository#modelPrototype`. Use `Repository#model` instead.

* IMPORTANT CHANGE: by default, system collections are included in replication and all
  replication API return values. This will lead to user accounts and credentials
  data being replicated from master to slave servers. This may overwrite
  slave-specific database users.

  If this is undesired, the `_users` collection can be excluded from replication
  easily by setting the `includeSystem` attribute to `false` in the following commands:

  * replication.sync({ includeSystem: false });
  * replication.applier.properties({ includeSystem: false });

  This will exclude all system collections (including `_aqlfunctions`, `_graphs` etc.)
  from the initial synchronization and the continuous replication.

  If this is also undesired, it is also possible to specify a list of collections to
  exclude from the initial synchronization and the continuous replication using the
  `restrictCollections` attribute, e.g.:

      replication.applier.properties({
        includeSystem: true,
        restrictType: "exclude",
        restrictCollections: [ "_users", "_graphs", "foo" ]
      });

  The HTTP API methods for fetching the replication inventory and for dumping collections
  also support the `includeSystem` control flag via a URL parameter.

* removed DEPRECATED replication methods:
  * `replication.logger.start()`
  * `replication.logger.stop()`
  * `replication.logger.properties()`
  * HTTP PUT `/_api/replication/logger-start`
  * HTTP PUT `/_api/replication/logger-stop`
  * HTTP GET `/_api/replication/logger-config`
  * HTTP PUT `/_api/replication/logger-config`

* fixed issue #1174, which was due to locking problems in distributed
  AQL execution

* improved cluster locking for AQL avoiding deadlocks

* use DistributeNode for modifying queries with REPLACE and UPDATE, if
  possible


v2.3.6 (2015-XX-XX)
-------------------

* fixed AQL subquery optimization that produced wrong result when multiple subqueries
  directly followed each other and and a directly following `LET` statement did refer
  to any but the first subquery.


v2.3.5 (2015-01-16)
-------------------

* fixed intermittent 404 errors in Foxx apps after mounting or unmounting apps

* fixed issue #1200: Expansion operator results in "Cannot call method 'forEach' of null"

* fixed issue #1199: Cannot unlink root node of plan


v2.3.4 (2014-12-23)
-------------------

* fixed cerberus path for MyArangoDB


v2.3.3 (2014-12-17)
-------------------

* fixed error handling in instantiation of distributed AQL queries, this
  also fixes a bug in cluster startup with many servers

* issue #1185: parse non-fractional JSON numbers with exponent (e.g. `4e-261`)

* issue #1159: allow --server.request-timeout and --server.connect-timeout of 0


v2.3.2 (2014-12-09)
-------------------

* fixed issue #1177: Fix bug in the user app's storage

* fixed issue #1173: AQL Editor "Save current query" resets user password

* fixed missing makeDirectory when fetching a Foxx application from a zip file

* put in warning about default changed: fixed issue #1134: Change the default endpoint to localhost

* fixed issue #1163: invalid fullCount value returned from AQL

* fixed range operator precedence

* limit default maximum number of plans created by AQL optimizer to 256 (from 1024)

* make AQL optimizer not generate an extra plan if an index can be used, but modify
  existing plans in place

* fixed AQL cursor ttl (time-to-live) issue

  Any user-specified cursor ttl value was not honored since 2.3.0.

* fixed segfault in AQL query hash index setup with unknown shapes

* fixed memleaks

* added AQL optimizer rule for removing `INTO` from a `COLLECT` statement if not needed

* fixed issue #1131

  This change provides the `KEEP` clause for `COLLECT ... INTO`. The `KEEP` clause
  allows controlling which variables will be kept in the variable created by `INTO`.

* fixed issue #1147, must protect dispatcher ID for etcd

v2.3.1 (2014-11-28)
-------------------

* recreate password if missing during upgrade

* fixed issue #1126

* fixed non-working subquery index optimizations

* do not restrict summary of Foxx applications to 60 characters

* fixed display of "required" path parameters in Foxx application documentation

* added more optimizations of constants values in AQL FILTER conditions

* fixed invalid or-to-in optimization for FILTERs containing comparisons
  with boolean values

* fixed replication of `_graphs` collection

* added AQL list functions `PUSH`, `POP`, `UNSHIFT`, `SHIFT`, `REMOVE_VALUES`,
  `REMOVE_VALUE`, `REMOVE_NTH` and `APPEND`

* added AQL functions `CALL` and `APPLY` to dynamically call other functions

* fixed AQL optimizer cost estimation for LIMIT node

* prevent Foxx queues from permanently writing to the journal even when
  server is idle

* fixed AQL COLLECT statement with INTO clause, which copied more variables
  than v2.2 and thus lead to too much memory consumption.
  This deals with #1107.

* fixed AQL COLLECT statement, this concerned every COLLECT statement,
  only the first group had access to the values of the variables before
  the COLLECT statement. This deals with #1127.

* fixed some AQL internals, where sometimes too many items were
  fetched from upstream in the presence of a LIMIT clause. This should
  generally improve performance.


v2.3.0 (2014-11-18)
-------------------

* fixed syslog flags. `--log.syslog` is deprecated and setting it has no effect,
  `--log.facility` now works as described. Application name has been changed from
  `triagens` to `arangod`. It can be changed using `--log.application`. The syslog
  will only contain the actual log message. The datetime prefix is omitted.

* fixed deflate in SimpleHttpClient

* fixed issue #1104: edgeExamples broken or changed

* fixed issue #1103: Error while importing user queries

* fixed issue #1100: AQL: HAS() fails on doc[attribute_name]

* fixed issue #1098: runtime error when creating graph vertex

* hide system applications in **Applications** tab by default

  Display of system applications can be toggled by using the *system applications*
  toggle in the UI.

* added HTTP REST API for managing tasks (`/_api/tasks`)

* allow passing character lists as optional parameter to AQL functions `TRIM`,
  `LTRIM` and `RTRIM`

  These functions now support trimming using custom character lists. If no character
  lists are specified, all whitespace characters will be removed as previously:

      TRIM("  foobar\t \r\n ")         // "foobar"
      TRIM(";foo;bar;baz, ", "; ")     // "foo;bar;baz"

* added AQL string functions `LTRIM`, `RTRIM`, `FIND_FIRST`, `FIND_LAST`, `SPLIT`,
  `SUBSTITUTE`

* added AQL functions `ZIP`, `VALUES` and `PERCENTILE`

* made AQL functions `CONCAT` and `CONCAT_SEPARATOR` work with list arguments

* dynamically create extra dispatcher threads if required

* fixed issue #1097: schemas in the API docs no longer show required properties as optional


v2.3.0-beta2 (2014-11-08)
-------------------------

* front-end: new icons for uploading and downloading JSON documents into a collection

* front-end: fixed documents pagination css display error

* front-end: fixed flickering of the progress view

* front-end: fixed missing event for documents filter function

* front-end: jsoneditor: added CMD+Return (Mac) CTRL+Return (Linux/Win) shortkey for
  saving a document

* front-end: added information tooltip for uploading json documents.

* front-end: added database management view to the collapsed navigation menu

* front-end: added collection truncation feature

* fixed issue #1086: arangoimp: Odd errors if arguments are not given properly

* performance improvements for AQL queries that use JavaScript-based expressions
  internally

* added AQL geo functions `WITHIN_RECTANGLE` and `IS_IN_POLYGON`

* fixed non-working query results download in AQL editor of web interface

* removed debug print message in AQL editor query export routine

* fixed issue #1075: Aardvark: user name required even if auth is off #1075

  The fix for this prefills the username input field with the current user's
  account name if any and `root` (the default username) otherwise. Additionally,
  the tooltip text has been slightly adjusted.

* fixed issue #1069: Add 'raw' link to swagger ui so that the raw swagger
  json can easily be retrieved

  This adds a link to the Swagger API docs to an application's detail view in
  the **Applications** tab of the web interface. The link produces the Swagger
  JSON directly. If authentication is turned on, the link requires authentication,
  too.

* documentation updates


v2.3.0-beta1 (2014-11-01)
-------------------------

* added dedicated `NOT IN` operator for AQL

  Previously, a `NOT IN` was only achievable by writing a negated `IN` condition:

      FOR i IN ... FILTER ! (i IN [ 23, 42 ]) ...

  This can now alternatively be expressed more intuitively as follows:

      FOR i IN ... FILTER i NOT IN [ 23, 42 ] ...

* added alternative logical operator syntax for AQL

  Previously, the logical operators in AQL could only be written as:
  - `&&`: logical and
  - `||`: logical or
  - `!`: negation

  ArangoDB 2.3 introduces the alternative variants for these operators:
  - `AND`: logical and
  - `OR`: logical or
  - `NOT`: negation

  The new syntax is just an alternative to the old syntax, allowing easier
  migration from SQL. The old syntax is still fully supported and will be.

* improved output of `ArangoStatement.parse()` and POST `/_api/query`

  If an AQL query can be parsed without problems, The return value of
  `ArangoStatement.parse()` now contains an attribute `ast` with the abstract
  syntax tree of the query (before optimizations). Though this is an internal
  representation of the query and is subject to change, it can be used to inspect
  how ArangoDB interprets a given query.

* improved `ArangoStatement.explain()` and POST `/_api/explain`

  The commands for explaining AQL queries have been improved.

* added command-line option `--javascript.v8-contexts` to control the number of
  V8 contexts created in arangod.

  Previously, the number of V8 contexts was equal to the number of server threads
  (as specified by option `--server.threads`).

  However, it may be sensible to create different amounts of threads and V8
  contexts. If the option is not specified, the number of V8 contexts created
  will be equal to the number of server threads. Thus no change in configuration
  is required to keep the old behavior.

  If you are using the default config files or merge them with your local config
  files, please review if the default number of server threads is okay in your
  environment. Additionally you should verify that the number of V8 contexts
  created (as specified in option `--javascript.v8-contexts`) is okay.

* the number of server.threads specified is now the minimum of threads
  started. There are situation in which threads are waiting for results of
  distributed database servers. In this case the number of threads is
  dynamically increased.

* removed index type "bitarray"

  Bitarray indexes were only half-way documented and integrated in previous versions
  of ArangoDB so their benefit was limited. The support for bitarray indexes has
  thus been removed in ArangoDB 2.3. It is not possible to create indexes of type
  "bitarray" with ArangoDB 2.3.

  When a collection is opened that contains a bitarray index definition created
  with a previous version of ArangoDB, ArangoDB will ignore it and log the following
  warning:

      index type 'bitarray' is not supported in this version of ArangoDB and is ignored

  Future versions of ArangoDB may automatically remove such index definitions so the
  warnings will eventually disappear.

* removed internal "_admin/modules/flush" in order to fix requireApp

* added basic support for handling binary data in Foxx

  Requests with binary payload can be processed in Foxx applications by
  using the new method `res.rawBodyBuffer()`. This will return the unparsed request
  body as a Buffer object.

  There is now also the method `req.requestParts()` available in Foxx to retrieve
  the individual components of a multipart HTTP request.

  Buffer objects can now be used when setting the response body of any Foxx action.
  Additionally, `res.send()` has been added as a convenience method for returning
  strings, JSON objects or buffers from a Foxx action:

      res.send("<p>some HTML</p>");
      res.send({ success: true });
      res.send(new Buffer("some binary data"));

  The convenience method `res.sendFile()` can now be used to easily return the
  contents of a file from a Foxx action:

      res.sendFile(applicationContext.foxxFilename("image.png"));

  `fs.write` now accepts not only strings but also Buffer objects as second parameter:

      fs.write(filename, "some data");
      fs.write(filename, new Buffer("some binary data"));

  `fs.readBuffer` can be used to return the contents of a file in a Buffer object.

* improved performance of insertion into non-unique hash indexes significantly in case
  many duplicate keys are used in the index

* issue #1042: set time zone in log output

  the command-line option `--log.use-local-time` was added to print dates and times in
  the server-local timezone instead of UTC

* command-line options that require a boolean value now validate the
  value given on the command-line

  This prevents issues if no value is specified for an option that
  requires a boolean value. For example, the following command-line would
  have caused trouble in 2.2, because `--server.endpoint` would have been
  used as the value for the `--server.disable-authentication` options
  (which requires a boolean value):

      arangod --server.disable-authentication --server.endpoint tcp://127.0.0.1:8529 data

  In 2.3, running this command will fail with an error and requires to
  be modified to:

      arangod --server.disable-authentication true --server.endpoint tcp://127.0.0.1:8529 data

* improved performance of CSV import in arangoimp

* fixed issue #1027: Stack traces are off-by-one

* fixed issue #1026: Modules loaded in different files within the same app
  should refer to the same module

* fixed issue #1025: Traversal not as expected in undirected graph

* added a _relation function in the general-graph module.

  This deprecated _directedRelation and _undirectedRelation.
  ArangoDB does not offer any constraints for undirected edges
  which caused some confusion of users how undirected relations
  have to be handled. Relation now only supports directed relations
  and the user can actively simulate undirected relations.

* changed return value of Foxx.applicationContext#collectionName:

  Previously, the function could return invalid collection names because
  invalid characters were not replaced in the application name prefix, only
  in the collection name passed.

  Now, the function replaces invalid characters also in the application name
  prefix, which might to slightly different results for application names that
  contained any characters outside the ranges [a-z], [A-Z] and [0-9].

* prevent XSS in AQL editor and logs view

* integrated tutorial into ArangoShell and web interface

* added option `--backslash-escape` for arangoimp when running CSV file imports

* front-end: added download feature for (filtered) documents

* front-end: added download feature for the results of a user query

* front-end: added function to move documents to another collection

* front-end: added sort-by attribute to the documents filter

* front-end: added sorting feature to database, graph management and user management view.

* issue #989: front-end: Databases view not refreshing after deleting a database

* issue #991: front-end: Database search broken

* front-end: added infobox which shows more information about a document (_id, _rev, _key) or
  an edge (_id, _rev, _key, _from, _to). The from and to attributes are clickable and redirect
  to their document location.

* front-end: added edit-mode for deleting multiple documents at the same time.

* front-end: added delete button to the detailed document/edge view.

* front-end: added visual feedback for saving documents/edges inside the editor (error/success).

* front-end: added auto-focusing for the first input field in a modal.

* front-end: added validation for user input in a modal.

* front-end: user defined queries are now stored inside the database and are bound to the current
  user, instead of using the local storage functionality of the browsers. The outcome of this is
  that user defined queries are now independently usable from any device. Also queries can now be
  edited through the standard document editor of the front-end through the _users collection.

* front-end: added import and export functionality for user defined queries.

* front-end: added new keywords and functions to the aql-editor theme

* front-end: applied tile-style to the graph view

* front-end: now using the new graph api including multi-collection support

* front-end: foxx apps are now deletable

* front-end: foxx apps are now installable and updateable through github, if github is their
  origin.

* front-end: added foxx app version control. Multiple versions of a single foxx app are now
  installable and easy to manage and are also arranged in groups.

* front-end: the user-set filter of a collection is now stored until the user navigates to
  another collection.

* front-end: fetching and filtering of documents, statistics, and query operations are now
  handled with asynchronous ajax calls.

* front-end: added progress indicator if the front-end is waiting for a server operation.

* front-end: fixed wrong count of documents in the documents view of a collection.

* front-end: fixed unexpected styling of the manage db view and navigation.

* front-end: fixed wrong handling of select fields in a modal view.

* front-end: fixed wrong positioning of some tooltips.

* automatically call `toJSON` function of JavaScript objects (if present)
  when serializing them into database documents. This change allows
  storing JavaScript date objects in the database in a sensible manner.


v2.2.7 (2014-11-19)
-------------------

* fixed issue #998: Incorrect application URL for non-system Foxx apps

* fixed issue #1079: AQL editor: keyword WITH in UPDATE query is not highlighted

* fix memory leak in cluster nodes

* fixed registration of AQL user-defined functions in Web UI (JS shell)

* fixed error display in Web UI for certain errors
  (now error message is printed instead of 'undefined')

* fixed issue #1059: bug in js module console

* fixed issue #1056: "fs": zip functions fail with passwords

* fixed issue #1063: Docs: measuring unit of --wal.logfile-size?

* fixed issue #1062: Docs: typo in 14.2 Example data


v2.2.6 (2014-10-20)
-------------------

* fixed issue #972: Compilation Issue

* fixed issue #743: temporary directories are now unique and one can read
  off the tool that created them, if empty, they are removed atexit

* Highly improved performance of all AQL GRAPH_* functions.

* Orphan collections in general graphs can now be found via GRAPH_VERTICES
  if either "any" or no direction is defined

* Fixed documentation for AQL function GRAPH_NEIGHBORS.
  The option "vertexCollectionRestriction" is meant to filter the target
  vertices only, and should not filter the path.

* Fixed a bug in GRAPH_NEIGHBORS which enforced only empty results
  under certain conditions


v2.2.5 (2014-10-09)
-------------------

* fixed issue #961: allow non-JSON values in undocument request bodies

* fixed issue 1028: libicu is now statically linked

* fixed cached lookups of collections on the server, which may have caused spurious
  problems after collection rename operations


v2.2.4 (2014-10-01)
-------------------

* fixed accessing `_from` and `_to` attributes in `collection.byExample` and
  `collection.firstExample`

  These internal attributes were not handled properly in the mentioned functions, so
  searching for them did not always produce documents

* fixed issue #1030: arangoimp 2.2.3 crashing, not logging on large Windows CSV file

* fixed issue #1025: Traversal not as expected in undirected graph

* fixed issue #1020

  This requires re-introducing the startup option `--database.force-sync-properties`.

  This option can again be used to force fsyncs of collection, index and database properties
  stored as JSON strings on disk in files named `parameter.json`. Syncing these files after
  a write may be necessary if the underlying storage does not sync file contents by itself
  in a "sensible" amount of time after a file has been written and closed.

  The default value is `true` so collection, index and database properties will always be
  synced to disk immediately. This affects creating, renaming and dropping collections as
  well as creating and dropping databases and indexes. Each of these operations will perform
  an additional fsync on the `parameter.json` file if the option is set to `true`.

  It might be sensible to set this option to `false` for workloads that create and drop a
  lot of collections (e.g. test runs).

  Document operations such as creating, updating and dropping documents are not affected
  by this option.

* fixed issue #1016: AQL editor bug

* fixed issue #1014: WITHIN function returns wrong distance

* fixed AQL shortest path calculation in function `GRAPH_SHORTEST_PATH` to return
  complete vertex objects instead of just vertex ids

* allow changing of attributes of documents stored in server-side JavaScript variables

  Previously, the following did not work:

      var doc = db.collection.document(key);
      doc._key = "abc"; // overwriting internal attributes not supported
      doc.value = 123;  // overwriting existing attributes not supported

  Now, modifying documents stored in server-side variables (e.g. `doc` in the above case)
  is supported. Modifying the variables will not update the documents in the database,
  but will modify the JavaScript object (which can be written back to the database using
  `db.collection.update` or `db.collection.replace`)

* fixed issue #997: arangoimp apparently doesn't support files >2gig on Windows

  large file support (requires using `_stat64` instead of `stat`) is now supported on
  Windows


v2.2.3 (2014-09-02)
-------------------

* added `around` for Foxx controller

* added `type` option for HTTP API `GET /_api/document?collection=...`

  This allows controlling the type of results to be returned. By default, paths to
  documents will be returned, e.g.

      [
        `/_api/document/test/mykey1`,
        `/_api/document/test/mykey2`,
        ...
      ]

  To return a list of document ids instead of paths, the `type` URL parameter can be
  set to `id`:

      [
        `test/mykey1`,
        `test/mykey2`,
        ...
      ]

  To return a list of document keys only, the `type` URL parameter can be set to `key`:

      [
        `mykey1`,
        `mykey2`,
        ...
      ]


* properly capitalize HTTP response header field names in case the `x-arango-async`
  HTTP header was used in a request.

* fixed several documentation issues

* speedup for several general-graph functions, AQL functions starting with `GRAPH_`
  and traversals


v2.2.2 (2014-08-08)
-------------------

* allow storing non-reserved attribute names starting with an underscore

  Previous versions of ArangoDB parsed away all attribute names that started with an
  underscore (e.g. `_test', '_foo', `_bar`) on all levels of a document (root level
  and sub-attribute levels). While this behavior was documented, it was unintuitive and
  prevented storing documents inside other documents, e.g.:

      {
        "_key" : "foo",
        "_type" : "mydoc",
        "references" : [
          {
            "_key" : "something",
            "_rev" : "...",
            "value" : 1
          },
          {
            "_key" : "something else",
            "_rev" : "...",
            "value" : 2
          }
        ]
      }

  In the above example, previous versions of ArangoDB removed all attributes and
  sub-attributes that started with underscores, meaning the embedded documents would lose
  some of their attributes. 2.2.2 should preserve such attributes, and will also allow
  storing user-defined attribute names on the top-level even if they start with underscores
  (such as `_type` in the above example).

* fix conversion of JavaScript String, Number and Boolean objects to JSON.

  Objects created in JavaScript using `new Number(...)`, `new String(...)`, or
  `new Boolean(...)` were not converted to JSON correctly.

* fixed a race condition on task registration (i.e. `require("org/arangodb/tasks").register()`)

  this race condition led to undefined behavior when a just-created task with no offset and
  no period was instantly executed and deleted by the task scheduler, before the `register`
  function returned to the caller.

* changed run-tests.sh to execute all suitable tests.

* switch to new version of gyp

* fixed upgrade button


v2.2.1 (2014-07-24)
-------------------

* fixed hanging write-ahead log recovery for certain cases that involved dropping
  databases

* fixed issue with --check-version: when creating a new database the check failed

* issue #947 Foxx applicationContext missing some properties

* fixed issue with --check-version: when creating a new database the check failed

* added startup option `--wal.suppress-shape-information`

  Setting this option to `true` will reduce memory and disk space usage and require
  less CPU time when modifying documents or edges. It should therefore be turned on
  for standalone ArangoDB servers. However, for servers that are used as replication
  masters, setting this option to `true` will effectively disable the usage of the
  write-ahead log for replication, so it should be set to `false` for any replication
  master servers.

  The default value for this option is `false`.

* added optional `ttl` attribute to specify result cursor expiration for HTTP API method
  `POST /_api/cursor`

  The `ttl` attribute can be used to prevent cursor results from timing out too early.

* issue #947: Foxx applicationContext missing some properties

* (reported by Christian Neubauer):

  The problem was that in Google's V8, signed and unsigned chars are not always declared cleanly.
  so we need to force v8 to compile with forced signed chars which is done by the Flag:
    -fsigned-char
  at least it is enough to follow the instructions of compiling arango on rasperry
  and add "CFLAGS='-fsigned-char'" to the make command of V8 and remove the armv7=0

* Fixed a bug with the replication client. In the case of single document
  transactions the collection was not write locked.


v2.2.0 (2014-07-10)
-------------------

* The replication methods `logger.start`, `logger.stop` and `logger.properties` are
  no-ops in ArangoDB 2.2 as there is no separate replication logger anymore. Data changes
  are logged into the write-ahead log in ArangoDB 2.2, and not separately by the
  replication logger. The replication logger object is still there in ArangoDB 2.2 to
  ensure backwards-compatibility, however, logging cannot be started, stopped or
  configured anymore. Using any of these methods will do nothing.

  This also affects the following HTTP API methods:
  - `PUT /_api/replication/logger-start`
  - `PUT /_api/replication/logger-stop`
  - `GET /_api/replication/logger-config`
  - `PUT /_api/replication/logger-config`

  Using any of these methods is discouraged from now on as they will be removed in
  future versions of ArangoDB.

* INCOMPATIBLE CHANGE: replication of transactions has changed. Previously, transactions
  were logged on a master in one big block and shipped to a slave in one block, too.
  Now transactions will be logged and replicated as separate entries, allowing transactions
  to be bigger and also ensure replication progress.

  This change also affects the behavior of the `stop` method of the replication applier.
  If the replication applier is now stopped manually using the `stop` method and later
  restarted using the `start` method, any transactions that were unfinished at the
  point of stopping will be aborted on a slave, even if they later commit on the master.

  In ArangoDB 2.2, stopping the replication applier manually should be avoided unless the
  goal is to stop replication permanently or to do a full resync with the master anyway.
  If the replication applier still must be stopped, it should be made sure that the
  slave has fetched and applied all pending operations from a master, and that no
  extra transactions are started on the master before the `stop` command on the slave
  is executed.

  Replication of transactions in ArangoDB 2.2 might also lock the involved collections on
  the slave while a transaction is either committed or aborted on the master and the
  change has been replicated to the slave. This change in behavior may be important for
  slave servers that are used for read-scaling. In order to avoid long lasting collection
  locks on the slave, transactions should be kept small.

  The `_replication` system collection is not used anymore in ArangoDB 2.2 and its usage is
  discouraged.

* INCOMPATIBLE CHANGE: the figures reported by the `collection.figures` method
  now only reflect documents and data contained in the journals and datafiles of
  collections. Documents or deletions contained only in the write-ahead log will
  not influence collection figures until the write-ahead log garbage collection
  kicks in. The figures for a collection might therefore underreport the total
  resource usage of a collection.

  Additionally, the attributes `lastTick` and `uncollectedLogfileEntries` have been
  added to the result of the `figures` operation and the HTTP API method
  `PUT /_api/collection/figures`

* added `insert` method as an alias for `save`. Documents can now be inserted into
  a collection using either method:

      db.test.save({ foo: "bar" });
      db.test.insert({ foo: "bar" });

* added support for data-modification AQL queries

* added AQL keywords `INSERT`, `UPDATE`, `REPLACE` and `REMOVE` (and `WITH`) to
  support data-modification AQL queries.

  Unquoted usage of these keywords for attribute names in AQL queries will likely
  fail in ArangoDB 2.2. If any such attribute name needs to be used in a query, it
  should be enclosed in backticks to indicate the usage of a literal attribute
  name.

  For example, the following query will fail in ArangoDB 2.2 with a parse error:

      FOR i IN foo RETURN i.remove

  and needs to be rewritten like this:

      FOR i IN foo RETURN i.`remove`

* disallow storing of JavaScript objects that contain JavaScript native objects
  of type `Date`, `Function`, `RegExp` or `External`, e.g.

      db.test.save({ foo: /bar/ });
      db.test.save({ foo: new Date() });

  will now print

      Error: <data> cannot be converted into JSON shape: could not shape document

  Previously, objects of these types were silently converted into an empty object
  (i.e. `{ }`).

  To store such objects in a collection, explicitly convert them into strings
  like this:

      db.test.save({ foo: String(/bar/) });
      db.test.save({ foo: String(new Date()) });

* The replication methods `logger.start`, `logger.stop` and `logger.properties` are
  no-ops in ArangoDB 2.2 as there is no separate replication logger anymore. Data changes
  are logged into the write-ahead log in ArangoDB 2.2, and not separately by the
  replication logger. The replication logger object is still there in ArangoDB 2.2 to
  ensure backwards-compatibility, however, logging cannot be started, stopped or
  configured anymore. Using any of these methods will do nothing.

  This also affects the following HTTP API methods:
  - `PUT /_api/replication/logger-start`
  - `PUT /_api/replication/logger-stop`
  - `GET /_api/replication/logger-config`
  - `PUT /_api/replication/logger-config`

  Using any of these methods is discouraged from now on as they will be removed in
  future versions of ArangoDB.

* INCOMPATIBLE CHANGE: replication of transactions has changed. Previously, transactions
  were logged on a master in one big block and shipped to a slave in one block, too.
  Now transactions will be logged and replicated as separate entries, allowing transactions
  to be bigger and also ensure replication progress.

  This change also affects the behavior of the `stop` method of the replication applier.
  If the replication applier is now stopped manually using the `stop` method and later
  restarted using the `start` method, any transactions that were unfinished at the
  point of stopping will be aborted on a slave, even if they later commit on the master.

  In ArangoDB 2.2, stopping the replication applier manually should be avoided unless the
  goal is to stop replication permanently or to do a full resync with the master anyway.
  If the replication applier still must be stopped, it should be made sure that the
  slave has fetched and applied all pending operations from a master, and that no
  extra transactions are started on the master before the `stop` command on the slave
  is executed.

  Replication of transactions in ArangoDB 2.2 might also lock the involved collections on
  the slave while a transaction is either committed or aborted on the master and the
  change has been replicated to the slave. This change in behavior may be important for
  slave servers that are used for read-scaling. In order to avoid long lasting collection
  locks on the slave, transactions should be kept small.

  The `_replication` system collection is not used anymore in ArangoDB 2.2 and its usage is
  discouraged.

* INCOMPATIBLE CHANGE: the figures reported by the `collection.figures` method
  now only reflect documents and data contained in the journals and datafiles of
  collections. Documents or deletions contained only in the write-ahead log will
  not influence collection figures until the write-ahead log garbage collection
  kicks in. The figures for a collection might therefore underreport the total
  resource usage of a collection.

  Additionally, the attributes `lastTick` and `uncollectedLogfileEntries` have been
  added to the result of the `figures` operation and the HTTP API method
  `PUT /_api/collection/figures`

* added `insert` method as an alias for `save`. Documents can now be inserted into
  a collection using either method:

      db.test.save({ foo: "bar" });
      db.test.insert({ foo: "bar" });

* added support for data-modification AQL queries

* added AQL keywords `INSERT`, `UPDATE`, `REPLACE` and `REMOVE` (and `WITH`) to
  support data-modification AQL queries.

  Unquoted usage of these keywords for attribute names in AQL queries will likely
  fail in ArangoDB 2.2. If any such attribute name needs to be used in a query, it
  should be enclosed in backticks to indicate the usage of a literal attribute
  name.

  For example, the following query will fail in ArangoDB 2.2 with a parse error:

      FOR i IN foo RETURN i.remove

  and needs to be rewritten like this:

      FOR i IN foo RETURN i.`remove`

* disallow storing of JavaScript objects that contain JavaScript native objects
  of type `Date`, `Function`, `RegExp` or `External`, e.g.

      db.test.save({ foo: /bar/ });
      db.test.save({ foo: new Date() });

  will now print

      Error: <data> cannot be converted into JSON shape: could not shape document

  Previously, objects of these types were silently converted into an empty object
  (i.e. `{ }`).

  To store such objects in a collection, explicitly convert them into strings
  like this:

      db.test.save({ foo: String(/bar/) });
      db.test.save({ foo: String(new Date()) });

* honor startup option `--server.disable-statistics` when deciding whether or not
  to start periodic statistics collection jobs

  Previously, the statistics collection jobs were started even if the server was
  started with the `--server.disable-statistics` flag being set to `true`

* removed startup option `--random.no-seed`

  This option had no effect in previous versions of ArangoDB and was thus removed.

* removed startup option `--database.remove-on-drop`

  This option was used for debugging only.

* removed startup option `--database.force-sync-properties`

  This option is now superfluous as collection properties are now stored in the
  write-ahead log.

* introduced write-ahead log

  All write operations in an ArangoDB server instance are automatically logged
  to the server's write-ahead log. The write-ahead log is a set of append-only
  logfiles, and it is used in case of a crash recovery and for replication.
  Data from the write-ahead log will eventually be moved into the journals or
  datafiles of collections, allowing the server to remove older write-ahead log
  logfiles. Figures of collections will be updated when data are moved from the
  write-ahead log into the journals or datafiles of collections.

  Cross-collection transactions in ArangoDB should benefit considerably by this
  change, as less writes than in previous versions are required to ensure the data
  of multiple collections are atomically and durably committed. All data-modifying
  operations inside transactions (insert, update, remove) will write their
  operations into the write-ahead log directly, making transactions with multiple
  operations also require less physical memory than in previous versions of ArangoDB,
  that required all transaction data to fit into RAM.

  The `_trx` system collection is not used anymore in ArangoDB 2.2 and its usage is
  discouraged.

  The data in the write-ahead log can also be used in the replication context.
  The `_replication` collection that was used in previous versions of ArangoDB to
  store all changes on the server is not used anymore in ArangoDB 2.2. Instead,
  slaves can read from a master's write-ahead log to get informed about most
  recent changes. This removes the need to store data-modifying operations in
  both the actual place and the `_replication` collection.

* removed startup option `--server.disable-replication-logger`

  This option is superfluous in ArangoDB 2.2. There is no dedicated replication
  logger in ArangoDB 2.2. There is now always the write-ahead log, and it is also
  used as the server's replication log. Specifying the startup option
  `--server.disable-replication-logger` will do nothing in ArangoDB 2.2, but the
  option should not be used anymore as it might be removed in a future version.

* changed behavior of replication logger

  There is no dedicated replication logger in ArangoDB 2.2 as there is the
  write-ahead log now. The existing APIs for starting and stopping the replication
  logger still exist in ArangoDB 2.2 for downwards-compatibility, but calling
  the start or stop operations are no-ops in ArangoDB 2.2. When querying the
  replication logger status via the API, the server will always report that the
  replication logger is running. Configuring the replication logger is a no-op
  in ArangoDB 2.2, too. Changing the replication logger configuration has no
  effect. Instead, the write-ahead log configuration can be changed.

* removed MRuby integration for arangod

  ArangoDB had an experimental MRuby integration in some of the publish builds.
  This wasn't continuously developed, and so it has been removed in ArangoDB 2.2.

  This change has led to the following startup options being superfluous:

  - `--ruby.gc-interval`
  - `--ruby.action-directory`
  - `--ruby.modules-path`
  - `--ruby.startup-directory`

  Specifying these startup options will do nothing in ArangoDB 2.2, but the
  options should be avoided from now on as they might be removed in future versions.

* reclaim index memory when last document in collection is deleted

  Previously, deleting documents from a collection did not lead to index sizes being
  reduced. Instead, the already allocated index memory was re-used when a collection
  was refilled.

  Now, index memory for primary indexes and hash indexes is reclaimed instantly when
  the last document from a collection is removed.

* inlined and optimized functions in hash indexes

* added AQL TRANSLATE function

  This function can be used to perform lookups from static lists, e.g.

      LET countryNames = { US: "United States", UK: "United Kingdom", FR: "France" }
      RETURN TRANSLATE("FR", countryNames)

* fixed datafile debugger

* fixed check-version for empty directory

* moved try/catch block to the top of routing chain

* added mountedApp function for foxx-manager

* fixed issue #883: arango 2.1 - when starting multi-machine cluster, UI web
  does not change to cluster overview

* fixed dfdb: should not start any other V8 threads

* cleanup of version-check, added module org/arangodb/database-version,
  added --check-version option

* fixed issue #881: [2.1.0] Bombarded (every 10 sec or so) with
  "WARNING format string is corrupt" when in non-system DB Dashboard

* specialized primary index implementation to allow faster hash table
  rebuilding and reduce lookups in datafiles for the actual value of `_key`.

* issue #862: added `--overwrite` option to arangoimp

* removed number of property lookups for documents during AQL queries that
  access documents

* prevent buffering of long print results in arangosh's and arangod's print
  command

  this change will emit buffered intermediate print results and discard the
  output buffer to quickly deliver print results to the user, and to prevent
  constructing very large buffers for large results

* removed sorting of attribute names for use in a collection's shaper

  sorting attribute names was done on document insert to keep attributes
  of a collection in sorted order for faster comparisons. The sort order
  of attributes was only used in one particular and unlikely case, so it
  was removed. Collections with many different attribute names should
  benefit from this change by faster inserts and slightly less memory usage.

* fixed a bug in arangodump which got the collection name in _from and _to
  attributes of edges wrong (all were "_unknown")

* fixed a bug in arangorestore which did not recognize wrong _from and _to
  attributes of edges

* improved error detection and reporting in arangorestore


v2.1.1 (2014-06-06)
-------------------

* fixed dfdb: should not start any other V8 threads

* signature for collection functions was modified

  The basic change was the substitution of the input parameter of the
  function by an generic options object which can contain multiple
  option parameter of the function.
  Following functions were modified
  remove
  removeBySample
  replace
  replaceBySample
  update
  updateBySample

  Old signature is yet supported but it will be removed in future versions

v2.1.0 (2014-05-29)
-------------------

* implemented upgrade procedure for clusters

* fixed communication issue with agency which prevented reconnect
  after an agent failure

* fixed cluster dashboard in the case that one but not all servers
  in the cluster are down

* fixed a bug with coordinators creating local database objects
  in the wrong order (_system needs to be done first)

* improved cluster dashboard


v2.1.0-rc2 (2014-05-25)
-----------------------

* fixed issue #864: Inconsistent behavior of AQL REVERSE(list) function


v2.1.0-rc1 (XXXX-XX-XX)
-----------------------

* added server-side periodic task management functions:

  - require("org/arangodb/tasks").register(): registers a periodic task
  - require("org/arangodb/tasks").unregister(): unregisters and removes a
    periodic task
  - require("org/arangodb/tasks").get(): retrieves a specific tasks or all
    existing tasks

  the previous undocumented function `internal.definePeriodic` is now
  deprecated and will be removed in a future release.

* decrease the size of some seldom used system collections on creation.

  This will make these collections use less disk space and mapped memory.

* added AQL date functions

* added AQL FLATTEN() list function

* added index memory statistics to `db.<collection>.figures()` function

  The `figures` function will now return a sub-document `indexes`, which lists
  the number of indexes in the `count` sub-attribute, and the total memory
  usage of the indexes in bytes in the `size` sub-attribute.

* added AQL CURRENT_DATABASE() function

  This function returns the current database's name.

* added AQL CURRENT_USER() function

  This function returns the current user from an AQL query. The current user is the
  username that was specified in the `Authorization` HTTP header of the request. If
  authentication is turned off or the query was executed outside a request context,
  the function will return `null`.

* fixed issue #796: Searching with newline chars broken?

  fixed slightly different handling of backslash escape characters in a few
  AQL functions. Now handling of escape sequences should be consistent, and
  searching for newline characters should work the same everywhere

* added OpenSSL version check for configure

  It will report all OpenSSL versions < 1.0.1g as being too old.
  `configure` will only complain about an outdated OpenSSL version but not stop.

* require C++ compiler support (requires g++ 4.8, clang++ 3.4 or Visual Studio 13)

* less string copying returning JSONified documents from ArangoDB, e.g. via
  HTTP GET `/_api/document/<collection>/<document>`

* issue #798: Lower case http headers from arango

  This change allows returning capitalized HTTP headers, e.g.
  `Content-Length` instead of `content-length`.
  The HTTP spec says that headers are case-insensitive, but
  in fact several clients rely on a specific case in response
  headers.
  This change will capitalize HTTP headers if the `X-Arango-Version`
  request header is sent by the client and contains a value of at
  least `20100` (for version 2.1). The default value for the
  compatibility can also be set at server start, using the
  `--server.default-api-compatibility` option.

* simplified usage of `db._createStatement()`

  Previously, the function could not be called with a query string parameter as
  follows:

      db._createStatement(queryString);

  Calling it as above resulted in an error because the function expected an
  object as its parameter. From now on, it's possible to call the function with
  just the query string.

* make ArangoDB not send back a `WWW-Authenticate` header to a client in case the
  client sends the `X-Omit-WWW-Authenticate` HTTP header.

  This is done to prevent browsers from showing their built-in HTTP authentication
  dialog for AJAX requests that require authentication.
  ArangoDB will still return an HTTP 401 (Unauthorized) if the request doesn't
  contain valid credentials, but it will omit the `WWW-Authenticate` header,
  allowing clients to bypass the browser's authentication dialog.

* added REST API method HTTP GET `/_api/job/job-id` to query the status of an
  async job without potentially fetching it from the list of done jobs

* fixed non-intuitive behavior in jobs API: previously, querying the status
  of an async job via the API HTTP PUT `/_api/job/job-id` removed a currently
  executing async job from the list of queryable jobs on the server.
  Now, when querying the result of an async job that is still executing,
  the job is kept in the list of queryable jobs so its result can be fetched
  by a subsequent request.

* use a new data structure for the edge index of an edge collection. This
  improves the performance for the creation of the edge index and in
  particular speeds up removal of edges in graphs. Note however that
  this change might change the order in which edges starting at
  or ending in a vertex are returned. However, this order was never
  guaranteed anyway and it is not sensible to guarantee any particular
  order.

* provide a size hint to edge and hash indexes when initially filling them
  this will lead to less re-allocations when populating these indexes

  this may speed up building indexes when opening an existing collection

* don't requeue identical context methods in V8 threads in case a method is
  already registered

* removed arangod command line option `--database.remove-on-compacted`

* export the sort attribute for graph traversals to the HTTP interface

* add support for arangodump/arangorestore for clusters


v2.0.8 (XXXX-XX-XX)
-------------------

* fixed too-busy iteration over skiplists

  Even when a skiplist query was restricted by a limit clause, the skiplist
  index was queried without the limit. this led to slower-than-necessary
  execution times.

* fixed timeout overflows on 32 bit systems

  this bug has led to problems when select was called with a high timeout
  value (2000+ seconds) on 32bit systems that don't have a forgiving select
  implementation. when the call was made on these systems, select failed
  so no data would be read or sent over the connection

  this might have affected some cluster-internal operations.

* fixed ETCD issues on 32 bit systems

  ETCD was non-functional on 32 bit systems at all. The first call to the
  watch API crashed it. This was because atomic operations worked on data
  structures that were not properly aligned on 32 bit systems.

* fixed issue #848: db.someEdgeCollection.inEdge does not return correct
  value when called the 2nd time after a .save to the edge collection


v2.0.7 (2014-05-05)
-------------------

* issue #839: Foxx Manager missing "unfetch"

* fixed a race condition at startup

  this fixes undefined behavior in case the logger was involved directly at
  startup, before the logger initialization code was called. This should have
  occurred only for code that was executed before the invocation of main(),
  e.g. during ctor calls of statically defined objects.


v2.0.6 (2014-04-22)
-------------------

* fixed issue #835: arangosh doesn't show correct database name



v2.0.5 (2014-04-21)
-------------------

* Fixed a caching problem in IE JS Shell

* added cancelation for async jobs

* upgraded to new gyp for V8

* new Windows installer


v2.0.4 (2014-04-14)
-------------------

* fixed cluster authentication front-end issues for Firefox and IE, there are
  still problems with Chrome


v2.0.3 (2014-04-14)
-------------------

* fixed AQL optimizer bug

* fixed front-end issues

* added password change dialog


v2.0.2 (2014-04-06)
-------------------

* during cluster startup, do not log (somewhat expected) connection errors with
  log level error, but with log level info

* fixed dashboard modals

* fixed connection check for cluster planning front end: firefox does
  not support async:false

* document how to persist a cluster plan in order to relaunch an existing
  cluster later


v2.0.1 (2014-03-31)
-------------------

* make ArangoDB not send back a `WWW-Authenticate` header to a client in case the
  client sends the `X-Omit-WWW-Authenticate` HTTP header.

  This is done to prevent browsers from showing their built-in HTTP authentication
  dialog for AJAX requests that require authentication.
  ArangoDB will still return an HTTP 401 (Unauthorized) if the request doesn't
  contain valid credentials, but it will omit the `WWW-Authenticate` header,
  allowing clients to bypass the browser's authentication dialog.

* fixed isses in arango-dfdb:

  the dfdb was not able to unload certain system collections, so these couldn't be
  inspected with the dfdb sometimes. Additionally, it did not truncate corrupt
  markers from datafiles under some circumstances

* added `changePassword` attribute for users

* fixed non-working "save" button in collection edit view of web interface
  clicking the save button did nothing. one had to press enter in one of the input
  fields to send modified form data

* fixed V8 compile error on MacOS X

* prevent `body length: -9223372036854775808` being logged in development mode for
  some Foxx HTTP responses

* fixed several bugs in web interface dashboard

* fixed issue #783: coffee script not working in manifest file

* fixed issue #783: coffee script not working in manifest file

* fixed issue #781: Cant save current query from AQL editor ui

* bumped version in `X-Arango-Version` compatibility header sent by arangosh and other
  client tools from `1.5` to `2.0`.

* fixed startup options for arango-dfdb, added details option for arango-dfdb

* fixed display of missing error messages and codes in arangosh

* when creating a collection via the web interface, the collection type was always
  "document", regardless of the user's choice


v2.0.0 (2014-03-10)
-------------------

* first 2.0 release


v2.0.0-rc2 (2014-03-07)
-----------------------

* fixed cluster authorization


v2.0.0-rc1 (2014-02-28)
-----------------------

* added sharding :-)

* added collection._dbName attribute to query the name of the database from a collection

  more detailed documentation on the sharding and cluster features can be found in the user
  manual, section **Sharding**

* INCOMPATIBLE CHANGE: using complex values in AQL filter conditions with operators other
  than equality (e.g. >=, >, <=, <) will disable usage of skiplist indexes for filter
  evaluation.

  For example, the following queries will be affected by change:

      FOR doc IN docs FILTER doc.value < { foo: "bar" } RETURN doc
      FOR doc IN docs FILTER doc.value >= [ 1, 2, 3 ] RETURN doc

  The following queries will not be affected by the change:

      FOR doc IN docs FILTER doc.value == 1 RETURN doc
      FOR doc IN docs FILTER doc.value == "foo" RETURN doc
      FOR doc IN docs FILTER doc.value == [ 1, 2, 3 ] RETURN doc
      FOR doc IN docs FILTER doc.value == { foo: "bar" } RETURN doc

* INCOMPATIBLE CHANGE: removed undocumented method `collection.saveOrReplace`

  this feature was never advertised nor documented nor tested.

* INCOMPATIBLE CHANGE: removed undocumented REST API method `/_api/simple/BY-EXAMPLE-HASH`

  this feature was never advertised nor documented nor tested.

* added explicit startup parameter `--server.reuse-address`

  This flag can be used to control whether sockets should be acquired with the SO_REUSEADDR
  flag.

  Regardless of this setting, sockets on Windows are always acquired using the
  SO_EXCLUSIVEADDRUSE flag.

* removed undocumented REST API method GET `/_admin/database-name`

* added user validation API at POST `/_api/user/<username>`

* slightly improved users management API in `/_api/user`:

  Previously, when creating a new user via HTTP POST, the username needed to be
  passed in an attribute `username`. When users were returned via this API,
  the usernames were returned in an attribute named `user`. This was slightly
  confusing and was changed in 2.0 as follows:

  - when adding a user via HTTP POST, the username can be specified in an attribute
  `user`. If this attribute is not used, the API will look into the attribute `username`
  as before and use that value.
  - when users are returned via HTTP GET, the usernames are still returned in an
    attribute `user`.

  This change should be fully downwards-compatible with the previous version of the API.

* added AQL SLICE function to extract slices from lists

* made module loader more node compatible

* the startup option `--javascript.package-path` for arangosh is now deprecated and does
  nothing. Using it will not cause an error, but the option is ignored.

* added coffee script support

* Several UI improvements.

* Exchanged icons in the graphviewer toolbar

* always start networking and HTTP listeners when starting the server (even in
  console mode)

* allow vertex and edge filtering with user-defined functions in TRAVERSAL,
  TRAVERSAL_TREE and SHORTEST_PATH AQL functions:

      // using user-defined AQL functions for edge and vertex filtering
      RETURN TRAVERSAL(friends, friendrelations, "friends/john", "outbound", {
        followEdges: "myfunctions::checkedge",
        filterVertices: "myfunctions::checkvertex"
      })

      // using the following custom filter functions
      var aqlfunctions = require("org/arangodb/aql/functions");
      aqlfunctions.register("myfunctions::checkedge", function (config, vertex, edge, path) {
        return (edge.type !== 'dislikes'); // don't follow these edges
      }, false);

      aqlfunctions.register("myfunctions::checkvertex", function (config, vertex, path) {
        if (vertex.isDeleted || ! vertex.isActive) {
          return [ "prune", "exclude" ]; // exclude these and don't follow them
        }
        return [ ]; // include everything else
      }, false);

* fail if invalid `strategy`, `order` or `itemOrder` attribute values
  are passed to the AQL TRAVERSAL function. Omitting these attributes
  is not considered an error, but specifying an invalid value for any
  of these attributes will make an AQL query fail.

* issue #751: Create database through API should return HTTP status code 201

  By default, the server now returns HTTP 201 (created) when creating a new
  database successfully. To keep compatibility with older ArangoDB versions, the
  startup parameter `--server.default-api-compatibility` can be set to a value
  of `10400` to indicate API compatibility with ArangoDB 1.4. The compatibility
  can also be enforced by setting the `X-Arango-Version` HTTP header in a
  client request to this API on a per-request basis.

* allow direct access from the `db` object to collections whose names start
  with an underscore (e.g. db._users).

  Previously, access to such collections via the `db` object was possible from
  arangosh, but not from arangod (and thus Foxx and actions). The only way
  to access such collections from these places was via the `db._collection(<name>)`
  workaround.

* allow `\n` (as well as `\r\n`) as line terminator in batch requests sent to
  `/_api/batch` HTTP API.

* use `--data-binary` instead of `--data` parameter in generated cURL examples

* issue #703: Also show path of logfile for fm.config()

* issue #675: Dropping a collection used in "graph" module breaks the graph

* added "static" Graph.drop() method for graphs API

* fixed issue #695: arangosh server.password error

* use pretty-printing in `--console` mode by default

* simplified ArangoDB startup options

  Some startup options are now superfluous or their usage is simplified. The
  following options have been changed:

  * `--javascript.modules-path`: this option has been removed. The modules paths
    are determined by arangod and arangosh automatically based on the value of
    `--javascript.startup-directory`.

    If the option is set on startup, it is ignored so startup will not abort with
    an error `unrecognized option`.

  * `--javascript.action-directory`: this option has been removed. The actions
    directory is determined by arangod automatically based on the value of
    `--javascript.startup-directory`.

    If the option is set on startup, it is ignored so startup will not abort with
    an error `unrecognized option`.

  * `--javascript.package-path`: this option is still available but it is not
    required anymore to set the standard package paths (e.g. `js/npm`). arangod
    will automatically use this standard package path regardless of whether it
    was specified via the options.

    It is possible to use this option to add additional package paths to the
    standard value.

  Configuration files included with arangod are adjusted accordingly.

* layout of the graphs tab adapted to better fit with the other tabs

* database selection is moved to the bottom right corner of the web interface

* removed priority queue index type

  this feature was never advertised nor documented nor tested.

* display internal attributes in document source view of web interface

* removed separate shape collections

  When upgrading to ArangoDB 2.0, existing collections will be converted to include
  shapes and attribute markers in the datafiles instead of using separate files for
  shapes.

  When a collection is converted, existing shapes from the SHAPES directory will
  be written to a new datafile in the collection directory, and the SHAPES directory
  will be removed afterwards.

  This saves up to 2 MB of memory and disk space for each collection
  (savings are higher, the less different shapes there are in a collection).
  Additionally, one less file descriptor per opened collection will be used.

  When creating a new collection, the amount of sync calls may be reduced. The same
  may be true for documents with yet-unknown shapes. This may help performance
  in these cases.

* added AQL functions `NTH` and `POSITION`

* added signal handler for arangosh to save last command in more cases

* added extra prompt placeholders for arangosh:
  - `%e`: current endpoint
  - `%u`: current user

* added arangosh option `--javascript.gc-interval` to control amount of
  garbage collection performed by arangosh

* fixed issue #651: Allow addEdge() to take vertex ids in the JS library

* removed command-line option `--log.format`

  In previous versions, this option did not have an effect for most log messages, so
  it got removed.

* removed C++ logger implementation

  Logging inside ArangoDB is now done using the LOG_XXX() macros. The LOGGER_XXX()
  macros are gone.

* added collection status "loading"


v1.4.16 (XXXX-XX-XX)
--------------------

* fixed too eager datafile deletion

  this issue could have caused a crash when the compaction had marked datafiles as obsolete
  and they were removed while "old" temporary query results still pointed to the old datafile
  positions

* fixed issue #826: Replication fails when a collection's configuration changes


v1.4.15 (2014-04-19)
--------------------

* bugfix for AQL query optimizer

  the following type of query was too eagerly optimized, leading to errors in code-generation:

      LET a = (FOR i IN [] RETURN i) LET b = (FOR i IN [] RETURN i) RETURN 1

  the problem occurred when both lists in the subqueries were empty. In this case invalid code
  was generated and the query couldn't be executed.


v1.4.14 (2014-04-05)
--------------------

* fixed race conditions during shape / attribute insertion

  A race condition could have led to spurious `cannot find attribute #xx` or
  `cannot find shape #xx` (where xx is a number) warning messages being logged
  by the server. This happened when a new attribute was inserted and at the same
  time was queried by another thread.

  Also fixed a race condition that may have occurred when a thread tried to
  access the shapes / attributes hash tables while they were resized. In this
  cases, the shape / attribute may have been hashed to a wrong slot.

* fixed a memory barrier / cpu synchronization problem with libev, affecting
  Windows with Visual Studio 2013 (probably earlier versions are affected, too)

  The issue is described in detail here:
  http://lists.schmorp.de/pipermail/libev/2014q1/002318.html


v1.4.13 (2014-03-14)
--------------------

* added diagnostic output for Foxx application upload

* allow dump & restore from ArangoDB 1.4 with an ArangoDB 2.0 server

* allow startup options `temp-path` and `default-language` to be specified from the arangod
  configuration file and not only from the command line

* fixed too eager compaction

  The compaction will now wait for several seconds before trying to re-compact the same
  collection. Additionally, some other limits have been introduced for the compaction.


v1.4.12 (2014-03-05)
--------------------

* fixed display bug in web interface which caused the following problems:
  - documents were displayed in web interface as being empty
  - document attributes view displayed many attributes with content "undefined"
  - document source view displayed many attributes with name "TYPEOF" and value "undefined"
  - an alert popping up in the browser with message "Datatables warning..."

* re-introduced old-style read-write locks to supports Windows versions older than
  Windows 2008R2 and Windows 7. This should re-enable support for Windows Vista and
  Windows 2008.


v1.4.11 (2014-02-27)
--------------------

* added SHORTEST_PATH AQL function

  this calculates the shortest paths between two vertices, using the Dijkstra
  algorithm, employing a min-heap

  By default, ArangoDB does not know the distance between any two vertices and
  will use a default distance of 1. A custom distance function can be registered
  as an AQL user function to make the distance calculation use any document
  attributes or custom logic:

      RETURN SHORTEST_PATH(cities, motorways, "cities/CGN", "cities/MUC", "outbound", {
        paths: true,
        distance: "myfunctions::citydistance"
      })

      // using the following custom distance function
      var aqlfunctions = require("org/arangodb/aql/functions");
      aqlfunctions.register("myfunctions::distance", function (config, vertex1, vertex2, edge) {
        return Math.sqrt(Math.pow(vertex1.x - vertex2.x) + Math.pow(vertex1.y - vertex2.y));
      }, false);

* fixed bug in Graph.pathTo function

* fixed small memleak in AQL optimizer

* fixed access to potentially uninitialized variable when collection had a cap constraint


v1.4.10 (2014-02-21)
--------------------

* fixed graph constructor to allow graph with some parameter to be used

* added node.js "events" and "stream"

* updated npm packages

* added loading of .json file

* Fixed http return code in graph api with waitForSync parameter.

* Fixed documentation in graph, simple and index api.

* removed 2 tests due to change in ruby library.

* issue #756: set access-control-expose-headers on CORS response

  the following headers are now whitelisted by ArangoDB in CORS responses:
  - etag
  - content-encoding
  - content-length
  - location
  - server
  - x-arango-errors
  - x-arango-async-id


v1.4.9 (2014-02-07)
-------------------

* return a document's current etag in response header for HTTP HEAD requests on
  documents that return an HTTP 412 (precondition failed) error. This allows
  retrieving the document's current revision easily.

* added AQL function `SKIPLIST` to directly access skiplist indexes from AQL

  This is a shortcut method to use a skiplist index for retrieving specific documents in
  indexed order. The function capability is rather limited, but it may be used
  for several cases to speed up queries. The documents are returned in index order if
  only one condition is used.

      /* return all documents with mycollection.created > 12345678 */
      FOR doc IN SKIPLIST(mycollection, { created: [[ '>', 12345678 ]] })
        RETURN doc

      /* return first document with mycollection.created > 12345678 */
      FOR doc IN SKIPLIST(mycollection, { created: [[ '>', 12345678 ]] }, 0, 1)
        RETURN doc

      /* return all documents with mycollection.created between 12345678 and 123456790 */
      FOR doc IN SKIPLIST(mycollection, { created: [[ '>', 12345678 ], [ '<=', 123456790 ]] })
        RETURN doc

      /* return all documents with mycollection.a equal 1 and .b equal 2 */
      FOR doc IN SKIPLIST(mycollection, { a: [[ '==', 1 ]], b: [[ '==', 2 ]] })
        RETURN doc

  The function requires a skiplist index with the exact same attributes to
  be present on the specified collection. All attributes present in the skiplist
  index must be specified in the conditions specified for the `SKIPLIST` function.
  Attribute declaration order is important, too: attributes must be specified in the
  same order in the condition as they have been declared in the skiplist index.

* added command-line option `--server.disable-authentication-unix-sockets`

  with this option, authentication can be disabled for all requests coming
  in via UNIX domain sockets, enabling clients located on the same host as
  the ArangoDB server to connect without authentication.
  Other connections (e.g. TCP/IP) are not affected by this option.

  The default value for this option is `false`.
  Note: this option is only supported on platforms that support Unix domain
  sockets.

* call global arangod instance destructor on shutdown

* issue #755: TRAVERSAL does not use strategy, order and itemOrder options

  these options were not honored when configuring a traversal via the AQL
  TRAVERSAL function. Now, these options are used if specified.

* allow vertex and edge filtering with user-defined functions in TRAVERSAL,
  TRAVERSAL_TREE and SHORTEST_PATH AQL functions:

      // using user-defined AQL functions for edge and vertex filtering
      RETURN TRAVERSAL(friends, friendrelations, "friends/john", "outbound", {
        followEdges: "myfunctions::checkedge",
        filterVertices: "myfunctions::checkvertex"
      })

      // using the following custom filter functions
      var aqlfunctions = require("org/arangodb/aql/functions");
      aqlfunctions.register("myfunctions::checkedge", function (config, vertex, edge, path) {
        return (edge.type !== 'dislikes'); // don't follow these edges
      }, false);

      aqlfunctions.register("myfunctions::checkvertex", function (config, vertex, path) {
        if (vertex.isDeleted || ! vertex.isActive) {
          return [ "prune", "exclude" ]; // exclude these and don't follow them
        }
        return [ ]; // include everything else
      }, false);

* issue #748: add vertex filtering to AQL's TRAVERSAL[_TREE]() function


v1.4.8 (2014-01-31)
-------------------

* install foxx apps in the web interface

* fixed a segfault in the import API


v1.4.7 (2014-01-23)
-------------------

* issue #744: Add usage example arangoimp from Command line

* issue #738: added __dirname, __filename pseudo-globals. Fixes #733. (@by pluma)

* mount all Foxx applications in system apps directory on startup


v1.4.6 (2014-01-20)
-------------------

* issue #736: AQL function to parse collection and key from document handle

* added fm.rescan() method for Foxx-Manager

* fixed issue #734: foxx cookie and route problem

* added method `fm.configJson` for arangosh

* include `startupPath` in result of API `/_api/foxx/config`


v1.4.5 (2014-01-15)
-------------------

* fixed issue #726: Alternate Windows Install Method

* fixed issue #716: dpkg -P doesn't remove everything

* fixed bugs in description of HTTP API `_api/index`

* fixed issue #732: Rest API GET revision number

* added missing documentation for several methods in HTTP API `/_api/edge/...`

* fixed typos in description of HTTP API `_api/document`

* defer evaluation of AQL subqueries and logical operators (lazy evaluation)

* Updated font in WebFrontend, it now contains a version that renders properly on Windows

* generally allow function return values as call parameters to AQL functions

* fixed potential deadlock in global context method execution

* added override file "arangod.conf.local" (and co)


v1.4.4 (2013-12-24)
-------------------

* uid and gid are now set in the scripts, there is no longer a separate config file for
  arangod when started from a script

* foxx-manager is now an alias for arangosh

* arango-dfdb is now an alias for arangod, moved from bin to sbin

* changed from readline to linenoise for Windows

* added --install-service and --uninstall-service for Windows

* removed --daemon and --supervisor for Windows

* arangosh and arangod now uses the config-file which maps the binary name, i. e. if you
  rename arangosh to foxx-manager it will use the config file foxx-manager.conf

* fixed lock file for Windows

* fixed issue #711, #687: foxx-manager throws internal errors

* added `--server.ssl-protocol` option for client tools
  this allows connecting from arangosh, arangoimp, arangoimp etc. to an ArangoDB
  server that uses a non-default value for `--server.ssl-protocol`. The default
  value for the SSL protocol is 4 (TLSv1). If the server is configured to use a
  different protocol, it was not possible to connect to it with the client tools.

* added more detailed request statistics

  This adds the number of async-executed HTTP requests plus the number of HTTP
  requests per individual HTTP method type.

* added `--force` option for arangorestore
  this option allows continuing a restore operation even if the server reports errors
  in the middle of the restore operation

* better error reporting for arangorestore
  in case the server returned an HTTP error, arangorestore previously reported this
  error as `internal error` without any details only. Now server-side errors are
  reported by arangorestore with the server's error message

* include more system collections in dumps produced by arangodump
  previously some system collections were intentionally excluded from dumps, even if the
  dump was run with `--include-system-collections`. for example, the collections `_aal`,
  `_modules`, `_routing`, and `_users` were excluded. This makes sense in a replication
  context but not always in a dump context.
  When specifying `--include-system-collections`, arangodump will now include the above-
  mentioned collections in the dump, too. Some other system collections are still excluded
  even when the dump is run with `--include-system-collections`, for example `_replication`
  and `_trx`.

* fixed issue #701: ArangoStatement undefined in arangosh

* fixed typos in configuration files


v1.4.3 (2013-11-25)
-------------------

* fixed a segfault in the AQL optimizer, occurring when a constant non-list value was
  used on the right-hand side of an IN operator that had a collection attribute on the
  left-hand side

* issue #662:

  Fixed access violation errors (crashes) in the Windows version, occurring under some
  circumstances when accessing databases with multiple clients in parallel

* fixed issue #681: Problem with ArchLinux PKGBUILD configuration


v1.4.2 (2013-11-20)
-------------------

* fixed issue #669: Tiny documentation update

* ported Windows version to use native Windows API SRWLocks (slim read-write locks)
  and condition variables instead of homemade versions

  MSDN states the following about the compatibility of SRWLocks and Condition Variables:

      Minimum supported client:
      Windows Server 2008 [desktop apps | Windows Store apps]

      Minimum supported server:
      Windows Vista [desktop apps | Windows Store apps]

* fixed issue #662: ArangoDB on Windows hanging

  This fixes a deadlock issue that occurred on Windows when documents were written to
  a collection at the same time when some other thread tried to drop the collection.

* fixed file-based logging in Windows

  the logger complained on startup if the specified log file already existed

* fixed startup of server in daemon mode (`--daemon` startup option)

* fixed a segfault in the AQL optimizer

* issue #671: Method graph.measurement does not exist

* changed Windows condition variable implementation to use Windows native
  condition variables

  This is an attempt to fix spurious Windows hangs as described in issue #662.

* added documentation for JavaScript traversals

* added --code-page command-line option for Windows version of arangosh

* fixed a problem when creating edges via the web interface.

  The problem only occurred if a collection was created with type "document
  collection" via the web interface, and afterwards was dropped and re-created
  with type "edge collection". If the web interface page was not reloaded,
  the old collection type (document) was cached, making the subsequent creation
  of edges into the (seeming-to-be-document) collection fail.

  The fix is to not cache the collection type in the web interface. Users of
  an older version of the web interface can reload the collections page if they
  are affected.

* fixed a caching problem in arangosh: if a collection was created using the web
  interface, and then removed via arangosh, arangosh did not actually drop the
  collection due to caching.

  Because the `drop` operation was not carried out, this caused misleading error
  messages when trying to re-create the collection (e.g. `cannot create collection:
  duplicate name`).

* fixed ALT-introduced characters for arangosh console input on Windows

  The Windows readline port was not able to handle characters that are built
  using CTRL or ALT keys. Regular characters entered using the CTRL or ALT keys
  were silently swallowed and not passed to the terminal input handler.

  This did not seem to cause problems for the US keyboard layout, but was a
  severe issue for keyboard layouts that require the ALT (or ALT-GR) key to
  construct characters. For example, entering the character `{` with a German
  keyboard layout requires pressing ALT-GR + 9.

* fixed issue #665: Hash/skiplist combo madness bit my ass

  this fixes a problem with missing/non-deterministic rollbacks of inserts in
  case of a unique constraint violation into a collection with multiple secondary
  indexes (with at least one of them unique)

* fixed issue #664: ArangoDB installer on Windows requires drive c:

* partly fixed issue #662: ArangoDB on Windows hanging

  This fixes dropping databases on Windows. In previous 1.4 versions on Windows,
  one shape collection file was not unloaded and removed when dropping a database,
  leaving one directory and one shape collection file in the otherwise-dropped
  database directory.

* fixed issue #660: updated documentation on indexes


v1.4.1 (2013-11-08)
-------------------

* performance improvements for skip-list deletes


v1.4.1-rc1 (2013-11-07)
-----------------------

* fixed issue #635: Web-Interface should have a "Databases" Menu for Management

* fixed issue #624: Web-Interface is missing a Database selector

* fixed segfault in bitarray query

* fixed issue #656: Cannot create unique index through web interface

* fixed issue #654: bitarray index makes server down

* fixed issue #653: Slow query

* fixed issue #650: Randomness of any() should be improved

* made AQL `DOCUMENT()` function polymorphic and work with just one parameter.

  This allows using the `DOCUMENT` function like this:

      DOCUMENT('users/john')
      DOCUMENT([ 'users/john', 'users/amy' ])

  in addition to the existing use cases:

      DOCUMENT(users, 'users/john')
      DOCUMENT(users, 'john')
      DOCUMENT(users, [ 'users/john' ])
      DOCUMENT(users, [ 'users/john', 'users/amy' ])
      DOCUMENT(users, [ 'john', 'amy' ])

* simplified usage of ArangoDB batch API

  It is not necessary anymore to send the batch boundary in the HTTP `Content-Type`
  header. Previously, the batch API expected the client to send a Content-Type header
  of`multipart/form-data; boundary=<some boundary value>`. This is still supported in
  ArangoDB 2.0, but clients can now also omit this header. If the header is not
  present in a client request, ArangoDB will ignore the request content type and
  read the MIME boundary from the beginning of the request body.

  This also allows using the batch API with the Swagger "Try it out" feature (which is
  not too good at sending a different or even dynamic content-type request header).

* added API method GET `/_api/database/user`

  This returns the list of databases a specific user can see without changing the
  username/passwd.

* issue #424: Documentation about IDs needs to be upgraded


v1.4.0 (2013-10-29)
-------------------

* fixed issue #648: /batch API is missing from Web Interface API Documentation (Swagger)

* fixed issue #647: Icon tooltips missing

* fixed issue #646: index creation in web interface

* fixed issue #645: Allow jumping from edge to linked vertices

* merged PR for issue #643: Some minor corrections and a link to "Downloads"

* fixed issue #642: Completion of error handling

* fixed issue #639: compiling v1.4 on maverick produces warnings on -Wstrict-null-sentinel

* fixed issue #634: Web interface bug: Escape does not always propagate

* fixed issue #620: added startup option `--server.default-api-compatibility`

  This adds the following changes to the ArangoDB server and clients:
  - the server provides a new startup option `--server.default-api-compatibility`.
    This option can be used to determine the compatibility of (some) server API
    return values. The value for this parameter is a server version number,
    calculated as follows: `10000 * major + 100 * minor` (e.g. `10400` for ArangoDB
    1.3). The default value is `10400` (1.4), the minimum allowed value is `10300`
    (1.3).

    When setting this option to a value lower than the current server version,
    the server might respond with old-style results to "old" clients, increasing
    compatibility with "old" (non-up-to-date) clients.

  - the server will on each incoming request check for an HTTP header
    `x-arango-version`. Clients can optionally set this header to the API
    version number they support. For example, if a client sends the HTTP header
    `x-arango-version: 10300`, the server will pick this up and might send ArangoDB
    1.3-style responses in some situations.

    Setting either the startup parameter or using the HTTP header (or both) allows
    running "old" clients with newer versions of ArangoDB, without having to adjust
    the clients too much.

  - the `location` headers returned by the server for the APIs `/_api/document/...`
    and `/_api/collection/...` will have different values depending on the used API
    version. If the API compatibility is `10300`, the `location` headers returned
    will look like this:

        location: /_api/document/....

    whereas when an API compatibility of `10400` or higher is used, the `location`
    headers will look like this:

        location: /_db/<database name>/_api/document/...

  Please note that even in the presence of this, old API versions still may not
  be supported forever by the server.

* fixed issue #643: Some minor corrections and a link to "Downloads" by @frankmayer

* started issue #642: Completion of error handling

* fixed issue #639: compiling v1.4 on maverick produces warnings on
  -Wstrict-null-sentinel

* fixed issue #621: Standard Config needs to be fixed

* added function to manage indexes (web interface)

* improved server shutdown time by signaling shutdown to applicationserver,
  logging, cleanup and compactor threads

* added foxx-manager `replace` command

* added foxx-manager `installed` command (a more intuitive alias for `list`)

* fixed issue #617: Swagger API is missing '/_api/version'

* fixed issue #615: Swagger API: Some commands have no parameter entry forms

* fixed issue #614: API : Typo in : Request URL /_api/database/current

* fixed issue #609: Graph viz tool - different background color

* fixed issue #608: arangosh config files - eventually missing in the manual

* fixed issue #607: Admin interface: no core documentation

* fixed issue #603: Aardvark Foxx App Manager

* fixed a bug in type-mapping between AQL user functions and the AQL layer

  The bug caused errors like the following when working with collection documents
  in an AQL user function:

      TypeError: Cannot assign to read only property '_id' of #<ShapedJson>

* create less system collections when creating a new database

  This is achieved by deferring collection creation until the collections are actually
  needed by ArangoDB. The following collections are affected by the change:
  - `_fishbowl`
  - `_structures`


v1.4.0-beta2 (2013-10-14)
-------------------------

* fixed compaction on Windows

  The compaction on Windows did not ftruncate the cleaned datafiles to a smaller size.
  This has been fixed so not only the content of the files is cleaned but also files
  are re-created with potentially smaller sizes.

* only the following system collections will be excluded from replication from now on:
  - `_replication`
  - `_trx`
  - `_users`
  - `_aal`
  - `_fishbowl`
  - `_modules`
  - `_routing`

  Especially the following system collections will now be included in replication:
  - `_aqlfunctions`
  - `_graphs`

  In previous versions of ArangoDB, all system collections were excluded from the
  replication.

  The change also caused a change in the replication logger and applier:
  in previous versions of ArangoDB, only a collection's id was logged for an operation.
  This has not caused problems for non-system collections but for system collections
  there ids might differ. In addition to a collection id ArangoDB will now also log the
  name of a collection for each replication event.

  The replication applier will now look for the collection name attribute in logged
  events preferably.

* added database selection to arango-dfdb

* provide foxx-manager, arangodump, and arangorestore in Windows build

* ArangoDB 1.4 will refuse to start if option `--javascript.app-path` is not set.

* added startup option `--server.allow-method-override`

  This option can be set to allow overriding the HTTP request method in a request using
  one of the following custom headers:

  - x-http-method-override
  - x-http-method
  - x-method-override

  This allows bypassing proxies and tools that would otherwise just let certain types of
  requests pass. Enabling this option may impose a security risk, so it should only be
  used in very controlled environments.

  The default value for this option is `false` (no method overriding allowed).

* added "details" URL parameter for bulk import API

  Setting the `details` URL parameter to `true` in a call to POST `/_api/import` will make
  the import return details about non-imported documents in the `details` attribute. If
  `details` is `false` or omitted, no `details` attribute will be present in the response.
  This is the same behavior that previous ArangoDB versions exposed.

* added "complete" option for bulk import API

  Setting the `complete` URL parameter to `true` in a call to POST `/_api/import` will make
  the import completely fail if at least one of documents cannot be imported successfully.

  It defaults to `false`, which will make ArangoDB continue importing the other documents
  from the import even if some documents cannot be imported. This is the same behavior that
  previous ArangoDB versions exposed.

* added missing swagger documentation for `/_api/log`

* calling `/_api/logs` (or `/_admin/logs`) is only permitted from the `_system` database now.

  Calling this API method for/from other database will result in an HTTP 400.

' ported fix from https://github.com/novus/nvd3/commit/0894152def263b8dee60192f75f66700cea532cc

  This prevents JavaScript errors from occurring in Chrome when in the admin interface,
  section "Dashboard".

* show current database name in web interface (bottom right corner)

* added missing documentation for /_api/import in swagger API docs

* allow specification of database name for replication sync command replication applier

  This allows syncing from a master database with a different name than the slave database.

* issue #601: Show DB in prompt

  arangosh now displays the database name as part of the prompt by default.

  Can change the prompt by using the `--prompt` option, e.g.

      > arangosh --prompt "my db is named \"%d\"> "


v1.4.0-beta1 (2013-10-01)
-------------------------

* make the Foxx manager use per-database app directories

  Each database now has its own subdirectory for Foxx applications. Each database
  can thus use different Foxx applications if required. A Foxx app for a specific
  database resides in `<app-path>/databases/<database-name>/<app-name>`.

  System apps are shared between all databases. They reside in `<app-path>/system/<app-name>`.

* only trigger an engine reset in development mode for URLs starting with `/dev/`

  This prevents ArangoDB from reloading all Foxx applications when it is not
  actually necessary.

* changed error code from 10 (bad parameter) to 1232 (invalid key generator) for
  errors that are due to an invalid key generator specification when creating a new
  collection

* automatic detection of content-type / mime-type for Foxx assets based on filenames,
  added possibility to override auto detection

* added endpoint management API at `/_api/endpoint`

* changed HTTP return code of PUT `/_api/cursor` from 400 to 404 in case a
  non-existing cursor is referred to

* issue #360: added support for asynchronous requests

  Incoming HTTP requests with the headers `x-arango-async: true` or
  `x-arango-async: store` will be answered by the server instantly with a generic
  HTTP 202 (Accepted) response.

  The actual requests will be queued and processed by the server asynchronously,
  allowing the client to continue sending other requests without waiting for the
  server to process the actually requested operation.

  The exact point in time when a queued request is executed is undefined. If an
  error occurs during execution of an asynchronous request, the client will not
  be notified by the server.

  The maximum size of the asynchronous task queue can be controlled using the new
  option `--scheduler.maximal-queue-size`. If the queue contains this many number of
  tasks and a new asynchronous request comes in, the server will reject it with an
  HTTP 500 (internal server error) response.

  Results of incoming requests marked with header `x-arango-async: true` will be
  discarded by the server immediately. Clients have no way of accessing the result
  of such asynchronously executed request. This is just _fire and forget_.

  To later retrieve the result of an asynchronously executed request, clients can
  mark a request with the header `x-arango-async: keep`. This makes the server
  store the result of the request in memory until explicitly fetched by a client
  via the `/_api/job` API. The `/_api/job` API also provides methods for basic
  inspection of which pending or already finished requests there are on the server,
  plus ways for garbage collecting unneeded results.

* Added new option `--scheduler.maximal-queue-size`.

* issue #590: Manifest Lint

* added data dump and restore tools, arangodump and arangorestore.

  arangodump can be used to create a logical dump of an ArangoDB database, or
  just dedicated collections. It can be used to dump both a collection's structure
  (properties and indexes) and data (documents).

  arangorestore can be used to restore data from a dump created with arangodump.
  arangorestore currently does not re-create any indexes, and doesn't yet handle
  referenced documents in edges properly when doing just partial restores.
  This will be fixed until 1.4 stable.

* introduced `--server.database` option for arangosh, arangoimp, and arangob.

  The option allows these client tools to use a certain database for their actions.
  In arangosh, the current database can be switched at any time using the command

      db._useDatabase(<name>);

  When no database is specified, all client tools will assume they should use the
  default database `_system`. This is done for downwards-compatibility reasons.

* added basic multi database support (alpha)

  New databases can be created using the REST API POST `/_api/database` and the
  shell command `db._createDatabase(<name>)`.

  The default database in ArangoDB is called `_system`. This database is always
  present and cannot be deleted by the user. When an older version of ArangoDB is
  upgraded to 1.4, the previously only database will automatically become the
  `_system` database.

  New databases can be created with the above commands, and can be deleted with the
  REST API DELETE `/_api/database/<name>` or the shell command `db._dropDatabase(<name>);`.

  Deleting databases is still unstable in ArangoDB 1.4 alpha and might crash the
  server. This will be fixed until 1.4 stable.

  To access a specific database via the HTTP REST API, the `/_db/<name>/` prefix
  can be used in all URLs. ArangoDB will check if an incoming request starts with
  this prefix, and will automatically pick the database name from it. If the prefix
  is not there, ArangoDB will assume the request is made for the default database
  (`_system`). This is done for downwards-compatibility reasons.

  That means, the following URL pathnames are logically identical:

      /_api/document/mycollection/1234
      /_db/_system/document/mycollection/1234

  To access a different database (e.g. `test`), the URL pathname would look like this:

      /_db/test/document/mycollection/1234

  New databases can also be created and existing databases can only be dropped from
  within the default database (`_system`). It is not possible to drop the `_system`
  database itself.

  Cross-database operations are unintended and unsupported. The intention of the
  multi-database feature is to have the possibility to have a few databases managed
  by ArangoDB in parallel, but to only access one database at a time from a connection
  or a request.

  When accessing the web interface via the URL pathname `/_admin/html/` or `/_admin/aardvark`,
  the web interface for the default database (`_system`) will be displayed.
  To access the web interface for a different database, the database name can be
  put into the URLs as a prefix, e.g. `/_db/test/_admin/html` or
  `/_db/test/_admin/aardvark`.

  All internal request handlers and also all user-defined request handlers and actions
  (including Foxx) will only get to see the unprefixed URL pathnames (i.e. excluding
  any database name prefix). This is to ensure downwards-compatibility.

  To access the name of the requested database from any action (including Foxx), use
  use `req.database`.

  For example, when calling the URL `/myapp/myaction`, the content of `req.database`
  will be `_system` (the default database because no database got specified) and the
  content of `req.url` will be `/myapp/myaction`.

  When calling the URL `/_db/test/myapp/myaction`, the content of `req.database` will be
  `test`, and the content of `req.url` will still be `/myapp/myaction`.

* Foxx now excludes files starting with . (dot) when bundling assets

  This mitigates problems with editor swap files etc.

* made the web interface a Foxx application

  This change caused the files for the web interface to be moved from `html/admin` to
  `js/apps/aardvark` in the file system.

  The base URL for the admin interface changed from `_admin/html/index.html` to
  `_admin/aardvark/index.html`.

  The "old" redirection to `_admin/html/index.html` will now produce a 404 error.

  When starting ArangoDB with the `--upgrade` option, this will automatically be remedied
  by putting in a redirection from `/` to `/_admin/aardvark/index.html`, and from
  `/_admin/html/index.html` to `/_admin/aardvark/index.html`.

  This also obsoletes the following configuration (command-line) options:
  - `--server.admin-directory`
  - `--server.disable-admin-interface`

  when using these now obsolete options when the server is started, no error is produced
  for downwards-compatibility.

* changed User-Agent value sent by arangoimp, arangosh, and arangod from "VOC-Agent" to
  "ArangoDB"

* changed journal file creation behavior as follows:

  Previously, a journal file for a collection was always created when a collection was
  created. When a journal filled up and became full, the current journal was made a
  datafile, and a new (empty) journal was created automatically. There weren't many
  intended situations when a collection did not have at least one journal.

  This is changed now as follows:
  - when a collection is created, no journal file will be created automatically
  - when there is a write into a collection without a journal, the journal will be
    created lazily
  - when there is a write into a collection with a full journal, a new journal will
    be created automatically

  From the end user perspective, nothing should have changed, except that there is now
  less disk usage for empty collections. Disk usage of infrequently updated collections
  might also be reduced significantly by running the `rotate()` method of a collection,
  and not writing into a collection subsequently.

* added method `collection.rotate()`

  This allows premature rotation of a collection's current journal file into a (read-only)
  datafile. The purpose of using `rotate()` is to prematurely allow compaction (which is
  performed on datafiles only) on data, even if the journal was not filled up completely.

  Using `rotate()` may make sense in the following scenario:

      c = db._create("test");
      for (i = 0; i < 1000; ++i) {
        c.save(...); // insert lots of data here
      }

      ...
      c.truncate(); // collection is now empty
      // only data in datafiles will be compacted by following compaction runs
      // all data in the current journal would not be compacted

      // calling rotate will make the current journal a datafile, and thus make it
      // eligible for compaction
      c.rotate();

  Using `rotate()` may also be useful when data in a collection is known to not change
  in the immediate future. After having completed all write operations on a collection,
  performing a `rotate()` will reduce the size of the current journal to the actually
  required size (remember that journals are pre-allocated with a specific size) before
  making the journal a datafile. Thus `rotate()` may cause disk space savings, even if
  the datafiles does not qualify for compaction after rotation.

  Note: rotating the journal is asynchronous, so that the actual rotation may be executed
  after `rotate()` returns to the caller.

* changed compaction to merge small datafiles together (up to 3 datafiles are merged in
  a compaction run)

  In the regular case, this should leave less small datafiles stay around on disk and allow
  using less file descriptors in total.

* added AQL MINUS function

* added AQL UNION_DISTINCT function (more efficient than combination of `UNIQUE(UNION())`)

* updated mruby to 2013-08-22

* issue #587: Add db._create() in help for startup arangosh

* issue #586: Share a link on installation instructions in the User Manual

* issue #585: Bison 2.4 missing on Mac for custom build

* issue #584: Web interface images broken in devel

* issue #583: Small documentation update

* issue #581: Parameter binding for attributes

* issue #580: Small improvements (by @guidoreina)

* issue #577: Missing documentation for collection figures in implementor manual

* issue #576: Get disk usage for collections and graphs

  This extends the result of the REST API for /_api/collection/figures with
  the attributes `compactors.count`, `compactors.fileSize`, `shapefiles.count`,
  and `shapefiles.fileSize`.

* issue #575: installing devel version on mac (low prio)

* issue #574: Documentation (POST /_admin/routing/reload)

* issue #558: HTTP cursors, allow count to ignore LIMIT


v1.4.0-alpha1 (2013-08-02)
--------------------------

* added replication. check online manual for details.

* added server startup options `--server.disable-replication-logger` and
  `--server.disable-replication-applier`

* removed action deployment tool, this now handled with Foxx and its manager or
  by kaerus node utility

* fixed a server crash when using byExample / firstExample inside a transaction
  and the collection contained a usable hash/skiplist index for the example

* defineHttp now only expects a single context

* added collection detail dialog (web interface)

  Shows collection properties, figures (datafiles, journals, attributes, etc.)
  and indexes.

* added documents filter (web interface)

  Allows searching for documents based on attribute values. One or many filter
  conditions can be defined, using comparison operators such as '==', '<=', etc.

* improved AQL editor (web interface)

  Editor supports keyboard shortcuts (Submit, Undo, Redo, Select).
  Editor allows saving and reusing of user-defined queries.
  Added example queries to AQL editor.
  Added comment button.

* added document import (web interface)

  Allows upload of JSON-data from files. Files must have an extension of .json.

* added dashboard (web interface)

  Shows the status of replication and multiple system charts, e.g.
  Virtual Memory Size, Request Time, HTTP Connections etc.

* added API method `/_api/graph` to query all graphs with all properties.

* added example queries in web interface AQL editor

* added arango.reconnect(<host>) method for arangosh to dynamically switch server or
  user name

* added AQL range operator `..`

  The `..` operator can be used to easily iterate over a sequence of numeric
  values. It will produce a list of values in the defined range, with both bounding
  values included.

  Example:

      2010..2013

  will produce the following result:

      [ 2010, 2011, 2012, 2013 ]

* added AQL RANGE function

* added collection.first(count) and collection.last(count) document access functions

  These functions allow accessing the first or last n documents in a collection. The order
  is determined by document insertion/update time.

* added AQL INTERSECTION function

* INCOMPATIBLE CHANGE: changed AQL user function namespace resolution operator from `:` to `::`

  AQL user-defined functions were introduced in ArangoDB 1.3, and the namespace resolution
  operator for them was the single colon (`:`). A function call looked like this:

      RETURN mygroup:myfunc()

  The single colon caused an ambiguity in the AQL grammar, making it indistinguishable from
  named attributes or the ternary operator in some cases, e.g.

      { mygroup:myfunc ? mygroup:myfunc }

  The change of the namespace resolution operator from `:` to `::` fixes this ambiguity.

  Existing user functions in the database will be automatically fixed when starting ArangoDB
  1.4 with the `--upgrade` option. However, queries using user-defined functions need to be
  adjusted on the client side to use the new operator.

* allow multiple AQL LET declarations separated by comma, e.g.
  LET a = 1, b = 2, c = 3

* more useful AQL error messages

  The error position (line/column) is more clearly indicated for parse errors.
  Additionally, if a query references a collection that cannot be found, the error
  message will give a hint on the collection name

* changed return value for AQL `DOCUMENT` function in case document is not found

  Previously, when the AQL `DOCUMENT` function was called with the id of a document and
  the document could not be found, it returned `undefined`. This value is not part of the
  JSON type system and this has caused some problems.
  Starting with ArangoDB 1.4, the `DOCUMENT` function will return `null` if the document
  looked for cannot be found.

  In case the function is called with a list of documents, it will continue to return all
  found documents, and will not return `null` for non-found documents. This has not changed.

* added single line comments for AQL

  Single line comments can be started with a double forward slash: `//`.
  They end at the end of the line, or the end of the query string, whichever is first.

* fixed documentation issues #567, #568, #571.

* added collection.checksum(<withData>) method to calculate CRC checksums for
  collections

  This can be used to
  - check if data in a collection has changed
  - compare the contents of two collections on different ArangoDB instances

* issue #565: add description line to aal.listAvailable()

* fixed several out-of-memory situations when double freeing or invalid memory
  accesses could happen

* less msyncing during the creation of collections

  This is achieved by not syncing the initial (standard) markers in shapes collections.
  After all standard markers are written, the shapes collection will get synced.

* renamed command-line option `--log.filter` to `--log.source-filter` to avoid
  misunderstandings

* introduced new command-line option `--log.content-filter` to optionally restrict
  logging to just specific log messages (containing the filter string, case-sensitive).

  For example, to filter on just log entries which contain `ArangoDB`, use:

      --log.content-filter "ArangoDB"

* added optional command-line option `--log.requests-file` to log incoming HTTP
  requests to a file.

  When used, all HTTP requests will be logged to the specified file, containing the
  client IP address, HTTP method, requests URL, HTTP response code, and size of the
  response body.

* added a signal handler for SIGUSR1 signal:

  when ArangoDB receives this signal, it will respond all further incoming requests
  with an HTTP 503 (Service Unavailable) error. This will be the case until another
  SIGUSR1 signal is caught. This will make ArangoDB start serving requests regularly
  again. Note: this is not implemented on Windows.

* limited maximum request URI length to 16384 bytes:

  Incoming requests with longer request URIs will be responded to with an HTTP
  414 (Request-URI Too Long) error.

* require version 1.0 or 1.1 in HTTP version signature of requests sent by clients:

  Clients sending requests with a non-HTTP 1.0 or non-HTTP 1.1 version number will
  be served with an HTTP 505 (HTTP Version Not Supported) error.

* updated manual on indexes:

  using system attributes such as `_id`, `_key`, `_from`, `_to`, `_rev` in indexes is
  disallowed and will be rejected by the server. This was the case since ArangoDB 1.3,
  but was not properly documented.

* issue #563: can aal become a default object?

  aal is now a prefab object in arangosh

* prevent certain system collections from being renamed, dropped, or even unloaded.

  Which restrictions there are for which system collections may vary from release to
  release, but users should in general not try to modify system collections directly
  anyway.

  Note: there are no such restrictions for user-created collections.

* issue #559: added Foxx documentation to user manual

* added server startup option `--server.authenticate-system-only`. This option can be
  used to restrict the need for HTTP authentication to internal functionality and APIs,
  such as `/_api/*` and `/_admin/*`.
  Setting this option to `true` will thus force authentication for the ArangoDB APIs
  and the web interface, but allow unauthenticated requests for other URLs (including
  user defined actions and Foxx applications).
  The default value of this option is `false`, meaning that if authentication is turned
  on, authentication is still required for *all* incoming requests. Only by setting the
  option to `true` this restriction is lifted and authentication becomes required for
  URLs starting with `/_` only.

  Please note that authentication still needs to be enabled regularly by setting the
  `--server.disable-authentication` parameter to `false`. Otherwise no authentication
  will be required for any URLs as before.

* protect collections against unloading when there are still document barriers around.

* extended cap constraints to optionally limit the active data size in a collection to
  a specific number of bytes.

  The arguments for creating a cap constraint are now:
  `collection.ensureCapConstraint(<count>, <byteSize>);`

  It is supported to specify just a count as in ArangoDB 1.3 and before, to specify
  just a fileSize, or both. The first met constraint will trigger the automated
  document removal.

* added `db._exists(doc)` and `collection.exists(doc)` for easy document existence checks

* added API `/_api/current-database` to retrieve information about the database the
  client is currently connected to (note: the API `/_api/current-database` has been
  removed in the meantime. The functionality is accessible via `/_api/database/current`
  now).

* ensure a proper order of tick values in datafiles/journals/compactors.
  any new files written will have the _tick values of their markers in order. for
  older files, there are edge cases at the beginning and end of the datafiles when
  _tick values are not properly in order.

* prevent caching of static pages in PathHandler.
  whenever a static page is requested that is served by the general PathHandler, the
  server will respond to HTTP GET requests with a "Cache-Control: max-age=86400" header.

* added "doCompact" attribute when creating collections and to collection.properties().
  The attribute controls whether collection datafiles are compacted.

* changed the HTTP return code from 400 to 404 for some cases when there is a referral
  to a non-existing collection or document.

* introduced error code 1909 `too many iterations` that is thrown when graph traversals
  hit the `maxIterations` threshold.

* optionally limit traversals to a certain number of iterations
  the limitation can be achieved via the traversal API by setting the `maxIterations`
  attribute, and also via the AQL `TRAVERSAL` and `TRAVERSAL_TREE` functions by setting
  the same attribute. If traversals are not limited by the end user, a server-defined
  limit for `maxIterations` may be used to prevent server-side traversals from running
  endlessly.

* added graph traversal API at `/_api/traversal`

* added "API" link in web interface, pointing to REST API generated with Swagger

* moved "About" link in web interface into "links" menu

* allow incremental access to the documents in a collection from out of AQL
  this allows reading documents from a collection chunks when a full collection scan
  is required. memory usage might be must lower in this case and queries might finish
  earlier if there is an additional LIMIT statement

* changed AQL COLLECT to use a stable sort, so any previous SORT order is preserved

* issue #547: Javascript error in the web interface

* issue #550: Make AQL graph functions support key in addition to id

* issue #526: Unable to escape when an errorneous command is entered into the js shell

* issue #523: Graph and vertex methods for the javascript api

* issue #517: Foxx: Route parameters with capital letters fail

* issue #512: Binded Parameters for LIMIT


v1.3.3 (2013-08-01)
-------------------

* issue #570: updateFishbowl() fails once

* updated and fixed generated examples

* issue #559: added Foxx documentation to user manual

* added missing error reporting for errors that happened during import of edges


v1.3.2 (2013-06-21)
-------------------

* fixed memleak in internal.download()

* made the shape-collection journal size adaptive:
  if too big shapes come in, a shape journal will be created with a big-enough size
  automatically. the maximum size of a shape journal is still restricted, but to a
  very big value that should never be reached in practice.

* fixed a segfault that occurred when inserting documents with a shape size bigger
  than the default shape journal size (2MB)

* fixed a locking issue in collection.truncate()

* fixed value overflow in accumulated filesizes reported by collection.figures()

* issue #545: AQL FILTER unnecessary (?) loop

* issue #549: wrong return code with --daemon


v1.3.1 (2013-05-24)
-------------------

* removed currently unused _ids collection

* fixed usage of --temp-path in aranogd and arangosh

* issue #540: suppress return of temporary internal variables in AQL

* issue #530: ReferenceError: ArangoError is not a constructor

* issue #535: Problem with AQL user functions javascript API

* set --javascript.app-path for test execution to prevent startup error

* issue #532: Graph _edgesCache returns invalid data?

* issue #531: Arangod errors

* issue #529: Really weird transaction issue

* fixed usage of --temp-path in aranogd and arangosh


v1.3.0 (2013-05-10)
-------------------

* fixed problem on restart ("datafile-xxx is not sealed") when server was killed
  during a compaction run

* fixed leak when using cursors with very small batchSize

* issue #508: `unregistergroup` function not mentioned in http interface docs

* issue #507: GET /_api/aqlfunction returns code inside parentheses

* fixed issue #489: Bug in aal.install

* fixed issue 505: statistics not populated on MacOS


v1.3.0-rc1 (2013-04-24)
-----------------------

* updated documentation for 1.3.0

* added node modules and npm packages

* changed compaction to only compact datafiles with more at least 10% of dead
  documents (byte size-wise)

* issue #498: fixed reload of authentication info when using
  `require("org/arangodb/users").reload()`

* issue #495: Passing an empty array to create a document results in a
  "phantom" document

* added more precision for requests statistics figures

* added "sum" attribute for individual statistics results in statistics API
  at /_admin/statistics

* made "limit" an optional parameter in AQL function NEAR().
  limit can now be either omitted completely, or set to 0. If so, an internal
  default value (currently 100) will be applied for the limit.

* issue #481

* added "attributes.count" to output of `collection.figures()`
  this also affects the REST API /_api/collection/<name>/figures

* added IndexedPropertyGetter for ShapedJson objects

* added API for user-defined AQL functions

* issue #475: A better error message for deleting a non-existent graph

* issue #474: Web interface problems with the JS Shell

* added missing documentation for AQL UNION function

* added transaction support.
  This provides ACID transactions for ArangoDB. Transactions can be invoked
  using the `db._executeTransaction()` function, or the `/_api/transaction`
  REST API.

* switched to semantic versioning (at least for alpha & alpha naming)

* added saveOrReplace() for server-side JS

v1.3.alpha1 (2013-04-05)
------------------------

* cleanup of Module, Package, ArangoApp and modules "internal", "fs", "console"

* use Error instead of string in throw to allow stack-trace

* issue #454: error while creation of Collection

* make `collection.count()` not recalculate the number of documents on the fly, but
  use some internal document counters.

* issue #457: invalid string value in web interface

* make datafile id (datafile->_fid) identical to the numeric part of the filename.
  E.g. the datafile `journal-123456.db` will now have a datafile marker with the same
  fid (i.e. `123456`) instead of a different value. This change will only affect
  datafiles that are created with 1.3 and not any older files.
  The intention behind this change is to make datafile debugging easier.

* consistently discard document attributes with reserved names (system attributes)
  but without any known meaning, for example `_test`, `_foo`, ...

  Previously, these attributes were saved with the document regularly in some cases,
  but were discarded in other cases.
  Now these attributes are discarded consistently. "Real" system attributes such as
  `_key`, `_from`, `_to` are not affected and will work as before.

  Additionally, attributes with an empty name (``) are discarded when documents are
  saved.

  Though using reserved or empty attribute names in documents was not really and
  consistently supported in previous versions of ArangoDB, this change might cause
  an incompatibility for clients that rely on this feature.

* added server startup flag `--database.force-sync-properties` to force syncing of
  collection properties on collection creation, deletion and on property update.
  The default value is true to mimic the behavior of previous versions of ArangoDB.
  If set to false, collection properties are written to disk but no call to sync()
  is made.

* added detailed output of server version and components for REST APIs
  `/_admin/version` and `/_api/version`. To retrieve this extended information,
  call the REST APIs with URL parameter `details=true`.

* issue #443: For git-based builds include commit hash in version

* adjust startup log output to be more compact, less verbose

* set the required minimum number of file descriptors to 256.
  On server start, this number is enforced on systems that have rlimit. If the limit
  cannot be enforced, starting the server will fail.
  Note: 256 is considered to be the absolute minimum value. Depending on the use case
  for ArangoDB, a much higher number of file descriptors should be used.

  To avoid checking & potentially changing the number of maximum open files, use the
  startup option `--server.descriptors-minimum 0`

* fixed shapedjson to json conversion for special numeric values (NaN, +inf, -inf).
  Before, "NaN", "inf", or "-inf" were written into the JSONified output, but these
  values are not allowed in JSON. Now, "null" is written to the JSONified output as
  required.

* added AQL functions VARIANCE_POPULATION(), VARIANCE_SAMPLE(), STDDEV_POPULATION(),
  STDDEV_SAMPLE(), AVERAGE(), MEDIAN() to calculate statistical values for lists

* added AQL SQRT() function

* added AQL TRIM(), LEFT() and RIGHT() string functions

* fixed issue #436: GET /_api/document on edge

* make AQL REVERSE() and LENGTH() functions work on strings, too

* disabled DOT generation in `make doxygen`. this speeds up docs generation

* renamed startup option `--dispatcher.report-intervall` to `--dispatcher.report-interval`

* renamed startup option `--scheduler.report-intervall` to `--scheduler.report-interval`

* slightly changed output of REST API method /_admin/log.
  Previously, the log messages returned also contained the date and log level, now
  they will only contain the log message, and no date and log level information.
  This information can be re-created by API users from the `timestamp` and `level`
  attributes of the result.

* removed configure option `--enable-zone-debug`
  memory zone debugging is now automatically turned on when compiling with ArangoDB
  `--enable-maintainer-mode`

* removed configure option `--enable-arangob`
  arangob is now always included in the build


v1.2.3 (XXXX-XX-XX)
-------------------

* added optional parameter `edgexamples` for AQL function EDGES() and NEIGHBORS()

* added AQL function NEIGHBORS()

* added freebsd support

* fixed firstExample() query with `_id` and `_key` attributes

* issue triAGENS/ArangoDB-PHP#55: AQL optimizer may have mis-optimized duplicate
  filter statements with limit


v1.2.2 (2013-03-26)
-------------------

* fixed save of objects with common sub-objects

* issue #459: fulltext internal memory allocation didn't scale well
  This fix improves loading times for collections with fulltext indexes that have
  lots of equal words indexed.

* issue #212: auto-increment support

  The feature can be used by creating a collection with the extra `keyOptions`
  attribute as follows:

      db._create("mycollection", { keyOptions: { type: "autoincrement", offset: 1, increment: 10, allowUserKeys: true } });

  The `type` attribute will make sure the keys will be auto-generated if no
  `_key` attribute is specified for a document.

  The `allowUserKeys` attribute determines whether users might still supply own
  `_key` values with documents or if this is considered an error.

  The `increment` value determines the actual increment value, whereas the `offset`
  value can be used to seed to value sequence with a specific starting value.
  This will be useful later in a multi-master setup, when multiple servers can use
  different auto-increment seed values and thus generate non-conflicting auto-increment values.

  The default values currently are:

  - `allowUserKeys`: `true`
  - `offset`: `0`
  - `increment`: `1`

  The only other available key generator type currently is `traditional`.
  The `traditional` key generator will auto-generate keys in a fashion as ArangoDB
  always did (some increasing integer value, with a more or less unpredictable
  increment value).

  Note that for the `traditional` key generator there is only the option to disallow
  user-supplied keys and give the server the sole responsibility for key generation.
  This can be achieved by setting the `allowUserKeys` property to `false`.

  This change also introduces the following errors that API implementors may want to check
  the return values for:

  - 1222: `document key unexpected`: will be raised when a document is created with
    a `_key` attribute, but the underlying collection was set up with the `keyOptions`
    attribute `allowUserKeys: false`.

  - 1225: `out of keys`: will be raised when the auto-increment key generator runs
    out of keys. This may happen when the next key to be generated is 2^64 or higher.
    In practice, this will only happen if the values for `increment` or `offset` are
    not set appropriately, or if users are allowed to supply own keys, those keys
    are near the 2^64 threshold, and later the auto-increment feature kicks in and
    generates keys that cross that threshold.

    In practice it should not occur with proper configuration and proper usage of the
    collections.

  This change may also affect the following REST APIs:
  - POST `/_api/collection`: the server does now accept the optional `keyOptions`
    attribute in the second parameter
  - GET `/_api/collection/properties`: will return the `keyOptions` attribute as part
    of the collection's properties. The previous optional attribute `createOptions`
    is now gone.

* fixed `ArangoStatement.explain()` method with bind variables

* fixed misleading "cursor not found" error message in arangosh that occurred when
  `count()` was called for client-side cursors

* fixed handling of empty attribute names, which may have crashed the server under
  certain circumstances before

* fixed usage of invalid pointer in error message output when index description could
  not be opened


v1.2.1 (2013-03-14)
-------------------

* issue #444: please darken light color in arangosh

* issue #442: pls update post install info on osx

* fixed conversion of special double values (NaN, -inf, +inf) when converting from
  shapedjson to JSON

* fixed compaction of markers (location of _key was not updated correctly in memory,
  leading to _keys pointing to undefined memory after datafile rotation)

* fixed edge index key pointers to use document master pointer plus offset instead
  of direct _key address

* fixed case when server could not create any more journal or compactor files.
  Previously a wrong status code may have been returned, and not being able to create
  a new compactor file may have led to an infinite loop with error message
  "could not create compactor".

* fixed value truncation for numeric filename parts when renaming datafiles/journals


v1.2.0 (2013-03-01)
-------------------

* by default statistics are now switch off; in order to enable comment out
  the "disable-statistics = yes" line in "arangod.conf"

* fixed issue #435: csv parser skips data at buffer border

* added server startup option `--server.disable-statistics` to turn off statistics
  gathering without recompilation of ArangoDB.
  This partly addresses issue #432.

* fixed dropping of indexes without collection name, e.g.
  `db.xxx.dropIndex("123456");`
  Dropping an index like this failed with an assertion error.

* fixed issue #426: arangoimp should be able to import edges into edge collections

* fixed issue #425: In case of conflict ArangoDB returns HTTP 400 Bad request
  (with 1207 Error) instead of HTTP 409 Conflict

* fixed too greedy token consumption in AQL for negative values:
  e.g. in the statement `RETURN { a: 1 -2 }` the minus token was consumed as part
  of the value `-2`, and not interpreted as the binary arithmetic operator


v1.2.beta3 (2013-02-22)
-----------------------

* issue #427: ArangoDB Importer Manual has no navigation links (previous|home|next)

* issue #319: Documentation missing for Emergency console and incomplete for datafile debugger.

* issue #370: add documentation for reloadRouting and flushServerModules

* issue #393: added REST API for user management at /_api/user

* issue #393, #128: added simple cryptographic functions for user actions in module "crypto":
  * require("org/arangodb/crypto").md5()
  * require("org/arangodb/crypto").sha256()
  * require("org/arangodb/crypto").rand()

* added replaceByExample() Javascript and REST API method

* added updateByExample() Javascript and REST API method

* added optional "limit" parameter for removeByExample() Javascript and REST API method

* fixed issue #413

* updated bundled V8 version from 3.9.4 to 3.16.14.1
  Note: the Windows version used a more recent version (3.14.0.1) and was not updated.

* fixed issue #404: keep original request url in request object


v1.2.beta2 (2013-02-15)
-----------------------

* fixed issue #405: 1.2 compile warnings

* fixed issue #333: [debian] Group "arangodb" is not used when starting vie init.d script

* added optional parameter 'excludeSystem' to GET /_api/collection
  This parameter can be used to disable returning system collections in the list
  of all collections.

* added AQL functions KEEP() and UNSET()

* fixed issue #348: "HTTP Interface for Administration and Monitoring"
  documentation errors.

* fix stringification of specific positive int64 values. Stringification of int64
  values with the upper 32 bits cleared and the 33rd bit set were broken.

* issue #395:  Collection properties() function should return 'isSystem' for
  Javascript and REST API

* make server stop after upgrade procedure when invoked with `--upgrade option`.
  When started with the `--upgrade` option, the server will perfom
  the upgrade, and then exit with a status code indicating the result of the
  upgrade (0 = success, 1 = failure). To start the server regularly in either
  daemon or console mode, the `--upgrade` option must not be specified.
  This change was introduced to allow init.d scripts check the result of
  the upgrade procedure, even in case an upgrade was successful.
  this was introduced as part of issue #391.

* added AQL function EDGES()

* added more crash-protection when reading corrupted collections at startup

* added documentation for AQL function CONTAINS()

* added AQL function LIKE()

* replaced redundant error return code 1520 (Unable to open collection) with error code
  1203 (Collection not found). These error codes have the same meanings, but one of
  them was returned from AQL queries only, the other got thrown by other parts of
  ArangoDB. Now, error 1203 (Collection not found) is used in AQL too in case a
  non-existing collection is used.

v1.2.beta1 (2013-02-01)
-----------------------

* fixed issue #382: [Documentation error] Maschine... should be Machine...

* unified history file locations for arangod, arangosh, and arangoirb.
  - The readline history for arangod (emergency console) is now stored in file
    $HOME/.arangod. It was stored in $HOME/.arango before.
  - The readline history for arangosh is still stored in $HOME/.arangosh.
  - The readline history for arangoirb is now stored in $HOME/.arangoirb. It was
    stored in $HOME/.arango-mrb before.

* fixed issue #381: _users user should have a unique constraint

* allow negative list indexes in AQL to access elements from the end of a list,
  e.g. ```RETURN values[-1]``` will return the last element of the `values` list.

* collection ids, index ids, cursor ids, and document revision ids created and
  returned by ArangoDB are now returned as strings with numeric content inside.
  This is done to prevent some value overrun/truncation in any part of the
  complete client/server workflow.
  In ArangoDB 1.1 and before, these values were previously returned as
  (potentially very big) integer values. This may cause problems (clipping, overrun,
  precision loss) for clients that do not support big integers natively and store
  such values in IEEE754 doubles internally. This type loses precision after about
  52 bits and is thus not safe to hold an id.
  Javascript and 32 bit-PHP are examples for clients that may cause such problems.
  Therefore, ids are now returned by ArangoDB as strings, with the string
  content being the integer value as before.

  Example for documents ("_rev" attribute):
  - Document returned by ArangoDB 1.1: { "_rev": 1234, ... }
  - Document returned by ArangoDB 1.2: { "_rev": "1234", ... }

  Example for collections ("id" attribute / "_id" property):
  - Collection returned by ArangoDB 1.1: { "id": 9327643, "name": "test", ... }
  - Collection returned by ArangoDB 1.2: { "id": "9327643", "name": "test", ... }

  Example for cursors ("id" attribute):
  - Collection returned by ArangoDB 1.1: { "id": 11734292, "hasMore": true, ... }
  - Collection returned by ArangoDB 1.2: { "id": "11734292", "hasMore": true, ... }

* global variables are not automatically available anymore when starting the
  arangod Javascript emergency console (i.e. ```arangod --console```).

  Especially, the variables `db`, `edges`, and `internal` are not available
  anymore. `db` and `internal` can be made available in 1.2 by
  ```var db = require("org/arangodb").db;``` and
  ```var internal = require("internal");```, respectively.
  The reason for this change is to get rid of global variables in the server
  because this will allow more specific inclusion of functionality.

  For convenience, the global variable `db` is still available by default in
  arangosh. The global variable `edges`, which since ArangoDB 1.1 was kind of
  a redundant wrapper of `db`, has been removed in 1.2 completely.
  Please use `db` instead, and if creating an edge collection, use the explicit
  ```db._createEdgeCollection()``` command.

* issue #374: prevent endless redirects when calling admin interface with
  unexpected URLs

* issue #373: TRAVERSAL() `trackPaths` option does not work. Instead `paths` does work

* issue #358: added support for CORS

* honor optional waitForSync property for document removal, replace, update, and
  save operations in arangosh. The waitForSync parameter for these operations
  was previously honored by the REST API and on the server-side, but not when
  the waitForSync parameter was specified for a document operation in arangosh.

* calls to db.collection.figures() and /_api/collection/<collection>/figures now
  additionally return the number of shapes used in the collection in the
  extra attribute "shapes.count"

* added AQL TRAVERSAL_TREE() function to return a hierarchical result from a traversal

* added AQL TRAVERSAL() function to return the results from a traversal

* added AQL function ATTRIBUTES() to return the attribute names of a document

* removed internal server-side AQL functions from global scope.

  Now the AQL internal functions can only be accessed via the exports of the
  ahuacatl module, which can be included via ```require("org/arangodb/ahuacatl")```.
  It shouldn't be necessary for clients to access this module at all, but
  internal code may use this module.

  The previously global AQL-related server-side functions were moved to the
  internal namespace. This produced the following function name changes on
  the server:

     old name              new name
     ------------------------------------------------------
     AHUACATL_RUN       => require("internal").AQL_QUERY
     AHUACATL_EXPLAIN   => require("internal").AQL_EXPLAIN
     AHUACATL_PARSE     => require("internal").AQL_PARSE

  Again, clients shouldn't have used these functions at all as there is the
  ArangoStatement object to execute AQL queries.

* fixed issue #366: Edges index returns strange description

* added AQL function MATCHES() to check a document against a list of examples

* added documentation and tests for db.collection.removeByExample

* added --progress option for arangoimp. This will show the percentage of the input
  file that has been processed by arangoimp while the import is still running. It can
  be used as a rough indicator of progress for the entire import.

* make the server log documents that cannot be imported via /_api/import into the
  logfile using the warning log level. This may help finding illegal documents in big
  import runs.

* check on server startup whether the database directory and all collection directories
  are writable. if not, the server startup will be aborted. this prevents serious
  problems with collections being non-writable and this being detected at some pointer
  after the server has been started

* allow the following AQL constructs: FUNC(...)[...], FUNC(...).attribute

* fixed issue #361: Bug in Admin Interface. Header disappears when clicking new collection

* Added in-memory only collections

  Added collection creation parameter "isVolatile":
  if set to true, the collection is created as an in-memory only collection,
  meaning that all document data of that collection will reside in memory only,
  and will not be stored permanently to disk.
  This means that all collection data will be lost when the collection is unloaded
  or the server is shut down.
  As this collection type does not have datafile disk overhead for the regular
  document operations, it may be faster than normal disk-backed collections. The
  actual performance gains strongly depend on the underlying OS, filesystem, and
  settings though.
  This collection type should be used for caches only and not for any sensible data
  that cannot be re-created otherwise.
  Some platforms, namely Windows, currently do not support this collection type.
  When creating an in-memory collection on such platform, an error message will be
  returned by ArangoDB telling the user the platform does not support it.

  Note: in-memory collections are an experimental feature. The feature might
  change drastically or even be removed altogether in a future version of ArangoDB.

* fixed issue #353: Please include "pretty print" in Emergency Console

* fixed issue #352: "pretty print" console.log
  This was achieved by adding the dump() function for the "internal" object

* reduced insertion time for edges index
  Inserting into the edges index now avoids costly comparisons in case of a hash
  collision, reducing the prefilling/loading timer for bigger edge collections

* added fulltext queries to AQL via FULLTEXT() function. This allows search
  fulltext indexes from an AQL query to find matching documents

* added fulltext index type. This index type allows indexing words and prefixes of
  words from a specific document attribute. The index can be queries using a
  SimpleQueryFull object, the HTTP REST API at /_api/simple/fulltext, or via AQL

* added collection.revision() method to determine whether a collection has changed.
  The revision method returns a revision string that can be used by client programs
  for equality/inequality comparisons. The value returned by the revision method
  should be treated by clients as an opaque string and clients should not try to
  figure out the sense of the revision id. This is still useful enough to check
  whether data in a collection has changed.

* issue #346: adaptively determine NUMBER_HEADERS_PER_BLOCK

* issue #338: arangosh cursor positioning problems

* issue #326: use limit optimization with filters

* issue #325: use index to avoid sorting

* issue #324: add limit optimization to AQL

* removed arango-password script and added Javascript functionality to add/delete
  users instead. The functionality is contained in module `users` and can be invoked
  as follows from arangosh and arangod:
  * require("users").save("name", "passwd");
  * require("users").replace("name", "newPasswd");
  * require("users").remove("name");
  * require("users").reload();
  These functions are intentionally not offered via the web interface.
  This also addresses issue #313

* changed print output in arangosh and the web interface for JSON objects.
  Previously, printing a JSON object in arangosh resulted in the attribute values
  being printed as proper JSON, but attribute names were printed unquoted and
  unescaped. This was fine for the purpose of arangosh, but lead to invalid
  JSON being produced. Now, arangosh will produce valid JSON that can be used
  to send it back to ArangoDB or use it with arangoimp etc.

* fixed issue #300: allow importing documents via the REST /_api/import API
  from a JSON list, too.
  So far, the API only supported importing from a format that had one JSON object
  on each line. This is sometimes inconvenient, e.g. when the result of an AQL
  query or any other list is to be imported. This list is a JSON list and does not
  necessary have a document per line if pretty-printed.
  arangoimp now supports the JSON list format, too. However, the format requires
  arangoimp and the server to read the entire dataset at once. If the dataset is
  too big (bigger than --max-upload-size) then the import will be rejected. Even if
  increased, the entire list must fit in memory on both the client and the server,
  and this may be more resource-intensive than importing individual lines in chunks.

* removed unused parameter --reuse-ids for arangoimp. This parameter did not have
  any effect in 1.2, was never publicly announced and did evil (TM) things.

* fixed issue #297 (partly): added whitespace between command line and
  command result in arangosh, added shell colors for better usability

* fixed issue #296: system collections not usable from AQL

* fixed issue #295: deadlock on shutdown

* fixed issue #293: AQL queries should exploit edges index

* fixed issue #292: use index when filtering on _key in AQL

* allow user-definable document keys
  users can now define their own document keys by using the _key attribute
  when creating new documents or edges. Once specified, the value of _key is
  immutable.
  The restrictions for user-defined key values are:
  * the key must be at most 254 bytes long
  * it must consist of the letters a-z (lower or upper case), the digits 0-9,
    the underscore (_) or dash (-) characters only
  * any other characters, especially multi-byte sequences, whitespace or
    punctuation characters cannot be used inside key values

  Specifying a document key is optional when creating new documents. If no
  document key is specified, ArangoDB will create a document key itself.
  There are no guarantees about the format and pattern of auto-generated document
  keys other than the above restrictions.
  Clients should therefore treat auto-generated document keys as opaque values.
  Keys can be used to look up and reference documents, e.g.:
  * saving a document: `db.users.save({ "_key": "fred", ... })`
  * looking up a document: `db.users.document("fred")`
  * referencing other documents: `edges.relations.save("users/fred", "users/john", ...)`

  This change is downwards-compatible to ArangoDB 1.1 because in ArangoDB 1.1
  users were not able to define their own keys. If the user does not supply a _key
  attribute when creating a document, ArangoDB 1.2 will still generate a key of
  its own as ArangoDB 1.1 did. However, all documents returned by ArangoDB 1.2 will
  include a _key attribute and clients should be able to handle that (e.g. by
  ignoring it if not needed). Documents returned will still include the _id attribute
  as in ArangoDB 1.1.

* require collection names everywhere where a collection id was allowed in
  ArangoDB 1.1 & 1.0
  This change requires clients to use a collection name in place of a collection id
  at all places the client deals with collections.
  Examples:
  * creating edges: the _from and _to attributes must now contain collection names instead
    of collection ids: `edges.relations.save("test/my-key1", "test/my-key2", ...)`
  * retrieving edges: the returned _from and _to attributes now will contain collection
    names instead of ids, too: _from: `test/fred` instead of `1234/3455`
  * looking up documents: db.users.document("fred") or db._document("users/fred")

  Collection names must be used in REST API calls instead of collection ids, too.
  This change is thus not completely downwards-compatible to ArangoDB 1.1. ArangoDB 1.1
  required users to use collection ids in many places instead of collection names.
  This was unintuitive and caused overhead in cases when just the collection name was
  known on client-side but not its id. This overhead can now be avoided so clients can
  work with the collection names directly. There is no need to work with collection ids
  on the client side anymore.
  This change will likely require adjustments to API calls issued by clients, and also
  requires a change in how clients handle the _id value of returned documents. Previously,
  the _id value of returned documents contained the collection id, a slash separator and
  the document number. Since 1.2, _id will contain the collection name, a slash separator
  and the document key. The same applies to the _from and _to attribute values of edges
  that are returned by ArangoDB.

  Also removed (now unnecessary) location header in responses of the collections REST API.
  The location header was previously returned because it was necessary for clients.
  When clients created a collection, they specified the collection name. The collection
  id was generated on the server, but the client needed to use the server-generated
  collection id for further API calls, e.g. when creating edges etc. Therefore, the
  full collection URL, also containing the collection id, was returned by the server in
  responses to the collection API, in the HTTP location header.
  Returning the location header has become unnecessary in ArangoDB 1.2 because users
  can access collections by name and do not need to care about collection ids.


v1.1.3 (2013-XX-XX)
-------------------

* fix case when an error message was looked up for an error code but no error
  message was found. In this case a NULL ptr was returned and not checked everywhere.
  The place this error popped up was when inserting into a non-unique hash index
  failed with a specific, invalid error code.

* fixed issue #381:  db._collection("_users").getIndexes();

* fixed issue #379: arango-password fatal issue javscript.startup-directory

* fixed issue #372: Command-Line Options for the Authentication and Authorization


v1.1.2 (2013-01-20)
-------------------

* upgraded to mruby 2013-01-20 583983385b81c21f82704b116eab52d606a609f4

* fixed issue #357: Some spelling and grammar errors

* fixed issue #355: fix quotes in pdf manual

* fixed issue #351: Strange arangosh error message for long running query

* fixed randomly hanging connections in arangosh on MacOS

* added "any" query method: this returns a random document from a collection. It
  is also available via REST HTTP at /_api/simple/any.

* added deployment tool

* added getPeerVertex

* small fix for logging of long messages: the last character of log messages longer
  than 256 bytes was not logged.

* fixed truncation of human-readable log messages for web interface: the trailing \0
  byte was not appended for messages longer than 256 bytes

* fixed issue #341: ArangoDB crashes when stressed with Batch jobs
  Contrary to the issue title, this did not have anything to do with batch jobs but
  with too high memory usage. The memory usage of ArangoDB is now reduced for cases
   when there are lots of small collections with few documents each

* started with issue #317: Feature Request (from Google Groups): DATE handling

* backported issue #300: Extend arangoImp to Allow importing resultset-like
  (list of documents) formatted files

* fixed issue #337: "WaitForSync" on new collection does not work on Win/X64

* fixed issue #336: Collections REST API docs

* fixed issue #335: mmap errors due to wrong memory address calculation

* fixed issue #332: arangoimp --use-ids parameter seems to have no impact

* added option '--server.disable-authentication' for arangosh as well. No more passwd
  prompts if not needed

* fixed issue #330: session logging for arangosh

* fixed issue #329: Allow passing script file(s) as parameters for arangosh to run

* fixed issue #328: 1.1 compile warnings

* fixed issue #327: Javascript parse errors in front end


v1.1.1 (2012-12-18)
-------------------

* fixed issue #339: DELETE /_api/cursor/cursor-identifier return incollect errorNum

  The fix for this has led to a signature change of the function actions.resultNotFound().
  The meaning of parameter #3 for This function has changed from the error message string
  to the error code. The error message string is now parameter #4.
  Any client code that uses this function in custom actions must be adjusted.

* fixed issue #321: Problem upgrading arangodb 1.0.4 to 1.1.0 with Homebrew (OSX 10.8.2)

* fixed issue #230: add navigation and search for online documentation

* fixed issue #315: Strange result in PATH

* fixed issue #323: Wrong function returned in error message of AQL CHAR_LENGTH()

* fixed some log errors on startup / shutdown due to pid file handling and changing
  of directories


v1.1.0 (2012-12-05)
-------------------

* WARNING:
  arangod now performs a database version check at startup. It will look for a file
  named "VERSION" in its database directory. If the file is not present, arangod will
  perform an automatic upgrade of the database directory. This should be the normal
  case when upgrading from ArangoDB 1.0 to ArangoDB 1.1.

  If the VERSION file is present but is from an older version of ArangoDB, arangod
  will refuse to start and ask the user to run a manual upgrade first. A manual upgrade
  can be performed by starting arangod with the option `--upgrade`.

  This upgrade procedure shall ensure that users have full control over when they
  perform any updates/upgrades of their data, and can plan backups accordingly. The
  procedure also guarantees that the server is not run without any required system
  collections or with in incompatible data state.

* added AQL function DOCUMENT() to retrieve a document by its _id value

* fixed issue #311: fixed segfault on unload

* fixed issue #309: renamed stub "import" button from web interface

* fixed issue #307: added WaitForSync column in collections list in in web interface

* fixed issue #306: naming in web interface

* fixed issue #304: do not clear AQL query text input when switching tabs in
  web interface

* fixed issue #303: added documentation about usage of var keyword in web interface

* fixed issue #301: PATCH does not work in web interface

# fixed issue #269: fix make distclean & clean

* fixed issue #296: system collections not usable from AQL

* fixed issue #295: deadlock on shutdown

* added collection type label to web interface

* fixed issue #290: the web interface now disallows creating non-edges in edge collections
  when creating collections via the web interface, the collection type must also be
  specified (default is document collection)

* fixed issue #289: tab-completion does not insert any spaces

* fixed issue #282: fix escaping in web interface

* made AQL function NOT_NULL take any number of arguments. Will now return its
  first argument that is not null, or null if all arguments are null. This is downwards
  compatible.

* changed misleading AQL function name NOT_LIST() to FIRST_LIST() and slightly changed
  the behavior. The function will now return its first argument that is a list, or null
  if none of the arguments are lists.
  This is mostly downwards-compatible. The only change to the previous implementation in
  1.1-beta will happen if two arguments were passed and the 1st and 2nd arguments were
  both no lists. In previous 1.1, the 2nd argument was returned as is, but now null
  will be returned.

* add AQL function FIRST_DOCUMENT(), with same behavior as FIRST_LIST(), but working
  with documents instead of lists.

* added UPGRADING help text

* fixed issue #284: fixed Javascript errors when adding edges/vertices without own
  attributes

* fixed issue #283: AQL LENGTH() now works on documents, too

* fixed issue #281: documentation for skip lists shows wrong example

* fixed AQL optimizer bug, related to OR-combined conditions that filtered on the
  same attribute but with different conditions

* fixed issue #277: allow usage of collection names when creating edges
  the fix of this issue also implies validation of collection names / ids passed to
  the REST edge create method. edges with invalid collection ids or names in the
  "from" or "to" values will be rejected and not saved


v1.1.beta2 (2012-11-13)
-----------------------

* fixed arangoirb compilation

* fixed doxygen


v1.1.beta1 (2012-10-24)
-----------------------

* fixed AQL optimizer bug

* WARNING:
  - the user has changed from "arango" to "arangodb", the start script has changed from
    "arangod" to "arangodb", the database directory has changed from "/var/arangodb" to
    "/var/lib/arangodb" to be compliant with various Linux policies

  - In 1.1, we have introduced types for collections: regular documents go into document
    collections, and edges go into edge collections. The prefixing (db.xxx vs. edges.xxx)
    works slightly different in 1.1: edges.xxx can still be used to access collections,
    however, it will not determine the type of existing collections anymore. To create an
    edge collection 1.1, you can use db._createEdgeCollection() or edges._create().
    And there's of course also db._createDocumentCollection().
    db._create() is also still there and will create a document collection by default,
    whereas edges._create() will create an edge collection.

  - the admin web interface that was previously available via the simple URL suffix /
    is now available via a dedicated URL suffix only: /_admin/html
    The reason for this is that routing and URLs are now subject to changes by the end user,
    and only URLs parts prefixed with underscores (e.g. /_admin or /_api) are reserved
    for ArangoDB's internal usage.

* the server now handles requests with invalid Content-Length header values as follows:
  - if Content-Length is negative, the server will respond instantly with HTTP 411
    (length required)

  - if Content-Length is positive but shorter than the supplied body, the server will
    respond with HTTP 400 (bad request)

  - if Content-Length is positive but longer than the supplied body, the server will
    wait for the client to send the missing bytes. The server allows 90 seconds for this
    and will close the connection if the client does not send the remaining data

  - if Content-Length is bigger than the maximum allowed size (512 MB), the server will
    fail with HTTP 413 (request entity too large).

  - if the length of the HTTP headers is greater than the maximum allowed size (1 MB),
    the server will fail with HTTP 431 (request header fields too large)

* issue #265: allow optional base64 encoding/decoding of action response data

* issue #252: create _modules collection using arango-upgrade (note: arango-upgrade was
  finally replaced by the `--upgrade` option for arangod)

* issue #251: allow passing arbitrary options to V8 engine using new command line option:
  --javascript.v8-options. Using this option, the Harmony features or other settings in
  v8 can be enabled if the end user requires them

* issue #248: allow AQL optimizer to pull out completely uncorrelated subqueries to the
  top level, resulting in less repeated evaluation of the subquery

* upgraded to Doxygen 1.8.0

* issue #247: added AQL function MERGE_RECURSIVE

* issue #246: added clear() function in arangosh

* issue #245: Documentation: Central place for naming rules/limits inside ArangoDB

* reduced size of hash index elements by 50 %, allowing more index elements to fit in
  memory

* issue #235: GUI Shell throws Error:ReferenceError: db is not defined

* issue #229: methods marked as "under construction"

* issue #228: remove unfinished APIs (/_admin/config/*)

* having the OpenSSL library installed is now a prerequisite to compiling ArangoDB
  Also removed the --enable-ssl configure option because ssl is always required.

* added AQL functions TO_LIST, NOT_LIST

* issue #224: add optional Content-Id for batch requests

* issue #221: more documentation on AQL explain functionality. Also added
  ArangoStatement.explain() client method

* added db._createStatement() method on server as well (was previously available
  on the client only)

* issue #219: continue in case of "document not found" error in PATHS() function

* issue #213: make waitForSync overridable on specific actions

* changed AQL optimizer to use indexes in more cases. Previously, indexes might
  not have been used when in a reference expression the inner collection was
  specified last. Example: FOR u1 IN users FOR u2 IN users FILTER u1._id == u2._id
  Previously, this only checked whether an index could be used for u2._id (not
  possible). It was not checked whether an index on u1._id could be used (possible).
  Now, for expressions that have references/attribute names on both sides of the
  above as above, indexes are checked for both sides.

* issue #204: extend the CSV import by TSV and by user configurable
  separator character(s)

* issue #180: added support for batch operations

* added startup option --server.backlog-size
  this allows setting the value of the backlog for the listen() system call.
  the default value is 10, the maximum value is platform-dependent

* introduced new configure option "--enable-maintainer-mode" for
  ArangoDB maintainers. this option replaces the previous compile switches
  --with-boost-test, --enable-bison, --enable-flex and --enable-errors-dependency
  the individual configure options have been removed. --enable-maintainer-mode
  turns them all on.

* removed potentially unused configure option --enable-memfail

* fixed issue #197: HTML web interface calls /_admin/user-manager/session

* fixed issue #195: VERSION file in database directory

* fixed issue #193: REST API HEAD request returns a message body on 404

* fixed issue #188: intermittent issues with 1.0.0
  (server-side cursors not cleaned up in all cases, pthreads deadlock issue)

* issue #189: key store should use ISO datetime format bug

* issue #187: run arango-upgrade on server start (note: arango-upgrade was finally
  replaced by the `--upgrade` option for arangod)n

* fixed issue #183: strange unittest error

* fixed issue #182: manual pages

* fixed issue #181: use getaddrinfo

* moved default database directory to "/var/lib/arangodb" in accordance with
  http://www.pathname.com/fhs/pub/fhs-2.3.html

* fixed issue #179: strange text in import manual

* fixed issue #178: test for aragoimp is missing

* fixed issue #177: a misleading error message was returned if unknown variables
  were used in certain positions in an AQL query.

* fixed issue #176: explain how to use AQL from the arangosh

* issue #175: re-added hidden (and deprecated) option --server.http-port. This
  option is only there to be downwards-compatible to Arango 1.0.

* fixed issue #174: missing Documentation for `within`

* fixed issue #170: add db.<coll_name>.all().toArray() to arangosh help screen

* fixed issue #169: missing argument in Simple Queries

* added program arango-upgrade. This program must be run after installing ArangoDB
  and after upgrading from a previous version of ArangoDB. The arango-upgrade script
  will ensure all system collections are created and present in the correct state.
  It will also perform any necessary data updates.
  Note: arango-upgrade was finally replaced by the `--upgrade` option for arangod.

* issue #153: edge collection should be a flag for a collection
  collections now have a type so that the distinction between document and edge
  collections can now be done at runtime using a collection's type value.
  A collection's type can be queried in Javascript using the <collection>.type() method.

  When new collections are created using db._create(), they will be document
  collections by default. When edge._create() is called, an edge collection will be created.
  To explicitly create a collection of a specific/different type, use the methods
  _createDocumentCollection() or _createEdgeCollection(), which are available for
  both the db and the edges object.
  The Javascript objects ArangoEdges and ArangoEdgesCollection have been removed
  completely.
  All internal and test code has been adjusted for this, and client code
  that uses edges.* should also still work because edges is still there and creates
  edge collections when _create() is called.

  INCOMPATIBLE CHANGE: Client code might still need to be changed in the following aspect:
  Previously, collections did not have a type so documents and edges could be inserted
  in the same collection. This is now disallowed. Edges can only be inserted into
  edge collections now. As there were no collection types in 1.0, ArangoDB will perform
  an automatic upgrade when migrating from 1.0 to 1.1.
  The automatic upgrade will check every collection and determine its type as follows:
  - if among the first 50 documents in the collection there are documents with
    attributes "_from" and "_to", the collection is typed as an edge collection
  - if among the first 50 documents in the collection there are no documents with
    attributes "_from" and "_to", the collection is made as a document collection

* issue #150: call V8 garbage collection on server periodically

* issue #110: added support for partial updates

  The REST API for documents now offers an HTTP PATCH method to partially update
  documents. Overwriting/replacing documents is still available via the HTTP PUT method
  as before. The Javascript API in the shell also offers a new update() method in extension to
  the previously existing replace() method.


v1.0.4 (2012-11-12)
-------------------

* issue #275: strange error message in arangosh 1.0.3 at startup


v1.0.3 (2012-11-08)
-------------------

* fixed AQL optimizer bug

* issue #273: fixed segfault in arangosh on HTTP 40x

* issue #265: allow optional base64 encoding/decoding of action response data

* issue #252: _modules collection not created automatically


v1.0.2 (2012-10-22)
-------------------

* repository CentOS-X.Y moved to CentOS-X, same for Debian

* bugfix for rollback from edges

* bugfix for hash indexes

* bugfix for StringBuffer::erase_front

* added autoload for modules

* added AQL function TO_LIST


v1.0.1 (2012-09-30)
-------------------

* draft for issue #165: front-end application howto

* updated mruby to cf8fdea4a6598aa470e698e8cbc9b9b492319d

* fix for issue #190: install doesn't create log directory

* fix for issue #194: potential race condition between creating and dropping collections

* fix for issue #193: REST API HEAD request returns a message body on 404

* fix for issue #188: intermittent issues with 1.0.0

* fix for issue #163: server cannot create collection because of abandoned files

* fix for issue #150: call V8 garbage collection on server periodically


v1.0.0 (2012-08-17)
-------------------

* fix for issue #157: check for readline and ncurses headers, not only libraries


v1.0.beta4 (2012-08-15)
-----------------------

* fix for issue #152: fix memleak for barriers


v1.0.beta3 (2012-08-10)
-----------------------

* fix for issue #151: Memleak, collection data not removed

* fix for issue #149: Inconsistent port for admin interface

* fix for issue #163: server cannot create collection because of abandoned files

* fix for issue #157: check for readline and ncurses headers, not only libraries

* fix for issue #108: db.<collection>.truncate() inefficient

* fix for issue #109: added startup note about cached collection names and how to
  refresh them

* fix for issue #156: fixed memleaks in /_api/import

* fix for issue #59: added tests for /_api/import

* modified return value for calls to /_api/import: now, the attribute "empty" is
  returned as well, stating the number of empty lines in the input. Also changed the
  return value of the error code attribute ("errorNum") from 1100 ("corrupted datafile")
  to 400 ("bad request") in case invalid/unexpected JSON data was sent to the server.
  This error code is more appropriate as no datafile is broken but just input data is
  incorrect.

* fix for issue #152: Memleak for barriers

* fix for issue #151: Memleak, collection data not removed

* value of --database.maximal-journal-size parameter is now validated on startup. If
  value is smaller than the minimum value (currently 1048576), an error is thrown and
  the server will not start. Before this change, the global value of maximal journal
  size was not validated at server start, but only on collection level

* increased sleep value in statistics creation loop from 10 to 500 microseconds. This
  reduces accuracy of statistics values somewhere after the decimal points but saves
  CPU time.

* avoid additional sync() calls when writing partial shape data (attribute name data)
  to disk. sync() will still be called when the shape marker (will be written after
  the attributes) is written to disk

* issue #147: added flag --database.force-sync-shapes to force synching of shape data
  to disk. The default value is true so it is the same behavior as in version 1.0.
  if set to false, shape data is synched to disk if waitForSync for the collection is
  set to true, otherwise, shape data is not synched.

* fix for issue #145: strange issue on Travis: added epsilon for numeric comparison in
  geo index

* fix for issue #136: adjusted message during indexing

* issue #131: added timeout for HTTP keep-alive connections. The default value is 300
  seconds. There is a startup parameter server.keep-alive-timeout to configure the value.
  Setting it to 0 will disable keep-alive entirely on the server.

* fix for issue #137: AQL optimizer should use indexes for ref accesses with
  2 named attributes


v1.0.beta2 (2012-08-03)
-----------------------

* fix for issue #134: improvements for centos RPM

* fixed problem with disable-admin-interface in config file


v1.0.beta1 (2012-07-29)
-----------------------

* fixed issue #118: We need a collection "debugger"

* fixed issue #126: Access-Shaper must be cached

* INCOMPATIBLE CHANGE: renamed parameters "connect-timeout" and "request-timeout"
  for arangosh and arangoimp to "--server.connect-timeout" and "--server.request-timeout"

* INCOMPATIBLE CHANGE: authorization is now required on the server side
  Clients sending requests without HTTP authorization will be rejected with HTTP 401
  To allow backwards compatibility, the server can be started with the option
  "--server.disable-authentication"

* added options "--server.username" and "--server.password" for arangosh and arangoimp
  These parameters must be used to specify the user and password to be used when
  connecting to the server. If no password is given on the command line, arangosh/
  arangoimp will interactively prompt for a password.
  If no user name is specified on the command line, the default user "root" will be
  used.

* added startup option "--server.ssl-cipher-list" to determine which ciphers to
  use in SSL context. also added SSL_OP_CIPHER_SERVER_PREFERENCE to SSL default
  options so ciphers are tried in server and not in client order

* changed default SSL protocol to TLSv1 instead of SSLv2

* changed log-level of SSL-related messages

* added SSL connections if server is compiled with OpenSSL support. Use --help-ssl

* INCOMPATIBLE CHANGE: removed startup option "--server.admin-port".
  The new endpoints feature (see --server.endpoint) allows opening multiple endpoints
  anyway, and the distinction between admin and "other" endpoints can be emulated
  later using privileges.

* INCOMPATIBLE CHANGE: removed startup options "--port", "--server.port", and
  "--server.http-port" for arangod.
  These options have been replaced by the new "--server.endpoint" parameter

* INCOMPATIBLE CHANGE: removed startup option "--server" for arangosh and arangoimp.
  These options have been replaced by the new "--server.endpoint" parameter

* Added "--server.endpoint" option to arangod, arangosh, and arangoimp.
  For arangod, this option allows specifying the bind endpoints for the server
  The server can be bound to one or multiple endpoints at once. For arangosh
  and arangoimp, the option specifies the server endpoint to connect to.
  The following endpoint syntax is currently supported:
  - tcp://host:port or http@tcp://host:port (HTTP over IPv4)
  - tcp://[host]:port or http@tcp://[host]:port (HTTP over IPv6)
  - ssl://host:port or http@tcp://host:port (HTTP over SSL-encrypted IPv4)
  - ssl://[host]:port or http@tcp://[host]:port (HTTP over SSL-encrypted IPv6)
  - unix:///path/to/socket or http@unix:///path/to/socket (HTTP over UNIX socket)

  If no port is specified, the default port of 8529 will be used.

* INCOMPATIBLE CHANGE: removed startup options "--server.require-keep-alive" and
  "--server.secure-require-keep-alive".
  The server will now behave as follows which should be more conforming to the
  HTTP standard:
  * if a client sends a "Connection: close" header, the server will close the
    connection
  * if a client sends a "Connection: keep-alive" header, the server will not
    close the connection
  * if a client does not send any "Connection" header, the server will assume
    "keep-alive" if the request was an HTTP/1.1 request, and "close" if the
    request was an HTTP/1.0 request

* (minimal) internal optimizations for HTTP request parsing and response header
  handling

* fixed Unicode unescaping bugs for \f and surrogate pairs in BasicsC/strings.c

* changed implementation of TRI_BlockCrc32 algorithm to use 8 bytes at a time

* fixed issue #122: arangod doesn't start if <log.file> cannot be created

* fixed issue #121: wrong collection size reported

* fixed issue #98: Unable to change journalSize

* fixed issue #88: fds not closed

* fixed escaping of document data in HTML admin front end

* added HTTP basic authentication, this is always turned on

* added server startup option --server.disable-admin-interface to turn off the
  HTML admin interface

* honor server startup option --database.maximal-journal-size when creating new
  collections without specific journalsize setting. Previously, these
  collections were always created with journal file sizes of 32 MB and the
  --database.maximal-journal-size setting was ignored

* added server startup option --database.wait-for-sync to control the default
  behavior

* renamed "--unit-tests" to "--javascript.unit-tests"


v1.0.alpha3 (2012-06-30)
------------------------

* fixed issue #116: createCollection=create option doesn't work

* fixed issue #115: Compilation issue under OSX 10.7 Lion & 10.8 Mountain Lion
  (homebrew)

* fixed issue #114: image not found

* fixed issue #111: crash during "make unittests"

* fixed issue #104: client.js -> ARANGO_QUIET is not defined


v1.0.alpha2 (2012-06-24)
------------------------

* fixed issue #112: do not accept document with duplicate attribute names

* fixed issue #103: Should we cleanup the directory structure

* fixed issue #100: "count" attribute exists in cursor response with "count:
  false"

* fixed issue #84 explain command

* added new MRuby version (2012-06-02)

* added --log.filter

* cleanup of command line options:
** --startup.directory => --javascript.startup-directory
** --quite => --quiet
** --gc.interval => --javascript.gc-interval
** --startup.modules-path => --javascript.modules-path
** --action.system-directory => --javascript.action-directory
** --javascript.action-threads => removed (is now the same pool as --server.threads)

* various bug-fixes

* support for import

* added option SKIP_RANGES=1 for make unittests

* fixed several range-related assertion failures in the AQL query optimizer

* fixed AQL query optimizations for some edge cases (e.g. nested subqueries with
  invalid constant filter expressions)


v1.0.alpha1 (2012-05-28)
------------------------

Alpha Release of ArangoDB 1.0<|MERGE_RESOLUTION|>--- conflicted
+++ resolved
@@ -1,8 +1,6 @@
 devel
 -----
 
-<<<<<<< HEAD
-=======
 * introduce `enforceReplicationFactor`: An optional parameter controlling
   if the server should bail out during collection creation if there are not
   enough DBServers available for the desired `replicationFactor`.
@@ -22,7 +20,6 @@
     
   The time a command takes can be displayed easily by starting arangosh with `--console.prompt "%p> "`.
 
->>>>>>> 63b129d9
 * make the ArangoShell refill its collection cache when a yet-unknown collection
   is first accessed. This fixes the following problem:
 
