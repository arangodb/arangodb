devel
-----

<<<<<<< HEAD
* fixed internal issue #2256: ui, document id not showing up when deleting a document
=======
* fixed internal issue #2163: wrong labels within foxx validation of service
  input parameters
>>>>>>> 28b54bd9

* Added exclusive option for rocksdb collections. Modifying AQL queries can
  now set the exclusive option as well as it can be set on JavaScript transactions.

* added optimizer rule "optimize-subqueries", which makes qualifying subqueries
  return less data
  
  The rule fires in the following situations: 
  * in case only a few results are used from a non-modifying subquery, the rule
    will add a LIMIT statement into the subquery. For example

        LET docs = (
          FOR doc IN collection 
            FILTER ... 
            RETURN doc
        ) 
        RETURN docs[0]

    will be turned into
        
        LET docs = (
          FOR doc IN collection 
            FILTER ...
            LIMIT 1 
            RETURN doc
        ) 
        RETURN docs[0]

    Another optimization performed by this rule is to modify the result value
    of subqueries in case only the number of results is checked later. For example

        RETURN LENGTH(
          FOR doc IN collection 
            FILTER ...
            RETURN doc
        ) 

    will be turned into
        
        RETURN LENGTH(
          FOR doc IN collection 
            FILTER ... 
            RETURN true
        ) 

  This saves copying the document data from the subquery to the outer scope and may
  enable follow-up optimizations.

* fixed issue #5035: fixed a vulnerability issue within the web ui's index view

* fixed Foxx queues bug when queues are created in a request handler with an
  ArangoDB authentication header

* abort startup when using SSLv2 for a server endpoint, or when connecting with
  a client tool via an SSLv2 connection.

  SSLv2 has been disabled in the OpenSSL library by default in recent versions
  because of security vulnerabilities inherent in this protocol. 

  As it is not safe at all to use this protocol, the support for it has also 
  been stopped in ArangoDB. End users that use SSLv2 for connecting to ArangoDB
  should change the protocol from SSLv2 to TLSv12 if possible, by adjusting
  the value of the `--ssl.protocol` startup option. 

* added `overwrite` option to the `document rest-handler` to allow for easier syncing.

  This implements almost the much inquired UPSERT. In reality it is a REPSERT
  (replace/insert) because only replacement and not modification of documents
  is possible. The option does not work in cluster collections with custom
  sharding.

* added startup option `--log.escape`

  This option toggles the escaping of log output. 

  If set to `true` (which is the default value), then the logging will work
  as before, and the following characters in the log output are escaped:

  * the carriage return character (hex 0d)
  * the newline character (hex 0a)
  * the tabstop character (hex 09)
  * any other characters with an ordinal value less than hex 20

  If the option is set to `false`, no characters are escaped. Characters with
  an ordinal value less than hex 20 will not be printed in this mode but will
  be replaced with a space character (hex 20).

  A side effect of turning off the escaping is that it will reduce the CPU 
  overhead for the logging. However, this will only be noticable when logging
  is set to a very verbose level (e.g. debug or trace).

* increased the default values for the startup options `--javascript.gc-interval`
  from every 1000 to every 2000 requests, and for `--javascript.gc-frequency` from 
  30 to 60 seconds

  This will make the V8 garbage collection run less often by default than in previous
  versions, reducing CPU load a bit and leaving more contexts available on average.

* added `/_admin/repair/distributeShardsLike` that repairs collections with
  distributeShardsLike where the shards aren't actually distributed like in the
  prototype collection, as could happen due to internal issue #1770

* Fixed issue #4271: Change the behavior of the `fullCount` option for AQL query 
  cursors so that it will only take into account `LIMIT` statements on the top level 
  of the query.
  
  `LIMIT` statements in subqueries will not have any effect on the `fullCount` results
  any more. 

* We added a new geo-spatial index implementation. On the RocksDB storage engine all 
  installations will need to be upgraded with `--database.auto-upgrade true`. New geo 
  indexes will now only report with the type `geo` instead of `geo1` or `geo2`. 
  The index types `geo1` and `geo2` are now deprecated.
  Additionally we removed the deprecated flags `constraint` and `ignoreNull` from geo 
  index definitions, these fields were initially deprecated in ArangoDB 2.5

* Add revision id to RocksDB values in primary indexes to speed up replication (~10x).

* PR #5238: Create a default pacing algorithm for arangoimport to avoid TimeoutErrors
  on VMs with limited disk throughput

* Starting a cluster with coordinators and DB servers using different storage engines 
  is unsupported. Doing it anyway will now produce a warning on startup

* fixed issue #4919: C++ implementation of LIKE function now matches the old and correct
  behaviour of the javascript implementation.

* added `--json` option to arangovpack, allowing to treat its input as plain JSON data
  make arangovpack work without any configuration file

* added experimental arangodb startup option `--javascript.enabled` to enable/disable the 
  initialization of the V8 JavaScript engine. Only expected to work on single-servers and 
  agency deployments

* pull request #5201: eliminate race scenario where handlePlanChange could run infinite times
  after an execution exceeded 7.4 second time span

* UI: fixed an unreasonable event bug within the modal view engine

* pull request #5114: detect shutdown more quickly on heartbeat thread of coordinator and 
  DB servers

* fixed issue #3811: gharial api is now checking existence of `_from` and `_to` vertices
  during edge creation

* There is new method `_profileQuery` on the database object to execute a query and
  print an explain with annotated runtime information.

* Query cursors can now be created with option `profile`, with a value of 0, 1 or 2.
  This will cause queries to include more statistics in their results and will allow tracing 
  of queries.

* fixed internal issue #2147: fixed database filter in UI

* fixed internal issue #2149: number of documents in the UI is not adjusted after moving them

* fixed internal issue #2150: UI - loading a saved query does not update the list of bind 
  parameters

* removed option `--cluster.my-local-info` in favor of persisted server UUIDs

  The option `--cluster.my-local-info` was deprecated since ArangoDB 3.3.

* added new collection property `cacheEnabled` which enables in-memory caching for
  documents and primary index entries. Available only when using RocksDB

* arangodump now supports `--threads` option to dump collections in parallel

* arangorestore now supports `--threads` option to restore collections in parallel

* Improvement: The AQL query planner in cluster is now a bit more clever and
  can prepare AQL queries with less network overhead.

  This should speed up simple queries in cluster mode, on complex queries it
  will most likely not show any performance effect.
  It will especially show effects on collections with a very high amount of Shards.

* removed remainders of dysfunctional `/_admin/cluster-test` and `/_admin/clusterCheckPort`
  API endpoints and removed them from documentation

* remove `_admin/echo` handler

* added new query option `stream` to enable streaming query execution via the 
  `POST /_api/cursor` rest interface.

* fixed issue #4698: databases within the UI are now displayed in a sorted order.

* Behavior of permissions for databases and collections changed:
  The new fallback rule for databases for which an access level is not explicitly specified:
  Choose the higher access level of:
    * A wildcard database grant
    * A database grant on the `_system` database
  The new fallback rule for collections for which an access level is not explicitly specified:
  Choose the higher access level of:
    * Any wildcard access grant in the same database, or on "*/*"
    * The access level for the current database
    * The access level for the `_system` database

* fixed issue #4583: add AQL ASSERT and AQL WARN

* renamed startup option `--replication.automatic-failover` to
  `--replication.active-failover`
  using the old option name will still work in ArangoDB 3.4, but the old option
  will be removed afterwards

* index selectivity estimates for RocksDB engine are now eventually consistent

  This change addresses a previous issue where some index updates could be
  "lost" from the view of the internal selectivity estimate, leading to
  inaccurate estimates. The issue is solved now, but there can be up to a second
  or so delay before updates are reflected in the estimates.

* support `returnOld` and `returnNew` attributes for in the following HTTP REST
  APIs:

  * /_api/gharial/<graph>/vertex/<collection>
  * /_api/gharial/<graph>/edge/<collection>

  The exception from this is that the HTTP DELETE verb for these APIs does not
  support `returnOld` because that would make the existing API incompatible

* fixed internal issue #478: remove unused and undocumented REST API endpoints
  _admin/statistics/short and _admin/statistics/long

  These APIs were available in ArangoDB's REST API, but have not been called by
  ArangoDB itself nor have they been part of the documented API. They have been
  superseded by other REST APIs and were partially dysfunctional. Therefore
  these two endpoints have been removed entirely.

* fixed issue #1532: reload users on restore

* fixed internal issue #1475: when restoring a cluster dump to a single server
  ignore indexes of type primary and edge since we mustn't create them here.

* fixed internal issue #1439: improve performance of any-iterator for RocksDB

* issue #1190: added option `--create-database` for arangoimport

* UI: updated dygraph js library to version 2.1.0

* renamed arangoimp to arangoimport for consistency
  Release packages will still install arangoimp as a symlink so user scripts
  invoking arangoimp do not need to be changed

* UI: Shard distribution view now has an accordion view instead of displaying
  all shards of all collections at once.

* fixed issue #4393: broken handling of unix domain sockets in JS_Download

* added AQL function `IS_KEY`
  this function checks if the value passed to it can be used as a document key,
  i.e. as the value of the `_key` attribute

* added AQL functions `SORTED` and `SORTED_UNIQUE`

  `SORTED` will return a sorted version of the input array using AQL's internal
  comparison order
  `SORTED_UNIQUE` will do the same, but additionally removes duplicates.

* added C++ implementation for AQL functions `DATE_NOW`, `DATE_ISO8601`,
  `DATE_TIMESTAMP`, `IS_DATESTRING`, `DATE_DAYOFWEEK`, `DATE_YEAR`,
  `DATE_MONTH`, `DATE_DAY`, `DATE_HOUR`, `DATE_MINUTE`, `DATE_SECOND`,
  `DATE_MILLISECOND`, `DATE_DAYOFYEAR`, `DATE_ISOWEEK`, `DATE_LEAPYEAR`,
  `DATE_QUARTER`, `DATE_DAYS_IN_MONTH`, `DATE_ADD`, `DATE_SUBTRACT`,
  `DATE_DIFF`, `DATE_COMPARE`, `TRANSLATE` and `SHA512`

* fixed a bug where clusterinfo missed changes to plan after agency
  callback is registred for create collection

* Foxx manifest.json files can now contain a $schema key with the value
  of "http://json.schemastore.org/foxx-manifest" to improve tooling support.


v3.3.8 (XXXX-XX-XX)
-------------------

* included version of ArangoDB Starter (`arangodb` binary) updated to v0.10.11,
  see [Starter changelog](https://github.com/arangodb-helper/arangodb/blob/master/CHANGELOG.md)

* added arangod startup option `--dump-options` to print all configuration parameters
  as a JSON object

* fixed: (Enterprise only) If you restore a SmartGraph where the collections
  are still existing and are supposed to be dropped on restore we ended up in
  duplicate name error. This is now gone and the SmartGraph is correctly restored.

* fix lookups by `_id` in smart graph edge collections

* improve startup resilience in case there are datafile errors (MMFiles)

  also allow repairing broken VERSION files automatically on startup by
  specifying the option `--database.ignore-datafile-errors true`

* fix issue #4582: UI query editor now supports usage of empty string as bind parameter value

* fixed internal issue #2148: Number of documents found by filter is misleading in web UI

* added startup option `--database.required-directory-state`

  using this option it is possible to require the database directory to be
  in a specific state on startup. the options for this value are:

  - non-existing: database directory must not exist
  - existing: database directory must exist
  - empty: database directory must exist but be empty
  - populated: database directory must exist and contain specific files already
  - any: any state allowed

* field "$schema" in Foxx manifest.json files no longer produce warnings

* added `@arangodb/locals` module to expose the Foxx service context as an
  alternative to using `module.context` directly.

* `db._executeTransaction` now accepts collection objects as collections.

* supervision can be put into maintenance mode

v3.3.7 (2018-04-11)
-------------------

* added hidden option `--query.registry-ttl` to control the lifetime of cluster AQL
  query parts

* fixed internal issue #2237: AQL queries on collections with replicationFactor:
  "satellite" crashed arangod in single server mode

* fixed restore of satellite collections: replicationFactor was set to 1 during
  restore

* fixed dump and restore of smart graphs:
  a) The dump will not include the hidden shadow collections anymore, they were dumped
     accidentially and only contain duplicated data.
  b) Restore will now ignore hidden shadow collections as all data is contained
     in the smart-edge collection. You can manually include these collections from an
     old dump (3.3.5 or earlier) by using `--force`.
  c) Restore of a smart-graph will now create smart collections properly instead
     of getting into `TIMEOUT_IN_CLUSTER_OPERATION`

* fixed issue in AQL query optimizer rule "restrict-to-single-shard", which
  may have sent documents to a wrong shard in AQL INSERT queries that specified
  the value for `_key` using an expression (and not a constant value)
  Important: if you were affected by this bug in v3.3.5 it is required that you
  recreate your dataset in v3.3.6 (i.e. dumping and restoring) instead of doing
  a simple binary upgrade

* added /_admin/status HTTP API for debugging purposes

* added ArangoShell helper function for packaging all information about an
  AQL query so it can be run and analyzed elsewhere:

  query = "FOR doc IN mycollection FILTER doc.value > 42 RETURN doc";
  require("@arangodb/aql/explainer").debugDump("/tmp/query-debug-info", query);

  Entitled users can send the generated file to the ArangoDB support to facilitate
  reproduction and debugging.

* added hidden option `--server.ask-jwt-secret`. This is an internal option
  for debugging and should not be exposed to end-users.

* fix for internal issue #2215. supervision will now wait for agent to
  fully prepare before adding 10 second grace period after leadership change

* fixed internal issue #2215's FailedLeader timeout bug


v3.3.5 (2018-03-28)
-------------------

* fixed issue #4934: Wrong used GeoIndex depending on FILTER order

* make build id appear in startup log message alongside with other version info

* make AQL data modification operations that are sent to all shards and that are
  supposed to return values (i.e. `RETURN OLD` or `RETURN NEW`) not return fake
  empty result rows if the document to be updated/replaced/removed was not present
  on the target shard

* added AQL optimizer rule `restrict-to-single-shard`

  This rule will kick in if a collection operation (index lookup or data
  modification operation) will only affect a single shard, and the operation can be
  restricted to the single shard and is not applied for all shards. This optimization
  can be applied for queries that access a collection only once in the query, and that
  do not use traversals, shortest path queries and that do not access collection data
  dynamically using the `DOCUMENT`, `FULLTEXT`, `NEAR` or `WITHIN` AQL functions.
  Additionally, the optimizer will only pull off this optimization if can safely
  determine the values of all the collection's shard keys from the query, and when the
  shard keys are covered by a single index (this is always true if the shard key is
  the default `_key`)

* display missing attributes of GatherNodes in AQL explain output

* make AQL optimizer rule `undistribute-remove-after-enum-coll` fire in a few
  more cases in which it is possible

* slightly improve index selection for the RocksDB engine when there are multiple
  competing indexes with the same attribute prefixes, but different amount of
  attributes covered. In this case, the more specialized index will be preferred
  now

* fix issue #4924: removeFollower now prefers to remove the last follower(s)

* added "collect-in-cluster" optimizer rule to have COLLECT WITH COUNT queries
  without grouping being executed on the DB servers and the coordinator only summing
  up the counts from the individual shards

* fixed issue #4900: Nested FOR query uses index but ignores other filters

* properly exit v8::Context in one place where it was missing before

* added hidden option `--cluster.index-create-timeout` for controlling the
  default value of the index creation timeout in cluster
  under normal circumstances, this option does not need to be adjusted

* increase default timeout for index creation in cluster to 3600s

* fixed issue #4843: Query-Result has more Docs than the Collection itself

* fixed the behavior of ClusterInfo when waiting for current to catch
  up with plan in create collection.

* fixed issue #4827: COLLECT on edge _to field doesn't group distinct values as expected (MMFiles)


v3.3.4 (2018-03-01)
-------------------

* fix AQL `fullCount` result value in some cluster cases when it was off a bit

* fix issue #4651: Simple query taking forever until a request timeout error

* fix issue #4657: fixed incomplete content type header

* Vastly improved the Foxx Store UI

* fix issue #4677: AQL WITH with bind parameters results in "access after data-modification"
  for two independent UPSERTs

* remove unused startup option `--ldap.permissions-attribute-name`

* fix issue #4457: create /var/tmp/arangod with correct user in supervisor mode

* remove long disfunctional admin/long_echo handler

* fixed Foxx API:

  * PUT /_api/foxx/service: Respect force flag
  * PATCH /_api/foxx/service: Check whether a service under given mount exists

* internal issue #1726: supervision failed to remove multiple servers
  from health monitoring at once.

* more information from inception, why agent is activated

* fixed a bug where supervision tried to deal with shards of virtual collections

* fix internal issue #1770: collection creation using distributeShardsLike yields
  errors and did not distribute shards correctly in the following cases:
  1. If numberOfShards * replicationFactor % nrDBServers != 0
     (shards * replication is not divisible by DBServers).
  2. If there was failover / move shard case on the leading collection
     and creating the follower collection afterwards.

* fix timeout issues in replication client expiration

* added missing edge filter to neighbors-only traversals
  in case a filter condition was moved into the traverser and the traversal was
  executed in breadth-first mode and was returning each visited vertex exactly
  once, and there was a filter on the edges of the path and the resulting vertices
  and edges were not used later, the edge filter was not applied

* fixed issue #4160: Run arangod with "--database.auto-upgrade" option always crash silently without error log

* fix internal issue #1848: AQL optimizer was trying to resolve attribute accesses
  to attributes of constant object values at query compile time, but only did so far
  the very first attribute in each object

  this fixes https://stackoverflow.com/questions/48648737/beginner-bug-in-for-loops-from-objects

* fix inconvenience: If we want to start server with a non-existing
  --javascript.app-path it will now be created (if possible)

* fixed: REST API `POST _api/foxx` now returns HTTP code 201 on success, as documented.
         returned 200 before.

* fixed: REST API `PATCH _api/foxx/dependencies` now updates the existing dependencies
         instead of replacing them.

* fixed: Foxx upload of single javascript file. You now can upload via http-url pointing
         to a javascript file.

* fixed issue #4395: If your foxx app includes an `APP` folder it got
         accidently removed by selfhealing this is not the case anymore.

* fixed internal issue #1969 - command apt-get purge/remove arangodb3e was failing


v3.3.3 (2018-01-16)
-------------------

* fix issue #4272: VERSION file keeps disappearing

* fix internal issue #81: quotation marks disappeared when switching table/json
  editor in the query editor ui

* added option `--rocksdb.throttle` to control whether write-throttling is enabled
  Write-throttling is turned on by default, to reduce chances of compactions getting
  too far behind and blocking incoming writes.

* fixed issue #4308: Crash when getter for error.name throws an error (on Windows)

* UI: fixed a query editor caching and parsing issue

* Fixed internal issue #1683: fixes an UI issue where a collection name gets wrongly cached
  within the documents overview of a collection.

* Fixed an issue with the index estimates in RocksDB in the case a transaction is aborted.
  Former the index estimates were modified if the transaction commited or not.
  Now they will only be modified if the transaction commited successfully.

* UI: optimized login view for very small screen sizes

* Truncate in RocksDB will now do intermediate commits every 10.000 documents
  if truncate fails or the server crashes during this operation all deletes
  that have been commited so far are persisted.

* make the default value of `--rocksdb.block-cache-shard-bits` use the RocksDB
  default value. This will mostly mean the default number block cache shard
  bits is lower than before, allowing each shard to store more data and cause
  less evictions from block cache

* issue #4222: Permission error preventing AQL query import / export on webui

* UI: optimized error messages for invalid query bind parameter

* UI: upgraded swagger ui to version 3.9.0

* issue #3504: added option `--force-same-database` for arangorestore

  with this option set to true, it is possible to make any arangorestore attempt
  fail if the specified target database does not match the database name
  specified in the source dump's "dump.json" file. it can thus be used to
  prevent restoring data into the "wrong" database

  The option is set to `false` by default to ensure backwards-compatibility

* make the default value of `--rocksdb.block-cache-shard-bits` use the RocksDB
  default value. This will mostly mean the default number block cache shard
  bits is lower than before, allowing each shard to store more data and cause
  less evictions from block cache

* fixed issue #4255: AQL SORT consuming too much memory

* fixed incorrect persistence of RAFT vote and term


v3.3.2 (2018-01-04)
-------------------

* fixed issue #4199: Internal failure: JavaScript exception in file 'arangosh.js'
  at 98,7: ArangoError 4: Expecting type String

* fixed issue in agency supervision with a good server being left in
  failedServers

* distinguish isReady and allInSync in clusterInventory

* fixed issue #4197: AQL statement not working in 3.3.1 when upgraded from 3.2.10

* do not reuse collection ids when restoring collections from a dump, but assign new collection ids, this should prevent collection id conflicts


v3.3.1 (2017-12-28)
-------------------

* UI: displayed wrong wfs property for a collection when using RocksDB as
  storage engine

* added `--ignore-missing` option to arangoimp
  this option allows importing lines with less fields than specified in the CSV
  header line

* changed misleading error message from "no leader" to "not a leader"

* optimize usage of AQL FULLTEXT index function to a FOR loop with index
  usage in some cases
  When the optimization is applied, this especially speeds up fulltext index
  queries in the cluster

* UI: improved the behavior during collection creation in a cluster environment

* Agency lockup fixes for very small machines.

* Agency performance improvement by finer grained locking.

* Use steady_clock in agency whereever possible.

* Agency prevent Supervision thread crash.

* Fix agency integer overflow in timeout calculation.


v3.3.0 (2012-12-14)
-------------------

* release version

* added a missing try/catch block in the supervision thread


v3.3.rc8 (2017-12-12)
---------------------

* UI: fixed broken foxx configuration keys. Some valid configuration values
  could not be edited via the ui.

* UI: pressing the return key inside a select2 box no longer triggers the modal's
  success function

* UI: coordinators and db servers are now in sorted order (ascending)


v3.3.rc7 (2017-12-07)
---------------------

* fixed issue #3741: fix terminal color output in Windows

* UI: fixed issue #3822: disabled name input field for system collections

* fixed issue #3640: limit in subquery

* fixed issue #3745: Invalid result when using OLD object with array attribute in UPSERT statement

* UI: edge collections were wrongly added to from and to vertices select box during graph creation

* UI: added not found views for documents and collections

* UI: using default user database api during database creation now

* UI: the graph viewer backend now picks one random start vertex of the
  first 1000 documents instead of calling any(). The implementation of
  "any" is known to scale bad on huge collections with RocksDB.

* UI: fixed disappearing of the navigation label in some case special case

* UI: the graph viewer now displays updated label values correctly.
  Additionally the included node/edge editor now closes automatically
  after a successful node/edge update.

* fixed issue #3917: traversals with high maximal depth take extremely long
  in planning phase.


v3.3.rc4 (2017-11-28)
---------------------

* minor bug-fixes


v3.3.rc3 (2017-11-24)
---------------------

* bug-fixes


v3.3.rc2 (2017-11-22)
---------------------

* UI: document/edge editor now remembering their modes (e.g. code or tree)

* UI: optimized error messages for invalid graph definitions. Also fixed a
  graph renderer cleanup error.

* UI: added a delay within the graph viewer while changing the colors of the
  graph. Necessary due different browser behaviour.

* added options `--encryption.keyfile` and `--encryption.key-generator` to arangodump
  and arangorestore

* UI: the graph viewer now displays updated label values correctly.
  Additionally the included node/edge editor now closes automatically
	after a successful node/edge update.

* removed `--recycle-ids` option for arangorestore

  using that option could have led to problems on the restore, with potential
  id conflicts between the originating server (the source dump server) and the
  target server (the restore server)


v3.3.rc1 (2017-11-17)
---------------------

* add readonly mode REST API

* allow compilation of ArangoDB source code with g++ 7

* upgrade minimum required g++ compiler version to g++ 5.4
  That means ArangoDB source code will not compile with g++ 4.x or g++ < 5.4 anymore.

* AQL: during a traversal if a vertex is not found. It will not print an ERROR to the log and continue
  with a NULL value, but will register a warning at the query and continue with a NULL value.
  The situation is not desired as an ERROR as ArangoDB can store edges pointing to non-existing
  vertex which is perfectly valid, but it may be a n issue on the data model, so users
  can directly see it on the query now and do not "by accident" have to check the LOG output.

* introduce `enforceReplicationFactor` attribute for creating collections:
  this optional parameter controls if the coordinator should bail out during collection
  creation if there are not enough DBServers available for the desired `replicationFactor`.

* fixed issue #3516: Show execution time in arangosh

  this change adds more dynamic prompt components for arangosh
  The following components are now available for dynamic prompts,
  settable via the `--console.prompt` option in arangosh:

  - '%t': current time as timestamp
  - '%a': elpased time since ArangoShell start in seconds
  - '%p': duration of last command in seconds
  - '%d': name of current database
  - '%e': current endpoint
  - '%E': current endpoint without protocol
  - '%u': current user

  The time a command takes can be displayed easily by starting arangosh with `--console.prompt "%p> "`.

* make the ArangoShell refill its collection cache when a yet-unknown collection
  is first accessed. This fixes the following problem:

      arangosh1> db._collections();  // shell1 lists all collections
      arangosh2> db._create("test"); // shell2 now creates a new collection 'test'
      arangosh1> db.test.insert({}); // shell1 is not aware of the collection created
                                     // in shell2, so the insert will fail

* make AQL `DISTINCT` not change the order of the results it is applied on

* incremental transfer of initial collection data now can handle partial
  responses for a chunk, allowing the leader/master to send smaller chunks
  (in terms of HTTP response size) and limit memory usage

  this optimization is only active if client applications send the "offset" parameter
  in their requests to PUT `/_api/replication/keys/<id>?type=docs`

* initial creation of shards for cluster collections is now faster with
  `replicationFactor` values bigger than 1. this is achieved by an optimization
  for the case when the collection on the leader is still empty

* potential fix for issue #3517: several "filesystem full" errors in logs
  while there's a lot of disk space

* added C++ implementations for AQL function `SUBSTRING()`, `LEFT()`, `RIGHT()` and `TRIM()`

* show C++ function name of call site in ArangoDB log output

  this requires option `--log.line-number` to be set to *true*

* UI: added word wrapping to query editor

* UI: fixed wrong user attribute name validation, issue #3228

* make AQL return a proper error message in case of a unique key constraint
  violation. previously it only returned the generic "unique constraint violated"
  error message but omitted the details about which index caused the problem.

  This addresses https://stackoverflow.com/questions/46427126/arangodb-3-2-unique-constraint-violation-id-or-key

* added option `--server.local-authentication`

* UI: added user roles

* added config option `--log.color` to toggle colorful logging to terminal

* added config option `--log.thread-name` to additionally log thread names

* usernames must not start with `:role:`, added new options:
    --server.authentication-timeout
    --ldap.roles-attribute-name
    --ldap.roles-transformation
    --ldap.roles-search
    --ldap.superuser-role
    --ldap.roles-include
    --ldap.roles-exclude

* performance improvements for full collection scans and a few other operations
  in MMFiles engine

* added `--rocksdb.encryption-key-generator` for enterprise

* removed `--compat28` parameter from arangodump and replication API

  older ArangoDB versions will no longer be supported by these tools.

* increase the recommended value for `/proc/sys/vm/max_map_count` to a value
  eight times as high as the previous recommended value. Increasing the
  values helps to prevent an ArangoDB server from running out of memory mappings.

  The raised minimum recommended value may lead to ArangoDB showing some startup
  warnings as follows:

      WARNING {memory} maximum number of memory mappings per process is 65530, which seems too low. it is recommended to set it to at least 512000
      WARNING {memory} execute 'sudo sysctl -w "vm.max_map_count=512000"'

* Foxx now warns about malformed configuration/dependency names and aliases in the manifest.

v3.2.7 (2017-11-13)
-------------------

* Cluster customers, which have upgraded from 3.1 to 3.2 need to upgrade
  to 3.2.7. The cluster supervision is otherwise not operational.

* Fixed issue #3597: AQL with path filters returns unexpected results
  In some cases breadth first search in combination with vertex filters
  yields wrong result, the filter was not applied correctly.

* fixed some undefined behavior in some internal value caches for AQL GatherNodes
  and SortNodes, which could have led to sorted results being effectively not
  correctly sorted.

* make the replication applier for the RocksDB engine start automatically after a
  restart of the server if the applier was configured with its `autoStart` property
  set to `true`. previously the replication appliers were only automatically restarted
  at server start for the MMFiles engine.

* fixed arangodump batch size adaptivity in cluster mode and upped default batch size
  for arangodump

  these changes speed up arangodump in cluster context

* smart graphs now return a proper inventory in response to replication inventory
  requests

* fixed issue #3618: Inconsistent behavior of OR statement with object bind parameters

* only users with read/write rights on the "_system" database can now execute
  "_admin/shutdown" as well as modify properties of the write-ahead log (WAL)

* increase default maximum number of V8 contexts to at least 16 if not explicitly
  configured otherwise.
  the procedure for determining the actual maximum value of V8 contexts is unchanged
  apart from the value `16` and works as follows:
  - if explicitly set, the value of the configuration option `--javascript.v8-contexts`
    is used as the maximum number of V8 contexts
  - when the option is not set, the maximum number of V8 contexts is determined
    by the configuration option `--server.threads` if that option is set. if
    `--server.threads` is not set, then the maximum number of V8 contexts is the
    server's reported hardware concurrency (number of processors visible
    to the arangod process). if that would result in a maximum value of less than 16
    in any of these two cases, then the maximum value will be increased to 16.

* fixed issue #3447: ArangoError 1202: AQL: NotFound: (while executing) when
  updating collection

* potential fix for issue #3581: Unexpected "rocksdb unique constraint
  violated" with unique hash index

* fixed geo index optimizer rule for geo indexes with a single (array of coordinates)
  attribute.

* improved the speed of the shards overview in cluster (API endpoint /_api/cluster/shardDistribution API)
  It is now guaranteed to return after ~2 seconds even if the entire cluster is unresponsive.

* fix agency precondition check for complex objects
  this fixes issues with several CAS operations in the agency

* several fixes for agency restart and shutdown

* the cluster-internal representation of planned collection objects is now more
  lightweight than before, using less memory and not allocating any cache for indexes
  etc.

* fixed issue #3403: How to kill long running AQL queries with the browser console's
  AQL (display issue)

* fixed issue #3549: server reading ENGINE config file fails on common standard
  newline character

* UI: fixed error notifications for collection modifications

* several improvements for the truncate operation on collections:

  * the timeout for the truncate operation was increased in cluster mode in
    order to prevent too frequent "could not truncate collection" errors

  * after a truncate operation, collections in MMFiles still used disk space.
    to reclaim disk space used by truncated collection, the truncate actions
    in the web interface and from the ArangoShell now issue an extra WAL flush
    command (in cluster mode, this command is also propagated to all servers).
    the WAL flush allows all servers to write out any pending operations into the
    datafiles of the truncated collection. afterwards, a final journal rotate
    command is sent, which enables the compaction to entirely remove all datafiles
    and journals for the truncated collection, so that all disk space can be
    reclaimed

  * for MMFiles a special method will be called after a truncate operation so that
    all indexes of the collection can free most of their memory. previously some
    indexes (hash and skiplist indexes) partially kept already allocated memory
    in order to avoid future memory allocations

  * after a truncate operation in the RocksDB engine, an additional compaction
    will be triggered for the truncated collection. this compaction removes all
    deletions from the key space so that follow-up scans over the collection's key
    range do not have to filter out lots of already-removed values

  These changes make truncate operations potentially more time-consuming than before,
  but allow for memory/disk space savings afterwards.

* enable JEMalloc background threads for purging and returning unused memory
  back to the operating system (Linux only)

  JEMalloc will create its background threads on demand. The number of background
  threads is capped by the number of CPUs or active arenas. The background threads run
  periodically and purge unused memory pages, allowing memory to be returned to the
  operating system.

  This change will make the arangod process create several additional threads.
  It is accompanied by an increased `TasksMax` value in the systemd service configuration
  file for the arangodb3 service.

* upgraded bundled V8 engine to bugfix version v5.7.492.77

  this upgrade fixes a memory leak in upstream V8 described in
  https://bugs.chromium.org/p/v8/issues/detail?id=5945 that will result in memory
  chunks only getting uncommitted but not unmapped


v3.2.6 (2017-10-26)
-------------------

* UI: fixed event cleanup in cluster shards view

* UI: reduced cluster dashboard api calls

* fixed a permission problem that prevented collection contents to be displayed
  in the web interface

* removed posix_fadvise call from RocksDB's PosixSequentialFile::Read(). This is
  consistent with Facebook PR 2573 (#3505)

  this fix should improve the performance of the replication with the RocksDB
  storage engine

* allow changing of collection replication factor for existing collections

* UI: replicationFactor of a collection is now changeable in a cluster
  environment

* several fixes for the cluster agency

* fixed undefined behavior in the RocksDB-based geo index

* fixed Foxxmaster failover

* purging or removing the Debian/Ubuntu arangodb3 packages now properly stops
  the arangod instance before actuallying purging or removing


v3.2.5 (2017-10-16)
-------------------

* general-graph module and _api/gharial now accept cluster options
  for collection creation. It is now possible to set replicationFactor and
  numberOfShards for all collections created via this graph object.
  So adding a new collection will not result in a singleShard and
  no replication anymore.

* fixed issue #3408: Hard crash in query for pagination

* minimum number of V8 contexts in console mode must be 2, not 1. this is
  required to ensure the console gets one dedicated V8 context and all other
  operations have at least one extra context. This requirement was not enforced
  anymore.

* fixed issue #3395: AQL: cannot instantiate CollectBlock with undetermined
  aggregation method

* UI: fixed wrong user attribute name validation, issue #3228

* fix potential overflow in CRC marker check when a corrupted CRC marker
  is found at the very beginning of an MMFiles datafile

* UI: fixed unresponsive events in cluster shards view

* Add statistics about the V8 context counts and number of available/active/busy
  threads we expose through the server statistics interface.


v3.2.4 (2017-09-26)
-------------------

* UI: no default index selected during index creation

* UI: added replicationFactor option during SmartGraph creation

* make the MMFiles compactor perform less writes during normal compaction
  operation

  This partially fixes issue #3144

* make the MMFiles compactor configurable

  The following options have been added:

* `--compaction.db-sleep-time`: sleep interval between two compaction runs
    (in s)
  * `--compaction.min-interval"`: minimum sleep time between two compaction
     runs (in s)
  * `--compaction.min-small-data-file-size`: minimal filesize threshold
    original datafiles have to be below for a compaction
  * `--compaction.dead-documents-threshold`: minimum unused count of documents
    in a datafile
  * `--compaction.dead-size-threshold`: how many bytes of the source data file
    are allowed to be unused at most
  * `--compaction.dead-size-percent-threshold`: how many percent of the source
    datafile should be unused at least
  * `--compaction.max-files`: Maximum number of files to merge to one file
  * `--compaction.max-result-file-size`: how large may the compaction result
    file become (in bytes)
  * `--compaction.max-file-size-factor`: how large the resulting file may
    be in comparison to the collection's `--database.maximal-journal-size' setting`

* fix downwards-incompatibility in /_api/explain REST handler

* fix Windows implementation for fs.getTempPath() to also create a
  sub-directory as we do on linux

* fixed a multi-threading issue in cluster-internal communication

* performance improvements for traversals and edge lookups

* removed internal memory zone handling code. the memory zones were a leftover
  from the early ArangoDB days and did not provide any value in the current
  implementation.

* (Enterprise only) added `skipInaccessibleCollections` option for AQL queries:
  if set, AQL queries (especially graph traversals) will treat collections to
  which a user has no access rights to as if these collections were empty.

* adjusted scheduler thread handling to start and stop less threads in
  normal operations

* leader-follower replication catchup code has been rewritten in C++

* early stage AQL optimization now also uses the C++ implementations of
  AQL functions if present. Previously it always referred to the JavaScript
  implementations and ignored the C++ implementations. This change gives
  more flexibility to the AQL optimizer.

* ArangoDB tty log output is now colored for log messages with levels
  FATAL, ERR and WARN.

* changed the return values of AQL functions `REGEX_TEST` and `REGEX_REPLACE`
  to `null` when the input regex is invalid. Previous versions of ArangoDB
  partly returned `false` for invalid regexes and partly `null`.

* added `--log.role` option for arangod

  When set to `true`, this option will make the ArangoDB logger print a single
  character with the server's role into each logged message. The roles are:

  - U: undefined/unclear (used at startup)
  - S: single server
  - C: coordinator
  - P: primary
  - A: agent

  The default value for this option is `false`, so no roles will be logged.


v3.2.3 (2017-09-07)
-------------------

* fixed issue #3106: orphan collections could not be registered in general-graph module

* fixed wrong selection of the database inside the internal cluster js api

* added startup option `--server.check-max-memory-mappings` to make arangod check
  the number of memory mappings currently used by the process and compare it with
  the maximum number of allowed mappings as determined by /proc/sys/vm/max_map_count

  The default value is `true`, so the checks will be performed. When the current
  number of mappings exceeds 90% of the maximum number of mappings, the creation
  of further V8 contexts will be deferred.

  Note that this option is effective on Linux systems only.

* arangoimp now has a `--remove-attribute` option

* added V8 context lifetime control options
  `--javascript.v8-contexts-max-invocations` and `--javascript.v8-contexts-max-age`

  These options allow specifying after how many invocations a used V8 context is
  disposed, or after what time a V8 context is disposed automatically after its
  creation. If either of the two thresholds is reached, an idl V8 context will be
  disposed.

  The default value of `--javascript.v8-contexts-max-invocations` is 0, meaning that
  the maximum number of invocations per context is unlimited. The default value
  for `--javascript.v8-contexts-max-age` is 60 seconds.

* fixed wrong UI cluster health information

* fixed issue #3070: Add index in _jobs collection

* fixed issue #3125: HTTP Foxx API JSON parsing

* fixed issue #3120: Foxx queue: job isn't running when server.authentication = true

* fixed supervision failure detection and handling, which happened with simultaneous
  agency leadership change


v3.2.2 (2017-08-23)
-------------------

* make "Rebalance shards" button work in selected database only, and not make
  it rebalance the shards of all databases

* fixed issue #2847: adjust the response of the DELETE `/_api/users/database/*` calls

* fixed issue #3075: Error when upgrading arangoDB on linux ubuntu 16.04

* fixed a buffer overrun in linenoise console input library for long input strings

* increase size of the linenoise input buffer to 8 KB

* abort compilation if the detected GCC or CLANG isn't in the range of compilers
  we support

* fixed spurious cluster hangups by always sending AQL-query related requests
  to the correct servers, even after failover or when a follower drops

  The problem with the previous shard-based approach was that responsibilities
  for shards may change from one server to another at runtime, after the query
  was already instanciated. The coordinator and other parts of the query then
  sent further requests for the query to the servers now responsible for the
  shards.
  However, an AQL query must send all further requests to the same servers on
  which the query was originally instanciated, even in case of failover.
  Otherwise this would potentially send requests to servers that do not know
  about the query, and would also send query shutdown requests to the wrong
  servers, leading to abandoned queries piling up and using resources until
  they automatically time out.

* fixed issue with RocksDB engine acquiring the collection count values too
  early, leading to the collection count values potentially being slightly off
  even in exclusive transactions (for which the exclusive access should provide
  an always-correct count value)

* fixed some issues in leader-follower catch-up code, specifically for the
  RocksDB engine

* make V8 log fatal errors to syslog before it terminates the process.
  This change is effective on Linux only.

* fixed issue with MMFiles engine creating superfluous collection journals
  on shutdown

* fixed issue #3067: Upgrade from 3.2 to 3.2.1 reset autoincrement keys

* fixed issue #3044: ArangoDB server shutdown unexpectedly

* fixed issue #3039: Incorrect filter interpretation

* fixed issue #3037: Foxx, internal server error when I try to add a new service

* improved MMFiles fulltext index document removal performance
  and fulltext index query performance for bigger result sets

* ui: fixed a display bug within the slow and running queries view

* ui: fixed a bug when success event triggers twice in a modal

* ui: fixed the appearance of the documents filter

* ui: graph vertex collections not restricted to 10 anymore

* fixed issue #2835: UI detection of JWT token in case of server restart or upgrade

* upgrade jemalloc version to 5.0.1

  This fixes problems with the memory allocator returing "out of memory" when
  calling munmap to free memory in order to return it to the OS.

  It seems that calling munmap on Linux can increase the number of mappings, at least
  when a region is partially unmapped. This can lead to the process exceeding its
  maximum number of mappings, and munmap and future calls to mmap returning errors.

  jemalloc version 5.0.1 does not have the `--enable-munmap` configure option anymore,
  so the problem is avoided. To return memory to the OS eventually, jemalloc 5's
  background purge threads are used on Linux.

* fixed issue #2978: log something more obvious when you log a Buffer

* fixed issue #2982: AQL parse error?

* fixed issue #3125: HTTP Foxx API Json parsing

v3.2.1 (2017-08-09)
-------------------

* added C++ implementations for AQL functions `LEFT()`, `RIGHT()` and `TRIM()`

* fixed docs for issue #2968: Collection _key autoincrement value increases on error

* fixed issue #3011: Optimizer rule reduce-extraction-to-projection breaks queries

* Now allowing to restore users in a sharded environment as well
  It is still not possible to restore collections that are sharded
  differently than by _key.

* fixed an issue with restoring of system collections and user rights.
  It was not possible to restore users into an authenticated server.

* fixed issue #2977: Documentation for db._createDatabase is wrong

* ui: added bind parameters to slow query history view

* fixed issue #1751: Slow Query API should provide bind parameters, webui should display them

* ui: fixed a bug when moving multiple documents was not possible

* fixed docs for issue #2968: Collection _key autoincrement value increases on error

* AQL CHAR_LENGTH(null) returns now 0. Since AQL TO_STRING(null) is '' (string of length 0)

* ui: now supports single js file upload for Foxx services in addition to zip files

* fixed a multi-threading issue in the agency when callElection was called
  while the Supervision was calling updateSnapshot

* added startup option `--query.tracking-with-bindvars`

  This option controls whether the list of currently running queries
  and the list of slow queries should contain the bind variables used
  in the queries or not.

  The option can be changed at runtime using the commands

      // enables tracking of bind variables
      // set to false to turn tracking of bind variables off
      var value = true;
      require("@arangodb/aql/queries").properties({
        trackBindVars: value
      });

* index selectivity estimates are now available in the cluster as well

* fixed issue #2943: loadIndexesIntoMemory not returning the same structure
  as the rest of the collection APIs

* fixed issue #2949: ArangoError 1208: illegal name

* fixed issue #2874: Collection properties do not return `isVolatile`
  attribute

* potential fix for issue #2939: Segmentation fault when starting
  coordinator node

* fixed issue #2810: out of memory error when running UPDATE/REPLACE
  on medium-size collection

* fix potential deadlock errors in collector thread

* disallow the usage of volatile collections in the RocksDB engine
  by throwing an error when a collection is created with attribute
  `isVolatile` set to `true`.
  Volatile collections are unsupported by the RocksDB engine, so
  creating them should not succeed and silently create a non-volatile
  collection

* prevent V8 from issuing SIGILL instructions when it runs out of memory

  Now arangod will attempt to log a FATAL error into its logfile in case V8
  runs out of memory. In case V8 runs out of memory, it will still terminate the
  entire process. But at least there should be something in the ArangoDB logs
  indicating what the problem was. Apart from that, the arangod process should
  now be exited with SIGABRT rather than SIGILL as it shouldn't return into the
  V8 code that aborted the process with `__builtin_trap`.

  this potentially fixes issue #2920: DBServer crashing automatically post upgrade to 3.2

* Foxx queues and tasks now ensure that the scripts in them run with the same
  permissions as the Foxx code who started the task / queue

* fixed issue #2928: Offset problems

* fixed issue #2876: wrong skiplist index usage in edge collection

* fixed issue #2868: cname missing from logger-follow results in rocksdb

* fixed issue #2889: Traversal query using incorrect collection id

* fixed issue #2884: AQL traversal uniqueness constraints "propagating" to other traversals? Weird results

* arangoexport: added `--query` option for passing an AQL query to export the result

* fixed issue #2879: No result when querying for the last record of a query

* ui: allows now to edit default access level for collections in database
  _system for all users except the root user.

* The _users collection is no longer accessible outside the arngod process, _queues is always read-only

* added new option "--rocksdb.max-background-jobs"

* removed options "--rocksdb.max-background-compactions", "--rocksdb.base-background-compactions" and "--rocksdb.max-background-flushes"

* option "--rocksdb.compaction-read-ahead-size" now defaults to 2MB

* change Windows build so that RocksDB doesn't enforce AVX optimizations by default
  This fixes startup crashes on servers that do not have AVX CPU extensions

* speed up RocksDB secondary index creation and dropping

* removed RocksDB note in Geo index docs


v3.2.0 (2017-07-20)
-------------------

* fixed UI issues

* fixed multi-threading issues in Pregel

* fixed Foxx resilience

* added command-line option `--javascript.allow-admin-execute`

  This option can be used to control whether user-defined JavaScript code
  is allowed to be executed on server by sending via HTTP to the API endpoint
  `/_admin/execute`  with an authenticated user account.
  The default value is `false`, which disables the execution of user-defined
  code. This is also the recommended setting for production. In test environments,
  it may be convenient to turn the option on in order to send arbitrary setup
  or teardown commands for execution on the server.


v3.2.beta6 (2017-07-18)
-----------------------

* various bugfixes


v3.2.beta5 (2017-07-16)
-----------------------

* numerous bugfixes


v3.2.beta4 (2017-07-04)
-----------------------

* ui: fixed document view _from and _to linking issue for special characters

* added function `db._parse(query)` for parsing an AQL query and returning information about it

* fixed one medium priority and two low priority security user interface
  issues found by owasp zap.

* ui: added index deduplicate options

* ui: fixed renaming of collections for the rocksdb storage engine

* documentation and js fixes for secondaries

* RocksDB storage format was changed, users of the previous beta/alpha versions
  must delete the database directory and re-import their data

* enabled permissions on database and collection level

* added and changed some user related REST APIs
    * added `PUT /_api/user/{user}/database/{database}/{collection}` to change collection permission
    * added `GET /_api/user/{user}/database/{database}/{collection}`
    * added optional `full` parameter to the `GET /_api/user/{user}/database/` REST call

* added user functions in the arangoshell `@arangodb/users` module
    * added `grantCollection` and `revokeCollection` functions
    * added `permission(user, database, collection)` to retrieve collection specific rights

* added "deduplicate" attribute for array indexes, which controls whether inserting
  duplicate index values from the same document into a unique array index will lead to
  an error or not:

      // with deduplicate = true, which is the default value:
      db._create("test");
      db.test.ensureIndex({ type: "hash", fields: ["tags[*]"], deduplicate: true });
      db.test.insert({ tags: ["a", "b"] });
      db.test.insert({ tags: ["c", "d", "c"] }); // will work, because deduplicate = true
      db.test.insert({ tags: ["a"] }); // will fail

      // with deduplicate = false
      db._create("test");
      db.test.ensureIndex({ type: "hash", fields: ["tags[*]"], deduplicate: false });
      db.test.insert({ tags: ["a", "b"] });
      db.test.insert({ tags: ["c", "d", "c"] }); // will not work, because deduplicate = false
      db.test.insert({ tags: ["a"] }); // will fail

  The "deduplicate" attribute is now also accepted by the index creation HTTP
  API endpoint POST /_api/index and is returned by GET /_api/index.

* added optimizer rule "remove-filters-covered-by-traversal"

* Debian/Ubuntu installer: make messages about future package upgrades more clear

* fix a hangup in VST

  The problem happened when the two first chunks of a VST message arrived
  together on a connection that was newly switched to VST.

* fix deletion of outdated WAL files in RocksDB engine

* make use of selectivity estimates in hash, skiplist and persistent indexes
  in RocksDB engine

* changed VM overcommit recommendation for user-friendliness

* fix a shutdown bug in the cluster: a destroyed query could still be active

* do not terminate the entire server process if a temp file cannot be created
  (Windows only)

* fix log output in the front-end, it stopped in case of too many messages


v3.2.beta3 (2017-06-27)
-----------------------

* numerous bugfixes


v3.2.beta2 (2017-06-20)
-----------------------

* potentially fixed issue #2559: Duplicate _key generated on insertion

* fix invalid results (too many) when a skipping LIMIT was used for a
  traversal. `LIMIT x` or `LIMIT 0, x` were not affected, but `LIMIT s, x`
  may have returned too many results

* fix races in SSL communication code

* fix invalid locking in JWT authentication cache, which could have
  crashed the server

* fix invalid first group results for sorted AQL COLLECT when LIMIT
  was used

* fix potential race, which could make arangod hang on startup

* removed `exception` field from transaction error result; users should throw
  explicit `Error` instances to return custom exceptions (addresses issue #2561)

* fixed issue #2613: Reduce log level when Foxx manager tries to self heal missing database

* add a read only mode for users and collection level authorization

* removed `exception` field from transaction error result; users should throw
  explicit `Error` instances to return custom exceptions (addresses issue #2561)

* fixed issue #2677: Foxx disabling development mode creates non-deterministic service bundle

* fixed issue #2684: Legacy service UI not working


v3.2.beta1 (2017-06-12)
-----------------------

* provide more context for index errors (addresses issue #342)

* arangod now validates several OS/environment settings on startup and warns if
  the settings are non-ideal. Most of the checks are executed on Linux systems only.

* fixed issue #2515: The replace-or-with-in optimization rule might prevent use of indexes

* added `REGEX_REPLACE` AQL function

* the RocksDB storage format was changed, users of the previous alpha versions
  must delete the database directory and re-import their data

* added server startup option `--query.fail-on-warning`

  setting this option to `true` will abort any AQL query with an exception if
  it causes a warning at runtime. The value can be overridden per query by
  setting the `failOnWarning` attribute in a query's options.

* added --rocksdb.num-uncompressed-levels to adjust number of non-compressed levels

* added checks for memory managment and warn (i. e. if hugepages are enabled)

* set default SSL cipher suite string to "HIGH:!EXPORT:!aNULL@STRENGTH"

* fixed issue #2469: Authentication = true does not protect foxx-routes

* fixed issue #2459: compile success but can not run with rocksdb

* `--server.maximal-queue-size` is now an absolute maximum. If the queue is
  full, then 503 is returned. Setting it to 0 means "no limit".

* (Enterprise only) added authentication against an LDAP server

* fixed issue #2083: Foxx services aren't distributed to all coordinators

* fixed issue #2384: new coordinators don't pick up existing Foxx services

* fixed issue #2408: Foxx service validation causes unintended side-effects

* extended HTTP API with routes for managing Foxx services

* added distinction between hasUser and authorized within Foxx
  (cluster internal requests are authorized requests but don't have a user)

* arangoimp now has a `--threads` option to enable parallel imports of data

* PR #2514: Foxx services that can't be fixed by self-healing now serve a 503 error

* added `time` function to `@arangodb` module


v3.2.alpha4 (2017-04-25)
------------------------

* fixed issue #2450: Bad optimization plan on simple query

* fixed issue #2448: ArangoDB Web UI takes no action when Delete button is clicked

* fixed issue #2442: Frontend shows already deleted databases during login

* added 'x-content-type-options: nosniff' to avoid MSIE bug

* set default value for `--ssl.protocol` from TLSv1 to TLSv1.2.

* AQL breaking change in cluster:
  The SHORTEST_PATH statement using edge-collection names instead
  of a graph name now requires to explicitly name the vertex-collection names
  within the AQL query in the cluster. It can be done by adding `WITH <name>`
  at the beginning of the query.

  Example:
  ```
  FOR v,e IN OUTBOUND SHORTEST_PATH @start TO @target edges [...]
  ```

  Now has to be:

  ```
  WITH vertices
  FOR v,e IN OUTBOUND SHORTEST_PATH @start TO @target edges [...]
  ```

  This change is due to avoid dead-lock sitations in clustered case.
  An error stating the above is included.

* add implicit use of geo indexes when using SORT/FILTER in AQL, without
  the need to use the special-purpose geo AQL functions `NEAR` or `WITHIN`.

  the special purpose `NEAR` AQL function can now be substituted with the
  following AQL (provided there is a geo index present on the `doc.latitude`
  and `doc.longitude` attributes):

      FOR doc in geoSort
        SORT DISTANCE(doc.latitude, doc.longitude, 0, 0)
        LIMIT 5
        RETURN doc

  `WITHIN` can be substituted with the following AQL:

      FOR doc in geoFilter
        FILTER DISTANCE(doc.latitude, doc.longitude, 0, 0) < 2000
        RETURN doc

  Compared to using the special purpose AQL functions this approach has the
  advantage that it is more composable, and will also honor any `LIMIT` values
  used in the AQL query.

* potential fix for shutdown hangs on OSX

* added KB, MB, GB prefix for integer parameters, % for integer parameters
  with a base value

* added JEMALLOC 4.5.0

* added `--vm.resident-limit` and `--vm.path` for file-backed memory mapping
  after reaching a configurable maximum RAM size

* try recommended limit for file descriptors in case of unlimited
  hard limit

* issue #2413: improve logging in case of lock timeout and deadlocks

* added log topic attribute to /_admin/log api

* removed internal build option `USE_DEV_TIMERS`

  Enabling this option activated some proprietary timers for only selected
  events in arangod. Instead better use `perf` to gather timings.


v3.2.alpha3 (2017-03-22)
------------------------

* increase default collection lock timeout from 30 to 900 seconds

* added function `db._engine()` for retrieval of storage engine information at
  server runtime

  There is also an HTTP REST handler at GET /_api/engine that returns engine
  information.

* require at least cmake 3.2 for building ArangoDB

* make arangod start with less V8 JavaScript contexts

  This speeds up the server start (a little bit) and makes it use less memory.
  Whenever a V8 context is needed by a Foxx action or some other operation and
  there is no usable V8 context, a new one will be created dynamically now.

  Up to `--javascript.v8-contexts` V8 contexts will be created, so this option
  will change its meaning. Previously as many V8 contexts as specified by this
  option were created at server start, and the number of V8 contexts did not
  change at runtime. Now up to this number of V8 contexts will be in use at the
  same time, but the actual number of V8 contexts is dynamic.

  The garbage collector thread will automatically delete unused V8 contexts after
  a while. The number of spare contexts will go down to as few as configured in
  the new option `--javascript.v8-contexts-minimum`. Actually that many V8 contexts
  are also created at server start.

  The first few requests in new V8 contexts will take longer than in contexts
  that have been there already. Performance may therefore suffer a bit for the
  initial requests sent to ArangoDB or when there are only few but performance-
  critical situations in which new V8 contexts will be created. If this is a
  concern, it can easily be fixed by setting `--javascipt.v8-contexts-minimum`
  and `--javascript.v8-contexts` to a relatively high value, which will guarantee
  that many number of V8 contexts to be created at startup and kept around even
  when unused.

  Waiting for an unused V8 context will now also abort if no V8 context can be
  acquired/created after 120 seconds.

* improved diagnostic messages written to logfiles by supervisor process

* fixed issue #2367

* added "bindVars" to attributes of currently running and slow queries

* added "jsonl" as input file type for arangoimp

* upgraded version of bundled zlib library from 1.2.8 to 1.2.11

* added input file type `auto` for arangoimp so it can automatically detect the
  type of the input file from the filename extension

* fixed variables parsing in GraphQL

* added `--translate` option for arangoimp to translate attribute names from
  the input files to attriubte names expected by ArangoDB

  The `--translate` option can be specified multiple times (once per translation
  to be executed). The following example renames the "id" column from the input
  file to "_key", and the "from" column to "_from", and the "to" column to "_to":

      arangoimp --type csv --file data.csv --translate "id=_key" --translate "from=_from" --translate "to=_to"

  `--translate` works for CSV and TSV inputs only.

* changed default value for `--server.max-packet-size` from 128 MB to 256 MB

* fixed issue #2350

* fixed issue #2349

* fixed issue #2346

* fixed issue #2342

* change default string truncation length from 80 characters to 256 characters for
  `print`/`printShell` functions in ArangoShell and arangod. This will emit longer
  prefixes of string values before truncating them with `...`, which is helpful
  for debugging.

* always validate incoming JSON HTTP requests for duplicate attribute names

  Incoming JSON data with duplicate attribute names will now be rejected as
  invalid. Previous versions of ArangoDB only validated the uniqueness of
  attribute names inside incoming JSON for some API endpoints, but not
  consistently for all APIs.

* don't let read-only transactions block the WAL collector

* allow passing own `graphql-sync` module instance to Foxx GraphQL router

* arangoexport can now export to csv format

* arangoimp: fixed issue #2214

* Foxx: automatically add CORS response headers

* added "OPTIONS" to CORS `access-control-allow-methods` header

* Foxx: Fix arangoUser sometimes not being set correctly

* fixed issue #1974


v3.2.alpha2 (2017-02-20)
------------------------

* ui: fixed issue #2065

* ui: fixed a dashboard related memory issue

* Internal javascript rest actions will now hide their stack traces to the client
  unless maintainer mode is activated. Instead they will always log to the logfile

* Removed undocumented internal HTTP API:
  * PUT _api/edges

  The documented GET _api/edges and the undocumented POST _api/edges remains unmodified.

* updated V8 version to 5.7.0.0

* change undocumented behaviour in case of invalid revision ids in
  If-Match and If-None-Match headers from 400 (BAD) to 412 (PRECONDITION
  FAILED).

* change undocumented behaviour in case of invalid revision ids in
  JavaScript document operations from 1239 ("illegal document revision")
  to 1200 ("conflict").

* added data export tool, arangoexport.

  arangoexport can be used to export collections to json, jsonl or xml
  and export a graph or collections to xgmml.

* fixed a race condition when closing a connection

* raised default hard limit on threads for very small to 64

* fixed negative counting of http connection in UI


v3.2.alpha1 (2017-02-05)
------------------------

* added figure `httpRequests` to AQL query statistics

* removed revisions cache intermediate layer implementation

* obsoleted startup options `--database.revision-cache-chunk-size` and
  `--database.revision-cache-target-size`

* fix potential port number over-/underruns

* added startup option `--log.shorten-filenames` for controlling whether filenames
  in log messages should be shortened to just the filename with the absolute path

* removed IndexThreadFeature, made `--database.index-threads` option obsolete

* changed index filling to make it more parallel, dispatch tasks to boost::asio

* more detailed stacktraces in Foxx apps

* generated Foxx services now use swagger tags


v3.1.24 (XXXX-XX-XX)
--------------------

* fixed one more LIMIT issue in traversals


v3.1.23 (2017-06-19)
--------------------

* potentially fixed issue #2559: Duplicate _key generated on insertion

* fix races in SSL communication code

* fix invalid results (too many) when a skipping LIMIT was used for a
  traversal. `LIMIT x` or `LIMIT 0, x` were not affected, but `LIMIT s, x`
  may have returned too many results

* fix invalid first group results for sorted AQL COLLECT when LIMIT
  was used

* fix invalid locking in JWT authentication cache, which could have
  crashed the server

* fix undefined behavior in traverser when traversals were used inside
  a FOR loop


v3.1.22 (2017-06-07)
--------------------

* fixed issue #2505: Problem with export + report of a bug

* documented changed behavior of WITH

* fixed ui glitch in aardvark

* avoid agency compaction bug

* fixed issue #2283: disabled proxy communication internally


v3.1.21 (2017-05-22)
--------------------

* fixed issue #2488:  AQL operator IN error when data use base64 chars

* more randomness in seeding RNG

v3.1.20 (2016-05-16)
--------------------

* fixed incorrect sorting for distributeShardsLike

* improve reliability of AgencyComm communication with Agency

* fixed shard numbering bug, where ids were erouneously incremented by 1

* remove an unnecessary precondition in createCollectionCoordinator

* funny fail rotation fix

* fix in SimpleHttpClient for correct advancement of readBufferOffset

* forward SIG_HUP in supervisor process to the server process to fix logrotaion
  You need to stop the remaining arangod server process manually for the upgrade to work.


v3.1.19 (2017-04-28)
--------------------

* Fixed a StackOverflow issue in Traversal and ShortestPath. Occured if many (>1000) input
  values in a row do not return any result. Fixes issue: #2445

* fixed issue #2448

* fixed issue #2442

* added 'x-content-type-options: nosniff' to avoid MSIE bug

* fixed issue #2441

* fixed issue #2440

* Fixed a StackOverflow issue in Traversal and ShortestPath. Occured if many (>1000) input
  values in a row do not return any result. Fixes issue: #2445

* fix occasional hanging shutdowns on OS X


v3.1.18 (2017-04-18)
--------------------

* fixed error in continuous synchronization of collections

* fixed spurious hangs on server shutdown

* better error messages during restore collection

* completely overhaul supervision. More detailed tests

* Fixed a dead-lock situation in cluster traversers, it could happen in
  rare cases if the computation on one DBServer could be completed much earlier
  than the other server. It could also be restricted to SmartGraphs only.

* (Enterprise only) Fixed a bug in SmartGraph DepthFirstSearch. In some
  more complicated queries, the maxDepth limit of 1 was not considered strictly
  enough, causing the traverser to do unlimited depth searches.

* fixed issue #2415

* fixed issue #2422

* fixed issue #1974


v3.1.17 (2017-04-04)
--------------------

* (Enterprise only) fixed a bug where replicationFactor was not correctly
  forwarded in SmartGraph creation.

* fixed issue #2404

* fixed issue #2397

* ui - fixed smart graph option not appearing

* fixed issue #2389

* fixed issue #2400


v3.1.16 (2017-03-27)
--------------------

* fixed issue #2392

* try to raise file descriptors to at least 8192, warn otherwise

* ui - aql editor improvements + updated ace editor version (memory leak)

* fixed lost HTTP requests

* ui - fixed some event issues

* avoid name resolution when given connection string is a valid ip address

* helps with issue #1842, bug in COLLECT statement in connection with LIMIT.

* fix locking bug in cluster traversals

* increase lock timeout defaults

* increase various cluster timeouts

* limit default target size for revision cache to 1GB, which is better for
  tight RAM situations (used to be 40% of (totalRAM - 1GB), use
  --database.revision-cache-target-size <VALUEINBYTES> to get back the
  old behaviour

* fixed a bug with restarted servers indicating status as "STARTUP"
  rather that "SERVING" in Nodes UI.


v3.1.15 (2017-03-20)
--------------------

* add logrotate configuration as requested in #2355

* fixed issue #2376

* ui - changed document api due a chrome bug

* ui - fixed a submenu bug

* added endpoint /_api/cluster/endpoints in cluster case to get all
  coordinator endpoints

* fix documentation of /_api/endpoint, declaring this API obsolete.

* Foxx response objects now have a `type` method for manipulating the content-type header

* Foxx tests now support `xunit` and `tap` reporters


v3.1.14 (2017-03-13)
--------------------

* ui - added feature request (multiple start nodes within graph viewer) #2317

* added missing locks to authentication cache methods

* ui - added feature request (multiple start nodes within graph viewer) #2317

* ui - fixed wrong merge of statistics information from different coordinators

* ui - fixed issue #2316

* ui - fixed wrong protocol usage within encrypted environment

* fixed compile error on Mac Yosemite

* minor UI fixes


v3.1.13 (2017-03-06)
--------------------

* fixed variables parsing in GraphQL

* fixed issue #2214

* fixed issue #2342

* changed thread handling to queue only user requests on coordinator

* use exponential backoff when waiting for collection locks

* repair short name server lookup in cluster in the case of a removed
  server


v3.1.12 (2017-02-28)
--------------------

* disable shell color escape sequences on Windows

* fixed issue #2326

* fixed issue #2320

* fixed issue #2315

* fixed a race condition when closing a connection

* raised default hard limit on threads for very small to 64

* fixed negative counting of http connection in UI

* fixed a race when renaming collections

* fixed a race when dropping databases


v3.1.11 (2017-02-17)
--------------------

* fixed a race between connection closing and sending out last chunks of data to clients
  when the "Connection: close" HTTP header was set in requests

* ui: optimized smart graph creation usability

* ui: fixed #2308

* fixed a race in async task cancellation via `require("@arangodb/tasks").unregisterTask()`

* fixed spuriously hanging threads in cluster AQL that could sit idle for a few minutes

* fixed potential numeric overflow for big index ids in index deletion API

* fixed sort issue in cluster, occurring when one of the local sort buffers of a
  GatherNode was empty

* reduce number of HTTP requests made for certain kinds of join queries in cluster,
  leading to speedup of some join queries

* supervision deals with demised coordinators correctly again

* implement a timeout in TraverserEngineRegistry

* agent communication reduced in large batches of append entries RPCs

* inception no longer estimates RAFT timings

* compaction in agents has been moved to a separate thread

* replicated logs hold local timestamps

* supervision jobs failed leader and failed follower revisited for
  function in precarious stability situations

* fixed bug in random number generator for 64bit int


v3.1.10 (2017-02-02)
--------------------

* updated versions of bundled node modules:
  - joi: from 8.4.2 to 9.2.0
  - joi-to-json-schema: from 2.2.0 to 2.3.0
  - sinon: from 1.17.4 to 1.17.6
  - lodash: from 4.13.1 to 4.16.6

* added shortcut for AQL ternary operator
  instead of `condition ? true-part : false-part` it is now possible to also use a
  shortcut variant `condition ? : false-part`, e.g.

      FOR doc IN docs RETURN doc.value ?: 'not present'

  instead of

      FOR doc IN docs RETURN doc.value ? doc.value : 'not present'

* fixed wrong sorting order in cluster, if an index was used to sort with many
  shards.

* added --replication-factor, --number-of-shards and --wait-for-sync to arangobench

* turn on UTF-8 string validation for VelocyPack values received via VST connections

* fixed issue #2257

* upgraded Boost version to 1.62.0

* added optional detail flag for db.<collection>.count()
  setting the flag to `true` will make the count operation returned the per-shard
  counts for the collection:

      db._create("test", { numberOfShards: 10 });
      for (i = 0; i < 1000; ++i) {
        db.test.insert({value: i});
      }
      db.test.count(true);

      {
        "s100058" : 99,
        "s100057" : 103,
        "s100056" : 100,
        "s100050" : 94,
        "s100055" : 90,
        "s100054" : 122,
        "s100051" : 109,
        "s100059" : 99,
        "s100053" : 95,
        "s100052" : 89
      }

* added optional memory limit for AQL queries:

      db._query("FOR i IN 1..100000 SORT i RETURN i", {}, { options: { memoryLimit: 100000 } });

  This option limits the default maximum amount of memory (in bytes) that a single
  AQL query can use.
  When a single AQL query reaches the specified limit value, the query will be
  aborted with a *resource limit exceeded* exception. In a cluster, the memory
  accounting is done per shard, so the limit value is effectively a memory limit per
  query per shard.

  The global limit value can be overriden per query by setting the *memoryLimit*
  option value for individual queries when running an AQL query.

* added server startup option `--query.memory-limit`

* added convenience function to create vertex-centric indexes.

  Usage: `db.collection.ensureVertexCentricIndex("label", {type: "hash", direction: "outbound"})`
  That will create an index that can be used on OUTBOUND with filtering on the
  edge attribute `label`.

* change default log output for tools to stdout (instead of stderr)

* added option -D to define a configuration file environment key=value

* changed encoding behavior for URLs encoded in the C++ code of ArangoDB:
  previously the special characters `-`, `_`, `~` and `.` were returned as-is
  after URL-encoding, now `.` will be encoded to be `%2e`.
  This also changes the behavior of how incoming URIs are processed: previously
  occurrences of `..` in incoming request URIs were collapsed (e.g. `a/../b/` was
  collapsed to a plain `b/`). Now `..` in incoming request URIs are not collapsed.

* Foxx request URL suffix is no longer unescaped

* @arangodb/request option json now defaults to `true` if the response body is not empty and encoding is not explicitly set to `null` (binary).
  The option can still be set to `false` to avoid unnecessary attempts at parsing the response as JSON.

* Foxx configuration values for unknown options will be discarded when saving the configuration in production mode using the web interface

* module.context.dependencies is now immutable

* process.stdout.isTTY now returns `true` in arangosh and when running arangod with the `--console` flag

* add support for Swagger tags in Foxx


v3.1.9 (XXXX-XX-XX)
-------------------

* macos CLI package: store databases and apps in the users home directory

* ui: fixed re-login issue within a non system db, when tab was closed

* fixed a race in the VelocyStream Commtask implementation

* fixed issue #2256


v3.1.8 (2017-01-09)
-------------------

* add Windows silent installer

* add handling of debug symbols during Linux & windows release builds.

* fixed issue #2181

* fixed issue #2248: reduce V8 max old space size from 3 GB to 1 GB on 32 bit systems

* upgraded Boost version to 1.62.0

* fixed issue #2238

* fixed issue #2234

* agents announce new endpoints in inception phase to leader

* agency leadership accepts updatet endpoints to given uuid

* unified endpoints replace localhost with 127.0.0.1

* fix several problems within an authenticated cluster


v3.1.7 (2016-12-29)
-------------------

* fixed one too many elections in RAFT

* new agency comm backported from devel


v3.1.6 (2016-12-20)
-------------------

* fixed issue #2227

* fixed issue #2220

* agency constituent/agent bug fixes in race conditions picking up
  leadership

* supervision does not need waking up anymore as it is running
  regardless

* agents challenge their leadership more rigorously


v3.1.5 (2016-12-16)
-------------------

* lowered default value of `--database.revision-cache-target-size` from 75% of
  RAM to less than 40% of RAM

* fixed issue #2218

* fixed issue #2217

* Foxx router.get/post/etc handler argument can no longer accidentally omitted

* fixed issue #2223


v3.1.4 (2016-12-08)
-------------------

* fixed issue #2211

* fixed issue #2204

* at cluster start, coordinators wait until at least one DBserver is there,
  and either at least two DBservers are there or 15s have passed, before they
  initiate the bootstrap of system collections.

* more robust agency startup from devel

* supervision's AddFollower adds many followers at once

* supervision has new FailedFollower job

* agency's Node has new method getArray

* agency RAFT timing estimates more conservative in waitForSync
  scenario

* agency RAFT timing estimates capped at maximum 2.0/10.0 for low/high


v3.1.3 (2016-12-02)
-------------------

* fix a traversal bug when using skiplist indexes:
  if we have a skiplist of ["a", "unused", "_from"] and a traversal like:
  FOR v,e,p IN OUTBOUND @start @@edges
    FILTER p.edges[0].a == 'foo'
    RETURN v
  And the above index applied on "a" is considered better than EdgeIndex, than
  the executor got into undefined behaviour.

* fix endless loop when trying to create a collection with replicationFactor: -1


v3.1.2 (2016-11-24)
-------------------

* added support for descriptions field in Foxx dependencies

* (Enterprise only) fixed a bug in the statistic report for SmartGraph traversals.
Now they state correctly how many documents were fetched from the index and how many
have been filtered.

* Prevent uniform shard distribution when replicationFactor == numServers

v3.1.1 (2016-11-15)
-------------------

* fixed issue #2176

* fixed issue #2168

* display index usage of traversals in AQL explainer output (previously missing)

* fixed issue #2163

* preserve last-used HLC value across server starts

* allow more control over handling of pre-3.1 _rev values

  this changes the server startup option `--database.check-30-revisions` from a boolean (true/false)
  parameter to a string parameter with the following possible values:

  - "fail":
    will validate _rev values of 3.0 collections on collection loading and throw an exception when invalid _rev values are found.
    in this case collections with invalid _rev values are marked as corrupted and cannot be used in the ArangoDB 3.1 instance.
    the fix procedure for such collections is to export the collections from 3.0 database with arangodump and restore them in 3.1 with arangorestore.
    collections that do not contain invalid _rev values are marked as ok and will not be re-checked on following loads.
    collections that contain invalid _rev values will be re-checked on following loads.

  - "true":
    will validate _rev values of 3.0 collections on collection loading and print a warning when invalid _rev values are found.
    in this case collections with invalid _rev values can be used in the ArangoDB 3.1 instance.
    however, subsequent operations on documents with invalid _rev values may silently fail or fail with explicit errors.
    the fix procedure for such collections is to export the collections from 3.0 database with arangodump and restore them in 3.1 with arangorestore.
    collections that do not contain invalid _rev values are marked as ok and will not be re-checked on following loads.
    collections that contain invalid _rev values will be re-checked on following loads.

  - "false":
    will not validate _rev values on collection loading and not print warnings.
    no hint is given when invalid _rev values are found.
    subsequent operations on documents with invalid _rev values may silently fail or fail with explicit errors.
    this setting does not affect whether collections are re-checked later.
    collections will be re-checked on following loads if `--database.check-30-revisions` is later set to either `true` or `fail`.

  The change also suppresses warnings that were printed when collections were restored using arangorestore, and the restore
  data contained invalid _rev values. Now these warnings are suppressed, and new HLC _rev values are generated for these documents
  as before.

* added missing functions to AQL syntax highlighter in web interface

* fixed display of `ANY` direction in traversal explainer output (direction `ANY` was shown as either
  `INBOUND` or `OUTBOUND`)

* changed behavior of toJSON() function when serializing an object before saving it in the database

  if an object provides a toJSON() function, this function is still called for serializing it.
  the change is that the result of toJSON() is not stringified anymore, but saved as is. previous
  versions of ArangoDB called toJSON() and after that additionally stringified its result.

  This change will affect the saving of JS Buffer objects, which will now be saved as arrays of
  bytes instead of a comma-separated string of the Buffer's byte contents.

* allow creating unique indexes on more attributes than present in shardKeys

  The following combinations of shardKeys and indexKeys are allowed/not allowed:

  shardKeys     indexKeys
      a             a        ok
      a             b    not ok
      a           a b        ok
    a b             a    not ok
    a b             b    not ok
    a b           a b        ok
    a b         a b c        ok
  a b c           a b    not ok
  a b c         a b c        ok

* fixed wrong version in web interface login screen (EE only)

* make web interface not display an exclamation mark next to ArangoDB version number 3.1

* fixed search for arbitrary document attributes in web interface in case multiple
  search values were used on different attribute names. in this case, the search always
  produced an empty result

* disallow updating `_from` and `_to` values of edges in Smart Graphs. Updating these
  attributes would lead to potential redistribution of edges to other shards, which must be
  avoided.

* fixed issue #2148

* updated graphql-sync dependency to 0.6.2

* fixed issue #2156

* fixed CRC4 assembly linkage


v3.1.0 (2016-10-29)
-------------------

* AQL breaking change in cluster:

  from ArangoDB 3.1 onwards `WITH` is required for traversals in a
  clustered environment in order to avoid deadlocks.

  Note that for queries that access only a single collection or that have all
  collection names specified somewhere else in the query string, there is no
  need to use *WITH*. *WITH* is only useful when the AQL query parser cannot
  automatically figure out which collections are going to be used by the query.
  *WITH* is only useful for queries that dynamically access collections, e.g.
  via traversals, shortest path operations or the *DOCUMENT()* function.

  more info can be found [here](https://github.com/arangodb/arangodb/blob/devel/Documentation/Books/AQL/Operations/With.md)

* added AQL function `DISTANCE` to calculate the distance between two arbitrary
  coordinates (haversine formula)

* fixed issue #2110

* added Auto-aptation of RAFT timings as calculations only


v3.1.rc2 (2016-10-10)
---------------------

* second release candidate


v3.1.rc1 (2016-09-30)
---------------------

* first release candidate


v3.1.alpha2 (2016-09-01)
------------------------

* added module.context.createDocumentationRouter to replace module.context.apiDocumentation

* bug in RAFT implementation of reads. dethroned leader still answered requests in isolation

* ui: added new graph viewer

* ui: aql-editor added tabular & graph display

* ui: aql-editor improved usability

* ui: aql-editor: query profiling support

* fixed issue #2109

* fixed issue #2111

* fixed issue #2075

* added AQL function `DISTANCE` to calculate the distance between two arbitrary
  coordinates (haversine formula)

* rewrote scheduler and dispatcher based on boost::asio

  parameters changed:
    `--scheduler.threads` and `--server.threads` are now merged into a single one: `--server.threads`

    hidden `--server.extra-threads` has been removed

    hidden `--server.aql-threads` has been removed

    hidden `--server.backend` has been removed

    hidden `--server.show-backends` has been removed

    hidden `--server.thread-affinity` has been removed

* fixed issue #2086

* fixed issue #2079

* fixed issue #2071

  make the AQL query optimizer inject filter condition expressions referred to
  by variables during filter condition aggregation.
  For example, in the following query

      FOR doc IN collection
        LET cond1 = (doc.value == 1)
        LET cond2 = (doc.value == 2)
        FILTER cond1 || cond2
        RETURN { doc, cond1, cond2 }

  the optimizer will now inject the conditions for `cond1` and `cond2` into the filter
  condition `cond1 || cond2`, expanding it to `(doc.value == 1) || (doc.value == 2)`
  and making these conditions available for index searching.

  Note that the optimizer previously already injected some conditions into other
  conditions, but only if the variable that defined the condition was not used
  elsewhere. For example, the filter condition in the query

      FOR doc IN collection
        LET cond = (doc.value == 1)
        FILTER cond
        RETURN { doc }

  already got optimized before because `cond` was only used once in the query and
  the optimizer decided to inject it into the place where it was used.

  This only worked for variables that were referred to once in the query.
  When a variable was used multiple times, the condition was not injected as
  in the following query:

      FOR doc IN collection
        LET cond = (doc.value == 1)
        FILTER cond
        RETURN { doc, cond }

  The fix for #2070 now will enable this optimization so that the query can
  use an index on `doc.value` if available.

* changed behavior of AQL array comparison operators for empty arrays:
  * `ALL` and `ANY` now always return `false` when the left-hand operand is an
    empty array. The behavior for non-empty arrays does not change:
    * `[] ALL == 1` will return `false`
    * `[1] ALL == 1` will return `true`
    * `[1, 2] ALL == 1` will return `false`
    * `[2, 2] ALL == 1` will return `false`
    * `[] ANY == 1` will return `false`
    * `[1] ANY == 1` will return `true`
    * `[1, 2] ANY == 1` will return `true`
    * `[2, 2] ANY == 1` will return `false`
  * `NONE` now always returns `true` when the left-hand operand is an empty array.
    The behavior for non-empty arrays does not change:
    * `[] NONE == 1` will return `true`
    * `[1] NONE == 1` will return `false`
    * `[1, 2] NONE == 1` will return `false`
    * `[2, 2] NONE == 1` will return `true`

* added experimental AQL functions `JSON_STRINGIFY` and `JSON_PARSE`

* added experimental support for incoming gzip-compressed requests

* added HTTP REST APIs for online loglevel adjustments:

  - GET `/_admin/log/level` returns the current loglevel settings
  - PUT `/_admin/log/level` modifies the current loglevel settings

* PATCH /_api/gharial/{graph-name}/vertex/{collection-name}/{vertex-key}
  - changed default value for keepNull to true

* PATCH /_api/gharial/{graph-name}/edge/{collection-name}/{edge-key}
  - changed default value for keepNull to true

* renamed `maximalSize` attribute in parameter.json files to `journalSize`

  The `maximalSize` attribute will still be picked up from collections that
  have not been adjusted. Responses from the replication API will now also use
  `journalSize` instead of `maximalSize`.

* added `--cluster.system-replication-factor` in order to adjust the
  replication factor for new system collections

* fixed issue #2012

* added a memory expection in case V8 memory gets too low

* added Optimizer Rule for other indexes in Traversals
  this allows AQL traversals to use other indexes than the edge index.
  So traversals with filters on edges can now make use of more specific
  indexes, e.g.

      FOR v, e, p IN 2 OUTBOUND @start @@edge FILTER p.edges[0].foo == "bar"

  will prefer a Hash Index on [_from, foo] above the EdgeIndex.

* fixed epoch computation in hybrid logical clock

* fixed thread affinity

* replaced require("internal").db by require("@arangodb").db

* added option `--skip-lines` for arangoimp
  this allows skipping the first few lines from the import file in case the
  CSV or TSV import are used

* fixed periodic jobs: there should be only one instance running - even if it
  runs longer than the period

* improved performance of primary index and edge index lookups

* optimizations for AQL `[*]` operator in case no filter, no projection and
  no offset/limit are used

* added AQL function `OUTERSECTION` to return the symmetric difference of its
  input arguments

* Foxx manifests of installed services are now saved to disk with indentation

* Foxx tests and scripts in development mode should now always respect updated
  files instead of loading stale modules

* When disabling Foxx development mode the setup script is now re-run

* Foxx now provides an easy way to directly serve GraphQL requests using the
  `@arangodb/foxx/graphql` module and the bundled `graphql-sync` dependency

* Foxx OAuth2 module now correctly passes the `access_token` to the OAuth2 server

* added iconv-lite and timezone modules

* web interface now allows installing GitHub and zip services in legacy mode

* added module.context.createDocumentationRouter to replace module.context.apiDocumentation

* bug in RAFT implementation of reads. dethroned leader still answered
  requests in isolation

* all lambdas in ClusterInfo might have been left with dangling references.

* Agency bug fix for handling of empty json objects as values.

* Foxx tests no longer support the Mocha QUnit interface as this resulted in weird
  inconsistencies in the BDD and TDD interfaces. This fixes the TDD interface
  as well as out-of-sequence problems when using the BDD before/after functions.

* updated bundled JavaScript modules to latest versions; joi has been updated from 8.4 to 9.2
  (see [joi 9.0.0 release notes](https://github.com/hapijs/joi/issues/920) for information on
  breaking changes and new features)

* fixed issue #2139

* updated graphql-sync dependency to 0.6.2

* fixed issue #2156


v3.0.13 (XXXX-XX-XX)
--------------------

* fixed issue #2315

* fixed issue #2210


v3.0.12 (2016-11-23)
--------------------

* fixed issue #2176

* fixed issue #2168

* fixed issues #2149, #2159

* fixed error reporting for issue #2158

* fixed assembly linkage bug in CRC4 module

* added support for descriptions field in Foxx dependencies


v3.0.11 (2016-11-08)
--------------------

* fixed issue #2140: supervisor dies instead of respawning child

* fixed issue #2131: use shard key value entered by user in web interface

* fixed issue #2129: cannot kill a long-run query

* fixed issue #2110

* fixed issue #2081

* fixed issue #2038

* changes to Foxx service configuration or dependencies should now be
  stored correctly when options are cleared or omitted

* Foxx tests no longer support the Mocha QUnit interface as this resulted in weird
  inconsistencies in the BDD and TDD interfaces. This fixes the TDD interface
  as well as out-of-sequence problems when using the BDD before/after functions.

* fixed issue #2148


v3.0.10 (2016-09-26)
--------------------

* fixed issue #2072

* fixed issue #2070

* fixed slow cluster starup issues. supervision will demonstrate more
  patience with db servers


v3.0.9 (2016-09-21)
-------------------

* fixed issue #2064

* fixed issue #2060

* speed up `collection.any()` and skiplist index creation

* fixed multiple issues where ClusterInfo bug hung agency in limbo
  timeouting on multiple collection and database callbacks


v3.0.8 (2016-09-14)
-------------------

* fixed issue #2052

* fixed issue #2005

* fixed issue #2039

* fixed multiple issues where ClusterInfo bug hung agency in limbo
  timeouting on multiple collection and database callbacks


v3.0.7 (2016-09-05)
-------------------

* new supervision job handles db server failure during collection creation.


v3.0.6 (2016-09-02)
-------------------

* fixed issue #2026

* slightly better error diagnostics for AQL query compilation and replication

* fixed issue #2018

* fixed issue #2015

* fixed issue #2012

* fixed wrong default value for arangoimp's `--on-duplicate` value

* fix execution of AQL traversal expressions when there are multiple
  conditions that refer to variables set outside the traversal

* properly return HTTP 503 in JS actions when backend is gone

* supervision creates new key in agency for failed servers

* new shards will not be allocated on failed or cleaned servers


v3.0.5 (2016-08-18)
-------------------

* execute AQL ternary operator via C++ if possible

* fixed issue #1977

* fixed extraction of _id attribute in AQL traversal conditions

* fix SSL agency endpoint

* Minimum RAFT timeout was one order of magnitude to short.

* Optimized RAFT RPCs from leader to followers for efficiency.

* Optimized RAFT RPC handling on followers with respect to compaction.

* Fixed bug in handling of duplicates and overlapping logs

* Fixed bug in supervision take over after leadership change.

v3.0.4 (2016-08-01)
-------------------

* added missing lock for periodic jobs access

* fix multiple foxx related cluster issues

* fix handling of empty AQL query strings

* fixed issue in `INTERSECTION` AQL function with duplicate elements
  in the source arrays

* fixed issue #1970

* fixed issue #1968

* fixed issue #1967

* fixed issue #1962

* fixed issue #1959

* replaced require("internal").db by require("@arangodb").db

* fixed issue #1954

* fixed issue #1953

* fixed issue #1950

* fixed issue #1949

* fixed issue #1943

* fixed segfault in V8, by backporting https://bugs.chromium.org/p/v8/issues/detail?id=5033

* Foxx OAuth2 module now correctly passes the `access_token` to the OAuth2 server

* fixed credentialed CORS requests properly respecting --http.trusted-origin

* fixed a crash in V8Periodic task (forgotten lock)

* fixed two bugs in synchronous replication (syncCollectionFinalize)


v3.0.3 (2016-07-17)
-------------------

* fixed issue #1942

* fixed issue #1941

* fixed array index batch insertion issues for hash indexes that caused problems when
  no elements remained for insertion

* fixed AQL MERGE() function with External objects originating from traversals

* fixed some logfile recovery errors with error message "document not found"

* fixed issue #1937

* fixed issue #1936

* improved performance of arangorestore in clusters with synchronous
  replication

* Foxx tests and scripts in development mode should now always respect updated
  files instead of loading stale modules

* When disabling Foxx development mode the setup script is now re-run

* Foxx manifests of installed services are now saved to disk with indentation


v3.0.2 (2016-07-09)
-------------------

* fixed assertion failure in case multiple remove operations were used in the same query

* fixed upsert behavior in case upsert was used in a loop with the same document example

* fixed issue #1930

* don't expose local file paths in Foxx error messages.

* fixed issue #1929

* make arangodump dump the attribute `isSystem` when dumping the structure
  of a collection, additionally make arangorestore not fail when the attribute
  is missing

* fixed "Could not extract custom attribute" issue when using COLLECT with
  MIN/MAX functions in some contexts

* honor presence of persistent index for sorting

* make AQL query optimizer not skip "use-indexes-rule", even if enough
  plans have been created already

* make AQL optimizer not skip "use-indexes-rule", even if enough execution plans
  have been created already

* fix double precision value loss in VelocyPack JSON parser

* added missing SSL support for arangorestore

* improved cluster import performance

* fix Foxx thumbnails on DC/OS

* fix Foxx configuration not being saved

* fix Foxx app access from within the frontend on DC/OS

* add option --default-replication-factor to arangorestore and simplify
  the control over the number of shards when restoring

* fix a bug in the VPack -> V8 conversion if special attributes _key,
  _id, _rev, _from and _to had non-string values, which is allowed
  below the top level

* fix malloc_usable_size for darwin


v3.0.1 (2016-06-30)
-------------------

* fixed periodic jobs: there should be only one instance running - even if it
  runs longer than the period

* increase max. number of collections in AQL queries from 32 to 256

* fixed issue #1916: header "authorization" is required" when opening
  services page

* fixed issue #1915: Explain: member out of range

* fixed issue #1914: fix unterminated buffer

* don't remove lockfile if we are the same (now stale) pid
  fixes docker setups (our pid will always be 1)

* do not use revision id comparisons in compaction for determining whether a
  revision is obsolete, but marker memory addresses
  this ensures revision ids don't matter when compacting documents

* escape Unicode characters in JSON HTTP responses
  this converts UTF-8 characters in HTTP responses of arangod into `\uXXXX`
  escape sequences. This makes the HTTP responses fit into the 7 bit ASCII
  character range, which speeds up HTTP response parsing for some clients,
  namely node.js/v8

* add write before read collections when starting a user transaction
  this allows specifying the same collection in both read and write mode without
  unintended side effects

* fixed buffer overrun that occurred when building very large result sets

* index lookup optimizations for primary index and edge index

* fixed "collection is a nullptr" issue when starting a traversal from a transaction

* enable /_api/import on coordinator servers


v3.0.0 (2016-06-22)
-------------------

* minor GUI fixxes

* fix for replication and nonces


v3.0.0-rc3 (2016-06-19)
-----------------------

* renamed various Foxx errors to no longer refer to Foxx services as apps

* adjusted various error messages in Foxx to be more informative

* specifying "files" in a Foxx manifest to be mounted at the service root
  no longer results in 404s when trying to access non-file routes

* undeclared path parameters in Foxx no longer break the service

* trusted reverse proxy support is now handled more consistently

* ArangoDB request compatibility and user are now exposed in Foxx

* all bundled NPM modules have been upgraded to their latest versions


v3.0.0-rc2 (2016-06-12)
-----------------------

* added option `--server.max-packet-size` for client tools

* renamed option `--server.ssl-protocol` to `--ssl.protocol` in client tools
  (was already done for arangod, but overlooked for client tools)

* fix handling of `--ssl.protocol` value 5 (TLS v1.2) in client tools, which
  claimed to support it but didn't

* config file can use '@include' to include a different config file as base


v3.0.0-rc1 (2016-06-10)
-----------------------

* the user management has changed: it now has users that are independent of
  databases. A user can have one or more database assigned to the user.

* forward ported V8 Comparator bugfix for inline heuristics from
  https://github.com/v8/v8/commit/5ff7901e24c2c6029114567de5a08ed0f1494c81

* changed to-string conversion for AQL objects and arrays, used by the AQL
  function `TO_STRING()` and implicit to-string casts in AQL

  - arrays are now converted into their JSON-stringify equivalents, e.g.

    - `[ ]` is now converted to `[]`
    - `[ 1, 2, 3 ]` is now converted to `[1,2,3]`
    - `[ "test", 1, 2 ] is now converted to `["test",1,2]`

    Previous versions of ArangoDB converted arrays with no members into the
    empty string, and non-empty arrays into a comma-separated list of member
    values, without the surrounding angular brackets. Additionally, string
    array members were not enclosed in quotes in the result string:

    - `[ ]` was converted to ``
    - `[ 1, 2, 3 ]` was converted to `1,2,3`
    - `[ "test", 1, 2 ] was converted to `test,1,2`

  - objects are now converted to their JSON-stringify equivalents, e.g.

    - `{ }` is converted to `{}`
    - `{ a: 1, b: 2 }` is converted to `{"a":1,"b":2}`
    - `{ "test" : "foobar" }` is converted to `{"test":"foobar"}`

    Previous versions of ArangoDB always converted objects into the string
    `[object Object]`

  This change affects also the AQL functions `CONCAT()` and `CONCAT_SEPARATOR()`
  which treated array values differently in previous versions. Previous versions
  of ArangoDB automatically flattened array values on the first level of the array,
  e.g. `CONCAT([1, 2, 3, [ 4, 5, 6 ]])` produced `1,2,3,4,5,6`. Now this will produce
  `[1,2,3,[4,5,6]]`. To flatten array members on the top level, you can now use
  the more explicit `CONCAT(FLATTEN([1, 2, 3, [4, 5, 6]], 1))`.

* added C++ implementations for AQL functions `SLICE()`, `CONTAINS()` and
  `RANDOM_TOKEN()`

* as a consequence of the upgrade to V8 version 5, the implementation of the
  JavaScript `Buffer` object had to be changed. JavaScript `Buffer` objects in
  ArangoDB now always store their data on the heap. There is no shared pool
  for small Buffer values, and no pointing into existing Buffer data when
  extracting slices. This change may increase the cost of creating Buffers with
  short contents or when peeking into existing Buffers, but was required for
  safer memory management and to prevent leaks.

* the `db` object's function `_listDatabases()` was renamed to just `_databases()`
  in order to make it more consistent with the existing `_collections()` function.
  Additionally the `db` object's `_listEndpoints()` function was renamed to just
  `_endpoints()`.

* changed default value of `--server.authentication` from `false` to `true` in
  configuration files etc/relative/arangod.conf and etc/arangodb/arangod.conf.in.
  This means the server will be started with authentication enabled by default,
  requiring all client connections to provide authentication data when connecting
  to ArangoDB. Authentication can still be turned off via setting the value of
  `--server.authentication` to `false` in ArangoDB's configuration files or by
  specifying the option on the command-line.

* Changed result format for querying all collections via the API GET `/_api/collection`.

  Previous versions of ArangoDB returned an object with an attribute named `collections`
  and an attribute named `names`. Both contained all available collections, but
  `collections` contained the collections as an array, and `names` contained the
  collections again, contained in an object in which the attribute names were the
  collection names, e.g.

  ```
  {
    "collections": [
      {"id":"5874437","name":"test","isSystem":false,"status":3,"type":2},
      {"id":"17343237","name":"something","isSystem":false,"status":3,"type":2},
      ...
    ],
    "names": {
      "test": {"id":"5874437","name":"test","isSystem":false,"status":3,"type":2},
      "something": {"id":"17343237","name":"something","isSystem":false,"status":3,"type":2},
      ...
    }
  }
  ```
  This result structure was redundant, and therefore has been simplified to just

  ```
  {
    "result": [
      {"id":"5874437","name":"test","isSystem":false,"status":3,"type":2},
      {"id":"17343237","name":"something","isSystem":false,"status":3,"type":2},
      ...
    ]
  }
  ```

  in ArangoDB 3.0.

* added AQL functions `TYPENAME()` and `HASH()`

* renamed arangob tool to arangobench

* added AQL string comparison operator `LIKE`

  The operator can be used to compare strings like this:

      value LIKE search

  The operator is currently implemented by calling the already existing AQL
  function `LIKE`.

  This change also makes `LIKE` an AQL keyword. Using `LIKE` in either case as
  an attribute or collection name in AQL thus requires quoting.

* make AQL optimizer rule "remove-unnecessary-calculations" fire in more cases

  The rule will now remove calculations that are used exactly once in other
  expressions (e.g. `LET a = doc RETURN a.value`) and calculations,
  or calculations that are just references (e.g. `LET a = b`).

* renamed AQL optimizer rule "merge-traversal-filter" to "optimize-traversals"
  Additionally, the optimizer rule will remove unused edge and path result variables
  from the traversal in case they are specified in the `FOR` section of the traversal,
  but not referenced later in the query. This saves constructing edges and paths
  results.

* added AQL optimizer rule "inline-subqueries"

  This rule can pull out certain subqueries that are used as an operand to a `FOR`
  loop one level higher, eliminating the subquery completely. For example, the query

      FOR i IN (FOR j IN [1,2,3] RETURN j) RETURN i

  will be transformed by the rule to:

      FOR i IN [1,2,3] RETURN i

  The query

      FOR name IN (FOR doc IN _users FILTER doc.status == 1 RETURN doc.name) LIMIT 2 RETURN name

  will be transformed into

      FOR tmp IN _users FILTER tmp.status == 1 LIMIT 2 RETURN tmp.name

  The rule will only fire when the subquery is used as an operand to a `FOR` loop, and
  if the subquery does not contain a `COLLECT` with an `INTO` variable.

* added new endpoint "srv://" for DNS service records

* The result order of the AQL functions VALUES and ATTRIBUTES has never been
  guaranteed and it only had the "correct" ordering by accident when iterating
  over objects that were not loaded from the database. This accidental behavior
  is now changed by introduction of VelocyPack. No ordering is guaranteed unless
  you specify the sort parameter.

* removed configure option `--enable-logger`

* added AQL array comparison operators

  All AQL comparison operators now also exist in an array variant. In the
  array variant, the operator is preceded with one of the keywords *ALL*, *ANY*
  or *NONE*. Using one of these keywords changes the operator behavior to
  execute the comparison operation for all, any, or none of its left hand
  argument values. It is therefore expected that the left hand argument
  of an array operator is an array.

  Examples:

      [ 1, 2, 3 ] ALL IN [ 2, 3, 4 ]   // false
      [ 1, 2, 3 ] ALL IN [ 1, 2, 3 ]   // true
      [ 1, 2, 3 ] NONE IN [ 3 ]        // false
      [ 1, 2, 3 ] NONE IN [ 23, 42 ]   // true
      [ 1, 2, 3 ] ANY IN [ 4, 5, 6 ]   // false
      [ 1, 2, 3 ] ANY IN [ 1, 42 ]     // true
      [ 1, 2, 3 ] ANY == 2             // true
      [ 1, 2, 3 ] ANY == 4             // false
      [ 1, 2, 3 ] ANY > 0              // true
      [ 1, 2, 3 ] ANY <= 1             // true
      [ 1, 2, 3 ] NONE < 99            // false
      [ 1, 2, 3 ] NONE > 10            // true
      [ 1, 2, 3 ] ALL > 2              // false
      [ 1, 2, 3 ] ALL > 0              // true
      [ 1, 2, 3 ] ALL >= 3             // false
      ["foo", "bar"] ALL != "moo"      // true
      ["foo", "bar"] NONE == "bar"     // false
      ["foo", "bar"] ANY == "foo"      // true

* improved AQL optimizer to remove unnecessary sort operations in more cases

* allow enclosing AQL identifiers in forward ticks in addition to using
  backward ticks

  This allows for convenient writing of AQL queries in JavaScript template strings
  (which are delimited with backticks themselves), e.g.

      var q = `FOR doc IN ´collection´ RETURN doc.´name´`;

* allow to set `print.limitString` to configure the number of characters
  to output before truncating

* make logging configurable per log "topic"

  `--log.level <level>` sets the global log level to <level>, e.g. `info`,
  `debug`, `trace`.

  `--log.level topic=<level>` sets the log level for a specific topic.
  Currently, the following topics exist: `collector`, `compactor`, `mmap`,
  `performance`, `queries`, and `requests`. `performance` and `requests` are
  set to FATAL by default. `queries` is set to info. All others are
  set to the global level by default.

  The new log option `--log.output <definition>` allows directing the global
  or per-topic log output to different outputs. The output definition
  "<definition>" can be one of

    "-" for stdin
    "+" for stderr
    "syslog://<syslog-facility>"
    "syslog://<syslog-facility>/<application-name>"
    "file://<relative-path>"

  The option can be specified multiple times in order to configure the output
  for different log topics. To set up a per-topic output configuration, use
  `--log.output <topic>=<definition>`, e.g.

    queries=file://queries.txt

  logs all queries to the file "queries.txt".

* the option `--log.requests-file` is now deprecated. Instead use

    `--log.level requests=info`
    `--log.output requests=file://requests.txt`

* the option `--log.facility` is now deprecated. Instead use

    `--log.output requests=syslog://facility`

* the option `--log.performance` is now deprecated. Instead use

    `--log.level performance=trace`

* removed option `--log.source-filter`

* removed configure option `--enable-logger`

* change collection directory names to include a random id component at the end

  The new pattern is `collection-<id>-<random>`, where `<id>` is the collection
  id and `<random>` is a random number. Previous versions of ArangoDB used a
  pattern `collection-<id>` without the random number.

  ArangoDB 3.0 understands both the old and name directory name patterns.

* removed mostly unused internal spin-lock implementation

* removed support for pre-Windows 7-style locks. This removes compatibility for
  Windows versions older than Windows 7 (e.g. Windows Vista, Windows XP) and
  Windows 2008R2 (e.g. Windows 2008).

* changed names of sub-threads started by arangod

* added option `--default-number-of-shards` to arangorestore, allowing creating
  collections with a specifiable number of shards from a non-cluster dump

* removed support for CoffeeScript source files

* removed undocumented SleepAndRequeue

* added WorkMonitor to inspect server threads

* when downloading a Foxx service from the web interface the suggested filename
  is now based on the service's mount path instead of simply "app.zip"

* the `@arangodb/request` response object now stores the parsed JSON response
  body in a property `json` instead of `body` when the request was made using the
  `json` option. The `body` instead contains the response body as a string.

* the Foxx API has changed significantly, 2.8 services are still supported
  using a backwards-compatible "legacy mode"


v2.8.12 (XXXX-XX-XX)
--------------------

* issue #2091: decrease connect timeout to 5 seconds on startup

* fixed issue #2072

* slightly better error diagnostics for some replication errors

* fixed issue #1977

* fixed issue in `INTERSECTION` AQL function with duplicate elements
  in the source arrays

* fixed issue #1962

* fixed issue #1959

* export aqlQuery template handler as require('org/arangodb').aql for forwards-compatibility


v2.8.11 (2016-07-13)
--------------------

* fixed array index batch insertion issues for hash indexes that caused problems when
  no elements remained for insertion

* fixed issue #1937


v2.8.10 (2016-07-01)
--------------------

* make sure next local _rev value used for a document is at least as high as the
  _rev value supplied by external sources such as replication

* make adding a collection in both read- and write-mode to a transaction behave as
  expected (write includes read). This prevents the `unregister collection used in
  transaction` error

* fixed sometimes invalid result for `byExample(...).count()` when an index plus
  post-filtering was used

* fixed "collection is a nullptr" issue when starting a traversal from a transaction

* honor the value of startup option `--database.wait-for-sync` (that is used to control
  whether new collections are created with `waitForSync` set to `true` by default) also
  when creating collections via the HTTP API (and thus the ArangoShell). When creating
  a collection via these mechanisms, the option was ignored so far, which was inconsistent.

* fixed issue #1826: arangosh --javascript.execute: internal error (geo index issue)

* fixed issue #1823: Arango crashed hard executing very simple query on windows


v2.8.9 (2016-05-13)
-------------------

* fixed escaping and quoting of extra parameters for executables in Mac OS X App

* added "waiting for" status variable to web interface collection figures view

* fixed undefined behavior in query cache invaldation

* fixed access to /_admin/statistics API in case statistics are disable via option
  `--server.disable-statistics`

* Foxx manager will no longer fail hard when Foxx store is unreachable unless installing
  a service from the Foxx store (e.g. when behind a firewall or GitHub is unreachable).


v2.8.8 (2016-04-19)
-------------------

* fixed issue #1805: Query: internal error (location: arangod/Aql/AqlValue.cpp:182).
  Please report this error to arangodb.com (while executing)

* allow specifying collection name prefixes for `_from` and `_to` in arangoimp:

  To avoid specifying complete document ids (consisting of collection names and document
  keys) for *_from* and *_to* values when importing edges with arangoimp, there are now
  the options *--from-collection-prefix* and *--to-collection-prefix*.

  If specified, these values will be automatically prepended to each value in *_from*
  (or *_to* resp.). This allows specifying only document keys inside *_from* and/or *_to*.

  *Example*

      > arangoimp --from-collection-prefix users --to-collection-prefix products ...

  Importing the following document will then create an edge between *users/1234* and
  *products/4321*:

  ```js
  { "_from" : "1234", "_to" : "4321", "desc" : "users/1234 is connected to products/4321" }
  ```

* requests made with the interactive system API documentation in the web interface
  (Swagger) will now respect the active database instead of always using `_system`


v2.8.7 (2016-04-07)
-------------------

* optimized primary=>secondary failover

* fix to-boolean conversion for documents in AQL

* expose the User-Agent HTTP header from the ArangoShell since Github seems to
  require it now, and we use the ArangoShell for fetching Foxx repositories from Github

* work with http servers that only send

* fixed potential race condition between compactor and collector threads

* fix removal of temporary directories on arangosh exit

* javadoc-style comments in Foxx services are no longer interpreted as
  Foxx comments outside of controller/script/exports files (#1748)

* removed remaining references to class syntax for Foxx Model and Repository
  from the documentation

* added a safe-guard for corrupted master-pointer


v2.8.6 (2016-03-23)
-------------------

* arangosh can now execute JavaScript script files that contain a shebang
  in the first line of the file. This allows executing script files directly.

  Provided there is a script file `/path/to/script.js` with the shebang
  `#!arangosh --javascript.execute`:

      > cat /path/to/script.js
      #!arangosh --javascript.execute
      print("hello from script.js");

  If the script file is made executable

      > chmod a+x /path/to/script.js

  it can be invoked on the shell directly and use arangosh for its execution:

      > /path/to/script.js
      hello from script.js

  This did not work in previous versions of ArangoDB, as the whole script contents
  (including the shebang) were treated as JavaScript code.
  Now shebangs in script files will now be ignored for all files passed to arangosh's
  `--javascript.execute` parameter.

  The alternative way of executing a JavaScript file with arangosh still works:

      > arangosh --javascript.execute /path/to/script.js
      hello from script.js

* added missing reset of traversal state for nested traversals.
  The state of nested traversals (a traversal in an AQL query that was
  located in a repeatedly executed subquery or inside another FOR loop)
  was not reset properly, so that multiple invocations of the same nested
  traversal with different start vertices led to the nested traversal
  always using the start vertex provided on the first invocation.

* fixed issue #1781: ArangoDB startup time increased tremendously

* fixed issue #1783: SIGHUP should rotate the log


v2.8.5 (2016-03-11)
-------------------

* Add OpenSSL handler for TLS V1.2 as sugested by kurtkincaid in #1771

* fixed issue #1765 (The webinterface should display the correct query time)
  and #1770 (Display ACTUAL query time in aardvark's AQL editor)

* Windows: the unhandled exception handler now calls the windows logging
  facilities directly without locks.
  This fixes lockups on crashes from the logging framework.

* improve nullptr handling in logger.

* added new endpoint "srv://" for DNS service records

* `org/arangodb/request` no longer sets the content-type header to the
  string "undefined" when no content-type header should be sent (issue #1776)


v2.8.4 (2016-03-01)
-------------------

* global modules are no longer incorrectly resolved outside the ArangoDB
  JavaScript directory or the Foxx service's root directory (issue #1577)

* improved error messages from Foxx and JavaScript (issues #1564, #1565, #1744)


v2.8.3 (2016-02-22)
-------------------

* fixed AQL filter condition collapsing for deeply-nested cases, potentially
  enabling usage of indexes in some dedicated cases

* added parentheses in AQL explain command output to correctly display precedence
  of logical and arithmetic operators

* Foxx Model event listeners defined on the model are now correctly invoked by
  the Repository methods (issue #1665)

* Deleting a Foxx service in the frontend should now always succeed even if the
  files no longer exist on the file system (issue #1358)

* Routing actions loaded from the database no longer throw exceptions when
  trying to load other modules using "require"

* The `org/arangodb/request` response object now sets a property `json` to the
  parsed JSON response body in addition to overwriting the `body` property when
  the request was made using the `json` option.

* Improved Windows stability

* Fixed a bug in the interactive API documentation that would escape slashes
  in document-handle fields. Document handles are now provided as separate
  fields for collection name and document key.


v2.8.2 (2016-02-09)
-------------------

* the continuous replication applier will now prevent the master's WAL logfiles
  from being removed if they are still needed by the applier on the slave. This
  should help slaves that suffered from masters garbage collection WAL logfiles
  which would have been needed by the slave later.

  The initial synchronization will block removal of still needed WAL logfiles
  on the master for 10 minutes initially, and will extend this period when further
  requests are made to the master. Initial synchronization hands over its handle
  for blocking logfile removal to the continuous replication when started via
  the *setupReplication* function. In this case, continuous replication will
  extend the logfile removal blocking period for the required WAL logfiles when
  the slave makes additional requests.

  All handles that block logfile removal will time out automatically after at
  most 5 minutes should a master not be contacted by the slave anymore (e.g. in
  case the slave's replication is turned off, the slaves loses the connection
  to the master or the slave goes down).

* added all-in-one function *setupReplication* to synchronize data from master
  to slave and start the continuous replication:

      require("@arangodb/replication").setupReplication(configuration);

  The command will return when the initial synchronization is finished and the
  continuous replication has been started, or in case the initial synchronization
  has failed.

  If the initial synchronization is successful, the command will store the given
  configuration on the slave. It also configures the continuous replication to start
  automatically if the slave is restarted, i.e. *autoStart* is set to *true*.

  If the command is run while the slave's replication applier is already running,
  it will first stop the running applier, drop its configuration and do a
  resynchronization of data with the master. It will then use the provided configration,
  overwriting any previously existing replication configuration on the slave.

  The following example demonstrates how to use the command for setting up replication
  for the *_system* database. Note that it should be run on the slave and not the
  master:

      db._useDatabase("_system");
      require("@arangodb/replication").setupReplication({
        endpoint: "tcp://master.domain.org:8529",
        username: "myuser",
        password: "mypasswd",
        verbose: false,
        includeSystem: false,
        incremental: true,
        autoResync: true
      });

* the *sync* and *syncCollection* functions now always start the data synchronization
  as an asynchronous server job. The call to *sync* or *syncCollection* will block
  until synchronization is either complete or has failed with an error. The functions
  will automatically poll the slave periodically for status updates.

  The main benefit is that the connection to the slave does not need to stay open
  permanently and is thus not affected by timeout issues. Additionally the caller does
  not need to query the synchronization status from the slave manually as this is
  now performed automatically by these functions.

* fixed undefined behavior when explaining some types of AQL traversals, fixed
  display of some types of traversals in AQL explain output


v2.8.1 (2016-01-29)
-------------------

* Improved AQL Pattern matching by allowing to specify a different traversal
  direction for one or many of the edge collections.

      FOR v, e, p IN OUTBOUND @start @@ec1, INBOUND @@ec2, @@ec3

  will traverse *ec1* and *ec3* in the OUTBOUND direction and for *ec2* it will use
  the INBOUND direction. These directions can be combined in arbitrary ways, the
  direction defined after *IN [steps]* will we used as default direction and can
  be overriden for specific collections.
  This feature is only available for collection lists, it is not possible to
  combine it with graph names.

* detect more types of transaction deadlocks early

* fixed display of relational operators in traversal explain output

* fixed undefined behavior in AQL function `PARSE_IDENTIFIER`

* added "engines" field to Foxx services generated in the admin interface

* added AQL function `IS_SAME_COLLECTION`:

  *IS_SAME_COLLECTION(collection, document)*: Return true if *document* has the same
  collection id as the collection specified in *collection*. *document* can either be
  a [document handle](../Glossary/README.md#document-handle) string, or a document with
  an *_id* attribute. The function does not validate whether the collection actually
  contains the specified document, but only compares the name of the specified collection
  with the collection name part of the specified document.
  If *document* is neither an object with an *id* attribute nor a *string* value,
  the function will return *null* and raise a warning.

      /* true */
      IS_SAME_COLLECTION('_users', '_users/my-user')
      IS_SAME_COLLECTION('_users', { _id: '_users/my-user' })

      /* false */
      IS_SAME_COLLECTION('_users', 'foobar/baz')
      IS_SAME_COLLECTION('_users', { _id: 'something/else' })


v2.8.0 (2016-01-25)
-------------------

* avoid recursive locking


v2.8.0-beta8 (2016-01-19)
-------------------------

* improved internal datafile statistics for compaction and compaction triggering
  conditions, preventing excessive growth of collection datafiles under some
  workloads. This should also fix issue #1596.

* renamed AQL optimizer rule `remove-collect-into` to `remove-collect-variables`

* fixed primary and edge index lookups prematurely aborting searches when the
  specified id search value contained a different collection than the collection
  the index was created for


v2.8.0-beta7 (2016-01-06)
-------------------------

* added vm.runInThisContext

* added AQL keyword `AGGREGATE` for use in AQL `COLLECT` statement

  Using `AGGREGATE` allows more efficient aggregation (incrementally while building
  the groups) than previous versions of AQL, which built group aggregates afterwards
  from the total of all group values.

  `AGGREGATE` can be used inside a `COLLECT` statement only. If used, it must follow
  the declaration of grouping keys:

      FOR doc IN collection
        COLLECT gender = doc.gender AGGREGATE minAge = MIN(doc.age), maxAge = MAX(doc.age)
        RETURN { gender, minAge, maxAge }

  or, if no grouping keys are used, it can follow the `COLLECT` keyword:

      FOR doc IN collection
        COLLECT AGGREGATE minAge = MIN(doc.age), maxAge = MAX(doc.age)
        RETURN {
  minAge, maxAge
}

  Only specific expressions are allowed on the right-hand side of each `AGGREGATE`
  assignment:

  - on the top level the expression must be a call to one of the supported aggregation
    functions `LENGTH`, `MIN`, `MAX`, `SUM`, `AVERAGE`, `STDDEV_POPULATION`, `STDDEV_SAMPLE`,
    `VARIANCE_POPULATION`, or `VARIANCE_SAMPLE`

  - the expression must not refer to variables introduced in the `COLLECT` itself

* Foxx: mocha test paths with wildcard characters (asterisks) now work on Windows

* reserved AQL keyword `NONE` for future use

* web interface: fixed a graph display bug concerning dashboard view

* web interface: fixed several bugs during the dashboard initialize process

* web interface: included several bugfixes: #1597, #1611, #1623

* AQL query optimizer now converts `LENGTH(collection-name)` to an optimized
  expression that returns the number of documents in a collection

* adjusted the behavior of the expansion (`[*]`) operator in AQL for non-array values

  In ArangoDB 2.8, calling the expansion operator on a non-array value will always
  return an empty array. Previous versions of ArangoDB expanded non-array values by
  calling the `TO_ARRAY()` function for the value, which for example returned an
  array with a single value for boolean, numeric and string input values, and an array
  with the object's values for an object input value. This behavior was inconsistent
  with how the expansion operator works for the array indexes in 2.8, so the behavior
  is now unified:

  - if the left-hand side operand of `[*]` is an array, the array will be returned as
    is when calling `[*]` on it
  - if the left-hand side operand of `[*]` is not an array, an empty array will be
    returned by `[*]`

  AQL queries that rely on the old behavior can be changed by either calling `TO_ARRAY`
  explicitly or by using the `[*]` at the correct position.

  The following example query will change its result in 2.8 compared to 2.7:

      LET values = "foo" RETURN values[*]

  In 2.7 the query has returned the array `[ "foo" ]`, but in 2.8 it will return an
  empty array `[ ]`. To make it return the array `[ "foo" ]` again, an explicit
  `TO_ARRAY` function call is needed in 2.8 (which in this case allows the removal
  of the `[*]` operator altogether). This also works in 2.7:

      LET values = "foo" RETURN TO_ARRAY(values)

  Another example:

      LET values = [ { name: "foo" }, { name: "bar" } ]
      RETURN values[*].name[*]

  The above returned `[ [ "foo" ], [ "bar" ] ] in 2.7. In 2.8 it will return
  `[ [ ], [ ] ]`, because the value of `name` is not an array. To change the results
  to the 2.7 style, the query can be changed to

      LET values = [ { name: "foo" }, { name: "bar" } ]
      RETURN values[* RETURN TO_ARRAY(CURRENT.name)]

  The above also works in 2.7.
  The following types of queries won't change:

      LET values = [ 1, 2, 3 ] RETURN values[*]
      LET values = [ { name: "foo" }, { name: "bar" } ] RETURN values[*].name
      LET values = [ { names: [ "foo", "bar" ] }, { names: [ "baz" ] } ] RETURN values[*].names[*]
      LET values = [ { names: [ "foo", "bar" ] }, { names: [ "baz" ] } ] RETURN values[*].names[**]

* slightly adjusted V8 garbage collection strategy so that collection eventually
  happens in all contexts that hold V8 external references to documents and
  collections.

  also adjusted default value of `--javascript.gc-frequency` from 10 seconds to
  15 seconds, as less internal operations are carried out in JavaScript.

* fixes for AQL optimizer and traversal

* added `--create-collection-type` option to arangoimp

  This allows specifying the type of the collection to be created when
  `--create-collection` is set to `true`.

* Foxx export cache should no longer break if a broken app is loaded in the
  web admin interface.


v2.8.0-beta2 (2015-12-16)
-------------------------

* added AQL query optimizer rule "sort-in-values"

  This rule pre-sorts the right-hand side operand of the `IN` and `NOT IN`
  operators so the operation can use a binary search with logarithmic complexity
  instead of a linear search. The rule is applied when the right-hand side
  operand of an `IN` or `NOT IN` operator in a filter condition is a variable that
  is defined in a different loop/scope than the operator itself. Additionally,
  the filter condition must consist of solely the `IN` or `NOT IN` operation
  in order to avoid any side-effects.

* changed collection status terminology in web interface for collections for
  which an unload request has been issued from `in the process of being unloaded`
  to `will be unloaded`.

* unloading a collection via the web interface will now trigger garbage collection
  in all v8 contexts and force a WAL flush. This increases the chances of perfoming
  the unload faster.

* added the following attributes to the result of `collection.figures()` and the
  corresponding HTTP API at `PUT /_api/collection/<name>/figures`:

  - `documentReferences`: The number of references to documents in datafiles
    that JavaScript code currently holds. This information can be used for
    debugging compaction and unload issues.
  - `waitingFor`: An optional string value that contains information about
    which object type is at the head of the collection's cleanup queue. This
    information can be used for debugging compaction and unload issues.
  - `compactionStatus.time`: The point in time the compaction for the collection
    was last executed. This information can be used for debugging compaction
    issues.
  - `compactionStatus.message`: The action that was performed when the compaction
    was last run for the collection. This information can be used for debugging
    compaction issues.

  Note: `waitingFor` and `compactionStatus` may be empty when called on a coordinator
  in a cluster.

* the compaction will now provide queryable status info that can be used to track
  its progress. The compaction status is displayed in the web interface, too.

* better error reporting for arangodump and arangorestore

* arangodump will now fail by default when trying to dump edges that
  refer to already dropped collections. This can be circumvented by
  specifying the option `--force true` when invoking arangodump

* fixed cluster upgrade procedure

* the AQL functions `NEAR` and `WITHIN` now have stricter validations
  for their input parameters `limit`, `radius` and `distance`. They may now throw
  exceptions when invalid parameters are passed that may have not led
  to exceptions in previous versions.

* deprecation warnings now log stack traces

* Foxx: improved backwards compatibility with 2.5 and 2.6

  - reverted Model and Repository back to non-ES6 "classes" because of
    compatibility issues when using the extend method with a constructor

  - removed deprecation warnings for extend and controller.del

  - restored deprecated method Model.toJSONSchema

  - restored deprecated `type`, `jwt` and `sessionStorageApp` options
    in Controller#activateSessions

* Fixed a deadlock problem in the cluster


v2.8.0-beta1 (2015-12-06)
-------------------------

* added AQL function `IS_DATESTRING(value)`

  Returns true if *value* is a string that can be used in a date function.
  This includes partial dates such as *2015* or *2015-10* and strings containing
  invalid dates such as *2015-02-31*. The function will return false for all
  non-string values, even if some of them may be usable in date functions.


v2.8.0-alpha1 (2015-12-03)
--------------------------

* added AQL keywords `GRAPH`, `OUTBOUND`, `INBOUND` and `ANY` for use in graph
  traversals, reserved AQL keyword `ALL` for future use

  Usage of these keywords as collection names, variable names or attribute names
  in AQL queries will not be possible without quoting. For example, the following
  AQL query will still work as it uses a quoted collection name and a quoted
  attribute name:

      FOR doc IN `OUTBOUND`
        RETURN doc.`any`

* issue #1593: added AQL `POW` function for exponentation

* added cluster execution site info in explain output for AQL queries

* replication improvements:

  - added `autoResync` configuration parameter for continuous replication.

    When set to `true`, a replication slave will automatically trigger a full data
    re-synchronization with the master when the master cannot provide the log data
    the slave had asked for. Note that `autoResync` will only work when the option
    `requireFromPresent` is also set to `true` for the continuous replication, or
    when the continuous syncer is started and detects that no start tick is present.

    Automatic re-synchronization may transfer a lot of data from the master to the
    slave and may be expensive. It is therefore turned off by default.
    When turned off, the slave will never perform an automatic re-synchronization
    with the master.

  - added `idleMinWaitTime` and `idleMaxWaitTime` configuration parameters for
    continuous replication.

    These parameters can be used to control the minimum and maximum wait time the
    slave will (intentionally) idle and not poll for master log changes in case the
    master had sent the full logs already.
    The `idleMaxWaitTime` value will only be used when `adapativePolling` is set
    to `true`. When `adaptivePolling` is disable, only `idleMinWaitTime` will be
    used as a constant time span in which the slave will not poll the master for
    further changes. The default values are 0.5 seconds for `idleMinWaitTime` and
    2.5 seconds for `idleMaxWaitTime`, which correspond to the hard-coded values
    used in previous versions of ArangoDB.

  - added `initialSyncMaxWaitTime` configuration parameter for initial and continuous
    replication

    This option controls the maximum wait time (in seconds) that the initial
    synchronization will wait for a response from the master when fetching initial
    collection data. If no response is received within this time period, the initial
    synchronization will give up and fail. This option is also relevant for
    continuous replication in case *autoResync* is set to *true*, as then the
    continuous replication may trigger a full data re-synchronization in case
    the master cannot the log data the slave had asked for.

  - HTTP requests sent from the slave to the master during initial synchronization
    will now be retried if they fail with connection problems.

  - the initial synchronization now logs its progress so it can be queried using
    the regular replication status check APIs.

  - added `async` attribute for `sync` and `syncCollection` operations called from
    the ArangoShell. Setthing this attribute to `true` will make the synchronization
    job on the server go into the background, so that the shell does not block. The
    status of the started asynchronous synchronization job can be queried from the
    ArangoShell like this:

        /* starts initial synchronization */
        var replication = require("@arangodb/replication");
        var id = replication.sync({
          endpoint: "tcp://master.domain.org:8529",
          username: "myuser",
          password: "mypasswd",
          async: true
       });

       /* now query the id of the returned async job and print the status */
       print(replication.getSyncResult(id));

    The result of `getSyncResult()` will be `false` while the server-side job
    has not completed, and different to `false` if it has completed. When it has
    completed, all job result details will be returned by the call to `getSyncResult()`.


* fixed non-deterministic query results in some cluster queries

* fixed issue #1589

* return HTTP status code 410 (gone) instead of HTTP 408 (request timeout) for
  server-side operations that are canceled / killed. Sending 410 instead of 408
  prevents clients from re-starting the same (canceled) operation. Google Chrome
  for example sends the HTTP request again in case it is responded with an HTTP
  408, and this is exactly the opposite of the desired behavior when an operation
  is canceled / killed by the user.

* web interface: queries in AQL editor now cancelable

* web interface: dashboard - added replication information

* web interface: AQL editor now supports bind parameters

* added startup option `--server.hide-product-header` to make the server not send
  the HTTP response header `"Server: ArangoDB"` in its HTTP responses. By default,
  the option is turned off so the header is still sent as usual.

* added new AQL function `UNSET_RECURSIVE` to recursively unset attritutes from
  objects/documents

* switched command-line editor in ArangoShell and arangod to linenoise-ng

* added automatic deadlock detection for transactions

  In case a deadlock is detected, a multi-collection operation may be rolled back
  automatically and fail with error 29 (`deadlock detected`). Client code for
  operations containing more than one collection should be aware of this potential
  error and handle it accordingly, either by giving up or retrying the transaction.

* Added C++ implementations for the AQL arithmetic operations and the following
  AQL functions:
  - ABS
  - APPEND
  - COLLECTIONS
  - CURRENT_DATABASE
  - DOCUMENT
  - EDGES
  - FIRST
  - FIRST_DOCUMENT
  - FIRST_LIST
  - FLATTEN
  - FLOOR
  - FULLTEXT
  - LAST
  - MEDIAN
  - MERGE_RECURSIVE
  - MINUS
  - NEAR
  - NOT_NULL
  - NTH
  - PARSE_IDENTIFIER
  - PERCENTILE
  - POP
  - POSITION
  - PUSH
  - RAND
  - RANGE
  - REMOVE_NTH
  - REMOVE_VALUE
  - REMOVE_VALUES
  - ROUND
  - SHIFT
  - SQRT
  - STDDEV_POPULATION
  - STDDEV_SAMPLE
  - UNSHIFT
  - VARIANCE_POPULATION
  - VARIANCE_SAMPLE
  - WITHIN
  - ZIP

* improved performance of skipping over many documents in an AQL query when no
  indexes and no filters are used, e.g.

      FOR doc IN collection
        LIMIT 1000000, 10
        RETURN doc

* Added array indexes

  Hash indexes and skiplist indexes can now optionally be defined for array values
  so they index individual array members.

  To define an index for array values, the attribute name is extended with the
  expansion operator `[*]` in the index definition:

      arangosh> db.colName.ensureHashIndex("tags[*]");

  When given the following document

      { tags: [ "AQL", "ArangoDB", "Index" ] }

  the index will now contain the individual values `"AQL"`, `"ArangoDB"` and `"Index"`.

  Now the index can be used for finding all documents having `"ArangoDB"` somewhere in their
  tags array using the following AQL query:

      FOR doc IN colName
        FILTER "ArangoDB" IN doc.tags[*]
        RETURN doc

* rewrote AQL query optimizer rule `use-index-range` and renamed it to `use-indexes`.
  The name change affects rule names in the optimizer's output.

* rewrote AQL execution node `IndexRangeNode` and renamed it to `IndexNode`. The name
  change affects node names in the optimizer's explain output.

* added convenience function `db._explain(query)` for human-readable explanation
  of AQL queries

* module resolution as used by `require` now behaves more like in node.js

* the `org/arangodb/request` module now returns response bodies for error responses
  by default. The old behavior of not returning bodies for error responses can be
  re-enabled by explicitly setting the option `returnBodyOnError` to `false` (#1437)


v2.7.6 (2016-01-30)
-------------------

* detect more types of transaction deadlocks early


v2.7.5 (2016-01-22)
-------------------

* backported added automatic deadlock detection for transactions

  In case a deadlock is detected, a multi-collection operation may be rolled back
  automatically and fail with error 29 (`deadlock detected`). Client code for
  operations containing more than one collection should be aware of this potential
  error and handle it accordingly, either by giving up or retrying the transaction.

* improved internal datafile statistics for compaction and compaction triggering
  conditions, preventing excessive growth of collection datafiles under some
  workloads. This should also fix issue #1596.

* Foxx export cache should no longer break if a broken app is loaded in the
  web admin interface.

* Foxx: removed some incorrect deprecation warnings.

* Foxx: mocha test paths with wildcard characters (asterisks) now work on Windows


v2.7.4 (2015-12-21)
-------------------

* slightly adjusted V8 garbage collection strategy so that collection eventually
  happens in all contexts that hold V8 external references to documents and
  collections.

* added the following attributes to the result of `collection.figures()` and the
  corresponding HTTP API at `PUT /_api/collection/<name>/figures`:

  - `documentReferences`: The number of references to documents in datafiles
    that JavaScript code currently holds. This information can be used for
    debugging compaction and unload issues.
  - `waitingFor`: An optional string value that contains information about
    which object type is at the head of the collection's cleanup queue. This
    information can be used for debugging compaction and unload issues.
  - `compactionStatus.time`: The point in time the compaction for the collection
    was last executed. This information can be used for debugging compaction
    issues.
  - `compactionStatus.message`: The action that was performed when the compaction
    was last run for the collection. This information can be used for debugging
    compaction issues.

  Note: `waitingFor` and `compactionStatus` may be empty when called on a coordinator
  in a cluster.

* the compaction will now provide queryable status info that can be used to track
  its progress. The compaction status is displayed in the web interface, too.


v2.7.3 (2015-12-17)
-------------------

* fixed some replication value conversion issues when replication applier properties
  were set via ArangoShell

* fixed disappearing of documents for collections transferred via `sync` or
  `syncCollection` if the collection was dropped right before synchronization
  and drop and (re-)create collection markers were located in the same WAL file

* fixed an issue where overwriting the system sessions collection would break
  the web interface when authentication is enabled


v2.7.2 (2015-12-01)
-------------------

* replication improvements:

  - added `autoResync` configuration parameter for continuous replication.

    When set to `true`, a replication slave will automatically trigger a full data
    re-synchronization with the master when the master cannot provide the log data
    the slave had asked for. Note that `autoResync` will only work when the option
    `requireFromPresent` is also set to `true` for the continuous replication, or
    when the continuous syncer is started and detects that no start tick is present.

    Automatic re-synchronization may transfer a lot of data from the master to the
    slave and may be expensive. It is therefore turned off by default.
    When turned off, the slave will never perform an automatic re-synchronization
    with the master.

  - added `idleMinWaitTime` and `idleMaxWaitTime` configuration parameters for
    continuous replication.

    These parameters can be used to control the minimum and maximum wait time the
    slave will (intentionally) idle and not poll for master log changes in case the
    master had sent the full logs already.
    The `idleMaxWaitTime` value will only be used when `adapativePolling` is set
    to `true`. When `adaptivePolling` is disable, only `idleMinWaitTime` will be
    used as a constant time span in which the slave will not poll the master for
    further changes. The default values are 0.5 seconds for `idleMinWaitTime` and
    2.5 seconds for `idleMaxWaitTime`, which correspond to the hard-coded values
    used in previous versions of ArangoDB.

  - added `initialSyncMaxWaitTime` configuration parameter for initial and continuous
    replication

    This option controls the maximum wait time (in seconds) that the initial
    synchronization will wait for a response from the master when fetching initial
    collection data. If no response is received within this time period, the initial
    synchronization will give up and fail. This option is also relevant for
    continuous replication in case *autoResync* is set to *true*, as then the
    continuous replication may trigger a full data re-synchronization in case
    the master cannot the log data the slave had asked for.

  - HTTP requests sent from the slave to the master during initial synchronization
    will now be retried if they fail with connection problems.

  - the initial synchronization now logs its progress so it can be queried using
    the regular replication status check APIs.

* fixed non-deterministic query results in some cluster queries

* added missing lock instruction for primary index in compactor size calculation

* fixed issue #1589

* fixed issue #1583

* fixed undefined behavior when accessing the top level of a document with the `[*]`
  operator

* fixed potentially invalid pointer access in shaper when the currently accessed
  document got re-located by the WAL collector at the very same time

* Foxx: optional configuration options no longer log validation errors when assigned
  empty values (#1495)

* Foxx: constructors provided to Repository and Model sub-classes via extend are
  now correctly called (#1592)


v2.7.1 (2015-11-07)
-------------------

* switch to linenoise next generation

* exclude `_apps` collection from replication

  The slave has its own `_apps` collection which it populates on server start.
  When replicating data from the master to the slave, the data from the master may
  clash with the slave's own data in the `_apps` collection. Excluding the `_apps`
  collection from replication avoids this.

* disable replication appliers when starting in modes `--upgrade`, `--no-server`
  and `--check-upgrade`

* more detailed output in arango-dfdb

* fixed "no start tick" issue in replication applier

  This error could occur after restarting a slave server after a shutdown
  when no data was ever transferred from the master to the slave via the
  continuous replication

* fixed problem during SSL client connection abort that led to scheduler thread
  staying at 100% CPU saturation

* fixed potential segfault in AQL `NEIGHBORS` function implementation when C++ function
  variant was used and collection names were passed as strings

* removed duplicate target for some frontend JavaScript files from the Makefile

* make AQL function `MERGE()` work on a single array parameter, too.
  This allows combining the attributes of multiple objects from an array into
  a single object, e.g.

      RETURN MERGE([
        { foo: 'bar' },
        { quux: 'quetzalcoatl', ruled: true },
        { bar: 'baz', foo: 'done' }
      ])

  will now return:

      {
        "foo": "done",
        "quux": "quetzalcoatl",
        "ruled": true,
        "bar": "baz"
      }

* fixed potential deadlock in collection status changing on Windows

* fixed hard-coded `incremental` parameter in shell implementation of
  `syncCollection` function in replication module

* fix for GCC5: added check for '-stdlib' option


v2.7.0 (2015-10-09)
-------------------

* fixed request statistics aggregation
  When arangod was started in supervisor mode, the request statistics always showed
  0 requests, as the statistics aggregation thread did not run then.

* read server configuration files before dropping privileges. this ensures that
  the SSL keyfile specified in the configuration can be read with the server's start
  privileges (i.e. root when using a standard ArangoDB package).

* fixed replication with a 2.6 replication configuration and issues with a 2.6 master

* raised default value of `--server.descriptors-minimum` to 1024

* allow Foxx apps to be installed underneath URL path `/_open/`, so they can be
  (intentionally) accessed without authentication.

* added *allowImplicit* sub-attribute in collections declaration of transactions.
  The *allowImplicit* attributes allows making transactions fail should they
  read-access a collection that was not explicitly declared in the *collections*
  array of the transaction.

* added "special" password ARANGODB_DEFAULT_ROOT_PASSWORD. If you pass
  ARANGODB_DEFAULT_ROOT_PASSWORD as password, it will read the password
  from the environment variable ARANGODB_DEFAULT_ROOT_PASSWORD


v2.7.0-rc2 (2015-09-22)
-----------------------

* fix over-eager datafile compaction

  This should reduce the need to compact directly after loading a collection when a
  collection datafile contained many insertions and updates for the same documents. It
  should also prevent from re-compacting already merged datafiles in case not many
  changes were made. Compaction will also make fewer index lookups than before.

* added `syncCollection()` function in module `org/arangodb/replication`

  This allows synchronizing the data of a single collection from a master to a slave
  server. Synchronization can either restore the whole collection by transferring all
  documents from the master to the slave, or incrementally by only transferring documents
  that differ. This is done by partitioning the collection's entire key space into smaller
  chunks and comparing the data chunk-wise between master and slave. Only chunks that are
  different will be re-transferred.

  The `syncCollection()` function can be used as follows:

      require("org/arangodb/replication").syncCollection(collectionName, options);

  e.g.

      require("org/arangodb/replication").syncCollection("myCollection", {
        endpoint: "tcp://127.0.0.1:8529",  /* master */
        username: "root",                  /* username for master */
        password: "secret",                /* password for master */
        incremental: true                  /* use incremental mode */
      });


* additionally allow the following characters in document keys:

  `(` `)` `+` `,` `=` `;` `$` `!` `*` `'` `%`


v2.7.0-rc1 (2015-09-17)
-----------------------

* removed undocumented server-side-only collection functions:
  * collection.OFFSET()
  * collection.NTH()
  * collection.NTH2()
  * collection.NTH3()

* upgraded Swagger to version 2.0 for the Documentation

  This gives the user better prepared test request structures.
  More conversions will follow so finally client libraries can be auto-generated.

* added extra AQL functions for date and time calculation and manipulation.
  These functions were contributed by GitHub users @CoDEmanX and @friday.
  A big thanks for their work!

  The following extra date functions are available from 2.7 on:

  * `DATE_DAYOFYEAR(date)`: Returns the day of year number of *date*.
    The return values range from 1 to 365, or 366 in a leap year respectively.

  * `DATE_ISOWEEK(date)`: Returns the ISO week date of *date*.
    The return values range from 1 to 53. Monday is considered the first day of the week.
    There are no fractional weeks, thus the last days in December may belong to the first
    week of the next year, and the first days in January may be part of the previous year's
    last week.

  * `DATE_LEAPYEAR(date)`: Returns whether the year of *date* is a leap year.

  * `DATE_QUARTER(date)`: Returns the quarter of the given date (1-based):
    * 1: January, February, March
    * 2: April, May, June
    * 3: July, August, September
    * 4: October, November, December

  - *DATE_DAYS_IN_MONTH(date)*: Returns the number of days in *date*'s month (28..31).

  * `DATE_ADD(date, amount, unit)`: Adds *amount* given in *unit* to *date* and
    returns the calculated date.

    *unit* can be either of the following to specify the time unit to add or
    subtract (case-insensitive):
    - y, year, years
    - m, month, months
    - w, week, weeks
    - d, day, days
    - h, hour, hours
    - i, minute, minutes
    - s, second, seconds
    - f, millisecond, milliseconds

    *amount* is the number of *unit*s to add (positive value) or subtract
    (negative value).

  * `DATE_SUBTRACT(date, amount, unit)`: Subtracts *amount* given in *unit* from
    *date* and returns the calculated date.

    It works the same as `DATE_ADD()`, except that it subtracts. It is equivalent
    to calling `DATE_ADD()` with a negative amount, except that `DATE_SUBTRACT()`
    can also subtract ISO durations. Note that negative ISO durations are not
    supported (i.e. starting with `-P`, like `-P1Y`).

  * `DATE_DIFF(date1, date2, unit, asFloat)`: Calculate the difference
    between two dates in given time *unit*, optionally with decimal places.
    Returns a negative value if *date1* is greater than *date2*.

  * `DATE_COMPARE(date1, date2, unitRangeStart, unitRangeEnd)`: Compare two
    partial dates and return true if they match, false otherwise. The parts to
    compare are defined by a range of time units.

    The full range is: years, months, days, hours, minutes, seconds, milliseconds.
    Pass the unit to start from as *unitRangeStart*, and the unit to end with as
    *unitRangeEnd*. All units in between will be compared. Leave out *unitRangeEnd*
    to only compare *unitRangeStart*.

  * `DATE_FORMAT(date, format)`: Format a date according to the given format string.
    It supports the following placeholders (case-insensitive):
    - %t: timestamp, in milliseconds since midnight 1970-01-01
    - %z: ISO date (0000-00-00T00:00:00.000Z)
    - %w: day of week (0..6)
    - %y: year (0..9999)
    - %yy: year (00..99), abbreviated (last two digits)
    - %yyyy: year (0000..9999), padded to length of 4
    - %yyyyyy: year (-009999 .. +009999), with sign prefix and padded to length of 6
    - %m: month (1..12)
    - %mm: month (01..12), padded to length of 2
    - %d: day (1..31)
    - %dd: day (01..31), padded to length of 2
    - %h: hour (0..23)
    - %hh: hour (00..23), padded to length of 2
    - %i: minute (0..59)
    - %ii: minute (00..59), padded to length of 2
    - %s: second (0..59)
    - %ss: second (00..59), padded to length of 2
    - %f: millisecond (0..999)
    - %fff: millisecond (000..999), padded to length of 3
    - %x: day of year (1..366)
    - %xxx: day of year (001..366), padded to length of 3
    - %k: ISO week date (1..53)
    - %kk: ISO week date (01..53), padded to length of 2
    - %l: leap year (0 or 1)
    - %q: quarter (1..4)
    - %a: days in month (28..31)
    - %mmm: abbreviated English name of month (Jan..Dec)
    - %mmmm: English name of month (January..December)
    - %www: abbreviated English name of weekday (Sun..Sat)
    - %wwww: English name of weekday (Sunday..Saturday)
    - %&: special escape sequence for rare occasions
    - %%: literal %
    - %: ignored

* new WAL logfiles and datafiles are now created non-sparse

  This prevents SIGBUS signals being raised when memory of a sparse datafile is accessed
  and the disk is full and the accessed file part is not actually disk-backed. In
  this case the mapped memory region is not necessarily backed by physical memory, and
  accessing the memory may raise SIGBUS and crash arangod.

* the `internal.download()` function and the module `org/arangodb/request` used some
  internal library function that handled the sending of HTTP requests from inside of
  ArangoDB. This library unconditionally set an HTTP header `Accept-Encoding: gzip`
  in all outgoing HTTP requests.

  This has been fixed in 2.7, so `Accept-Encoding: gzip` is not set automatically anymore.
  Additionally, the header `User-Agent: ArangoDB` is not set automatically either. If
  client applications desire to send these headers, they are free to add it when
  constructing the requests using the `download` function or the request module.

* fixed issue #1436: org/arangodb/request advertises deflate without supporting it

* added template string generator function `aqlQuery` for generating AQL queries

  This can be used to generate safe AQL queries with JavaScript parameter
  variables or expressions easily:

      var name = 'test';
      var attributeName = '_key';
      var query = aqlQuery`FOR u IN users FILTER u.name == ${name} RETURN u.${attributeName}`;
      db._query(query);

* report memory usage for document header data (revision id, pointer to data etc.)
  in `db.collection.figures()`. The memory used for document headers will now
  show up in the already existing attribute `indexes.size`. Due to that, the index
  sizes reported by `figures()` in 2.7 will be higher than those reported by 2.6,
  but the 2.7 values are more accurate.

* IMPORTANT CHANGE: the filenames in dumps created by arangodump now contain
  not only the name of the dumped collection, but also an additional 32-digit hash
  value. This is done to prevent overwriting dump files in case-insensitive file
  systems when there exist multiple collections with the same name (but with
  different cases).

  For example, if a database has two collections: `test` and `Test`, previous
  versions of ArangoDB created the files

  * `test.structure.json` and `test.data.json` for collection `test`
  * `Test.structure.json` and `Test.data.json` for collection `Test`

  This did not work for case-insensitive filesystems, because the files for the
  second collection would have overwritten the files of the first. arangodump in
  2.7 will create the following filenames instead:

  * `test_098f6bcd4621d373cade4e832627b4f6.structure.json` and `test_098f6bcd4621d373cade4e832627b4f6.data.json`
  * `Test_0cbc6611f5540bd0809a388dc95a615b.structure.json` and `Test_0cbc6611f5540bd0809a388dc95a615b.data.json`

  These filenames will be unambiguous even in case-insensitive filesystems.

* IMPORTANT CHANGE: make arangod actually close lingering client connections
  when idle for at least the duration specified via `--server.keep-alive-timeout`.
  In previous versions of ArangoDB, connections were not closed by the server
  when the timeout was reached and the client was still connected. Now the
  connection is properly closed by the server in case of timeout. Client
  applications relying on the old behavior may now need to reconnect to the
  server when their idle connections time out and get closed (note: connections
  being idle for a long time may be closed by the OS or firewalls anyway -
  client applications should be aware of that and try to reconnect).

* IMPORTANT CHANGE: when starting arangod, the server will drop the process
  privileges to the specified values in options `--server.uid` and `--server.gid`
  instantly after parsing the startup options.

  That means when either `--server.uid` or `--server.gid` are set, the privilege
  change will happen earlier. This may prevent binding the server to an endpoint
  with a port number lower than 1024 if the arangodb user has no privileges
  for that. Previous versions of ArangoDB changed the privileges later, so some
  startup actions were still carried out under the invoking user (i.e. likely
  *root* when started via init.d or system scripts) and especially binding to
  low port numbers was still possible there.

  The default privileges for user *arangodb* will not be sufficient for binding
  to port numbers lower than 1024. To have an ArangoDB 2.7 bind to a port number
  lower than 1024, it needs to be started with either a different privileged user,
  or the privileges of the *arangodb* user have to raised manually beforehand.

* added AQL optimizer rule `patch-update-statements`

* Linux startup scripts and systemd configuration for arangod now try to
  adjust the NOFILE (number of open files) limits for the process. The limit
  value is set to 131072 (128k) when ArangoDB is started via start/stop
  commands

* When ArangoDB is started/stopped manually via the start/stop commands, the
  main process will wait for up to 10 seconds after it forks the supervisor
  and arangod child processes. If the startup fails within that period, the
  start/stop script will fail with an exit code other than zero. If the
  startup of the supervisor or arangod is still ongoing after 10 seconds,
  the main program will still return with exit code 0. The limit of 10 seconds
  is arbitrary because the time required for a startup is not known in advance.

* added startup option `--database.throw-collection-not-loaded-error`

  Accessing a not-yet loaded collection will automatically load a collection
  on first access. This flag controls what happens in case an operation
  would need to wait for another thread to finalize loading a collection. If
  set to *true*, then the first operation that accesses an unloaded collection
  will load it. Further threads that try to access the same collection while
  it is still loading immediately fail with an error (1238, *collection not loaded*).
  This is to prevent all server threads from being blocked while waiting on the
  same collection to finish loading. When the first thread has completed loading
  the collection, the collection becomes regularly available, and all operations
  from that point on can be carried out normally, and error 1238 will not be
  thrown anymore for that collection.

  If set to *false*, the first thread that accesses a not-yet loaded collection
  will still load it. Other threads that try to access the collection while
  loading will not fail with error 1238 but instead block until the collection
  is fully loaded. This configuration might lead to all server threads being
  blocked because they are all waiting for the same collection to complete
  loading. Setting the option to *true* will prevent this from happening, but
  requires clients to catch error 1238 and react on it (maybe by scheduling
  a retry for later).

  The default value is *false*.

* added better control-C support in arangosh

  When CTRL-C is pressed in arangosh, it will now print a `^C` first. Pressing
  CTRL-C again will reset the prompt if something was entered before, or quit
  arangosh if no command was entered directly before.

  This affects the arangosh version build with Readline-support only (Linux
  and MacOS).

  The MacOS version of ArangoDB for Homebrew now depends on Readline, too. The
  Homebrew formula has been changed accordingly.
  When self-compiling ArangoDB on MacOS without Homebrew, Readline now is a
  prerequisite.

* increased default value for collection-specific `indexBuckets` value from 1 to 8

  Collections created from 2.7 on will use the new default value of `8` if not
  overridden on collection creation or later using
  `collection.properties({ indexBuckets: ... })`.

  The `indexBuckets` value determines the number of buckets to use for indexes of
  type `primary`, `hash` and `edge`. Having multiple index buckets allows splitting
  an index into smaller components, which can be filled in parallel when a collection
  is loading. Additionally, resizing and reallocation of indexes are faster and
  less intrusive if the index uses multiple buckets, because resize and reallocation
  will affect only data in a single bucket instead of all index values.

  The index buckets will be filled in parallel when loading a collection if the collection
  has an `indexBuckets` value greater than 1 and the collection contains a significant
  amount of documents/edges (the current threshold is 256K documents but this value
  may change in future versions of ArangoDB).

* changed HTTP client to use poll instead of select on Linux and MacOS

  This affects the ArangoShell and user-defined JavaScript code running inside
  arangod that initiates its own HTTP calls.

  Using poll instead of select allows using arbitrary high file descriptors
  (bigger than the compiled in FD_SETSIZE). Server connections are still handled using
  epoll, which has never been affected by FD_SETSIZE.

* implemented AQL `LIKE` function using ICU regexes

* added `RETURN DISTINCT` for AQL queries to return unique results:

      FOR doc IN collection
        RETURN DISTINCT doc.status

  This change also introduces `DISTINCT` as an AQL keyword.

* removed `createNamedQueue()` and `addJob()` functions from org/arangodb/tasks

* use less locks and more atomic variables in the internal dispatcher
  and V8 context handling implementations. This leads to improved throughput in
  some ArangoDB internals and allows for higher HTTP request throughput for
  many operations.

  A short overview of the improvements can be found here:

  https://www.arangodb.com/2015/08/throughput-enhancements/

* added shorthand notation for attribute names in AQL object literals:

      LET name = "Peter"
      LET age = 42
      RETURN { name, age }

  The above is the shorthand equivalent of the generic form

      LET name = "Peter"
      LET age = 42
      RETURN { name : name, age : age }

* removed configure option `--enable-timings`

  This option did not have any effect.

* removed configure option `--enable-figures`

  This option previously controlled whether HTTP request statistics code was
  compiled into ArangoDB or not. The previous default value was `true` so
  statistics code was available in official packages. Setting the option to
  `false` led to compile errors so it is doubtful the default value was
  ever changed. By removing the option some internal statistics code was also
  simplified.

* removed run-time manipulation methods for server endpoints:

  * `db._removeEndpoint()`
  * `db._configureEndpoint()`
  * HTTP POST `/_api/endpoint`
  * HTTP DELETE `/_api/endpoint`

* AQL query result cache

  The query result cache can optionally cache the complete results of all or selected AQL queries.
  It can be operated in the following modes:

  * `off`: the cache is disabled. No query results will be stored
  * `on`: the cache will store the results of all AQL queries unless their `cache`
    attribute flag is set to `false`
  * `demand`: the cache will store the results of AQL queries that have their
    `cache` attribute set to `true`, but will ignore all others

  The mode can be set at server startup using the `--database.query-cache-mode` configuration
  option and later changed at runtime.

  The following HTTP REST APIs have been added for controlling the query cache:

  * HTTP GET `/_api/query-cache/properties`: returns the global query cache configuration
  * HTTP PUT `/_api/query-cache/properties`: modifies the global query cache configuration
  * HTTP DELETE `/_api/query-cache`: invalidates all results in the query cache

  The following JavaScript functions have been added for controlling the query cache:

  * `require("org/arangodb/aql/cache").properties()`: returns the global query cache configuration
  * `require("org/arangodb/aql/cache").properties(properties)`: modifies the global query cache configuration
  * `require("org/arangodb/aql/cache").clear()`: invalidates all results in the query cache

* do not link arangoimp against V8

* AQL function call arguments optimization

  This will lead to arguments in function calls inside AQL queries not being copied but passed
  by reference. This may speed up calls to functions with bigger argument values or queries that
  call functions a lot of times.

* upgraded V8 version to 4.3.61

* removed deprecated AQL `SKIPLIST` function.

  This function was introduced in older versions of ArangoDB with a less powerful query optimizer to
  retrieve data from a skiplist index using a `LIMIT` clause. It was marked as deprecated in ArangoDB
  2.6.

  Since ArangoDB 2.3 the behavior of the `SKIPLIST` function can be emulated using regular AQL
  constructs, e.g.

      FOR doc IN @@collection
        FILTER doc.value >= @value
        SORT doc.value DESC
        LIMIT 1
        RETURN doc

* the `skip()` function for simple queries does not accept negative input any longer.
  This feature was deprecated in 2.6.0.

* fix exception handling

  In some cases JavaScript exceptions would re-throw without information of the original problem.
  Now the original exception is logged for failure analysis.

* based REST API method PUT `/_api/simple/all` on the cursor API and make it use AQL internally.

  The change speeds up this REST API method and will lead to additional query information being
  returned by the REST API. Clients can use this extra information or ignore it.

* Foxx Queue job success/failure handlers arguments have changed from `(jobId, jobData, result, jobFailures)` to `(result, jobData, job)`.

* added Foxx Queue job options `repeatTimes`, `repeatUntil` and `repeatDelay` to automatically re-schedule jobs when they are completed.

* added Foxx manifest configuration type `password` to mask values in the web interface.

* fixed default values in Foxx manifest configurations sometimes not being used as defaults.

* fixed optional parameters in Foxx manifest configurations sometimes not being cleared correctly.

* Foxx dependencies can now be marked as optional using a slightly more verbose syntax in your manifest file.

* converted Foxx constructors to ES6 classes so you can extend them using class syntax.

* updated aqb to 2.0.

* updated chai to 3.0.

* Use more madvise calls to speed up things when memory is tight, in particular
  at load time but also for random accesses later.

* Overhauled web interface

  The web interface now has a new design.

  The API documentation for ArangoDB has been moved from "Tools" to "Links" in the web interface.

  The "Applications" tab in the web interfaces has been renamed to "Services".


v2.6.12 (2015-12-02)
--------------------

* fixed disappearing of documents for collections transferred via `sync` if the
  the collection was dropped right before synchronization and drop and (re-)create
  collection markers were located in the same WAL file

* added missing lock instruction for primary index in compactor size calculation

* fixed issue #1589

* fixed issue #1583

* Foxx: optional configuration options no longer log validation errors when assigned
  empty values (#1495)


v2.6.11 (2015-11-18)
--------------------

* fixed potentially invalid pointer access in shaper when the currently accessed
  document got re-located by the WAL collector at the very same time


v2.6.10 (2015-11-10)
--------------------

* disable replication appliers when starting in modes `--upgrade`, `--no-server`
  and `--check-upgrade`

* more detailed output in arango-dfdb

* fixed potential deadlock in collection status changing on Windows

* issue #1521: Can't dump/restore with user and password


v2.6.9 (2015-09-29)
-------------------

* added "special" password ARANGODB_DEFAULT_ROOT_PASSWORD. If you pass
  ARANGODB_DEFAULT_ROOT_PASSWORD as password, it will read the password
  from the environment variable ARANGODB_DEFAULT_ROOT_PASSWORD

* fixed failing AQL skiplist, sort and limit combination

  When using a Skiplist index on an attribute (say "a") and then using sort
  and skip on this attribute caused the result to be empty e.g.:

    require("internal").db.test.ensureSkiplist("a");
    require("internal").db._query("FOR x IN test SORT x.a LIMIT 10, 10");

  Was always empty no matter how many documents are stored in test.
  This is now fixed.

v2.6.8 (2015-09-09)
-------------------

* ARM only:

  The ArangoDB packages for ARM require the kernel to allow unaligned memory access.
  How the kernel handles unaligned memory access is configurable at runtime by
  checking and adjusting the contents `/proc/cpu/alignment`.

  In order to operate on ARM, ArangoDB requires the bit 1 to be set. This will
  make the kernel trap and adjust unaligned memory accesses. If this bit is not
  set, the kernel may send a SIGBUS signal to ArangoDB and terminate it.

  To set bit 1 in `/proc/cpu/alignment` use the following command as a privileged
  user (e.g. root):

      echo "2" > /proc/cpu/alignment

  Note that this setting affects all user processes and not just ArangoDB. Setting
  the alignment with the above command will also not make the setting permanent,
  so it will be lost after a restart of the system. In order to make the setting
  permanent, it should be executed during system startup or before starting arangod.

  The ArangoDB start/stop scripts do not adjust the alignment setting, but rely on
  the environment to have the correct alignment setting already. The reason for this
  is that the alignment settings also affect all other user processes (which ArangoDB
  is not aware of) and thus may have side-effects outside of ArangoDB. It is therefore
  more reasonable to have the system administrator carry out the change.


v2.6.7 (2015-08-25)
-------------------

* improved AssocMulti index performance when resizing.

  This makes the edge index perform less I/O when under memory pressure.


v2.6.6 (2015-08-23)
-------------------

* added startup option `--server.additional-threads` to create separate queues
  for slow requests.


v2.6.5 (2015-08-17)
-------------------

* added startup option `--database.throw-collection-not-loaded-error`

  Accessing a not-yet loaded collection will automatically load a collection
  on first access. This flag controls what happens in case an operation
  would need to wait for another thread to finalize loading a collection. If
  set to *true*, then the first operation that accesses an unloaded collection
  will load it. Further threads that try to access the same collection while
  it is still loading immediately fail with an error (1238, *collection not loaded*).
  This is to prevent all server threads from being blocked while waiting on the
  same collection to finish loading. When the first thread has completed loading
  the collection, the collection becomes regularly available, and all operations
  from that point on can be carried out normally, and error 1238 will not be
  thrown anymore for that collection.

  If set to *false*, the first thread that accesses a not-yet loaded collection
  will still load it. Other threads that try to access the collection while
  loading will not fail with error 1238 but instead block until the collection
  is fully loaded. This configuration might lead to all server threads being
  blocked because they are all waiting for the same collection to complete
  loading. Setting the option to *true* will prevent this from happening, but
  requires clients to catch error 1238 and react on it (maybe by scheduling
  a retry for later).

  The default value is *false*.

* fixed busy wait loop in scheduler threads that sometimes consumed 100% CPU while
  waiting for events on connections closed unexpectedly by the client side

* handle attribute `indexBuckets` when restoring collections via arangorestore.
  Previously the `indexBuckets` attribute value from the dump was ignored, and the
   server default value for `indexBuckets` was used when restoring a collection.

* fixed "EscapeValue already set error" crash in V8 actions that might have occurred when
  canceling V8-based operations.


v2.6.4 (2015-08-01)
-------------------

* V8: Upgrade to version 4.1.0.27 - this is intended to be the stable V8 version.

* fixed issue #1424: Arango shell should not processing arrows pushing on keyboard


v2.6.3 (2015-07-21)
-------------------

* issue #1409: Document values with null character truncated


v2.6.2 (2015-07-04)
-------------------

* fixed issue #1383: bindVars for HTTP API doesn't work with empty string

* fixed handling of default values in Foxx manifest configurations

* fixed handling of optional parameters in Foxx manifest configurations

* fixed a reference error being thrown in Foxx queues when a function-based job type is used that is not available and no options object is passed to queue.push


v2.6.1 (2015-06-24)
-------------------

* Add missing swagger files to cmake build. fixes #1368

* fixed documentation errors


v2.6.0 (2015-06-20)
-------------------

* using negative values for `SimpleQuery.skip()` is deprecated.
  This functionality will be removed in future versions of ArangoDB.

* The following simple query functions are now deprecated:

  * collection.near
  * collection.within
  * collection.geo
  * collection.fulltext
  * collection.range
  * collection.closedRange

  This also lead to the following REST API methods being deprecated from now on:

  * PUT /_api/simple/near
  * PUT /_api/simple/within
  * PUT /_api/simple/fulltext
  * PUT /_api/simple/range

  It is recommended to replace calls to these functions or APIs with equivalent AQL queries,
  which are more flexible because they can be combined with other operations:

      FOR doc IN NEAR(@@collection, @latitude, @longitude, @limit)
        RETURN doc

      FOR doc IN WITHIN(@@collection, @latitude, @longitude, @radius, @distanceAttributeName)
        RETURN doc

      FOR doc IN FULLTEXT(@@collection, @attributeName, @queryString, @limit)
        RETURN doc

      FOR doc IN @@collection
        FILTER doc.value >= @left && doc.value < @right
        LIMIT @skip, @limit
        RETURN doc`

  The above simple query functions and REST API methods may be removed in future versions
  of ArangoDB.

* deprecated now-obsolete AQL `SKIPLIST` function

  The function was introduced in older versions of ArangoDB with a less powerful query optimizer to
  retrieve data from a skiplist index using a `LIMIT` clause.

  Since 2.3 the same goal can be achieved by using regular AQL constructs, e.g.

      FOR doc IN collection FILTER doc.value >= @value SORT doc.value DESC LIMIT 1 RETURN doc

* fixed issues when switching the database inside tasks and during shutdown of database cursors

  These features were added during 2.6 alpha stage so the fixes affect devel/2.6-alpha builds only

* issue #1360: improved foxx-manager help

* added `--enable-tcmalloc` configure option.

  When this option is set, arangod and the client tools will be linked against tcmalloc, which replaces
  the system allocator. When the option is set, a tcmalloc library must be present on the system under
  one of the names `libtcmalloc`, `libtcmalloc_minimal` or `libtcmalloc_debug`.

  As this is a configure option, it is supported for manual builds on Linux-like systems only. tcmalloc
  support is currently experimental.

* issue #1353: Windows: HTTP API - incorrect path in errorMessage

* issue #1347: added option `--create-database` for arangorestore.

  Setting this option to `true` will now create the target database if it does not exist. When creating
  the target database, the username and passwords passed to arangorestore will be used to create an
  initial user for the new database.

* issue #1345: advanced debug information for User Functions

* issue #1341: Can't use bindvars in UPSERT

* fixed vulnerability in JWT implementation.

* changed default value of option `--database.ignore-datafile-errors` from `true` to `false`

  If the new default value of `false` is used, then arangod will refuse loading collections that contain
  datafiles with CRC mismatches or other errors. A collection with datafile errors will then become
  unavailable. This prevents follow up errors from happening.

  The only way to access such collection is to use the datafile debugger (arango-dfdb) and try to repair
  or truncate the datafile with it.

  If `--database.ignore-datafile-errors` is set to `true`, then collections will become available
  even if parts of their data cannot be loaded. This helps availability, but may cause (partial) data
  loss and follow up errors.

* added server startup option `--server.session-timeout` for controlling the timeout of user sessions
  in the web interface

* add sessions and cookie authentication for ArangoDB's web interface

  ArangoDB's built-in web interface now uses sessions. Session information ids are stored in cookies,
  so clients using the web interface must accept cookies in order to use it

* web interface: display query execution time in AQL editor

* web interface: renamed AQL query *submit* button to *execute*

* web interface: added query explain feature in AQL editor

* web interface: demo page added. only working if demo data is available, hidden otherwise

* web interface: added support for custom app scripts with optional arguments and results

* web interface: mounted apps that need to be configured are now indicated in the app overview

* web interface: added button for running tests to app details

* web interface: added button for configuring app dependencies to app details

* web interface: upgraded API documentation to use Swagger 2

* INCOMPATIBLE CHANGE

  removed startup option `--log.severity`

  The docs for `--log.severity` mentioned lots of severities (e.g. `exception`, `technical`, `functional`, `development`)
  but only a few severities (e.g. `all`, `human`) were actually used, with `human` being the default and `all` enabling the
  additional logging of requests. So the option pretended to control a lot of things which it actually didn't. Additionally,
  the option `--log.requests-file` was around for a long time already, also controlling request logging.

  Because the `--log.severity` option effectively did not control that much, it was removed. A side effect of removing the
  option is that 2.5 installations which used `--log.severity all` will not log requests after the upgrade to 2.6. This can
  be adjusted by setting the `--log.requests-file` option.

* add backtrace to fatal log events

* added optional `limit` parameter for AQL function `FULLTEXT`

* make fulltext index also index text values contained in direct sub-objects of the indexed
  attribute.

  Previous versions of ArangoDB only indexed the attribute value if it was a string. Sub-attributes
  of the index attribute were ignored when fulltext indexing.

  Now, if the index attribute value is an object, the object's values will each be included in the
  fulltext index if they are strings. If the index attribute value is an array, the array's values
  will each be included in the fulltext index if they are strings.

  For example, with a fulltext index present on the `translations` attribute, the following text
  values will now be indexed:

      var c = db._create("example");
      c.ensureFulltextIndex("translations");
      c.insert({ translations: { en: "fox", de: "Fuchs", fr: "renard", ru: "лиса" } });
      c.insert({ translations: "Fox is the English translation of the German word Fuchs" });
      c.insert({ translations: [ "ArangoDB", "document", "database", "Foxx" ] });

      c.fulltext("translations", "лиса").toArray();       // returns only first document
      c.fulltext("translations", "Fox").toArray();        // returns first and second documents
      c.fulltext("translations", "prefix:Fox").toArray(); // returns all three documents

* added batch document removal and lookup commands:

      collection.lookupByKeys(keys)
      collection.removeByKeys(keys)

  These commands can be used to perform multi-document lookup and removal operations efficiently
  from the ArangoShell. The argument to these operations is an array of document keys.

  Also added HTTP APIs for batch document commands:

  * PUT /_api/simple/lookup-by-keys
  * PUT /_api/simple/remove-by-keys

* properly prefix document address URLs with the current database name for calls to the REST
  API method GET `/_api/document?collection=...` (that method will return partial URLs to all
  documents in the collection).

  Previous versions of ArangoDB returned the URLs starting with `/_api/` but without the current
  database name, e.g. `/_api/document/mycollection/mykey`. Starting with 2.6, the response URLs
  will include the database name as well, e.g. `/_db/_system/_api/document/mycollection/mykey`.

* added dedicated collection export HTTP REST API

  ArangoDB now provides a dedicated collection export API, which can take snapshots of entire
  collections more efficiently than the general-purpose cursor API. The export API is useful
  to transfer the contents of an entire collection to a client application. It provides optional
  filtering on specific attributes.

  The export API is available at endpoint `POST /_api/export?collection=...`. The API has the
  same return value structure as the already established cursor API (`POST /_api/cursor`).

  An introduction to the export API is given in this blog post:
  http://jsteemann.github.io/blog/2015/04/04/more-efficient-data-exports/

* subquery optimizations for AQL queries

  This optimization avoids copying intermediate results into subqueries that are not required
  by the subquery.

  A brief description can be found here:
  http://jsteemann.github.io/blog/2015/05/04/subquery-optimizations/

* return value optimization for AQL queries

  This optimization avoids copying the final query result inside the query's main `ReturnNode`.

  A brief description can be found here:
  http://jsteemann.github.io/blog/2015/05/04/return-value-optimization-for-aql/

* speed up AQL queries containing big `IN` lists for index lookups

  `IN` lists used for index lookups had performance issues in previous versions of ArangoDB.
  These issues have been addressed in 2.6 so using bigger `IN` lists for filtering is much
  faster.

  A brief description can be found here:
  http://jsteemann.github.io/blog/2015/05/07/in-list-improvements/

* allow `@` and `.` characters in document keys, too

  This change also leads to document keys being URL-encoded when returned in HTTP `location`
  response headers.

* added alternative implementation for AQL COLLECT

  The alternative method uses a hash table for grouping and does not require its input elements
  to be sorted. It will be taken into account by the optimizer for `COLLECT` statements that do
  not use an `INTO` clause.

  In case a `COLLECT` statement can use the hash table variant, the optimizer will create an extra
  plan for it at the beginning of the planning phase. In this plan, no extra `SORT` node will be
  added in front of the `COLLECT` because the hash table variant of `COLLECT` does not require
  sorted input. Instead, a `SORT` node will be added after it to sort its output. This `SORT` node
  may be optimized away again in later stages. If the sort order of the result is irrelevant to
  the user, adding an extra `SORT null` after a hash `COLLECT` operation will allow the optimizer to
  remove the sorts altogether.

  In addition to the hash table variant of `COLLECT`, the optimizer will modify the original plan
  to use the regular `COLLECT` implementation. As this implementation requires sorted input, the
  optimizer will insert a `SORT` node in front of the `COLLECT`. This `SORT` node may be optimized
  away in later stages.

  The created plans will then be shipped through the regular optimization pipeline. In the end,
  the optimizer will pick the plan with the lowest estimated total cost as usual. The hash table
  variant does not require an up-front sort of the input, and will thus be preferred over the
  regular `COLLECT` if the optimizer estimates many input elements for the `COLLECT` node and
  cannot use an index to sort them.

  The optimizer can be explicitly told to use the regular *sorted* variant of `COLLECT` by
  suffixing a `COLLECT` statement with `OPTIONS { "method" : "sorted" }`. This will override the
  optimizer guesswork and only produce the *sorted* variant of `COLLECT`.

  A blog post on the new `COLLECT` implementation can be found here:
  http://jsteemann.github.io/blog/2015/04/22/collecting-with-a-hash-table/

* refactored HTTP REST API for cursors

  The HTTP REST API for cursors (`/_api/cursor`) has been refactored to improve its performance
  and use less memory.

  A post showing some of the performance improvements can be found here:
  http://jsteemann.github.io/blog/2015/04/01/improvements-for-the-cursor-api/

* simplified return value syntax for data-modification AQL queries

  ArangoDB 2.4 since version allows to return results from data-modification AQL queries. The
  syntax for this was quite limited and verbose:

      FOR i IN 1..10
        INSERT { value: i } IN test
        LET inserted = NEW
        RETURN inserted

  The `LET inserted = NEW RETURN inserted` was required literally to return the inserted
  documents. No calculations could be made using the inserted documents.

  This is now more flexible. After a data-modification clause (e.g. `INSERT`, `UPDATE`, `REPLACE`,
  `REMOVE`, `UPSERT`) there can follow any number of `LET` calculations. These calculations can
  refer to the pseudo-values `OLD` and `NEW` that are created by the data-modification statements.

  This allows returning projections of inserted or updated documents, e.g.:

      FOR i IN 1..10
        INSERT { value: i } IN test
        RETURN { _key: NEW._key, value: i }

  Still not every construct is allowed after a data-modification clause. For example, no functions
  can be called that may access documents.

  More information can be found here:
  http://jsteemann.github.io/blog/2015/03/27/improvements-for-data-modification-queries/

* added AQL `UPSERT` statement

  This adds an `UPSERT` statement to AQL that is a combination of both `INSERT` and `UPDATE` /
  `REPLACE`. The `UPSERT` will search for a matching document using a user-provided example.
  If no document matches the example, the *insert* part of the `UPSERT` statement will be
  executed. If there is a match, the *update* / *replace* part will be carried out:

      UPSERT { page: 'index.html' }                 /* search example */
        INSERT { page: 'index.html', pageViews: 1 } /* insert part */
        UPDATE { pageViews: OLD.pageViews + 1 }     /* update part */
        IN pageViews

  `UPSERT` can be used with an `UPDATE` or `REPLACE` clause. The `UPDATE` clause will perform
  a partial update of the found document, whereas the `REPLACE` clause will replace the found
  document entirely. The `UPDATE` or `REPLACE` parts can refer to the pseudo-value `OLD`, which
  contains all attributes of the found document.

  `UPSERT` statements can optionally return values. In the following query, the return
  attribute `found` will return the found document before the `UPDATE` was applied. If no
  document was found, `found` will contain a value of `null`. The `updated` result attribute will
  contain the inserted / updated document:

      UPSERT { page: 'index.html' }                 /* search example */
        INSERT { page: 'index.html', pageViews: 1 } /* insert part */
        UPDATE { pageViews: OLD.pageViews + 1 }     /* update part */
        IN pageViews
        RETURN { found: OLD, updated: NEW }

  A more detailed description of `UPSERT` can be found here:
  http://jsteemann.github.io/blog/2015/03/27/preview-of-the-upsert-command/

* adjusted default configuration value for `--server.backlog-size` from 10 to 64.

* issue #1231: bug xor feature in AQL: LENGTH(null) == 4

  This changes the behavior of the AQL `LENGTH` function as follows:

  - if the single argument to `LENGTH()` is `null`, then the result will now be `0`. In previous
    versions of ArangoDB, the result of `LENGTH(null)` was `4`.

  - if the single argument to `LENGTH()` is `true`, then the result will now be `1`. In previous
    versions of ArangoDB, the result of `LENGTH(true)` was `4`.

  - if the single argument to `LENGTH()` is `false`, then the result will now be `0`. In previous
    versions of ArangoDB, the result of `LENGTH(false)` was `5`.

  The results of `LENGTH()` with string, numeric, array object argument values do not change.

* issue #1298: Bulk import if data already exists (#1298)

  This change extends the HTTP REST API for bulk imports as follows:

  When documents are imported and the `_key` attribute is specified for them, the import can be
  used for inserting and updating/replacing documents. Previously, the import could be used for
  inserting new documents only, and re-inserting a document with an existing key would have failed
  with a *unique key constraint violated* error.

  The above behavior is still the default. However, the API now allows controlling the behavior
  in case of a unique key constraint error via the optional URL parameter `onDuplicate`.

  This parameter can have one of the following values:

  - `error`: when a unique key constraint error occurs, do not import or update the document but
    report an error. This is the default.

  - `update`: when a unique key constraint error occurs, try to (partially) update the existing
    document with the data specified in the import. This may still fail if the document would
    violate secondary unique indexes. Only the attributes present in the import data will be
    updated and other attributes already present will be preserved. The number of updated documents
    will be reported in the `updated` attribute of the HTTP API result.

  - `replace`: when a unique key constraint error occurs, try to fully replace the existing
    document with the data specified in the import. This may still fail if the document would
    violate secondary unique indexes. The number of replaced documents will be reported in the
    `updated` attribute of the HTTP API result.

  - `ignore`: when a unique key constraint error occurs, ignore this error. There will be no
    insert, update or replace for the particular document. Ignored documents will be reported
    separately in the `ignored` attribute of the HTTP API result.

  The result of the HTTP import API will now contain the attributes `ignored` and `updated`, which
  contain the number of ignored and updated documents respectively. These attributes will contain a
  value of zero unless the `onDuplicate` URL parameter is set to either `update` or `replace`
  (in this case the `updated` attribute may contain non-zero values) or `ignore` (in this case the
  `ignored` attribute may contain a non-zero value).

  To support the feature, arangoimp also has a new command line option `--on-duplicate` which can
  have one of the values `error`, `update`, `replace`, `ignore`. The default value is `error`.

  A few examples for using arangoimp with the `--on-duplicate` option can be found here:
  http://jsteemann.github.io/blog/2015/04/14/updating-documents-with-arangoimp/

* changed behavior of `db._query()` in the ArangoShell:

  if the command's result is printed in the shell, the first 10 results will be printed. Previously
  only a basic description of the underlying query result cursor was printed. Additionally, if the
  cursor result contains more than 10 results, the cursor is assigned to a global variable `more`,
  which can be used to iterate over the cursor result.

  Example:

      arangosh [_system]> db._query("FOR i IN 1..15 RETURN i")
      [object ArangoQueryCursor, count: 15, hasMore: true]

      [
        1,
        2,
        3,
        4,
        5,
        6,
        7,
        8,
        9,
        10
      ]

      type 'more' to show more documents


      arangosh [_system]> more
      [object ArangoQueryCursor, count: 15, hasMore: false]

      [
        11,
        12,
        13,
        14,
        15
      ]

* Disallow batchSize value 0 in HTTP `POST /_api/cursor`:

  The HTTP REST API `POST /_api/cursor` does not accept a `batchSize` parameter value of
  `0` any longer. A batch size of 0 never made much sense, but previous versions of ArangoDB
  did not check for this value. Now creating a cursor using a `batchSize` value 0 will
  result in an HTTP 400 error response

* REST Server: fix memory leaks when failing to add jobs

* 'EDGES' AQL Function

  The AQL function `EDGES` got a new fifth option parameter.
  Right now only one option is available: 'includeVertices'. This is a boolean parameter
  that allows to modify the result of the `EDGES` function.
  Default is 'includeVertices: false' which does not have any effect.
  'includeVertices: true' modifies the result, such that
  {vertex: <vertexDocument>, edge: <edgeDocument>} is returned.

* INCOMPATIBLE CHANGE:

  The result format of the AQL function `NEIGHBORS` has been changed.
  Before it has returned an array of objects containing 'vertex' and 'edge'.
  Now it will only contain the vertex directly.
  Also an additional option 'includeData' has been added.
  This is used to define if only the 'vertex._id' value should be returned (false, default),
  or if the vertex should be looked up in the collection and the complete JSON should be returned
  (true).
  Using only the id values can lead to significantly improved performance if this is the only information
  required.

  In order to get the old result format prior to ArangoDB 2.6, please use the function EDGES instead.
  Edges allows for a new option 'includeVertices' which, set to true, returns exactly the format of NEIGHBORS.
  Example:

      NEIGHBORS(<vertexCollection>, <edgeCollection>, <vertex>, <direction>, <example>)

  This can now be achieved by:

      EDGES(<edgeCollection>, <vertex>, <direction>, <example>, {includeVertices: true})

  If you are nesting several NEIGHBORS steps you can speed up their performance in the following way:

  Old Example:

  FOR va IN NEIGHBORS(Users, relations, 'Users/123', 'outbound') FOR vc IN NEIGHBORS(Products, relations, va.vertex._id, 'outbound') RETURN vc

  This can now be achieved by:

  FOR va IN NEIGHBORS(Users, relations, 'Users/123', 'outbound') FOR vc IN NEIGHBORS(Products, relations, va, 'outbound', null, {includeData: true}) RETURN vc
                                                                                                          ^^^^                  ^^^^^^^^^^^^^^^^^^^
                                                                                                  Use intermediate directly     include Data for final

* INCOMPATIBLE CHANGE:

  The AQL function `GRAPH_NEIGHBORS` now provides an additional option `includeData`.
  This option allows controlling whether the function should return the complete vertices
  or just their IDs. Returning only the IDs instead of the full vertices can lead to
  improved performance .

  If provided, `includeData` is set to `true`, all vertices in the result will be returned
  with all their attributes. The default value of `includeData` is `false`.
  This makes the default function results incompatible with previous versions of ArangoDB.

  To get the old result style in ArangoDB 2.6, please set the options as follows in calls
  to `GRAPH_NEIGHBORS`:

      GRAPH_NEIGHBORS(<graph>, <vertex>, { includeData: true })

* INCOMPATIBLE CHANGE:

  The AQL function `GRAPH_COMMON_NEIGHBORS` now provides an additional option `includeData`.
  This option allows controlling whether the function should return the complete vertices
  or just their IDs. Returning only the IDs instead of the full vertices can lead to
  improved performance .

  If provided, `includeData` is set to `true`, all vertices in the result will be returned
  with all their attributes. The default value of `includeData` is `false`.
  This makes the default function results incompatible with previous versions of ArangoDB.

  To get the old result style in ArangoDB 2.6, please set the options as follows in calls
  to `GRAPH_COMMON_NEIGHBORS`:

      GRAPH_COMMON_NEIGHBORS(<graph>, <vertexExamples1>, <vertexExamples2>, { includeData: true }, { includeData: true })

* INCOMPATIBLE CHANGE:

  The AQL function `GRAPH_SHORTEST_PATH` now provides an additional option `includeData`.
  This option allows controlling whether the function should return the complete vertices
  and edges or just their IDs. Returning only the IDs instead of full vertices and edges
  can lead to improved performance .

  If provided, `includeData` is set to `true`, all vertices and edges in the result will
  be returned with all their attributes. There is also an optional parameter `includePath` of
  type object.
  It has two optional sub-attributes `vertices` and `edges`, both of type boolean.
  Both can be set individually and the result will include all vertices on the path if
  `includePath.vertices == true` and all edges if `includePath.edges == true` respectively.

  The default value of `includeData` is `false`, and paths are now excluded by default.
  This makes the default function results incompatible with previous versions of ArangoDB.

  To get the old result style in ArangoDB 2.6, please set the options as follows in calls
  to `GRAPH_SHORTEST_PATH`:

      GRAPH_SHORTEST_PATH(<graph>, <source>, <target>, { includeData: true, includePath: { edges: true, vertices: true } })

  The attributes `startVertex` and `vertex` that were present in the results of `GRAPH_SHORTEST_PATH`
  in previous versions of ArangoDB will not be produced in 2.6. To calculate these attributes in 2.6,
  please extract the first and last elements from the `vertices` result attribute.

* INCOMPATIBLE CHANGE:

  The AQL function `GRAPH_DISTANCE_TO` will now return only the id the destination vertex
  in the `vertex` attribute, and not the full vertex data with all vertex attributes.

* INCOMPATIBLE CHANGE:

  All graph measurements functions in JavaScript module `general-graph` that calculated a
  single figure previously returned an array containing just the figure. Now these functions
  will return the figure directly and not put it inside an array.

  The affected functions are:

  * `graph._absoluteEccentricity`
  * `graph._eccentricity`
  * `graph._absoluteCloseness`
  * `graph._closeness`
  * `graph._absoluteBetweenness`
  * `graph._betweenness`
  * `graph._radius`
  * `graph._diameter`

* Create the `_graphs` collection in new databases with `waitForSync` attribute set to `false`

  The previous `waitForSync` value was `true`, so default the behavior when creating and dropping
  graphs via the HTTP REST API changes as follows if the new settings are in effect:

  * `POST /_api/graph` by default returns `HTTP 202` instead of `HTTP 201`
  * `DELETE /_api/graph/graph-name` by default returns `HTTP 202` instead of `HTTP 201`

  If the `_graphs` collection still has its `waitForSync` value set to `true`, then the HTTP status
  code will not change.

* Upgraded ICU to version 54; this increases performance in many places.
  based on https://code.google.com/p/chromium/issues/detail?id=428145

* added support for HTTP push aka chunked encoding

* issue #1051: add info whether server is running in service or user mode?

  This will add a "mode" attribute to the result of the result of HTTP GET `/_api/version?details=true`

  "mode" can have the following values:

  - `standalone`: server was started manually (e.g. on command-line)
  - `service`: service is running as Windows service, in daemon mode or under the supervisor

* improve system error messages in Windows port

* increased default value of `--server.request-timeout` from 300 to 1200 seconds for client tools
  (arangosh, arangoimp, arangodump, arangorestore)

* increased default value of `--server.connect-timeout` from 3 to 5 seconds for client tools
  (arangosh, arangoimp, arangodump, arangorestore)

* added startup option `--server.foxx-queues-poll-interval`

  This startup option controls the frequency with which the Foxx queues manager is checking
  the queue (or queues) for jobs to be executed.

  The default value is `1` second. Lowering this value will result in the queue manager waking
  up and checking the queues more frequently, which may increase CPU usage of the server.
  When not using Foxx queues, this value can be raised to save some CPU time.

* added startup option `--server.foxx-queues`

  This startup option controls whether the Foxx queue manager will check queue and job entries.
  Disabling this option can reduce server load but will prevent jobs added to Foxx queues from
  being processed at all.

  The default value is `true`, enabling the Foxx queues feature.

* make Foxx queues really database-specific.

  Foxx queues were and are stored in a database-specific collection `_queues`. However, a global
  cache variable for the queues led to the queue names being treated database-independently, which
  was wrong.

  Since 2.6, Foxx queues names are truly database-specific, so the same queue name can be used in
  two different databases for two different queues. Until then, it is advisable to think of queues
  as already being database-specific, and using the database name as a queue name prefix to be
  avoid name conflicts, e.g.:

      var queueName = "myQueue";
      var Foxx = require("org/arangodb/foxx");
      Foxx.queues.create(db._name() + ":" + queueName);

* added support for Foxx queue job types defined as app scripts.

  The old job types introduced in 2.4 are still supported but are known to cause issues in 2.5
  and later when the server is restarted or the job types are not defined in every thread.

  The new job types avoid this issue by storing an explicit mount path and script name rather
  than an assuming the job type is defined globally. It is strongly recommended to convert your
  job types to the new script-based system.

* renamed Foxx sessions option "sessionStorageApp" to "sessionStorage". The option now also accepts session storages directly.

* Added the following JavaScript methods for file access:
  * fs.copyFile() to copy single files
  * fs.copyRecursive() to copy directory trees
  * fs.chmod() to set the file permissions (non-Windows only)

* Added process.env for accessing the process environment from JavaScript code

* Cluster: kickstarter shutdown routines will more precisely follow the shutdown of its nodes.

* Cluster: don't delete agency connection objects that are currently in use.

* Cluster: improve passing along of HTTP errors

* fixed issue #1247: debian init script problems

* multi-threaded index creation on collection load

  When a collection contains more than one secondary index, they can be built in memory in
  parallel when the collection is loaded. How many threads are used for parallel index creation
  is determined by the new configuration parameter `--database.index-threads`. If this is set
  to 0, indexes are built by the opening thread only and sequentially. This is equivalent to
  the behavior in 2.5 and before.

* speed up building up primary index when loading collections

* added `count` attribute to `parameters.json` files of collections. This attribute indicates
  the number of live documents in the collection on unload. It is read when the collection is
  (re)loaded to determine the initial size for the collection's primary index

* removed remainders of MRuby integration, removed arangoirb

* simplified `controllers` property in Foxx manifests. You can now specify a filename directly
  if you only want to use a single file mounted at the base URL of your Foxx app.

* simplified `exports` property in Foxx manifests. You can now specify a filename directly if
  you only want to export variables from a single file in your Foxx app.

* added support for node.js-style exports in Foxx exports. Your Foxx exports file can now export
  arbitrary values using the `module.exports` property instead of adding properties to the
  `exports` object.

* added `scripts` property to Foxx manifests. You should now specify the `setup` and `teardown`
  files as properties of the `scripts` object in your manifests and can define custom,
  app-specific scripts that can be executed from the web interface or the CLI.

* added `tests` property to Foxx manifests. You can now define test cases using the `mocha`
  framework which can then be executed inside ArangoDB.

* updated `joi` package to 6.0.8.

* added `extendible` package.

* added Foxx model lifecycle events to repositories. See #1257.

* speed up resizing of edge index.

* allow to split an edge index into buckets which are resized individually.
  This is controlled by the `indexBuckets` attribute in the `properties`
  of the collection.

* fix a cluster deadlock bug in larger clusters by marking a thread waiting
  for a lock on a DBserver as blocked


v2.5.7 (2015-08-02)
-------------------

* V8: Upgrade to version 4.1.0.27 - this is intended to be the stable V8 version.


v2.5.6 (2015-07-21)
-------------------

* alter Windows build infrastructure so we can properly store pdb files.

* potentially fixed issue #1313: Wrong metric calculation at dashboard

  Escape whitespace in process name when scanning /proc/pid/stats

  This fixes statistics values read from that file

* Fixed variable naming in AQL `COLLECT INTO` results in case the COLLECT is placed
  in a subquery which itself is followed by other constructs that require variables


v2.5.5 (2015-05-29)
-------------------

* fixed vulnerability in JWT implementation.

* fixed format string for reading /proc/pid/stat

* take into account barriers used in different V8 contexts


v2.5.4 (2015-05-14)
-------------------

* added startup option `--log.performance`: specifying this option at startup will log
  performance-related info messages, mainly timings via the regular logging mechanisms

* cluster fixes

* fix for recursive copy under Windows


v2.5.3 (2015-04-29)
-------------------

* Fix fs.move to work across filesystem borders; Fixes Foxx app installation problems;
  issue #1292.

* Fix Foxx app install when installed on a different drive on Windows

* issue #1322: strange AQL result

* issue #1318: Inconsistent db._create() syntax

* issue #1315: queries to a collection fail with an empty response if the
  collection contains specific JSON data

* issue #1300: Make arangodump not fail if target directory exists but is empty

* allow specifying higher values than SOMAXCONN for `--server.backlog-size`

  Previously, arangod would not start when a `--server.backlog-size` value was
  specified that was higher than the platform's SOMAXCONN header value.

  Now, arangod will use the user-provided value for `--server.backlog-size` and
  pass it to the listen system call even if the value is higher than SOMAXCONN.
  If the user-provided value is higher than SOMAXCONN, arangod will log a warning
  on startup.

* Fixed a cluster deadlock bug. Mark a thread that is in a RemoteBlock as
  blocked to allow for additional dispatcher threads to be started.

* Fix locking in cluster by using another ReadWriteLock class for collections.

* Add a second DispatcherQueue for AQL in the cluster. This fixes a
  cluster-AQL thread explosion bug.


v2.5.2 (2015-04-11)
-------------------

* modules stored in _modules are automatically flushed when changed

* added missing query-id parameter in documentation of HTTP DELETE `/_api/query` endpoint

* added iterator for edge index in AQL queries

  this change may lead to less edges being read when used together with a LIMIT clause

* make graph viewer in web interface issue less expensive queries for determining
  a random vertex from the graph, and for determining vertex attributes

* issue #1285: syntax error, unexpected $undefined near '@_to RETURN obj

  this allows AQL bind parameter names to also start with underscores

* moved /_api/query to C++

* issue #1289: Foxx models created from database documents expose an internal method

* added `Foxx.Repository#exists`

* parallelize initialization of V8 context in multiple threads

* fixed a possible crash when the debug-level was TRACE

* cluster: do not initialize statistics collection on each
  coordinator, this fixes a race condition at startup

* cluster: fix a startup race w.r.t. the _configuration collection

* search for db:// JavaScript modules only after all local files have been
  considered, this speeds up the require command in a cluster considerably

* general cluster speedup in certain areas


v2.5.1 (2015-03-19)
-------------------

* fixed bug that caused undefined behavior when an AQL query was killed inside
  a calculation block

* fixed memleaks in AQL query cleanup in case out-of-memory errors are thrown

* by default, Debian and RedHat packages are built with debug symbols

* added option `--database.ignore-logfile-errors`

  This option controls how collection datafiles with a CRC mismatch are treated.

  If set to `false`, CRC mismatch errors in collection datafiles will lead
  to a collection not being loaded at all. If a collection needs to be loaded
  during WAL recovery, the WAL recovery will also abort (if not forced with
  `--wal.ignore-recovery-errors true`). Setting this flag to `false` protects
  users from unintentionally using a collection with corrupted datafiles, from
  which only a subset of the original data can be recovered.

  If set to `true`, CRC mismatch errors in collection datafiles will lead to
  the datafile being partially loaded. All data up to until the mismatch will
  be loaded. This will enable users to continue with collection datafiles
  that are corrupted, but will result in only a partial load of the data.
  The WAL recovery will still abort when encountering a collection with a
  corrupted datafile, at least if `--wal.ignore-recovery-errors` is not set to
  `true`.

  The default value is *true*, so for collections with corrupted datafiles
  there might be partial data loads once the WAL recovery has finished. If
  the WAL recovery will need to load a collection with a corrupted datafile,
  it will still stop when using the default values.

* INCOMPATIBLE CHANGE:

  make the arangod server refuse to start if during startup it finds a non-readable
  `parameter.json` file for a database or a collection.

  Stopping the startup process in this case requires manual intervention (fixing
  the unreadable files), but prevents follow-up errors due to ignored databases or
  collections from happening.

* datafiles and `parameter.json` files written by arangod are now created with read and write
  privileges for the arangod process user, and with read and write privileges for the arangod
  process group.

  Previously, these files were created with user read and write permissions only.

* INCOMPATIBLE CHANGE:

  abort WAL recovery if one of the collection's datafiles cannot be opened

* INCOMPATIBLE CHANGE:

  never try to raise the privileges after dropping them, this can lead to a race condition while
  running the recovery

  If you require to run ArangoDB on a port lower than 1024, you must run ArangoDB as root.

* fixed inefficiencies in `remove` methods of general-graph module

* added option `--database.slow-query-threshold` for controlling the default AQL slow query
  threshold value on server start

* add system error strings for Windows on many places

* rework service startup so we announce 'RUNNING' only when we're finished starting.

* use the Windows eventlog for FATAL and ERROR - log messages

* fix service handling in NSIS Windows installer, specify human readable name

* add the ICU_DATA environment variable to the fatal error messages

* fixed issue #1265: arangod crashed with SIGSEGV

* fixed issue #1241: Wildcards in examples


v2.5.0 (2015-03-09)
-------------------

* installer fixes for Windows

* fix for downloading Foxx

* fixed issue #1258: http pipelining not working?


v2.5.0-beta4 (2015-03-05)
-------------------------

* fixed issue #1247: debian init script problems


v2.5.0-beta3 (2015-02-27)
-------------------------

* fix Windows install path calculation in arango

* fix Windows logging of long strings

* fix possible undefinedness of const strings in Windows


v2.5.0-beta2 (2015-02-23)
-------------------------

* fixed issue #1256: agency binary not found #1256

* fixed issue #1230: API: document/col-name/_key and cursor return different floats

* front-end: dashboard tries not to (re)load statistics if user has no access

* V8: Upgrade to version 3.31.74.1

* etcd: Upgrade to version 2.0 - This requires go 1.3 to compile at least.

* refuse to startup if ICU wasn't initialized, this will i.e. prevent errors from being printed,
  and libraries from being loaded.

* front-end: unwanted removal of index table header after creating new index

* fixed issue #1248: chrome: applications filtering not working

* fixed issue #1198: queries remain in aql editor (front-end) if you navigate through different tabs

* Simplify usage of Foxx

  Thanks to our user feedback we learned that Foxx is a powerful, yet rather complicated concept.
  With this release we tried to make it less complicated while keeping all its strength.
  That includes a rewrite of the documentation as well as some code changes as listed below:

  * Moved Foxx applications to a different folder.

    The naming convention now is: <app-path>/_db/<dbname>/<mountpoint>/APP
    Before it was: <app-path>/databases/<dbname>/<appname>:<appversion>
    This caused some trouble as apps where cached based on name and version and updates did not apply.
    Hence the path on filesystem and the app's access URL had no relation to one another.
    Now the path on filesystem is identical to the URL (except for slashes and the appended APP)

  * Rewrite of Foxx routing

    The routing of Foxx has been exposed to major internal changes we adjusted because of user feedback.
    This allows us to set the development mode per mountpoint without having to change paths and hold
    apps at separate locations.

  * Foxx Development mode

    The development mode used until 2.4 is gone. It has been replaced by a much more mature version.
    This includes the deprecation of the javascript.dev-app-path parameter, which is useless since 2.5.
    Instead of having two separate app directories for production and development, apps now reside in
    one place, which is used for production as well as for development.
    Apps can still be put into development mode, changing their behavior compared to production mode.
    Development mode apps are still reread from disk at every request, and still they ship more debug
    output.

    This change has also made the startup options `--javascript.frontend-development-mode` and
    `--javascript.dev-app-path` obsolete. The former option will not have any effect when set, and the
    latter option is only read and used during the upgrade to 2.5 and does not have any effects later.

  * Foxx install process

    Installing Foxx apps has been a two step process: import them into ArangoDB and mount them at a
    specific mountpoint. These operations have been joined together. You can install an app at one
    mountpoint, that's it. No fetch, mount, unmount, purge cycle anymore. The commands have been
    simplified to just:

    * install: get your Foxx app up and running
    * uninstall: shut it down and erase it from disk

  * Foxx error output

    Until 2.4 the errors produced by Foxx were not optimal. Often, the error message was just
    `unable to parse manifest` and contained only an internal stack trace.
    In 2.5 we made major improvements there, including a much more fine-grained error output that
    helps you debug your Foxx apps. The error message printed is now much closer to its source and
    should help you track it down.

    Also we added the default handlers for unhandled errors in Foxx apps:

    * You will get a nice internal error page whenever your Foxx app is called but was not installed
      due to any error
    * You will get a proper error message when having an uncaught error appears in any app route

    In production mode the messages above will NOT contain any information about your Foxx internals
    and are safe to be exposed to third party users.
    In development mode the messages above will contain the stacktrace (if available), making it easier for
    your in-house devs to track down errors in the application.

* added `console` object to Foxx apps. All Foxx apps now have a console object implementing
  the familiar Console API in their global scope, which can be used to log diagnostic
  messages to the database.

* added `org/arangodb/request` module, which provides a simple API for making HTTP requests
  to external services.

* added optimizer rule `propagate-constant-attributes`

  This rule will look inside `FILTER` conditions for constant value equality comparisons,
  and insert the constant values in other places in `FILTER`s. For example, the rule will
  insert `42` instead of `i.value` in the second `FILTER` of the following query:

      FOR i IN c1 FOR j IN c2 FILTER i.value == 42 FILTER j.value == i.value RETURN 1

* added `filtered` value to AQL query execution statistics

  This value indicates how many documents were filtered by `FilterNode`s in the AQL query.
  Note that `IndexRangeNode`s can also filter documents by selecting only the required ranges
  from the index. The `filtered` value will not include the work done by `IndexRangeNode`s,
  but only the work performed by `FilterNode`s.

* added support for sparse hash and skiplist indexes

  Hash and skiplist indexes can optionally be made sparse. Sparse indexes exclude documents
  in which at least one of the index attributes is either not set or has a value of `null`.

  As such documents are excluded from sparse indexes, they may contain fewer documents than
  their non-sparse counterparts. This enables faster indexing and can lead to reduced memory
  usage in case the indexed attribute does occur only in some, but not all documents of the
  collection. Sparse indexes will also reduce the number of collisions in non-unique hash
  indexes in case non-existing or optional attributes are indexed.

  In order to create a sparse index, an object with the attribute `sparse` can be added to
  the index creation commands:

      db.collection.ensureHashIndex(attributeName, { sparse: true });
      db.collection.ensureHashIndex(attributeName1, attributeName2, { sparse: true });
      db.collection.ensureUniqueConstraint(attributeName, { sparse: true });
      db.collection.ensureUniqueConstraint(attributeName1, attributeName2, { sparse: true });

      db.collection.ensureSkiplist(attributeName, { sparse: true });
      db.collection.ensureSkiplist(attributeName1, attributeName2, { sparse: true });
      db.collection.ensureUniqueSkiplist(attributeName, { sparse: true });
      db.collection.ensureUniqueSkiplist(attributeName1, attributeName2, { sparse: true });

  Note that in place of the above specialized index creation commands, it is recommended to use
  the more general index creation command `ensureIndex`:

  ```js
  db.collection.ensureIndex({ type: "hash", sparse: true, unique: true, fields: [ attributeName ] });
  db.collection.ensureIndex({ type: "skiplist", sparse: false, unique: false, fields: [ "a", "b" ] });
  ```

  When not explicitly set, the `sparse` attribute defaults to `false` for new indexes.

  This causes a change in behavior when creating a unique hash index without specifying the
  sparse flag: in 2.4, unique hash indexes were implicitly sparse, always excluding `null` values.
  There was no option to control this behavior, and sparsity was neither supported for non-unique
  hash indexes nor skiplists in 2.4. This implicit sparsity of unique hash indexes was considered
  an inconsistency, and therefore the behavior was cleaned up in 2.5. As of 2.5, indexes will
  only be created sparse if sparsity is explicitly requested. Existing unique hash indexes from 2.4
  or before will automatically be migrated so they are still sparse after the upgrade to 2.5.

  Geo indexes are implicitly sparse, meaning documents without the indexed location attribute or
  containing invalid location coordinate values will be excluded from the index automatically. This
  is also a change when compared to pre-2.5 behavior, when documents with missing or invalid
  coordinate values may have caused errors on insertion when the geo index' `unique` flag was set
  and its `ignoreNull` flag was not.

  This was confusing and has been rectified in 2.5. The method `ensureGeoConstaint()` now does the
  same as `ensureGeoIndex()`. Furthermore, the attributes `constraint`, `unique`, `ignoreNull` and
  `sparse` flags are now completely ignored when creating geo indexes.

  The same is true for fulltext indexes. There is no need to specify non-uniqueness or sparsity for
  geo or fulltext indexes. They will always be non-unique and sparse.

  As sparse indexes may exclude some documents, they cannot be used for every type of query.
  Sparse hash indexes cannot be used to find documents for which at least one of the indexed
  attributes has a value of `null`. For example, the following AQL query cannot use a sparse
  index, even if one was created on attribute `attr`:

      FOR doc In collection
        FILTER doc.attr == null
        RETURN doc

  If the lookup value is non-constant, a sparse index may or may not be used, depending on
  the other types of conditions in the query. If the optimizer can safely determine that
  the lookup value cannot be `null`, a sparse index may be used. When uncertain, the optimizer
  will not make use of a sparse index in a query in order to produce correct results.

  For example, the following queries cannot use a sparse index on `attr` because the optimizer
  will not know beforehand whether the comparison values for `doc.attr` will include `null`:

      FOR doc In collection
        FILTER doc.attr == SOME_FUNCTION(...)
        RETURN doc

      FOR other IN otherCollection
        FOR doc In collection
          FILTER doc.attr == other.attr
          RETURN doc

  Sparse skiplist indexes can be used for sorting if the optimizer can safely detect that the
  index range does not include `null` for any of the index attributes.

* inspection of AQL data-modification queries will now detect if the data-modification part
  of the query can run in lockstep with the data retrieval part of the query, or if the data
  retrieval part must be executed before the data modification can start.

  Executing the two in lockstep allows using much smaller buffers for intermediate results
  and starts the actual data-modification operations much earlier than if the two phases
  were executed separately.

* Allow dynamic attribute names in AQL object literals

  This allows using arbitrary expressions to construct attribute names in object
  literals specified in AQL queries. To disambiguate expressions and other unquoted
  attribute names, dynamic attribute names need to be enclosed in brackets (`[` and `]`).
  Example:

      FOR i IN 1..100
        RETURN { [ CONCAT('value-of-', i) ] : i }

* make AQL optimizer rule "use-index-for-sort" remove sort also in case a non-sorted
  index (e.g. a hash index) is used for only equality lookups and all sort attributes
  are covered by the index.

  Example that does not require an extra sort (needs hash index on `value`):

      FOR doc IN collection FILTER doc.value == 1 SORT doc.value RETURN doc

  Another example that does not require an extra sort (with hash index on `value1`, `value2`):

      FOR doc IN collection FILTER doc.value1 == 1 && doc.value2 == 2 SORT doc.value1, doc.value2 RETURN doc

* make AQL optimizer rule "use-index-for-sort" remove sort also in case the sort criteria
  excludes the left-most index attributes, but the left-most index attributes are used
  by the index for equality-only lookups.

  Example that can use the index for sorting (needs skiplist index on `value1`, `value2`):

      FOR doc IN collection FILTER doc.value1 == 1 SORT doc.value2 RETURN doc

* added selectivity estimates for primary index, edge index, and hash index

  The selectivity estimates are returned by the `GET /_api/index` REST API method
  in a sub-attribute `selectivityEstimate` for each index that supports it. This
  attribute will be omitted for indexes that do not provide selectivity estimates.
  If provided, the selectivity estimate will be a numeric value between 0 and 1.

  Selectivity estimates will also be reported in the result of `collection.getIndexes()`
  for all indexes that support this. If no selectivity estimate can be determined for
  an index, the attribute `selectivityEstimate` will be omitted here, too.

  The web interface also shows selectivity estimates for each index that supports this.

  Currently the following index types can provide selectivity estimates:
  - primary index
  - edge index
  - hash index (unique and non-unique)

  No selectivity estimates will be provided when running in cluster mode.

* fixed issue #1226: arangod log issues

* added additional logger if arangod is started in foreground mode on a tty

* added AQL optimizer rule "move-calculations-down"

* use exclusive native SRWLocks on Windows instead of native mutexes

* added AQL functions `MD5`, `SHA1`, and `RANDOM_TOKEN`.

* reduced number of string allocations when parsing certain AQL queries

  parsing numbers (integers or doubles) does not require a string allocation
  per number anymore

* RequestContext#bodyParam now accepts arbitrary joi schemas and rejects invalid (but well-formed) request bodies.

* enforce that AQL user functions are wrapped inside JavaScript function () declarations

  AQL user functions were always expected to be wrapped inside a JavaScript function, but previously
  this was not enforced when registering a user function. Enforcing the AQL user functions to be contained
  inside functions prevents functions from doing some unexpected things that may have led to undefined
  behavior.

* Windows service uninstalling: only remove service if it points to the currently running binary,
  or --force was specified.

* Windows (debug only): print stacktraces on crash and run minidump

* Windows (cygwin): if you run arangosh in a cygwin shell or via ssh we will detect this and use
  the appropriate output functions.

* Windows: improve process management

* fix IPv6 reverse ip lookups - so far we only did IPv4 addresses.

* improve join documentation, add outer join example

* run jslint for unit tests too, to prevent "memory leaks" by global js objects with native code.

* fix error logging for exceptions - we wouldn't log the exception message itself so far.

* improve error reporting in the http client (Windows & *nix)

* improve error reports in cluster

* Standard errors can now contain custom messages.


v2.4.7 (XXXX-XX-XX)
-------------------

* fixed issue #1282: Geo WITHIN_RECTANGLE for nested lat/lng


v2.4.6 (2015-03-18)
-------------------

* added option `--database.ignore-logfile-errors`

  This option controls how collection datafiles with a CRC mismatch are treated.

  If set to `false`, CRC mismatch errors in collection datafiles will lead
  to a collection not being loaded at all. If a collection needs to be loaded
  during WAL recovery, the WAL recovery will also abort (if not forced with
  `--wal.ignore-recovery-errors true`). Setting this flag to `false` protects
  users from unintentionally using a collection with corrupted datafiles, from
  which only a subset of the original data can be recovered.

  If set to `true`, CRC mismatch errors in collection datafiles will lead to
  the datafile being partially loaded. All data up to until the mismatch will
  be loaded. This will enable users to continue with a collection datafiles
  that are corrupted, but will result in only a partial load of the data.
  The WAL recovery will still abort when encountering a collection with a
  corrupted datafile, at least if `--wal.ignore-recovery-errors` is not set to
  `true`.

  The default value is *true*, so for collections with corrupted datafiles
  there might be partial data loads once the WAL recovery has finished. If
  the WAL recovery will need to load a collection with a corrupted datafile,
  it will still stop when using the default values.

* INCOMPATIBLE CHANGE:

  make the arangod server refuse to start if during startup it finds a non-readable
  `parameter.json` file for a database or a collection.

  Stopping the startup process in this case requires manual intervention (fixing
  the unreadable files), but prevents follow-up errors due to ignored databases or
  collections from happening.

* datafiles and `parameter.json` files written by arangod are now created with read and write
  privileges for the arangod process user, and with read and write privileges for the arangod
  process group.

  Previously, these files were created with user read and write permissions only.

* INCOMPATIBLE CHANGE:

  abort WAL recovery if one of the collection's datafiles cannot be opened

* INCOMPATIBLE CHANGE:

  never try to raise the privileges after dropping them, this can lead to a race condition while
  running the recovery

  If you require to run ArangoDB on a port lower than 1024, you must run ArangoDB as root.

* fixed inefficiencies in `remove` methods of general-graph module

* added option `--database.slow-query-threshold` for controlling the default AQL slow query
  threshold value on server start


v2.4.5 (2015-03-16)
-------------------

* added elapsed time to HTTP request logging output (`--log.requests-file`)

* added AQL current and slow query tracking, killing of AQL queries

  This change enables retrieving the list of currently running AQL queries inside the selected database.
  AQL queries with an execution time beyond a certain threshold can be moved to a "slow query" facility
  and retrieved from there. Queries can also be killed by specifying the query id.

  This change adds the following HTTP REST APIs:

  - `GET /_api/query/current`: for retrieving the list of currently running queries
  - `GET /_api/query/slow`: for retrieving the list of slow queries
  - `DELETE /_api/query/slow`: for clearing the list of slow queries
  - `GET /_api/query/properties`: for retrieving the properties for query tracking
  - `PUT /_api/query/properties`: for adjusting the properties for query tracking
  - `DELETE /_api/query/<id>`: for killing an AQL query

  The following JavaScript APIs have been added:

  - require("org/arangodb/aql/queries").current();
  - require("org/arangodb/aql/queries").slow();
  - require("org/arangodb/aql/queries").clearSlow();
  - require("org/arangodb/aql/queries").properties();
  - require("org/arangodb/aql/queries").kill();

* fixed issue #1265: arangod crashed with SIGSEGV

* fixed issue #1241: Wildcards in examples

* fixed comment parsing in Foxx controllers


v2.4.4 (2015-02-24)
-------------------

* fixed the generation template for foxx apps. It now does not create deprecated functions anymore

* add custom visitor functionality for `GRAPH_NEIGHBORS` function, too

* increased default value of traversal option *maxIterations* to 100 times of its previous
  default value


v2.4.3 (2015-02-06)
-------------------

* fix multi-threading with openssl when running under Windows

* fix timeout on socket operations when running under Windows

* Fixed an error in Foxx routing which caused some apps that worked in 2.4.1 to fail with status 500: `undefined is not a function` errors in 2.4.2
  This error was occurring due to seldom internal rerouting introduced by the malformed application handler.


v2.4.2 (2015-01-30)
-------------------

* added custom visitor functionality for AQL traversals

  This allows more complex result processing in traversals triggered by AQL. A few examples
  are shown in [this article](http://jsteemann.github.io/blog/2015/01/28/using-custom-visitors-in-aql-graph-traversals/).

* improved number of results estimated for nodes of type EnumerateListNode and SubqueryNode
  in AQL explain output

* added AQL explain helper to explain arbitrary AQL queries

  The helper function prints the query execution plan and the indexes to be used in the
  query. It can be invoked from the ArangoShell or the web interface as follows:

      require("org/arangodb/aql/explainer").explain(query);

* enable use of indexes for certain AQL conditions with non-equality predicates, in
  case the condition(s) also refer to indexed attributes

  The following queries will now be able to use indexes:

      FILTER a.indexed == ... && a.indexed != ...
      FILTER a.indexed == ... && a.nonIndexed != ...
      FILTER a.indexed == ... && ! (a.indexed == ...)
      FILTER a.indexed == ... && ! (a.nonIndexed == ...)
      FILTER a.indexed == ... && ! (a.indexed != ...)
      FILTER a.indexed == ... && ! (a.nonIndexed != ...)
      FILTER (a.indexed == ... && a.nonIndexed == ...) || (a.indexed == ... && a.nonIndexed == ...)
      FILTER (a.indexed == ... && a.nonIndexed != ...) || (a.indexed == ... && a.nonIndexed != ...)

* Fixed spuriously occurring "collection not found" errors when running queries on local
  collections on a cluster DB server

* Fixed upload of Foxx applications to the server for apps exceeding approx. 1 MB zipped.

* Malformed Foxx applications will now return a more useful error when any route is requested.

  In Production a Foxx app mounted on /app will display an html page on /app/* stating a 503 Service temporarily not available.
  It will not state any information about your Application.
  Before it was a 404 Not Found without any information and not distinguishable from a correct not found on your route.

  In Development Mode the html page also contains information about the error occurred.

* Unhandled errors thrown in Foxx routes are now handled by the Foxx framework itself.

  In Production the route will return a status 500 with a body {error: "Error statement"}.
  In Development the route will return a status 500 with a body {error: "Error statement", stack: "..."}

  Before, it was status 500 with a plain text stack including ArangoDB internal routing information.

* The Applications tab in web interface will now request development apps more often.
  So if you have a fixed a syntax error in your app it should always be visible after reload.


v2.4.1 (2015-01-19)
-------------------

* improved WAL recovery output

* fixed certain OR optimizations in AQL optimizer

* better diagnostics for arangoimp

* fixed invalid result of HTTP REST API method `/_admin/foxx/rescan`

* fixed possible segmentation fault when passing a Buffer object into a V8 function
  as a parameter

* updated AQB module to 1.8.0.


v2.4.0 (2015-01-13)
-------------------

* updated AQB module to 1.7.0.

* fixed V8 integration-related crashes

* make `fs.move(src, dest)` also fail when both `src` and `dest` are
  existing directories. This ensures the same behavior of the move operation
  on different platforms.

* fixed AQL insert operation for multi-shard collections in cluster

* added optional return value for AQL data-modification queries.
  This allows returning the documents inserted, removed or updated with the query, e.g.

      FOR doc IN docs REMOVE doc._key IN docs LET removed = OLD RETURN removed
      FOR doc IN docs INSERT { } IN docs LET inserted = NEW RETURN inserted
      FOR doc IN docs UPDATE doc._key WITH { } IN docs LET previous = OLD RETURN previous
      FOR doc IN docs UPDATE doc._key WITH { } IN docs LET updated = NEW RETURN updated

  The variables `OLD` and `NEW` are automatically available when a `REMOVE`, `INSERT`,
  `UPDATE` or `REPLACE` statement is immediately followed by a `LET` statement.
  Note that the `LET` and `RETURN` statements in data-modification queries are not as
  flexible as the general versions of `LET` and `RETURN`. When returning documents from
  data-modification operations, only a single variable can be assigned using `LET`, and
  the assignment can only be either `OLD` or `NEW`, but not an arbitrary expression. The
  `RETURN` statement also allows using the just-created variable only, and no arbitrary
  expressions.


v2.4.0-beta1 (2014-12-26)
--------------------------

* fixed superstates in FoxxGenerator

* fixed issue #1065: Aardvark: added creation of documents and edges with _key property

* fixed issue #1198: Aardvark: current AQL editor query is now cached

* Upgraded V8 version from 3.16.14 to 3.29.59

  The built-in version of V8 has been upgraded from 3.16.14 to 3.29.59.
  This activates several ES6 (also dubbed *Harmony* or *ES.next*) features in
  ArangoDB, both in the ArangoShell and the ArangoDB server. They can be
  used for scripting and in server-side actions such as Foxx routes, traversals
  etc.

  The following ES6 features are available in ArangoDB 2.4 by default:

  * iterators
  * the `of` operator
  * symbols
  * predefined collections types (Map, Set etc.)
  * typed arrays

  Many other ES6 features are disabled by default, but can be made available by
  starting arangod or arangosh with the appropriate options:

  * arrow functions
  * proxies
  * generators
  * String, Array, and Number enhancements
  * constants
  * enhanced object and numeric literals

  To activate all these ES6 features in arangod or arangosh, start it with
  the following options:

      arangosh --javascript.v8-options="--harmony --harmony_generators"

  More details on the available ES6 features can be found in
  [this blog](https://jsteemann.github.io/blog/2014/12/19/using-es6-features-in-arangodb/).

* Added Foxx generator for building Hypermedia APIs

  A more detailed description is [here](https://www.arangodb.com/2014/12/08/building-hypermedia-apis-foxxgenerator)

* New `Applications` tab in web interface:

  The `applications` tab got a complete redesign.
  It will now only show applications that are currently running on ArangoDB.
  For a selected application, a new detailed view has been created.
  This view provides a better overview of the app:
  * author
  * license
  * version
  * contributors
  * download links
  * API documentation

  To install a new application, a new dialog is now available.
  It provides the features already available in the console application `foxx-manager` plus some more:
  * install an application from Github
  * install an application from a zip file
  * install an application from ArangoDB's application store
  * create a new application from scratch: this feature uses a generator to
    create a Foxx application with pre-defined CRUD methods for a given list
    of collections. The generated Foxx app can either be downloaded as a zip file or
    be installed on the server. Starting with a new Foxx app has never been easier.

* fixed issue #1102: Aardvark: Layout bug in documents overview

  The documents overview was entirely destroyed in some situations on Firefox.
  We replaced the plugin we used there.

* fixed issue #1168: Aardvark: pagination buttons jumping

* fixed issue #1161: Aardvark: Click on Import JSON imports previously uploaded file

* removed configure options `--enable-all-in-one-v8`, `--enable-all-in-one-icu`,
  and `--enable-all-in-one-libev`.

* global internal rename to fix naming incompatibilities with JSON:

  Internal functions with names containing `array` have been renamed to `object`,
  internal functions with names containing `list` have been renamed to `array`.
  The renaming was mainly done in the C++ parts. The documentation has also been
  adjusted so that the correct JSON type names are used in most places.

  The change also led to the addition of a few function aliases in AQL:

  * `TO_LIST` now is an alias of the new `TO_ARRAY`
  * `IS_LIST` now is an alias of the new `IS_ARRAY`
  * `IS_DOCUMENT` now is an alias of the new `IS_OBJECT`

  The changed also renamed the option `mergeArrays` to `mergeObjects` for AQL
  data-modification query options and HTTP document modification API

* AQL: added optimizer rule "remove-filter-covered-by-index"

  This rule removes FilterNodes and CalculationNodes from an execution plan if the
  filter is already covered by a previous IndexRangeNode. Removing the CalculationNode
  and the FilterNode will speed up query execution because the query requires less
  computation.

* AQL: added optimizer rule "remove-sort-rand"

  This rule removes a `SORT RAND()` expression from a query and moves the random
  iteration into the appropriate `EnumerateCollectionNode`. This is more efficient
  than individually enumerating and then sorting randomly.

* AQL: range optimizations for IN and OR

  This change enables usage of indexes for several additional cases. Filters containing
  the `IN` operator can now make use of indexes, and multiple OR- or AND-combined filter
  conditions can now also use indexes if the filters are accessing the same indexed
  attribute.

  Here are a few examples of queries that can now use indexes but couldn't before:

    FOR doc IN collection
      FILTER doc.indexedAttribute == 1 || doc.indexedAttribute > 99
      RETURN doc

    FOR doc IN collection
      FILTER doc.indexedAttribute IN [ 3, 42 ] || doc.indexedAttribute > 99
      RETURN doc

    FOR doc IN collection
      FILTER (doc.indexedAttribute > 2 && doc.indexedAttribute < 10) ||
             (doc.indexedAttribute > 23 && doc.indexedAttribute < 42)
      RETURN doc

* fixed issue #500: AQL parentheses issue

  This change allows passing subqueries as AQL function parameters without using
  duplicate brackets (e.g. `FUNC(query)` instead of `FUNC((query))`

* added optional `COUNT` clause to AQL `COLLECT`

  This allows more efficient group count calculation queries, e.g.

      FOR doc IN collection
        COLLECT age = doc.age WITH COUNT INTO length
        RETURN { age: age, count: length }

  A count-only query is also possible:

      FOR doc IN collection
        COLLECT WITH COUNT INTO length
        RETURN length

* fixed missing makeDirectory when fetching a Foxx application from a zip file

* fixed issue #1134: Change the default endpoint to localhost

  This change will modify the IP address ArangoDB listens on to 127.0.0.1 by default.
  This will make new ArangoDB installations unaccessible from clients other than
  localhost unless changed. This is a security feature.

  To make ArangoDB accessible from any client, change the server's configuration
  (`--server.endpoint`) to either `tcp://0.0.0.0:8529` or the server's publicly
  visible IP address.

* deprecated `Repository#modelPrototype`. Use `Repository#model` instead.

* IMPORTANT CHANGE: by default, system collections are included in replication and all
  replication API return values. This will lead to user accounts and credentials
  data being replicated from master to slave servers. This may overwrite
  slave-specific database users.

  If this is undesired, the `_users` collection can be excluded from replication
  easily by setting the `includeSystem` attribute to `false` in the following commands:

  * replication.sync({ includeSystem: false });
  * replication.applier.properties({ includeSystem: false });

  This will exclude all system collections (including `_aqlfunctions`, `_graphs` etc.)
  from the initial synchronization and the continuous replication.

  If this is also undesired, it is also possible to specify a list of collections to
  exclude from the initial synchronization and the continuous replication using the
  `restrictCollections` attribute, e.g.:

      replication.applier.properties({
        includeSystem: true,
        restrictType: "exclude",
        restrictCollections: [ "_users", "_graphs", "foo" ]
      });

  The HTTP API methods for fetching the replication inventory and for dumping collections
  also support the `includeSystem` control flag via a URL parameter.

* removed DEPRECATED replication methods:
  * `replication.logger.start()`
  * `replication.logger.stop()`
  * `replication.logger.properties()`
  * HTTP PUT `/_api/replication/logger-start`
  * HTTP PUT `/_api/replication/logger-stop`
  * HTTP GET `/_api/replication/logger-config`
  * HTTP PUT `/_api/replication/logger-config`

* fixed issue #1174, which was due to locking problems in distributed
  AQL execution

* improved cluster locking for AQL avoiding deadlocks

* use DistributeNode for modifying queries with REPLACE and UPDATE, if
  possible


v2.3.6 (2015-XX-XX)
-------------------

* fixed AQL subquery optimization that produced wrong result when multiple subqueries
  directly followed each other and and a directly following `LET` statement did refer
  to any but the first subquery.


v2.3.5 (2015-01-16)
-------------------

* fixed intermittent 404 errors in Foxx apps after mounting or unmounting apps

* fixed issue #1200: Expansion operator results in "Cannot call method 'forEach' of null"

* fixed issue #1199: Cannot unlink root node of plan


v2.3.4 (2014-12-23)
-------------------

* fixed cerberus path for MyArangoDB


v2.3.3 (2014-12-17)
-------------------

* fixed error handling in instantiation of distributed AQL queries, this
  also fixes a bug in cluster startup with many servers

* issue #1185: parse non-fractional JSON numbers with exponent (e.g. `4e-261`)

* issue #1159: allow --server.request-timeout and --server.connect-timeout of 0


v2.3.2 (2014-12-09)
-------------------

* fixed issue #1177: Fix bug in the user app's storage

* fixed issue #1173: AQL Editor "Save current query" resets user password

* fixed missing makeDirectory when fetching a Foxx application from a zip file

* put in warning about default changed: fixed issue #1134: Change the default endpoint to localhost

* fixed issue #1163: invalid fullCount value returned from AQL

* fixed range operator precedence

* limit default maximum number of plans created by AQL optimizer to 256 (from 1024)

* make AQL optimizer not generate an extra plan if an index can be used, but modify
  existing plans in place

* fixed AQL cursor ttl (time-to-live) issue

  Any user-specified cursor ttl value was not honored since 2.3.0.

* fixed segfault in AQL query hash index setup with unknown shapes

* fixed memleaks

* added AQL optimizer rule for removing `INTO` from a `COLLECT` statement if not needed

* fixed issue #1131

  This change provides the `KEEP` clause for `COLLECT ... INTO`. The `KEEP` clause
  allows controlling which variables will be kept in the variable created by `INTO`.

* fixed issue #1147, must protect dispatcher ID for etcd

v2.3.1 (2014-11-28)
-------------------

* recreate password if missing during upgrade

* fixed issue #1126

* fixed non-working subquery index optimizations

* do not restrict summary of Foxx applications to 60 characters

* fixed display of "required" path parameters in Foxx application documentation

* added more optimizations of constants values in AQL FILTER conditions

* fixed invalid or-to-in optimization for FILTERs containing comparisons
  with boolean values

* fixed replication of `_graphs` collection

* added AQL list functions `PUSH`, `POP`, `UNSHIFT`, `SHIFT`, `REMOVE_VALUES`,
  `REMOVE_VALUE`, `REMOVE_NTH` and `APPEND`

* added AQL functions `CALL` and `APPLY` to dynamically call other functions

* fixed AQL optimizer cost estimation for LIMIT node

* prevent Foxx queues from permanently writing to the journal even when
  server is idle

* fixed AQL COLLECT statement with INTO clause, which copied more variables
  than v2.2 and thus lead to too much memory consumption.
  This deals with #1107.

* fixed AQL COLLECT statement, this concerned every COLLECT statement,
  only the first group had access to the values of the variables before
  the COLLECT statement. This deals with #1127.

* fixed some AQL internals, where sometimes too many items were
  fetched from upstream in the presence of a LIMIT clause. This should
  generally improve performance.


v2.3.0 (2014-11-18)
-------------------

* fixed syslog flags. `--log.syslog` is deprecated and setting it has no effect,
  `--log.facility` now works as described. Application name has been changed from
  `triagens` to `arangod`. It can be changed using `--log.application`. The syslog
  will only contain the actual log message. The datetime prefix is omitted.

* fixed deflate in SimpleHttpClient

* fixed issue #1104: edgeExamples broken or changed

* fixed issue #1103: Error while importing user queries

* fixed issue #1100: AQL: HAS() fails on doc[attribute_name]

* fixed issue #1098: runtime error when creating graph vertex

* hide system applications in **Applications** tab by default

  Display of system applications can be toggled by using the *system applications*
  toggle in the UI.

* added HTTP REST API for managing tasks (`/_api/tasks`)

* allow passing character lists as optional parameter to AQL functions `TRIM`,
  `LTRIM` and `RTRIM`

  These functions now support trimming using custom character lists. If no character
  lists are specified, all whitespace characters will be removed as previously:

      TRIM("  foobar\t \r\n ")         // "foobar"
      TRIM(";foo;bar;baz, ", "; ")     // "foo;bar;baz"

* added AQL string functions `LTRIM`, `RTRIM`, `FIND_FIRST`, `FIND_LAST`, `SPLIT`,
  `SUBSTITUTE`

* added AQL functions `ZIP`, `VALUES` and `PERCENTILE`

* made AQL functions `CONCAT` and `CONCAT_SEPARATOR` work with list arguments

* dynamically create extra dispatcher threads if required

* fixed issue #1097: schemas in the API docs no longer show required properties as optional


v2.3.0-beta2 (2014-11-08)
-------------------------

* front-end: new icons for uploading and downloading JSON documents into a collection

* front-end: fixed documents pagination css display error

* front-end: fixed flickering of the progress view

* front-end: fixed missing event for documents filter function

* front-end: jsoneditor: added CMD+Return (Mac) CTRL+Return (Linux/Win) shortkey for
  saving a document

* front-end: added information tooltip for uploading json documents.

* front-end: added database management view to the collapsed navigation menu

* front-end: added collection truncation feature

* fixed issue #1086: arangoimp: Odd errors if arguments are not given properly

* performance improvements for AQL queries that use JavaScript-based expressions
  internally

* added AQL geo functions `WITHIN_RECTANGLE` and `IS_IN_POLYGON`

* fixed non-working query results download in AQL editor of web interface

* removed debug print message in AQL editor query export routine

* fixed issue #1075: Aardvark: user name required even if auth is off #1075

  The fix for this prefills the username input field with the current user's
  account name if any and `root` (the default username) otherwise. Additionally,
  the tooltip text has been slightly adjusted.

* fixed issue #1069: Add 'raw' link to swagger ui so that the raw swagger
  json can easily be retrieved

  This adds a link to the Swagger API docs to an application's detail view in
  the **Applications** tab of the web interface. The link produces the Swagger
  JSON directly. If authentication is turned on, the link requires authentication,
  too.

* documentation updates


v2.3.0-beta1 (2014-11-01)
-------------------------

* added dedicated `NOT IN` operator for AQL

  Previously, a `NOT IN` was only achievable by writing a negated `IN` condition:

      FOR i IN ... FILTER ! (i IN [ 23, 42 ]) ...

  This can now alternatively be expressed more intuitively as follows:

      FOR i IN ... FILTER i NOT IN [ 23, 42 ] ...

* added alternative logical operator syntax for AQL

  Previously, the logical operators in AQL could only be written as:
  - `&&`: logical and
  - `||`: logical or
  - `!`: negation

  ArangoDB 2.3 introduces the alternative variants for these operators:
  - `AND`: logical and
  - `OR`: logical or
  - `NOT`: negation

  The new syntax is just an alternative to the old syntax, allowing easier
  migration from SQL. The old syntax is still fully supported and will be.

* improved output of `ArangoStatement.parse()` and POST `/_api/query`

  If an AQL query can be parsed without problems, The return value of
  `ArangoStatement.parse()` now contains an attribute `ast` with the abstract
  syntax tree of the query (before optimizations). Though this is an internal
  representation of the query and is subject to change, it can be used to inspect
  how ArangoDB interprets a given query.

* improved `ArangoStatement.explain()` and POST `/_api/explain`

  The commands for explaining AQL queries have been improved.

* added command-line option `--javascript.v8-contexts` to control the number of
  V8 contexts created in arangod.

  Previously, the number of V8 contexts was equal to the number of server threads
  (as specified by option `--server.threads`).

  However, it may be sensible to create different amounts of threads and V8
  contexts. If the option is not specified, the number of V8 contexts created
  will be equal to the number of server threads. Thus no change in configuration
  is required to keep the old behavior.

  If you are using the default config files or merge them with your local config
  files, please review if the default number of server threads is okay in your
  environment. Additionally you should verify that the number of V8 contexts
  created (as specified in option `--javascript.v8-contexts`) is okay.

* the number of server.threads specified is now the minimum of threads
  started. There are situation in which threads are waiting for results of
  distributed database servers. In this case the number of threads is
  dynamically increased.

* removed index type "bitarray"

  Bitarray indexes were only half-way documented and integrated in previous versions
  of ArangoDB so their benefit was limited. The support for bitarray indexes has
  thus been removed in ArangoDB 2.3. It is not possible to create indexes of type
  "bitarray" with ArangoDB 2.3.

  When a collection is opened that contains a bitarray index definition created
  with a previous version of ArangoDB, ArangoDB will ignore it and log the following
  warning:

      index type 'bitarray' is not supported in this version of ArangoDB and is ignored

  Future versions of ArangoDB may automatically remove such index definitions so the
  warnings will eventually disappear.

* removed internal "_admin/modules/flush" in order to fix requireApp

* added basic support for handling binary data in Foxx

  Requests with binary payload can be processed in Foxx applications by
  using the new method `res.rawBodyBuffer()`. This will return the unparsed request
  body as a Buffer object.

  There is now also the method `req.requestParts()` available in Foxx to retrieve
  the individual components of a multipart HTTP request.

  Buffer objects can now be used when setting the response body of any Foxx action.
  Additionally, `res.send()` has been added as a convenience method for returning
  strings, JSON objects or buffers from a Foxx action:

      res.send("<p>some HTML</p>");
      res.send({ success: true });
      res.send(new Buffer("some binary data"));

  The convenience method `res.sendFile()` can now be used to easily return the
  contents of a file from a Foxx action:

      res.sendFile(applicationContext.foxxFilename("image.png"));

  `fs.write` now accepts not only strings but also Buffer objects as second parameter:

      fs.write(filename, "some data");
      fs.write(filename, new Buffer("some binary data"));

  `fs.readBuffer` can be used to return the contents of a file in a Buffer object.

* improved performance of insertion into non-unique hash indexes significantly in case
  many duplicate keys are used in the index

* issue #1042: set time zone in log output

  the command-line option `--log.use-local-time` was added to print dates and times in
  the server-local timezone instead of UTC

* command-line options that require a boolean value now validate the
  value given on the command-line

  This prevents issues if no value is specified for an option that
  requires a boolean value. For example, the following command-line would
  have caused trouble in 2.2, because `--server.endpoint` would have been
  used as the value for the `--server.disable-authentication` options
  (which requires a boolean value):

      arangod --server.disable-authentication --server.endpoint tcp://127.0.0.1:8529 data

  In 2.3, running this command will fail with an error and requires to
  be modified to:

      arangod --server.disable-authentication true --server.endpoint tcp://127.0.0.1:8529 data

* improved performance of CSV import in arangoimp

* fixed issue #1027: Stack traces are off-by-one

* fixed issue #1026: Modules loaded in different files within the same app
  should refer to the same module

* fixed issue #1025: Traversal not as expected in undirected graph

* added a _relation function in the general-graph module.

  This deprecated _directedRelation and _undirectedRelation.
  ArangoDB does not offer any constraints for undirected edges
  which caused some confusion of users how undirected relations
  have to be handled. Relation now only supports directed relations
  and the user can actively simulate undirected relations.

* changed return value of Foxx.applicationContext#collectionName:

  Previously, the function could return invalid collection names because
  invalid characters were not replaced in the application name prefix, only
  in the collection name passed.

  Now, the function replaces invalid characters also in the application name
  prefix, which might to slightly different results for application names that
  contained any characters outside the ranges [a-z], [A-Z] and [0-9].

* prevent XSS in AQL editor and logs view

* integrated tutorial into ArangoShell and web interface

* added option `--backslash-escape` for arangoimp when running CSV file imports

* front-end: added download feature for (filtered) documents

* front-end: added download feature for the results of a user query

* front-end: added function to move documents to another collection

* front-end: added sort-by attribute to the documents filter

* front-end: added sorting feature to database, graph management and user management view.

* issue #989: front-end: Databases view not refreshing after deleting a database

* issue #991: front-end: Database search broken

* front-end: added infobox which shows more information about a document (_id, _rev, _key) or
  an edge (_id, _rev, _key, _from, _to). The from and to attributes are clickable and redirect
  to their document location.

* front-end: added edit-mode for deleting multiple documents at the same time.

* front-end: added delete button to the detailed document/edge view.

* front-end: added visual feedback for saving documents/edges inside the editor (error/success).

* front-end: added auto-focusing for the first input field in a modal.

* front-end: added validation for user input in a modal.

* front-end: user defined queries are now stored inside the database and are bound to the current
  user, instead of using the local storage functionality of the browsers. The outcome of this is
  that user defined queries are now independently usable from any device. Also queries can now be
  edited through the standard document editor of the front-end through the _users collection.

* front-end: added import and export functionality for user defined queries.

* front-end: added new keywords and functions to the aql-editor theme

* front-end: applied tile-style to the graph view

* front-end: now using the new graph api including multi-collection support

* front-end: foxx apps are now deletable

* front-end: foxx apps are now installable and updateable through github, if github is their
  origin.

* front-end: added foxx app version control. Multiple versions of a single foxx app are now
  installable and easy to manage and are also arranged in groups.

* front-end: the user-set filter of a collection is now stored until the user navigates to
  another collection.

* front-end: fetching and filtering of documents, statistics, and query operations are now
  handled with asynchronous ajax calls.

* front-end: added progress indicator if the front-end is waiting for a server operation.

* front-end: fixed wrong count of documents in the documents view of a collection.

* front-end: fixed unexpected styling of the manage db view and navigation.

* front-end: fixed wrong handling of select fields in a modal view.

* front-end: fixed wrong positioning of some tooltips.

* automatically call `toJSON` function of JavaScript objects (if present)
  when serializing them into database documents. This change allows
  storing JavaScript date objects in the database in a sensible manner.


v2.2.7 (2014-11-19)
-------------------

* fixed issue #998: Incorrect application URL for non-system Foxx apps

* fixed issue #1079: AQL editor: keyword WITH in UPDATE query is not highlighted

* fix memory leak in cluster nodes

* fixed registration of AQL user-defined functions in Web UI (JS shell)

* fixed error display in Web UI for certain errors
  (now error message is printed instead of 'undefined')

* fixed issue #1059: bug in js module console

* fixed issue #1056: "fs": zip functions fail with passwords

* fixed issue #1063: Docs: measuring unit of --wal.logfile-size?

* fixed issue #1062: Docs: typo in 14.2 Example data


v2.2.6 (2014-10-20)
-------------------

* fixed issue #972: Compilation Issue

* fixed issue #743: temporary directories are now unique and one can read
  off the tool that created them, if empty, they are removed atexit

* Highly improved performance of all AQL GRAPH_* functions.

* Orphan collections in general graphs can now be found via GRAPH_VERTICES
  if either "any" or no direction is defined

* Fixed documentation for AQL function GRAPH_NEIGHBORS.
  The option "vertexCollectionRestriction" is meant to filter the target
  vertices only, and should not filter the path.

* Fixed a bug in GRAPH_NEIGHBORS which enforced only empty results
  under certain conditions


v2.2.5 (2014-10-09)
-------------------

* fixed issue #961: allow non-JSON values in undocument request bodies

* fixed issue 1028: libicu is now statically linked

* fixed cached lookups of collections on the server, which may have caused spurious
  problems after collection rename operations


v2.2.4 (2014-10-01)
-------------------

* fixed accessing `_from` and `_to` attributes in `collection.byExample` and
  `collection.firstExample`

  These internal attributes were not handled properly in the mentioned functions, so
  searching for them did not always produce documents

* fixed issue #1030: arangoimp 2.2.3 crashing, not logging on large Windows CSV file

* fixed issue #1025: Traversal not as expected in undirected graph

* fixed issue #1020

  This requires re-introducing the startup option `--database.force-sync-properties`.

  This option can again be used to force fsyncs of collection, index and database properties
  stored as JSON strings on disk in files named `parameter.json`. Syncing these files after
  a write may be necessary if the underlying storage does not sync file contents by itself
  in a "sensible" amount of time after a file has been written and closed.

  The default value is `true` so collection, index and database properties will always be
  synced to disk immediately. This affects creating, renaming and dropping collections as
  well as creating and dropping databases and indexes. Each of these operations will perform
  an additional fsync on the `parameter.json` file if the option is set to `true`.

  It might be sensible to set this option to `false` for workloads that create and drop a
  lot of collections (e.g. test runs).

  Document operations such as creating, updating and dropping documents are not affected
  by this option.

* fixed issue #1016: AQL editor bug

* fixed issue #1014: WITHIN function returns wrong distance

* fixed AQL shortest path calculation in function `GRAPH_SHORTEST_PATH` to return
  complete vertex objects instead of just vertex ids

* allow changing of attributes of documents stored in server-side JavaScript variables

  Previously, the following did not work:

      var doc = db.collection.document(key);
      doc._key = "abc"; // overwriting internal attributes not supported
      doc.value = 123;  // overwriting existing attributes not supported

  Now, modifying documents stored in server-side variables (e.g. `doc` in the above case)
  is supported. Modifying the variables will not update the documents in the database,
  but will modify the JavaScript object (which can be written back to the database using
  `db.collection.update` or `db.collection.replace`)

* fixed issue #997: arangoimp apparently doesn't support files >2gig on Windows

  large file support (requires using `_stat64` instead of `stat`) is now supported on
  Windows


v2.2.3 (2014-09-02)
-------------------

* added `around` for Foxx controller

* added `type` option for HTTP API `GET /_api/document?collection=...`

  This allows controlling the type of results to be returned. By default, paths to
  documents will be returned, e.g.

      [
        `/_api/document/test/mykey1`,
        `/_api/document/test/mykey2`,
        ...
      ]

  To return a list of document ids instead of paths, the `type` URL parameter can be
  set to `id`:

      [
        `test/mykey1`,
        `test/mykey2`,
        ...
      ]

  To return a list of document keys only, the `type` URL parameter can be set to `key`:

      [
        `mykey1`,
        `mykey2`,
        ...
      ]


* properly capitalize HTTP response header field names in case the `x-arango-async`
  HTTP header was used in a request.

* fixed several documentation issues

* speedup for several general-graph functions, AQL functions starting with `GRAPH_`
  and traversals


v2.2.2 (2014-08-08)
-------------------

* allow storing non-reserved attribute names starting with an underscore

  Previous versions of ArangoDB parsed away all attribute names that started with an
  underscore (e.g. `_test', '_foo', `_bar`) on all levels of a document (root level
  and sub-attribute levels). While this behavior was documented, it was unintuitive and
  prevented storing documents inside other documents, e.g.:

      {
        "_key" : "foo",
        "_type" : "mydoc",
        "references" : [
          {
            "_key" : "something",
            "_rev" : "...",
            "value" : 1
          },
          {
            "_key" : "something else",
            "_rev" : "...",
            "value" : 2
          }
        ]
      }

  In the above example, previous versions of ArangoDB removed all attributes and
  sub-attributes that started with underscores, meaning the embedded documents would lose
  some of their attributes. 2.2.2 should preserve such attributes, and will also allow
  storing user-defined attribute names on the top-level even if they start with underscores
  (such as `_type` in the above example).

* fix conversion of JavaScript String, Number and Boolean objects to JSON.

  Objects created in JavaScript using `new Number(...)`, `new String(...)`, or
  `new Boolean(...)` were not converted to JSON correctly.

* fixed a race condition on task registration (i.e. `require("org/arangodb/tasks").register()`)

  this race condition led to undefined behavior when a just-created task with no offset and
  no period was instantly executed and deleted by the task scheduler, before the `register`
  function returned to the caller.

* changed run-tests.sh to execute all suitable tests.

* switch to new version of gyp

* fixed upgrade button


v2.2.1 (2014-07-24)
-------------------

* fixed hanging write-ahead log recovery for certain cases that involved dropping
  databases

* fixed issue with --check-version: when creating a new database the check failed

* issue #947 Foxx applicationContext missing some properties

* fixed issue with --check-version: when creating a new database the check failed

* added startup option `--wal.suppress-shape-information`

  Setting this option to `true` will reduce memory and disk space usage and require
  less CPU time when modifying documents or edges. It should therefore be turned on
  for standalone ArangoDB servers. However, for servers that are used as replication
  masters, setting this option to `true` will effectively disable the usage of the
  write-ahead log for replication, so it should be set to `false` for any replication
  master servers.

  The default value for this option is `false`.

* added optional `ttl` attribute to specify result cursor expiration for HTTP API method
  `POST /_api/cursor`

  The `ttl` attribute can be used to prevent cursor results from timing out too early.

* issue #947: Foxx applicationContext missing some properties

* (reported by Christian Neubauer):

  The problem was that in Google's V8, signed and unsigned chars are not always declared cleanly.
  so we need to force v8 to compile with forced signed chars which is done by the Flag:
    -fsigned-char
  at least it is enough to follow the instructions of compiling arango on rasperry
  and add "CFLAGS='-fsigned-char'" to the make command of V8 and remove the armv7=0

* Fixed a bug with the replication client. In the case of single document
  transactions the collection was not write locked.


v2.2.0 (2014-07-10)
-------------------

* The replication methods `logger.start`, `logger.stop` and `logger.properties` are
  no-ops in ArangoDB 2.2 as there is no separate replication logger anymore. Data changes
  are logged into the write-ahead log in ArangoDB 2.2, and not separately by the
  replication logger. The replication logger object is still there in ArangoDB 2.2 to
  ensure backwards-compatibility, however, logging cannot be started, stopped or
  configured anymore. Using any of these methods will do nothing.

  This also affects the following HTTP API methods:
  - `PUT /_api/replication/logger-start`
  - `PUT /_api/replication/logger-stop`
  - `GET /_api/replication/logger-config`
  - `PUT /_api/replication/logger-config`

  Using any of these methods is discouraged from now on as they will be removed in
  future versions of ArangoDB.

* INCOMPATIBLE CHANGE: replication of transactions has changed. Previously, transactions
  were logged on a master in one big block and shipped to a slave in one block, too.
  Now transactions will be logged and replicated as separate entries, allowing transactions
  to be bigger and also ensure replication progress.

  This change also affects the behavior of the `stop` method of the replication applier.
  If the replication applier is now stopped manually using the `stop` method and later
  restarted using the `start` method, any transactions that were unfinished at the
  point of stopping will be aborted on a slave, even if they later commit on the master.

  In ArangoDB 2.2, stopping the replication applier manually should be avoided unless the
  goal is to stop replication permanently or to do a full resync with the master anyway.
  If the replication applier still must be stopped, it should be made sure that the
  slave has fetched and applied all pending operations from a master, and that no
  extra transactions are started on the master before the `stop` command on the slave
  is executed.

  Replication of transactions in ArangoDB 2.2 might also lock the involved collections on
  the slave while a transaction is either committed or aborted on the master and the
  change has been replicated to the slave. This change in behavior may be important for
  slave servers that are used for read-scaling. In order to avoid long lasting collection
  locks on the slave, transactions should be kept small.

  The `_replication` system collection is not used anymore in ArangoDB 2.2 and its usage is
  discouraged.

* INCOMPATIBLE CHANGE: the figures reported by the `collection.figures` method
  now only reflect documents and data contained in the journals and datafiles of
  collections. Documents or deletions contained only in the write-ahead log will
  not influence collection figures until the write-ahead log garbage collection
  kicks in. The figures for a collection might therefore underreport the total
  resource usage of a collection.

  Additionally, the attributes `lastTick` and `uncollectedLogfileEntries` have been
  added to the result of the `figures` operation and the HTTP API method
  `PUT /_api/collection/figures`

* added `insert` method as an alias for `save`. Documents can now be inserted into
  a collection using either method:

      db.test.save({ foo: "bar" });
      db.test.insert({ foo: "bar" });

* added support for data-modification AQL queries

* added AQL keywords `INSERT`, `UPDATE`, `REPLACE` and `REMOVE` (and `WITH`) to
  support data-modification AQL queries.

  Unquoted usage of these keywords for attribute names in AQL queries will likely
  fail in ArangoDB 2.2. If any such attribute name needs to be used in a query, it
  should be enclosed in backticks to indicate the usage of a literal attribute
  name.

  For example, the following query will fail in ArangoDB 2.2 with a parse error:

      FOR i IN foo RETURN i.remove

  and needs to be rewritten like this:

      FOR i IN foo RETURN i.`remove`

* disallow storing of JavaScript objects that contain JavaScript native objects
  of type `Date`, `Function`, `RegExp` or `External`, e.g.

      db.test.save({ foo: /bar/ });
      db.test.save({ foo: new Date() });

  will now print

      Error: <data> cannot be converted into JSON shape: could not shape document

  Previously, objects of these types were silently converted into an empty object
  (i.e. `{ }`).

  To store such objects in a collection, explicitly convert them into strings
  like this:

      db.test.save({ foo: String(/bar/) });
      db.test.save({ foo: String(new Date()) });

* The replication methods `logger.start`, `logger.stop` and `logger.properties` are
  no-ops in ArangoDB 2.2 as there is no separate replication logger anymore. Data changes
  are logged into the write-ahead log in ArangoDB 2.2, and not separately by the
  replication logger. The replication logger object is still there in ArangoDB 2.2 to
  ensure backwards-compatibility, however, logging cannot be started, stopped or
  configured anymore. Using any of these methods will do nothing.

  This also affects the following HTTP API methods:
  - `PUT /_api/replication/logger-start`
  - `PUT /_api/replication/logger-stop`
  - `GET /_api/replication/logger-config`
  - `PUT /_api/replication/logger-config`

  Using any of these methods is discouraged from now on as they will be removed in
  future versions of ArangoDB.

* INCOMPATIBLE CHANGE: replication of transactions has changed. Previously, transactions
  were logged on a master in one big block and shipped to a slave in one block, too.
  Now transactions will be logged and replicated as separate entries, allowing transactions
  to be bigger and also ensure replication progress.

  This change also affects the behavior of the `stop` method of the replication applier.
  If the replication applier is now stopped manually using the `stop` method and later
  restarted using the `start` method, any transactions that were unfinished at the
  point of stopping will be aborted on a slave, even if they later commit on the master.

  In ArangoDB 2.2, stopping the replication applier manually should be avoided unless the
  goal is to stop replication permanently or to do a full resync with the master anyway.
  If the replication applier still must be stopped, it should be made sure that the
  slave has fetched and applied all pending operations from a master, and that no
  extra transactions are started on the master before the `stop` command on the slave
  is executed.

  Replication of transactions in ArangoDB 2.2 might also lock the involved collections on
  the slave while a transaction is either committed or aborted on the master and the
  change has been replicated to the slave. This change in behavior may be important for
  slave servers that are used for read-scaling. In order to avoid long lasting collection
  locks on the slave, transactions should be kept small.

  The `_replication` system collection is not used anymore in ArangoDB 2.2 and its usage is
  discouraged.

* INCOMPATIBLE CHANGE: the figures reported by the `collection.figures` method
  now only reflect documents and data contained in the journals and datafiles of
  collections. Documents or deletions contained only in the write-ahead log will
  not influence collection figures until the write-ahead log garbage collection
  kicks in. The figures for a collection might therefore underreport the total
  resource usage of a collection.

  Additionally, the attributes `lastTick` and `uncollectedLogfileEntries` have been
  added to the result of the `figures` operation and the HTTP API method
  `PUT /_api/collection/figures`

* added `insert` method as an alias for `save`. Documents can now be inserted into
  a collection using either method:

      db.test.save({ foo: "bar" });
      db.test.insert({ foo: "bar" });

* added support for data-modification AQL queries

* added AQL keywords `INSERT`, `UPDATE`, `REPLACE` and `REMOVE` (and `WITH`) to
  support data-modification AQL queries.

  Unquoted usage of these keywords for attribute names in AQL queries will likely
  fail in ArangoDB 2.2. If any such attribute name needs to be used in a query, it
  should be enclosed in backticks to indicate the usage of a literal attribute
  name.

  For example, the following query will fail in ArangoDB 2.2 with a parse error:

      FOR i IN foo RETURN i.remove

  and needs to be rewritten like this:

      FOR i IN foo RETURN i.`remove`

* disallow storing of JavaScript objects that contain JavaScript native objects
  of type `Date`, `Function`, `RegExp` or `External`, e.g.

      db.test.save({ foo: /bar/ });
      db.test.save({ foo: new Date() });

  will now print

      Error: <data> cannot be converted into JSON shape: could not shape document

  Previously, objects of these types were silently converted into an empty object
  (i.e. `{ }`).

  To store such objects in a collection, explicitly convert them into strings
  like this:

      db.test.save({ foo: String(/bar/) });
      db.test.save({ foo: String(new Date()) });

* honor startup option `--server.disable-statistics` when deciding whether or not
  to start periodic statistics collection jobs

  Previously, the statistics collection jobs were started even if the server was
  started with the `--server.disable-statistics` flag being set to `true`

* removed startup option `--random.no-seed`

  This option had no effect in previous versions of ArangoDB and was thus removed.

* removed startup option `--database.remove-on-drop`

  This option was used for debugging only.

* removed startup option `--database.force-sync-properties`

  This option is now superfluous as collection properties are now stored in the
  write-ahead log.

* introduced write-ahead log

  All write operations in an ArangoDB server instance are automatically logged
  to the server's write-ahead log. The write-ahead log is a set of append-only
  logfiles, and it is used in case of a crash recovery and for replication.
  Data from the write-ahead log will eventually be moved into the journals or
  datafiles of collections, allowing the server to remove older write-ahead log
  logfiles. Figures of collections will be updated when data are moved from the
  write-ahead log into the journals or datafiles of collections.

  Cross-collection transactions in ArangoDB should benefit considerably by this
  change, as less writes than in previous versions are required to ensure the data
  of multiple collections are atomically and durably committed. All data-modifying
  operations inside transactions (insert, update, remove) will write their
  operations into the write-ahead log directly, making transactions with multiple
  operations also require less physical memory than in previous versions of ArangoDB,
  that required all transaction data to fit into RAM.

  The `_trx` system collection is not used anymore in ArangoDB 2.2 and its usage is
  discouraged.

  The data in the write-ahead log can also be used in the replication context.
  The `_replication` collection that was used in previous versions of ArangoDB to
  store all changes on the server is not used anymore in ArangoDB 2.2. Instead,
  slaves can read from a master's write-ahead log to get informed about most
  recent changes. This removes the need to store data-modifying operations in
  both the actual place and the `_replication` collection.

* removed startup option `--server.disable-replication-logger`

  This option is superfluous in ArangoDB 2.2. There is no dedicated replication
  logger in ArangoDB 2.2. There is now always the write-ahead log, and it is also
  used as the server's replication log. Specifying the startup option
  `--server.disable-replication-logger` will do nothing in ArangoDB 2.2, but the
  option should not be used anymore as it might be removed in a future version.

* changed behavior of replication logger

  There is no dedicated replication logger in ArangoDB 2.2 as there is the
  write-ahead log now. The existing APIs for starting and stopping the replication
  logger still exist in ArangoDB 2.2 for downwards-compatibility, but calling
  the start or stop operations are no-ops in ArangoDB 2.2. When querying the
  replication logger status via the API, the server will always report that the
  replication logger is running. Configuring the replication logger is a no-op
  in ArangoDB 2.2, too. Changing the replication logger configuration has no
  effect. Instead, the write-ahead log configuration can be changed.

* removed MRuby integration for arangod

  ArangoDB had an experimental MRuby integration in some of the publish builds.
  This wasn't continuously developed, and so it has been removed in ArangoDB 2.2.

  This change has led to the following startup options being superfluous:

  - `--ruby.gc-interval`
  - `--ruby.action-directory`
  - `--ruby.modules-path`
  - `--ruby.startup-directory`

  Specifying these startup options will do nothing in ArangoDB 2.2, but the
  options should be avoided from now on as they might be removed in future versions.

* reclaim index memory when last document in collection is deleted

  Previously, deleting documents from a collection did not lead to index sizes being
  reduced. Instead, the already allocated index memory was re-used when a collection
  was refilled.

  Now, index memory for primary indexes and hash indexes is reclaimed instantly when
  the last document from a collection is removed.

* inlined and optimized functions in hash indexes

* added AQL TRANSLATE function

  This function can be used to perform lookups from static lists, e.g.

      LET countryNames = { US: "United States", UK: "United Kingdom", FR: "France" }
      RETURN TRANSLATE("FR", countryNames)

* fixed datafile debugger

* fixed check-version for empty directory

* moved try/catch block to the top of routing chain

* added mountedApp function for foxx-manager

* fixed issue #883: arango 2.1 - when starting multi-machine cluster, UI web
  does not change to cluster overview

* fixed dfdb: should not start any other V8 threads

* cleanup of version-check, added module org/arangodb/database-version,
  added --check-version option

* fixed issue #881: [2.1.0] Bombarded (every 10 sec or so) with
  "WARNING format string is corrupt" when in non-system DB Dashboard

* specialized primary index implementation to allow faster hash table
  rebuilding and reduce lookups in datafiles for the actual value of `_key`.

* issue #862: added `--overwrite` option to arangoimp

* removed number of property lookups for documents during AQL queries that
  access documents

* prevent buffering of long print results in arangosh's and arangod's print
  command

  this change will emit buffered intermediate print results and discard the
  output buffer to quickly deliver print results to the user, and to prevent
  constructing very large buffers for large results

* removed sorting of attribute names for use in a collection's shaper

  sorting attribute names was done on document insert to keep attributes
  of a collection in sorted order for faster comparisons. The sort order
  of attributes was only used in one particular and unlikely case, so it
  was removed. Collections with many different attribute names should
  benefit from this change by faster inserts and slightly less memory usage.

* fixed a bug in arangodump which got the collection name in _from and _to
  attributes of edges wrong (all were "_unknown")

* fixed a bug in arangorestore which did not recognize wrong _from and _to
  attributes of edges

* improved error detection and reporting in arangorestore


v2.1.1 (2014-06-06)
-------------------

* fixed dfdb: should not start any other V8 threads

* signature for collection functions was modified

  The basic change was the substitution of the input parameter of the
  function by an generic options object which can contain multiple
  option parameter of the function.
  Following functions were modified
  remove
  removeBySample
  replace
  replaceBySample
  update
  updateBySample

  Old signature is yet supported but it will be removed in future versions

v2.1.0 (2014-05-29)
-------------------

* implemented upgrade procedure for clusters

* fixed communication issue with agency which prevented reconnect
  after an agent failure

* fixed cluster dashboard in the case that one but not all servers
  in the cluster are down

* fixed a bug with coordinators creating local database objects
  in the wrong order (_system needs to be done first)

* improved cluster dashboard


v2.1.0-rc2 (2014-05-25)
-----------------------

* fixed issue #864: Inconsistent behavior of AQL REVERSE(list) function


v2.1.0-rc1 (XXXX-XX-XX)
-----------------------

* added server-side periodic task management functions:

  - require("org/arangodb/tasks").register(): registers a periodic task
  - require("org/arangodb/tasks").unregister(): unregisters and removes a
    periodic task
  - require("org/arangodb/tasks").get(): retrieves a specific tasks or all
    existing tasks

  the previous undocumented function `internal.definePeriodic` is now
  deprecated and will be removed in a future release.

* decrease the size of some seldom used system collections on creation.

  This will make these collections use less disk space and mapped memory.

* added AQL date functions

* added AQL FLATTEN() list function

* added index memory statistics to `db.<collection>.figures()` function

  The `figures` function will now return a sub-document `indexes`, which lists
  the number of indexes in the `count` sub-attribute, and the total memory
  usage of the indexes in bytes in the `size` sub-attribute.

* added AQL CURRENT_DATABASE() function

  This function returns the current database's name.

* added AQL CURRENT_USER() function

  This function returns the current user from an AQL query. The current user is the
  username that was specified in the `Authorization` HTTP header of the request. If
  authentication is turned off or the query was executed outside a request context,
  the function will return `null`.

* fixed issue #796: Searching with newline chars broken?

  fixed slightly different handling of backslash escape characters in a few
  AQL functions. Now handling of escape sequences should be consistent, and
  searching for newline characters should work the same everywhere

* added OpenSSL version check for configure

  It will report all OpenSSL versions < 1.0.1g as being too old.
  `configure` will only complain about an outdated OpenSSL version but not stop.

* require C++ compiler support (requires g++ 4.8, clang++ 3.4 or Visual Studio 13)

* less string copying returning JSONified documents from ArangoDB, e.g. via
  HTTP GET `/_api/document/<collection>/<document>`

* issue #798: Lower case http headers from arango

  This change allows returning capitalized HTTP headers, e.g.
  `Content-Length` instead of `content-length`.
  The HTTP spec says that headers are case-insensitive, but
  in fact several clients rely on a specific case in response
  headers.
  This change will capitalize HTTP headers if the `X-Arango-Version`
  request header is sent by the client and contains a value of at
  least `20100` (for version 2.1). The default value for the
  compatibility can also be set at server start, using the
  `--server.default-api-compatibility` option.

* simplified usage of `db._createStatement()`

  Previously, the function could not be called with a query string parameter as
  follows:

      db._createStatement(queryString);

  Calling it as above resulted in an error because the function expected an
  object as its parameter. From now on, it's possible to call the function with
  just the query string.

* make ArangoDB not send back a `WWW-Authenticate` header to a client in case the
  client sends the `X-Omit-WWW-Authenticate` HTTP header.

  This is done to prevent browsers from showing their built-in HTTP authentication
  dialog for AJAX requests that require authentication.
  ArangoDB will still return an HTTP 401 (Unauthorized) if the request doesn't
  contain valid credentials, but it will omit the `WWW-Authenticate` header,
  allowing clients to bypass the browser's authentication dialog.

* added REST API method HTTP GET `/_api/job/job-id` to query the status of an
  async job without potentially fetching it from the list of done jobs

* fixed non-intuitive behavior in jobs API: previously, querying the status
  of an async job via the API HTTP PUT `/_api/job/job-id` removed a currently
  executing async job from the list of queryable jobs on the server.
  Now, when querying the result of an async job that is still executing,
  the job is kept in the list of queryable jobs so its result can be fetched
  by a subsequent request.

* use a new data structure for the edge index of an edge collection. This
  improves the performance for the creation of the edge index and in
  particular speeds up removal of edges in graphs. Note however that
  this change might change the order in which edges starting at
  or ending in a vertex are returned. However, this order was never
  guaranteed anyway and it is not sensible to guarantee any particular
  order.

* provide a size hint to edge and hash indexes when initially filling them
  this will lead to less re-allocations when populating these indexes

  this may speed up building indexes when opening an existing collection

* don't requeue identical context methods in V8 threads in case a method is
  already registered

* removed arangod command line option `--database.remove-on-compacted`

* export the sort attribute for graph traversals to the HTTP interface

* add support for arangodump/arangorestore for clusters


v2.0.8 (XXXX-XX-XX)
-------------------

* fixed too-busy iteration over skiplists

  Even when a skiplist query was restricted by a limit clause, the skiplist
  index was queried without the limit. this led to slower-than-necessary
  execution times.

* fixed timeout overflows on 32 bit systems

  this bug has led to problems when select was called with a high timeout
  value (2000+ seconds) on 32bit systems that don't have a forgiving select
  implementation. when the call was made on these systems, select failed
  so no data would be read or sent over the connection

  this might have affected some cluster-internal operations.

* fixed ETCD issues on 32 bit systems

  ETCD was non-functional on 32 bit systems at all. The first call to the
  watch API crashed it. This was because atomic operations worked on data
  structures that were not properly aligned on 32 bit systems.

* fixed issue #848: db.someEdgeCollection.inEdge does not return correct
  value when called the 2nd time after a .save to the edge collection


v2.0.7 (2014-05-05)
-------------------

* issue #839: Foxx Manager missing "unfetch"

* fixed a race condition at startup

  this fixes undefined behavior in case the logger was involved directly at
  startup, before the logger initialization code was called. This should have
  occurred only for code that was executed before the invocation of main(),
  e.g. during ctor calls of statically defined objects.


v2.0.6 (2014-04-22)
-------------------

* fixed issue #835: arangosh doesn't show correct database name



v2.0.5 (2014-04-21)
-------------------

* Fixed a caching problem in IE JS Shell

* added cancelation for async jobs

* upgraded to new gyp for V8

* new Windows installer


v2.0.4 (2014-04-14)
-------------------

* fixed cluster authentication front-end issues for Firefox and IE, there are
  still problems with Chrome


v2.0.3 (2014-04-14)
-------------------

* fixed AQL optimizer bug

* fixed front-end issues

* added password change dialog


v2.0.2 (2014-04-06)
-------------------

* during cluster startup, do not log (somewhat expected) connection errors with
  log level error, but with log level info

* fixed dashboard modals

* fixed connection check for cluster planning front end: firefox does
  not support async:false

* document how to persist a cluster plan in order to relaunch an existing
  cluster later


v2.0.1 (2014-03-31)
-------------------

* make ArangoDB not send back a `WWW-Authenticate` header to a client in case the
  client sends the `X-Omit-WWW-Authenticate` HTTP header.

  This is done to prevent browsers from showing their built-in HTTP authentication
  dialog for AJAX requests that require authentication.
  ArangoDB will still return an HTTP 401 (Unauthorized) if the request doesn't
  contain valid credentials, but it will omit the `WWW-Authenticate` header,
  allowing clients to bypass the browser's authentication dialog.

* fixed isses in arango-dfdb:

  the dfdb was not able to unload certain system collections, so these couldn't be
  inspected with the dfdb sometimes. Additionally, it did not truncate corrupt
  markers from datafiles under some circumstances

* added `changePassword` attribute for users

* fixed non-working "save" button in collection edit view of web interface
  clicking the save button did nothing. one had to press enter in one of the input
  fields to send modified form data

* fixed V8 compile error on MacOS X

* prevent `body length: -9223372036854775808` being logged in development mode for
  some Foxx HTTP responses

* fixed several bugs in web interface dashboard

* fixed issue #783: coffee script not working in manifest file

* fixed issue #783: coffee script not working in manifest file

* fixed issue #781: Cant save current query from AQL editor ui

* bumped version in `X-Arango-Version` compatibility header sent by arangosh and other
  client tools from `1.5` to `2.0`.

* fixed startup options for arango-dfdb, added details option for arango-dfdb

* fixed display of missing error messages and codes in arangosh

* when creating a collection via the web interface, the collection type was always
  "document", regardless of the user's choice


v2.0.0 (2014-03-10)
-------------------

* first 2.0 release


v2.0.0-rc2 (2014-03-07)
-----------------------

* fixed cluster authorization


v2.0.0-rc1 (2014-02-28)
-----------------------

* added sharding :-)

* added collection._dbName attribute to query the name of the database from a collection

  more detailed documentation on the sharding and cluster features can be found in the user
  manual, section **Sharding**

* INCOMPATIBLE CHANGE: using complex values in AQL filter conditions with operators other
  than equality (e.g. >=, >, <=, <) will disable usage of skiplist indexes for filter
  evaluation.

  For example, the following queries will be affected by change:

      FOR doc IN docs FILTER doc.value < { foo: "bar" } RETURN doc
      FOR doc IN docs FILTER doc.value >= [ 1, 2, 3 ] RETURN doc

  The following queries will not be affected by the change:

      FOR doc IN docs FILTER doc.value == 1 RETURN doc
      FOR doc IN docs FILTER doc.value == "foo" RETURN doc
      FOR doc IN docs FILTER doc.value == [ 1, 2, 3 ] RETURN doc
      FOR doc IN docs FILTER doc.value == { foo: "bar" } RETURN doc

* INCOMPATIBLE CHANGE: removed undocumented method `collection.saveOrReplace`

  this feature was never advertised nor documented nor tested.

* INCOMPATIBLE CHANGE: removed undocumented REST API method `/_api/simple/BY-EXAMPLE-HASH`

  this feature was never advertised nor documented nor tested.

* added explicit startup parameter `--server.reuse-address`

  This flag can be used to control whether sockets should be acquired with the SO_REUSEADDR
  flag.

  Regardless of this setting, sockets on Windows are always acquired using the
  SO_EXCLUSIVEADDRUSE flag.

* removed undocumented REST API method GET `/_admin/database-name`

* added user validation API at POST `/_api/user/<username>`

* slightly improved users management API in `/_api/user`:

  Previously, when creating a new user via HTTP POST, the username needed to be
  passed in an attribute `username`. When users were returned via this API,
  the usernames were returned in an attribute named `user`. This was slightly
  confusing and was changed in 2.0 as follows:

  - when adding a user via HTTP POST, the username can be specified in an attribute
  `user`. If this attribute is not used, the API will look into the attribute `username`
  as before and use that value.
  - when users are returned via HTTP GET, the usernames are still returned in an
    attribute `user`.

  This change should be fully downwards-compatible with the previous version of the API.

* added AQL SLICE function to extract slices from lists

* made module loader more node compatible

* the startup option `--javascript.package-path` for arangosh is now deprecated and does
  nothing. Using it will not cause an error, but the option is ignored.

* added coffee script support

* Several UI improvements.

* Exchanged icons in the graphviewer toolbar

* always start networking and HTTP listeners when starting the server (even in
  console mode)

* allow vertex and edge filtering with user-defined functions in TRAVERSAL,
  TRAVERSAL_TREE and SHORTEST_PATH AQL functions:

      // using user-defined AQL functions for edge and vertex filtering
      RETURN TRAVERSAL(friends, friendrelations, "friends/john", "outbound", {
        followEdges: "myfunctions::checkedge",
        filterVertices: "myfunctions::checkvertex"
      })

      // using the following custom filter functions
      var aqlfunctions = require("org/arangodb/aql/functions");
      aqlfunctions.register("myfunctions::checkedge", function (config, vertex, edge, path) {
        return (edge.type !== 'dislikes'); // don't follow these edges
      }, false);

      aqlfunctions.register("myfunctions::checkvertex", function (config, vertex, path) {
        if (vertex.isDeleted || ! vertex.isActive) {
          return [ "prune", "exclude" ]; // exclude these and don't follow them
        }
        return [ ]; // include everything else
      }, false);

* fail if invalid `strategy`, `order` or `itemOrder` attribute values
  are passed to the AQL TRAVERSAL function. Omitting these attributes
  is not considered an error, but specifying an invalid value for any
  of these attributes will make an AQL query fail.

* issue #751: Create database through API should return HTTP status code 201

  By default, the server now returns HTTP 201 (created) when creating a new
  database successfully. To keep compatibility with older ArangoDB versions, the
  startup parameter `--server.default-api-compatibility` can be set to a value
  of `10400` to indicate API compatibility with ArangoDB 1.4. The compatibility
  can also be enforced by setting the `X-Arango-Version` HTTP header in a
  client request to this API on a per-request basis.

* allow direct access from the `db` object to collections whose names start
  with an underscore (e.g. db._users).

  Previously, access to such collections via the `db` object was possible from
  arangosh, but not from arangod (and thus Foxx and actions). The only way
  to access such collections from these places was via the `db._collection(<name>)`
  workaround.

* allow `\n` (as well as `\r\n`) as line terminator in batch requests sent to
  `/_api/batch` HTTP API.

* use `--data-binary` instead of `--data` parameter in generated cURL examples

* issue #703: Also show path of logfile for fm.config()

* issue #675: Dropping a collection used in "graph" module breaks the graph

* added "static" Graph.drop() method for graphs API

* fixed issue #695: arangosh server.password error

* use pretty-printing in `--console` mode by default

* simplified ArangoDB startup options

  Some startup options are now superfluous or their usage is simplified. The
  following options have been changed:

  * `--javascript.modules-path`: this option has been removed. The modules paths
    are determined by arangod and arangosh automatically based on the value of
    `--javascript.startup-directory`.

    If the option is set on startup, it is ignored so startup will not abort with
    an error `unrecognized option`.

  * `--javascript.action-directory`: this option has been removed. The actions
    directory is determined by arangod automatically based on the value of
    `--javascript.startup-directory`.

    If the option is set on startup, it is ignored so startup will not abort with
    an error `unrecognized option`.

  * `--javascript.package-path`: this option is still available but it is not
    required anymore to set the standard package paths (e.g. `js/npm`). arangod
    will automatically use this standard package path regardless of whether it
    was specified via the options.

    It is possible to use this option to add additional package paths to the
    standard value.

  Configuration files included with arangod are adjusted accordingly.

* layout of the graphs tab adapted to better fit with the other tabs

* database selection is moved to the bottom right corner of the web interface

* removed priority queue index type

  this feature was never advertised nor documented nor tested.

* display internal attributes in document source view of web interface

* removed separate shape collections

  When upgrading to ArangoDB 2.0, existing collections will be converted to include
  shapes and attribute markers in the datafiles instead of using separate files for
  shapes.

  When a collection is converted, existing shapes from the SHAPES directory will
  be written to a new datafile in the collection directory, and the SHAPES directory
  will be removed afterwards.

  This saves up to 2 MB of memory and disk space for each collection
  (savings are higher, the less different shapes there are in a collection).
  Additionally, one less file descriptor per opened collection will be used.

  When creating a new collection, the amount of sync calls may be reduced. The same
  may be true for documents with yet-unknown shapes. This may help performance
  in these cases.

* added AQL functions `NTH` and `POSITION`

* added signal handler for arangosh to save last command in more cases

* added extra prompt placeholders for arangosh:
  - `%e`: current endpoint
  - `%u`: current user

* added arangosh option `--javascript.gc-interval` to control amount of
  garbage collection performed by arangosh

* fixed issue #651: Allow addEdge() to take vertex ids in the JS library

* removed command-line option `--log.format`

  In previous versions, this option did not have an effect for most log messages, so
  it got removed.

* removed C++ logger implementation

  Logging inside ArangoDB is now done using the LOG_XXX() macros. The LOGGER_XXX()
  macros are gone.

* added collection status "loading"


v1.4.16 (XXXX-XX-XX)
--------------------

* fixed too eager datafile deletion

  this issue could have caused a crash when the compaction had marked datafiles as obsolete
  and they were removed while "old" temporary query results still pointed to the old datafile
  positions

* fixed issue #826: Replication fails when a collection's configuration changes


v1.4.15 (2014-04-19)
--------------------

* bugfix for AQL query optimizer

  the following type of query was too eagerly optimized, leading to errors in code-generation:

      LET a = (FOR i IN [] RETURN i) LET b = (FOR i IN [] RETURN i) RETURN 1

  the problem occurred when both lists in the subqueries were empty. In this case invalid code
  was generated and the query couldn't be executed.


v1.4.14 (2014-04-05)
--------------------

* fixed race conditions during shape / attribute insertion

  A race condition could have led to spurious `cannot find attribute #xx` or
  `cannot find shape #xx` (where xx is a number) warning messages being logged
  by the server. This happened when a new attribute was inserted and at the same
  time was queried by another thread.

  Also fixed a race condition that may have occurred when a thread tried to
  access the shapes / attributes hash tables while they were resized. In this
  cases, the shape / attribute may have been hashed to a wrong slot.

* fixed a memory barrier / cpu synchronization problem with libev, affecting
  Windows with Visual Studio 2013 (probably earlier versions are affected, too)

  The issue is described in detail here:
  http://lists.schmorp.de/pipermail/libev/2014q1/002318.html


v1.4.13 (2014-03-14)
--------------------

* added diagnostic output for Foxx application upload

* allow dump & restore from ArangoDB 1.4 with an ArangoDB 2.0 server

* allow startup options `temp-path` and `default-language` to be specified from the arangod
  configuration file and not only from the command line

* fixed too eager compaction

  The compaction will now wait for several seconds before trying to re-compact the same
  collection. Additionally, some other limits have been introduced for the compaction.


v1.4.12 (2014-03-05)
--------------------

* fixed display bug in web interface which caused the following problems:
  - documents were displayed in web interface as being empty
  - document attributes view displayed many attributes with content "undefined"
  - document source view displayed many attributes with name "TYPEOF" and value "undefined"
  - an alert popping up in the browser with message "Datatables warning..."

* re-introduced old-style read-write locks to supports Windows versions older than
  Windows 2008R2 and Windows 7. This should re-enable support for Windows Vista and
  Windows 2008.


v1.4.11 (2014-02-27)
--------------------

* added SHORTEST_PATH AQL function

  this calculates the shortest paths between two vertices, using the Dijkstra
  algorithm, employing a min-heap

  By default, ArangoDB does not know the distance between any two vertices and
  will use a default distance of 1. A custom distance function can be registered
  as an AQL user function to make the distance calculation use any document
  attributes or custom logic:

      RETURN SHORTEST_PATH(cities, motorways, "cities/CGN", "cities/MUC", "outbound", {
        paths: true,
        distance: "myfunctions::citydistance"
      })

      // using the following custom distance function
      var aqlfunctions = require("org/arangodb/aql/functions");
      aqlfunctions.register("myfunctions::distance", function (config, vertex1, vertex2, edge) {
        return Math.sqrt(Math.pow(vertex1.x - vertex2.x) + Math.pow(vertex1.y - vertex2.y));
      }, false);

* fixed bug in Graph.pathTo function

* fixed small memleak in AQL optimizer

* fixed access to potentially uninitialized variable when collection had a cap constraint


v1.4.10 (2014-02-21)
--------------------

* fixed graph constructor to allow graph with some parameter to be used

* added node.js "events" and "stream"

* updated npm packages

* added loading of .json file

* Fixed http return code in graph api with waitForSync parameter.

* Fixed documentation in graph, simple and index api.

* removed 2 tests due to change in ruby library.

* issue #756: set access-control-expose-headers on CORS response

  the following headers are now whitelisted by ArangoDB in CORS responses:
  - etag
  - content-encoding
  - content-length
  - location
  - server
  - x-arango-errors
  - x-arango-async-id


v1.4.9 (2014-02-07)
-------------------

* return a document's current etag in response header for HTTP HEAD requests on
  documents that return an HTTP 412 (precondition failed) error. This allows
  retrieving the document's current revision easily.

* added AQL function `SKIPLIST` to directly access skiplist indexes from AQL

  This is a shortcut method to use a skiplist index for retrieving specific documents in
  indexed order. The function capability is rather limited, but it may be used
  for several cases to speed up queries. The documents are returned in index order if
  only one condition is used.

      /* return all documents with mycollection.created > 12345678 */
      FOR doc IN SKIPLIST(mycollection, { created: [[ '>', 12345678 ]] })
        RETURN doc

      /* return first document with mycollection.created > 12345678 */
      FOR doc IN SKIPLIST(mycollection, { created: [[ '>', 12345678 ]] }, 0, 1)
        RETURN doc

      /* return all documents with mycollection.created between 12345678 and 123456790 */
      FOR doc IN SKIPLIST(mycollection, { created: [[ '>', 12345678 ], [ '<=', 123456790 ]] })
        RETURN doc

      /* return all documents with mycollection.a equal 1 and .b equal 2 */
      FOR doc IN SKIPLIST(mycollection, { a: [[ '==', 1 ]], b: [[ '==', 2 ]] })
        RETURN doc

  The function requires a skiplist index with the exact same attributes to
  be present on the specified collection. All attributes present in the skiplist
  index must be specified in the conditions specified for the `SKIPLIST` function.
  Attribute declaration order is important, too: attributes must be specified in the
  same order in the condition as they have been declared in the skiplist index.

* added command-line option `--server.disable-authentication-unix-sockets`

  with this option, authentication can be disabled for all requests coming
  in via UNIX domain sockets, enabling clients located on the same host as
  the ArangoDB server to connect without authentication.
  Other connections (e.g. TCP/IP) are not affected by this option.

  The default value for this option is `false`.
  Note: this option is only supported on platforms that support Unix domain
  sockets.

* call global arangod instance destructor on shutdown

* issue #755: TRAVERSAL does not use strategy, order and itemOrder options

  these options were not honored when configuring a traversal via the AQL
  TRAVERSAL function. Now, these options are used if specified.

* allow vertex and edge filtering with user-defined functions in TRAVERSAL,
  TRAVERSAL_TREE and SHORTEST_PATH AQL functions:

      // using user-defined AQL functions for edge and vertex filtering
      RETURN TRAVERSAL(friends, friendrelations, "friends/john", "outbound", {
        followEdges: "myfunctions::checkedge",
        filterVertices: "myfunctions::checkvertex"
      })

      // using the following custom filter functions
      var aqlfunctions = require("org/arangodb/aql/functions");
      aqlfunctions.register("myfunctions::checkedge", function (config, vertex, edge, path) {
        return (edge.type !== 'dislikes'); // don't follow these edges
      }, false);

      aqlfunctions.register("myfunctions::checkvertex", function (config, vertex, path) {
        if (vertex.isDeleted || ! vertex.isActive) {
          return [ "prune", "exclude" ]; // exclude these and don't follow them
        }
        return [ ]; // include everything else
      }, false);

* issue #748: add vertex filtering to AQL's TRAVERSAL[_TREE]() function


v1.4.8 (2014-01-31)
-------------------

* install foxx apps in the web interface

* fixed a segfault in the import API


v1.4.7 (2014-01-23)
-------------------

* issue #744: Add usage example arangoimp from Command line

* issue #738: added __dirname, __filename pseudo-globals. Fixes #733. (@by pluma)

* mount all Foxx applications in system apps directory on startup


v1.4.6 (2014-01-20)
-------------------

* issue #736: AQL function to parse collection and key from document handle

* added fm.rescan() method for Foxx-Manager

* fixed issue #734: foxx cookie and route problem

* added method `fm.configJson` for arangosh

* include `startupPath` in result of API `/_api/foxx/config`


v1.4.5 (2014-01-15)
-------------------

* fixed issue #726: Alternate Windows Install Method

* fixed issue #716: dpkg -P doesn't remove everything

* fixed bugs in description of HTTP API `_api/index`

* fixed issue #732: Rest API GET revision number

* added missing documentation for several methods in HTTP API `/_api/edge/...`

* fixed typos in description of HTTP API `_api/document`

* defer evaluation of AQL subqueries and logical operators (lazy evaluation)

* Updated font in WebFrontend, it now contains a version that renders properly on Windows

* generally allow function return values as call parameters to AQL functions

* fixed potential deadlock in global context method execution

* added override file "arangod.conf.local" (and co)


v1.4.4 (2013-12-24)
-------------------

* uid and gid are now set in the scripts, there is no longer a separate config file for
  arangod when started from a script

* foxx-manager is now an alias for arangosh

* arango-dfdb is now an alias for arangod, moved from bin to sbin

* changed from readline to linenoise for Windows

* added --install-service and --uninstall-service for Windows

* removed --daemon and --supervisor for Windows

* arangosh and arangod now uses the config-file which maps the binary name, i. e. if you
  rename arangosh to foxx-manager it will use the config file foxx-manager.conf

* fixed lock file for Windows

* fixed issue #711, #687: foxx-manager throws internal errors

* added `--server.ssl-protocol` option for client tools
  this allows connecting from arangosh, arangoimp, arangoimp etc. to an ArangoDB
  server that uses a non-default value for `--server.ssl-protocol`. The default
  value for the SSL protocol is 4 (TLSv1). If the server is configured to use a
  different protocol, it was not possible to connect to it with the client tools.

* added more detailed request statistics

  This adds the number of async-executed HTTP requests plus the number of HTTP
  requests per individual HTTP method type.

* added `--force` option for arangorestore
  this option allows continuing a restore operation even if the server reports errors
  in the middle of the restore operation

* better error reporting for arangorestore
  in case the server returned an HTTP error, arangorestore previously reported this
  error as `internal error` without any details only. Now server-side errors are
  reported by arangorestore with the server's error message

* include more system collections in dumps produced by arangodump
  previously some system collections were intentionally excluded from dumps, even if the
  dump was run with `--include-system-collections`. for example, the collections `_aal`,
  `_modules`, `_routing`, and `_users` were excluded. This makes sense in a replication
  context but not always in a dump context.
  When specifying `--include-system-collections`, arangodump will now include the above-
  mentioned collections in the dump, too. Some other system collections are still excluded
  even when the dump is run with `--include-system-collections`, for example `_replication`
  and `_trx`.

* fixed issue #701: ArangoStatement undefined in arangosh

* fixed typos in configuration files


v1.4.3 (2013-11-25)
-------------------

* fixed a segfault in the AQL optimizer, occurring when a constant non-list value was
  used on the right-hand side of an IN operator that had a collection attribute on the
  left-hand side

* issue #662:

  Fixed access violation errors (crashes) in the Windows version, occurring under some
  circumstances when accessing databases with multiple clients in parallel

* fixed issue #681: Problem with ArchLinux PKGBUILD configuration


v1.4.2 (2013-11-20)
-------------------

* fixed issue #669: Tiny documentation update

* ported Windows version to use native Windows API SRWLocks (slim read-write locks)
  and condition variables instead of homemade versions

  MSDN states the following about the compatibility of SRWLocks and Condition Variables:

      Minimum supported client:
      Windows Server 2008 [desktop apps | Windows Store apps]

      Minimum supported server:
      Windows Vista [desktop apps | Windows Store apps]

* fixed issue #662: ArangoDB on Windows hanging

  This fixes a deadlock issue that occurred on Windows when documents were written to
  a collection at the same time when some other thread tried to drop the collection.

* fixed file-based logging in Windows

  the logger complained on startup if the specified log file already existed

* fixed startup of server in daemon mode (`--daemon` startup option)

* fixed a segfault in the AQL optimizer

* issue #671: Method graph.measurement does not exist

* changed Windows condition variable implementation to use Windows native
  condition variables

  This is an attempt to fix spurious Windows hangs as described in issue #662.

* added documentation for JavaScript traversals

* added --code-page command-line option for Windows version of arangosh

* fixed a problem when creating edges via the web interface.

  The problem only occurred if a collection was created with type "document
  collection" via the web interface, and afterwards was dropped and re-created
  with type "edge collection". If the web interface page was not reloaded,
  the old collection type (document) was cached, making the subsequent creation
  of edges into the (seeming-to-be-document) collection fail.

  The fix is to not cache the collection type in the web interface. Users of
  an older version of the web interface can reload the collections page if they
  are affected.

* fixed a caching problem in arangosh: if a collection was created using the web
  interface, and then removed via arangosh, arangosh did not actually drop the
  collection due to caching.

  Because the `drop` operation was not carried out, this caused misleading error
  messages when trying to re-create the collection (e.g. `cannot create collection:
  duplicate name`).

* fixed ALT-introduced characters for arangosh console input on Windows

  The Windows readline port was not able to handle characters that are built
  using CTRL or ALT keys. Regular characters entered using the CTRL or ALT keys
  were silently swallowed and not passed to the terminal input handler.

  This did not seem to cause problems for the US keyboard layout, but was a
  severe issue for keyboard layouts that require the ALT (or ALT-GR) key to
  construct characters. For example, entering the character `{` with a German
  keyboard layout requires pressing ALT-GR + 9.

* fixed issue #665: Hash/skiplist combo madness bit my ass

  this fixes a problem with missing/non-deterministic rollbacks of inserts in
  case of a unique constraint violation into a collection with multiple secondary
  indexes (with at least one of them unique)

* fixed issue #664: ArangoDB installer on Windows requires drive c:

* partly fixed issue #662: ArangoDB on Windows hanging

  This fixes dropping databases on Windows. In previous 1.4 versions on Windows,
  one shape collection file was not unloaded and removed when dropping a database,
  leaving one directory and one shape collection file in the otherwise-dropped
  database directory.

* fixed issue #660: updated documentation on indexes


v1.4.1 (2013-11-08)
-------------------

* performance improvements for skip-list deletes


v1.4.1-rc1 (2013-11-07)
-----------------------

* fixed issue #635: Web-Interface should have a "Databases" Menu for Management

* fixed issue #624: Web-Interface is missing a Database selector

* fixed segfault in bitarray query

* fixed issue #656: Cannot create unique index through web interface

* fixed issue #654: bitarray index makes server down

* fixed issue #653: Slow query

* fixed issue #650: Randomness of any() should be improved

* made AQL `DOCUMENT()` function polymorphic and work with just one parameter.

  This allows using the `DOCUMENT` function like this:

      DOCUMENT('users/john')
      DOCUMENT([ 'users/john', 'users/amy' ])

  in addition to the existing use cases:

      DOCUMENT(users, 'users/john')
      DOCUMENT(users, 'john')
      DOCUMENT(users, [ 'users/john' ])
      DOCUMENT(users, [ 'users/john', 'users/amy' ])
      DOCUMENT(users, [ 'john', 'amy' ])

* simplified usage of ArangoDB batch API

  It is not necessary anymore to send the batch boundary in the HTTP `Content-Type`
  header. Previously, the batch API expected the client to send a Content-Type header
  of`multipart/form-data; boundary=<some boundary value>`. This is still supported in
  ArangoDB 2.0, but clients can now also omit this header. If the header is not
  present in a client request, ArangoDB will ignore the request content type and
  read the MIME boundary from the beginning of the request body.

  This also allows using the batch API with the Swagger "Try it out" feature (which is
  not too good at sending a different or even dynamic content-type request header).

* added API method GET `/_api/database/user`

  This returns the list of databases a specific user can see without changing the
  username/passwd.

* issue #424: Documentation about IDs needs to be upgraded


v1.4.0 (2013-10-29)
-------------------

* fixed issue #648: /batch API is missing from Web Interface API Documentation (Swagger)

* fixed issue #647: Icon tooltips missing

* fixed issue #646: index creation in web interface

* fixed issue #645: Allow jumping from edge to linked vertices

* merged PR for issue #643: Some minor corrections and a link to "Downloads"

* fixed issue #642: Completion of error handling

* fixed issue #639: compiling v1.4 on maverick produces warnings on -Wstrict-null-sentinel

* fixed issue #634: Web interface bug: Escape does not always propagate

* fixed issue #620: added startup option `--server.default-api-compatibility`

  This adds the following changes to the ArangoDB server and clients:
  - the server provides a new startup option `--server.default-api-compatibility`.
    This option can be used to determine the compatibility of (some) server API
    return values. The value for this parameter is a server version number,
    calculated as follows: `10000 * major + 100 * minor` (e.g. `10400` for ArangoDB
    1.3). The default value is `10400` (1.4), the minimum allowed value is `10300`
    (1.3).

    When setting this option to a value lower than the current server version,
    the server might respond with old-style results to "old" clients, increasing
    compatibility with "old" (non-up-to-date) clients.

  - the server will on each incoming request check for an HTTP header
    `x-arango-version`. Clients can optionally set this header to the API
    version number they support. For example, if a client sends the HTTP header
    `x-arango-version: 10300`, the server will pick this up and might send ArangoDB
    1.3-style responses in some situations.

    Setting either the startup parameter or using the HTTP header (or both) allows
    running "old" clients with newer versions of ArangoDB, without having to adjust
    the clients too much.

  - the `location` headers returned by the server for the APIs `/_api/document/...`
    and `/_api/collection/...` will have different values depending on the used API
    version. If the API compatibility is `10300`, the `location` headers returned
    will look like this:

        location: /_api/document/....

    whereas when an API compatibility of `10400` or higher is used, the `location`
    headers will look like this:

        location: /_db/<database name>/_api/document/...

  Please note that even in the presence of this, old API versions still may not
  be supported forever by the server.

* fixed issue #643: Some minor corrections and a link to "Downloads" by @frankmayer

* started issue #642: Completion of error handling

* fixed issue #639: compiling v1.4 on maverick produces warnings on
  -Wstrict-null-sentinel

* fixed issue #621: Standard Config needs to be fixed

* added function to manage indexes (web interface)

* improved server shutdown time by signaling shutdown to applicationserver,
  logging, cleanup and compactor threads

* added foxx-manager `replace` command

* added foxx-manager `installed` command (a more intuitive alias for `list`)

* fixed issue #617: Swagger API is missing '/_api/version'

* fixed issue #615: Swagger API: Some commands have no parameter entry forms

* fixed issue #614: API : Typo in : Request URL /_api/database/current

* fixed issue #609: Graph viz tool - different background color

* fixed issue #608: arangosh config files - eventually missing in the manual

* fixed issue #607: Admin interface: no core documentation

* fixed issue #603: Aardvark Foxx App Manager

* fixed a bug in type-mapping between AQL user functions and the AQL layer

  The bug caused errors like the following when working with collection documents
  in an AQL user function:

      TypeError: Cannot assign to read only property '_id' of #<ShapedJson>

* create less system collections when creating a new database

  This is achieved by deferring collection creation until the collections are actually
  needed by ArangoDB. The following collections are affected by the change:
  - `_fishbowl`
  - `_structures`


v1.4.0-beta2 (2013-10-14)
-------------------------

* fixed compaction on Windows

  The compaction on Windows did not ftruncate the cleaned datafiles to a smaller size.
  This has been fixed so not only the content of the files is cleaned but also files
  are re-created with potentially smaller sizes.

* only the following system collections will be excluded from replication from now on:
  - `_replication`
  - `_trx`
  - `_users`
  - `_aal`
  - `_fishbowl`
  - `_modules`
  - `_routing`

  Especially the following system collections will now be included in replication:
  - `_aqlfunctions`
  - `_graphs`

  In previous versions of ArangoDB, all system collections were excluded from the
  replication.

  The change also caused a change in the replication logger and applier:
  in previous versions of ArangoDB, only a collection's id was logged for an operation.
  This has not caused problems for non-system collections but for system collections
  there ids might differ. In addition to a collection id ArangoDB will now also log the
  name of a collection for each replication event.

  The replication applier will now look for the collection name attribute in logged
  events preferably.

* added database selection to arango-dfdb

* provide foxx-manager, arangodump, and arangorestore in Windows build

* ArangoDB 1.4 will refuse to start if option `--javascript.app-path` is not set.

* added startup option `--server.allow-method-override`

  This option can be set to allow overriding the HTTP request method in a request using
  one of the following custom headers:

  - x-http-method-override
  - x-http-method
  - x-method-override

  This allows bypassing proxies and tools that would otherwise just let certain types of
  requests pass. Enabling this option may impose a security risk, so it should only be
  used in very controlled environments.

  The default value for this option is `false` (no method overriding allowed).

* added "details" URL parameter for bulk import API

  Setting the `details` URL parameter to `true` in a call to POST `/_api/import` will make
  the import return details about non-imported documents in the `details` attribute. If
  `details` is `false` or omitted, no `details` attribute will be present in the response.
  This is the same behavior that previous ArangoDB versions exposed.

* added "complete" option for bulk import API

  Setting the `complete` URL parameter to `true` in a call to POST `/_api/import` will make
  the import completely fail if at least one of documents cannot be imported successfully.

  It defaults to `false`, which will make ArangoDB continue importing the other documents
  from the import even if some documents cannot be imported. This is the same behavior that
  previous ArangoDB versions exposed.

* added missing swagger documentation for `/_api/log`

* calling `/_api/logs` (or `/_admin/logs`) is only permitted from the `_system` database now.

  Calling this API method for/from other database will result in an HTTP 400.

' ported fix from https://github.com/novus/nvd3/commit/0894152def263b8dee60192f75f66700cea532cc

  This prevents JavaScript errors from occurring in Chrome when in the admin interface,
  section "Dashboard".

* show current database name in web interface (bottom right corner)

* added missing documentation for /_api/import in swagger API docs

* allow specification of database name for replication sync command replication applier

  This allows syncing from a master database with a different name than the slave database.

* issue #601: Show DB in prompt

  arangosh now displays the database name as part of the prompt by default.

  Can change the prompt by using the `--prompt` option, e.g.

      > arangosh --prompt "my db is named \"%d\"> "


v1.4.0-beta1 (2013-10-01)
-------------------------

* make the Foxx manager use per-database app directories

  Each database now has its own subdirectory for Foxx applications. Each database
  can thus use different Foxx applications if required. A Foxx app for a specific
  database resides in `<app-path>/databases/<database-name>/<app-name>`.

  System apps are shared between all databases. They reside in `<app-path>/system/<app-name>`.

* only trigger an engine reset in development mode for URLs starting with `/dev/`

  This prevents ArangoDB from reloading all Foxx applications when it is not
  actually necessary.

* changed error code from 10 (bad parameter) to 1232 (invalid key generator) for
  errors that are due to an invalid key generator specification when creating a new
  collection

* automatic detection of content-type / mime-type for Foxx assets based on filenames,
  added possibility to override auto detection

* added endpoint management API at `/_api/endpoint`

* changed HTTP return code of PUT `/_api/cursor` from 400 to 404 in case a
  non-existing cursor is referred to

* issue #360: added support for asynchronous requests

  Incoming HTTP requests with the headers `x-arango-async: true` or
  `x-arango-async: store` will be answered by the server instantly with a generic
  HTTP 202 (Accepted) response.

  The actual requests will be queued and processed by the server asynchronously,
  allowing the client to continue sending other requests without waiting for the
  server to process the actually requested operation.

  The exact point in time when a queued request is executed is undefined. If an
  error occurs during execution of an asynchronous request, the client will not
  be notified by the server.

  The maximum size of the asynchronous task queue can be controlled using the new
  option `--scheduler.maximal-queue-size`. If the queue contains this many number of
  tasks and a new asynchronous request comes in, the server will reject it with an
  HTTP 500 (internal server error) response.

  Results of incoming requests marked with header `x-arango-async: true` will be
  discarded by the server immediately. Clients have no way of accessing the result
  of such asynchronously executed request. This is just _fire and forget_.

  To later retrieve the result of an asynchronously executed request, clients can
  mark a request with the header `x-arango-async: keep`. This makes the server
  store the result of the request in memory until explicitly fetched by a client
  via the `/_api/job` API. The `/_api/job` API also provides methods for basic
  inspection of which pending or already finished requests there are on the server,
  plus ways for garbage collecting unneeded results.

* Added new option `--scheduler.maximal-queue-size`.

* issue #590: Manifest Lint

* added data dump and restore tools, arangodump and arangorestore.

  arangodump can be used to create a logical dump of an ArangoDB database, or
  just dedicated collections. It can be used to dump both a collection's structure
  (properties and indexes) and data (documents).

  arangorestore can be used to restore data from a dump created with arangodump.
  arangorestore currently does not re-create any indexes, and doesn't yet handle
  referenced documents in edges properly when doing just partial restores.
  This will be fixed until 1.4 stable.

* introduced `--server.database` option for arangosh, arangoimp, and arangob.

  The option allows these client tools to use a certain database for their actions.
  In arangosh, the current database can be switched at any time using the command

      db._useDatabase(<name>);

  When no database is specified, all client tools will assume they should use the
  default database `_system`. This is done for downwards-compatibility reasons.

* added basic multi database support (alpha)

  New databases can be created using the REST API POST `/_api/database` and the
  shell command `db._createDatabase(<name>)`.

  The default database in ArangoDB is called `_system`. This database is always
  present and cannot be deleted by the user. When an older version of ArangoDB is
  upgraded to 1.4, the previously only database will automatically become the
  `_system` database.

  New databases can be created with the above commands, and can be deleted with the
  REST API DELETE `/_api/database/<name>` or the shell command `db._dropDatabase(<name>);`.

  Deleting databases is still unstable in ArangoDB 1.4 alpha and might crash the
  server. This will be fixed until 1.4 stable.

  To access a specific database via the HTTP REST API, the `/_db/<name>/` prefix
  can be used in all URLs. ArangoDB will check if an incoming request starts with
  this prefix, and will automatically pick the database name from it. If the prefix
  is not there, ArangoDB will assume the request is made for the default database
  (`_system`). This is done for downwards-compatibility reasons.

  That means, the following URL pathnames are logically identical:

      /_api/document/mycollection/1234
      /_db/_system/document/mycollection/1234

  To access a different database (e.g. `test`), the URL pathname would look like this:

      /_db/test/document/mycollection/1234

  New databases can also be created and existing databases can only be dropped from
  within the default database (`_system`). It is not possible to drop the `_system`
  database itself.

  Cross-database operations are unintended and unsupported. The intention of the
  multi-database feature is to have the possibility to have a few databases managed
  by ArangoDB in parallel, but to only access one database at a time from a connection
  or a request.

  When accessing the web interface via the URL pathname `/_admin/html/` or `/_admin/aardvark`,
  the web interface for the default database (`_system`) will be displayed.
  To access the web interface for a different database, the database name can be
  put into the URLs as a prefix, e.g. `/_db/test/_admin/html` or
  `/_db/test/_admin/aardvark`.

  All internal request handlers and also all user-defined request handlers and actions
  (including Foxx) will only get to see the unprefixed URL pathnames (i.e. excluding
  any database name prefix). This is to ensure downwards-compatibility.

  To access the name of the requested database from any action (including Foxx), use
  use `req.database`.

  For example, when calling the URL `/myapp/myaction`, the content of `req.database`
  will be `_system` (the default database because no database got specified) and the
  content of `req.url` will be `/myapp/myaction`.

  When calling the URL `/_db/test/myapp/myaction`, the content of `req.database` will be
  `test`, and the content of `req.url` will still be `/myapp/myaction`.

* Foxx now excludes files starting with . (dot) when bundling assets

  This mitigates problems with editor swap files etc.

* made the web interface a Foxx application

  This change caused the files for the web interface to be moved from `html/admin` to
  `js/apps/aardvark` in the file system.

  The base URL for the admin interface changed from `_admin/html/index.html` to
  `_admin/aardvark/index.html`.

  The "old" redirection to `_admin/html/index.html` will now produce a 404 error.

  When starting ArangoDB with the `--upgrade` option, this will automatically be remedied
  by putting in a redirection from `/` to `/_admin/aardvark/index.html`, and from
  `/_admin/html/index.html` to `/_admin/aardvark/index.html`.

  This also obsoletes the following configuration (command-line) options:
  - `--server.admin-directory`
  - `--server.disable-admin-interface`

  when using these now obsolete options when the server is started, no error is produced
  for downwards-compatibility.

* changed User-Agent value sent by arangoimp, arangosh, and arangod from "VOC-Agent" to
  "ArangoDB"

* changed journal file creation behavior as follows:

  Previously, a journal file for a collection was always created when a collection was
  created. When a journal filled up and became full, the current journal was made a
  datafile, and a new (empty) journal was created automatically. There weren't many
  intended situations when a collection did not have at least one journal.

  This is changed now as follows:
  - when a collection is created, no journal file will be created automatically
  - when there is a write into a collection without a journal, the journal will be
    created lazily
  - when there is a write into a collection with a full journal, a new journal will
    be created automatically

  From the end user perspective, nothing should have changed, except that there is now
  less disk usage for empty collections. Disk usage of infrequently updated collections
  might also be reduced significantly by running the `rotate()` method of a collection,
  and not writing into a collection subsequently.

* added method `collection.rotate()`

  This allows premature rotation of a collection's current journal file into a (read-only)
  datafile. The purpose of using `rotate()` is to prematurely allow compaction (which is
  performed on datafiles only) on data, even if the journal was not filled up completely.

  Using `rotate()` may make sense in the following scenario:

      c = db._create("test");
      for (i = 0; i < 1000; ++i) {
        c.save(...); // insert lots of data here
      }

      ...
      c.truncate(); // collection is now empty
      // only data in datafiles will be compacted by following compaction runs
      // all data in the current journal would not be compacted

      // calling rotate will make the current journal a datafile, and thus make it
      // eligible for compaction
      c.rotate();

  Using `rotate()` may also be useful when data in a collection is known to not change
  in the immediate future. After having completed all write operations on a collection,
  performing a `rotate()` will reduce the size of the current journal to the actually
  required size (remember that journals are pre-allocated with a specific size) before
  making the journal a datafile. Thus `rotate()` may cause disk space savings, even if
  the datafiles does not qualify for compaction after rotation.

  Note: rotating the journal is asynchronous, so that the actual rotation may be executed
  after `rotate()` returns to the caller.

* changed compaction to merge small datafiles together (up to 3 datafiles are merged in
  a compaction run)

  In the regular case, this should leave less small datafiles stay around on disk and allow
  using less file descriptors in total.

* added AQL MINUS function

* added AQL UNION_DISTINCT function (more efficient than combination of `UNIQUE(UNION())`)

* updated mruby to 2013-08-22

* issue #587: Add db._create() in help for startup arangosh

* issue #586: Share a link on installation instructions in the User Manual

* issue #585: Bison 2.4 missing on Mac for custom build

* issue #584: Web interface images broken in devel

* issue #583: Small documentation update

* issue #581: Parameter binding for attributes

* issue #580: Small improvements (by @guidoreina)

* issue #577: Missing documentation for collection figures in implementor manual

* issue #576: Get disk usage for collections and graphs

  This extends the result of the REST API for /_api/collection/figures with
  the attributes `compactors.count`, `compactors.fileSize`, `shapefiles.count`,
  and `shapefiles.fileSize`.

* issue #575: installing devel version on mac (low prio)

* issue #574: Documentation (POST /_admin/routing/reload)

* issue #558: HTTP cursors, allow count to ignore LIMIT


v1.4.0-alpha1 (2013-08-02)
--------------------------

* added replication. check online manual for details.

* added server startup options `--server.disable-replication-logger` and
  `--server.disable-replication-applier`

* removed action deployment tool, this now handled with Foxx and its manager or
  by kaerus node utility

* fixed a server crash when using byExample / firstExample inside a transaction
  and the collection contained a usable hash/skiplist index for the example

* defineHttp now only expects a single context

* added collection detail dialog (web interface)

  Shows collection properties, figures (datafiles, journals, attributes, etc.)
  and indexes.

* added documents filter (web interface)

  Allows searching for documents based on attribute values. One or many filter
  conditions can be defined, using comparison operators such as '==', '<=', etc.

* improved AQL editor (web interface)

  Editor supports keyboard shortcuts (Submit, Undo, Redo, Select).
  Editor allows saving and reusing of user-defined queries.
  Added example queries to AQL editor.
  Added comment button.

* added document import (web interface)

  Allows upload of JSON-data from files. Files must have an extension of .json.

* added dashboard (web interface)

  Shows the status of replication and multiple system charts, e.g.
  Virtual Memory Size, Request Time, HTTP Connections etc.

* added API method `/_api/graph` to query all graphs with all properties.

* added example queries in web interface AQL editor

* added arango.reconnect(<host>) method for arangosh to dynamically switch server or
  user name

* added AQL range operator `..`

  The `..` operator can be used to easily iterate over a sequence of numeric
  values. It will produce a list of values in the defined range, with both bounding
  values included.

  Example:

      2010..2013

  will produce the following result:

      [ 2010, 2011, 2012, 2013 ]

* added AQL RANGE function

* added collection.first(count) and collection.last(count) document access functions

  These functions allow accessing the first or last n documents in a collection. The order
  is determined by document insertion/update time.

* added AQL INTERSECTION function

* INCOMPATIBLE CHANGE: changed AQL user function namespace resolution operator from `:` to `::`

  AQL user-defined functions were introduced in ArangoDB 1.3, and the namespace resolution
  operator for them was the single colon (`:`). A function call looked like this:

      RETURN mygroup:myfunc()

  The single colon caused an ambiguity in the AQL grammar, making it indistinguishable from
  named attributes or the ternary operator in some cases, e.g.

      { mygroup:myfunc ? mygroup:myfunc }

  The change of the namespace resolution operator from `:` to `::` fixes this ambiguity.

  Existing user functions in the database will be automatically fixed when starting ArangoDB
  1.4 with the `--upgrade` option. However, queries using user-defined functions need to be
  adjusted on the client side to use the new operator.

* allow multiple AQL LET declarations separated by comma, e.g.
  LET a = 1, b = 2, c = 3

* more useful AQL error messages

  The error position (line/column) is more clearly indicated for parse errors.
  Additionally, if a query references a collection that cannot be found, the error
  message will give a hint on the collection name

* changed return value for AQL `DOCUMENT` function in case document is not found

  Previously, when the AQL `DOCUMENT` function was called with the id of a document and
  the document could not be found, it returned `undefined`. This value is not part of the
  JSON type system and this has caused some problems.
  Starting with ArangoDB 1.4, the `DOCUMENT` function will return `null` if the document
  looked for cannot be found.

  In case the function is called with a list of documents, it will continue to return all
  found documents, and will not return `null` for non-found documents. This has not changed.

* added single line comments for AQL

  Single line comments can be started with a double forward slash: `//`.
  They end at the end of the line, or the end of the query string, whichever is first.

* fixed documentation issues #567, #568, #571.

* added collection.checksum(<withData>) method to calculate CRC checksums for
  collections

  This can be used to
  - check if data in a collection has changed
  - compare the contents of two collections on different ArangoDB instances

* issue #565: add description line to aal.listAvailable()

* fixed several out-of-memory situations when double freeing or invalid memory
  accesses could happen

* less msyncing during the creation of collections

  This is achieved by not syncing the initial (standard) markers in shapes collections.
  After all standard markers are written, the shapes collection will get synced.

* renamed command-line option `--log.filter` to `--log.source-filter` to avoid
  misunderstandings

* introduced new command-line option `--log.content-filter` to optionally restrict
  logging to just specific log messages (containing the filter string, case-sensitive).

  For example, to filter on just log entries which contain `ArangoDB`, use:

      --log.content-filter "ArangoDB"

* added optional command-line option `--log.requests-file` to log incoming HTTP
  requests to a file.

  When used, all HTTP requests will be logged to the specified file, containing the
  client IP address, HTTP method, requests URL, HTTP response code, and size of the
  response body.

* added a signal handler for SIGUSR1 signal:

  when ArangoDB receives this signal, it will respond all further incoming requests
  with an HTTP 503 (Service Unavailable) error. This will be the case until another
  SIGUSR1 signal is caught. This will make ArangoDB start serving requests regularly
  again. Note: this is not implemented on Windows.

* limited maximum request URI length to 16384 bytes:

  Incoming requests with longer request URIs will be responded to with an HTTP
  414 (Request-URI Too Long) error.

* require version 1.0 or 1.1 in HTTP version signature of requests sent by clients:

  Clients sending requests with a non-HTTP 1.0 or non-HTTP 1.1 version number will
  be served with an HTTP 505 (HTTP Version Not Supported) error.

* updated manual on indexes:

  using system attributes such as `_id`, `_key`, `_from`, `_to`, `_rev` in indexes is
  disallowed and will be rejected by the server. This was the case since ArangoDB 1.3,
  but was not properly documented.

* issue #563: can aal become a default object?

  aal is now a prefab object in arangosh

* prevent certain system collections from being renamed, dropped, or even unloaded.

  Which restrictions there are for which system collections may vary from release to
  release, but users should in general not try to modify system collections directly
  anyway.

  Note: there are no such restrictions for user-created collections.

* issue #559: added Foxx documentation to user manual

* added server startup option `--server.authenticate-system-only`. This option can be
  used to restrict the need for HTTP authentication to internal functionality and APIs,
  such as `/_api/*` and `/_admin/*`.
  Setting this option to `true` will thus force authentication for the ArangoDB APIs
  and the web interface, but allow unauthenticated requests for other URLs (including
  user defined actions and Foxx applications).
  The default value of this option is `false`, meaning that if authentication is turned
  on, authentication is still required for *all* incoming requests. Only by setting the
  option to `true` this restriction is lifted and authentication becomes required for
  URLs starting with `/_` only.

  Please note that authentication still needs to be enabled regularly by setting the
  `--server.disable-authentication` parameter to `false`. Otherwise no authentication
  will be required for any URLs as before.

* protect collections against unloading when there are still document barriers around.

* extended cap constraints to optionally limit the active data size in a collection to
  a specific number of bytes.

  The arguments for creating a cap constraint are now:
  `collection.ensureCapConstraint(<count>, <byteSize>);`

  It is supported to specify just a count as in ArangoDB 1.3 and before, to specify
  just a fileSize, or both. The first met constraint will trigger the automated
  document removal.

* added `db._exists(doc)` and `collection.exists(doc)` for easy document existence checks

* added API `/_api/current-database` to retrieve information about the database the
  client is currently connected to (note: the API `/_api/current-database` has been
  removed in the meantime. The functionality is accessible via `/_api/database/current`
  now).

* ensure a proper order of tick values in datafiles/journals/compactors.
  any new files written will have the _tick values of their markers in order. for
  older files, there are edge cases at the beginning and end of the datafiles when
  _tick values are not properly in order.

* prevent caching of static pages in PathHandler.
  whenever a static page is requested that is served by the general PathHandler, the
  server will respond to HTTP GET requests with a "Cache-Control: max-age=86400" header.

* added "doCompact" attribute when creating collections and to collection.properties().
  The attribute controls whether collection datafiles are compacted.

* changed the HTTP return code from 400 to 404 for some cases when there is a referral
  to a non-existing collection or document.

* introduced error code 1909 `too many iterations` that is thrown when graph traversals
  hit the `maxIterations` threshold.

* optionally limit traversals to a certain number of iterations
  the limitation can be achieved via the traversal API by setting the `maxIterations`
  attribute, and also via the AQL `TRAVERSAL` and `TRAVERSAL_TREE` functions by setting
  the same attribute. If traversals are not limited by the end user, a server-defined
  limit for `maxIterations` may be used to prevent server-side traversals from running
  endlessly.

* added graph traversal API at `/_api/traversal`

* added "API" link in web interface, pointing to REST API generated with Swagger

* moved "About" link in web interface into "links" menu

* allow incremental access to the documents in a collection from out of AQL
  this allows reading documents from a collection chunks when a full collection scan
  is required. memory usage might be must lower in this case and queries might finish
  earlier if there is an additional LIMIT statement

* changed AQL COLLECT to use a stable sort, so any previous SORT order is preserved

* issue #547: Javascript error in the web interface

* issue #550: Make AQL graph functions support key in addition to id

* issue #526: Unable to escape when an errorneous command is entered into the js shell

* issue #523: Graph and vertex methods for the javascript api

* issue #517: Foxx: Route parameters with capital letters fail

* issue #512: Binded Parameters for LIMIT


v1.3.3 (2013-08-01)
-------------------

* issue #570: updateFishbowl() fails once

* updated and fixed generated examples

* issue #559: added Foxx documentation to user manual

* added missing error reporting for errors that happened during import of edges


v1.3.2 (2013-06-21)
-------------------

* fixed memleak in internal.download()

* made the shape-collection journal size adaptive:
  if too big shapes come in, a shape journal will be created with a big-enough size
  automatically. the maximum size of a shape journal is still restricted, but to a
  very big value that should never be reached in practice.

* fixed a segfault that occurred when inserting documents with a shape size bigger
  than the default shape journal size (2MB)

* fixed a locking issue in collection.truncate()

* fixed value overflow in accumulated filesizes reported by collection.figures()

* issue #545: AQL FILTER unnecessary (?) loop

* issue #549: wrong return code with --daemon


v1.3.1 (2013-05-24)
-------------------

* removed currently unused _ids collection

* fixed usage of --temp-path in aranogd and arangosh

* issue #540: suppress return of temporary internal variables in AQL

* issue #530: ReferenceError: ArangoError is not a constructor

* issue #535: Problem with AQL user functions javascript API

* set --javascript.app-path for test execution to prevent startup error

* issue #532: Graph _edgesCache returns invalid data?

* issue #531: Arangod errors

* issue #529: Really weird transaction issue

* fixed usage of --temp-path in aranogd and arangosh


v1.3.0 (2013-05-10)
-------------------

* fixed problem on restart ("datafile-xxx is not sealed") when server was killed
  during a compaction run

* fixed leak when using cursors with very small batchSize

* issue #508: `unregistergroup` function not mentioned in http interface docs

* issue #507: GET /_api/aqlfunction returns code inside parentheses

* fixed issue #489: Bug in aal.install

* fixed issue 505: statistics not populated on MacOS


v1.3.0-rc1 (2013-04-24)
-----------------------

* updated documentation for 1.3.0

* added node modules and npm packages

* changed compaction to only compact datafiles with more at least 10% of dead
  documents (byte size-wise)

* issue #498: fixed reload of authentication info when using
  `require("org/arangodb/users").reload()`

* issue #495: Passing an empty array to create a document results in a
  "phantom" document

* added more precision for requests statistics figures

* added "sum" attribute for individual statistics results in statistics API
  at /_admin/statistics

* made "limit" an optional parameter in AQL function NEAR().
  limit can now be either omitted completely, or set to 0. If so, an internal
  default value (currently 100) will be applied for the limit.

* issue #481

* added "attributes.count" to output of `collection.figures()`
  this also affects the REST API /_api/collection/<name>/figures

* added IndexedPropertyGetter for ShapedJson objects

* added API for user-defined AQL functions

* issue #475: A better error message for deleting a non-existent graph

* issue #474: Web interface problems with the JS Shell

* added missing documentation for AQL UNION function

* added transaction support.
  This provides ACID transactions for ArangoDB. Transactions can be invoked
  using the `db._executeTransaction()` function, or the `/_api/transaction`
  REST API.

* switched to semantic versioning (at least for alpha & alpha naming)

* added saveOrReplace() for server-side JS

v1.3.alpha1 (2013-04-05)
------------------------

* cleanup of Module, Package, ArangoApp and modules "internal", "fs", "console"

* use Error instead of string in throw to allow stack-trace

* issue #454: error while creation of Collection

* make `collection.count()` not recalculate the number of documents on the fly, but
  use some internal document counters.

* issue #457: invalid string value in web interface

* make datafile id (datafile->_fid) identical to the numeric part of the filename.
  E.g. the datafile `journal-123456.db` will now have a datafile marker with the same
  fid (i.e. `123456`) instead of a different value. This change will only affect
  datafiles that are created with 1.3 and not any older files.
  The intention behind this change is to make datafile debugging easier.

* consistently discard document attributes with reserved names (system attributes)
  but without any known meaning, for example `_test`, `_foo`, ...

  Previously, these attributes were saved with the document regularly in some cases,
  but were discarded in other cases.
  Now these attributes are discarded consistently. "Real" system attributes such as
  `_key`, `_from`, `_to` are not affected and will work as before.

  Additionally, attributes with an empty name (``) are discarded when documents are
  saved.

  Though using reserved or empty attribute names in documents was not really and
  consistently supported in previous versions of ArangoDB, this change might cause
  an incompatibility for clients that rely on this feature.

* added server startup flag `--database.force-sync-properties` to force syncing of
  collection properties on collection creation, deletion and on property update.
  The default value is true to mimic the behavior of previous versions of ArangoDB.
  If set to false, collection properties are written to disk but no call to sync()
  is made.

* added detailed output of server version and components for REST APIs
  `/_admin/version` and `/_api/version`. To retrieve this extended information,
  call the REST APIs with URL parameter `details=true`.

* issue #443: For git-based builds include commit hash in version

* adjust startup log output to be more compact, less verbose

* set the required minimum number of file descriptors to 256.
  On server start, this number is enforced on systems that have rlimit. If the limit
  cannot be enforced, starting the server will fail.
  Note: 256 is considered to be the absolute minimum value. Depending on the use case
  for ArangoDB, a much higher number of file descriptors should be used.

  To avoid checking & potentially changing the number of maximum open files, use the
  startup option `--server.descriptors-minimum 0`

* fixed shapedjson to json conversion for special numeric values (NaN, +inf, -inf).
  Before, "NaN", "inf", or "-inf" were written into the JSONified output, but these
  values are not allowed in JSON. Now, "null" is written to the JSONified output as
  required.

* added AQL functions VARIANCE_POPULATION(), VARIANCE_SAMPLE(), STDDEV_POPULATION(),
  STDDEV_SAMPLE(), AVERAGE(), MEDIAN() to calculate statistical values for lists

* added AQL SQRT() function

* added AQL TRIM(), LEFT() and RIGHT() string functions

* fixed issue #436: GET /_api/document on edge

* make AQL REVERSE() and LENGTH() functions work on strings, too

* disabled DOT generation in `make doxygen`. this speeds up docs generation

* renamed startup option `--dispatcher.report-intervall` to `--dispatcher.report-interval`

* renamed startup option `--scheduler.report-intervall` to `--scheduler.report-interval`

* slightly changed output of REST API method /_admin/log.
  Previously, the log messages returned also contained the date and log level, now
  they will only contain the log message, and no date and log level information.
  This information can be re-created by API users from the `timestamp` and `level`
  attributes of the result.

* removed configure option `--enable-zone-debug`
  memory zone debugging is now automatically turned on when compiling with ArangoDB
  `--enable-maintainer-mode`

* removed configure option `--enable-arangob`
  arangob is now always included in the build


v1.2.3 (XXXX-XX-XX)
-------------------

* added optional parameter `edgexamples` for AQL function EDGES() and NEIGHBORS()

* added AQL function NEIGHBORS()

* added freebsd support

* fixed firstExample() query with `_id` and `_key` attributes

* issue triAGENS/ArangoDB-PHP#55: AQL optimizer may have mis-optimized duplicate
  filter statements with limit


v1.2.2 (2013-03-26)
-------------------

* fixed save of objects with common sub-objects

* issue #459: fulltext internal memory allocation didn't scale well
  This fix improves loading times for collections with fulltext indexes that have
  lots of equal words indexed.

* issue #212: auto-increment support

  The feature can be used by creating a collection with the extra `keyOptions`
  attribute as follows:

      db._create("mycollection", { keyOptions: { type: "autoincrement", offset: 1, increment: 10, allowUserKeys: true } });

  The `type` attribute will make sure the keys will be auto-generated if no
  `_key` attribute is specified for a document.

  The `allowUserKeys` attribute determines whether users might still supply own
  `_key` values with documents or if this is considered an error.

  The `increment` value determines the actual increment value, whereas the `offset`
  value can be used to seed to value sequence with a specific starting value.
  This will be useful later in a multi-master setup, when multiple servers can use
  different auto-increment seed values and thus generate non-conflicting auto-increment values.

  The default values currently are:

  - `allowUserKeys`: `true`
  - `offset`: `0`
  - `increment`: `1`

  The only other available key generator type currently is `traditional`.
  The `traditional` key generator will auto-generate keys in a fashion as ArangoDB
  always did (some increasing integer value, with a more or less unpredictable
  increment value).

  Note that for the `traditional` key generator there is only the option to disallow
  user-supplied keys and give the server the sole responsibility for key generation.
  This can be achieved by setting the `allowUserKeys` property to `false`.

  This change also introduces the following errors that API implementors may want to check
  the return values for:

  - 1222: `document key unexpected`: will be raised when a document is created with
    a `_key` attribute, but the underlying collection was set up with the `keyOptions`
    attribute `allowUserKeys: false`.

  - 1225: `out of keys`: will be raised when the auto-increment key generator runs
    out of keys. This may happen when the next key to be generated is 2^64 or higher.
    In practice, this will only happen if the values for `increment` or `offset` are
    not set appropriately, or if users are allowed to supply own keys, those keys
    are near the 2^64 threshold, and later the auto-increment feature kicks in and
    generates keys that cross that threshold.

    In practice it should not occur with proper configuration and proper usage of the
    collections.

  This change may also affect the following REST APIs:
  - POST `/_api/collection`: the server does now accept the optional `keyOptions`
    attribute in the second parameter
  - GET `/_api/collection/properties`: will return the `keyOptions` attribute as part
    of the collection's properties. The previous optional attribute `createOptions`
    is now gone.

* fixed `ArangoStatement.explain()` method with bind variables

* fixed misleading "cursor not found" error message in arangosh that occurred when
  `count()` was called for client-side cursors

* fixed handling of empty attribute names, which may have crashed the server under
  certain circumstances before

* fixed usage of invalid pointer in error message output when index description could
  not be opened


v1.2.1 (2013-03-14)
-------------------

* issue #444: please darken light color in arangosh

* issue #442: pls update post install info on osx

* fixed conversion of special double values (NaN, -inf, +inf) when converting from
  shapedjson to JSON

* fixed compaction of markers (location of _key was not updated correctly in memory,
  leading to _keys pointing to undefined memory after datafile rotation)

* fixed edge index key pointers to use document master pointer plus offset instead
  of direct _key address

* fixed case when server could not create any more journal or compactor files.
  Previously a wrong status code may have been returned, and not being able to create
  a new compactor file may have led to an infinite loop with error message
  "could not create compactor".

* fixed value truncation for numeric filename parts when renaming datafiles/journals


v1.2.0 (2013-03-01)
-------------------

* by default statistics are now switch off; in order to enable comment out
  the "disable-statistics = yes" line in "arangod.conf"

* fixed issue #435: csv parser skips data at buffer border

* added server startup option `--server.disable-statistics` to turn off statistics
  gathering without recompilation of ArangoDB.
  This partly addresses issue #432.

* fixed dropping of indexes without collection name, e.g.
  `db.xxx.dropIndex("123456");`
  Dropping an index like this failed with an assertion error.

* fixed issue #426: arangoimp should be able to import edges into edge collections

* fixed issue #425: In case of conflict ArangoDB returns HTTP 400 Bad request
  (with 1207 Error) instead of HTTP 409 Conflict

* fixed too greedy token consumption in AQL for negative values:
  e.g. in the statement `RETURN { a: 1 -2 }` the minus token was consumed as part
  of the value `-2`, and not interpreted as the binary arithmetic operator


v1.2.beta3 (2013-02-22)
-----------------------

* issue #427: ArangoDB Importer Manual has no navigation links (previous|home|next)

* issue #319: Documentation missing for Emergency console and incomplete for datafile debugger.

* issue #370: add documentation for reloadRouting and flushServerModules

* issue #393: added REST API for user management at /_api/user

* issue #393, #128: added simple cryptographic functions for user actions in module "crypto":
  * require("org/arangodb/crypto").md5()
  * require("org/arangodb/crypto").sha256()
  * require("org/arangodb/crypto").rand()

* added replaceByExample() Javascript and REST API method

* added updateByExample() Javascript and REST API method

* added optional "limit" parameter for removeByExample() Javascript and REST API method

* fixed issue #413

* updated bundled V8 version from 3.9.4 to 3.16.14.1
  Note: the Windows version used a more recent version (3.14.0.1) and was not updated.

* fixed issue #404: keep original request url in request object


v1.2.beta2 (2013-02-15)
-----------------------

* fixed issue #405: 1.2 compile warnings

* fixed issue #333: [debian] Group "arangodb" is not used when starting vie init.d script

* added optional parameter 'excludeSystem' to GET /_api/collection
  This parameter can be used to disable returning system collections in the list
  of all collections.

* added AQL functions KEEP() and UNSET()

* fixed issue #348: "HTTP Interface for Administration and Monitoring"
  documentation errors.

* fix stringification of specific positive int64 values. Stringification of int64
  values with the upper 32 bits cleared and the 33rd bit set were broken.

* issue #395:  Collection properties() function should return 'isSystem' for
  Javascript and REST API

* make server stop after upgrade procedure when invoked with `--upgrade option`.
  When started with the `--upgrade` option, the server will perfom
  the upgrade, and then exit with a status code indicating the result of the
  upgrade (0 = success, 1 = failure). To start the server regularly in either
  daemon or console mode, the `--upgrade` option must not be specified.
  This change was introduced to allow init.d scripts check the result of
  the upgrade procedure, even in case an upgrade was successful.
  this was introduced as part of issue #391.

* added AQL function EDGES()

* added more crash-protection when reading corrupted collections at startup

* added documentation for AQL function CONTAINS()

* added AQL function LIKE()

* replaced redundant error return code 1520 (Unable to open collection) with error code
  1203 (Collection not found). These error codes have the same meanings, but one of
  them was returned from AQL queries only, the other got thrown by other parts of
  ArangoDB. Now, error 1203 (Collection not found) is used in AQL too in case a
  non-existing collection is used.

v1.2.beta1 (2013-02-01)
-----------------------

* fixed issue #382: [Documentation error] Maschine... should be Machine...

* unified history file locations for arangod, arangosh, and arangoirb.
  - The readline history for arangod (emergency console) is now stored in file
    $HOME/.arangod. It was stored in $HOME/.arango before.
  - The readline history for arangosh is still stored in $HOME/.arangosh.
  - The readline history for arangoirb is now stored in $HOME/.arangoirb. It was
    stored in $HOME/.arango-mrb before.

* fixed issue #381: _users user should have a unique constraint

* allow negative list indexes in AQL to access elements from the end of a list,
  e.g. ```RETURN values[-1]``` will return the last element of the `values` list.

* collection ids, index ids, cursor ids, and document revision ids created and
  returned by ArangoDB are now returned as strings with numeric content inside.
  This is done to prevent some value overrun/truncation in any part of the
  complete client/server workflow.
  In ArangoDB 1.1 and before, these values were previously returned as
  (potentially very big) integer values. This may cause problems (clipping, overrun,
  precision loss) for clients that do not support big integers natively and store
  such values in IEEE754 doubles internally. This type loses precision after about
  52 bits and is thus not safe to hold an id.
  Javascript and 32 bit-PHP are examples for clients that may cause such problems.
  Therefore, ids are now returned by ArangoDB as strings, with the string
  content being the integer value as before.

  Example for documents ("_rev" attribute):
  - Document returned by ArangoDB 1.1: { "_rev": 1234, ... }
  - Document returned by ArangoDB 1.2: { "_rev": "1234", ... }

  Example for collections ("id" attribute / "_id" property):
  - Collection returned by ArangoDB 1.1: { "id": 9327643, "name": "test", ... }
  - Collection returned by ArangoDB 1.2: { "id": "9327643", "name": "test", ... }

  Example for cursors ("id" attribute):
  - Collection returned by ArangoDB 1.1: { "id": 11734292, "hasMore": true, ... }
  - Collection returned by ArangoDB 1.2: { "id": "11734292", "hasMore": true, ... }

* global variables are not automatically available anymore when starting the
  arangod Javascript emergency console (i.e. ```arangod --console```).

  Especially, the variables `db`, `edges`, and `internal` are not available
  anymore. `db` and `internal` can be made available in 1.2 by
  ```var db = require("org/arangodb").db;``` and
  ```var internal = require("internal");```, respectively.
  The reason for this change is to get rid of global variables in the server
  because this will allow more specific inclusion of functionality.

  For convenience, the global variable `db` is still available by default in
  arangosh. The global variable `edges`, which since ArangoDB 1.1 was kind of
  a redundant wrapper of `db`, has been removed in 1.2 completely.
  Please use `db` instead, and if creating an edge collection, use the explicit
  ```db._createEdgeCollection()``` command.

* issue #374: prevent endless redirects when calling admin interface with
  unexpected URLs

* issue #373: TRAVERSAL() `trackPaths` option does not work. Instead `paths` does work

* issue #358: added support for CORS

* honor optional waitForSync property for document removal, replace, update, and
  save operations in arangosh. The waitForSync parameter for these operations
  was previously honored by the REST API and on the server-side, but not when
  the waitForSync parameter was specified for a document operation in arangosh.

* calls to db.collection.figures() and /_api/collection/<collection>/figures now
  additionally return the number of shapes used in the collection in the
  extra attribute "shapes.count"

* added AQL TRAVERSAL_TREE() function to return a hierarchical result from a traversal

* added AQL TRAVERSAL() function to return the results from a traversal

* added AQL function ATTRIBUTES() to return the attribute names of a document

* removed internal server-side AQL functions from global scope.

  Now the AQL internal functions can only be accessed via the exports of the
  ahuacatl module, which can be included via ```require("org/arangodb/ahuacatl")```.
  It shouldn't be necessary for clients to access this module at all, but
  internal code may use this module.

  The previously global AQL-related server-side functions were moved to the
  internal namespace. This produced the following function name changes on
  the server:

     old name              new name
     ------------------------------------------------------
     AHUACATL_RUN       => require("internal").AQL_QUERY
     AHUACATL_EXPLAIN   => require("internal").AQL_EXPLAIN
     AHUACATL_PARSE     => require("internal").AQL_PARSE

  Again, clients shouldn't have used these functions at all as there is the
  ArangoStatement object to execute AQL queries.

* fixed issue #366: Edges index returns strange description

* added AQL function MATCHES() to check a document against a list of examples

* added documentation and tests for db.collection.removeByExample

* added --progress option for arangoimp. This will show the percentage of the input
  file that has been processed by arangoimp while the import is still running. It can
  be used as a rough indicator of progress for the entire import.

* make the server log documents that cannot be imported via /_api/import into the
  logfile using the warning log level. This may help finding illegal documents in big
  import runs.

* check on server startup whether the database directory and all collection directories
  are writable. if not, the server startup will be aborted. this prevents serious
  problems with collections being non-writable and this being detected at some pointer
  after the server has been started

* allow the following AQL constructs: FUNC(...)[...], FUNC(...).attribute

* fixed issue #361: Bug in Admin Interface. Header disappears when clicking new collection

* Added in-memory only collections

  Added collection creation parameter "isVolatile":
  if set to true, the collection is created as an in-memory only collection,
  meaning that all document data of that collection will reside in memory only,
  and will not be stored permanently to disk.
  This means that all collection data will be lost when the collection is unloaded
  or the server is shut down.
  As this collection type does not have datafile disk overhead for the regular
  document operations, it may be faster than normal disk-backed collections. The
  actual performance gains strongly depend on the underlying OS, filesystem, and
  settings though.
  This collection type should be used for caches only and not for any sensible data
  that cannot be re-created otherwise.
  Some platforms, namely Windows, currently do not support this collection type.
  When creating an in-memory collection on such platform, an error message will be
  returned by ArangoDB telling the user the platform does not support it.

  Note: in-memory collections are an experimental feature. The feature might
  change drastically or even be removed altogether in a future version of ArangoDB.

* fixed issue #353: Please include "pretty print" in Emergency Console

* fixed issue #352: "pretty print" console.log
  This was achieved by adding the dump() function for the "internal" object

* reduced insertion time for edges index
  Inserting into the edges index now avoids costly comparisons in case of a hash
  collision, reducing the prefilling/loading timer for bigger edge collections

* added fulltext queries to AQL via FULLTEXT() function. This allows search
  fulltext indexes from an AQL query to find matching documents

* added fulltext index type. This index type allows indexing words and prefixes of
  words from a specific document attribute. The index can be queries using a
  SimpleQueryFull object, the HTTP REST API at /_api/simple/fulltext, or via AQL

* added collection.revision() method to determine whether a collection has changed.
  The revision method returns a revision string that can be used by client programs
  for equality/inequality comparisons. The value returned by the revision method
  should be treated by clients as an opaque string and clients should not try to
  figure out the sense of the revision id. This is still useful enough to check
  whether data in a collection has changed.

* issue #346: adaptively determine NUMBER_HEADERS_PER_BLOCK

* issue #338: arangosh cursor positioning problems

* issue #326: use limit optimization with filters

* issue #325: use index to avoid sorting

* issue #324: add limit optimization to AQL

* removed arango-password script and added Javascript functionality to add/delete
  users instead. The functionality is contained in module `users` and can be invoked
  as follows from arangosh and arangod:
  * require("users").save("name", "passwd");
  * require("users").replace("name", "newPasswd");
  * require("users").remove("name");
  * require("users").reload();
  These functions are intentionally not offered via the web interface.
  This also addresses issue #313

* changed print output in arangosh and the web interface for JSON objects.
  Previously, printing a JSON object in arangosh resulted in the attribute values
  being printed as proper JSON, but attribute names were printed unquoted and
  unescaped. This was fine for the purpose of arangosh, but lead to invalid
  JSON being produced. Now, arangosh will produce valid JSON that can be used
  to send it back to ArangoDB or use it with arangoimp etc.

* fixed issue #300: allow importing documents via the REST /_api/import API
  from a JSON list, too.
  So far, the API only supported importing from a format that had one JSON object
  on each line. This is sometimes inconvenient, e.g. when the result of an AQL
  query or any other list is to be imported. This list is a JSON list and does not
  necessary have a document per line if pretty-printed.
  arangoimp now supports the JSON list format, too. However, the format requires
  arangoimp and the server to read the entire dataset at once. If the dataset is
  too big (bigger than --max-upload-size) then the import will be rejected. Even if
  increased, the entire list must fit in memory on both the client and the server,
  and this may be more resource-intensive than importing individual lines in chunks.

* removed unused parameter --reuse-ids for arangoimp. This parameter did not have
  any effect in 1.2, was never publicly announced and did evil (TM) things.

* fixed issue #297 (partly): added whitespace between command line and
  command result in arangosh, added shell colors for better usability

* fixed issue #296: system collections not usable from AQL

* fixed issue #295: deadlock on shutdown

* fixed issue #293: AQL queries should exploit edges index

* fixed issue #292: use index when filtering on _key in AQL

* allow user-definable document keys
  users can now define their own document keys by using the _key attribute
  when creating new documents or edges. Once specified, the value of _key is
  immutable.
  The restrictions for user-defined key values are:
  * the key must be at most 254 bytes long
  * it must consist of the letters a-z (lower or upper case), the digits 0-9,
    the underscore (_) or dash (-) characters only
  * any other characters, especially multi-byte sequences, whitespace or
    punctuation characters cannot be used inside key values

  Specifying a document key is optional when creating new documents. If no
  document key is specified, ArangoDB will create a document key itself.
  There are no guarantees about the format and pattern of auto-generated document
  keys other than the above restrictions.
  Clients should therefore treat auto-generated document keys as opaque values.
  Keys can be used to look up and reference documents, e.g.:
  * saving a document: `db.users.save({ "_key": "fred", ... })`
  * looking up a document: `db.users.document("fred")`
  * referencing other documents: `edges.relations.save("users/fred", "users/john", ...)`

  This change is downwards-compatible to ArangoDB 1.1 because in ArangoDB 1.1
  users were not able to define their own keys. If the user does not supply a _key
  attribute when creating a document, ArangoDB 1.2 will still generate a key of
  its own as ArangoDB 1.1 did. However, all documents returned by ArangoDB 1.2 will
  include a _key attribute and clients should be able to handle that (e.g. by
  ignoring it if not needed). Documents returned will still include the _id attribute
  as in ArangoDB 1.1.

* require collection names everywhere where a collection id was allowed in
  ArangoDB 1.1 & 1.0
  This change requires clients to use a collection name in place of a collection id
  at all places the client deals with collections.
  Examples:
  * creating edges: the _from and _to attributes must now contain collection names instead
    of collection ids: `edges.relations.save("test/my-key1", "test/my-key2", ...)`
  * retrieving edges: the returned _from and _to attributes now will contain collection
    names instead of ids, too: _from: `test/fred` instead of `1234/3455`
  * looking up documents: db.users.document("fred") or db._document("users/fred")

  Collection names must be used in REST API calls instead of collection ids, too.
  This change is thus not completely downwards-compatible to ArangoDB 1.1. ArangoDB 1.1
  required users to use collection ids in many places instead of collection names.
  This was unintuitive and caused overhead in cases when just the collection name was
  known on client-side but not its id. This overhead can now be avoided so clients can
  work with the collection names directly. There is no need to work with collection ids
  on the client side anymore.
  This change will likely require adjustments to API calls issued by clients, and also
  requires a change in how clients handle the _id value of returned documents. Previously,
  the _id value of returned documents contained the collection id, a slash separator and
  the document number. Since 1.2, _id will contain the collection name, a slash separator
  and the document key. The same applies to the _from and _to attribute values of edges
  that are returned by ArangoDB.

  Also removed (now unnecessary) location header in responses of the collections REST API.
  The location header was previously returned because it was necessary for clients.
  When clients created a collection, they specified the collection name. The collection
  id was generated on the server, but the client needed to use the server-generated
  collection id for further API calls, e.g. when creating edges etc. Therefore, the
  full collection URL, also containing the collection id, was returned by the server in
  responses to the collection API, in the HTTP location header.
  Returning the location header has become unnecessary in ArangoDB 1.2 because users
  can access collections by name and do not need to care about collection ids.


v1.1.3 (2013-XX-XX)
-------------------

* fix case when an error message was looked up for an error code but no error
  message was found. In this case a NULL ptr was returned and not checked everywhere.
  The place this error popped up was when inserting into a non-unique hash index
  failed with a specific, invalid error code.

* fixed issue #381:  db._collection("_users").getIndexes();

* fixed issue #379: arango-password fatal issue javscript.startup-directory

* fixed issue #372: Command-Line Options for the Authentication and Authorization


v1.1.2 (2013-01-20)
-------------------

* upgraded to mruby 2013-01-20 583983385b81c21f82704b116eab52d606a609f4

* fixed issue #357: Some spelling and grammar errors

* fixed issue #355: fix quotes in pdf manual

* fixed issue #351: Strange arangosh error message for long running query

* fixed randomly hanging connections in arangosh on MacOS

* added "any" query method: this returns a random document from a collection. It
  is also available via REST HTTP at /_api/simple/any.

* added deployment tool

* added getPeerVertex

* small fix for logging of long messages: the last character of log messages longer
  than 256 bytes was not logged.

* fixed truncation of human-readable log messages for web interface: the trailing \0
  byte was not appended for messages longer than 256 bytes

* fixed issue #341: ArangoDB crashes when stressed with Batch jobs
  Contrary to the issue title, this did not have anything to do with batch jobs but
  with too high memory usage. The memory usage of ArangoDB is now reduced for cases
   when there are lots of small collections with few documents each

* started with issue #317: Feature Request (from Google Groups): DATE handling

* backported issue #300: Extend arangoImp to Allow importing resultset-like
  (list of documents) formatted files

* fixed issue #337: "WaitForSync" on new collection does not work on Win/X64

* fixed issue #336: Collections REST API docs

* fixed issue #335: mmap errors due to wrong memory address calculation

* fixed issue #332: arangoimp --use-ids parameter seems to have no impact

* added option '--server.disable-authentication' for arangosh as well. No more passwd
  prompts if not needed

* fixed issue #330: session logging for arangosh

* fixed issue #329: Allow passing script file(s) as parameters for arangosh to run

* fixed issue #328: 1.1 compile warnings

* fixed issue #327: Javascript parse errors in front end


v1.1.1 (2012-12-18)
-------------------

* fixed issue #339: DELETE /_api/cursor/cursor-identifier return incollect errorNum

  The fix for this has led to a signature change of the function actions.resultNotFound().
  The meaning of parameter #3 for This function has changed from the error message string
  to the error code. The error message string is now parameter #4.
  Any client code that uses this function in custom actions must be adjusted.

* fixed issue #321: Problem upgrading arangodb 1.0.4 to 1.1.0 with Homebrew (OSX 10.8.2)

* fixed issue #230: add navigation and search for online documentation

* fixed issue #315: Strange result in PATH

* fixed issue #323: Wrong function returned in error message of AQL CHAR_LENGTH()

* fixed some log errors on startup / shutdown due to pid file handling and changing
  of directories


v1.1.0 (2012-12-05)
-------------------

* WARNING:
  arangod now performs a database version check at startup. It will look for a file
  named "VERSION" in its database directory. If the file is not present, arangod will
  perform an automatic upgrade of the database directory. This should be the normal
  case when upgrading from ArangoDB 1.0 to ArangoDB 1.1.

  If the VERSION file is present but is from an older version of ArangoDB, arangod
  will refuse to start and ask the user to run a manual upgrade first. A manual upgrade
  can be performed by starting arangod with the option `--upgrade`.

  This upgrade procedure shall ensure that users have full control over when they
  perform any updates/upgrades of their data, and can plan backups accordingly. The
  procedure also guarantees that the server is not run without any required system
  collections or with in incompatible data state.

* added AQL function DOCUMENT() to retrieve a document by its _id value

* fixed issue #311: fixed segfault on unload

* fixed issue #309: renamed stub "import" button from web interface

* fixed issue #307: added WaitForSync column in collections list in in web interface

* fixed issue #306: naming in web interface

* fixed issue #304: do not clear AQL query text input when switching tabs in
  web interface

* fixed issue #303: added documentation about usage of var keyword in web interface

* fixed issue #301: PATCH does not work in web interface

# fixed issue #269: fix make distclean & clean

* fixed issue #296: system collections not usable from AQL

* fixed issue #295: deadlock on shutdown

* added collection type label to web interface

* fixed issue #290: the web interface now disallows creating non-edges in edge collections
  when creating collections via the web interface, the collection type must also be
  specified (default is document collection)

* fixed issue #289: tab-completion does not insert any spaces

* fixed issue #282: fix escaping in web interface

* made AQL function NOT_NULL take any number of arguments. Will now return its
  first argument that is not null, or null if all arguments are null. This is downwards
  compatible.

* changed misleading AQL function name NOT_LIST() to FIRST_LIST() and slightly changed
  the behavior. The function will now return its first argument that is a list, or null
  if none of the arguments are lists.
  This is mostly downwards-compatible. The only change to the previous implementation in
  1.1-beta will happen if two arguments were passed and the 1st and 2nd arguments were
  both no lists. In previous 1.1, the 2nd argument was returned as is, but now null
  will be returned.

* add AQL function FIRST_DOCUMENT(), with same behavior as FIRST_LIST(), but working
  with documents instead of lists.

* added UPGRADING help text

* fixed issue #284: fixed Javascript errors when adding edges/vertices without own
  attributes

* fixed issue #283: AQL LENGTH() now works on documents, too

* fixed issue #281: documentation for skip lists shows wrong example

* fixed AQL optimizer bug, related to OR-combined conditions that filtered on the
  same attribute but with different conditions

* fixed issue #277: allow usage of collection names when creating edges
  the fix of this issue also implies validation of collection names / ids passed to
  the REST edge create method. edges with invalid collection ids or names in the
  "from" or "to" values will be rejected and not saved


v1.1.beta2 (2012-11-13)
-----------------------

* fixed arangoirb compilation

* fixed doxygen


v1.1.beta1 (2012-10-24)
-----------------------

* fixed AQL optimizer bug

* WARNING:
  - the user has changed from "arango" to "arangodb", the start script has changed from
    "arangod" to "arangodb", the database directory has changed from "/var/arangodb" to
    "/var/lib/arangodb" to be compliant with various Linux policies

  - In 1.1, we have introduced types for collections: regular documents go into document
    collections, and edges go into edge collections. The prefixing (db.xxx vs. edges.xxx)
    works slightly different in 1.1: edges.xxx can still be used to access collections,
    however, it will not determine the type of existing collections anymore. To create an
    edge collection 1.1, you can use db._createEdgeCollection() or edges._create().
    And there's of course also db._createDocumentCollection().
    db._create() is also still there and will create a document collection by default,
    whereas edges._create() will create an edge collection.

  - the admin web interface that was previously available via the simple URL suffix /
    is now available via a dedicated URL suffix only: /_admin/html
    The reason for this is that routing and URLs are now subject to changes by the end user,
    and only URLs parts prefixed with underscores (e.g. /_admin or /_api) are reserved
    for ArangoDB's internal usage.

* the server now handles requests with invalid Content-Length header values as follows:
  - if Content-Length is negative, the server will respond instantly with HTTP 411
    (length required)

  - if Content-Length is positive but shorter than the supplied body, the server will
    respond with HTTP 400 (bad request)

  - if Content-Length is positive but longer than the supplied body, the server will
    wait for the client to send the missing bytes. The server allows 90 seconds for this
    and will close the connection if the client does not send the remaining data

  - if Content-Length is bigger than the maximum allowed size (512 MB), the server will
    fail with HTTP 413 (request entity too large).

  - if the length of the HTTP headers is greater than the maximum allowed size (1 MB),
    the server will fail with HTTP 431 (request header fields too large)

* issue #265: allow optional base64 encoding/decoding of action response data

* issue #252: create _modules collection using arango-upgrade (note: arango-upgrade was
  finally replaced by the `--upgrade` option for arangod)

* issue #251: allow passing arbitrary options to V8 engine using new command line option:
  --javascript.v8-options. Using this option, the Harmony features or other settings in
  v8 can be enabled if the end user requires them

* issue #248: allow AQL optimizer to pull out completely uncorrelated subqueries to the
  top level, resulting in less repeated evaluation of the subquery

* upgraded to Doxygen 1.8.0

* issue #247: added AQL function MERGE_RECURSIVE

* issue #246: added clear() function in arangosh

* issue #245: Documentation: Central place for naming rules/limits inside ArangoDB

* reduced size of hash index elements by 50 %, allowing more index elements to fit in
  memory

* issue #235: GUI Shell throws Error:ReferenceError: db is not defined

* issue #229: methods marked as "under construction"

* issue #228: remove unfinished APIs (/_admin/config/*)

* having the OpenSSL library installed is now a prerequisite to compiling ArangoDB
  Also removed the --enable-ssl configure option because ssl is always required.

* added AQL functions TO_LIST, NOT_LIST

* issue #224: add optional Content-Id for batch requests

* issue #221: more documentation on AQL explain functionality. Also added
  ArangoStatement.explain() client method

* added db._createStatement() method on server as well (was previously available
  on the client only)

* issue #219: continue in case of "document not found" error in PATHS() function

* issue #213: make waitForSync overridable on specific actions

* changed AQL optimizer to use indexes in more cases. Previously, indexes might
  not have been used when in a reference expression the inner collection was
  specified last. Example: FOR u1 IN users FOR u2 IN users FILTER u1._id == u2._id
  Previously, this only checked whether an index could be used for u2._id (not
  possible). It was not checked whether an index on u1._id could be used (possible).
  Now, for expressions that have references/attribute names on both sides of the
  above as above, indexes are checked for both sides.

* issue #204: extend the CSV import by TSV and by user configurable
  separator character(s)

* issue #180: added support for batch operations

* added startup option --server.backlog-size
  this allows setting the value of the backlog for the listen() system call.
  the default value is 10, the maximum value is platform-dependent

* introduced new configure option "--enable-maintainer-mode" for
  ArangoDB maintainers. this option replaces the previous compile switches
  --with-boost-test, --enable-bison, --enable-flex and --enable-errors-dependency
  the individual configure options have been removed. --enable-maintainer-mode
  turns them all on.

* removed potentially unused configure option --enable-memfail

* fixed issue #197: HTML web interface calls /_admin/user-manager/session

* fixed issue #195: VERSION file in database directory

* fixed issue #193: REST API HEAD request returns a message body on 404

* fixed issue #188: intermittent issues with 1.0.0
  (server-side cursors not cleaned up in all cases, pthreads deadlock issue)

* issue #189: key store should use ISO datetime format bug

* issue #187: run arango-upgrade on server start (note: arango-upgrade was finally
  replaced by the `--upgrade` option for arangod)n

* fixed issue #183: strange unittest error

* fixed issue #182: manual pages

* fixed issue #181: use getaddrinfo

* moved default database directory to "/var/lib/arangodb" in accordance with
  http://www.pathname.com/fhs/pub/fhs-2.3.html

* fixed issue #179: strange text in import manual

* fixed issue #178: test for aragoimp is missing

* fixed issue #177: a misleading error message was returned if unknown variables
  were used in certain positions in an AQL query.

* fixed issue #176: explain how to use AQL from the arangosh

* issue #175: re-added hidden (and deprecated) option --server.http-port. This
  option is only there to be downwards-compatible to Arango 1.0.

* fixed issue #174: missing Documentation for `within`

* fixed issue #170: add db.<coll_name>.all().toArray() to arangosh help screen

* fixed issue #169: missing argument in Simple Queries

* added program arango-upgrade. This program must be run after installing ArangoDB
  and after upgrading from a previous version of ArangoDB. The arango-upgrade script
  will ensure all system collections are created and present in the correct state.
  It will also perform any necessary data updates.
  Note: arango-upgrade was finally replaced by the `--upgrade` option for arangod.

* issue #153: edge collection should be a flag for a collection
  collections now have a type so that the distinction between document and edge
  collections can now be done at runtime using a collection's type value.
  A collection's type can be queried in Javascript using the <collection>.type() method.

  When new collections are created using db._create(), they will be document
  collections by default. When edge._create() is called, an edge collection will be created.
  To explicitly create a collection of a specific/different type, use the methods
  _createDocumentCollection() or _createEdgeCollection(), which are available for
  both the db and the edges object.
  The Javascript objects ArangoEdges and ArangoEdgesCollection have been removed
  completely.
  All internal and test code has been adjusted for this, and client code
  that uses edges.* should also still work because edges is still there and creates
  edge collections when _create() is called.

  INCOMPATIBLE CHANGE: Client code might still need to be changed in the following aspect:
  Previously, collections did not have a type so documents and edges could be inserted
  in the same collection. This is now disallowed. Edges can only be inserted into
  edge collections now. As there were no collection types in 1.0, ArangoDB will perform
  an automatic upgrade when migrating from 1.0 to 1.1.
  The automatic upgrade will check every collection and determine its type as follows:
  - if among the first 50 documents in the collection there are documents with
    attributes "_from" and "_to", the collection is typed as an edge collection
  - if among the first 50 documents in the collection there are no documents with
    attributes "_from" and "_to", the collection is made as a document collection

* issue #150: call V8 garbage collection on server periodically

* issue #110: added support for partial updates

  The REST API for documents now offers an HTTP PATCH method to partially update
  documents. Overwriting/replacing documents is still available via the HTTP PUT method
  as before. The Javascript API in the shell also offers a new update() method in extension to
  the previously existing replace() method.


v1.0.4 (2012-11-12)
-------------------

* issue #275: strange error message in arangosh 1.0.3 at startup


v1.0.3 (2012-11-08)
-------------------

* fixed AQL optimizer bug

* issue #273: fixed segfault in arangosh on HTTP 40x

* issue #265: allow optional base64 encoding/decoding of action response data

* issue #252: _modules collection not created automatically


v1.0.2 (2012-10-22)
-------------------

* repository CentOS-X.Y moved to CentOS-X, same for Debian

* bugfix for rollback from edges

* bugfix for hash indexes

* bugfix for StringBuffer::erase_front

* added autoload for modules

* added AQL function TO_LIST


v1.0.1 (2012-09-30)
-------------------

* draft for issue #165: front-end application howto

* updated mruby to cf8fdea4a6598aa470e698e8cbc9b9b492319d

* fix for issue #190: install doesn't create log directory

* fix for issue #194: potential race condition between creating and dropping collections

* fix for issue #193: REST API HEAD request returns a message body on 404

* fix for issue #188: intermittent issues with 1.0.0

* fix for issue #163: server cannot create collection because of abandoned files

* fix for issue #150: call V8 garbage collection on server periodically


v1.0.0 (2012-08-17)
-------------------

* fix for issue #157: check for readline and ncurses headers, not only libraries


v1.0.beta4 (2012-08-15)
-----------------------

* fix for issue #152: fix memleak for barriers


v1.0.beta3 (2012-08-10)
-----------------------

* fix for issue #151: Memleak, collection data not removed

* fix for issue #149: Inconsistent port for admin interface

* fix for issue #163: server cannot create collection because of abandoned files

* fix for issue #157: check for readline and ncurses headers, not only libraries

* fix for issue #108: db.<collection>.truncate() inefficient

* fix for issue #109: added startup note about cached collection names and how to
  refresh them

* fix for issue #156: fixed memleaks in /_api/import

* fix for issue #59: added tests for /_api/import

* modified return value for calls to /_api/import: now, the attribute "empty" is
  returned as well, stating the number of empty lines in the input. Also changed the
  return value of the error code attribute ("errorNum") from 1100 ("corrupted datafile")
  to 400 ("bad request") in case invalid/unexpected JSON data was sent to the server.
  This error code is more appropriate as no datafile is broken but just input data is
  incorrect.

* fix for issue #152: Memleak for barriers

* fix for issue #151: Memleak, collection data not removed

* value of --database.maximal-journal-size parameter is now validated on startup. If
  value is smaller than the minimum value (currently 1048576), an error is thrown and
  the server will not start. Before this change, the global value of maximal journal
  size was not validated at server start, but only on collection level

* increased sleep value in statistics creation loop from 10 to 500 microseconds. This
  reduces accuracy of statistics values somewhere after the decimal points but saves
  CPU time.

* avoid additional sync() calls when writing partial shape data (attribute name data)
  to disk. sync() will still be called when the shape marker (will be written after
  the attributes) is written to disk

* issue #147: added flag --database.force-sync-shapes to force synching of shape data
  to disk. The default value is true so it is the same behavior as in version 1.0.
  if set to false, shape data is synched to disk if waitForSync for the collection is
  set to true, otherwise, shape data is not synched.

* fix for issue #145: strange issue on Travis: added epsilon for numeric comparison in
  geo index

* fix for issue #136: adjusted message during indexing

* issue #131: added timeout for HTTP keep-alive connections. The default value is 300
  seconds. There is a startup parameter server.keep-alive-timeout to configure the value.
  Setting it to 0 will disable keep-alive entirely on the server.

* fix for issue #137: AQL optimizer should use indexes for ref accesses with
  2 named attributes


v1.0.beta2 (2012-08-03)
-----------------------

* fix for issue #134: improvements for centos RPM

* fixed problem with disable-admin-interface in config file


v1.0.beta1 (2012-07-29)
-----------------------

* fixed issue #118: We need a collection "debugger"

* fixed issue #126: Access-Shaper must be cached

* INCOMPATIBLE CHANGE: renamed parameters "connect-timeout" and "request-timeout"
  for arangosh and arangoimp to "--server.connect-timeout" and "--server.request-timeout"

* INCOMPATIBLE CHANGE: authorization is now required on the server side
  Clients sending requests without HTTP authorization will be rejected with HTTP 401
  To allow backwards compatibility, the server can be started with the option
  "--server.disable-authentication"

* added options "--server.username" and "--server.password" for arangosh and arangoimp
  These parameters must be used to specify the user and password to be used when
  connecting to the server. If no password is given on the command line, arangosh/
  arangoimp will interactively prompt for a password.
  If no user name is specified on the command line, the default user "root" will be
  used.

* added startup option "--server.ssl-cipher-list" to determine which ciphers to
  use in SSL context. also added SSL_OP_CIPHER_SERVER_PREFERENCE to SSL default
  options so ciphers are tried in server and not in client order

* changed default SSL protocol to TLSv1 instead of SSLv2

* changed log-level of SSL-related messages

* added SSL connections if server is compiled with OpenSSL support. Use --help-ssl

* INCOMPATIBLE CHANGE: removed startup option "--server.admin-port".
  The new endpoints feature (see --server.endpoint) allows opening multiple endpoints
  anyway, and the distinction between admin and "other" endpoints can be emulated
  later using privileges.

* INCOMPATIBLE CHANGE: removed startup options "--port", "--server.port", and
  "--server.http-port" for arangod.
  These options have been replaced by the new "--server.endpoint" parameter

* INCOMPATIBLE CHANGE: removed startup option "--server" for arangosh and arangoimp.
  These options have been replaced by the new "--server.endpoint" parameter

* Added "--server.endpoint" option to arangod, arangosh, and arangoimp.
  For arangod, this option allows specifying the bind endpoints for the server
  The server can be bound to one or multiple endpoints at once. For arangosh
  and arangoimp, the option specifies the server endpoint to connect to.
  The following endpoint syntax is currently supported:
  - tcp://host:port or http@tcp://host:port (HTTP over IPv4)
  - tcp://[host]:port or http@tcp://[host]:port (HTTP over IPv6)
  - ssl://host:port or http@tcp://host:port (HTTP over SSL-encrypted IPv4)
  - ssl://[host]:port or http@tcp://[host]:port (HTTP over SSL-encrypted IPv6)
  - unix:///path/to/socket or http@unix:///path/to/socket (HTTP over UNIX socket)

  If no port is specified, the default port of 8529 will be used.

* INCOMPATIBLE CHANGE: removed startup options "--server.require-keep-alive" and
  "--server.secure-require-keep-alive".
  The server will now behave as follows which should be more conforming to the
  HTTP standard:
  * if a client sends a "Connection: close" header, the server will close the
    connection
  * if a client sends a "Connection: keep-alive" header, the server will not
    close the connection
  * if a client does not send any "Connection" header, the server will assume
    "keep-alive" if the request was an HTTP/1.1 request, and "close" if the
    request was an HTTP/1.0 request

* (minimal) internal optimizations for HTTP request parsing and response header
  handling

* fixed Unicode unescaping bugs for \f and surrogate pairs in BasicsC/strings.c

* changed implementation of TRI_BlockCrc32 algorithm to use 8 bytes at a time

* fixed issue #122: arangod doesn't start if <log.file> cannot be created

* fixed issue #121: wrong collection size reported

* fixed issue #98: Unable to change journalSize

* fixed issue #88: fds not closed

* fixed escaping of document data in HTML admin front end

* added HTTP basic authentication, this is always turned on

* added server startup option --server.disable-admin-interface to turn off the
  HTML admin interface

* honor server startup option --database.maximal-journal-size when creating new
  collections without specific journalsize setting. Previously, these
  collections were always created with journal file sizes of 32 MB and the
  --database.maximal-journal-size setting was ignored

* added server startup option --database.wait-for-sync to control the default
  behavior

* renamed "--unit-tests" to "--javascript.unit-tests"


v1.0.alpha3 (2012-06-30)
------------------------

* fixed issue #116: createCollection=create option doesn't work

* fixed issue #115: Compilation issue under OSX 10.7 Lion & 10.8 Mountain Lion
  (homebrew)

* fixed issue #114: image not found

* fixed issue #111: crash during "make unittests"

* fixed issue #104: client.js -> ARANGO_QUIET is not defined


v1.0.alpha2 (2012-06-24)
------------------------

* fixed issue #112: do not accept document with duplicate attribute names

* fixed issue #103: Should we cleanup the directory structure

* fixed issue #100: "count" attribute exists in cursor response with "count:
  false"

* fixed issue #84 explain command

* added new MRuby version (2012-06-02)

* added --log.filter

* cleanup of command line options:
** --startup.directory => --javascript.startup-directory
** --quite => --quiet
** --gc.interval => --javascript.gc-interval
** --startup.modules-path => --javascript.modules-path
** --action.system-directory => --javascript.action-directory
** --javascript.action-threads => removed (is now the same pool as --server.threads)

* various bug-fixes

* support for import

* added option SKIP_RANGES=1 for make unittests

* fixed several range-related assertion failures in the AQL query optimizer

* fixed AQL query optimizations for some edge cases (e.g. nested subqueries with
  invalid constant filter expressions)


v1.0.alpha1 (2012-05-28)
------------------------

Alpha Release of ArangoDB 1.0<|MERGE_RESOLUTION|>--- conflicted
+++ resolved
@@ -1,12 +1,10 @@
 devel
 -----
 
-<<<<<<< HEAD
 * fixed internal issue #2256: ui, document id not showing up when deleting a document
-=======
+
 * fixed internal issue #2163: wrong labels within foxx validation of service
   input parameters
->>>>>>> 28b54bd9
 
 * Added exclusive option for rocksdb collections. Modifying AQL queries can
   now set the exclusive option as well as it can be set on JavaScript transactions.
