--- conflicted
+++ resolved
@@ -1,7 +1,6 @@
 devel
 -----
 
-<<<<<<< HEAD
 * RocksDB primary index can now be used by the optimizer to optimize queries
   that use `_key` or `_id` in SORT and FILTER conditions.
 
@@ -14,10 +13,9 @@
   sorting for the RocksDB engine, but may change the order in which documents are
   shown in the web UI (e.g. now a `_key` value of "10" will be shown before a `_key`
   value of "9").
-=======
+
 * fixed known issue #445: ArangoSearch ignores `_id` attribute even if `includeAllFields`
   is set to `true`.
->>>>>>> 63f53791
 
 * upgraded bundled boost library to version 1.69.0
 
