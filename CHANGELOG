--- conflicted
+++ resolved
@@ -1,13 +1,11 @@
 devel
 -----
 
-<<<<<<< HEAD
 * fixed issue #5943: misplaced database ui icon and wrong cursor type were used
-=======
+
 * fixed issue #5354: updated the web UI JSON editor, improved usability
 
 * fixed issue #5648: fixed error message when saving unsupported document types
->>>>>>> b6c87a23
 
 * fixed internal issue #2812: Cluster fails to create many indexes in parallel
 
