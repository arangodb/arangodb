--- conflicted
+++ resolved
@@ -1,11 +1,7 @@
-<<<<<<< HEAD
-v3.3.0 (XXXX-XX-XX)
--------------------
-
-* fixed issue #3640: limit in subquery
-=======
 v3.3.rc7 (2017-XX-XX)
 ---------------------
+
+* fixed issue #3640: limit in subquery
 
 * fixed issue #3745: Invalid result when using OLD object with array attribute in UPSERT statement
 
@@ -27,7 +23,6 @@
   
 * fixed issue #3917: traversals with high maximal depth take extremely long
   in planning phase.
->>>>>>> 5f142fb6
 
 
 v3.3.rc4 (2017-11-28)
