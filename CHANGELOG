--- conflicted
+++ resolved
@@ -1,10 +1,9 @@
 devel
 -----
 
-<<<<<<< HEAD
 * fix internal issue #2786: improved confirmation dialog when clicking the
   Truncate button in the Web UI
-=======
+
 * make `--help-all` now also show all hidden program options
 
   Previously hidden program options were only returned when invoking arangod or
@@ -74,7 +73,6 @@
 
 * in a cluster environment, the arangod process now exits if wrong credentials
   are used during the startup process
->>>>>>> c0f9e812
 
 * fixes validation of allowed or not allowed foxx service mount paths within
   the Web UI
