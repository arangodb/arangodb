<<<<<<< HEAD
v3.4.0 (XXXX-XX-XX)
------------------------

* fixed issue #7586: a running query within the user interface was not shown
  if the active view was `Running Queries` or `Slow Query History`.
=======
v3.4.1 (XXXX-XX-XX)
-------------------

* make AQL REMOVE operations use less memory with the RocksDB storage engine

  the previous implementation of batch removals read everything to remove into
  memory first before carrying out the first remove operation. The new version
  will only read in about 1000 documents each time and then remove these. Queries
  such as

      FOR doc IN collection FILTER ... REMOVE doc IN collection

  will benefit from this change in terms of memory usage.

* make `--help-all` now also show all hidden program options

  Previously hidden program options were only returned when invoking arangod or
  a client tool with the cryptic `--help-.` option. Now `--help-all` simply 
  retuns them as well.

  The program options JSON description returned by `--dump-options` was also 
  improved as follows:

  - the new boolean attribute "dynamic" indicates whether the option has a dynamic
    default value, i.e. a value that depends on the target host capabilities or
    configuration

  - the new boolean attribute "requiresValue" indicates whether a boolean option
    requires a value of "true" or "false" when specified. If "requiresValue" is
    false, then the option can be specified without a boolean value following it,
    and the option will still be set to true, e.g. `--server.authentication` is
    identical to `--server.authentication true`.

  - the new "category" attribute will contain a value of "command" for command-like
    options, such as `--version`, `--dump-options`, `--dump-dependencies` etc.,
    and "option" for all others.


v3.4.0 (2018-12-06)
-------------------

* Add license key checking to enterprise version in Docker containers.
>>>>>>> d3bc28e3


v3.4.0-rc.5 (2018-11-29)
------------------------

* Persist and check default language (locale) selection.
  Previously we would not check if the language (`--default-language`) had changed 
  when the server was restarted. This could cause issues with indexes over text fields, 
  as it will resulted in undefined behavior within RocksDB (potentially missing entries, 
  corruption, etc.). Now if the language is changed, ArangoDB will print out an error
  message on startup and abort.

* fixed issue #7522: FILTER logic totally broke for my query in 3.4-rc4

* export version and storage engine in `_admin/cluster/health` for Coordinators 
  and DBServers. 

* restrict the total amount of data to build up in all in-memory RocksDB write buffers
  by default to a certain fraction of the available physical RAM. This helps restricting 
  memory usage for the arangod process, but may have an effect on the RocksDB storage 
  engine's write performance. 

  In ArangoDB 3.3 the governing configuration option `--rocksdb.total-write-buffer-size`
  had a default value of `0`, which meant that the memory usage was not limited. ArangoDB
  3.4 now changes the default value to about 50% of available physical RAM, and 512MiB
  for setups with less than 4GiB of RAM.

* lower default value for `--cache.size` startup option from about 30% of physical RAM to
  about 25% percent of physical RAM.

* fix internal issue #2786: improved confirmation dialog when clicking the truncate 
  button in the web UI

* Updated joi library (web UI), improved Foxx mount path validation

* disable startup warning for Linux kernel variable `vm.overcommit_memory` settings
  values of 0 or 1.
  Effectively `overcommit_memory` settings value of 0 or 1 fix two memory-allocation
  related issues with the default memory allocator used in ArangoDB release builds on 
  64bit Linux. 
  The issues will remain when running with an `overcommit_memory` settings value of 2,
  so this is now discouraged.
  Setting `overcommit_memory` to 0 or 1 (0 is the Linux kernel's default) fixes issues
  with increasing numbers of memory mappings for the arangod process (which may lead
  to an out-of-memory situation if the kernel's maximum number of mappings threshold
  is hit) and an increasing amount of memory that the kernel counts as "committed".
  With an `overcommit_memory` setting of 0 or 1, an arangod process may either be 
  killed by the kernel's OOM killer or will die with a segfault when accessing memory
  it has allocated before but the kernel could not provide later on. This is still 
  more acceptable than the kernel not providing any more memory to the process when
  there is still physical memory left, which may have occurred with an `overcommit_memory`
  setting of 2 after the arangod process had done lots of allocations.

  In summary, the recommendation for the `overcommit_memory` setting is now to set it
  to 0 or 1 (0 is kernel default) and not use 2.

* fixed Foxx complaining about valid `$schema` value in manifest.json

* fix for supervision, which started failing servers using old transient store

* fixed a bug where indexes are used in the cluster while still being
  built on the db servers

* fix move leader shard: wait until all but the old leader are in sync.
  This fixes some unstable tests.

* cluster health features more elaborate agent records

* agency's supervision edited for advertised endpoints

v3.4.0-rc.4 (2018-11-04)
------------------------

* fixed Foxx queues not retrying jobs with infinite `maxFailures`

* increase AQL query string parsing performance for queries with many (100K+) string
  values contained in the query string

* increase timeouts for inter-node communication in the cluster

* fixed undefined behavior in `/_api/import` when importing a single document went
  wrong

* replication bugfixes

* stop printing `connection class corrupted` in arangosh

 when just starting the arangosh without a connection to a server and running 
 code such as `require("internal")`, the shell always printed "connection class 
 corrupted", which was somewhat misleading.

* add separate option `--query.slow-streaming-threshold` for tracking slow
  streaming queries with a different timeout value

* increase maximum number of collections/shards in an AQL query from 256 to 2048

* don't rely on `_modules` collection being present and usable for arangod startup

* force connection timeout to be 7 seconds to allow libcurl time to retry lost DNS
  queries.

* fixes a routing issue within the web ui after the use of views

* fixes some graph data parsing issues in the ui, e.g. cleaning up duplicate
  edges inside the graph viewer.

* in a cluster environment, the arangod process now exits if wrong credentials
  are used during the startup process.

* added option `--rocksdb.total-write-buffer-size` to limit total memory usage
  across all RocksDB in-memory write buffers

* suppress warnings from statistics background threads such as
  `WARNING caught exception during statistics processing: Expecting Object`
  during version upgrade


v3.4.0-rc.3 (2018-10-23)
------------------------

* fixed handling of broken Foxx services

  Installation now also fails when the service encounters an error when
  executed. Upgrading or replacing with a broken service will still result
  in the broken services being installed.

* restored error pages for broken Foxx services

  Services that could not be executed will now show an error page (with helpful
  information if development mode is enabled) instead of a generic 404 response.
  Requests to the service that do not prefer HTML (i.e. not a browser window)
  will receive a JSON formatted 503 error response instead.

* added support for `force` flag when upgrading Foxx services

  Using the `force` flag when upgrading or replacing a service falls back to
  installing the service if it does not already exist.

* The order of JSON object attribute keys in JSON return values will now be
  "random" in more cases. In JSON, there is no defined order for object attribute
  keys anyway, so ArangoDB is taking the freedom to return the attribute keys in
  a non-deterministic, seemingly unordered way.

* Fixed an AQL bug where the `optimize-traversals` rule was falsely applied to
  extensions with inline expressions and thereby ignoring them

* fix side-effects of sorting larger arrays (>= 16 members) of constant literal
  values in AQL, when the array was used not only for IN-value filtering but also
  later in the query.
  The array values were sorted so the IN-value lookup could use a binary search
  instead of a linear search, but this did not take into account that the array
  could have been used elsewhere in the query, e.g. as a return value. The fix
  will create a copy of the array and sort the copy, leaving the original array
  untouched.

* disallow empty LDAP password

* fixes validation of allowed or not allowed foxx service mount paths within
  the Web UI

* The single database or single coordinator statistics in a cluster
  environment within the Web UI sometimes got called way too often.
  This caused artifacts in the graphs, which is now fixed.

* An aardvark statistics route could not collect and sum up the statistics of
  all coordinators if one of them was ahead and had more results than the others

* Web UI now checks if server statistics are enabled before it sends its first
  request to the statistics API

* fix internal issue #486: immediate deletion (right after creation) of
  a view with a link to one collection and indexed data reports failure
  but removes the link

* fix internal issue #480: link to a collection is not added to a view
  if it was already added to other view

* fix internal issues #407, #445: limit ArangoSearch memory consumption
  so that it won't cause OOM while indexing large collections

* upgraded arangodb starter version to 0.13.5

* removed undocumented `db.<view>.toArray()` function from ArangoShell

* prevent creation of collections and views with the same in cluster setups

* fixed issue #6770: document update: ignoreRevs parameter ignored

* added AQL query optimizer rules `simplify-conditions` and `fuse-filters`

* improve inter-server communication performance:
  - move all response processing off Communicator's socket management thread
  - create multiple Communicator objects with ClusterComm, route via round robin
  - adjust Scheduler threads to always be active, and have designated priorities.

* fix internal issue #2770: the Query Profiling modal dialog in the Web UI
  was slightly malformed.

* fix internal issue #2035: the Web UI now updates its indices view to check
  whether new indices exist or not.

* fix internal issue #6808: newly created databases within the Web UI did not
  appear when used Internet Explorer 11 as a browser.

* fix internal issue #2957: the Web UI was not able to display more than 1000
  documents, even when it was set to a higher amount.

* fix internal issue #2688: the Web UI's graph viewer created malformed node
  labels if a node was expanded multiple times.

* fix internal issue #2785: web ui's sort dialog sometimes got rendered, even
  if it should not.

* fix internal issue #2764: the waitForSync property of a satellite collection
  could not be changed via the Web UI

* dynamically manage libcurl's number of open connections to increase performance
  by reducing the number of socket close and then reopen cycles

* recover short server id from agency after a restart of a cluster node

  this fixes problems with short server ids being set to 0 after a node restart,
  which then prevented cursor result load-forwarding between multiple coordinators
  to work properly

  this should fix arangojs#573

* increased default timeouts in replication

  this decreases the chances of followers not getting in sync with leaders because
  of replication operations timing out

* include forward-ported diagnostic options for debugging LDAP connections

* fixed internal issue #3065: fix variable replacements by the AQL query
  optimizer in arangosearch view search conditions

  The consequence of the missing replacements was that some queries using view
  search conditions could have failed with error messages such as

  "missing variable #3 (a) for node #7 (EnumerateViewNode) while planning registers"

* fixed internal issue #1983: the Web UI was showing a deletion confirmation
  multiple times.

* Restricted usage of views in AQL, they will throw an error now
  (e.g. "FOR v, e, p IN 1 OUTBOUND @start edgeCollection, view")
  instead of failing the server.

* Allow VIEWs within the AQL "WITH" statement in cluster environment.
  This will now prepare the query for all collections linked within a view.
  (e.g. "WITH view FOR v, e, p IN OUTBOUND 'collectionInView/123' edgeCollection"
  will now be executed properly and not fail with unregistered collection any more)

* Properly check permissions for all collections linked to a view when
  instantiating an AQL query in cluster environment

* support installation of ArangoDB on Windows into directories with multibyte
  character filenames on Windows platforms that used a non-UTF8-codepage

  This was supported on other platforms before, but never worked for ArangoDB's
  Windows version

* display shard synchronization progress for collections outside of the
  `_system` database

* change memory protection settings for memory given back to by the bundled
  JEMalloc memory allocator. This avoids splitting of existing memory mappings
  due to changes of the protection settings

* added missing implementation for `DeleteRangeCF` in RocksDB WAL tailing handler

* fixed agents busy looping gossip

* handle missing `_frontend` collections gracefully

  the `_frontend` system collection is not required for normal ArangoDB operations,
  so if it is missing for whatever reason, ensure that normal operations can go
  on.


v3.4.0-rc.2 (2018-09-30)
------------------------

* upgraded arangosync version to 0.6.0

* upgraded arangodb starter version to 0.13.3

* fixed issue #6611: Properly display JSON properties of user defined foxx services
  configuration within the web UI

* improved shards display in web UI: included arrows to better visualize that
  collection name sections can be expanded and collapsed

* added nesting support for `aql` template strings

* added support for `undefined` and AQL literals to `aql.literal`

* added `aql.join` function

* fixed issue #6583: Agency node segfaults if sent an authenticated HTTP
  request is sent to its port

* fixed issue #6601: Context cancelled (never ending query)

* added more AQL query results cache inspection and control functionality

* fixed undefined behavior in AQL query result cache

* the query editor within the web UI is now catching HTTP 501 responses
  properly

* added AQL VERSION function to return the server version as a string

* added startup parameter `--cluster.advertised-endpoints`

* AQL query optimizer now makes better choices regarding indexes to use in a
  query when there are multiple competing indexes and some of them are prefixes
  of others

  In this case, the optimizer could have preferred indexes that covered less
  attributes, but it should rather pick the indexes that covered more attributes.

  For example, if there was an index on ["a"] and another index on ["a", "b"], then
  previously the optimizer may have picked the index on just ["a"] instead the
  index on ["a", "b"] for queries that used all index attributes but did range
  queries on them (e.g. `FILTER doc.a == @val1 && doc.b >= @val2`).

* Added compression for the AQL intermediate results transfer in the cluster,
  leading to less data being transferred between coordinator and database servers
  in many cases

* forward-ported a bugfix from RocksDB (https://github.com/facebook/rocksdb/pull/4386)
  that fixes range deletions (used internally in ArangoDB when dropping or truncating
  collections)

  The non-working range deletes could have triggered errors such as
  `deletion check in index drop failed - not all documents in the index have been deleted.`
  when dropping or truncating collections

* improve error messages in Windows installer

* allow retrying installation in Windows installer in case an existing database is still
  running and needs to be manually shut down before continuing with the installation

* fix database backup functionality in Windows installer

* fixed memory leak in `/_api/batch` REST handler

* `db._profileQuery()` now also tracks operations triggered when using `LIMIT`
  clauses in a query

* added proper error messages when using views as an argument to AQL functions
  (doing so triggered an `internal error` before)

* fixed return value encoding for collection ids ("cid" attribute") in REST API
  `/_api/replication/logger-follow`

* fixed dumping and restoring of views with arangodump and arangorestore

* fix replication from 3.3 to 3.4

* fixed some TLS errors that occurred when combining HTTPS/TLS transport with the
  VelocyStream protocol (VST)

  That combination could have led to spurious errors such as "TLS padding error"
  or "Tag mismatch" and connections being closed

* make synchronous replication detect more error cases when followers cannot
  apply the changes from the leader

* fixed issue #6379: RocksDB arangorestore time degeneration on dead documents

* fixed issue #6495: Document not found when removing records

* fixed undefined behavior in cluster plan-loading procedure that may have
  unintentionally modified a shared structure

* reduce overhead of function initialization in AQL COLLECT aggregate functions,
  for functions COUNT/LENGTH, SUM and AVG

  this optimization will only be noticable when the COLLECT produces many groups
  and the "hash" COLLECT variant is used

* fixed potential out-of-bounds access in admin log REST handler `/_admin/log`,
  which could have led to the server returning an HTTP 500 error

* catch more exceptions in replication and handle them appropriately

* agency endpoint updates now go through RAFT

* fixed a cleanup issue in Current when a follower was removed from Plan

* catch exceptions in MaintenanceWorker thread

* fixed a bug in cleanOutServer which could lead to a cleaned out server
  still being a follower for some shard

v3.4.0-rc.1 (2018-09-06)
------------------------

* Release Candidate for 3.4.0, please check the `ReleaseNotes/KnownIssues34.md`
  file for a list of known issues.

* upgraded bundled RocksDB version to 5.16.0

* upgraded bundled Snappy compression library to 1.1.7

* fixed issue #5941: if using breadth first search in traversals uniqueness checks
  on path (vertices and edges) have not been applied. In SmartGraphs the checks
  have been executed properly.

* added more detailed progress output to arangorestore, showing the percentage of
  how much data is restored for bigger collections plus a set of overview statistics
  after each processed collection

* added option `--rocksdb.use-file-logging` to enable writing of RocksDB's own
  informational LOG files into RocksDB's database directory.

  This option is turned off by default, but can be enabled for debugging RocksDB
  internals and performance.

* improved error messages when managing Foxx services

  Install/replace/upgrade will now provide additional information when an error
  is encountered during setup. Errors encountered during a `require` call will
  also include information about the underlying cause in the error message.

* fixed some Foxx script names being displayed incorrectly in web UI and Foxx CLI

* major revision of the maintenance feature

* added `uuidv4` and `genRandomBytes` methods to crypto module

* added `hexSlice` methods `hexWrite` to JS Buffer type

* added `Buffer.from`, `Buffer.of`, `Buffer.alloc` and `Buffer.allocUnsafe`
  for improved compatibility with Node.js

* Foxx HTTP API errors now log stacktraces

* fixed issue #5831: custom queries in the ui could not be loaded if the user
  only has read access to the _system database.

* fixed issue #6128: ArangoDb Cluster: Task moved from DBS to Coordinator

* fixed some web ui action events related to Running Queries view and Slow
  Queries History view

* fixed internal issue #2566: corrected web UI alignment of the nodes table

* fixed issue #5736: Foxx HTTP API responds with 500 error when request body
  is too short

* fixed issue #6106: Arithmetic operator type casting documentation incorrect

* The arangosh now supports the velocystream transport protocol via the schemas
  "vst+tcp://", "vst+ssl://", "vst+unix://" schemes.

* The server will no longer lowercase the input in --server.endpoint. This means
  Unix domain socket paths will now  be treated as specified, previously they were lowercased

* fixed logging of requests. A wrong log level was used

* fixed issue #5943: misplaced database ui icon and wrong cursor type were used

* fixed issue #5354: updated the web UI JSON editor, improved usability

* fixed issue #5648: fixed error message when saving unsupported document types

* fixed internal issue #2812: Cluster fails to create many indexes in parallel

* Added C++ implementation, load balancer support, and user restriction to Pregel API.

  If an execution is accessed on a different coordinator than where it was
  created, the request(s) will be forwarded to the correct coordinator. If an
  execution is accessed by a different user than the one who created it, the
  request will be denied.

* the AQL editor in the web UI now supports detailed AQL query profiling

* fixed issue #5884: Subquery nodes are no longer created on DBServers

* intermediate commits in the RocksDB engine are now only enabled in standalone AQL queries

  (not within a JS transaction), standalone truncate as well as for the "import" API

* the AQL editor in the web UI now supports GeoJSON types and is able to render them.

* fixed issue #5035: fixed a vulnerability issue within the web ui's index view

* PR #5552: add "--latency true" option to arangoimport.  Lists microsecond latency

* added `"pbkdf2"` method to `@arangodb/foxx/auth` module

* the `@arangodb/foxx/auth` module now uses a different method to generate salts,
  so salts are no longer guaranteed to be alphanumeric

* fixed internal issue #2567: the Web UI was showing the possibility to move a shard
  from a follower to the current leader

* Renamed RocksDB engine-specific statistics figure `rocksdb.block-cache-used`
  to `rocksdb.block-cache-usage` in output of `db._engineStats()`

  The new figure name is in line with the statistics that the RocksDB library
  provides in its new versions.

* Added RocksDB engine-specific statistics figures `rocksdb.block-cache-capacity`,
  `rocksdb.block-cache-pinned-usage` as well as level-specific figures
  `rocksdb.num-files-at-level` and `rocksdb.compression-ratio-at-level` in
  output of `db._engineStats()`

* Added RocksDB-engine configuration option `--rocksdb.block-align-data-blocks`

  If set to true, data blocks are aligned on lesser of page size and block size,
  which may waste some memory but may reduce the number of cross-page I/Os operations.

* Usage RocksDB format version 3 for new block-based tables

* Bugfix: The AQL syntax variants `UPDATE/REPLACE k WITH d` now correctly take
  _rev from k instead of d (when ignoreRevs is false) and ignore d._rev.

* Added C++ implementation, load balancer support, and user restriction to tasks API

  If a task is accessed on a different coordinator than where it was created,
  the request(s) will be forwarded to the correct coordinator. If a
  task is accessed by a different user than the one who created it, the request
  will be denied.

* Added load balancer support and user-restriction to async jobs API.

  If an async job is accessed on a different coordinator than where it was
  created, the request(s) will be forwarded to the correct coordinator. If a
  job is accessed by a different user than the one who created it, the request
  will be denied.

* switch default storage engine from MMFiles to RocksDB

  In ArangoDB 3.4, the default storage engine for new installations is the RocksDB
  engine. This differs to previous versions (3.2 and 3.3), in which the default
  storage engine was the MMFiles engine.

  The MMFiles engine can still be explicitly selected as the storage engine for
  all new installations. It's only that the "auto" setting for selecting the storage
  engine will now use the RocksDB engine instead of MMFiles engine.

  In the following scenarios, the effectively selected storage engine for new
  installations will be RocksDB:

  * `--server.storage-engine rocksdb`
  * `--server.storage-engine auto`
  * `--server.storage-engine` option not specified

  The MMFiles storage engine will be selected for new installations only when
  explicitly selected:

  * `--server.storage-engine mmfiles`

  On upgrade, any existing ArangoDB installation will keep its previously selected
  storage engine. The change of the default storage engine is thus only relevant
  for new ArangoDB installations and/or existing cluster setups for which new server
  nodes get added later. All server nodes in a cluster setup should use the same
  storage engine to work reliably. Using different storage engines in a cluster is
  unsupported.

* added collection.indexes() as an alias for collection.getIndexes()

* disable V8 engine and JavaScript APIs for agency nodes

* renamed MMFiles engine compactor thread from "Compactor" to "MMFilesCompactor".

  This change will be visible only on systems which allow assigning names to
  threads.

* added configuration option `--rocksdb.sync-interval`

  This option specifies interval (in milliseconds) that ArangoDB will use to
  automatically synchronize data in RocksDB's write-ahead log (WAL) files to
  disk. Automatic syncs will only be performed for not-yet synchronized data,
  and only for operations that have been executed without the *waitForSync*
  attribute.

  Automatic synchronization is performed by a background thread. The default
  sync interval is 100 milliseconds.

  Note: this option is not supported on Windows platforms. Setting the sync
  interval to a value greater 0 will produce a startup warning.

* added AQL functions `TO_BASE64`, `TO_HEX`, `ENCODE_URI_COMPONENT` and `SOUNDEX`

* PR #5857: RocksDB engine would frequently request a new DelayToken.  This caused
  excessive write delay on the next Put() call.  Alternate approach taken.

* changed the thread handling in the scheduler. `--server.maximal-threads` will be
  the maximum number of threads for the scheduler.

* The option `--server.threads` is now obsolete.

* use sparse indexes in more cases now, when it is clear that the index attribute
  value cannot be null

* introduce SingleRemoteOperationNode via "optimize-cluster-single-document-operations"
  optimizer rule, which triggers single document operations directly from the coordinator
  instead of using a full-featured AQL setup. This saves cluster roundtrips.

  Queries directly referencing the document key benefit from this:

      UPDATE {_key: '1'} WITH {foo: 'bar'} IN collection RETURN OLD

* Added load balancer support and user-restriction to cursor API.

  If a cursor is accessed on a different coordinator than where it was created,
  the requests will be forwarded to the correct coordinator. If a cursor is
  accessed by a different user than the one who created it, the request will
  be denied.

* if authentication is turned on requests to databases by users with insufficient rights
 will be answered with the HTTP forbidden (401) response.

* upgraded bundled RocksDB library version to 5.15

* added key generators `uuid` and `padded`

  The `uuid` key generator generates universally unique 128 bit keys, which are
  stored in hexadecimal human-readable format.
  The `padded` key generator generates keys of a fixed length (16 bytes) in
  ascending lexicographical sort order.

* The REST API of `/_admin/status` added: "operationMode" filed with same meaning as
  the "mode" field and field "readOnly" that has the inverted meaning of the field
  "writeOpsEnabled". The old field names will be deprecated in upcoming versions.

* added `COUNT_DISTINCT` AQL function

* make AQL optimizer rule `collect-in-cluster` optimize aggregation functions
  `AVERAGE`, `VARIANCE`, `STDDEV`, `UNIQUE`, `SORTED_UNIQUE` and `COUNT_DISTINCT`
  in a cluster by pushing parts of the aggregation onto the DB servers and only
  doing the total aggregation on the coordinator

* replace JavaScript functions FULLTEXT, NEAR, WITHIN and WITHIN_RECTANGLE with
  regular AQL subqueries via a new optimizer rule "replace-function-with-index".

* the existing "fulltext-index-optimizer" optimizer rule has been removed because its
  duty is now handled by the "replace-function-with-index" rule.

* added option "--latency true" option to arangoimport. Lists microsecond latency
  statistics on 10 second intervals.

* fixed internal issue #2256: ui, document id not showing up when deleting a document

* fixed internal issue #2163: wrong labels within foxx validation of service
  input parameters

* fixed internal issue #2160: fixed misplaced tooltips in indices view

* Added exclusive option for rocksdb collections. Modifying AQL queries can
  now set the exclusive option as well as it can be set on JavaScript transactions.

* added optimizer rule "optimize-subqueries", which makes qualifying subqueries
  return less data

  The rule fires in the following situations:
  * in case only a few results are used from a non-modifying subquery, the rule
    will add a LIMIT statement into the subquery. For example

        LET docs = (
          FOR doc IN collection
            FILTER ...
            RETURN doc
        )
        RETURN docs[0]

    will be turned into

        LET docs = (
          FOR doc IN collection
            FILTER ...
            LIMIT 1
            RETURN doc
        )
        RETURN docs[0]

    Another optimization performed by this rule is to modify the result value
    of subqueries in case only the number of results is checked later. For example

        RETURN LENGTH(
          FOR doc IN collection
            FILTER ...
            RETURN doc
        )

    will be turned into

        RETURN LENGTH(
          FOR doc IN collection
            FILTER ...
            RETURN true
        )

  This saves copying the document data from the subquery to the outer scope and may
  enable follow-up optimizations.

* fixed Foxx queues bug when queues are created in a request handler with an
  ArangoDB authentication header

* abort startup when using SSLv2 for a server endpoint, or when connecting with
  a client tool via an SSLv2 connection.

  SSLv2 has been disabled in the OpenSSL library by default in recent versions
  because of security vulnerabilities inherent in this protocol.

  As it is not safe at all to use this protocol, the support for it has also
  been stopped in ArangoDB. End users that use SSLv2 for connecting to ArangoDB
  should change the protocol from SSLv2 to TLSv12 if possible, by adjusting
  the value of the `--ssl.protocol` startup option.

* added `overwrite` option to document insert operations to allow for easier syncing.

  This implements almost the much inquired UPSERT. In reality it is a REPSERT
  (replace/insert) because only replacement and not modification of documents
  is possible. The option does not work in cluster collections with custom
  sharding.

* added startup option `--log.escape`

  This option toggles the escaping of log output.

  If set to `true` (which is the default value), then the logging will work
  as before, and the following characters in the log output are escaped:

  * the carriage return character (hex 0d)
  * the newline character (hex 0a)
  * the tabstop character (hex 09)
  * any other characters with an ordinal value less than hex 20

  If the option is set to `false`, no characters are escaped. Characters with
  an ordinal value less than hex 20 will not be printed in this mode but will
  be replaced with a space character (hex 20).

  A side effect of turning off the escaping is that it will reduce the CPU
  overhead for the logging. However, this will only be noticable when logging
  is set to a very verbose level (e.g. debug or trace).

* increased the default values for the startup options `--javascript.gc-interval`
  from every 1000 to every 2000 requests, and for `--javascript.gc-frequency` from
  30 to 60 seconds

  This will make the V8 garbage collection run less often by default than in previous
  versions, reducing CPU load a bit and leaving more contexts available on average.

* added `/_admin/repair/distributeShardsLike` that repairs collections with
  distributeShardsLike where the shards aren't actually distributed like in the
  prototype collection, as could happen due to internal issue #1770

* Fixed issue #4271: Change the behavior of the `fullCount` option for AQL query
  cursors so that it will only take into account `LIMIT` statements on the top level
  of the query.

  `LIMIT` statements in subqueries will not have any effect on the `fullCount` results
  any more.

* We added a new geo-spatial index implementation. On the RocksDB storage engine all
  installations will need to be upgraded with `--database.auto-upgrade true`. New geo
  indexes will now only report with the type `geo` instead of `geo1` or `geo2`.
  The index types `geo1` and `geo2` are now deprecated.
  Additionally we removed the deprecated flags `constraint` and `ignoreNull` from geo
  index definitions, these fields were initially deprecated in ArangoDB 2.5

* Add revision id to RocksDB values in primary indexes to speed up replication (~10x).

* PR #5238: Create a default pacing algorithm for arangoimport to avoid TimeoutErrors
  on VMs with limited disk throughput

* Starting a cluster with coordinators and DB servers using different storage engines
  is unsupported. Doing it anyway will now produce a warning on startup

* fixed issue #4919: C++ implementation of LIKE function now matches the old and correct
  behaviour of the javascript implementation.

* added `--json` option to arangovpack, allowing to treat its input as plain JSON data
  make arangovpack work without any configuration file

* added experimental arangodb startup option `--javascript.enabled` to enable/disable the
  initialization of the V8 JavaScript engine. Only expected to work on single-servers and
  agency deployments

* pull request #5201: eliminate race scenario where handlePlanChange could run infinite times
  after an execution exceeded 7.4 second time span

* UI: fixed an unreasonable event bug within the modal view engine

* pull request #5114: detect shutdown more quickly on heartbeat thread of coordinator and
  DB servers

* fixed issue #3811: gharial api is now checking existence of `_from` and `_to` vertices
  during edge creation

* There is a new method `_profileQuery` on the database object to execute a query and
  print an explain with annotated runtime information.

* Query cursors can now be created with option `profile`, with a value of 0, 1 or 2.
  This will cause queries to include more statistics in their results and will allow tracing
  of queries.

* fixed internal issue #2147: fixed database filter in UI

* fixed internal issue #2149: number of documents in the UI is not adjusted after moving them

* fixed internal issue #2150: UI - loading a saved query does not update the list of bind
  parameters

* removed option `--cluster.my-local-info` in favor of persisted server UUIDs

  The option `--cluster.my-local-info` was deprecated since ArangoDB 3.3.

* added new collection property `cacheEnabled` which enables in-memory caching for
  documents and primary index entries. Available only when using RocksDB

* arangodump now supports `--threads` option to dump collections in parallel

* arangorestore now supports `--threads` option to restore collections in parallel

* Improvement: The AQL query planner in cluster is now a bit more clever and
  can prepare AQL queries with less network overhead.

  This should speed up simple queries in cluster mode, on complex queries it
  will most likely not show any performance effect.
  It will especially show effects on collections with a very high amount of Shards.

* removed remainders of dysfunctional `/_admin/cluster-test` and `/_admin/clusterCheckPort`
  API endpoints and removed them from documentation

* added new query option `stream` to enable streaming query execution via the
  `POST /_api/cursor` rest interface.

* fixed issue #4698: databases within the UI are now displayed in a sorted order.

* Behavior of permissions for databases and collections changed:
  The new fallback rule for databases for which an access level is not explicitly specified:
  Choose the higher access level of:
    * A wildcard database grant
    * A database grant on the `_system` database
  The new fallback rule for collections for which an access level is not explicitly specified:
  Choose the higher access level of:
    * Any wildcard access grant in the same database, or on "*/*"
    * The access level for the current database
    * The access level for the `_system` database

* fixed issue #4583: add AQL ASSERT and AQL WARN

* renamed startup option `--replication.automatic-failover` to
  `--replication.active-failover`
  using the old option name will still work in ArangoDB 3.4, but the old option
  will be removed afterwards

* index selectivity estimates for RocksDB engine are now eventually consistent

  This change addresses a previous issue where some index updates could be
  "lost" from the view of the internal selectivity estimate, leading to
  inaccurate estimates. The issue is solved now, but there can be up to a second
  or so delay before updates are reflected in the estimates.

* support `returnOld` and `returnNew` attributes for in the following HTTP REST
  APIs:

  * /_api/gharial/<graph>/vertex/<collection>
  * /_api/gharial/<graph>/edge/<collection>

  The exception from this is that the HTTP DELETE verb for these APIs does not
  support `returnOld` because that would make the existing API incompatible

* fixed internal issue #478: remove unused and undocumented REST API endpoints
  _admin/statistics/short and _admin/statistics/long

  These APIs were available in ArangoDB's REST API, but have not been called by
  ArangoDB itself nor have they been part of the documented API. They have been
  superseded by other REST APIs and were partially dysfunctional. Therefore
  these two endpoints have been removed entirely.

* fixed issue #1532: reload users on restore

* fixed internal issue #1475: when restoring a cluster dump to a single server
  ignore indexes of type primary and edge since we mustn't create them here.

* fixed internal issue #1439: improve performance of any-iterator for RocksDB

* issue #1190: added option `--create-database` for arangoimport

* UI: updated dygraph js library to version 2.1.0

* renamed arangoimp to arangoimport for consistency
  Release packages will still install arangoimp as a symlink so user scripts
  invoking arangoimp do not need to be changed

* UI: Shard distribution view now has an accordion view instead of displaying
  all shards of all collections at once.

* fixed issue #4393: broken handling of unix domain sockets in JS_Download

* added AQL function `IS_KEY`
  this function checks if the value passed to it can be used as a document key,
  i.e. as the value of the `_key` attribute

* added AQL functions `SORTED` and `SORTED_UNIQUE`

  `SORTED` will return a sorted version of the input array using AQL's internal
  comparison order
  `SORTED_UNIQUE` will do the same, but additionally removes duplicates.

* added C++ implementation for AQL functions `DATE_NOW`, `DATE_ISO8601`,
  `DATE_TIMESTAMP`, `IS_DATESTRING`, `DATE_DAYOFWEEK`, `DATE_YEAR`,
  `DATE_MONTH`, `DATE_DAY`, `DATE_HOUR`, `DATE_MINUTE`, `DATE_SECOND`,
  `DATE_MILLISECOND`, `DATE_DAYOFYEAR`, `DATE_ISOWEEK`, `DATE_LEAPYEAR`,
  `DATE_QUARTER`, `DATE_DAYS_IN_MONTH`, `DATE_ADD`, `DATE_SUBTRACT`,
  `DATE_DIFF`, `DATE_COMPARE`, `TRANSLATE` and `SHA512`

* fixed a bug where clusterinfo missed changes to plan after agency
  callback is registred for create collection

* Foxx manifest.json files can now contain a $schema key with the value
  of "http://json.schemastore.org/foxx-manifest" to improve tooling support.

* fixed agency restart from compaction without data

* fixed agency's log compaction for internal issue #2249

* only load Plan and Current from agency when actually needed


v3.3.18 (XXXX-XX-XX)
--------------------

* improved logging in case of replication errors

* recover short server id from agency after a restart of a cluster node

  this fixes problems with short server ids being set to 0 after a node restart,
  which then prevented cursor result load-forwarding between multiple coordinators
  to work properly

  this should fix arangojs#573

* increased default timeouts in replication

  this decreases the chances of followers not getting in sync with leaders because
  of replication operations timing out

* fixed internal issue #1983: the Web UI was showing a deletion confirmation
  multiple times.

* handle missing `_frontend` collections gracefully

  the `_frontend` system collection is not required for normal ArangoDB operations,
  so if it is missing for whatever reason, ensure that normal operations can go
  on.


v3.3.17 (2018-10-04)
--------------------

* upgraded arangosync version to 0.6.0

* added several advanced options for configuring and debugging LDAP connections.
  Please note that some of the following options are platform-specific and may not
  work on all platforms or with all LDAP servers reliably:

  - `--ldap.serialized`: whether or not calls into the underlying LDAP library
    should be serialized.
    This option can be used to work around thread-unsafe LDAP library functionality.
  - `--ldap.serialize-timeout`: sets the timeout value that is used when waiting to
    enter the LDAP library call serialization lock. This is only meaningful when
    `--ldap.serialized` has been set to `true`.
  - `--ldap.retries`: number of tries to attempt a connection. Setting this to values
    greater than one will make ArangoDB retry to contact the LDAP server in case no
    connection can be made initially.
  - `--ldap.restart`: whether or not the LDAP library should implicitly restart
    connections
  - `--ldap.referrals`: whether or not the LDAP library should implicitly chase
    referrals
  - `--ldap.debug`: turn on internal OpenLDAP library output (warning: will print
    to stdout).
  - `--ldap.timeout`: timeout value (in seconds) for synchronous LDAP API calls
    (a value of 0 means default timeout).
  - `--ldap.network-timeout`: timeout value (in seconds) after which network operations
    following the initial connection return in case of no activity (a value of 0 means
    default timeout).
  - `--ldap.async-connect`: whether or not the connection to the LDAP library will
    be done asynchronously.

* fixed a shutdown race in ArangoDB's logger, which could have led to some buffered
  log messages being discarded on shutdown

* display shard synchronization progress for collections outside of the
  `_system` database

* fixed issue #6611: Properly display JSON properties of user defined foxx services
  configuration within the web UI

* fixed issue #6583: Agency node segfaults if sent an authenticated HTTP request is sent to its port

* when cleaning out a leader it could happen that it became follower instead of
  being removed completely

* make synchronous replication detect more error cases when followers cannot
  apply the changes from the leader

* fix some TLS errors that occurred when combining HTTPS/TLS transport with the
  VelocyStream protocol (VST)

  That combination could have led to spurious errors such as "TLS padding error"
  or "Tag mismatch" and connections being closed

* agency endpoint updates now go through RAFT


v3.3.16 (2018-09-19)
--------------------

* fix undefined behavior in AQL query result cache

* the query editor within the web ui is now catching http 501 responses
  properly

* fixed issue #6495 (Document not found when removing records)

* fixed undefined behavior in cluster plan-loading procedure that may have
  unintentionally modified a shared structure

* reduce overhead of function initialization in AQL COLLECT aggregate functions,
  for functions COUNT/LENGTH, SUM and AVG

  this optimization will only be noticable when the COLLECT produces many groups
  and the "hash" COLLECT variant is used

* fixed potential out-of-bounds access in admin log REST handler /_admin/log,
  which could have led to the server returning an HTTP 500 error

* catch more exceptions in replication and handle them appropriately


v3.3.15 (2018-09-10)
--------------------

* fixed an issue in the "sorted" AQL COLLECT variant, that may have led to producing
  an incorrect number of results

* upgraded arangodb starter version to 0.13.3

* fixed issue #5941 if using breadth-first search in traversals uniqueness checks
  on path (vertices and edges) have not been applied. In SmartGraphs the checks
  have been executed properly.

* added more detailed progress output to arangorestore, showing the percentage of
  how much data is restored for bigger collections plus a set of overview statistics
  after each processed collection

* added option `--rocksdb.use-file-logging` to enable writing of RocksDB's own
  informational LOG files into RocksDB's database directory.

  This option is turned off by default, but can be enabled for debugging RocksDB
  internals and performance.

* improved error messages when managing Foxx services

  Install/replace/upgrade will now provide additional information when an error
  is encountered during setup. Errors encountered during a `require` call will
  also include information about the underlying cause in the error message.

* fixed some Foxx script names being displayed incorrectly in web UI and Foxx CLI

* added startup option `--query.optimizer-max-plans value`

  This option allows limiting the number of query execution plans created by the
  AQL optimizer for any incoming queries. The default value is `128`.

  By adjusting this value it can be controlled how many different query execution
  plans the AQL query optimizer will generate at most for any given AQL query.
  Normally the AQL query optimizer will generate a single execution plan per AQL query,
  but there are some cases in which it creates multiple competing plans. More plans
  can lead to better optimized queries, however, plan creation has its costs. The
  more plans are created and shipped through the optimization pipeline, the more time
  will be spent in the optimizer.

  Lowering this option's value will make the optimizer stop creating additional plans
  when it has already created enough plans.

  Note that this setting controls the default maximum number of plans to create. The
  value can still be adjusted on a per-query basis by setting the *maxNumberOfPlans*
  attribute when running a query.

  This change also lowers the default maximum number of query plans from 192 to 128.

* bug fix: facilitate faster shutdown of coordinators and db servers

* cluster nodes should retry registering in agency until successful

* fixed some web ui action events related to Running Queries view and Slow
  Queries History view

* Create a default pacing algorithm for arangoimport to avoid TimeoutErrors
  on VMs with limited disk throughput

* backport PR 6150: establish unique function to indicate when
  application is terminating and therefore network retries should not occur

* backport PR #5201: eliminate race scenario where handlePlanChange
  could run infinite times after an execution exceeded 7.4 second time span


v3.3.14 (2018-08-15)
--------------------

* upgraded arangodb starter version to 0.13.1

* Foxx HTTP API errors now log stacktraces

* fixed issue #5736: Foxx HTTP API responds with 500 error when request body
  is too short

* fixed issue #5831: custom queries in the ui could not be loaded if the user
  only has read access to the _system database.

* fixed internal issue #2566: corrected web UI alignment of the nodes table

* fixed internal issue #2869: when attaching a follower with global applier to an
  authenticated leader already existing users have not been replicated, all users
  created/modified later are replicated.

* fixed internal issue #2865: dumping from an authenticated arangodb the users have
  not been included

* fixed issue #5943: misplaced database ui icon and wrong cursor type were used

* fixed issue #5354: updated the web UI JSON editor, improved usability

* fixed issue #5648: fixed error message when saving unsupported document types

* fixed issue #6076: Segmentation fault after AQL query

  This also fixes issues #6131 and #6174

* fixed issue #5884: Subquery nodes are no longer created on DBServers

* fixed issue #6031: Broken LIMIT in nested list iterations

* fixed internal issue #2812: Cluster fails to create many indexes in parallel

* intermediate commits in the RocksDB engine are now only enabled in standalone AQL
  queries (not within a JS transaction), standalone truncate as well as for the
  "import" API

* Bug fix: race condition could request data from Agency registry that did not
  exist yet.  This caused a throw that would end the Supervision thread.
  All registry query APIs no longer throw exceptions.


v3.3.13 (2018-07-26)
--------------------

* fixed internal issue #2567: the Web UI was showing the possibility to move a
  shard from a follower to the current leader

* fixed issue #5977: Unexpected execution plan when subquery contains COLLECT

* Bugfix: The AQL syntax variants `UPDATE/REPLACE k WITH d` now correctly take
  _rev from k instead of d (when ignoreRevs is false) and ignore d._rev.

* put an upper bound on the number of documents to be scanned when using
  `db.<collection>.any()` in the RocksDB storage engine

  previous versions of ArangoDB did a scan of a random amount of documents in
  the collection, up to the total number of documents available. this produced
  a random selection with a good quality, but needed to scan half the number
  of documents in the collection on average.

  The new version will only scan up to 500 documents, so it produces a less
  random result, but will be a lot faster especially for large collections.

  The implementation of `any()` for the MMFiles engine remains unchanged. The
  MMFiles engine will pick a random document from the entire range of the
  in-memory primary index without performing scans.

* return an empty result set instead of an "out of memory" exception when
  querying the geo index with invalid (out of range) coordinates

* added load balancer support and user-restriction to cursor API.

  If a cursor is accessed on a different coordinator than where it was created,
  the requests will be forwarded to the correct coordinator. If a cursor is
  accessed by a different user than the one who created it, the request will
  be denied.

* keep failed follower in followers list in Plan.

  This increases the changes of a failed follower getting back into sync if the
  follower comes back after a short time. In this case the follower can try to
  get in sync again, which normally takes less time than seeding a completely
  new follower.

* fix assertion failure and undefined behavior in Unix domain socket connections,
  introduced by 3.3.12

* added configuration option `--rocksdb.sync-interval`

  This option specifies interval (in milliseconds) that ArangoDB will use to
  automatically synchronize data in RocksDB's write-ahead log (WAL) files to
  disk. Automatic syncs will only be performed for not-yet synchronized data,
  and only for operations that have been executed without the *waitForSync*
  attribute.

  Automatic synchronization is performed by a background thread. The default
  sync interval is 0, meaning the automatic background syncing is turned off.
  Background syncing in 3.3 is opt-in, whereas in ArangoDB 3.4 the default sync
  interval will be 100 milliseconds.

  Note: this option is not supported on Windows platforms. Setting the sync
  interval to a value greater 0 will produce a startup warning.

* fixed graph creation sometimes failing with 'edge collection
  already used in edge def' when the edge definition contained multiple vertex
  collections, despite the edge definitions being identical

* inception could get caught in a trap, where agent configuration
  version and timeout multiplier lead to incapacitated agency

* fixed issue #5827: Batch request handling incompatible with .NET's default
  ContentType format

* fixed agency's log compaction for internal issue #2249

* inspector collects additionally disk data size and storage engine statistics


v3.3.12 (2018-07-12)
--------------------

* issue #5854: RocksDB engine would frequently request a new DelayToken.  This caused
  excessive write delay on the next Put() call.  Alternate approach taken.

* fixed graph creation under some circumstances failing with 'edge collection
  already used in edge def' despite the edge definitions being identical

* fixed issue #5727: Edge document with user provided key is inserted as many
  times as the number of shards, violating the primary index

* fixed internal issue #2658: AQL modification queries did not allow `_rev`
  checking. There is now a new option `ignoreRevs` which can be set to `false`
  in order to force AQL modification queries to match revision ids before
  doing any modifications

* fixed issue #5679: Replication applier restrictions will crash synchronisation
  after initial sync

* fixed potential issue in RETURN DISTINCT CollectBlock implementation
  that led to the block producing an empty result

* changed communication tasks to use boost strands instead of locks,
  this fixes a race condition with parallel VST communication over
  SSL

* fixed agency restart from compaction without data

* fixed for agent coming back to agency with changed endpoint and
  total data loss

* more patient agency tests to allow for ASAN tests to successfully finish


v3.3.11 (2018-06-26)
--------------------

* upgraded arangosync version to 0.5.3

* upgraded arangodb starter version to 0.12.0

* fixed internal issue #2559: "unexpected document key" error when custom
  shard keys are used and the "allowUserKeys" key generator option is set
  to false

* fixed AQL DOCUMENT lookup function for documents for sharded collections with
  more than a single shard and using a custom shard key (i.e. some shard
  key attribute other than `_key`).
  The previous implementation of DOCUMENT restricted to lookup to a single
  shard in all cases, though this restriction was invalid. That lead to
  `DOCUMENT` not finding documents in cases the wrong shard was contacted. The
  fixed implementation in 3.3.11 will reach out to all shards to find the
  document, meaning it will produce the correct result, but will cause more
  cluster-internal traffic. This increase in traffic may be high if the number
  of shards is also high, because each invocation of `DOCUMENT` will have to
  contact all shards.
  There will be no performance difference for non-sharded collections or
  collections that are sharded by `_key` or that only have a single shard.

* reimplemented replication view in web UI

* fixed internal issue #2256: ui, document id not showing up when deleting a document

* fixed internal issue #2163: wrong labels within foxx validation of service
  input parameters

* fixed internal issue #2160: fixed misplaced tooltips in indices view

* added new arangoinspect client tool, to help users and customers easily collect
  information of any ArangoDB server setup, and facilitate troubleshooting for the
  ArangoDB Support Team


v3.3.10 (2018-06-04)
--------------------

* make optimizer rule "remove-filter-covered-by-index" not stop after removing
  a sub-condition from a FILTER statement, but pass the optimized FILTER
  statement again into the optimizer rule for further optimizations.
  This allows optimizing away some more FILTER conditions than before.

* allow accessing /_admin/status URL on followers too in active failover setup

* fix cluster COLLECT optimization for attributes that were in "sorted" variant of
  COLLECT and that were provided by a sorted index on the collected attribute

* apply fulltext index optimization rule for multiple fulltext searches in
  the same query

  this fixes https://stackoverflow.com/questions/50496274/two-fulltext-searches-on-arangodb-cluster-v8-is-involved

* validate `_from` and `_to` values of edges on updates consistently

* fixed issue #5400: Unexpected AQL Result

* fixed issue #5429: Frequent 'updated local foxx repository' messages

* fixed issue #5252: Empty result if FULLTEXT() is used together with LIMIT offset

* fixed issue #5035: fixed a vulnerability issue within the web ui's index view

* inception was ignoring leader's configuration


v3.3.9 (2018-05-17)
-------------------

* added `/_admin/repair/distributeShardsLike` that repairs collections with
  distributeShardsLike where the shards aren't actually distributed like in the
  prototype collection, as could happen due to internal issue #1770

* fixed Foxx queues bug when queues are created in a request handler with an
  ArangoDB authentication header

* upgraded arangosync version to 0.5.1

* upgraded arangodb starter version to 0.11.3

* fix cluster upgrading issue introduced in 3.3.8

  the issue made arangod crash when starting a DB server with option
  `--database.auto-upgrade true`

* fix C++ implementation of AQL ZIP function to return each distinct attribute
  name only once. The previous implementation added non-unique attribute names
  multiple times, which led to follow-up issues.
  Now if an attribute name occurs multiple times in the input list of attribute
  names, it will only be incorporated once into the result object, with the
  value that corresponds to the first occurrence.
  This fix also changes the V8 implementation of the ZIP function, which now
  will always return the first value for non-unique attribute names and not the
  last occurring value.

* self heal during a Foxx service install, upgrade or replace no longer breaks
  the respective operation

* make /_api/index, /_api/database and /_api/user REST handlers use the scheduler's
  internal queue, so they do not run in an I/O handling thread

* fixed issue #4919: C++ implementation of LIKE function now matches the old and
  correct behavior of the JavaScript implementation.

* added REST API endpoint /_admin/server/availability for monitoring purposes

* UI: fixed an unreasonable event bug within the modal view engine

* fixed issue #3811: gharial api is now checking existence of _from and _to vertices
  during edge creation

* fixed internal issue #2149: number of documents in the UI is not adjusted after
  moving them

* fixed internal issue #2150: UI - loading a saved query does not update the list
  of bind parameters

* fixed internal issue #2147 - fixed database filter in UI

* fixed issue #4934: Wrong used GeoIndex depending on FILTER order

* added `query` and `aql.literal` helpers to `@arangodb` module.

* remove post-sort from GatherNode in cluster AQL queries that do use indexes
  for filtering but that do not require a sorted result

  This optimization can speed up gathering data from multiple shards, because
  it allows to remove a merge sort of the individual shards' results.

* extend the already existing "reduce-extraction-to-projection" AQL optimizer
  rule for RocksDB to provide projections of up to 5 document attributes. The
  previous implementation only supported a projection for a single document
  attribute. The new implementation will extract up to 5 document attributes from
  a document while scanning a collection via an EnumerateCollectionNode.
  Additionally the new version of the optimizer rule can also produce projections
  when scanning an index via an IndexNode.
  The optimization is benefial especially for huge documents because it will copy
  out only the projected attributes from the document instead of copying the entire
  document data from the storage engine.

  When applied, the explainer will show the projected attributes in a `projections`
  remark for an EnumerateCollectionNode or IndexNode. The optimization is limited
  to the RocksDB storage engine.

* added index-only optimization for AQL queries that can satisfy the retrieval of
  all required document attributes directly from an index.

  This optimization will be triggered for the RocksDB engine if an index is used
  that covers all required attributes of the document used later on in the query.
  If applied, it will save retrieving the actual document data (which would require
  an extra lookup in RocksDB), but will instead build the document data solely
  from the index values found. It will only be applied when using up to 5 attributes
  from the document, and only if the rest of the document data is not used later
  on in the query.

  The optimization is currently available for the RocksDB engine for the index types
  primary, edge, hash, skiplist and persistent.

  If the optimization is applied, it will show up as "index only" in an AQL
  query's execution plan for an IndexNode.

* added scan-only optimization for AQL queries that iterate over collections or
  indexes and that do not need to return the actual document values.

  Not fetching the document values from the storage engine will provide a
  considerable speedup when using the RocksDB engine, but may also help a bit
  in case of the MMFiles engine. The optimization will only be applied when
  full-scanning or index-scanning a collection without refering to any of its
  documents later on, and, for an IndexNode, if all filter conditions for the
  documents of the collection are covered by the index.

  If the optimization is applied, it will show up as "scan only" in an AQL
  query's execution plan for an EnumerateCollectionNode or an IndexNode.

* extend existing "collect-in-cluster" optimizer rule to run grouping, counting
  and deduplication on the DB servers in several cases, so that the coordinator
  will only need to sum up the potentially smaller results from the individual shards.

  The following types of COLLECT queries are covered now:
  - RETURN DISTINCT expr
  - COLLECT WITH COUNT INTO ...
  - COLLECT var1 = expr1, ..., varn = exprn (WITH COUNT INTO ...), without INTO or KEEP
  - COLLECT var1 = expr1, ..., varn = exprn AGGREGATE ..., without INTO or KEEP, for
    aggregate functions COUNT/LENGTH, SUM, MIN and MAX.

* honor specified COLLECT method in AQL COLLECT options

  for example, when the user explicitly asks for the COLLECT method
  to be `sorted`, the optimizer will now not produce an alternative
  version of the plan using the hash method.

  additionally, if the user explcitly asks for the COLLECT method to
  be `hash`, the optimizer will now change the existing plan to use
  the hash method if possible instead of just creating an alternative
  plan.

  `COLLECT ... OPTIONS { method: 'sorted' }` => always use sorted method
  `COLLECT ... OPTIONS { method: 'hash' }`   => use hash if this is technically possible
  `COLLECT ...` (no options)                 => create a plan using sorted, and another plan using hash method

* added bulk document lookups for MMFiles engine, which will improve the performance
  of document lookups from an inside an index in case the index lookup produces many
  documents


v3.3.8 (2018-04-24)
-------------------

* included version of ArangoDB Starter (`arangodb` binary) updated to v0.10.11,
  see [Starter changelog](https://github.com/arangodb-helper/arangodb/blob/master/CHANGELOG.md)

* added arangod startup option `--dump-options` to print all configuration parameters
  as a JSON object

* fixed: (Enterprise only) If you restore a SmartGraph where the collections
  are still existing and are supposed to be dropped on restore we ended up in
  duplicate name error. This is now gone and the SmartGraph is correctly restored.

* fix lookups by `_id` in smart graph edge collections

* improve startup resilience in case there are datafile errors (MMFiles)

  also allow repairing broken VERSION files automatically on startup by
  specifying the option `--database.ignore-datafile-errors true`

* fix issue #4582: UI query editor now supports usage of empty string as bind parameter value

* fixed internal issue #2148: Number of documents found by filter is misleading in web UI

* added startup option `--database.required-directory-state`

  using this option it is possible to require the database directory to be
  in a specific state on startup. the options for this value are:

  - non-existing: database directory must not exist
  - existing: database directory must exist
  - empty: database directory must exist but be empty
  - populated: database directory must exist and contain specific files already
  - any: any state allowed

* field "$schema" in Foxx manifest.json files no longer produce warnings

* added `@arangodb/locals` module to expose the Foxx service context as an
  alternative to using `module.context` directly.

* `db._executeTransaction` now accepts collection objects as collections.

* supervision can be put into maintenance mode


v3.3.7 (2018-04-11)
-------------------

* added hidden option `--query.registry-ttl` to control the lifetime of cluster AQL
  query parts

* fixed internal issue #2237: AQL queries on collections with replicationFactor:
  "satellite" crashed arangod in single server mode

* fixed restore of satellite collections: replicationFactor was set to 1 during
  restore

* fixed dump and restore of smart graphs:
  a) The dump will not include the hidden shadow collections anymore, they were dumped
     accidentially and only contain duplicated data.
  b) Restore will now ignore hidden shadow collections as all data is contained
     in the smart-edge collection. You can manually include these collections from an
     old dump (3.3.5 or earlier) by using `--force`.
  c) Restore of a smart-graph will now create smart collections properly instead
     of getting into `TIMEOUT_IN_CLUSTER_OPERATION`

* fixed issue in AQL query optimizer rule "restrict-to-single-shard", which
  may have sent documents to a wrong shard in AQL INSERT queries that specified
  the value for `_key` using an expression (and not a constant value)
  Important: if you were affected by this bug in v3.3.5 it is required that you
  recreate your dataset in v3.3.6 (i.e. dumping and restoring) instead of doing
  a simple binary upgrade

* added /_admin/status HTTP API for debugging purposes

* added ArangoShell helper function for packaging all information about an
  AQL query so it can be run and analyzed elsewhere:

  query = "FOR doc IN mycollection FILTER doc.value > 42 RETURN doc";
  require("@arangodb/aql/explainer").debugDump("/tmp/query-debug-info", query);

  Entitled users can send the generated file to the ArangoDB support to facilitate
  reproduction and debugging.

* added hidden option `--server.ask-jwt-secret`. This is an internal option
  for debugging and should not be exposed to end-users.

* fix for internal issue #2215. supervision will now wait for agent to
  fully prepare before adding 10 second grace period after leadership change

* fixed internal issue #2215's FailedLeader timeout bug

v3.3.5 (2018-03-28)
-------------------

* fixed issue #4934: Wrong used GeoIndex depending on FILTER order

* make build id appear in startup log message alongside with other version info

* make AQL data modification operations that are sent to all shards and that are
  supposed to return values (i.e. `RETURN OLD` or `RETURN NEW`) not return fake
  empty result rows if the document to be updated/replaced/removed was not present
  on the target shard

* added AQL optimizer rule `restrict-to-single-shard`

  This rule will kick in if a collection operation (index lookup or data
  modification operation) will only affect a single shard, and the operation can be
  restricted to the single shard and is not applied for all shards. This optimization
  can be applied for queries that access a collection only once in the query, and that
  do not use traversals, shortest path queries and that do not access collection data
  dynamically using the `DOCUMENT`, `FULLTEXT`, `NEAR` or `WITHIN` AQL functions.
  Additionally, the optimizer will only pull off this optimization if can safely
  determine the values of all the collection's shard keys from the query, and when the
  shard keys are covered by a single index (this is always true if the shard key is
  the default `_key`)

* display missing attributes of GatherNodes in AQL explain output

* make AQL optimizer rule `undistribute-remove-after-enum-coll` fire in a few
  more cases in which it is possible

* slightly improve index selection for the RocksDB engine when there are multiple
  competing indexes with the same attribute prefixes, but different amount of
  attributes covered. In this case, the more specialized index will be preferred
  now

* fix issue #4924: removeFollower now prefers to remove the last follower(s)

* added "collect-in-cluster" optimizer rule to have COLLECT WITH COUNT queries
  without grouping being executed on the DB servers and the coordinator only summing
  up the counts from the individual shards

* fixed issue #4900: Nested FOR query uses index but ignores other filters

* properly exit v8::Context in one place where it was missing before

* added hidden option `--cluster.index-create-timeout` for controlling the
  default value of the index creation timeout in cluster
  under normal circumstances, this option does not need to be adjusted

* increase default timeout for index creation in cluster to 3600s

* fixed issue #4843: Query-Result has more Docs than the Collection itself

* fixed the behavior of ClusterInfo when waiting for current to catch
  up with plan in create collection.

* fixed issue #4827: COLLECT on edge _to field doesn't group distinct values as expected (MMFiles)


v3.3.4 (2018-03-01)
-------------------

* fix AQL `fullCount` result value in some cluster cases when it was off a bit

* fix issue #4651: Simple query taking forever until a request timeout error

* fix issue #4657: fixed incomplete content type header

* Vastly improved the Foxx Store UI

* fix issue #4677: AQL WITH with bind parameters results in "access after data-modification"
  for two independent UPSERTs

* remove unused startup option `--ldap.permissions-attribute-name`

* fix issue #4457: create /var/tmp/arangod with correct user in supervisor mode

* remove long disfunctional admin/long_echo handler

* fixed Foxx API:

  * PUT /_api/foxx/service: Respect force flag
  * PATCH /_api/foxx/service: Check whether a service under given mount exists

* internal issue #1726: supervision failed to remove multiple servers
  from health monitoring at once.

* more information from inception, why agent is activated

* fixed a bug where supervision tried to deal with shards of virtual collections

* fix internal issue #1770: collection creation using distributeShardsLike yields
  errors and did not distribute shards correctly in the following cases:
  1. If numberOfShards * replicationFactor % nrDBServers != 0
     (shards * replication is not divisible by DBServers).
  2. If there was failover / move shard case on the leading collection
     and creating the follower collection afterwards.

* fix timeout issues in replication client expiration

* added missing edge filter to neighbors-only traversals
  in case a filter condition was moved into the traverser and the traversal was
  executed in breadth-first mode and was returning each visited vertex exactly
  once, and there was a filter on the edges of the path and the resulting vertices
  and edges were not used later, the edge filter was not applied

* fixed issue #4160: Run arangod with "--database.auto-upgrade" option always crash silently without error log

* fix internal issue #1848: AQL optimizer was trying to resolve attribute accesses
  to attributes of constant object values at query compile time, but only did so far
  the very first attribute in each object

  this fixes https://stackoverflow.com/questions/48648737/beginner-bug-in-for-loops-from-objects

* fix inconvenience: If we want to start server with a non-existing
  --javascript.app-path it will now be created (if possible)

* fixed: REST API `POST _api/foxx` now returns HTTP code 201 on success, as documented.
         returned 200 before.

* fixed: REST API `PATCH _api/foxx/dependencies` now updates the existing dependencies
         instead of replacing them.

* fixed: Foxx upload of single javascript file. You now can upload via http-url pointing
         to a javascript file.

* fixed issue #4395: If your foxx app includes an `APP` folder it got
         accidently removed by selfhealing this is not the case anymore.

* fixed internal issue #1969 - command apt-get purge/remove arangodb3e was failing


v3.3.3 (2018-01-16)
-------------------

* fix issue #4272: VERSION file keeps disappearing

* fix internal issue #81: quotation marks disappeared when switching table/json
  editor in the query editor ui

* added option `--rocksdb.throttle` to control whether write-throttling is enabled
  Write-throttling is turned on by default, to reduce chances of compactions getting
  too far behind and blocking incoming writes.

* fixed issue #4308: Crash when getter for error.name throws an error (on Windows)

* UI: fixed a query editor caching and parsing issue

* Fixed internal issue #1683: fixes an UI issue where a collection name gets wrongly cached
  within the documents overview of a collection.

* Fixed an issue with the index estimates in RocksDB in the case a transaction is aborted.
  Former the index estimates were modified if the transaction commited or not.
  Now they will only be modified if the transaction commited successfully.

* UI: optimized login view for very small screen sizes

* Truncate in RocksDB will now do intermediate commits every 10.000 documents
  if truncate fails or the server crashes during this operation all deletes
  that have been commited so far are persisted.

* make the default value of `--rocksdb.block-cache-shard-bits` use the RocksDB
  default value. This will mostly mean the default number block cache shard
  bits is lower than before, allowing each shard to store more data and cause
  less evictions from block cache

* issue #4222: Permission error preventing AQL query import / export on webui

* UI: optimized error messages for invalid query bind parameter

* UI: upgraded swagger ui to version 3.9.0

* issue #3504: added option `--force-same-database` for arangorestore

  with this option set to true, it is possible to make any arangorestore attempt
  fail if the specified target database does not match the database name
  specified in the source dump's "dump.json" file. it can thus be used to
  prevent restoring data into the "wrong" database

  The option is set to `false` by default to ensure backwards-compatibility

* make the default value of `--rocksdb.block-cache-shard-bits` use the RocksDB
  default value. This will mostly mean the default number block cache shard
  bits is lower than before, allowing each shard to store more data and cause
  less evictions from block cache

* fixed issue #4255: AQL SORT consuming too much memory

* fixed incorrect persistence of RAFT vote and term


v3.3.2 (2018-01-04)
-------------------

* fixed issue #4199: Internal failure: JavaScript exception in file 'arangosh.js'
  at 98,7: ArangoError 4: Expecting type String

* fixed issue in agency supervision with a good server being left in
  failedServers

* distinguish isReady and allInSync in clusterInventory

* fixed issue #4197: AQL statement not working in 3.3.1 when upgraded from 3.2.10

* do not reuse collection ids when restoring collections from a dump, but assign new collection ids, this should prevent collection id conflicts


v3.3.1 (2017-12-28)
-------------------

* UI: displayed wrong wfs property for a collection when using RocksDB as
  storage engine

* added `--ignore-missing` option to arangoimp
  this option allows importing lines with less fields than specified in the CSV
  header line

* changed misleading error message from "no leader" to "not a leader"

* optimize usage of AQL FULLTEXT index function to a FOR loop with index
  usage in some cases
  When the optimization is applied, this especially speeds up fulltext index
  queries in the cluster

* UI: improved the behavior during collection creation in a cluster environment

* Agency lockup fixes for very small machines.

* Agency performance improvement by finer grained locking.

* Use steady_clock in agency whereever possible.

* Agency prevent Supervision thread crash.

* Fix agency integer overflow in timeout calculation.


v3.3.0 (2017-12-14)
-------------------

* release version

* added a missing try/catch block in the supervision thread


v3.3.rc8 (2017-12-12)
---------------------

* UI: fixed broken Foxx configuration keys. Some valid configuration values
  could not be edited via the ui.

* UI: pressing the return key inside a select2 box no longer triggers the modal's
  success function

* UI: coordinators and db servers are now in sorted order (ascending)


v3.3.rc7 (2017-12-07)
---------------------

* fixed issue #3741: fix terminal color output in Windows

* UI: fixed issue #3822: disabled name input field for system collections

* fixed issue #3640: limit in subquery

* fixed issue #3745: Invalid result when using OLD object with array attribute in UPSERT statement

* UI: edge collections were wrongly added to from and to vertices select box during graph creation

* UI: added not found views for documents and collections

* UI: using default user database api during database creation now

* UI: the graph viewer backend now picks one random start vertex of the
  first 1000 documents instead of calling any(). The implementation of
  "any" is known to scale bad on huge collections with RocksDB.

* UI: fixed disappearing of the navigation label in some case special case

* UI: the graph viewer now displays updated label values correctly.
  Additionally the included node/edge editor now closes automatically
  after a successful node/edge update.

* fixed issue #3917: traversals with high maximal depth take extremely long
  in planning phase.


v3.3.rc4 (2017-11-28)
---------------------

* minor bug-fixes


v3.3.rc3 (2017-11-24)
---------------------

* bug-fixes


v3.3.rc2 (2017-11-22)
---------------------

* UI: document/edge editor now remembering their modes (e.g. code or tree)

* UI: optimized error messages for invalid graph definitions. Also fixed a
  graph renderer cleanup error.

* UI: added a delay within the graph viewer while changing the colors of the
  graph. Necessary due different browser behaviour.

* added options `--encryption.keyfile` and `--encryption.key-generator` to arangodump
  and arangorestore

* UI: the graph viewer now displays updated label values correctly.
  Additionally the included node/edge editor now closes automatically
  after a successful node/edge update.

* removed `--recycle-ids` option for arangorestore

  using that option could have led to problems on the restore, with potential
  id conflicts between the originating server (the source dump server) and the
  target server (the restore server)


v3.3.rc1 (2017-11-17)
---------------------

* add readonly mode REST API

* allow compilation of ArangoDB source code with g++ 7

* upgrade minimum required g++ compiler version to g++ 5.4
  That means ArangoDB source code will not compile with g++ 4.x or g++ < 5.4 anymore.

* AQL: during a traversal if a vertex is not found. It will not print an ERROR to the log and continue
  with a NULL value, but will register a warning at the query and continue with a NULL value.
  The situation is not desired as an ERROR as ArangoDB can store edges pointing to non-existing
  vertex which is perfectly valid, but it may be a n issue on the data model, so users
  can directly see it on the query now and do not "by accident" have to check the LOG output.

* introduce `enforceReplicationFactor` attribute for creating collections:
  this optional parameter controls if the coordinator should bail out during collection
  creation if there are not enough DBServers available for the desired `replicationFactor`.

* fixed issue #3516: Show execution time in arangosh

  this change adds more dynamic prompt components for arangosh
  The following components are now available for dynamic prompts,
  settable via the `--console.prompt` option in arangosh:

  - '%t': current time as timestamp
  - '%a': elpased time since ArangoShell start in seconds
  - '%p': duration of last command in seconds
  - '%d': name of current database
  - '%e': current endpoint
  - '%E': current endpoint without protocol
  - '%u': current user

  The time a command takes can be displayed easily by starting arangosh with `--console.prompt "%p> "`.

* make the ArangoShell refill its collection cache when a yet-unknown collection
  is first accessed. This fixes the following problem:

      arangosh1> db._collections();  // shell1 lists all collections
      arangosh2> db._create("test"); // shell2 now creates a new collection 'test'
      arangosh1> db.test.insert({}); // shell1 is not aware of the collection created
                                     // in shell2, so the insert will fail

* make AQL `DISTINCT` not change the order of the results it is applied on

* incremental transfer of initial collection data now can handle partial
  responses for a chunk, allowing the leader/master to send smaller chunks
  (in terms of HTTP response size) and limit memory usage

  this optimization is only active if client applications send the "offset" parameter
  in their requests to PUT `/_api/replication/keys/<id>?type=docs`

* initial creation of shards for cluster collections is now faster with
  `replicationFactor` values bigger than 1. this is achieved by an optimization
  for the case when the collection on the leader is still empty

* potential fix for issue #3517: several "filesystem full" errors in logs
  while there's a lot of disk space

* added C++ implementations for AQL function `SUBSTRING()`, `LEFT()`, `RIGHT()` and `TRIM()`

* show C++ function name of call site in ArangoDB log output

  this requires option `--log.line-number` to be set to *true*

* UI: added word wrapping to query editor

* UI: fixed wrong user attribute name validation, issue #3228

* make AQL return a proper error message in case of a unique key constraint
  violation. previously it only returned the generic "unique constraint violated"
  error message but omitted the details about which index caused the problem.

  This addresses https://stackoverflow.com/questions/46427126/arangodb-3-2-unique-constraint-violation-id-or-key

* added option `--server.local-authentication`

* UI: added user roles

* added config option `--log.color` to toggle colorful logging to terminal

* added config option `--log.thread-name` to additionally log thread names

* usernames must not start with `:role:`, added new options:
    --server.authentication-timeout
    --ldap.roles-attribute-name
    --ldap.roles-transformation
    --ldap.roles-search
    --ldap.superuser-role
    --ldap.roles-include
    --ldap.roles-exclude

* performance improvements for full collection scans and a few other operations
  in MMFiles engine

* added `--rocksdb.encryption-key-generator` for enterprise

* removed `--compat28` parameter from arangodump and replication API

  older ArangoDB versions will no longer be supported by these tools.

* increase the recommended value for `/proc/sys/vm/max_map_count` to a value
  eight times as high as the previous recommended value. Increasing the
  values helps to prevent an ArangoDB server from running out of memory mappings.

  The raised minimum recommended value may lead to ArangoDB showing some startup
  warnings as follows:

      WARNING {memory} maximum number of memory mappings per process is 65530, which seems too low. it is recommended to set it to at least 512000
      WARNING {memory} execute 'sudo sysctl -w "vm.max_map_count=512000"'

* Foxx now warns about malformed configuration/dependency names and aliases in the manifest.


v3.2.17 (XXXX-XX-XX)
--------------------

* added missing virtual destructor for MMFiles transaction data context object

* make synchronous replication detect more error cases when followers cannot
  apply the changes from the leader

* fixed undefined behavior in cluster plan-loading procedure that may have
  unintentionally modified a shared structure

* cluster nodes should retry registering in agency until successful

* fixed issue #5354: updated the ui json editor, improved usability

* fixed issue #5648: fixed error message when saving unsupported document
  types

* fixed issue #5943: misplaced database ui icon and wrong cursor type were used


v3.2.16 (2018-07-12)
--------------------

* upgraded arangodb starter version to 0.12.0

* make edge cache initialization and invalidation more portable by avoiding memset
  on non-POD types

* fixed internal issue #2256: ui, document id not showing up when deleting a document

* fixed issue #5400: Unexpected AQL Result

* Fixed issue #5035: fixed a vulnerability issue within the web ui's index view

* issue one HTTP call less per cluster AQL query

* self heal during a Foxx service install, upgrade or replace no longer breaks
  the respective operation

* inception was ignoring leader's configuration

* inception could get caught in a trap, where agent configuration
  version and timeout multiplier lead to incapacitated agency

* more patient agency tests to allow for ASAN tests to successfully finish

* fixed for agent coming back to agency with changed endpoint and
  total data loss

* fixed agency restart from compaction without data


v3.2.15 (2018-05-13)
--------------------

* upgraded arangodb starter version to 0.11.2

* make /_api/index and /_api/database REST handlers use the scheduler's internal
  queue, so they do not run in an I/O handling thread

* fixed issue #3811: gharial api is now checking existence of _from and _to vertices
  during edge creation


v3.2.14 (2018-04-20)
--------------------

* field "$schema" in Foxx manifest.json files no longer produce warnings

* added `@arangodb/locals` module to expose the Foxx service context as an
  alternative to using `module.context` directly.

* the internal implementation of REST API `/_api/simple/by-example` now uses
  C++ instead of JavaScript

* supervision can be switched to maintenance mode f.e. for rolling upgrades


v3.2.13 (2018-04-13)
--------------------

* improve startup resilience in case there are datafile errors (MMFiles)

  also allow repairing broken VERSION files automatically on startup by
  specifying the option `--database.ignore-datafile-errors true`

* fix issue #4582: UI query editor now supports usage of empty string as bind parameter value

* fix issue #4924: removeFollower now prefers to remove the last follower(s)

* fixed issue #4934: Wrong used GeoIndex depending on FILTER order

* fixed the behavior of clusterinfo when waiting for current to catch
  up with plan in create collection.

* fix for internal issue #2215. supervision will now wait for agent to
  fully prepare before adding 10 second grace period after leadership change

* fixed interal issue #2215 FailedLeader timeout bug


v3.2.12 (2018-02-27)
--------------------

* remove long disfunctional admin/long_echo handler

* fixed Foxx API:

  * PUT /_api/foxx/service: Respect force flag
  * PATCH /_api/foxx/service: Check whether a service under given mount exists

* fix issue #4457: create /var/tmp/arangod with correct user in supervisor mode

* fix internal issue #1848

  AQL optimizer was trying to resolve attribute accesses
  to attributes of constant object values at query compile time, but only did so far
  the very first attribute in each object

  this fixes https://stackoverflow.com/questions/48648737/beginner-bug-in-for-loops-from-objects

* fix inconvenience: If we want to start server with a non-existing
  --javascript.app-path it will now be created (if possible)

* fixed: REST API `POST _api/foxx` now returns HTTP code 201 on success, as documented.
         returned 200 before.

* fixed: REST API `PATCH _api/foxx/dependencies` now updates the existing dependencies
         instead of replacing them.

* fixed: Foxx upload of single javascript file. You now can upload via http-url pointing
         to a javascript file.

* fixed issue #4395: If your foxx app includes an `APP` folder it got accidently removed by selfhealing
         this is not the case anymore.

* fix internal issue 1770: collection creation using distributeShardsLike yields
  errors and did not distribute shards correctly in the following cases:
  1. If numberOfShards * replicationFactor % nrDBServers != 0
     (shards * replication is not divisible by DBServers).
  2. If there was failover / move shard case on the leading collection
     and creating the follower collection afterwards.

* fix timeout issues in replication client expiration

+ fix some inconsistencies in replication for RocksDB engine that could have led
  to some operations not being shipped from master to slave servers

* fix issue #4272: VERSION file keeps disappearing

* fix internal issue #81: quotation marks disappeared when switching table/json
  editor in the query editor ui

* make the default value of `--rocksdb.block-cache-shard-bits` use the RocksDB
  default value. This will mostly mean the default number block cache shard
  bits is lower than before, allowing each shard to store more data and cause
  less evictions from block cache

* fix issue #4393: broken handling of unix domain sockets in
  JS_Download

* fix internal bug #1726: supervision failed to remove multiple
  removed servers from health UI

* fixed internal issue #1969 - command apt-get purge/remove arangodb3e was failing

* fixed a bug where supervision tried to deal with shards of virtual collections


v3.2.11 (2018-01-17)
--------------------

* Fixed an issue with the index estimates in RocksDB in the case a transaction is aborted.
  Former the index estimates were modified if the transaction commited or not.
  Now they will only be modified if the transaction commited successfully.

* Truncate in RocksDB will now do intermediate commits every 10.000 documents
  if truncate fails or the server crashes during this operation all deletes
  that have been commited so far are persisted.

* fixed issue #4308: Crash when getter for error.name throws an error (on Windows)

* UI: fixed a query editor caching and parsing issue for arrays and objects

* Fixed internal issue #1684: Web UI: saving arrays/objects as bind parameters faulty

* Fixed internal issue #1683: fixes an UI issue where a collection name gets wrongly cached
  within the documents overview of a collection.

* issue #4222: Permission error preventing AQL query import / export on webui

* UI: optimized login view for very small screen sizes

* UI: Shard distribution view now has an accordion view instead of displaying
  all shards of all collections at once.

* UI: optimized error messages for invalid query bind parameter

* fixed missing transaction events in RocksDB asynchronous replication

* fixed issue #4255: AQL SORT consuming too much memory

* fixed issue #4199: Internal failure: JavaScript exception in file 'arangosh.js'
  at 98,7: ArangoError 4: Expecting type String

* fixed issue #3818: Foxx configuration keys cannot contain spaces (will not save)

* UI: displayed wrong "waitForSync" property for a collection when
  using RocksDB as storage engine

* prevent binding to the same combination of IP and port on Windows

* fixed incorrect persistence of RAFT vote and term


v3.2.10 (2017-12-22)
--------------------

* replication: more robust initial sync

* fixed a bug in the RocksDB engine that would prevent recalculated
  collection counts to be actually stored

* fixed issue #4095: Inconsistent query execution plan

* fixed issue #4056: Executing empty query causes crash

* fixed issue #4045: Out of memory in `arangorestore` when no access
  rights to dump files

* fixed issue #3031: New Graph: Edge definitions with edges in
  fromCollections and toCollections

* fixed issue #2668: UI: when following wrong link from edge to vertex in
  nonexisting collection misleading error is printed

* UI: improved the behavior during collection creation in a cluster environment

* UI: the graph viewer backend now picks one random start vertex of the
  first 1000 documents instead of calling any(). The implementation of
  any is known to scale bad on huge collections with rocksdb.

* fixed snapshots becoming potentially invalid after intermediate commits in
  the RocksDB engine

* backport agency inquire API changes

* fixed issue #3822: Field validation error in ArangoDB UI - Minor

* UI: fixed disappearing of the navigation label in some cases

* UI: fixed broken foxx configuration keys. Some valid configuration values
  could not be edited via the ui.

* fixed issue #3640: limit in subquery

* UI: edge collections were wrongly added to from and to vertices select
  box during graph creation

* fixed issue #3741: fix terminal color output in Windows

* fixed issue #3917: traversals with high maximal depth take extremely long
  in planning phase.

* fix equality comparison for MMFiles documents in AQL functions UNIQUE
  and UNION_DISTINCT


v3.2.9 (2017-12-04)
-------------------

* under certain conditions, replication could stop. Now fixed by adding an
  equality check for requireFromPresent tick value

* fixed locking for replication context info in RocksDB engine
  this fixes undefined behavior when parallel requests are made to the
  same replication context

* UI: added not found views for documents and collections

* fixed issue #3858: Foxx queues stuck in 'progress' status

* allow compilation of ArangoDB source code with g++ 7

* fixed issue #3224: Issue in the Foxx microservices examples

* fixed a deadlock in user privilege/permission change routine

* fixed a deadlock on server shutdown

* fixed some collection locking issues in MMFiles engine

* properly report commit errors in AQL write queries to the caller for the
  RocksDB engine

* UI: optimized error messages for invalid graph definitions. Also fixed a
  graph renderer cleanrenderer cleanup error.

* UI: document/edge editor now remembering their modes (e.g. code or tree)

* UI: added a delay within the graph viewer while changing the colors of the
  graph. Necessary due different browser behaviour.

* fix removal of failed cluster nodes via web interface

* back port of ClusterComm::wait fix in devel
  among other things this fixes too eager dropping of other followers in case
  one of the followers does not respond in time

* transact interface in agency should not be inquired as of now

* inquiry tests and blocking of inquiry on AgencyGeneralTransaction

v3.2.8 (2017-11-18)
-------------------

* fixed a race condition occuring when upgrading via linux package manager

* fixed authentication issue during replication


v3.2.7 (2017-11-13)
-------------------

* Cluster customers, which have upgraded from 3.1 to 3.2 need to upgrade
  to 3.2.7. The cluster supervision is otherwise not operational.

* Fixed issue #3597: AQL with path filters returns unexpected results
  In some cases breadth first search in combination with vertex filters
  yields wrong result, the filter was not applied correctly.

* fixed some undefined behavior in some internal value caches for AQL GatherNodes
  and SortNodes, which could have led to sorted results being effectively not
  correctly sorted.

* make the replication applier for the RocksDB engine start automatically after a
  restart of the server if the applier was configured with its `autoStart` property
  set to `true`. previously the replication appliers were only automatically restarted
  at server start for the MMFiles engine.

* fixed arangodump batch size adaptivity in cluster mode and upped default batch size
  for arangodump

  these changes speed up arangodump in cluster context

* smart graphs now return a proper inventory in response to replication inventory
  requests

* fixed issue #3618: Inconsistent behavior of OR statement with object bind parameters

* only users with read/write rights on the "_system" database can now execute
  "_admin/shutdown" as well as modify properties of the write-ahead log (WAL)

* increase default maximum number of V8 contexts to at least 16 if not explicitly
  configured otherwise.
  the procedure for determining the actual maximum value of V8 contexts is unchanged
  apart from the value `16` and works as follows:
  - if explicitly set, the value of the configuration option `--javascript.v8-contexts`
    is used as the maximum number of V8 contexts
  - when the option is not set, the maximum number of V8 contexts is determined
    by the configuration option `--server.threads` if that option is set. if
    `--server.threads` is not set, then the maximum number of V8 contexts is the
    server's reported hardware concurrency (number of processors visible
    to the arangod process). if that would result in a maximum value of less than 16
    in any of these two cases, then the maximum value will be increased to 16.

* fixed issue #3447: ArangoError 1202: AQL: NotFound: (while executing) when
  updating collection

* potential fix for issue #3581: Unexpected "rocksdb unique constraint
  violated" with unique hash index

* fixed geo index optimizer rule for geo indexes with a single (array of coordinates)
  attribute.

* improved the speed of the shards overview in cluster (API endpoint /_api/cluster/shardDistribution API)
  It is now guaranteed to return after ~2 seconds even if the entire cluster is unresponsive.

* fix agency precondition check for complex objects
  this fixes issues with several CAS operations in the agency

* several fixes for agency restart and shutdown

* the cluster-internal representation of planned collection objects is now more
  lightweight than before, using less memory and not allocating any cache for indexes
  etc.

* fixed issue #3403: How to kill long running AQL queries with the browser console's
  AQL (display issue)

* fixed issue #3549: server reading ENGINE config file fails on common standard
  newline character

* UI: fixed error notifications for collection modifications

* several improvements for the truncate operation on collections:

  * the timeout for the truncate operation was increased in cluster mode in
    order to prevent too frequent "could not truncate collection" errors

  * after a truncate operation, collections in MMFiles still used disk space.
    to reclaim disk space used by truncated collection, the truncate actions
    in the web interface and from the ArangoShell now issue an extra WAL flush
    command (in cluster mode, this command is also propagated to all servers).
    the WAL flush allows all servers to write out any pending operations into the
    datafiles of the truncated collection. afterwards, a final journal rotate
    command is sent, which enables the compaction to entirely remove all datafiles
    and journals for the truncated collection, so that all disk space can be
    reclaimed

  * for MMFiles a special method will be called after a truncate operation so that
    all indexes of the collection can free most of their memory. previously some
    indexes (hash and skiplist indexes) partially kept already allocated memory
    in order to avoid future memory allocations

  * after a truncate operation in the RocksDB engine, an additional compaction
    will be triggered for the truncated collection. this compaction removes all
    deletions from the key space so that follow-up scans over the collection's key
    range do not have to filter out lots of already-removed values

  These changes make truncate operations potentially more time-consuming than before,
  but allow for memory/disk space savings afterwards.

* enable JEMalloc background threads for purging and returning unused memory
  back to the operating system (Linux only)

  JEMalloc will create its background threads on demand. The number of background
  threads is capped by the number of CPUs or active arenas. The background threads run
  periodically and purge unused memory pages, allowing memory to be returned to the
  operating system.

  This change will make the arangod process create several additional threads.
  It is accompanied by an increased `TasksMax` value in the systemd service configuration
  file for the arangodb3 service.

* upgraded bundled V8 engine to bugfix version v5.7.492.77

  this upgrade fixes a memory leak in upstream V8 described in
  https://bugs.chromium.org/p/v8/issues/detail?id=5945 that will result in memory
  chunks only getting uncommitted but not unmapped


v3.2.6 (2017-10-26)
-------------------

* UI: fixed event cleanup in cluster shards view

* UI: reduced cluster dashboard api calls

* fixed a permission problem that prevented collection contents to be displayed
  in the web interface

* removed posix_fadvise call from RocksDB's PosixSequentialFile::Read(). This is
  consistent with Facebook PR 2573 (#3505)

  this fix should improve the performance of the replication with the RocksDB
  storage engine

* allow changing of collection replication factor for existing collections

* UI: replicationFactor of a collection is now changeable in a cluster
  environment

* several fixes for the cluster agency

* fixed undefined behavior in the RocksDB-based geo index

* fixed Foxxmaster failover

* purging or removing the Debian/Ubuntu arangodb3 packages now properly stops
  the arangod instance before actuallying purging or removing


v3.2.5 (2017-10-16)
-------------------

* general-graph module and _api/gharial now accept cluster options
  for collection creation. It is now possible to set replicationFactor and
  numberOfShards for all collections created via this graph object.
  So adding a new collection will not result in a singleShard and
  no replication anymore.

* fixed issue #3408: Hard crash in query for pagination

* minimum number of V8 contexts in console mode must be 2, not 1. this is
  required to ensure the console gets one dedicated V8 context and all other
  operations have at least one extra context. This requirement was not enforced
  anymore.

* fixed issue #3395: AQL: cannot instantiate CollectBlock with undetermined
  aggregation method

* UI: fixed wrong user attribute name validation, issue #3228

* fix potential overflow in CRC marker check when a corrupted CRC marker
  is found at the very beginning of an MMFiles datafile

* UI: fixed unresponsive events in cluster shards view

* Add statistics about the V8 context counts and number of available/active/busy
  threads we expose through the server statistics interface.


v3.2.4 (2017-09-26)
-------------------

* UI: no default index selected during index creation

* UI: added replicationFactor option during SmartGraph creation

* make the MMFiles compactor perform less writes during normal compaction
  operation

  This partially fixes issue #3144

* make the MMFiles compactor configurable

  The following options have been added:

* `--compaction.db-sleep-time`: sleep interval between two compaction runs
    (in s)
  * `--compaction.min-interval"`: minimum sleep time between two compaction
     runs (in s)
  * `--compaction.min-small-data-file-size`: minimal filesize threshold
    original datafiles have to be below for a compaction
  * `--compaction.dead-documents-threshold`: minimum unused count of documents
    in a datafile
  * `--compaction.dead-size-threshold`: how many bytes of the source data file
    are allowed to be unused at most
  * `--compaction.dead-size-percent-threshold`: how many percent of the source
    datafile should be unused at least
  * `--compaction.max-files`: Maximum number of files to merge to one file
  * `--compaction.max-result-file-size`: how large may the compaction result
    file become (in bytes)
  * `--compaction.max-file-size-factor`: how large the resulting file may
    be in comparison to the collection's `--database.maximal-journal-size' setting`

* fix downwards-incompatibility in /_api/explain REST handler

* fix Windows implementation for fs.getTempPath() to also create a
  sub-directory as we do on linux

* fixed a multi-threading issue in cluster-internal communication

* performance improvements for traversals and edge lookups

* removed internal memory zone handling code. the memory zones were a leftover
  from the early ArangoDB days and did not provide any value in the current
  implementation.

* (Enterprise only) added `skipInaccessibleCollections` option for AQL queries:
  if set, AQL queries (especially graph traversals) will treat collections to
  which a user has no access rights to as if these collections were empty.

* adjusted scheduler thread handling to start and stop less threads in
  normal operations

* leader-follower replication catchup code has been rewritten in C++

* early stage AQL optimization now also uses the C++ implementations of
  AQL functions if present. Previously it always referred to the JavaScript
  implementations and ignored the C++ implementations. This change gives
  more flexibility to the AQL optimizer.

* ArangoDB tty log output is now colored for log messages with levels
  FATAL, ERR and WARN.

* changed the return values of AQL functions `REGEX_TEST` and `REGEX_REPLACE`
  to `null` when the input regex is invalid. Previous versions of ArangoDB
  partly returned `false` for invalid regexes and partly `null`.

* added `--log.role` option for arangod

  When set to `true`, this option will make the ArangoDB logger print a single
  character with the server's role into each logged message. The roles are:

  - U: undefined/unclear (used at startup)
  - S: single server
  - C: coordinator
  - P: primary
  - A: agent

  The default value for this option is `false`, so no roles will be logged.


v3.2.3 (2017-09-07)
-------------------

* fixed issue #3106: orphan collections could not be registered in general-graph module

* fixed wrong selection of the database inside the internal cluster js api

* added startup option `--server.check-max-memory-mappings` to make arangod check
  the number of memory mappings currently used by the process and compare it with
  the maximum number of allowed mappings as determined by /proc/sys/vm/max_map_count

  The default value is `true`, so the checks will be performed. When the current
  number of mappings exceeds 90% of the maximum number of mappings, the creation
  of further V8 contexts will be deferred.

  Note that this option is effective on Linux systems only.

* arangoimp now has a `--remove-attribute` option

* added V8 context lifetime control options
  `--javascript.v8-contexts-max-invocations` and `--javascript.v8-contexts-max-age`

  These options allow specifying after how many invocations a used V8 context is
  disposed, or after what time a V8 context is disposed automatically after its
  creation. If either of the two thresholds is reached, an idl V8 context will be
  disposed.

  The default value of `--javascript.v8-contexts-max-invocations` is 0, meaning that
  the maximum number of invocations per context is unlimited. The default value
  for `--javascript.v8-contexts-max-age` is 60 seconds.

* fixed wrong UI cluster health information

* fixed issue #3070: Add index in _jobs collection

* fixed issue #3125: HTTP Foxx API JSON parsing

* fixed issue #3120: Foxx queue: job isn't running when server.authentication = true

* fixed supervision failure detection and handling, which happened with simultaneous
  agency leadership change


v3.2.2 (2017-08-23)
-------------------

* make "Rebalance shards" button work in selected database only, and not make
  it rebalance the shards of all databases

* fixed issue #2847: adjust the response of the DELETE `/_api/users/database/*` calls

* fixed issue #3075: Error when upgrading arangoDB on linux ubuntu 16.04

* fixed a buffer overrun in linenoise console input library for long input strings

* increase size of the linenoise input buffer to 8 KB

* abort compilation if the detected GCC or CLANG isn't in the range of compilers
  we support

* fixed spurious cluster hangups by always sending AQL-query related requests
  to the correct servers, even after failover or when a follower drops

  The problem with the previous shard-based approach was that responsibilities
  for shards may change from one server to another at runtime, after the query
  was already instanciated. The coordinator and other parts of the query then
  sent further requests for the query to the servers now responsible for the
  shards.
  However, an AQL query must send all further requests to the same servers on
  which the query was originally instanciated, even in case of failover.
  Otherwise this would potentially send requests to servers that do not know
  about the query, and would also send query shutdown requests to the wrong
  servers, leading to abandoned queries piling up and using resources until
  they automatically time out.

* fixed issue with RocksDB engine acquiring the collection count values too
  early, leading to the collection count values potentially being slightly off
  even in exclusive transactions (for which the exclusive access should provide
  an always-correct count value)

* fixed some issues in leader-follower catch-up code, specifically for the
  RocksDB engine

* make V8 log fatal errors to syslog before it terminates the process.
  This change is effective on Linux only.

* fixed issue with MMFiles engine creating superfluous collection journals
  on shutdown

* fixed issue #3067: Upgrade from 3.2 to 3.2.1 reset autoincrement keys

* fixed issue #3044: ArangoDB server shutdown unexpectedly

* fixed issue #3039: Incorrect filter interpretation

* fixed issue #3037: Foxx, internal server error when I try to add a new service

* improved MMFiles fulltext index document removal performance
  and fulltext index query performance for bigger result sets

* ui: fixed a display bug within the slow and running queries view

* ui: fixed a bug when success event triggers twice in a modal

* ui: fixed the appearance of the documents filter

* ui: graph vertex collections not restricted to 10 anymore

* fixed issue #2835: UI detection of JWT token in case of server restart or upgrade

* upgrade jemalloc version to 5.0.1

  This fixes problems with the memory allocator returing "out of memory" when
  calling munmap to free memory in order to return it to the OS.

  It seems that calling munmap on Linux can increase the number of mappings, at least
  when a region is partially unmapped. This can lead to the process exceeding its
  maximum number of mappings, and munmap and future calls to mmap returning errors.

  jemalloc version 5.0.1 does not have the `--enable-munmap` configure option anymore,
  so the problem is avoided. To return memory to the OS eventually, jemalloc 5's
  background purge threads are used on Linux.

* fixed issue #2978: log something more obvious when you log a Buffer

* fixed issue #2982: AQL parse error?

* fixed issue #3125: HTTP Foxx API Json parsing

v3.2.1 (2017-08-09)
-------------------

* added C++ implementations for AQL functions `LEFT()`, `RIGHT()` and `TRIM()`

* fixed docs for issue #2968: Collection _key autoincrement value increases on error

* fixed issue #3011: Optimizer rule reduce-extraction-to-projection breaks queries

* Now allowing to restore users in a sharded environment as well
  It is still not possible to restore collections that are sharded
  differently than by _key.

* fixed an issue with restoring of system collections and user rights.
  It was not possible to restore users into an authenticated server.

* fixed issue #2977: Documentation for db._createDatabase is wrong

* ui: added bind parameters to slow query history view

* fixed issue #1751: Slow Query API should provide bind parameters, webui should display them

* ui: fixed a bug when moving multiple documents was not possible

* fixed docs for issue #2968: Collection _key autoincrement value increases on error

* AQL CHAR_LENGTH(null) returns now 0. Since AQL TO_STRING(null) is '' (string of length 0)

* ui: now supports single js file upload for Foxx services in addition to zip files

* fixed a multi-threading issue in the agency when callElection was called
  while the Supervision was calling updateSnapshot

* added startup option `--query.tracking-with-bindvars`

  This option controls whether the list of currently running queries
  and the list of slow queries should contain the bind variables used
  in the queries or not.

  The option can be changed at runtime using the commands

      // enables tracking of bind variables
      // set to false to turn tracking of bind variables off
      var value = true;
      require("@arangodb/aql/queries").properties({
        trackBindVars: value
      });

* index selectivity estimates are now available in the cluster as well

* fixed issue #2943: loadIndexesIntoMemory not returning the same structure
  as the rest of the collection APIs

* fixed issue #2949: ArangoError 1208: illegal name

* fixed issue #2874: Collection properties do not return `isVolatile`
  attribute

* potential fix for issue #2939: Segmentation fault when starting
  coordinator node

* fixed issue #2810: out of memory error when running UPDATE/REPLACE
  on medium-size collection

* fix potential deadlock errors in collector thread

* disallow the usage of volatile collections in the RocksDB engine
  by throwing an error when a collection is created with attribute
  `isVolatile` set to `true`.
  Volatile collections are unsupported by the RocksDB engine, so
  creating them should not succeed and silently create a non-volatile
  collection

* prevent V8 from issuing SIGILL instructions when it runs out of memory

  Now arangod will attempt to log a FATAL error into its logfile in case V8
  runs out of memory. In case V8 runs out of memory, it will still terminate the
  entire process. But at least there should be something in the ArangoDB logs
  indicating what the problem was. Apart from that, the arangod process should
  now be exited with SIGABRT rather than SIGILL as it shouldn't return into the
  V8 code that aborted the process with `__builtin_trap`.

  this potentially fixes issue #2920: DBServer crashing automatically post upgrade to 3.2

* Foxx queues and tasks now ensure that the scripts in them run with the same
  permissions as the Foxx code who started the task / queue

* fixed issue #2928: Offset problems

* fixed issue #2876: wrong skiplist index usage in edge collection

* fixed issue #2868: cname missing from logger-follow results in rocksdb

* fixed issue #2889: Traversal query using incorrect collection id

* fixed issue #2884: AQL traversal uniqueness constraints "propagating" to other traversals? Weird results

* arangoexport: added `--query` option for passing an AQL query to export the result

* fixed issue #2879: No result when querying for the last record of a query

* ui: allows now to edit default access level for collections in database
  _system for all users except the root user.

* The _users collection is no longer accessible outside the arngod process, _queues is always read-only

* added new option "--rocksdb.max-background-jobs"

* removed options "--rocksdb.max-background-compactions", "--rocksdb.base-background-compactions" and "--rocksdb.max-background-flushes"

* option "--rocksdb.compaction-read-ahead-size" now defaults to 2MB

* change Windows build so that RocksDB doesn't enforce AVX optimizations by default
  This fixes startup crashes on servers that do not have AVX CPU extensions

* speed up RocksDB secondary index creation and dropping

* removed RocksDB note in Geo index docs


v3.2.0 (2017-07-20)
-------------------

* fixed UI issues

* fixed multi-threading issues in Pregel

* fixed Foxx resilience

* added command-line option `--javascript.allow-admin-execute`

  This option can be used to control whether user-defined JavaScript code
  is allowed to be executed on server by sending via HTTP to the API endpoint
  `/_admin/execute`  with an authenticated user account.
  The default value is `false`, which disables the execution of user-defined
  code. This is also the recommended setting for production. In test environments,
  it may be convenient to turn the option on in order to send arbitrary setup
  or teardown commands for execution on the server.


v3.2.beta6 (2017-07-18)
-----------------------

* various bugfixes


v3.2.beta5 (2017-07-16)
-----------------------

* numerous bugfixes


v3.2.beta4 (2017-07-04)
-----------------------

* ui: fixed document view _from and _to linking issue for special characters

* added function `db._parse(query)` for parsing an AQL query and returning information about it

* fixed one medium priority and two low priority security user interface
  issues found by owasp zap.

* ui: added index deduplicate options

* ui: fixed renaming of collections for the rocksdb storage engine

* documentation and js fixes for secondaries

* RocksDB storage format was changed, users of the previous beta/alpha versions
  must delete the database directory and re-import their data

* enabled permissions on database and collection level

* added and changed some user related REST APIs
    * added `PUT /_api/user/{user}/database/{database}/{collection}` to change collection permission
    * added `GET /_api/user/{user}/database/{database}/{collection}`
    * added optional `full` parameter to the `GET /_api/user/{user}/database/` REST call

* added user functions in the arangoshell `@arangodb/users` module
    * added `grantCollection` and `revokeCollection` functions
    * added `permission(user, database, collection)` to retrieve collection specific rights

* added "deduplicate" attribute for array indexes, which controls whether inserting
  duplicate index values from the same document into a unique array index will lead to
  an error or not:

      // with deduplicate = true, which is the default value:
      db._create("test");
      db.test.ensureIndex({ type: "hash", fields: ["tags[*]"], deduplicate: true });
      db.test.insert({ tags: ["a", "b"] });
      db.test.insert({ tags: ["c", "d", "c"] }); // will work, because deduplicate = true
      db.test.insert({ tags: ["a"] }); // will fail

      // with deduplicate = false
      db._create("test");
      db.test.ensureIndex({ type: "hash", fields: ["tags[*]"], deduplicate: false });
      db.test.insert({ tags: ["a", "b"] });
      db.test.insert({ tags: ["c", "d", "c"] }); // will not work, because deduplicate = false
      db.test.insert({ tags: ["a"] }); // will fail

  The "deduplicate" attribute is now also accepted by the index creation HTTP
  API endpoint POST /_api/index and is returned by GET /_api/index.

* added optimizer rule "remove-filters-covered-by-traversal"

* Debian/Ubuntu installer: make messages about future package upgrades more clear

* fix a hangup in VST

  The problem happened when the two first chunks of a VST message arrived
  together on a connection that was newly switched to VST.

* fix deletion of outdated WAL files in RocksDB engine

* make use of selectivity estimates in hash, skiplist and persistent indexes
  in RocksDB engine

* changed VM overcommit recommendation for user-friendliness

* fix a shutdown bug in the cluster: a destroyed query could still be active

* do not terminate the entire server process if a temp file cannot be created
  (Windows only)

* fix log output in the front-end, it stopped in case of too many messages


v3.2.beta3 (2017-06-27)
-----------------------

* numerous bugfixes


v3.2.beta2 (2017-06-20)
-----------------------

* potentially fixed issue #2559: Duplicate _key generated on insertion

* fix invalid results (too many) when a skipping LIMIT was used for a
  traversal. `LIMIT x` or `LIMIT 0, x` were not affected, but `LIMIT s, x`
  may have returned too many results

* fix races in SSL communication code

* fix invalid locking in JWT authentication cache, which could have
  crashed the server

* fix invalid first group results for sorted AQL COLLECT when LIMIT
  was used

* fix potential race, which could make arangod hang on startup

* removed `exception` field from transaction error result; users should throw
  explicit `Error` instances to return custom exceptions (addresses issue #2561)

* fixed issue #2613: Reduce log level when Foxx manager tries to self heal missing database

* add a read only mode for users and collection level authorization

* removed `exception` field from transaction error result; users should throw
  explicit `Error` instances to return custom exceptions (addresses issue #2561)

* fixed issue #2677: Foxx disabling development mode creates non-deterministic service bundle

* fixed issue #2684: Legacy service UI not working


v3.2.beta1 (2017-06-12)
-----------------------

* provide more context for index errors (addresses issue #342)

* arangod now validates several OS/environment settings on startup and warns if
  the settings are non-ideal. Most of the checks are executed on Linux systems only.

* fixed issue #2515: The replace-or-with-in optimization rule might prevent use of indexes

* added `REGEX_REPLACE` AQL function

* the RocksDB storage format was changed, users of the previous alpha versions
  must delete the database directory and re-import their data

* added server startup option `--query.fail-on-warning`

  setting this option to `true` will abort any AQL query with an exception if
  it causes a warning at runtime. The value can be overridden per query by
  setting the `failOnWarning` attribute in a query's options.

* added --rocksdb.num-uncompressed-levels to adjust number of non-compressed levels

* added checks for memory managment and warn (i. e. if hugepages are enabled)

* set default SSL cipher suite string to "HIGH:!EXPORT:!aNULL@STRENGTH"

* fixed issue #2469: Authentication = true does not protect foxx-routes

* fixed issue #2459: compile success but can not run with rocksdb

* `--server.maximal-queue-size` is now an absolute maximum. If the queue is
  full, then 503 is returned. Setting it to 0 means "no limit".

* (Enterprise only) added authentication against an LDAP server

* fixed issue #2083: Foxx services aren't distributed to all coordinators

* fixed issue #2384: new coordinators don't pick up existing Foxx services

* fixed issue #2408: Foxx service validation causes unintended side-effects

* extended HTTP API with routes for managing Foxx services

* added distinction between hasUser and authorized within Foxx
  (cluster internal requests are authorized requests but don't have a user)

* arangoimp now has a `--threads` option to enable parallel imports of data

* PR #2514: Foxx services that can't be fixed by self-healing now serve a 503 error

* added `time` function to `@arangodb` module


v3.2.alpha4 (2017-04-25)
------------------------

* fixed issue #2450: Bad optimization plan on simple query

* fixed issue #2448: ArangoDB Web UI takes no action when Delete button is clicked

* fixed issue #2442: Frontend shows already deleted databases during login

* added 'x-content-type-options: nosniff' to avoid MSIE bug

* set default value for `--ssl.protocol` from TLSv1 to TLSv1.2.

* AQL breaking change in cluster:
  The SHORTEST_PATH statement using edge-collection names instead
  of a graph name now requires to explicitly name the vertex-collection names
  within the AQL query in the cluster. It can be done by adding `WITH <name>`
  at the beginning of the query.

  Example:
  ```
  FOR v,e IN OUTBOUND SHORTEST_PATH @start TO @target edges [...]
  ```

  Now has to be:

  ```
  WITH vertices
  FOR v,e IN OUTBOUND SHORTEST_PATH @start TO @target edges [...]
  ```

  This change is due to avoid dead-lock sitations in clustered case.
  An error stating the above is included.

* add implicit use of geo indexes when using SORT/FILTER in AQL, without
  the need to use the special-purpose geo AQL functions `NEAR` or `WITHIN`.

  the special purpose `NEAR` AQL function can now be substituted with the
  following AQL (provided there is a geo index present on the `doc.latitude`
  and `doc.longitude` attributes):

      FOR doc in geoSort
        SORT DISTANCE(doc.latitude, doc.longitude, 0, 0)
        LIMIT 5
        RETURN doc

  `WITHIN` can be substituted with the following AQL:

      FOR doc in geoFilter
        FILTER DISTANCE(doc.latitude, doc.longitude, 0, 0) < 2000
        RETURN doc

  Compared to using the special purpose AQL functions this approach has the
  advantage that it is more composable, and will also honor any `LIMIT` values
  used in the AQL query.

* potential fix for shutdown hangs on OSX

* added KB, MB, GB prefix for integer parameters, % for integer parameters
  with a base value

* added JEMALLOC 4.5.0

* added `--vm.resident-limit` and `--vm.path` for file-backed memory mapping
  after reaching a configurable maximum RAM size

* try recommended limit for file descriptors in case of unlimited
  hard limit

* issue #2413: improve logging in case of lock timeout and deadlocks

* added log topic attribute to /_admin/log api

* removed internal build option `USE_DEV_TIMERS`

  Enabling this option activated some proprietary timers for only selected
  events in arangod. Instead better use `perf` to gather timings.


v3.2.alpha3 (2017-03-22)
------------------------

* increase default collection lock timeout from 30 to 900 seconds

* added function `db._engine()` for retrieval of storage engine information at
  server runtime

  There is also an HTTP REST handler at GET /_api/engine that returns engine
  information.

* require at least cmake 3.2 for building ArangoDB

* make arangod start with less V8 JavaScript contexts

  This speeds up the server start (a little bit) and makes it use less memory.
  Whenever a V8 context is needed by a Foxx action or some other operation and
  there is no usable V8 context, a new one will be created dynamically now.

  Up to `--javascript.v8-contexts` V8 contexts will be created, so this option
  will change its meaning. Previously as many V8 contexts as specified by this
  option were created at server start, and the number of V8 contexts did not
  change at runtime. Now up to this number of V8 contexts will be in use at the
  same time, but the actual number of V8 contexts is dynamic.

  The garbage collector thread will automatically delete unused V8 contexts after
  a while. The number of spare contexts will go down to as few as configured in
  the new option `--javascript.v8-contexts-minimum`. Actually that many V8 contexts
  are also created at server start.

  The first few requests in new V8 contexts will take longer than in contexts
  that have been there already. Performance may therefore suffer a bit for the
  initial requests sent to ArangoDB or when there are only few but performance-
  critical situations in which new V8 contexts will be created. If this is a
  concern, it can easily be fixed by setting `--javascipt.v8-contexts-minimum`
  and `--javascript.v8-contexts` to a relatively high value, which will guarantee
  that many number of V8 contexts to be created at startup and kept around even
  when unused.

  Waiting for an unused V8 context will now also abort if no V8 context can be
  acquired/created after 120 seconds.

* improved diagnostic messages written to logfiles by supervisor process

* fixed issue #2367

* added "bindVars" to attributes of currently running and slow queries

* added "jsonl" as input file type for arangoimp

* upgraded version of bundled zlib library from 1.2.8 to 1.2.11

* added input file type `auto` for arangoimp so it can automatically detect the
  type of the input file from the filename extension

* fixed variables parsing in GraphQL

* added `--translate` option for arangoimp to translate attribute names from
  the input files to attriubte names expected by ArangoDB

  The `--translate` option can be specified multiple times (once per translation
  to be executed). The following example renames the "id" column from the input
  file to "_key", and the "from" column to "_from", and the "to" column to "_to":

      arangoimp --type csv --file data.csv --translate "id=_key" --translate "from=_from" --translate "to=_to"

  `--translate` works for CSV and TSV inputs only.

* changed default value for `--server.max-packet-size` from 128 MB to 256 MB

* fixed issue #2350

* fixed issue #2349

* fixed issue #2346

* fixed issue #2342

* change default string truncation length from 80 characters to 256 characters for
  `print`/`printShell` functions in ArangoShell and arangod. This will emit longer
  prefixes of string values before truncating them with `...`, which is helpful
  for debugging.

* always validate incoming JSON HTTP requests for duplicate attribute names

  Incoming JSON data with duplicate attribute names will now be rejected as
  invalid. Previous versions of ArangoDB only validated the uniqueness of
  attribute names inside incoming JSON for some API endpoints, but not
  consistently for all APIs.

* don't let read-only transactions block the WAL collector

* allow passing own `graphql-sync` module instance to Foxx GraphQL router

* arangoexport can now export to csv format

* arangoimp: fixed issue #2214

* Foxx: automatically add CORS response headers

* added "OPTIONS" to CORS `access-control-allow-methods` header

* Foxx: Fix arangoUser sometimes not being set correctly

* fixed issue #1974


v3.2.alpha2 (2017-02-20)
------------------------

* ui: fixed issue #2065

* ui: fixed a dashboard related memory issue

* Internal javascript rest actions will now hide their stack traces to the client
  unless maintainer mode is activated. Instead they will always log to the logfile

* Removed undocumented internal HTTP API:
  * PUT _api/edges

  The documented GET _api/edges and the undocumented POST _api/edges remains unmodified.

* updated V8 version to 5.7.0.0

* change undocumented behaviour in case of invalid revision ids in
  If-Match and If-None-Match headers from 400 (BAD) to 412 (PRECONDITION
  FAILED).

* change undocumented behaviour in case of invalid revision ids in
  JavaScript document operations from 1239 ("illegal document revision")
  to 1200 ("conflict").

* added data export tool, arangoexport.

  arangoexport can be used to export collections to json, jsonl or xml
  and export a graph or collections to xgmml.

* fixed a race condition when closing a connection

* raised default hard limit on threads for very small to 64

* fixed negative counting of http connection in UI


v3.2.alpha1 (2017-02-05)
------------------------

* added figure `httpRequests` to AQL query statistics

* removed revisions cache intermediate layer implementation

* obsoleted startup options `--database.revision-cache-chunk-size` and
  `--database.revision-cache-target-size`

* fix potential port number over-/underruns

* added startup option `--log.shorten-filenames` for controlling whether filenames
  in log messages should be shortened to just the filename with the absolute path

* removed IndexThreadFeature, made `--database.index-threads` option obsolete

* changed index filling to make it more parallel, dispatch tasks to boost::asio

* more detailed stacktraces in Foxx apps

* generated Foxx services now use swagger tags


v3.1.24 (XXXX-XX-XX)
--------------------

* fixed one more LIMIT issue in traversals


v3.1.23 (2017-06-19)
--------------------

* potentially fixed issue #2559: Duplicate _key generated on insertion

* fix races in SSL communication code

* fix invalid results (too many) when a skipping LIMIT was used for a
  traversal. `LIMIT x` or `LIMIT 0, x` were not affected, but `LIMIT s, x`
  may have returned too many results

* fix invalid first group results for sorted AQL COLLECT when LIMIT
  was used

* fix invalid locking in JWT authentication cache, which could have
  crashed the server

* fix undefined behavior in traverser when traversals were used inside
  a FOR loop


v3.1.22 (2017-06-07)
--------------------

* fixed issue #2505: Problem with export + report of a bug

* documented changed behavior of WITH

* fixed ui glitch in aardvark

* avoid agency compaction bug

* fixed issue #2283: disabled proxy communication internally


v3.1.21 (2017-05-22)
--------------------

* fixed issue #2488:  AQL operator IN error when data use base64 chars

* more randomness in seeding RNG

v3.1.20 (2016-05-16)
--------------------

* fixed incorrect sorting for distributeShardsLike

* improve reliability of AgencyComm communication with Agency

* fixed shard numbering bug, where ids were erouneously incremented by 1

* remove an unnecessary precondition in createCollectionCoordinator

* funny fail rotation fix

* fix in SimpleHttpClient for correct advancement of readBufferOffset

* forward SIG_HUP in supervisor process to the server process to fix logrotaion
  You need to stop the remaining arangod server process manually for the upgrade to work.


v3.1.19 (2017-04-28)
--------------------

* Fixed a StackOverflow issue in Traversal and ShortestPath. Occured if many (>1000) input
  values in a row do not return any result. Fixes issue: #2445

* fixed issue #2448

* fixed issue #2442

* added 'x-content-type-options: nosniff' to avoid MSIE bug

* fixed issue #2441

* fixed issue #2440

* Fixed a StackOverflow issue in Traversal and ShortestPath. Occured if many (>1000) input
  values in a row do not return any result. Fixes issue: #2445

* fix occasional hanging shutdowns on OS X


v3.1.18 (2017-04-18)
--------------------

* fixed error in continuous synchronization of collections

* fixed spurious hangs on server shutdown

* better error messages during restore collection

* completely overhaul supervision. More detailed tests

* Fixed a dead-lock situation in cluster traversers, it could happen in
  rare cases if the computation on one DBServer could be completed much earlier
  than the other server. It could also be restricted to SmartGraphs only.

* (Enterprise only) Fixed a bug in SmartGraph DepthFirstSearch. In some
  more complicated queries, the maxDepth limit of 1 was not considered strictly
  enough, causing the traverser to do unlimited depth searches.

* fixed issue #2415

* fixed issue #2422

* fixed issue #1974


v3.1.17 (2017-04-04)
--------------------

* (Enterprise only) fixed a bug where replicationFactor was not correctly
  forwarded in SmartGraph creation.

* fixed issue #2404

* fixed issue #2397

* ui - fixed smart graph option not appearing

* fixed issue #2389

* fixed issue #2400


v3.1.16 (2017-03-27)
--------------------

* fixed issue #2392

* try to raise file descriptors to at least 8192, warn otherwise

* ui - aql editor improvements + updated ace editor version (memory leak)

* fixed lost HTTP requests

* ui - fixed some event issues

* avoid name resolution when given connection string is a valid ip address

* helps with issue #1842, bug in COLLECT statement in connection with LIMIT.

* fix locking bug in cluster traversals

* increase lock timeout defaults

* increase various cluster timeouts

* limit default target size for revision cache to 1GB, which is better for
  tight RAM situations (used to be 40% of (totalRAM - 1GB), use
  --database.revision-cache-target-size <VALUEINBYTES> to get back the
  old behaviour

* fixed a bug with restarted servers indicating status as "STARTUP"
  rather that "SERVING" in Nodes UI.


v3.1.15 (2017-03-20)
--------------------

* add logrotate configuration as requested in #2355

* fixed issue #2376

* ui - changed document api due a chrome bug

* ui - fixed a submenu bug

* added endpoint /_api/cluster/endpoints in cluster case to get all
  coordinator endpoints

* fix documentation of /_api/endpoint, declaring this API obsolete.

* Foxx response objects now have a `type` method for manipulating the content-type header

* Foxx tests now support `xunit` and `tap` reporters


v3.1.14 (2017-03-13)
--------------------

* ui - added feature request (multiple start nodes within graph viewer) #2317

* added missing locks to authentication cache methods

* ui - added feature request (multiple start nodes within graph viewer) #2317

* ui - fixed wrong merge of statistics information from different coordinators

* ui - fixed issue #2316

* ui - fixed wrong protocol usage within encrypted environment

* fixed compile error on Mac Yosemite

* minor UI fixes


v3.1.13 (2017-03-06)
--------------------

* fixed variables parsing in GraphQL

* fixed issue #2214

* fixed issue #2342

* changed thread handling to queue only user requests on coordinator

* use exponential backoff when waiting for collection locks

* repair short name server lookup in cluster in the case of a removed
  server


v3.1.12 (2017-02-28)
--------------------

* disable shell color escape sequences on Windows

* fixed issue #2326

* fixed issue #2320

* fixed issue #2315

* fixed a race condition when closing a connection

* raised default hard limit on threads for very small to 64

* fixed negative counting of http connection in UI

* fixed a race when renaming collections

* fixed a race when dropping databases


v3.1.11 (2017-02-17)
--------------------

* fixed a race between connection closing and sending out last chunks of data to clients
  when the "Connection: close" HTTP header was set in requests

* ui: optimized smart graph creation usability

* ui: fixed #2308

* fixed a race in async task cancellation via `require("@arangodb/tasks").unregisterTask()`

* fixed spuriously hanging threads in cluster AQL that could sit idle for a few minutes

* fixed potential numeric overflow for big index ids in index deletion API

* fixed sort issue in cluster, occurring when one of the local sort buffers of a
  GatherNode was empty

* reduce number of HTTP requests made for certain kinds of join queries in cluster,
  leading to speedup of some join queries

* supervision deals with demised coordinators correctly again

* implement a timeout in TraverserEngineRegistry

* agent communication reduced in large batches of append entries RPCs

* inception no longer estimates RAFT timings

* compaction in agents has been moved to a separate thread

* replicated logs hold local timestamps

* supervision jobs failed leader and failed follower revisited for
  function in precarious stability situations

* fixed bug in random number generator for 64bit int


v3.1.10 (2017-02-02)
--------------------

* updated versions of bundled node modules:
  - joi: from 8.4.2 to 9.2.0
  - joi-to-json-schema: from 2.2.0 to 2.3.0
  - sinon: from 1.17.4 to 1.17.6
  - lodash: from 4.13.1 to 4.16.6

* added shortcut for AQL ternary operator
  instead of `condition ? true-part : false-part` it is now possible to also use a
  shortcut variant `condition ? : false-part`, e.g.

      FOR doc IN docs RETURN doc.value ?: 'not present'

  instead of

      FOR doc IN docs RETURN doc.value ? doc.value : 'not present'

* fixed wrong sorting order in cluster, if an index was used to sort with many
  shards.

* added --replication-factor, --number-of-shards and --wait-for-sync to arangobench

* turn on UTF-8 string validation for VelocyPack values received via VST connections

* fixed issue #2257

* upgraded Boost version to 1.62.0

* added optional detail flag for db.<collection>.count()
  setting the flag to `true` will make the count operation returned the per-shard
  counts for the collection:

      db._create("test", { numberOfShards: 10 });
      for (i = 0; i < 1000; ++i) {
        db.test.insert({value: i});
      }
      db.test.count(true);

      {
        "s100058" : 99,
        "s100057" : 103,
        "s100056" : 100,
        "s100050" : 94,
        "s100055" : 90,
        "s100054" : 122,
        "s100051" : 109,
        "s100059" : 99,
        "s100053" : 95,
        "s100052" : 89
      }

* added optional memory limit for AQL queries:

      db._query("FOR i IN 1..100000 SORT i RETURN i", {}, { options: { memoryLimit: 100000 } });

  This option limits the default maximum amount of memory (in bytes) that a single
  AQL query can use.
  When a single AQL query reaches the specified limit value, the query will be
  aborted with a *resource limit exceeded* exception. In a cluster, the memory
  accounting is done per shard, so the limit value is effectively a memory limit per
  query per shard.

  The global limit value can be overriden per query by setting the *memoryLimit*
  option value for individual queries when running an AQL query.

* added server startup option `--query.memory-limit`

* added convenience function to create vertex-centric indexes.

  Usage: `db.collection.ensureVertexCentricIndex("label", {type: "hash", direction: "outbound"})`
  That will create an index that can be used on OUTBOUND with filtering on the
  edge attribute `label`.

* change default log output for tools to stdout (instead of stderr)

* added option -D to define a configuration file environment key=value

* changed encoding behavior for URLs encoded in the C++ code of ArangoDB:
  previously the special characters `-`, `_`, `~` and `.` were returned as-is
  after URL-encoding, now `.` will be encoded to be `%2e`.
  This also changes the behavior of how incoming URIs are processed: previously
  occurrences of `..` in incoming request URIs were collapsed (e.g. `a/../b/` was
  collapsed to a plain `b/`). Now `..` in incoming request URIs are not collapsed.

* Foxx request URL suffix is no longer unescaped

* @arangodb/request option json now defaults to `true` if the response body is not empty and encoding is not explicitly set to `null` (binary).
  The option can still be set to `false` to avoid unnecessary attempts at parsing the response as JSON.

* Foxx configuration values for unknown options will be discarded when saving the configuration in production mode using the web interface

* module.context.dependencies is now immutable

* process.stdout.isTTY now returns `true` in arangosh and when running arangod with the `--console` flag

* add support for Swagger tags in Foxx


v3.1.9 (XXXX-XX-XX)
-------------------

* macos CLI package: store databases and apps in the users home directory

* ui: fixed re-login issue within a non system db, when tab was closed

* fixed a race in the VelocyStream Commtask implementation

* fixed issue #2256


v3.1.8 (2017-01-09)
-------------------

* add Windows silent installer

* add handling of debug symbols during Linux & windows release builds.

* fixed issue #2181

* fixed issue #2248: reduce V8 max old space size from 3 GB to 1 GB on 32 bit systems

* upgraded Boost version to 1.62.0

* fixed issue #2238

* fixed issue #2234

* agents announce new endpoints in inception phase to leader

* agency leadership accepts updatet endpoints to given uuid

* unified endpoints replace localhost with 127.0.0.1

* fix several problems within an authenticated cluster


v3.1.7 (2016-12-29)
-------------------

* fixed one too many elections in RAFT

* new agency comm backported from devel


v3.1.6 (2016-12-20)
-------------------

* fixed issue #2227

* fixed issue #2220

* agency constituent/agent bug fixes in race conditions picking up
  leadership

* supervision does not need waking up anymore as it is running
  regardless

* agents challenge their leadership more rigorously


v3.1.5 (2016-12-16)
-------------------

* lowered default value of `--database.revision-cache-target-size` from 75% of
  RAM to less than 40% of RAM

* fixed issue #2218

* fixed issue #2217

* Foxx router.get/post/etc handler argument can no longer accidentally omitted

* fixed issue #2223


v3.1.4 (2016-12-08)
-------------------

* fixed issue #2211

* fixed issue #2204

* at cluster start, coordinators wait until at least one DBserver is there,
  and either at least two DBservers are there or 15s have passed, before they
  initiate the bootstrap of system collections.

* more robust agency startup from devel

* supervision's AddFollower adds many followers at once

* supervision has new FailedFollower job

* agency's Node has new method getArray

* agency RAFT timing estimates more conservative in waitForSync
  scenario

* agency RAFT timing estimates capped at maximum 2.0/10.0 for low/high


v3.1.3 (2016-12-02)
-------------------

* fix a traversal bug when using skiplist indexes:
  if we have a skiplist of ["a", "unused", "_from"] and a traversal like:
  FOR v,e,p IN OUTBOUND @start @@edges
    FILTER p.edges[0].a == 'foo'
    RETURN v
  And the above index applied on "a" is considered better than EdgeIndex, than
  the executor got into undefined behaviour.

* fix endless loop when trying to create a collection with replicationFactor: -1


v3.1.2 (2016-11-24)
-------------------

* added support for descriptions field in Foxx dependencies

* (Enterprise only) fixed a bug in the statistic report for SmartGraph traversals.
Now they state correctly how many documents were fetched from the index and how many
have been filtered.

* Prevent uniform shard distribution when replicationFactor == numServers

v3.1.1 (2016-11-15)
-------------------

* fixed issue #2176

* fixed issue #2168

* display index usage of traversals in AQL explainer output (previously missing)

* fixed issue #2163

* preserve last-used HLC value across server starts

* allow more control over handling of pre-3.1 _rev values

  this changes the server startup option `--database.check-30-revisions` from a boolean (true/false)
  parameter to a string parameter with the following possible values:

  - "fail":
    will validate _rev values of 3.0 collections on collection loading and throw an exception when invalid _rev values are found.
    in this case collections with invalid _rev values are marked as corrupted and cannot be used in the ArangoDB 3.1 instance.
    the fix procedure for such collections is to export the collections from 3.0 database with arangodump and restore them in 3.1 with arangorestore.
    collections that do not contain invalid _rev values are marked as ok and will not be re-checked on following loads.
    collections that contain invalid _rev values will be re-checked on following loads.

  - "true":
    will validate _rev values of 3.0 collections on collection loading and print a warning when invalid _rev values are found.
    in this case collections with invalid _rev values can be used in the ArangoDB 3.1 instance.
    however, subsequent operations on documents with invalid _rev values may silently fail or fail with explicit errors.
    the fix procedure for such collections is to export the collections from 3.0 database with arangodump and restore them in 3.1 with arangorestore.
    collections that do not contain invalid _rev values are marked as ok and will not be re-checked on following loads.
    collections that contain invalid _rev values will be re-checked on following loads.

  - "false":
    will not validate _rev values on collection loading and not print warnings.
    no hint is given when invalid _rev values are found.
    subsequent operations on documents with invalid _rev values may silently fail or fail with explicit errors.
    this setting does not affect whether collections are re-checked later.
    collections will be re-checked on following loads if `--database.check-30-revisions` is later set to either `true` or `fail`.

  The change also suppresses warnings that were printed when collections were restored using arangorestore, and the restore
  data contained invalid _rev values. Now these warnings are suppressed, and new HLC _rev values are generated for these documents
  as before.

* added missing functions to AQL syntax highlighter in web interface

* fixed display of `ANY` direction in traversal explainer output (direction `ANY` was shown as either
  `INBOUND` or `OUTBOUND`)

* changed behavior of toJSON() function when serializing an object before saving it in the database

  if an object provides a toJSON() function, this function is still called for serializing it.
  the change is that the result of toJSON() is not stringified anymore, but saved as is. previous
  versions of ArangoDB called toJSON() and after that additionally stringified its result.

  This change will affect the saving of JS Buffer objects, which will now be saved as arrays of
  bytes instead of a comma-separated string of the Buffer's byte contents.

* allow creating unique indexes on more attributes than present in shardKeys

  The following combinations of shardKeys and indexKeys are allowed/not allowed:

  shardKeys     indexKeys
      a             a        ok
      a             b    not ok
      a           a b        ok
    a b             a    not ok
    a b             b    not ok
    a b           a b        ok
    a b         a b c        ok
  a b c           a b    not ok
  a b c         a b c        ok

* fixed wrong version in web interface login screen (EE only)

* make web interface not display an exclamation mark next to ArangoDB version number 3.1

* fixed search for arbitrary document attributes in web interface in case multiple
  search values were used on different attribute names. in this case, the search always
  produced an empty result

* disallow updating `_from` and `_to` values of edges in Smart Graphs. Updating these
  attributes would lead to potential redistribution of edges to other shards, which must be
  avoided.

* fixed issue #2148

* updated graphql-sync dependency to 0.6.2

* fixed issue #2156

* fixed CRC4 assembly linkage


v3.1.0 (2016-10-29)
-------------------

* AQL breaking change in cluster:

  from ArangoDB 3.1 onwards `WITH` is required for traversals in a
  clustered environment in order to avoid deadlocks.

  Note that for queries that access only a single collection or that have all
  collection names specified somewhere else in the query string, there is no
  need to use *WITH*. *WITH* is only useful when the AQL query parser cannot
  automatically figure out which collections are going to be used by the query.
  *WITH* is only useful for queries that dynamically access collections, e.g.
  via traversals, shortest path operations or the *DOCUMENT()* function.

  more info can be found [here](https://github.com/arangodb/arangodb/blob/devel/Documentation/Books/AQL/Operations/With.md)

* added AQL function `DISTANCE` to calculate the distance between two arbitrary
  coordinates (haversine formula)

* fixed issue #2110

* added Auto-aptation of RAFT timings as calculations only


v3.1.rc2 (2016-10-10)
---------------------

* second release candidate


v3.1.rc1 (2016-09-30)
---------------------

* first release candidate


v3.1.alpha2 (2016-09-01)
------------------------

* added module.context.createDocumentationRouter to replace module.context.apiDocumentation

* bug in RAFT implementation of reads. dethroned leader still answered requests in isolation

* ui: added new graph viewer

* ui: aql-editor added tabular & graph display

* ui: aql-editor improved usability

* ui: aql-editor: query profiling support

* fixed issue #2109

* fixed issue #2111

* fixed issue #2075

* added AQL function `DISTANCE` to calculate the distance between two arbitrary
  coordinates (haversine formula)

* rewrote scheduler and dispatcher based on boost::asio

  parameters changed:
    `--scheduler.threads` and `--server.threads` are now merged into a single one: `--server.threads`

    hidden `--server.extra-threads` has been removed

    hidden `--server.aql-threads` has been removed

    hidden `--server.backend` has been removed

    hidden `--server.show-backends` has been removed

    hidden `--server.thread-affinity` has been removed

* fixed issue #2086

* fixed issue #2079

* fixed issue #2071

  make the AQL query optimizer inject filter condition expressions referred to
  by variables during filter condition aggregation.
  For example, in the following query

      FOR doc IN collection
        LET cond1 = (doc.value == 1)
        LET cond2 = (doc.value == 2)
        FILTER cond1 || cond2
        RETURN { doc, cond1, cond2 }

  the optimizer will now inject the conditions for `cond1` and `cond2` into the filter
  condition `cond1 || cond2`, expanding it to `(doc.value == 1) || (doc.value == 2)`
  and making these conditions available for index searching.

  Note that the optimizer previously already injected some conditions into other
  conditions, but only if the variable that defined the condition was not used
  elsewhere. For example, the filter condition in the query

      FOR doc IN collection
        LET cond = (doc.value == 1)
        FILTER cond
        RETURN { doc }

  already got optimized before because `cond` was only used once in the query and
  the optimizer decided to inject it into the place where it was used.

  This only worked for variables that were referred to once in the query.
  When a variable was used multiple times, the condition was not injected as
  in the following query:

      FOR doc IN collection
        LET cond = (doc.value == 1)
        FILTER cond
        RETURN { doc, cond }

  The fix for #2070 now will enable this optimization so that the query can
  use an index on `doc.value` if available.

* changed behavior of AQL array comparison operators for empty arrays:
  * `ALL` and `ANY` now always return `false` when the left-hand operand is an
    empty array. The behavior for non-empty arrays does not change:
    * `[] ALL == 1` will return `false`
    * `[1] ALL == 1` will return `true`
    * `[1, 2] ALL == 1` will return `false`
    * `[2, 2] ALL == 1` will return `false`
    * `[] ANY == 1` will return `false`
    * `[1] ANY == 1` will return `true`
    * `[1, 2] ANY == 1` will return `true`
    * `[2, 2] ANY == 1` will return `false`
  * `NONE` now always returns `true` when the left-hand operand is an empty array.
    The behavior for non-empty arrays does not change:
    * `[] NONE == 1` will return `true`
    * `[1] NONE == 1` will return `false`
    * `[1, 2] NONE == 1` will return `false`
    * `[2, 2] NONE == 1` will return `true`

* added experimental AQL functions `JSON_STRINGIFY` and `JSON_PARSE`

* added experimental support for incoming gzip-compressed requests

* added HTTP REST APIs for online log level adjustments:

  - GET `/_admin/log/level` returns the current log level settings
  - PUT `/_admin/log/level` modifies the current log level settings

* PATCH /_api/gharial/{graph-name}/vertex/{collection-name}/{vertex-key}
  - changed default value for keepNull to true

* PATCH /_api/gharial/{graph-name}/edge/{collection-name}/{edge-key}
  - changed default value for keepNull to true

* renamed `maximalSize` attribute in parameter.json files to `journalSize`

  The `maximalSize` attribute will still be picked up from collections that
  have not been adjusted. Responses from the replication API will now also use
  `journalSize` instead of `maximalSize`.

* added `--cluster.system-replication-factor` in order to adjust the
  replication factor for new system collections

* fixed issue #2012

* added a memory expection in case V8 memory gets too low

* added Optimizer Rule for other indexes in Traversals
  this allows AQL traversals to use other indexes than the edge index.
  So traversals with filters on edges can now make use of more specific
  indexes, e.g.

      FOR v, e, p IN 2 OUTBOUND @start @@edge FILTER p.edges[0].foo == "bar"

  will prefer a Hash Index on [_from, foo] above the EdgeIndex.

* fixed epoch computation in hybrid logical clock

* fixed thread affinity

* replaced require("internal").db by require("@arangodb").db

* added option `--skip-lines` for arangoimp
  this allows skipping the first few lines from the import file in case the
  CSV or TSV import are used

* fixed periodic jobs: there should be only one instance running - even if it
  runs longer than the period

* improved performance of primary index and edge index lookups

* optimizations for AQL `[*]` operator in case no filter, no projection and
  no offset/limit are used

* added AQL function `OUTERSECTION` to return the symmetric difference of its
  input arguments

* Foxx manifests of installed services are now saved to disk with indentation

* Foxx tests and scripts in development mode should now always respect updated
  files instead of loading stale modules

* When disabling Foxx development mode the setup script is now re-run

* Foxx now provides an easy way to directly serve GraphQL requests using the
  `@arangodb/foxx/graphql` module and the bundled `graphql-sync` dependency

* Foxx OAuth2 module now correctly passes the `access_token` to the OAuth2 server

* added iconv-lite and timezone modules

* web interface now allows installing GitHub and zip services in legacy mode

* added module.context.createDocumentationRouter to replace module.context.apiDocumentation

* bug in RAFT implementation of reads. dethroned leader still answered
  requests in isolation

* all lambdas in ClusterInfo might have been left with dangling references.

* Agency bug fix for handling of empty json objects as values.

* Foxx tests no longer support the Mocha QUnit interface as this resulted in weird
  inconsistencies in the BDD and TDD interfaces. This fixes the TDD interface
  as well as out-of-sequence problems when using the BDD before/after functions.

* updated bundled JavaScript modules to latest versions; joi has been updated from 8.4 to 9.2
  (see [joi 9.0.0 release notes](https://github.com/hapijs/joi/issues/920) for information on
  breaking changes and new features)

* fixed issue #2139

* updated graphql-sync dependency to 0.6.2

* fixed issue #2156


v3.0.13 (XXXX-XX-XX)
--------------------

* fixed issue #2315

* fixed issue #2210


v3.0.12 (2016-11-23)
--------------------

* fixed issue #2176

* fixed issue #2168

* fixed issues #2149, #2159

* fixed error reporting for issue #2158

* fixed assembly linkage bug in CRC4 module

* added support for descriptions field in Foxx dependencies


v3.0.11 (2016-11-08)
--------------------

* fixed issue #2140: supervisor dies instead of respawning child

* fixed issue #2131: use shard key value entered by user in web interface

* fixed issue #2129: cannot kill a long-run query

* fixed issue #2110

* fixed issue #2081

* fixed issue #2038

* changes to Foxx service configuration or dependencies should now be
  stored correctly when options are cleared or omitted

* Foxx tests no longer support the Mocha QUnit interface as this resulted in weird
  inconsistencies in the BDD and TDD interfaces. This fixes the TDD interface
  as well as out-of-sequence problems when using the BDD before/after functions.

* fixed issue #2148


v3.0.10 (2016-09-26)
--------------------

* fixed issue #2072

* fixed issue #2070

* fixed slow cluster starup issues. supervision will demonstrate more
  patience with db servers


v3.0.9 (2016-09-21)
-------------------

* fixed issue #2064

* fixed issue #2060

* speed up `collection.any()` and skiplist index creation

* fixed multiple issues where ClusterInfo bug hung agency in limbo
  timeouting on multiple collection and database callbacks


v3.0.8 (2016-09-14)
-------------------

* fixed issue #2052

* fixed issue #2005

* fixed issue #2039

* fixed multiple issues where ClusterInfo bug hung agency in limbo
  timeouting on multiple collection and database callbacks


v3.0.7 (2016-09-05)
-------------------

* new supervision job handles db server failure during collection creation.


v3.0.6 (2016-09-02)
-------------------

* fixed issue #2026

* slightly better error diagnostics for AQL query compilation and replication

* fixed issue #2018

* fixed issue #2015

* fixed issue #2012

* fixed wrong default value for arangoimp's `--on-duplicate` value

* fix execution of AQL traversal expressions when there are multiple
  conditions that refer to variables set outside the traversal

* properly return HTTP 503 in JS actions when backend is gone

* supervision creates new key in agency for failed servers

* new shards will not be allocated on failed or cleaned servers


v3.0.5 (2016-08-18)
-------------------

* execute AQL ternary operator via C++ if possible

* fixed issue #1977

* fixed extraction of _id attribute in AQL traversal conditions

* fix SSL agency endpoint

* Minimum RAFT timeout was one order of magnitude to short.

* Optimized RAFT RPCs from leader to followers for efficiency.

* Optimized RAFT RPC handling on followers with respect to compaction.

* Fixed bug in handling of duplicates and overlapping logs

* Fixed bug in supervision take over after leadership change.

v3.0.4 (2016-08-01)
-------------------

* added missing lock for periodic jobs access

* fix multiple Foxx related cluster issues

* fix handling of empty AQL query strings

* fixed issue in `INTERSECTION` AQL function with duplicate elements
  in the source arrays

* fixed issue #1970

* fixed issue #1968

* fixed issue #1967

* fixed issue #1962

* fixed issue #1959

* replaced require("internal").db by require("@arangodb").db

* fixed issue #1954

* fixed issue #1953

* fixed issue #1950

* fixed issue #1949

* fixed issue #1943

* fixed segfault in V8, by backporting https://bugs.chromium.org/p/v8/issues/detail?id=5033

* Foxx OAuth2 module now correctly passes the `access_token` to the OAuth2 server

* fixed credentialed CORS requests properly respecting --http.trusted-origin

* fixed a crash in V8Periodic task (forgotten lock)

* fixed two bugs in synchronous replication (syncCollectionFinalize)


v3.0.3 (2016-07-17)
-------------------

* fixed issue #1942

* fixed issue #1941

* fixed array index batch insertion issues for hash indexes that caused problems when
  no elements remained for insertion

* fixed AQL MERGE() function with External objects originating from traversals

* fixed some logfile recovery errors with error message "document not found"

* fixed issue #1937

* fixed issue #1936

* improved performance of arangorestore in clusters with synchronous
  replication

* Foxx tests and scripts in development mode should now always respect updated
  files instead of loading stale modules

* When disabling Foxx development mode the setup script is now re-run

* Foxx manifests of installed services are now saved to disk with indentation


v3.0.2 (2016-07-09)
-------------------

* fixed assertion failure in case multiple remove operations were used in the same query

* fixed upsert behavior in case upsert was used in a loop with the same document example

* fixed issue #1930

* don't expose local file paths in Foxx error messages.

* fixed issue #1929

* make arangodump dump the attribute `isSystem` when dumping the structure
  of a collection, additionally make arangorestore not fail when the attribute
  is missing

* fixed "Could not extract custom attribute" issue when using COLLECT with
  MIN/MAX functions in some contexts

* honor presence of persistent index for sorting

* make AQL query optimizer not skip "use-indexes-rule", even if enough
  plans have been created already

* make AQL optimizer not skip "use-indexes-rule", even if enough execution plans
  have been created already

* fix double precision value loss in VelocyPack JSON parser

* added missing SSL support for arangorestore

* improved cluster import performance

* fix Foxx thumbnails on DC/OS

* fix Foxx configuration not being saved

* fix Foxx app access from within the frontend on DC/OS

* add option --default-replication-factor to arangorestore and simplify
  the control over the number of shards when restoring

* fix a bug in the VPack -> V8 conversion if special attributes _key,
  _id, _rev, _from and _to had non-string values, which is allowed
  below the top level

* fix malloc_usable_size for darwin


v3.0.1 (2016-06-30)
-------------------

* fixed periodic jobs: there should be only one instance running - even if it
  runs longer than the period

* increase max. number of collections in AQL queries from 32 to 256

* fixed issue #1916: header "authorization" is required" when opening
  services page

* fixed issue #1915: Explain: member out of range

* fixed issue #1914: fix unterminated buffer

* don't remove lockfile if we are the same (now stale) pid
  fixes docker setups (our pid will always be 1)

* do not use revision id comparisons in compaction for determining whether a
  revision is obsolete, but marker memory addresses
  this ensures revision ids don't matter when compacting documents

* escape Unicode characters in JSON HTTP responses
  this converts UTF-8 characters in HTTP responses of arangod into `\uXXXX`
  escape sequences. This makes the HTTP responses fit into the 7 bit ASCII
  character range, which speeds up HTTP response parsing for some clients,
  namely node.js/v8

* add write before read collections when starting a user transaction
  this allows specifying the same collection in both read and write mode without
  unintended side effects

* fixed buffer overrun that occurred when building very large result sets

* index lookup optimizations for primary index and edge index

* fixed "collection is a nullptr" issue when starting a traversal from a transaction

* enable /_api/import on coordinator servers


v3.0.0 (2016-06-22)
-------------------

* minor GUI fixxes

* fix for replication and nonces


v3.0.0-rc3 (2016-06-19)
-----------------------

* renamed various Foxx errors to no longer refer to Foxx services as apps

* adjusted various error messages in Foxx to be more informative

* specifying "files" in a Foxx manifest to be mounted at the service root
  no longer results in 404s when trying to access non-file routes

* undeclared path parameters in Foxx no longer break the service

* trusted reverse proxy support is now handled more consistently

* ArangoDB request compatibility and user are now exposed in Foxx

* all bundled NPM modules have been upgraded to their latest versions


v3.0.0-rc2 (2016-06-12)
-----------------------

* added option `--server.max-packet-size` for client tools

* renamed option `--server.ssl-protocol` to `--ssl.protocol` in client tools
  (was already done for arangod, but overlooked for client tools)

* fix handling of `--ssl.protocol` value 5 (TLS v1.2) in client tools, which
  claimed to support it but didn't

* config file can use '@include' to include a different config file as base


v3.0.0-rc1 (2016-06-10)
-----------------------

* the user management has changed: it now has users that are independent of
  databases. A user can have one or more database assigned to the user.

* forward ported V8 Comparator bugfix for inline heuristics from
  https://github.com/v8/v8/commit/5ff7901e24c2c6029114567de5a08ed0f1494c81

* changed to-string conversion for AQL objects and arrays, used by the AQL
  function `TO_STRING()` and implicit to-string casts in AQL

  - arrays are now converted into their JSON-stringify equivalents, e.g.

    - `[ ]` is now converted to `[]`
    - `[ 1, 2, 3 ]` is now converted to `[1,2,3]`
    - `[ "test", 1, 2 ] is now converted to `["test",1,2]`

    Previous versions of ArangoDB converted arrays with no members into the
    empty string, and non-empty arrays into a comma-separated list of member
    values, without the surrounding angular brackets. Additionally, string
    array members were not enclosed in quotes in the result string:

    - `[ ]` was converted to ``
    - `[ 1, 2, 3 ]` was converted to `1,2,3`
    - `[ "test", 1, 2 ] was converted to `test,1,2`

  - objects are now converted to their JSON-stringify equivalents, e.g.

    - `{ }` is converted to `{}`
    - `{ a: 1, b: 2 }` is converted to `{"a":1,"b":2}`
    - `{ "test" : "foobar" }` is converted to `{"test":"foobar"}`

    Previous versions of ArangoDB always converted objects into the string
    `[object Object]`

  This change affects also the AQL functions `CONCAT()` and `CONCAT_SEPARATOR()`
  which treated array values differently in previous versions. Previous versions
  of ArangoDB automatically flattened array values on the first level of the array,
  e.g. `CONCAT([1, 2, 3, [ 4, 5, 6 ]])` produced `1,2,3,4,5,6`. Now this will produce
  `[1,2,3,[4,5,6]]`. To flatten array members on the top level, you can now use
  the more explicit `CONCAT(FLATTEN([1, 2, 3, [4, 5, 6]], 1))`.

* added C++ implementations for AQL functions `SLICE()`, `CONTAINS()` and
  `RANDOM_TOKEN()`

* as a consequence of the upgrade to V8 version 5, the implementation of the
  JavaScript `Buffer` object had to be changed. JavaScript `Buffer` objects in
  ArangoDB now always store their data on the heap. There is no shared pool
  for small Buffer values, and no pointing into existing Buffer data when
  extracting slices. This change may increase the cost of creating Buffers with
  short contents or when peeking into existing Buffers, but was required for
  safer memory management and to prevent leaks.

* the `db` object's function `_listDatabases()` was renamed to just `_databases()`
  in order to make it more consistent with the existing `_collections()` function.
  Additionally the `db` object's `_listEndpoints()` function was renamed to just
  `_endpoints()`.

* changed default value of `--server.authentication` from `false` to `true` in
  configuration files etc/relative/arangod.conf and etc/arangodb/arangod.conf.in.
  This means the server will be started with authentication enabled by default,
  requiring all client connections to provide authentication data when connecting
  to ArangoDB. Authentication can still be turned off via setting the value of
  `--server.authentication` to `false` in ArangoDB's configuration files or by
  specifying the option on the command-line.

* Changed result format for querying all collections via the API GET `/_api/collection`.

  Previous versions of ArangoDB returned an object with an attribute named `collections`
  and an attribute named `names`. Both contained all available collections, but
  `collections` contained the collections as an array, and `names` contained the
  collections again, contained in an object in which the attribute names were the
  collection names, e.g.

  ```
  {
    "collections": [
      {"id":"5874437","name":"test","isSystem":false,"status":3,"type":2},
      {"id":"17343237","name":"something","isSystem":false,"status":3,"type":2},
      ...
    ],
    "names": {
      "test": {"id":"5874437","name":"test","isSystem":false,"status":3,"type":2},
      "something": {"id":"17343237","name":"something","isSystem":false,"status":3,"type":2},
      ...
    }
  }
  ```
  This result structure was redundant, and therefore has been simplified to just

  ```
  {
    "result": [
      {"id":"5874437","name":"test","isSystem":false,"status":3,"type":2},
      {"id":"17343237","name":"something","isSystem":false,"status":3,"type":2},
      ...
    ]
  }
  ```

  in ArangoDB 3.0.

* added AQL functions `TYPENAME()` and `HASH()`

* renamed arangob tool to arangobench

* added AQL string comparison operator `LIKE`

  The operator can be used to compare strings like this:

      value LIKE search

  The operator is currently implemented by calling the already existing AQL
  function `LIKE`.

  This change also makes `LIKE` an AQL keyword. Using `LIKE` in either case as
  an attribute or collection name in AQL thus requires quoting.

* make AQL optimizer rule "remove-unnecessary-calculations" fire in more cases

  The rule will now remove calculations that are used exactly once in other
  expressions (e.g. `LET a = doc RETURN a.value`) and calculations,
  or calculations that are just references (e.g. `LET a = b`).

* renamed AQL optimizer rule "merge-traversal-filter" to "optimize-traversals"
  Additionally, the optimizer rule will remove unused edge and path result variables
  from the traversal in case they are specified in the `FOR` section of the traversal,
  but not referenced later in the query. This saves constructing edges and paths
  results.

* added AQL optimizer rule "inline-subqueries"

  This rule can pull out certain subqueries that are used as an operand to a `FOR`
  loop one level higher, eliminating the subquery completely. For example, the query

      FOR i IN (FOR j IN [1,2,3] RETURN j) RETURN i

  will be transformed by the rule to:

      FOR i IN [1,2,3] RETURN i

  The query

      FOR name IN (FOR doc IN _users FILTER doc.status == 1 RETURN doc.name) LIMIT 2 RETURN name

  will be transformed into

      FOR tmp IN _users FILTER tmp.status == 1 LIMIT 2 RETURN tmp.name

  The rule will only fire when the subquery is used as an operand to a `FOR` loop, and
  if the subquery does not contain a `COLLECT` with an `INTO` variable.

* added new endpoint "srv://" for DNS service records

* The result order of the AQL functions VALUES and ATTRIBUTES has never been
  guaranteed and it only had the "correct" ordering by accident when iterating
  over objects that were not loaded from the database. This accidental behavior
  is now changed by introduction of VelocyPack. No ordering is guaranteed unless
  you specify the sort parameter.

* removed configure option `--enable-logger`

* added AQL array comparison operators

  All AQL comparison operators now also exist in an array variant. In the
  array variant, the operator is preceded with one of the keywords *ALL*, *ANY*
  or *NONE*. Using one of these keywords changes the operator behavior to
  execute the comparison operation for all, any, or none of its left hand
  argument values. It is therefore expected that the left hand argument
  of an array operator is an array.

  Examples:

      [ 1, 2, 3 ] ALL IN [ 2, 3, 4 ]   // false
      [ 1, 2, 3 ] ALL IN [ 1, 2, 3 ]   // true
      [ 1, 2, 3 ] NONE IN [ 3 ]        // false
      [ 1, 2, 3 ] NONE IN [ 23, 42 ]   // true
      [ 1, 2, 3 ] ANY IN [ 4, 5, 6 ]   // false
      [ 1, 2, 3 ] ANY IN [ 1, 42 ]     // true
      [ 1, 2, 3 ] ANY == 2             // true
      [ 1, 2, 3 ] ANY == 4             // false
      [ 1, 2, 3 ] ANY > 0              // true
      [ 1, 2, 3 ] ANY <= 1             // true
      [ 1, 2, 3 ] NONE < 99            // false
      [ 1, 2, 3 ] NONE > 10            // true
      [ 1, 2, 3 ] ALL > 2              // false
      [ 1, 2, 3 ] ALL > 0              // true
      [ 1, 2, 3 ] ALL >= 3             // false
      ["foo", "bar"] ALL != "moo"      // true
      ["foo", "bar"] NONE == "bar"     // false
      ["foo", "bar"] ANY == "foo"      // true

* improved AQL optimizer to remove unnecessary sort operations in more cases

* allow enclosing AQL identifiers in forward ticks in addition to using
  backward ticks

  This allows for convenient writing of AQL queries in JavaScript template strings
  (which are delimited with backticks themselves), e.g.

      var q = `FOR doc IN ´collection´ RETURN doc.´name´`;

* allow to set `print.limitString` to configure the number of characters
  to output before truncating

* make logging configurable per log "topic"

  `--log.level <level>` sets the global log level to <level>, e.g. `info`,
  `debug`, `trace`.

  `--log.level topic=<level>` sets the log level for a specific topic.
  Currently, the following topics exist: `collector`, `compactor`, `mmap`,
  `performance`, `queries`, and `requests`. `performance` and `requests` are
  set to FATAL by default. `queries` is set to info. All others are
  set to the global level by default.

  The new log option `--log.output <definition>` allows directing the global
  or per-topic log output to different outputs. The output definition
  "<definition>" can be one of

    "-" for stdin
    "+" for stderr
    "syslog://<syslog-facility>"
    "syslog://<syslog-facility>/<application-name>"
    "file://<relative-path>"

  The option can be specified multiple times in order to configure the output
  for different log topics. To set up a per-topic output configuration, use
  `--log.output <topic>=<definition>`, e.g.

    queries=file://queries.txt

  logs all queries to the file "queries.txt".

* the option `--log.requests-file` is now deprecated. Instead use

    `--log.level requests=info`
    `--log.output requests=file://requests.txt`

* the option `--log.facility` is now deprecated. Instead use

    `--log.output requests=syslog://facility`

* the option `--log.performance` is now deprecated. Instead use

    `--log.level performance=trace`

* removed option `--log.source-filter`

* removed configure option `--enable-logger`

* change collection directory names to include a random id component at the end

  The new pattern is `collection-<id>-<random>`, where `<id>` is the collection
  id and `<random>` is a random number. Previous versions of ArangoDB used a
  pattern `collection-<id>` without the random number.

  ArangoDB 3.0 understands both the old and name directory name patterns.

* removed mostly unused internal spin-lock implementation

* removed support for pre-Windows 7-style locks. This removes compatibility for
  Windows versions older than Windows 7 (e.g. Windows Vista, Windows XP) and
  Windows 2008R2 (e.g. Windows 2008).

* changed names of sub-threads started by arangod

* added option `--default-number-of-shards` to arangorestore, allowing creating
  collections with a specifiable number of shards from a non-cluster dump

* removed support for CoffeeScript source files

* removed undocumented SleepAndRequeue

* added WorkMonitor to inspect server threads

* when downloading a Foxx service from the web interface the suggested filename
  is now based on the service's mount path instead of simply "app.zip"

* the `@arangodb/request` response object now stores the parsed JSON response
  body in a property `json` instead of `body` when the request was made using the
  `json` option. The `body` instead contains the response body as a string.

* the Foxx API has changed significantly, 2.8 services are still supported
  using a backwards-compatible "legacy mode"


v2.8.12 (XXXX-XX-XX)
--------------------

* issue #2091: decrease connect timeout to 5 seconds on startup

* fixed issue #2072

* slightly better error diagnostics for some replication errors

* fixed issue #1977

* fixed issue in `INTERSECTION` AQL function with duplicate elements
  in the source arrays

* fixed issue #1962

* fixed issue #1959

* export aqlQuery template handler as require('org/arangodb').aql for forwards-compatibility


v2.8.11 (2016-07-13)
--------------------

* fixed array index batch insertion issues for hash indexes that caused problems when
  no elements remained for insertion

* fixed issue #1937


v2.8.10 (2016-07-01)
--------------------

* make sure next local _rev value used for a document is at least as high as the
  _rev value supplied by external sources such as replication

* make adding a collection in both read- and write-mode to a transaction behave as
  expected (write includes read). This prevents the `unregister collection used in
  transaction` error

* fixed sometimes invalid result for `byExample(...).count()` when an index plus
  post-filtering was used

* fixed "collection is a nullptr" issue when starting a traversal from a transaction

* honor the value of startup option `--database.wait-for-sync` (that is used to control
  whether new collections are created with `waitForSync` set to `true` by default) also
  when creating collections via the HTTP API (and thus the ArangoShell). When creating
  a collection via these mechanisms, the option was ignored so far, which was inconsistent.

* fixed issue #1826: arangosh --javascript.execute: internal error (geo index issue)

* fixed issue #1823: Arango crashed hard executing very simple query on windows


v2.8.9 (2016-05-13)
-------------------

* fixed escaping and quoting of extra parameters for executables in Mac OS X App

* added "waiting for" status variable to web interface collection figures view

* fixed undefined behavior in query cache invaldation

* fixed access to /_admin/statistics API in case statistics are disable via option
  `--server.disable-statistics`

* Foxx manager will no longer fail hard when Foxx store is unreachable unless installing
  a service from the Foxx store (e.g. when behind a firewall or GitHub is unreachable).


v2.8.8 (2016-04-19)
-------------------

* fixed issue #1805: Query: internal error (location: arangod/Aql/AqlValue.cpp:182).
  Please report this error to arangodb.com (while executing)

* allow specifying collection name prefixes for `_from` and `_to` in arangoimp:

  To avoid specifying complete document ids (consisting of collection names and document
  keys) for *_from* and *_to* values when importing edges with arangoimp, there are now
  the options *--from-collection-prefix* and *--to-collection-prefix*.

  If specified, these values will be automatically prepended to each value in *_from*
  (or *_to* resp.). This allows specifying only document keys inside *_from* and/or *_to*.

  *Example*

      > arangoimp --from-collection-prefix users --to-collection-prefix products ...

  Importing the following document will then create an edge between *users/1234* and
  *products/4321*:

  ```js
  { "_from" : "1234", "_to" : "4321", "desc" : "users/1234 is connected to products/4321" }
  ```

* requests made with the interactive system API documentation in the web interface
  (Swagger) will now respect the active database instead of always using `_system`


v2.8.7 (2016-04-07)
-------------------

* optimized primary=>secondary failover

* fix to-boolean conversion for documents in AQL

* expose the User-Agent HTTP header from the ArangoShell since Github seems to
  require it now, and we use the ArangoShell for fetching Foxx repositories from Github

* work with http servers that only send

* fixed potential race condition between compactor and collector threads

* fix removal of temporary directories on arangosh exit

* javadoc-style comments in Foxx services are no longer interpreted as
  Foxx comments outside of controller/script/exports files (#1748)

* removed remaining references to class syntax for Foxx Model and Repository
  from the documentation

* added a safe-guard for corrupted master-pointer


v2.8.6 (2016-03-23)
-------------------

* arangosh can now execute JavaScript script files that contain a shebang
  in the first line of the file. This allows executing script files directly.

  Provided there is a script file `/path/to/script.js` with the shebang
  `#!arangosh --javascript.execute`:

      > cat /path/to/script.js
      #!arangosh --javascript.execute
      print("hello from script.js");

  If the script file is made executable

      > chmod a+x /path/to/script.js

  it can be invoked on the shell directly and use arangosh for its execution:

      > /path/to/script.js
      hello from script.js

  This did not work in previous versions of ArangoDB, as the whole script contents
  (including the shebang) were treated as JavaScript code.
  Now shebangs in script files will now be ignored for all files passed to arangosh's
  `--javascript.execute` parameter.

  The alternative way of executing a JavaScript file with arangosh still works:

      > arangosh --javascript.execute /path/to/script.js
      hello from script.js

* added missing reset of traversal state for nested traversals.
  The state of nested traversals (a traversal in an AQL query that was
  located in a repeatedly executed subquery or inside another FOR loop)
  was not reset properly, so that multiple invocations of the same nested
  traversal with different start vertices led to the nested traversal
  always using the start vertex provided on the first invocation.

* fixed issue #1781: ArangoDB startup time increased tremendously

* fixed issue #1783: SIGHUP should rotate the log


v2.8.5 (2016-03-11)
-------------------

* Add OpenSSL handler for TLS V1.2 as sugested by kurtkincaid in #1771

* fixed issue #1765 (The webinterface should display the correct query time)
  and #1770 (Display ACTUAL query time in aardvark's AQL editor)

* Windows: the unhandled exception handler now calls the windows logging
  facilities directly without locks.
  This fixes lockups on crashes from the logging framework.

* improve nullptr handling in logger.

* added new endpoint "srv://" for DNS service records

* `org/arangodb/request` no longer sets the content-type header to the
  string "undefined" when no content-type header should be sent (issue #1776)


v2.8.4 (2016-03-01)
-------------------

* global modules are no longer incorrectly resolved outside the ArangoDB
  JavaScript directory or the Foxx service's root directory (issue #1577)

* improved error messages from Foxx and JavaScript (issues #1564, #1565, #1744)


v2.8.3 (2016-02-22)
-------------------

* fixed AQL filter condition collapsing for deeply-nested cases, potentially
  enabling usage of indexes in some dedicated cases

* added parentheses in AQL explain command output to correctly display precedence
  of logical and arithmetic operators

* Foxx Model event listeners defined on the model are now correctly invoked by
  the Repository methods (issue #1665)

* Deleting a Foxx service in the frontend should now always succeed even if the
  files no longer exist on the file system (issue #1358)

* Routing actions loaded from the database no longer throw exceptions when
  trying to load other modules using "require"

* The `org/arangodb/request` response object now sets a property `json` to the
  parsed JSON response body in addition to overwriting the `body` property when
  the request was made using the `json` option.

* Improved Windows stability

* Fixed a bug in the interactive API documentation that would escape slashes
  in document-handle fields. Document handles are now provided as separate
  fields for collection name and document key.


v2.8.2 (2016-02-09)
-------------------

* the continuous replication applier will now prevent the master's WAL logfiles
  from being removed if they are still needed by the applier on the slave. This
  should help slaves that suffered from masters garbage collection WAL logfiles
  which would have been needed by the slave later.

  The initial synchronization will block removal of still needed WAL logfiles
  on the master for 10 minutes initially, and will extend this period when further
  requests are made to the master. Initial synchronization hands over its handle
  for blocking logfile removal to the continuous replication when started via
  the *setupReplication* function. In this case, continuous replication will
  extend the logfile removal blocking period for the required WAL logfiles when
  the slave makes additional requests.

  All handles that block logfile removal will time out automatically after at
  most 5 minutes should a master not be contacted by the slave anymore (e.g. in
  case the slave's replication is turned off, the slaves loses the connection
  to the master or the slave goes down).

* added all-in-one function *setupReplication* to synchronize data from master
  to slave and start the continuous replication:

      require("@arangodb/replication").setupReplication(configuration);

  The command will return when the initial synchronization is finished and the
  continuous replication has been started, or in case the initial synchronization
  has failed.

  If the initial synchronization is successful, the command will store the given
  configuration on the slave. It also configures the continuous replication to start
  automatically if the slave is restarted, i.e. *autoStart* is set to *true*.

  If the command is run while the slave's replication applier is already running,
  it will first stop the running applier, drop its configuration and do a
  resynchronization of data with the master. It will then use the provided configration,
  overwriting any previously existing replication configuration on the slave.

  The following example demonstrates how to use the command for setting up replication
  for the *_system* database. Note that it should be run on the slave and not the
  master:

      db._useDatabase("_system");
      require("@arangodb/replication").setupReplication({
        endpoint: "tcp://master.domain.org:8529",
        username: "myuser",
        password: "mypasswd",
        verbose: false,
        includeSystem: false,
        incremental: true,
        autoResync: true
      });

* the *sync* and *syncCollection* functions now always start the data synchronization
  as an asynchronous server job. The call to *sync* or *syncCollection* will block
  until synchronization is either complete or has failed with an error. The functions
  will automatically poll the slave periodically for status updates.

  The main benefit is that the connection to the slave does not need to stay open
  permanently and is thus not affected by timeout issues. Additionally the caller does
  not need to query the synchronization status from the slave manually as this is
  now performed automatically by these functions.

* fixed undefined behavior when explaining some types of AQL traversals, fixed
  display of some types of traversals in AQL explain output


v2.8.1 (2016-01-29)
-------------------

* Improved AQL Pattern matching by allowing to specify a different traversal
  direction for one or many of the edge collections.

      FOR v, e, p IN OUTBOUND @start @@ec1, INBOUND @@ec2, @@ec3

  will traverse *ec1* and *ec3* in the OUTBOUND direction and for *ec2* it will use
  the INBOUND direction. These directions can be combined in arbitrary ways, the
  direction defined after *IN [steps]* will we used as default direction and can
  be overriden for specific collections.
  This feature is only available for collection lists, it is not possible to
  combine it with graph names.

* detect more types of transaction deadlocks early

* fixed display of relational operators in traversal explain output

* fixed undefined behavior in AQL function `PARSE_IDENTIFIER`

* added "engines" field to Foxx services generated in the admin interface

* added AQL function `IS_SAME_COLLECTION`:

  *IS_SAME_COLLECTION(collection, document)*: Return true if *document* has the same
  collection id as the collection specified in *collection*. *document* can either be
  a [document handle](../Glossary/README.md#document-handle) string, or a document with
  an *_id* attribute. The function does not validate whether the collection actually
  contains the specified document, but only compares the name of the specified collection
  with the collection name part of the specified document.
  If *document* is neither an object with an *id* attribute nor a *string* value,
  the function will return *null* and raise a warning.

      /* true */
      IS_SAME_COLLECTION('_users', '_users/my-user')
      IS_SAME_COLLECTION('_users', { _id: '_users/my-user' })

      /* false */
      IS_SAME_COLLECTION('_users', 'foobar/baz')
      IS_SAME_COLLECTION('_users', { _id: 'something/else' })


v2.8.0 (2016-01-25)
-------------------

* avoid recursive locking


v2.8.0-beta8 (2016-01-19)
-------------------------

* improved internal datafile statistics for compaction and compaction triggering
  conditions, preventing excessive growth of collection datafiles under some
  workloads. This should also fix issue #1596.

* renamed AQL optimizer rule `remove-collect-into` to `remove-collect-variables`

* fixed primary and edge index lookups prematurely aborting searches when the
  specified id search value contained a different collection than the collection
  the index was created for


v2.8.0-beta7 (2016-01-06)
-------------------------

* added vm.runInThisContext

* added AQL keyword `AGGREGATE` for use in AQL `COLLECT` statement

  Using `AGGREGATE` allows more efficient aggregation (incrementally while building
  the groups) than previous versions of AQL, which built group aggregates afterwards
  from the total of all group values.

  `AGGREGATE` can be used inside a `COLLECT` statement only. If used, it must follow
  the declaration of grouping keys:

      FOR doc IN collection
        COLLECT gender = doc.gender AGGREGATE minAge = MIN(doc.age), maxAge = MAX(doc.age)
        RETURN { gender, minAge, maxAge }

  or, if no grouping keys are used, it can follow the `COLLECT` keyword:

      FOR doc IN collection
        COLLECT AGGREGATE minAge = MIN(doc.age), maxAge = MAX(doc.age)
        RETURN {
  minAge, maxAge
}

  Only specific expressions are allowed on the right-hand side of each `AGGREGATE`
  assignment:

  - on the top level the expression must be a call to one of the supported aggregation
    functions `LENGTH`, `MIN`, `MAX`, `SUM`, `AVERAGE`, `STDDEV_POPULATION`, `STDDEV_SAMPLE`,
    `VARIANCE_POPULATION`, or `VARIANCE_SAMPLE`

  - the expression must not refer to variables introduced in the `COLLECT` itself

* Foxx: mocha test paths with wildcard characters (asterisks) now work on Windows

* reserved AQL keyword `NONE` for future use

* web interface: fixed a graph display bug concerning dashboard view

* web interface: fixed several bugs during the dashboard initialize process

* web interface: included several bugfixes: #1597, #1611, #1623

* AQL query optimizer now converts `LENGTH(collection-name)` to an optimized
  expression that returns the number of documents in a collection

* adjusted the behavior of the expansion (`[*]`) operator in AQL for non-array values

  In ArangoDB 2.8, calling the expansion operator on a non-array value will always
  return an empty array. Previous versions of ArangoDB expanded non-array values by
  calling the `TO_ARRAY()` function for the value, which for example returned an
  array with a single value for boolean, numeric and string input values, and an array
  with the object's values for an object input value. This behavior was inconsistent
  with how the expansion operator works for the array indexes in 2.8, so the behavior
  is now unified:

  - if the left-hand side operand of `[*]` is an array, the array will be returned as
    is when calling `[*]` on it
  - if the left-hand side operand of `[*]` is not an array, an empty array will be
    returned by `[*]`

  AQL queries that rely on the old behavior can be changed by either calling `TO_ARRAY`
  explicitly or by using the `[*]` at the correct position.

  The following example query will change its result in 2.8 compared to 2.7:

      LET values = "foo" RETURN values[*]

  In 2.7 the query has returned the array `[ "foo" ]`, but in 2.8 it will return an
  empty array `[ ]`. To make it return the array `[ "foo" ]` again, an explicit
  `TO_ARRAY` function call is needed in 2.8 (which in this case allows the removal
  of the `[*]` operator altogether). This also works in 2.7:

      LET values = "foo" RETURN TO_ARRAY(values)

  Another example:

      LET values = [ { name: "foo" }, { name: "bar" } ]
      RETURN values[*].name[*]

  The above returned `[ [ "foo" ], [ "bar" ] ] in 2.7. In 2.8 it will return
  `[ [ ], [ ] ]`, because the value of `name` is not an array. To change the results
  to the 2.7 style, the query can be changed to

      LET values = [ { name: "foo" }, { name: "bar" } ]
      RETURN values[* RETURN TO_ARRAY(CURRENT.name)]

  The above also works in 2.7.
  The following types of queries won't change:

      LET values = [ 1, 2, 3 ] RETURN values[*]
      LET values = [ { name: "foo" }, { name: "bar" } ] RETURN values[*].name
      LET values = [ { names: [ "foo", "bar" ] }, { names: [ "baz" ] } ] RETURN values[*].names[*]
      LET values = [ { names: [ "foo", "bar" ] }, { names: [ "baz" ] } ] RETURN values[*].names[**]

* slightly adjusted V8 garbage collection strategy so that collection eventually
  happens in all contexts that hold V8 external references to documents and
  collections.

  also adjusted default value of `--javascript.gc-frequency` from 10 seconds to
  15 seconds, as less internal operations are carried out in JavaScript.

* fixes for AQL optimizer and traversal

* added `--create-collection-type` option to arangoimp

  This allows specifying the type of the collection to be created when
  `--create-collection` is set to `true`.

* Foxx export cache should no longer break if a broken app is loaded in the
  web admin interface.


v2.8.0-beta2 (2015-12-16)
-------------------------

* added AQL query optimizer rule "sort-in-values"

  This rule pre-sorts the right-hand side operand of the `IN` and `NOT IN`
  operators so the operation can use a binary search with logarithmic complexity
  instead of a linear search. The rule is applied when the right-hand side
  operand of an `IN` or `NOT IN` operator in a filter condition is a variable that
  is defined in a different loop/scope than the operator itself. Additionally,
  the filter condition must consist of solely the `IN` or `NOT IN` operation
  in order to avoid any side-effects.

* changed collection status terminology in web interface for collections for
  which an unload request has been issued from `in the process of being unloaded`
  to `will be unloaded`.

* unloading a collection via the web interface will now trigger garbage collection
  in all v8 contexts and force a WAL flush. This increases the chances of perfoming
  the unload faster.

* added the following attributes to the result of `collection.figures()` and the
  corresponding HTTP API at `PUT /_api/collection/<name>/figures`:

  - `documentReferences`: The number of references to documents in datafiles
    that JavaScript code currently holds. This information can be used for
    debugging compaction and unload issues.
  - `waitingFor`: An optional string value that contains information about
    which object type is at the head of the collection's cleanup queue. This
    information can be used for debugging compaction and unload issues.
  - `compactionStatus.time`: The point in time the compaction for the collection
    was last executed. This information can be used for debugging compaction
    issues.
  - `compactionStatus.message`: The action that was performed when the compaction
    was last run for the collection. This information can be used for debugging
    compaction issues.

  Note: `waitingFor` and `compactionStatus` may be empty when called on a coordinator
  in a cluster.

* the compaction will now provide queryable status info that can be used to track
  its progress. The compaction status is displayed in the web interface, too.

* better error reporting for arangodump and arangorestore

* arangodump will now fail by default when trying to dump edges that
  refer to already dropped collections. This can be circumvented by
  specifying the option `--force true` when invoking arangodump

* fixed cluster upgrade procedure

* the AQL functions `NEAR` and `WITHIN` now have stricter validations
  for their input parameters `limit`, `radius` and `distance`. They may now throw
  exceptions when invalid parameters are passed that may have not led
  to exceptions in previous versions.

* deprecation warnings now log stack traces

* Foxx: improved backwards compatibility with 2.5 and 2.6

  - reverted Model and Repository back to non-ES6 "classes" because of
    compatibility issues when using the extend method with a constructor

  - removed deprecation warnings for extend and controller.del

  - restored deprecated method Model.toJSONSchema

  - restored deprecated `type`, `jwt` and `sessionStorageApp` options
    in Controller#activateSessions

* Fixed a deadlock problem in the cluster


v2.8.0-beta1 (2015-12-06)
-------------------------

* added AQL function `IS_DATESTRING(value)`

  Returns true if *value* is a string that can be used in a date function.
  This includes partial dates such as *2015* or *2015-10* and strings containing
  invalid dates such as *2015-02-31*. The function will return false for all
  non-string values, even if some of them may be usable in date functions.


v2.8.0-alpha1 (2015-12-03)
--------------------------

* added AQL keywords `GRAPH`, `OUTBOUND`, `INBOUND` and `ANY` for use in graph
  traversals, reserved AQL keyword `ALL` for future use

  Usage of these keywords as collection names, variable names or attribute names
  in AQL queries will not be possible without quoting. For example, the following
  AQL query will still work as it uses a quoted collection name and a quoted
  attribute name:

      FOR doc IN `OUTBOUND`
        RETURN doc.`any`

* issue #1593: added AQL `POW` function for exponentation

* added cluster execution site info in explain output for AQL queries

* replication improvements:

  - added `autoResync` configuration parameter for continuous replication.

    When set to `true`, a replication slave will automatically trigger a full data
    re-synchronization with the master when the master cannot provide the log data
    the slave had asked for. Note that `autoResync` will only work when the option
    `requireFromPresent` is also set to `true` for the continuous replication, or
    when the continuous syncer is started and detects that no start tick is present.

    Automatic re-synchronization may transfer a lot of data from the master to the
    slave and may be expensive. It is therefore turned off by default.
    When turned off, the slave will never perform an automatic re-synchronization
    with the master.

  - added `idleMinWaitTime` and `idleMaxWaitTime` configuration parameters for
    continuous replication.

    These parameters can be used to control the minimum and maximum wait time the
    slave will (intentionally) idle and not poll for master log changes in case the
    master had sent the full logs already.
    The `idleMaxWaitTime` value will only be used when `adapativePolling` is set
    to `true`. When `adaptivePolling` is disable, only `idleMinWaitTime` will be
    used as a constant time span in which the slave will not poll the master for
    further changes. The default values are 0.5 seconds for `idleMinWaitTime` and
    2.5 seconds for `idleMaxWaitTime`, which correspond to the hard-coded values
    used in previous versions of ArangoDB.

  - added `initialSyncMaxWaitTime` configuration parameter for initial and continuous
    replication

    This option controls the maximum wait time (in seconds) that the initial
    synchronization will wait for a response from the master when fetching initial
    collection data. If no response is received within this time period, the initial
    synchronization will give up and fail. This option is also relevant for
    continuous replication in case *autoResync* is set to *true*, as then the
    continuous replication may trigger a full data re-synchronization in case
    the master cannot the log data the slave had asked for.

  - HTTP requests sent from the slave to the master during initial synchronization
    will now be retried if they fail with connection problems.

  - the initial synchronization now logs its progress so it can be queried using
    the regular replication status check APIs.

  - added `async` attribute for `sync` and `syncCollection` operations called from
    the ArangoShell. Setthing this attribute to `true` will make the synchronization
    job on the server go into the background, so that the shell does not block. The
    status of the started asynchronous synchronization job can be queried from the
    ArangoShell like this:

        /* starts initial synchronization */
        var replication = require("@arangodb/replication");
        var id = replication.sync({
          endpoint: "tcp://master.domain.org:8529",
          username: "myuser",
          password: "mypasswd",
          async: true
       });

       /* now query the id of the returned async job and print the status */
       print(replication.getSyncResult(id));

    The result of `getSyncResult()` will be `false` while the server-side job
    has not completed, and different to `false` if it has completed. When it has
    completed, all job result details will be returned by the call to `getSyncResult()`.


* fixed non-deterministic query results in some cluster queries

* fixed issue #1589

* return HTTP status code 410 (gone) instead of HTTP 408 (request timeout) for
  server-side operations that are canceled / killed. Sending 410 instead of 408
  prevents clients from re-starting the same (canceled) operation. Google Chrome
  for example sends the HTTP request again in case it is responded with an HTTP
  408, and this is exactly the opposite of the desired behavior when an operation
  is canceled / killed by the user.

* web interface: queries in AQL editor now cancelable

* web interface: dashboard - added replication information

* web interface: AQL editor now supports bind parameters

* added startup option `--server.hide-product-header` to make the server not send
  the HTTP response header `"Server: ArangoDB"` in its HTTP responses. By default,
  the option is turned off so the header is still sent as usual.

* added new AQL function `UNSET_RECURSIVE` to recursively unset attritutes from
  objects/documents

* switched command-line editor in ArangoShell and arangod to linenoise-ng

* added automatic deadlock detection for transactions

  In case a deadlock is detected, a multi-collection operation may be rolled back
  automatically and fail with error 29 (`deadlock detected`). Client code for
  operations containing more than one collection should be aware of this potential
  error and handle it accordingly, either by giving up or retrying the transaction.

* Added C++ implementations for the AQL arithmetic operations and the following
  AQL functions:
  - ABS
  - APPEND
  - COLLECTIONS
  - CURRENT_DATABASE
  - DOCUMENT
  - EDGES
  - FIRST
  - FIRST_DOCUMENT
  - FIRST_LIST
  - FLATTEN
  - FLOOR
  - FULLTEXT
  - LAST
  - MEDIAN
  - MERGE_RECURSIVE
  - MINUS
  - NEAR
  - NOT_NULL
  - NTH
  - PARSE_IDENTIFIER
  - PERCENTILE
  - POP
  - POSITION
  - PUSH
  - RAND
  - RANGE
  - REMOVE_NTH
  - REMOVE_VALUE
  - REMOVE_VALUES
  - ROUND
  - SHIFT
  - SQRT
  - STDDEV_POPULATION
  - STDDEV_SAMPLE
  - UNSHIFT
  - VARIANCE_POPULATION
  - VARIANCE_SAMPLE
  - WITHIN
  - ZIP

* improved performance of skipping over many documents in an AQL query when no
  indexes and no filters are used, e.g.

      FOR doc IN collection
        LIMIT 1000000, 10
        RETURN doc

* Added array indexes

  Hash indexes and skiplist indexes can now optionally be defined for array values
  so they index individual array members.

  To define an index for array values, the attribute name is extended with the
  expansion operator `[*]` in the index definition:

      arangosh> db.colName.ensureHashIndex("tags[*]");

  When given the following document

      { tags: [ "AQL", "ArangoDB", "Index" ] }

  the index will now contain the individual values `"AQL"`, `"ArangoDB"` and `"Index"`.

  Now the index can be used for finding all documents having `"ArangoDB"` somewhere in their
  tags array using the following AQL query:

      FOR doc IN colName
        FILTER "ArangoDB" IN doc.tags[*]
        RETURN doc

* rewrote AQL query optimizer rule `use-index-range` and renamed it to `use-indexes`.
  The name change affects rule names in the optimizer's output.

* rewrote AQL execution node `IndexRangeNode` and renamed it to `IndexNode`. The name
  change affects node names in the optimizer's explain output.

* added convenience function `db._explain(query)` for human-readable explanation
  of AQL queries

* module resolution as used by `require` now behaves more like in node.js

* the `org/arangodb/request` module now returns response bodies for error responses
  by default. The old behavior of not returning bodies for error responses can be
  re-enabled by explicitly setting the option `returnBodyOnError` to `false` (#1437)


v2.7.6 (2016-01-30)
-------------------

* detect more types of transaction deadlocks early


v2.7.5 (2016-01-22)
-------------------

* backported added automatic deadlock detection for transactions

  In case a deadlock is detected, a multi-collection operation may be rolled back
  automatically and fail with error 29 (`deadlock detected`). Client code for
  operations containing more than one collection should be aware of this potential
  error and handle it accordingly, either by giving up or retrying the transaction.

* improved internal datafile statistics for compaction and compaction triggering
  conditions, preventing excessive growth of collection datafiles under some
  workloads. This should also fix issue #1596.

* Foxx export cache should no longer break if a broken app is loaded in the
  web admin interface.

* Foxx: removed some incorrect deprecation warnings.

* Foxx: mocha test paths with wildcard characters (asterisks) now work on Windows


v2.7.4 (2015-12-21)
-------------------

* slightly adjusted V8 garbage collection strategy so that collection eventually
  happens in all contexts that hold V8 external references to documents and
  collections.

* added the following attributes to the result of `collection.figures()` and the
  corresponding HTTP API at `PUT /_api/collection/<name>/figures`:

  - `documentReferences`: The number of references to documents in datafiles
    that JavaScript code currently holds. This information can be used for
    debugging compaction and unload issues.
  - `waitingFor`: An optional string value that contains information about
    which object type is at the head of the collection's cleanup queue. This
    information can be used for debugging compaction and unload issues.
  - `compactionStatus.time`: The point in time the compaction for the collection
    was last executed. This information can be used for debugging compaction
    issues.
  - `compactionStatus.message`: The action that was performed when the compaction
    was last run for the collection. This information can be used for debugging
    compaction issues.

  Note: `waitingFor` and `compactionStatus` may be empty when called on a coordinator
  in a cluster.

* the compaction will now provide queryable status info that can be used to track
  its progress. The compaction status is displayed in the web interface, too.


v2.7.3 (2015-12-17)
-------------------

* fixed some replication value conversion issues when replication applier properties
  were set via ArangoShell

* fixed disappearing of documents for collections transferred via `sync` or
  `syncCollection` if the collection was dropped right before synchronization
  and drop and (re-)create collection markers were located in the same WAL file

* fixed an issue where overwriting the system sessions collection would break
  the web interface when authentication is enabled


v2.7.2 (2015-12-01)
-------------------

* replication improvements:

  - added `autoResync` configuration parameter for continuous replication.

    When set to `true`, a replication slave will automatically trigger a full data
    re-synchronization with the master when the master cannot provide the log data
    the slave had asked for. Note that `autoResync` will only work when the option
    `requireFromPresent` is also set to `true` for the continuous replication, or
    when the continuous syncer is started and detects that no start tick is present.

    Automatic re-synchronization may transfer a lot of data from the master to the
    slave and may be expensive. It is therefore turned off by default.
    When turned off, the slave will never perform an automatic re-synchronization
    with the master.

  - added `idleMinWaitTime` and `idleMaxWaitTime` configuration parameters for
    continuous replication.

    These parameters can be used to control the minimum and maximum wait time the
    slave will (intentionally) idle and not poll for master log changes in case the
    master had sent the full logs already.
    The `idleMaxWaitTime` value will only be used when `adapativePolling` is set
    to `true`. When `adaptivePolling` is disable, only `idleMinWaitTime` will be
    used as a constant time span in which the slave will not poll the master for
    further changes. The default values are 0.5 seconds for `idleMinWaitTime` and
    2.5 seconds for `idleMaxWaitTime`, which correspond to the hard-coded values
    used in previous versions of ArangoDB.

  - added `initialSyncMaxWaitTime` configuration parameter for initial and continuous
    replication

    This option controls the maximum wait time (in seconds) that the initial
    synchronization will wait for a response from the master when fetching initial
    collection data. If no response is received within this time period, the initial
    synchronization will give up and fail. This option is also relevant for
    continuous replication in case *autoResync* is set to *true*, as then the
    continuous replication may trigger a full data re-synchronization in case
    the master cannot the log data the slave had asked for.

  - HTTP requests sent from the slave to the master during initial synchronization
    will now be retried if they fail with connection problems.

  - the initial synchronization now logs its progress so it can be queried using
    the regular replication status check APIs.

* fixed non-deterministic query results in some cluster queries

* added missing lock instruction for primary index in compactor size calculation

* fixed issue #1589

* fixed issue #1583

* fixed undefined behavior when accessing the top level of a document with the `[*]`
  operator

* fixed potentially invalid pointer access in shaper when the currently accessed
  document got re-located by the WAL collector at the very same time

* Foxx: optional configuration options no longer log validation errors when assigned
  empty values (#1495)

* Foxx: constructors provided to Repository and Model sub-classes via extend are
  now correctly called (#1592)


v2.7.1 (2015-11-07)
-------------------

* switch to linenoise next generation

* exclude `_apps` collection from replication

  The slave has its own `_apps` collection which it populates on server start.
  When replicating data from the master to the slave, the data from the master may
  clash with the slave's own data in the `_apps` collection. Excluding the `_apps`
  collection from replication avoids this.

* disable replication appliers when starting in modes `--upgrade`, `--no-server`
  and `--check-upgrade`

* more detailed output in arango-dfdb

* fixed "no start tick" issue in replication applier

  This error could occur after restarting a slave server after a shutdown
  when no data was ever transferred from the master to the slave via the
  continuous replication

* fixed problem during SSL client connection abort that led to scheduler thread
  staying at 100% CPU saturation

* fixed potential segfault in AQL `NEIGHBORS` function implementation when C++ function
  variant was used and collection names were passed as strings

* removed duplicate target for some frontend JavaScript files from the Makefile

* make AQL function `MERGE()` work on a single array parameter, too.
  This allows combining the attributes of multiple objects from an array into
  a single object, e.g.

      RETURN MERGE([
        { foo: 'bar' },
        { quux: 'quetzalcoatl', ruled: true },
        { bar: 'baz', foo: 'done' }
      ])

  will now return:

      {
        "foo": "done",
        "quux": "quetzalcoatl",
        "ruled": true,
        "bar": "baz"
      }

* fixed potential deadlock in collection status changing on Windows

* fixed hard-coded `incremental` parameter in shell implementation of
  `syncCollection` function in replication module

* fix for GCC5: added check for '-stdlib' option


v2.7.0 (2015-10-09)
-------------------

* fixed request statistics aggregation
  When arangod was started in supervisor mode, the request statistics always showed
  0 requests, as the statistics aggregation thread did not run then.

* read server configuration files before dropping privileges. this ensures that
  the SSL keyfile specified in the configuration can be read with the server's start
  privileges (i.e. root when using a standard ArangoDB package).

* fixed replication with a 2.6 replication configuration and issues with a 2.6 master

* raised default value of `--server.descriptors-minimum` to 1024

* allow Foxx apps to be installed underneath URL path `/_open/`, so they can be
  (intentionally) accessed without authentication.

* added *allowImplicit* sub-attribute in collections declaration of transactions.
  The *allowImplicit* attributes allows making transactions fail should they
  read-access a collection that was not explicitly declared in the *collections*
  array of the transaction.

* added "special" password ARANGODB_DEFAULT_ROOT_PASSWORD. If you pass
  ARANGODB_DEFAULT_ROOT_PASSWORD as password, it will read the password
  from the environment variable ARANGODB_DEFAULT_ROOT_PASSWORD


v2.7.0-rc2 (2015-09-22)
-----------------------

* fix over-eager datafile compaction

  This should reduce the need to compact directly after loading a collection when a
  collection datafile contained many insertions and updates for the same documents. It
  should also prevent from re-compacting already merged datafiles in case not many
  changes were made. Compaction will also make fewer index lookups than before.

* added `syncCollection()` function in module `org/arangodb/replication`

  This allows synchronizing the data of a single collection from a master to a slave
  server. Synchronization can either restore the whole collection by transferring all
  documents from the master to the slave, or incrementally by only transferring documents
  that differ. This is done by partitioning the collection's entire key space into smaller
  chunks and comparing the data chunk-wise between master and slave. Only chunks that are
  different will be re-transferred.

  The `syncCollection()` function can be used as follows:

      require("org/arangodb/replication").syncCollection(collectionName, options);

  e.g.

      require("org/arangodb/replication").syncCollection("myCollection", {
        endpoint: "tcp://127.0.0.1:8529",  /* master */
        username: "root",                  /* username for master */
        password: "secret",                /* password for master */
        incremental: true                  /* use incremental mode */
      });


* additionally allow the following characters in document keys:

  `(` `)` `+` `,` `=` `;` `$` `!` `*` `'` `%`


v2.7.0-rc1 (2015-09-17)
-----------------------

* removed undocumented server-side-only collection functions:
  * collection.OFFSET()
  * collection.NTH()
  * collection.NTH2()
  * collection.NTH3()

* upgraded Swagger to version 2.0 for the Documentation

  This gives the user better prepared test request structures.
  More conversions will follow so finally client libraries can be auto-generated.

* added extra AQL functions for date and time calculation and manipulation.
  These functions were contributed by GitHub users @CoDEmanX and @friday.
  A big thanks for their work!

  The following extra date functions are available from 2.7 on:

  * `DATE_DAYOFYEAR(date)`: Returns the day of year number of *date*.
    The return values range from 1 to 365, or 366 in a leap year respectively.

  * `DATE_ISOWEEK(date)`: Returns the ISO week date of *date*.
    The return values range from 1 to 53. Monday is considered the first day of the week.
    There are no fractional weeks, thus the last days in December may belong to the first
    week of the next year, and the first days in January may be part of the previous year's
    last week.

  * `DATE_LEAPYEAR(date)`: Returns whether the year of *date* is a leap year.

  * `DATE_QUARTER(date)`: Returns the quarter of the given date (1-based):
    * 1: January, February, March
    * 2: April, May, June
    * 3: July, August, September
    * 4: October, November, December

  - *DATE_DAYS_IN_MONTH(date)*: Returns the number of days in *date*'s month (28..31).

  * `DATE_ADD(date, amount, unit)`: Adds *amount* given in *unit* to *date* and
    returns the calculated date.

    *unit* can be either of the following to specify the time unit to add or
    subtract (case-insensitive):
    - y, year, years
    - m, month, months
    - w, week, weeks
    - d, day, days
    - h, hour, hours
    - i, minute, minutes
    - s, second, seconds
    - f, millisecond, milliseconds

    *amount* is the number of *unit*s to add (positive value) or subtract
    (negative value).

  * `DATE_SUBTRACT(date, amount, unit)`: Subtracts *amount* given in *unit* from
    *date* and returns the calculated date.

    It works the same as `DATE_ADD()`, except that it subtracts. It is equivalent
    to calling `DATE_ADD()` with a negative amount, except that `DATE_SUBTRACT()`
    can also subtract ISO durations. Note that negative ISO durations are not
    supported (i.e. starting with `-P`, like `-P1Y`).

  * `DATE_DIFF(date1, date2, unit, asFloat)`: Calculate the difference
    between two dates in given time *unit*, optionally with decimal places.
    Returns a negative value if *date1* is greater than *date2*.

  * `DATE_COMPARE(date1, date2, unitRangeStart, unitRangeEnd)`: Compare two
    partial dates and return true if they match, false otherwise. The parts to
    compare are defined by a range of time units.

    The full range is: years, months, days, hours, minutes, seconds, milliseconds.
    Pass the unit to start from as *unitRangeStart*, and the unit to end with as
    *unitRangeEnd*. All units in between will be compared. Leave out *unitRangeEnd*
    to only compare *unitRangeStart*.

  * `DATE_FORMAT(date, format)`: Format a date according to the given format string.
    It supports the following placeholders (case-insensitive):
    - %t: timestamp, in milliseconds since midnight 1970-01-01
    - %z: ISO date (0000-00-00T00:00:00.000Z)
    - %w: day of week (0..6)
    - %y: year (0..9999)
    - %yy: year (00..99), abbreviated (last two digits)
    - %yyyy: year (0000..9999), padded to length of 4
    - %yyyyyy: year (-009999 .. +009999), with sign prefix and padded to length of 6
    - %m: month (1..12)
    - %mm: month (01..12), padded to length of 2
    - %d: day (1..31)
    - %dd: day (01..31), padded to length of 2
    - %h: hour (0..23)
    - %hh: hour (00..23), padded to length of 2
    - %i: minute (0..59)
    - %ii: minute (00..59), padded to length of 2
    - %s: second (0..59)
    - %ss: second (00..59), padded to length of 2
    - %f: millisecond (0..999)
    - %fff: millisecond (000..999), padded to length of 3
    - %x: day of year (1..366)
    - %xxx: day of year (001..366), padded to length of 3
    - %k: ISO week date (1..53)
    - %kk: ISO week date (01..53), padded to length of 2
    - %l: leap year (0 or 1)
    - %q: quarter (1..4)
    - %a: days in month (28..31)
    - %mmm: abbreviated English name of month (Jan..Dec)
    - %mmmm: English name of month (January..December)
    - %www: abbreviated English name of weekday (Sun..Sat)
    - %wwww: English name of weekday (Sunday..Saturday)
    - %&: special escape sequence for rare occasions
    - %%: literal %
    - %: ignored

* new WAL logfiles and datafiles are now created non-sparse

  This prevents SIGBUS signals being raised when memory of a sparse datafile is accessed
  and the disk is full and the accessed file part is not actually disk-backed. In
  this case the mapped memory region is not necessarily backed by physical memory, and
  accessing the memory may raise SIGBUS and crash arangod.

* the `internal.download()` function and the module `org/arangodb/request` used some
  internal library function that handled the sending of HTTP requests from inside of
  ArangoDB. This library unconditionally set an HTTP header `Accept-Encoding: gzip`
  in all outgoing HTTP requests.

  This has been fixed in 2.7, so `Accept-Encoding: gzip` is not set automatically anymore.
  Additionally, the header `User-Agent: ArangoDB` is not set automatically either. If
  client applications desire to send these headers, they are free to add it when
  constructing the requests using the `download` function or the request module.

* fixed issue #1436: org/arangodb/request advertises deflate without supporting it

* added template string generator function `aqlQuery` for generating AQL queries

  This can be used to generate safe AQL queries with JavaScript parameter
  variables or expressions easily:

      var name = 'test';
      var attributeName = '_key';
      var query = aqlQuery`FOR u IN users FILTER u.name == ${name} RETURN u.${attributeName}`;
      db._query(query);

* report memory usage for document header data (revision id, pointer to data etc.)
  in `db.collection.figures()`. The memory used for document headers will now
  show up in the already existing attribute `indexes.size`. Due to that, the index
  sizes reported by `figures()` in 2.7 will be higher than those reported by 2.6,
  but the 2.7 values are more accurate.

* IMPORTANT CHANGE: the filenames in dumps created by arangodump now contain
  not only the name of the dumped collection, but also an additional 32-digit hash
  value. This is done to prevent overwriting dump files in case-insensitive file
  systems when there exist multiple collections with the same name (but with
  different cases).

  For example, if a database has two collections: `test` and `Test`, previous
  versions of ArangoDB created the files

  * `test.structure.json` and `test.data.json` for collection `test`
  * `Test.structure.json` and `Test.data.json` for collection `Test`

  This did not work for case-insensitive filesystems, because the files for the
  second collection would have overwritten the files of the first. arangodump in
  2.7 will create the following filenames instead:

  * `test_098f6bcd4621d373cade4e832627b4f6.structure.json` and `test_098f6bcd4621d373cade4e832627b4f6.data.json`
  * `Test_0cbc6611f5540bd0809a388dc95a615b.structure.json` and `Test_0cbc6611f5540bd0809a388dc95a615b.data.json`

  These filenames will be unambiguous even in case-insensitive filesystems.

* IMPORTANT CHANGE: make arangod actually close lingering client connections
  when idle for at least the duration specified via `--server.keep-alive-timeout`.
  In previous versions of ArangoDB, connections were not closed by the server
  when the timeout was reached and the client was still connected. Now the
  connection is properly closed by the server in case of timeout. Client
  applications relying on the old behavior may now need to reconnect to the
  server when their idle connections time out and get closed (note: connections
  being idle for a long time may be closed by the OS or firewalls anyway -
  client applications should be aware of that and try to reconnect).

* IMPORTANT CHANGE: when starting arangod, the server will drop the process
  privileges to the specified values in options `--server.uid` and `--server.gid`
  instantly after parsing the startup options.

  That means when either `--server.uid` or `--server.gid` are set, the privilege
  change will happen earlier. This may prevent binding the server to an endpoint
  with a port number lower than 1024 if the arangodb user has no privileges
  for that. Previous versions of ArangoDB changed the privileges later, so some
  startup actions were still carried out under the invoking user (i.e. likely
  *root* when started via init.d or system scripts) and especially binding to
  low port numbers was still possible there.

  The default privileges for user *arangodb* will not be sufficient for binding
  to port numbers lower than 1024. To have an ArangoDB 2.7 bind to a port number
  lower than 1024, it needs to be started with either a different privileged user,
  or the privileges of the *arangodb* user have to raised manually beforehand.

* added AQL optimizer rule `patch-update-statements`

* Linux startup scripts and systemd configuration for arangod now try to
  adjust the NOFILE (number of open files) limits for the process. The limit
  value is set to 131072 (128k) when ArangoDB is started via start/stop
  commands

* When ArangoDB is started/stopped manually via the start/stop commands, the
  main process will wait for up to 10 seconds after it forks the supervisor
  and arangod child processes. If the startup fails within that period, the
  start/stop script will fail with an exit code other than zero. If the
  startup of the supervisor or arangod is still ongoing after 10 seconds,
  the main program will still return with exit code 0. The limit of 10 seconds
  is arbitrary because the time required for a startup is not known in advance.

* added startup option `--database.throw-collection-not-loaded-error`

  Accessing a not-yet loaded collection will automatically load a collection
  on first access. This flag controls what happens in case an operation
  would need to wait for another thread to finalize loading a collection. If
  set to *true*, then the first operation that accesses an unloaded collection
  will load it. Further threads that try to access the same collection while
  it is still loading immediately fail with an error (1238, *collection not loaded*).
  This is to prevent all server threads from being blocked while waiting on the
  same collection to finish loading. When the first thread has completed loading
  the collection, the collection becomes regularly available, and all operations
  from that point on can be carried out normally, and error 1238 will not be
  thrown anymore for that collection.

  If set to *false*, the first thread that accesses a not-yet loaded collection
  will still load it. Other threads that try to access the collection while
  loading will not fail with error 1238 but instead block until the collection
  is fully loaded. This configuration might lead to all server threads being
  blocked because they are all waiting for the same collection to complete
  loading. Setting the option to *true* will prevent this from happening, but
  requires clients to catch error 1238 and react on it (maybe by scheduling
  a retry for later).

  The default value is *false*.

* added better control-C support in arangosh

  When CTRL-C is pressed in arangosh, it will now print a `^C` first. Pressing
  CTRL-C again will reset the prompt if something was entered before, or quit
  arangosh if no command was entered directly before.

  This affects the arangosh version build with Readline-support only (Linux
  and MacOS).

  The MacOS version of ArangoDB for Homebrew now depends on Readline, too. The
  Homebrew formula has been changed accordingly.
  When self-compiling ArangoDB on MacOS without Homebrew, Readline now is a
  prerequisite.

* increased default value for collection-specific `indexBuckets` value from 1 to 8

  Collections created from 2.7 on will use the new default value of `8` if not
  overridden on collection creation or later using
  `collection.properties({ indexBuckets: ... })`.

  The `indexBuckets` value determines the number of buckets to use for indexes of
  type `primary`, `hash` and `edge`. Having multiple index buckets allows splitting
  an index into smaller components, which can be filled in parallel when a collection
  is loading. Additionally, resizing and reallocation of indexes are faster and
  less intrusive if the index uses multiple buckets, because resize and reallocation
  will affect only data in a single bucket instead of all index values.

  The index buckets will be filled in parallel when loading a collection if the collection
  has an `indexBuckets` value greater than 1 and the collection contains a significant
  amount of documents/edges (the current threshold is 256K documents but this value
  may change in future versions of ArangoDB).

* changed HTTP client to use poll instead of select on Linux and MacOS

  This affects the ArangoShell and user-defined JavaScript code running inside
  arangod that initiates its own HTTP calls.

  Using poll instead of select allows using arbitrary high file descriptors
  (bigger than the compiled in FD_SETSIZE). Server connections are still handled using
  epoll, which has never been affected by FD_SETSIZE.

* implemented AQL `LIKE` function using ICU regexes

* added `RETURN DISTINCT` for AQL queries to return unique results:

      FOR doc IN collection
        RETURN DISTINCT doc.status

  This change also introduces `DISTINCT` as an AQL keyword.

* removed `createNamedQueue()` and `addJob()` functions from org/arangodb/tasks

* use less locks and more atomic variables in the internal dispatcher
  and V8 context handling implementations. This leads to improved throughput in
  some ArangoDB internals and allows for higher HTTP request throughput for
  many operations.

  A short overview of the improvements can be found here:

  https://www.arangodb.com/2015/08/throughput-enhancements/

* added shorthand notation for attribute names in AQL object literals:

      LET name = "Peter"
      LET age = 42
      RETURN { name, age }

  The above is the shorthand equivalent of the generic form

      LET name = "Peter"
      LET age = 42
      RETURN { name : name, age : age }

* removed configure option `--enable-timings`

  This option did not have any effect.

* removed configure option `--enable-figures`

  This option previously controlled whether HTTP request statistics code was
  compiled into ArangoDB or not. The previous default value was `true` so
  statistics code was available in official packages. Setting the option to
  `false` led to compile errors so it is doubtful the default value was
  ever changed. By removing the option some internal statistics code was also
  simplified.

* removed run-time manipulation methods for server endpoints:

  * `db._removeEndpoint()`
  * `db._configureEndpoint()`
  * HTTP POST `/_api/endpoint`
  * HTTP DELETE `/_api/endpoint`

* AQL query result cache

  The query result cache can optionally cache the complete results of all or selected AQL queries.
  It can be operated in the following modes:

  * `off`: the cache is disabled. No query results will be stored
  * `on`: the cache will store the results of all AQL queries unless their `cache`
    attribute flag is set to `false`
  * `demand`: the cache will store the results of AQL queries that have their
    `cache` attribute set to `true`, but will ignore all others

  The mode can be set at server startup using the `--database.query-cache-mode` configuration
  option and later changed at runtime.

  The following HTTP REST APIs have been added for controlling the query cache:

  * HTTP GET `/_api/query-cache/properties`: returns the global query cache configuration
  * HTTP PUT `/_api/query-cache/properties`: modifies the global query cache configuration
  * HTTP DELETE `/_api/query-cache`: invalidates all results in the query cache

  The following JavaScript functions have been added for controlling the query cache:

  * `require("org/arangodb/aql/cache").properties()`: returns the global query cache configuration
  * `require("org/arangodb/aql/cache").properties(properties)`: modifies the global query cache configuration
  * `require("org/arangodb/aql/cache").clear()`: invalidates all results in the query cache

* do not link arangoimp against V8

* AQL function call arguments optimization

  This will lead to arguments in function calls inside AQL queries not being copied but passed
  by reference. This may speed up calls to functions with bigger argument values or queries that
  call functions a lot of times.

* upgraded V8 version to 4.3.61

* removed deprecated AQL `SKIPLIST` function.

  This function was introduced in older versions of ArangoDB with a less powerful query optimizer to
  retrieve data from a skiplist index using a `LIMIT` clause. It was marked as deprecated in ArangoDB
  2.6.

  Since ArangoDB 2.3 the behavior of the `SKIPLIST` function can be emulated using regular AQL
  constructs, e.g.

      FOR doc IN @@collection
        FILTER doc.value >= @value
        SORT doc.value DESC
        LIMIT 1
        RETURN doc

* the `skip()` function for simple queries does not accept negative input any longer.
  This feature was deprecated in 2.6.0.

* fix exception handling

  In some cases JavaScript exceptions would re-throw without information of the original problem.
  Now the original exception is logged for failure analysis.

* based REST API method PUT `/_api/simple/all` on the cursor API and make it use AQL internally.

  The change speeds up this REST API method and will lead to additional query information being
  returned by the REST API. Clients can use this extra information or ignore it.

* Foxx Queue job success/failure handlers arguments have changed from `(jobId, jobData, result, jobFailures)` to `(result, jobData, job)`.

* added Foxx Queue job options `repeatTimes`, `repeatUntil` and `repeatDelay` to automatically re-schedule jobs when they are completed.

* added Foxx manifest configuration type `password` to mask values in the web interface.

* fixed default values in Foxx manifest configurations sometimes not being used as defaults.

* fixed optional parameters in Foxx manifest configurations sometimes not being cleared correctly.

* Foxx dependencies can now be marked as optional using a slightly more verbose syntax in your manifest file.

* converted Foxx constructors to ES6 classes so you can extend them using class syntax.

* updated aqb to 2.0.

* updated chai to 3.0.

* Use more madvise calls to speed up things when memory is tight, in particular
  at load time but also for random accesses later.

* Overhauled web interface

  The web interface now has a new design.

  The API documentation for ArangoDB has been moved from "Tools" to "Links" in the web interface.

  The "Applications" tab in the web interfaces has been renamed to "Services".


v2.6.12 (2015-12-02)
--------------------

* fixed disappearing of documents for collections transferred via `sync` if the
  the collection was dropped right before synchronization and drop and (re-)create
  collection markers were located in the same WAL file

* added missing lock instruction for primary index in compactor size calculation

* fixed issue #1589

* fixed issue #1583

* Foxx: optional configuration options no longer log validation errors when assigned
  empty values (#1495)


v2.6.11 (2015-11-18)
--------------------

* fixed potentially invalid pointer access in shaper when the currently accessed
  document got re-located by the WAL collector at the very same time


v2.6.10 (2015-11-10)
--------------------

* disable replication appliers when starting in modes `--upgrade`, `--no-server`
  and `--check-upgrade`

* more detailed output in arango-dfdb

* fixed potential deadlock in collection status changing on Windows

* issue #1521: Can't dump/restore with user and password


v2.6.9 (2015-09-29)
-------------------

* added "special" password ARANGODB_DEFAULT_ROOT_PASSWORD. If you pass
  ARANGODB_DEFAULT_ROOT_PASSWORD as password, it will read the password
  from the environment variable ARANGODB_DEFAULT_ROOT_PASSWORD

* fixed failing AQL skiplist, sort and limit combination

  When using a Skiplist index on an attribute (say "a") and then using sort
  and skip on this attribute caused the result to be empty e.g.:

    require("internal").db.test.ensureSkiplist("a");
    require("internal").db._query("FOR x IN test SORT x.a LIMIT 10, 10");

  Was always empty no matter how many documents are stored in test.
  This is now fixed.

v2.6.8 (2015-09-09)
-------------------

* ARM only:

  The ArangoDB packages for ARM require the kernel to allow unaligned memory access.
  How the kernel handles unaligned memory access is configurable at runtime by
  checking and adjusting the contents `/proc/cpu/alignment`.

  In order to operate on ARM, ArangoDB requires the bit 1 to be set. This will
  make the kernel trap and adjust unaligned memory accesses. If this bit is not
  set, the kernel may send a SIGBUS signal to ArangoDB and terminate it.

  To set bit 1 in `/proc/cpu/alignment` use the following command as a privileged
  user (e.g. root):

      echo "2" > /proc/cpu/alignment

  Note that this setting affects all user processes and not just ArangoDB. Setting
  the alignment with the above command will also not make the setting permanent,
  so it will be lost after a restart of the system. In order to make the setting
  permanent, it should be executed during system startup or before starting arangod.

  The ArangoDB start/stop scripts do not adjust the alignment setting, but rely on
  the environment to have the correct alignment setting already. The reason for this
  is that the alignment settings also affect all other user processes (which ArangoDB
  is not aware of) and thus may have side-effects outside of ArangoDB. It is therefore
  more reasonable to have the system administrator carry out the change.


v2.6.7 (2015-08-25)
-------------------

* improved AssocMulti index performance when resizing.

  This makes the edge index perform less I/O when under memory pressure.


v2.6.6 (2015-08-23)
-------------------

* added startup option `--server.additional-threads` to create separate queues
  for slow requests.


v2.6.5 (2015-08-17)
-------------------

* added startup option `--database.throw-collection-not-loaded-error`

  Accessing a not-yet loaded collection will automatically load a collection
  on first access. This flag controls what happens in case an operation
  would need to wait for another thread to finalize loading a collection. If
  set to *true*, then the first operation that accesses an unloaded collection
  will load it. Further threads that try to access the same collection while
  it is still loading immediately fail with an error (1238, *collection not loaded*).
  This is to prevent all server threads from being blocked while waiting on the
  same collection to finish loading. When the first thread has completed loading
  the collection, the collection becomes regularly available, and all operations
  from that point on can be carried out normally, and error 1238 will not be
  thrown anymore for that collection.

  If set to *false*, the first thread that accesses a not-yet loaded collection
  will still load it. Other threads that try to access the collection while
  loading will not fail with error 1238 but instead block until the collection
  is fully loaded. This configuration might lead to all server threads being
  blocked because they are all waiting for the same collection to complete
  loading. Setting the option to *true* will prevent this from happening, but
  requires clients to catch error 1238 and react on it (maybe by scheduling
  a retry for later).

  The default value is *false*.

* fixed busy wait loop in scheduler threads that sometimes consumed 100% CPU while
  waiting for events on connections closed unexpectedly by the client side

* handle attribute `indexBuckets` when restoring collections via arangorestore.
  Previously the `indexBuckets` attribute value from the dump was ignored, and the
   server default value for `indexBuckets` was used when restoring a collection.

* fixed "EscapeValue already set error" crash in V8 actions that might have occurred when
  canceling V8-based operations.


v2.6.4 (2015-08-01)
-------------------

* V8: Upgrade to version 4.1.0.27 - this is intended to be the stable V8 version.

* fixed issue #1424: Arango shell should not processing arrows pushing on keyboard


v2.6.3 (2015-07-21)
-------------------

* issue #1409: Document values with null character truncated


v2.6.2 (2015-07-04)
-------------------

* fixed issue #1383: bindVars for HTTP API doesn't work with empty string

* fixed handling of default values in Foxx manifest configurations

* fixed handling of optional parameters in Foxx manifest configurations

* fixed a reference error being thrown in Foxx queues when a function-based job type is used that is not available and no options object is passed to queue.push


v2.6.1 (2015-06-24)
-------------------

* Add missing swagger files to cmake build. fixes #1368

* fixed documentation errors


v2.6.0 (2015-06-20)
-------------------

* using negative values for `SimpleQuery.skip()` is deprecated.
  This functionality will be removed in future versions of ArangoDB.

* The following simple query functions are now deprecated:

  * collection.near
  * collection.within
  * collection.geo
  * collection.fulltext
  * collection.range
  * collection.closedRange

  This also lead to the following REST API methods being deprecated from now on:

  * PUT /_api/simple/near
  * PUT /_api/simple/within
  * PUT /_api/simple/fulltext
  * PUT /_api/simple/range

  It is recommended to replace calls to these functions or APIs with equivalent AQL queries,
  which are more flexible because they can be combined with other operations:

      FOR doc IN NEAR(@@collection, @latitude, @longitude, @limit)
        RETURN doc

      FOR doc IN WITHIN(@@collection, @latitude, @longitude, @radius, @distanceAttributeName)
        RETURN doc

      FOR doc IN FULLTEXT(@@collection, @attributeName, @queryString, @limit)
        RETURN doc

      FOR doc IN @@collection
        FILTER doc.value >= @left && doc.value < @right
        LIMIT @skip, @limit
        RETURN doc`

  The above simple query functions and REST API methods may be removed in future versions
  of ArangoDB.

* deprecated now-obsolete AQL `SKIPLIST` function

  The function was introduced in older versions of ArangoDB with a less powerful query optimizer to
  retrieve data from a skiplist index using a `LIMIT` clause.

  Since 2.3 the same goal can be achieved by using regular AQL constructs, e.g.

      FOR doc IN collection FILTER doc.value >= @value SORT doc.value DESC LIMIT 1 RETURN doc

* fixed issues when switching the database inside tasks and during shutdown of database cursors

  These features were added during 2.6 alpha stage so the fixes affect devel/2.6-alpha builds only

* issue #1360: improved foxx-manager help

* added `--enable-tcmalloc` configure option.

  When this option is set, arangod and the client tools will be linked against tcmalloc, which replaces
  the system allocator. When the option is set, a tcmalloc library must be present on the system under
  one of the names `libtcmalloc`, `libtcmalloc_minimal` or `libtcmalloc_debug`.

  As this is a configure option, it is supported for manual builds on Linux-like systems only. tcmalloc
  support is currently experimental.

* issue #1353: Windows: HTTP API - incorrect path in errorMessage

* issue #1347: added option `--create-database` for arangorestore.

  Setting this option to `true` will now create the target database if it does not exist. When creating
  the target database, the username and passwords passed to arangorestore will be used to create an
  initial user for the new database.

* issue #1345: advanced debug information for User Functions

* issue #1341: Can't use bindvars in UPSERT

* fixed vulnerability in JWT implementation.

* changed default value of option `--database.ignore-datafile-errors` from `true` to `false`

  If the new default value of `false` is used, then arangod will refuse loading collections that contain
  datafiles with CRC mismatches or other errors. A collection with datafile errors will then become
  unavailable. This prevents follow up errors from happening.

  The only way to access such collection is to use the datafile debugger (arango-dfdb) and try to repair
  or truncate the datafile with it.

  If `--database.ignore-datafile-errors` is set to `true`, then collections will become available
  even if parts of their data cannot be loaded. This helps availability, but may cause (partial) data
  loss and follow up errors.

* added server startup option `--server.session-timeout` for controlling the timeout of user sessions
  in the web interface

* add sessions and cookie authentication for ArangoDB's web interface

  ArangoDB's built-in web interface now uses sessions. Session information ids are stored in cookies,
  so clients using the web interface must accept cookies in order to use it

* web interface: display query execution time in AQL editor

* web interface: renamed AQL query *submit* button to *execute*

* web interface: added query explain feature in AQL editor

* web interface: demo page added. only working if demo data is available, hidden otherwise

* web interface: added support for custom app scripts with optional arguments and results

* web interface: mounted apps that need to be configured are now indicated in the app overview

* web interface: added button for running tests to app details

* web interface: added button for configuring app dependencies to app details

* web interface: upgraded API documentation to use Swagger 2

* INCOMPATIBLE CHANGE

  removed startup option `--log.severity`

  The docs for `--log.severity` mentioned lots of severities (e.g. `exception`, `technical`, `functional`, `development`)
  but only a few severities (e.g. `all`, `human`) were actually used, with `human` being the default and `all` enabling the
  additional logging of requests. So the option pretended to control a lot of things which it actually didn't. Additionally,
  the option `--log.requests-file` was around for a long time already, also controlling request logging.

  Because the `--log.severity` option effectively did not control that much, it was removed. A side effect of removing the
  option is that 2.5 installations which used `--log.severity all` will not log requests after the upgrade to 2.6. This can
  be adjusted by setting the `--log.requests-file` option.

* add backtrace to fatal log events

* added optional `limit` parameter for AQL function `FULLTEXT`

* make fulltext index also index text values contained in direct sub-objects of the indexed
  attribute.

  Previous versions of ArangoDB only indexed the attribute value if it was a string. Sub-attributes
  of the index attribute were ignored when fulltext indexing.

  Now, if the index attribute value is an object, the object's values will each be included in the
  fulltext index if they are strings. If the index attribute value is an array, the array's values
  will each be included in the fulltext index if they are strings.

  For example, with a fulltext index present on the `translations` attribute, the following text
  values will now be indexed:

      var c = db._create("example");
      c.ensureFulltextIndex("translations");
      c.insert({ translations: { en: "fox", de: "Fuchs", fr: "renard", ru: "лиса" } });
      c.insert({ translations: "Fox is the English translation of the German word Fuchs" });
      c.insert({ translations: [ "ArangoDB", "document", "database", "Foxx" ] });

      c.fulltext("translations", "лиса").toArray();       // returns only first document
      c.fulltext("translations", "Fox").toArray();        // returns first and second documents
      c.fulltext("translations", "prefix:Fox").toArray(); // returns all three documents

* added batch document removal and lookup commands:

      collection.lookupByKeys(keys)
      collection.removeByKeys(keys)

  These commands can be used to perform multi-document lookup and removal operations efficiently
  from the ArangoShell. The argument to these operations is an array of document keys.

  Also added HTTP APIs for batch document commands:

  * PUT /_api/simple/lookup-by-keys
  * PUT /_api/simple/remove-by-keys

* properly prefix document address URLs with the current database name for calls to the REST
  API method GET `/_api/document?collection=...` (that method will return partial URLs to all
  documents in the collection).

  Previous versions of ArangoDB returned the URLs starting with `/_api/` but without the current
  database name, e.g. `/_api/document/mycollection/mykey`. Starting with 2.6, the response URLs
  will include the database name as well, e.g. `/_db/_system/_api/document/mycollection/mykey`.

* added dedicated collection export HTTP REST API

  ArangoDB now provides a dedicated collection export API, which can take snapshots of entire
  collections more efficiently than the general-purpose cursor API. The export API is useful
  to transfer the contents of an entire collection to a client application. It provides optional
  filtering on specific attributes.

  The export API is available at endpoint `POST /_api/export?collection=...`. The API has the
  same return value structure as the already established cursor API (`POST /_api/cursor`).

  An introduction to the export API is given in this blog post:
  http://jsteemann.github.io/blog/2015/04/04/more-efficient-data-exports/

* subquery optimizations for AQL queries

  This optimization avoids copying intermediate results into subqueries that are not required
  by the subquery.

  A brief description can be found here:
  http://jsteemann.github.io/blog/2015/05/04/subquery-optimizations/

* return value optimization for AQL queries

  This optimization avoids copying the final query result inside the query's main `ReturnNode`.

  A brief description can be found here:
  http://jsteemann.github.io/blog/2015/05/04/return-value-optimization-for-aql/

* speed up AQL queries containing big `IN` lists for index lookups

  `IN` lists used for index lookups had performance issues in previous versions of ArangoDB.
  These issues have been addressed in 2.6 so using bigger `IN` lists for filtering is much
  faster.

  A brief description can be found here:
  http://jsteemann.github.io/blog/2015/05/07/in-list-improvements/

* allow `@` and `.` characters in document keys, too

  This change also leads to document keys being URL-encoded when returned in HTTP `location`
  response headers.

* added alternative implementation for AQL COLLECT

  The alternative method uses a hash table for grouping and does not require its input elements
  to be sorted. It will be taken into account by the optimizer for `COLLECT` statements that do
  not use an `INTO` clause.

  In case a `COLLECT` statement can use the hash table variant, the optimizer will create an extra
  plan for it at the beginning of the planning phase. In this plan, no extra `SORT` node will be
  added in front of the `COLLECT` because the hash table variant of `COLLECT` does not require
  sorted input. Instead, a `SORT` node will be added after it to sort its output. This `SORT` node
  may be optimized away again in later stages. If the sort order of the result is irrelevant to
  the user, adding an extra `SORT null` after a hash `COLLECT` operation will allow the optimizer to
  remove the sorts altogether.

  In addition to the hash table variant of `COLLECT`, the optimizer will modify the original plan
  to use the regular `COLLECT` implementation. As this implementation requires sorted input, the
  optimizer will insert a `SORT` node in front of the `COLLECT`. This `SORT` node may be optimized
  away in later stages.

  The created plans will then be shipped through the regular optimization pipeline. In the end,
  the optimizer will pick the plan with the lowest estimated total cost as usual. The hash table
  variant does not require an up-front sort of the input, and will thus be preferred over the
  regular `COLLECT` if the optimizer estimates many input elements for the `COLLECT` node and
  cannot use an index to sort them.

  The optimizer can be explicitly told to use the regular *sorted* variant of `COLLECT` by
  suffixing a `COLLECT` statement with `OPTIONS { "method" : "sorted" }`. This will override the
  optimizer guesswork and only produce the *sorted* variant of `COLLECT`.

  A blog post on the new `COLLECT` implementation can be found here:
  http://jsteemann.github.io/blog/2015/04/22/collecting-with-a-hash-table/

* refactored HTTP REST API for cursors

  The HTTP REST API for cursors (`/_api/cursor`) has been refactored to improve its performance
  and use less memory.

  A post showing some of the performance improvements can be found here:
  http://jsteemann.github.io/blog/2015/04/01/improvements-for-the-cursor-api/

* simplified return value syntax for data-modification AQL queries

  ArangoDB 2.4 since version allows to return results from data-modification AQL queries. The
  syntax for this was quite limited and verbose:

      FOR i IN 1..10
        INSERT { value: i } IN test
        LET inserted = NEW
        RETURN inserted

  The `LET inserted = NEW RETURN inserted` was required literally to return the inserted
  documents. No calculations could be made using the inserted documents.

  This is now more flexible. After a data-modification clause (e.g. `INSERT`, `UPDATE`, `REPLACE`,
  `REMOVE`, `UPSERT`) there can follow any number of `LET` calculations. These calculations can
  refer to the pseudo-values `OLD` and `NEW` that are created by the data-modification statements.

  This allows returning projections of inserted or updated documents, e.g.:

      FOR i IN 1..10
        INSERT { value: i } IN test
        RETURN { _key: NEW._key, value: i }

  Still not every construct is allowed after a data-modification clause. For example, no functions
  can be called that may access documents.

  More information can be found here:
  http://jsteemann.github.io/blog/2015/03/27/improvements-for-data-modification-queries/

* added AQL `UPSERT` statement

  This adds an `UPSERT` statement to AQL that is a combination of both `INSERT` and `UPDATE` /
  `REPLACE`. The `UPSERT` will search for a matching document using a user-provided example.
  If no document matches the example, the *insert* part of the `UPSERT` statement will be
  executed. If there is a match, the *update* / *replace* part will be carried out:

      UPSERT { page: 'index.html' }                 /* search example */
        INSERT { page: 'index.html', pageViews: 1 } /* insert part */
        UPDATE { pageViews: OLD.pageViews + 1 }     /* update part */
        IN pageViews

  `UPSERT` can be used with an `UPDATE` or `REPLACE` clause. The `UPDATE` clause will perform
  a partial update of the found document, whereas the `REPLACE` clause will replace the found
  document entirely. The `UPDATE` or `REPLACE` parts can refer to the pseudo-value `OLD`, which
  contains all attributes of the found document.

  `UPSERT` statements can optionally return values. In the following query, the return
  attribute `found` will return the found document before the `UPDATE` was applied. If no
  document was found, `found` will contain a value of `null`. The `updated` result attribute will
  contain the inserted / updated document:

      UPSERT { page: 'index.html' }                 /* search example */
        INSERT { page: 'index.html', pageViews: 1 } /* insert part */
        UPDATE { pageViews: OLD.pageViews + 1 }     /* update part */
        IN pageViews
        RETURN { found: OLD, updated: NEW }

  A more detailed description of `UPSERT` can be found here:
  http://jsteemann.github.io/blog/2015/03/27/preview-of-the-upsert-command/

* adjusted default configuration value for `--server.backlog-size` from 10 to 64.

* issue #1231: bug xor feature in AQL: LENGTH(null) == 4

  This changes the behavior of the AQL `LENGTH` function as follows:

  - if the single argument to `LENGTH()` is `null`, then the result will now be `0`. In previous
    versions of ArangoDB, the result of `LENGTH(null)` was `4`.

  - if the single argument to `LENGTH()` is `true`, then the result will now be `1`. In previous
    versions of ArangoDB, the result of `LENGTH(true)` was `4`.

  - if the single argument to `LENGTH()` is `false`, then the result will now be `0`. In previous
    versions of ArangoDB, the result of `LENGTH(false)` was `5`.

  The results of `LENGTH()` with string, numeric, array object argument values do not change.

* issue #1298: Bulk import if data already exists (#1298)

  This change extends the HTTP REST API for bulk imports as follows:

  When documents are imported and the `_key` attribute is specified for them, the import can be
  used for inserting and updating/replacing documents. Previously, the import could be used for
  inserting new documents only, and re-inserting a document with an existing key would have failed
  with a *unique key constraint violated* error.

  The above behavior is still the default. However, the API now allows controlling the behavior
  in case of a unique key constraint error via the optional URL parameter `onDuplicate`.

  This parameter can have one of the following values:

  - `error`: when a unique key constraint error occurs, do not import or update the document but
    report an error. This is the default.

  - `update`: when a unique key constraint error occurs, try to (partially) update the existing
    document with the data specified in the import. This may still fail if the document would
    violate secondary unique indexes. Only the attributes present in the import data will be
    updated and other attributes already present will be preserved. The number of updated documents
    will be reported in the `updated` attribute of the HTTP API result.

  - `replace`: when a unique key constraint error occurs, try to fully replace the existing
    document with the data specified in the import. This may still fail if the document would
    violate secondary unique indexes. The number of replaced documents will be reported in the
    `updated` attribute of the HTTP API result.

  - `ignore`: when a unique key constraint error occurs, ignore this error. There will be no
    insert, update or replace for the particular document. Ignored documents will be reported
    separately in the `ignored` attribute of the HTTP API result.

  The result of the HTTP import API will now contain the attributes `ignored` and `updated`, which
  contain the number of ignored and updated documents respectively. These attributes will contain a
  value of zero unless the `onDuplicate` URL parameter is set to either `update` or `replace`
  (in this case the `updated` attribute may contain non-zero values) or `ignore` (in this case the
  `ignored` attribute may contain a non-zero value).

  To support the feature, arangoimp also has a new command line option `--on-duplicate` which can
  have one of the values `error`, `update`, `replace`, `ignore`. The default value is `error`.

  A few examples for using arangoimp with the `--on-duplicate` option can be found here:
  http://jsteemann.github.io/blog/2015/04/14/updating-documents-with-arangoimp/

* changed behavior of `db._query()` in the ArangoShell:

  if the command's result is printed in the shell, the first 10 results will be printed. Previously
  only a basic description of the underlying query result cursor was printed. Additionally, if the
  cursor result contains more than 10 results, the cursor is assigned to a global variable `more`,
  which can be used to iterate over the cursor result.

  Example:

      arangosh [_system]> db._query("FOR i IN 1..15 RETURN i")
      [object ArangoQueryCursor, count: 15, hasMore: true]

      [
        1,
        2,
        3,
        4,
        5,
        6,
        7,
        8,
        9,
        10
      ]

      type 'more' to show more documents


      arangosh [_system]> more
      [object ArangoQueryCursor, count: 15, hasMore: false]

      [
        11,
        12,
        13,
        14,
        15
      ]

* Disallow batchSize value 0 in HTTP `POST /_api/cursor`:

  The HTTP REST API `POST /_api/cursor` does not accept a `batchSize` parameter value of
  `0` any longer. A batch size of 0 never made much sense, but previous versions of ArangoDB
  did not check for this value. Now creating a cursor using a `batchSize` value 0 will
  result in an HTTP 400 error response

* REST Server: fix memory leaks when failing to add jobs

* 'EDGES' AQL Function

  The AQL function `EDGES` got a new fifth option parameter.
  Right now only one option is available: 'includeVertices'. This is a boolean parameter
  that allows to modify the result of the `EDGES` function.
  Default is 'includeVertices: false' which does not have any effect.
  'includeVertices: true' modifies the result, such that
  {vertex: <vertexDocument>, edge: <edgeDocument>} is returned.

* INCOMPATIBLE CHANGE:

  The result format of the AQL function `NEIGHBORS` has been changed.
  Before it has returned an array of objects containing 'vertex' and 'edge'.
  Now it will only contain the vertex directly.
  Also an additional option 'includeData' has been added.
  This is used to define if only the 'vertex._id' value should be returned (false, default),
  or if the vertex should be looked up in the collection and the complete JSON should be returned
  (true).
  Using only the id values can lead to significantly improved performance if this is the only information
  required.

  In order to get the old result format prior to ArangoDB 2.6, please use the function EDGES instead.
  Edges allows for a new option 'includeVertices' which, set to true, returns exactly the format of NEIGHBORS.
  Example:

      NEIGHBORS(<vertexCollection>, <edgeCollection>, <vertex>, <direction>, <example>)

  This can now be achieved by:

      EDGES(<edgeCollection>, <vertex>, <direction>, <example>, {includeVertices: true})

  If you are nesting several NEIGHBORS steps you can speed up their performance in the following way:

  Old Example:

  FOR va IN NEIGHBORS(Users, relations, 'Users/123', 'outbound') FOR vc IN NEIGHBORS(Products, relations, va.vertex._id, 'outbound') RETURN vc

  This can now be achieved by:

  FOR va IN NEIGHBORS(Users, relations, 'Users/123', 'outbound') FOR vc IN NEIGHBORS(Products, relations, va, 'outbound', null, {includeData: true}) RETURN vc
                                                                                                          ^^^^                  ^^^^^^^^^^^^^^^^^^^
                                                                                                  Use intermediate directly     include Data for final

* INCOMPATIBLE CHANGE:

  The AQL function `GRAPH_NEIGHBORS` now provides an additional option `includeData`.
  This option allows controlling whether the function should return the complete vertices
  or just their IDs. Returning only the IDs instead of the full vertices can lead to
  improved performance .

  If provided, `includeData` is set to `true`, all vertices in the result will be returned
  with all their attributes. The default value of `includeData` is `false`.
  This makes the default function results incompatible with previous versions of ArangoDB.

  To get the old result style in ArangoDB 2.6, please set the options as follows in calls
  to `GRAPH_NEIGHBORS`:

      GRAPH_NEIGHBORS(<graph>, <vertex>, { includeData: true })

* INCOMPATIBLE CHANGE:

  The AQL function `GRAPH_COMMON_NEIGHBORS` now provides an additional option `includeData`.
  This option allows controlling whether the function should return the complete vertices
  or just their IDs. Returning only the IDs instead of the full vertices can lead to
  improved performance .

  If provided, `includeData` is set to `true`, all vertices in the result will be returned
  with all their attributes. The default value of `includeData` is `false`.
  This makes the default function results incompatible with previous versions of ArangoDB.

  To get the old result style in ArangoDB 2.6, please set the options as follows in calls
  to `GRAPH_COMMON_NEIGHBORS`:

      GRAPH_COMMON_NEIGHBORS(<graph>, <vertexExamples1>, <vertexExamples2>, { includeData: true }, { includeData: true })

* INCOMPATIBLE CHANGE:

  The AQL function `GRAPH_SHORTEST_PATH` now provides an additional option `includeData`.
  This option allows controlling whether the function should return the complete vertices
  and edges or just their IDs. Returning only the IDs instead of full vertices and edges
  can lead to improved performance .

  If provided, `includeData` is set to `true`, all vertices and edges in the result will
  be returned with all their attributes. There is also an optional parameter `includePath` of
  type object.
  It has two optional sub-attributes `vertices` and `edges`, both of type boolean.
  Both can be set individually and the result will include all vertices on the path if
  `includePath.vertices == true` and all edges if `includePath.edges == true` respectively.

  The default value of `includeData` is `false`, and paths are now excluded by default.
  This makes the default function results incompatible with previous versions of ArangoDB.

  To get the old result style in ArangoDB 2.6, please set the options as follows in calls
  to `GRAPH_SHORTEST_PATH`:

      GRAPH_SHORTEST_PATH(<graph>, <source>, <target>, { includeData: true, includePath: { edges: true, vertices: true } })

  The attributes `startVertex` and `vertex` that were present in the results of `GRAPH_SHORTEST_PATH`
  in previous versions of ArangoDB will not be produced in 2.6. To calculate these attributes in 2.6,
  please extract the first and last elements from the `vertices` result attribute.

* INCOMPATIBLE CHANGE:

  The AQL function `GRAPH_DISTANCE_TO` will now return only the id the destination vertex
  in the `vertex` attribute, and not the full vertex data with all vertex attributes.

* INCOMPATIBLE CHANGE:

  All graph measurements functions in JavaScript module `general-graph` that calculated a
  single figure previously returned an array containing just the figure. Now these functions
  will return the figure directly and not put it inside an array.

  The affected functions are:

  * `graph._absoluteEccentricity`
  * `graph._eccentricity`
  * `graph._absoluteCloseness`
  * `graph._closeness`
  * `graph._absoluteBetweenness`
  * `graph._betweenness`
  * `graph._radius`
  * `graph._diameter`

* Create the `_graphs` collection in new databases with `waitForSync` attribute set to `false`

  The previous `waitForSync` value was `true`, so default the behavior when creating and dropping
  graphs via the HTTP REST API changes as follows if the new settings are in effect:

  * `POST /_api/graph` by default returns `HTTP 202` instead of `HTTP 201`
  * `DELETE /_api/graph/graph-name` by default returns `HTTP 202` instead of `HTTP 201`

  If the `_graphs` collection still has its `waitForSync` value set to `true`, then the HTTP status
  code will not change.

* Upgraded ICU to version 54; this increases performance in many places.
  based on https://code.google.com/p/chromium/issues/detail?id=428145

* added support for HTTP push aka chunked encoding

* issue #1051: add info whether server is running in service or user mode?

  This will add a "mode" attribute to the result of the result of HTTP GET `/_api/version?details=true`

  "mode" can have the following values:

  - `standalone`: server was started manually (e.g. on command-line)
  - `service`: service is running as Windows service, in daemon mode or under the supervisor

* improve system error messages in Windows port

* increased default value of `--server.request-timeout` from 300 to 1200 seconds for client tools
  (arangosh, arangoimp, arangodump, arangorestore)

* increased default value of `--server.connect-timeout` from 3 to 5 seconds for client tools
  (arangosh, arangoimp, arangodump, arangorestore)

* added startup option `--server.foxx-queues-poll-interval`

  This startup option controls the frequency with which the Foxx queues manager is checking
  the queue (or queues) for jobs to be executed.

  The default value is `1` second. Lowering this value will result in the queue manager waking
  up and checking the queues more frequently, which may increase CPU usage of the server.
  When not using Foxx queues, this value can be raised to save some CPU time.

* added startup option `--server.foxx-queues`

  This startup option controls whether the Foxx queue manager will check queue and job entries.
  Disabling this option can reduce server load but will prevent jobs added to Foxx queues from
  being processed at all.

  The default value is `true`, enabling the Foxx queues feature.

* make Foxx queues really database-specific.

  Foxx queues were and are stored in a database-specific collection `_queues`. However, a global
  cache variable for the queues led to the queue names being treated database-independently, which
  was wrong.

  Since 2.6, Foxx queues names are truly database-specific, so the same queue name can be used in
  two different databases for two different queues. Until then, it is advisable to think of queues
  as already being database-specific, and using the database name as a queue name prefix to be
  avoid name conflicts, e.g.:

      var queueName = "myQueue";
      var Foxx = require("org/arangodb/foxx");
      Foxx.queues.create(db._name() + ":" + queueName);

* added support for Foxx queue job types defined as app scripts.

  The old job types introduced in 2.4 are still supported but are known to cause issues in 2.5
  and later when the server is restarted or the job types are not defined in every thread.

  The new job types avoid this issue by storing an explicit mount path and script name rather
  than an assuming the job type is defined globally. It is strongly recommended to convert your
  job types to the new script-based system.

* renamed Foxx sessions option "sessionStorageApp" to "sessionStorage". The option now also accepts session storages directly.

* Added the following JavaScript methods for file access:
  * fs.copyFile() to copy single files
  * fs.copyRecursive() to copy directory trees
  * fs.chmod() to set the file permissions (non-Windows only)

* Added process.env for accessing the process environment from JavaScript code

* Cluster: kickstarter shutdown routines will more precisely follow the shutdown of its nodes.

* Cluster: don't delete agency connection objects that are currently in use.

* Cluster: improve passing along of HTTP errors

* fixed issue #1247: debian init script problems

* multi-threaded index creation on collection load

  When a collection contains more than one secondary index, they can be built in memory in
  parallel when the collection is loaded. How many threads are used for parallel index creation
  is determined by the new configuration parameter `--database.index-threads`. If this is set
  to 0, indexes are built by the opening thread only and sequentially. This is equivalent to
  the behavior in 2.5 and before.

* speed up building up primary index when loading collections

* added `count` attribute to `parameters.json` files of collections. This attribute indicates
  the number of live documents in the collection on unload. It is read when the collection is
  (re)loaded to determine the initial size for the collection's primary index

* removed remainders of MRuby integration, removed arangoirb

* simplified `controllers` property in Foxx manifests. You can now specify a filename directly
  if you only want to use a single file mounted at the base URL of your Foxx app.

* simplified `exports` property in Foxx manifests. You can now specify a filename directly if
  you only want to export variables from a single file in your Foxx app.

* added support for node.js-style exports in Foxx exports. Your Foxx exports file can now export
  arbitrary values using the `module.exports` property instead of adding properties to the
  `exports` object.

* added `scripts` property to Foxx manifests. You should now specify the `setup` and `teardown`
  files as properties of the `scripts` object in your manifests and can define custom,
  app-specific scripts that can be executed from the web interface or the CLI.

* added `tests` property to Foxx manifests. You can now define test cases using the `mocha`
  framework which can then be executed inside ArangoDB.

* updated `joi` package to 6.0.8.

* added `extendible` package.

* added Foxx model lifecycle events to repositories. See #1257.

* speed up resizing of edge index.

* allow to split an edge index into buckets which are resized individually.
  This is controlled by the `indexBuckets` attribute in the `properties`
  of the collection.

* fix a cluster deadlock bug in larger clusters by marking a thread waiting
  for a lock on a DBserver as blocked


v2.5.7 (2015-08-02)
-------------------

* V8: Upgrade to version 4.1.0.27 - this is intended to be the stable V8 version.


v2.5.6 (2015-07-21)
-------------------

* alter Windows build infrastructure so we can properly store pdb files.

* potentially fixed issue #1313: Wrong metric calculation at dashboard

  Escape whitespace in process name when scanning /proc/pid/stats

  This fixes statistics values read from that file

* Fixed variable naming in AQL `COLLECT INTO` results in case the COLLECT is placed
  in a subquery which itself is followed by other constructs that require variables


v2.5.5 (2015-05-29)
-------------------

* fixed vulnerability in JWT implementation.

* fixed format string for reading /proc/pid/stat

* take into account barriers used in different V8 contexts


v2.5.4 (2015-05-14)
-------------------

* added startup option `--log.performance`: specifying this option at startup will log
  performance-related info messages, mainly timings via the regular logging mechanisms

* cluster fixes

* fix for recursive copy under Windows


v2.5.3 (2015-04-29)
-------------------

* Fix fs.move to work across filesystem borders; Fixes Foxx app installation problems;
  issue #1292.

* Fix Foxx app install when installed on a different drive on Windows

* issue #1322: strange AQL result

* issue #1318: Inconsistent db._create() syntax

* issue #1315: queries to a collection fail with an empty response if the
  collection contains specific JSON data

* issue #1300: Make arangodump not fail if target directory exists but is empty

* allow specifying higher values than SOMAXCONN for `--server.backlog-size`

  Previously, arangod would not start when a `--server.backlog-size` value was
  specified that was higher than the platform's SOMAXCONN header value.

  Now, arangod will use the user-provided value for `--server.backlog-size` and
  pass it to the listen system call even if the value is higher than SOMAXCONN.
  If the user-provided value is higher than SOMAXCONN, arangod will log a warning
  on startup.

* Fixed a cluster deadlock bug. Mark a thread that is in a RemoteBlock as
  blocked to allow for additional dispatcher threads to be started.

* Fix locking in cluster by using another ReadWriteLock class for collections.

* Add a second DispatcherQueue for AQL in the cluster. This fixes a
  cluster-AQL thread explosion bug.


v2.5.2 (2015-04-11)
-------------------

* modules stored in _modules are automatically flushed when changed

* added missing query-id parameter in documentation of HTTP DELETE `/_api/query` endpoint

* added iterator for edge index in AQL queries

  this change may lead to less edges being read when used together with a LIMIT clause

* make graph viewer in web interface issue less expensive queries for determining
  a random vertex from the graph, and for determining vertex attributes

* issue #1285: syntax error, unexpected $undefined near '@_to RETURN obj

  this allows AQL bind parameter names to also start with underscores

* moved /_api/query to C++

* issue #1289: Foxx models created from database documents expose an internal method

* added `Foxx.Repository#exists`

* parallelize initialization of V8 context in multiple threads

* fixed a possible crash when the debug-level was TRACE

* cluster: do not initialize statistics collection on each
  coordinator, this fixes a race condition at startup

* cluster: fix a startup race w.r.t. the _configuration collection

* search for db:// JavaScript modules only after all local files have been
  considered, this speeds up the require command in a cluster considerably

* general cluster speedup in certain areas


v2.5.1 (2015-03-19)
-------------------

* fixed bug that caused undefined behavior when an AQL query was killed inside
  a calculation block

* fixed memleaks in AQL query cleanup in case out-of-memory errors are thrown

* by default, Debian and RedHat packages are built with debug symbols

* added option `--database.ignore-logfile-errors`

  This option controls how collection datafiles with a CRC mismatch are treated.

  If set to `false`, CRC mismatch errors in collection datafiles will lead
  to a collection not being loaded at all. If a collection needs to be loaded
  during WAL recovery, the WAL recovery will also abort (if not forced with
  `--wal.ignore-recovery-errors true`). Setting this flag to `false` protects
  users from unintentionally using a collection with corrupted datafiles, from
  which only a subset of the original data can be recovered.

  If set to `true`, CRC mismatch errors in collection datafiles will lead to
  the datafile being partially loaded. All data up to until the mismatch will
  be loaded. This will enable users to continue with collection datafiles
  that are corrupted, but will result in only a partial load of the data.
  The WAL recovery will still abort when encountering a collection with a
  corrupted datafile, at least if `--wal.ignore-recovery-errors` is not set to
  `true`.

  The default value is *true*, so for collections with corrupted datafiles
  there might be partial data loads once the WAL recovery has finished. If
  the WAL recovery will need to load a collection with a corrupted datafile,
  it will still stop when using the default values.

* INCOMPATIBLE CHANGE:

  make the arangod server refuse to start if during startup it finds a non-readable
  `parameter.json` file for a database or a collection.

  Stopping the startup process in this case requires manual intervention (fixing
  the unreadable files), but prevents follow-up errors due to ignored databases or
  collections from happening.

* datafiles and `parameter.json` files written by arangod are now created with read and write
  privileges for the arangod process user, and with read and write privileges for the arangod
  process group.

  Previously, these files were created with user read and write permissions only.

* INCOMPATIBLE CHANGE:

  abort WAL recovery if one of the collection's datafiles cannot be opened

* INCOMPATIBLE CHANGE:

  never try to raise the privileges after dropping them, this can lead to a race condition while
  running the recovery

  If you require to run ArangoDB on a port lower than 1024, you must run ArangoDB as root.

* fixed inefficiencies in `remove` methods of general-graph module

* added option `--database.slow-query-threshold` for controlling the default AQL slow query
  threshold value on server start

* add system error strings for Windows on many places

* rework service startup so we announce 'RUNNING' only when we're finished starting.

* use the Windows eventlog for FATAL and ERROR - log messages

* fix service handling in NSIS Windows installer, specify human readable name

* add the ICU_DATA environment variable to the fatal error messages

* fixed issue #1265: arangod crashed with SIGSEGV

* fixed issue #1241: Wildcards in examples


v2.5.0 (2015-03-09)
-------------------

* installer fixes for Windows

* fix for downloading Foxx

* fixed issue #1258: http pipelining not working?


v2.5.0-beta4 (2015-03-05)
-------------------------

* fixed issue #1247: debian init script problems


v2.5.0-beta3 (2015-02-27)
-------------------------

* fix Windows install path calculation in arango

* fix Windows logging of long strings

* fix possible undefinedness of const strings in Windows


v2.5.0-beta2 (2015-02-23)
-------------------------

* fixed issue #1256: agency binary not found #1256

* fixed issue #1230: API: document/col-name/_key and cursor return different floats

* front-end: dashboard tries not to (re)load statistics if user has no access

* V8: Upgrade to version 3.31.74.1

* etcd: Upgrade to version 2.0 - This requires go 1.3 to compile at least.

* refuse to startup if ICU wasn't initialized, this will i.e. prevent errors from being printed,
  and libraries from being loaded.

* front-end: unwanted removal of index table header after creating new index

* fixed issue #1248: chrome: applications filtering not working

* fixed issue #1198: queries remain in aql editor (front-end) if you navigate through different tabs

* Simplify usage of Foxx

  Thanks to our user feedback we learned that Foxx is a powerful, yet rather complicated concept.
  With this release we tried to make it less complicated while keeping all its strength.
  That includes a rewrite of the documentation as well as some code changes as listed below:

  * Moved Foxx applications to a different folder.

    The naming convention now is: <app-path>/_db/<dbname>/<mountpoint>/APP
    Before it was: <app-path>/databases/<dbname>/<appname>:<appversion>
    This caused some trouble as apps where cached based on name and version and updates did not apply.
    Hence the path on filesystem and the app's access URL had no relation to one another.
    Now the path on filesystem is identical to the URL (except for slashes and the appended APP)

  * Rewrite of Foxx routing

    The routing of Foxx has been exposed to major internal changes we adjusted because of user feedback.
    This allows us to set the development mode per mount point without having to change paths and hold
    apps at separate locations.

  * Foxx Development mode

    The development mode used until 2.4 is gone. It has been replaced by a much more mature version.
    This includes the deprecation of the javascript.dev-app-path parameter, which is useless since 2.5.
    Instead of having two separate app directories for production and development, apps now reside in
    one place, which is used for production as well as for development.
    Apps can still be put into development mode, changing their behavior compared to production mode.
    Development mode apps are still reread from disk at every request, and still they ship more debug
    output.

    This change has also made the startup options `--javascript.frontend-development-mode` and
    `--javascript.dev-app-path` obsolete. The former option will not have any effect when set, and the
    latter option is only read and used during the upgrade to 2.5 and does not have any effects later.

  * Foxx install process

    Installing Foxx apps has been a two step process: import them into ArangoDB and mount them at a
    specific mount point. These operations have been joined together. You can install an app at one
    mount point, that's it. No fetch, mount, unmount, purge cycle anymore. The commands have been
    simplified to just:

    * install: get your Foxx app up and running
    * uninstall: shut it down and erase it from disk

  * Foxx error output

    Until 2.4 the errors produced by Foxx were not optimal. Often, the error message was just
    `unable to parse manifest` and contained only an internal stack trace.
    In 2.5 we made major improvements there, including a much more fine-grained error output that
    helps you debug your Foxx apps. The error message printed is now much closer to its source and
    should help you track it down.

    Also we added the default handlers for unhandled errors in Foxx apps:

    * You will get a nice internal error page whenever your Foxx app is called but was not installed
      due to any error
    * You will get a proper error message when having an uncaught error appears in any app route

    In production mode the messages above will NOT contain any information about your Foxx internals
    and are safe to be exposed to third party users.
    In development mode the messages above will contain the stacktrace (if available), making it easier for
    your in-house devs to track down errors in the application.

* added `console` object to Foxx apps. All Foxx apps now have a console object implementing
  the familiar Console API in their global scope, which can be used to log diagnostic
  messages to the database.

* added `org/arangodb/request` module, which provides a simple API for making HTTP requests
  to external services.

* added optimizer rule `propagate-constant-attributes`

  This rule will look inside `FILTER` conditions for constant value equality comparisons,
  and insert the constant values in other places in `FILTER`s. For example, the rule will
  insert `42` instead of `i.value` in the second `FILTER` of the following query:

      FOR i IN c1 FOR j IN c2 FILTER i.value == 42 FILTER j.value == i.value RETURN 1

* added `filtered` value to AQL query execution statistics

  This value indicates how many documents were filtered by `FilterNode`s in the AQL query.
  Note that `IndexRangeNode`s can also filter documents by selecting only the required ranges
  from the index. The `filtered` value will not include the work done by `IndexRangeNode`s,
  but only the work performed by `FilterNode`s.

* added support for sparse hash and skiplist indexes

  Hash and skiplist indexes can optionally be made sparse. Sparse indexes exclude documents
  in which at least one of the index attributes is either not set or has a value of `null`.

  As such documents are excluded from sparse indexes, they may contain fewer documents than
  their non-sparse counterparts. This enables faster indexing and can lead to reduced memory
  usage in case the indexed attribute does occur only in some, but not all documents of the
  collection. Sparse indexes will also reduce the number of collisions in non-unique hash
  indexes in case non-existing or optional attributes are indexed.

  In order to create a sparse index, an object with the attribute `sparse` can be added to
  the index creation commands:

      db.collection.ensureHashIndex(attributeName, { sparse: true });
      db.collection.ensureHashIndex(attributeName1, attributeName2, { sparse: true });
      db.collection.ensureUniqueConstraint(attributeName, { sparse: true });
      db.collection.ensureUniqueConstraint(attributeName1, attributeName2, { sparse: true });

      db.collection.ensureSkiplist(attributeName, { sparse: true });
      db.collection.ensureSkiplist(attributeName1, attributeName2, { sparse: true });
      db.collection.ensureUniqueSkiplist(attributeName, { sparse: true });
      db.collection.ensureUniqueSkiplist(attributeName1, attributeName2, { sparse: true });

  Note that in place of the above specialized index creation commands, it is recommended to use
  the more general index creation command `ensureIndex`:

  ```js
  db.collection.ensureIndex({ type: "hash", sparse: true, unique: true, fields: [ attributeName ] });
  db.collection.ensureIndex({ type: "skiplist", sparse: false, unique: false, fields: [ "a", "b" ] });
  ```

  When not explicitly set, the `sparse` attribute defaults to `false` for new indexes.

  This causes a change in behavior when creating a unique hash index without specifying the
  sparse flag: in 2.4, unique hash indexes were implicitly sparse, always excluding `null` values.
  There was no option to control this behavior, and sparsity was neither supported for non-unique
  hash indexes nor skiplists in 2.4. This implicit sparsity of unique hash indexes was considered
  an inconsistency, and therefore the behavior was cleaned up in 2.5. As of 2.5, indexes will
  only be created sparse if sparsity is explicitly requested. Existing unique hash indexes from 2.4
  or before will automatically be migrated so they are still sparse after the upgrade to 2.5.

  Geo indexes are implicitly sparse, meaning documents without the indexed location attribute or
  containing invalid location coordinate values will be excluded from the index automatically. This
  is also a change when compared to pre-2.5 behavior, when documents with missing or invalid
  coordinate values may have caused errors on insertion when the geo index' `unique` flag was set
  and its `ignoreNull` flag was not.

  This was confusing and has been rectified in 2.5. The method `ensureGeoConstaint()` now does the
  same as `ensureGeoIndex()`. Furthermore, the attributes `constraint`, `unique`, `ignoreNull` and
  `sparse` flags are now completely ignored when creating geo indexes.

  The same is true for fulltext indexes. There is no need to specify non-uniqueness or sparsity for
  geo or fulltext indexes. They will always be non-unique and sparse.

  As sparse indexes may exclude some documents, they cannot be used for every type of query.
  Sparse hash indexes cannot be used to find documents for which at least one of the indexed
  attributes has a value of `null`. For example, the following AQL query cannot use a sparse
  index, even if one was created on attribute `attr`:

      FOR doc In collection
        FILTER doc.attr == null
        RETURN doc

  If the lookup value is non-constant, a sparse index may or may not be used, depending on
  the other types of conditions in the query. If the optimizer can safely determine that
  the lookup value cannot be `null`, a sparse index may be used. When uncertain, the optimizer
  will not make use of a sparse index in a query in order to produce correct results.

  For example, the following queries cannot use a sparse index on `attr` because the optimizer
  will not know beforehand whether the comparison values for `doc.attr` will include `null`:

      FOR doc In collection
        FILTER doc.attr == SOME_FUNCTION(...)
        RETURN doc

      FOR other IN otherCollection
        FOR doc In collection
          FILTER doc.attr == other.attr
          RETURN doc

  Sparse skiplist indexes can be used for sorting if the optimizer can safely detect that the
  index range does not include `null` for any of the index attributes.

* inspection of AQL data-modification queries will now detect if the data-modification part
  of the query can run in lockstep with the data retrieval part of the query, or if the data
  retrieval part must be executed before the data modification can start.

  Executing the two in lockstep allows using much smaller buffers for intermediate results
  and starts the actual data-modification operations much earlier than if the two phases
  were executed separately.

* Allow dynamic attribute names in AQL object literals

  This allows using arbitrary expressions to construct attribute names in object
  literals specified in AQL queries. To disambiguate expressions and other unquoted
  attribute names, dynamic attribute names need to be enclosed in brackets (`[` and `]`).
  Example:

      FOR i IN 1..100
        RETURN { [ CONCAT('value-of-', i) ] : i }

* make AQL optimizer rule "use-index-for-sort" remove sort also in case a non-sorted
  index (e.g. a hash index) is used for only equality lookups and all sort attributes
  are covered by the index.

  Example that does not require an extra sort (needs hash index on `value`):

      FOR doc IN collection FILTER doc.value == 1 SORT doc.value RETURN doc

  Another example that does not require an extra sort (with hash index on `value1`, `value2`):

      FOR doc IN collection FILTER doc.value1 == 1 && doc.value2 == 2 SORT doc.value1, doc.value2 RETURN doc

* make AQL optimizer rule "use-index-for-sort" remove sort also in case the sort criteria
  excludes the left-most index attributes, but the left-most index attributes are used
  by the index for equality-only lookups.

  Example that can use the index for sorting (needs skiplist index on `value1`, `value2`):

      FOR doc IN collection FILTER doc.value1 == 1 SORT doc.value2 RETURN doc

* added selectivity estimates for primary index, edge index, and hash index

  The selectivity estimates are returned by the `GET /_api/index` REST API method
  in a sub-attribute `selectivityEstimate` for each index that supports it. This
  attribute will be omitted for indexes that do not provide selectivity estimates.
  If provided, the selectivity estimate will be a numeric value between 0 and 1.

  Selectivity estimates will also be reported in the result of `collection.getIndexes()`
  for all indexes that support this. If no selectivity estimate can be determined for
  an index, the attribute `selectivityEstimate` will be omitted here, too.

  The web interface also shows selectivity estimates for each index that supports this.

  Currently the following index types can provide selectivity estimates:
  - primary index
  - edge index
  - hash index (unique and non-unique)

  No selectivity estimates will be provided when running in cluster mode.

* fixed issue #1226: arangod log issues

* added additional logger if arangod is started in foreground mode on a tty

* added AQL optimizer rule "move-calculations-down"

* use exclusive native SRWLocks on Windows instead of native mutexes

* added AQL functions `MD5`, `SHA1`, and `RANDOM_TOKEN`.

* reduced number of string allocations when parsing certain AQL queries

  parsing numbers (integers or doubles) does not require a string allocation
  per number anymore

* RequestContext#bodyParam now accepts arbitrary joi schemas and rejects invalid (but well-formed) request bodies.

* enforce that AQL user functions are wrapped inside JavaScript function () declarations

  AQL user functions were always expected to be wrapped inside a JavaScript function, but previously
  this was not enforced when registering a user function. Enforcing the AQL user functions to be contained
  inside functions prevents functions from doing some unexpected things that may have led to undefined
  behavior.

* Windows service uninstalling: only remove service if it points to the currently running binary,
  or --force was specified.

* Windows (debug only): print stacktraces on crash and run minidump

* Windows (cygwin): if you run arangosh in a cygwin shell or via ssh we will detect this and use
  the appropriate output functions.

* Windows: improve process management

* fix IPv6 reverse ip lookups - so far we only did IPv4 addresses.

* improve join documentation, add outer join example

* run jslint for unit tests too, to prevent "memory leaks" by global js objects with native code.

* fix error logging for exceptions - we wouldn't log the exception message itself so far.

* improve error reporting in the http client (Windows & *nix)

* improve error reports in cluster

* Standard errors can now contain custom messages.


v2.4.7 (XXXX-XX-XX)
-------------------

* fixed issue #1282: Geo WITHIN_RECTANGLE for nested lat/lng


v2.4.6 (2015-03-18)
-------------------

* added option `--database.ignore-logfile-errors`

  This option controls how collection datafiles with a CRC mismatch are treated.

  If set to `false`, CRC mismatch errors in collection datafiles will lead
  to a collection not being loaded at all. If a collection needs to be loaded
  during WAL recovery, the WAL recovery will also abort (if not forced with
  `--wal.ignore-recovery-errors true`). Setting this flag to `false` protects
  users from unintentionally using a collection with corrupted datafiles, from
  which only a subset of the original data can be recovered.

  If set to `true`, CRC mismatch errors in collection datafiles will lead to
  the datafile being partially loaded. All data up to until the mismatch will
  be loaded. This will enable users to continue with a collection datafiles
  that are corrupted, but will result in only a partial load of the data.
  The WAL recovery will still abort when encountering a collection with a
  corrupted datafile, at least if `--wal.ignore-recovery-errors` is not set to
  `true`.

  The default value is *true*, so for collections with corrupted datafiles
  there might be partial data loads once the WAL recovery has finished. If
  the WAL recovery will need to load a collection with a corrupted datafile,
  it will still stop when using the default values.

* INCOMPATIBLE CHANGE:

  make the arangod server refuse to start if during startup it finds a non-readable
  `parameter.json` file for a database or a collection.

  Stopping the startup process in this case requires manual intervention (fixing
  the unreadable files), but prevents follow-up errors due to ignored databases or
  collections from happening.

* datafiles and `parameter.json` files written by arangod are now created with read and write
  privileges for the arangod process user, and with read and write privileges for the arangod
  process group.

  Previously, these files were created with user read and write permissions only.

* INCOMPATIBLE CHANGE:

  abort WAL recovery if one of the collection's datafiles cannot be opened

* INCOMPATIBLE CHANGE:

  never try to raise the privileges after dropping them, this can lead to a race condition while
  running the recovery

  If you require to run ArangoDB on a port lower than 1024, you must run ArangoDB as root.

* fixed inefficiencies in `remove` methods of general-graph module

* added option `--database.slow-query-threshold` for controlling the default AQL slow query
  threshold value on server start


v2.4.5 (2015-03-16)
-------------------

* added elapsed time to HTTP request logging output (`--log.requests-file`)

* added AQL current and slow query tracking, killing of AQL queries

  This change enables retrieving the list of currently running AQL queries inside the selected database.
  AQL queries with an execution time beyond a certain threshold can be moved to a "slow query" facility
  and retrieved from there. Queries can also be killed by specifying the query id.

  This change adds the following HTTP REST APIs:

  - `GET /_api/query/current`: for retrieving the list of currently running queries
  - `GET /_api/query/slow`: for retrieving the list of slow queries
  - `DELETE /_api/query/slow`: for clearing the list of slow queries
  - `GET /_api/query/properties`: for retrieving the properties for query tracking
  - `PUT /_api/query/properties`: for adjusting the properties for query tracking
  - `DELETE /_api/query/<id>`: for killing an AQL query

  The following JavaScript APIs have been added:

  - require("org/arangodb/aql/queries").current();
  - require("org/arangodb/aql/queries").slow();
  - require("org/arangodb/aql/queries").clearSlow();
  - require("org/arangodb/aql/queries").properties();
  - require("org/arangodb/aql/queries").kill();

* fixed issue #1265: arangod crashed with SIGSEGV

* fixed issue #1241: Wildcards in examples

* fixed comment parsing in Foxx controllers


v2.4.4 (2015-02-24)
-------------------

* fixed the generation template for foxx apps. It now does not create deprecated functions anymore

* add custom visitor functionality for `GRAPH_NEIGHBORS` function, too

* increased default value of traversal option *maxIterations* to 100 times of its previous
  default value


v2.4.3 (2015-02-06)
-------------------

* fix multi-threading with openssl when running under Windows

* fix timeout on socket operations when running under Windows

* Fixed an error in Foxx routing which caused some apps that worked in 2.4.1 to fail with status 500: `undefined is not a function` errors in 2.4.2
  This error was occurring due to seldom internal rerouting introduced by the malformed application handler.


v2.4.2 (2015-01-30)
-------------------

* added custom visitor functionality for AQL traversals

  This allows more complex result processing in traversals triggered by AQL. A few examples
  are shown in [this article](http://jsteemann.github.io/blog/2015/01/28/using-custom-visitors-in-aql-graph-traversals/).

* improved number of results estimated for nodes of type EnumerateListNode and SubqueryNode
  in AQL explain output

* added AQL explain helper to explain arbitrary AQL queries

  The helper function prints the query execution plan and the indexes to be used in the
  query. It can be invoked from the ArangoShell or the web interface as follows:

      require("org/arangodb/aql/explainer").explain(query);

* enable use of indexes for certain AQL conditions with non-equality predicates, in
  case the condition(s) also refer to indexed attributes

  The following queries will now be able to use indexes:

      FILTER a.indexed == ... && a.indexed != ...
      FILTER a.indexed == ... && a.nonIndexed != ...
      FILTER a.indexed == ... && ! (a.indexed == ...)
      FILTER a.indexed == ... && ! (a.nonIndexed == ...)
      FILTER a.indexed == ... && ! (a.indexed != ...)
      FILTER a.indexed == ... && ! (a.nonIndexed != ...)
      FILTER (a.indexed == ... && a.nonIndexed == ...) || (a.indexed == ... && a.nonIndexed == ...)
      FILTER (a.indexed == ... && a.nonIndexed != ...) || (a.indexed == ... && a.nonIndexed != ...)

* Fixed spuriously occurring "collection not found" errors when running queries on local
  collections on a cluster DB server

* Fixed upload of Foxx applications to the server for apps exceeding approx. 1 MB zipped.

* Malformed Foxx applications will now return a more useful error when any route is requested.

  In Production a Foxx app mounted on /app will display an html page on /app/* stating a 503 Service temporarily not available.
  It will not state any information about your Application.
  Before it was a 404 Not Found without any information and not distinguishable from a correct not found on your route.

  In Development Mode the html page also contains information about the error occurred.

* Unhandled errors thrown in Foxx routes are now handled by the Foxx framework itself.

  In Production the route will return a status 500 with a body {error: "Error statement"}.
  In Development the route will return a status 500 with a body {error: "Error statement", stack: "..."}

  Before, it was status 500 with a plain text stack including ArangoDB internal routing information.

* The Applications tab in web interface will now request development apps more often.
  So if you have a fixed a syntax error in your app it should always be visible after reload.


v2.4.1 (2015-01-19)
-------------------

* improved WAL recovery output

* fixed certain OR optimizations in AQL optimizer

* better diagnostics for arangoimp

* fixed invalid result of HTTP REST API method `/_admin/foxx/rescan`

* fixed possible segmentation fault when passing a Buffer object into a V8 function
  as a parameter

* updated AQB module to 1.8.0.


v2.4.0 (2015-01-13)
-------------------

* updated AQB module to 1.7.0.

* fixed V8 integration-related crashes

* make `fs.move(src, dest)` also fail when both `src` and `dest` are
  existing directories. This ensures the same behavior of the move operation
  on different platforms.

* fixed AQL insert operation for multi-shard collections in cluster

* added optional return value for AQL data-modification queries.
  This allows returning the documents inserted, removed or updated with the query, e.g.

      FOR doc IN docs REMOVE doc._key IN docs LET removed = OLD RETURN removed
      FOR doc IN docs INSERT { } IN docs LET inserted = NEW RETURN inserted
      FOR doc IN docs UPDATE doc._key WITH { } IN docs LET previous = OLD RETURN previous
      FOR doc IN docs UPDATE doc._key WITH { } IN docs LET updated = NEW RETURN updated

  The variables `OLD` and `NEW` are automatically available when a `REMOVE`, `INSERT`,
  `UPDATE` or `REPLACE` statement is immediately followed by a `LET` statement.
  Note that the `LET` and `RETURN` statements in data-modification queries are not as
  flexible as the general versions of `LET` and `RETURN`. When returning documents from
  data-modification operations, only a single variable can be assigned using `LET`, and
  the assignment can only be either `OLD` or `NEW`, but not an arbitrary expression. The
  `RETURN` statement also allows using the just-created variable only, and no arbitrary
  expressions.


v2.4.0-beta1 (2014-12-26)
--------------------------

* fixed superstates in FoxxGenerator

* fixed issue #1065: Aardvark: added creation of documents and edges with _key property

* fixed issue #1198: Aardvark: current AQL editor query is now cached

* Upgraded V8 version from 3.16.14 to 3.29.59

  The built-in version of V8 has been upgraded from 3.16.14 to 3.29.59.
  This activates several ES6 (also dubbed *Harmony* or *ES.next*) features in
  ArangoDB, both in the ArangoShell and the ArangoDB server. They can be
  used for scripting and in server-side actions such as Foxx routes, traversals
  etc.

  The following ES6 features are available in ArangoDB 2.4 by default:

  * iterators
  * the `of` operator
  * symbols
  * predefined collections types (Map, Set etc.)
  * typed arrays

  Many other ES6 features are disabled by default, but can be made available by
  starting arangod or arangosh with the appropriate options:

  * arrow functions
  * proxies
  * generators
  * String, Array, and Number enhancements
  * constants
  * enhanced object and numeric literals

  To activate all these ES6 features in arangod or arangosh, start it with
  the following options:

      arangosh --javascript.v8-options="--harmony --harmony_generators"

  More details on the available ES6 features can be found in
  [this blog](https://jsteemann.github.io/blog/2014/12/19/using-es6-features-in-arangodb/).

* Added Foxx generator for building Hypermedia APIs

  A more detailed description is [here](https://www.arangodb.com/2014/12/08/building-hypermedia-apis-foxxgenerator)

* New `Applications` tab in web interface:

  The `applications` tab got a complete redesign.
  It will now only show applications that are currently running on ArangoDB.
  For a selected application, a new detailed view has been created.
  This view provides a better overview of the app:
  * author
  * license
  * version
  * contributors
  * download links
  * API documentation

  To install a new application, a new dialog is now available.
  It provides the features already available in the console application `foxx-manager` plus some more:
  * install an application from Github
  * install an application from a zip file
  * install an application from ArangoDB's application store
  * create a new application from scratch: this feature uses a generator to
    create a Foxx application with pre-defined CRUD methods for a given list
    of collections. The generated Foxx app can either be downloaded as a zip file or
    be installed on the server. Starting with a new Foxx app has never been easier.

* fixed issue #1102: Aardvark: Layout bug in documents overview

  The documents overview was entirely destroyed in some situations on Firefox.
  We replaced the plugin we used there.

* fixed issue #1168: Aardvark: pagination buttons jumping

* fixed issue #1161: Aardvark: Click on Import JSON imports previously uploaded file

* removed configure options `--enable-all-in-one-v8`, `--enable-all-in-one-icu`,
  and `--enable-all-in-one-libev`.

* global internal rename to fix naming incompatibilities with JSON:

  Internal functions with names containing `array` have been renamed to `object`,
  internal functions with names containing `list` have been renamed to `array`.
  The renaming was mainly done in the C++ parts. The documentation has also been
  adjusted so that the correct JSON type names are used in most places.

  The change also led to the addition of a few function aliases in AQL:

  * `TO_LIST` now is an alias of the new `TO_ARRAY`
  * `IS_LIST` now is an alias of the new `IS_ARRAY`
  * `IS_DOCUMENT` now is an alias of the new `IS_OBJECT`

  The changed also renamed the option `mergeArrays` to `mergeObjects` for AQL
  data-modification query options and HTTP document modification API

* AQL: added optimizer rule "remove-filter-covered-by-index"

  This rule removes FilterNodes and CalculationNodes from an execution plan if the
  filter is already covered by a previous IndexRangeNode. Removing the CalculationNode
  and the FilterNode will speed up query execution because the query requires less
  computation.

* AQL: added optimizer rule "remove-sort-rand"

  This rule removes a `SORT RAND()` expression from a query and moves the random
  iteration into the appropriate `EnumerateCollectionNode`. This is more efficient
  than individually enumerating and then sorting randomly.

* AQL: range optimizations for IN and OR

  This change enables usage of indexes for several additional cases. Filters containing
  the `IN` operator can now make use of indexes, and multiple OR- or AND-combined filter
  conditions can now also use indexes if the filters are accessing the same indexed
  attribute.

  Here are a few examples of queries that can now use indexes but couldn't before:

    FOR doc IN collection
      FILTER doc.indexedAttribute == 1 || doc.indexedAttribute > 99
      RETURN doc

    FOR doc IN collection
      FILTER doc.indexedAttribute IN [ 3, 42 ] || doc.indexedAttribute > 99
      RETURN doc

    FOR doc IN collection
      FILTER (doc.indexedAttribute > 2 && doc.indexedAttribute < 10) ||
             (doc.indexedAttribute > 23 && doc.indexedAttribute < 42)
      RETURN doc

* fixed issue #500: AQL parentheses issue

  This change allows passing subqueries as AQL function parameters without using
  duplicate brackets (e.g. `FUNC(query)` instead of `FUNC((query))`

* added optional `COUNT` clause to AQL `COLLECT`

  This allows more efficient group count calculation queries, e.g.

      FOR doc IN collection
        COLLECT age = doc.age WITH COUNT INTO length
        RETURN { age: age, count: length }

  A count-only query is also possible:

      FOR doc IN collection
        COLLECT WITH COUNT INTO length
        RETURN length

* fixed missing makeDirectory when fetching a Foxx application from a zip file

* fixed issue #1134: Change the default endpoint to localhost

  This change will modify the IP address ArangoDB listens on to 127.0.0.1 by default.
  This will make new ArangoDB installations unaccessible from clients other than
  localhost unless changed. This is a security feature.

  To make ArangoDB accessible from any client, change the server's configuration
  (`--server.endpoint`) to either `tcp://0.0.0.0:8529` or the server's publicly
  visible IP address.

* deprecated `Repository#modelPrototype`. Use `Repository#model` instead.

* IMPORTANT CHANGE: by default, system collections are included in replication and all
  replication API return values. This will lead to user accounts and credentials
  data being replicated from master to slave servers. This may overwrite
  slave-specific database users.

  If this is undesired, the `_users` collection can be excluded from replication
  easily by setting the `includeSystem` attribute to `false` in the following commands:

  * replication.sync({ includeSystem: false });
  * replication.applier.properties({ includeSystem: false });

  This will exclude all system collections (including `_aqlfunctions`, `_graphs` etc.)
  from the initial synchronization and the continuous replication.

  If this is also undesired, it is also possible to specify a list of collections to
  exclude from the initial synchronization and the continuous replication using the
  `restrictCollections` attribute, e.g.:

      replication.applier.properties({
        includeSystem: true,
        restrictType: "exclude",
        restrictCollections: [ "_users", "_graphs", "foo" ]
      });

  The HTTP API methods for fetching the replication inventory and for dumping collections
  also support the `includeSystem` control flag via a URL parameter.

* removed DEPRECATED replication methods:
  * `replication.logger.start()`
  * `replication.logger.stop()`
  * `replication.logger.properties()`
  * HTTP PUT `/_api/replication/logger-start`
  * HTTP PUT `/_api/replication/logger-stop`
  * HTTP GET `/_api/replication/logger-config`
  * HTTP PUT `/_api/replication/logger-config`

* fixed issue #1174, which was due to locking problems in distributed
  AQL execution

* improved cluster locking for AQL avoiding deadlocks

* use DistributeNode for modifying queries with REPLACE and UPDATE, if
  possible


v2.3.6 (2015-XX-XX)
-------------------

* fixed AQL subquery optimization that produced wrong result when multiple subqueries
  directly followed each other and and a directly following `LET` statement did refer
  to any but the first subquery.


v2.3.5 (2015-01-16)
-------------------

* fixed intermittent 404 errors in Foxx apps after mounting or unmounting apps

* fixed issue #1200: Expansion operator results in "Cannot call method 'forEach' of null"

* fixed issue #1199: Cannot unlink root node of plan


v2.3.4 (2014-12-23)
-------------------

* fixed cerberus path for MyArangoDB


v2.3.3 (2014-12-17)
-------------------

* fixed error handling in instantiation of distributed AQL queries, this
  also fixes a bug in cluster startup with many servers

* issue #1185: parse non-fractional JSON numbers with exponent (e.g. `4e-261`)

* issue #1159: allow --server.request-timeout and --server.connect-timeout of 0


v2.3.2 (2014-12-09)
-------------------

* fixed issue #1177: Fix bug in the user app's storage

* fixed issue #1173: AQL Editor "Save current query" resets user password

* fixed missing makeDirectory when fetching a Foxx application from a zip file

* put in warning about default changed: fixed issue #1134: Change the default endpoint to localhost

* fixed issue #1163: invalid fullCount value returned from AQL

* fixed range operator precedence

* limit default maximum number of plans created by AQL optimizer to 256 (from 1024)

* make AQL optimizer not generate an extra plan if an index can be used, but modify
  existing plans in place

* fixed AQL cursor ttl (time-to-live) issue

  Any user-specified cursor ttl value was not honored since 2.3.0.

* fixed segfault in AQL query hash index setup with unknown shapes

* fixed memleaks

* added AQL optimizer rule for removing `INTO` from a `COLLECT` statement if not needed

* fixed issue #1131

  This change provides the `KEEP` clause for `COLLECT ... INTO`. The `KEEP` clause
  allows controlling which variables will be kept in the variable created by `INTO`.

* fixed issue #1147, must protect dispatcher ID for etcd

v2.3.1 (2014-11-28)
-------------------

* recreate password if missing during upgrade

* fixed issue #1126

* fixed non-working subquery index optimizations

* do not restrict summary of Foxx applications to 60 characters

* fixed display of "required" path parameters in Foxx application documentation

* added more optimizations of constants values in AQL FILTER conditions

* fixed invalid or-to-in optimization for FILTERs containing comparisons
  with boolean values

* fixed replication of `_graphs` collection

* added AQL list functions `PUSH`, `POP`, `UNSHIFT`, `SHIFT`, `REMOVE_VALUES`,
  `REMOVE_VALUE`, `REMOVE_NTH` and `APPEND`

* added AQL functions `CALL` and `APPLY` to dynamically call other functions

* fixed AQL optimizer cost estimation for LIMIT node

* prevent Foxx queues from permanently writing to the journal even when
  server is idle

* fixed AQL COLLECT statement with INTO clause, which copied more variables
  than v2.2 and thus lead to too much memory consumption.
  This deals with #1107.

* fixed AQL COLLECT statement, this concerned every COLLECT statement,
  only the first group had access to the values of the variables before
  the COLLECT statement. This deals with #1127.

* fixed some AQL internals, where sometimes too many items were
  fetched from upstream in the presence of a LIMIT clause. This should
  generally improve performance.


v2.3.0 (2014-11-18)
-------------------

* fixed syslog flags. `--log.syslog` is deprecated and setting it has no effect,
  `--log.facility` now works as described. Application name has been changed from
  `triagens` to `arangod`. It can be changed using `--log.application`. The syslog
  will only contain the actual log message. The datetime prefix is omitted.

* fixed deflate in SimpleHttpClient

* fixed issue #1104: edgeExamples broken or changed

* fixed issue #1103: Error while importing user queries

* fixed issue #1100: AQL: HAS() fails on doc[attribute_name]

* fixed issue #1098: runtime error when creating graph vertex

* hide system applications in **Applications** tab by default

  Display of system applications can be toggled by using the *system applications*
  toggle in the UI.

* added HTTP REST API for managing tasks (`/_api/tasks`)

* allow passing character lists as optional parameter to AQL functions `TRIM`,
  `LTRIM` and `RTRIM`

  These functions now support trimming using custom character lists. If no character
  lists are specified, all whitespace characters will be removed as previously:

      TRIM("  foobar\t \r\n ")         // "foobar"
      TRIM(";foo;bar;baz, ", "; ")     // "foo;bar;baz"

* added AQL string functions `LTRIM`, `RTRIM`, `FIND_FIRST`, `FIND_LAST`, `SPLIT`,
  `SUBSTITUTE`

* added AQL functions `ZIP`, `VALUES` and `PERCENTILE`

* made AQL functions `CONCAT` and `CONCAT_SEPARATOR` work with list arguments

* dynamically create extra dispatcher threads if required

* fixed issue #1097: schemas in the API docs no longer show required properties as optional


v2.3.0-beta2 (2014-11-08)
-------------------------

* front-end: new icons for uploading and downloading JSON documents into a collection

* front-end: fixed documents pagination css display error

* front-end: fixed flickering of the progress view

* front-end: fixed missing event for documents filter function

* front-end: jsoneditor: added CMD+Return (Mac) CTRL+Return (Linux/Win) shortkey for
  saving a document

* front-end: added information tooltip for uploading json documents.

* front-end: added database management view to the collapsed navigation menu

* front-end: added collection truncation feature

* fixed issue #1086: arangoimp: Odd errors if arguments are not given properly

* performance improvements for AQL queries that use JavaScript-based expressions
  internally

* added AQL geo functions `WITHIN_RECTANGLE` and `IS_IN_POLYGON`

* fixed non-working query results download in AQL editor of web interface

* removed debug print message in AQL editor query export routine

* fixed issue #1075: Aardvark: user name required even if auth is off #1075

  The fix for this prefills the username input field with the current user's
  account name if any and `root` (the default username) otherwise. Additionally,
  the tooltip text has been slightly adjusted.

* fixed issue #1069: Add 'raw' link to swagger ui so that the raw swagger
  json can easily be retrieved

  This adds a link to the Swagger API docs to an application's detail view in
  the **Applications** tab of the web interface. The link produces the Swagger
  JSON directly. If authentication is turned on, the link requires authentication,
  too.

* documentation updates


v2.3.0-beta1 (2014-11-01)
-------------------------

* added dedicated `NOT IN` operator for AQL

  Previously, a `NOT IN` was only achievable by writing a negated `IN` condition:

      FOR i IN ... FILTER ! (i IN [ 23, 42 ]) ...

  This can now alternatively be expressed more intuitively as follows:

      FOR i IN ... FILTER i NOT IN [ 23, 42 ] ...

* added alternative logical operator syntax for AQL

  Previously, the logical operators in AQL could only be written as:
  - `&&`: logical and
  - `||`: logical or
  - `!`: negation

  ArangoDB 2.3 introduces the alternative variants for these operators:
  - `AND`: logical and
  - `OR`: logical or
  - `NOT`: negation

  The new syntax is just an alternative to the old syntax, allowing easier
  migration from SQL. The old syntax is still fully supported and will be.

* improved output of `ArangoStatement.parse()` and POST `/_api/query`

  If an AQL query can be parsed without problems, The return value of
  `ArangoStatement.parse()` now contains an attribute `ast` with the abstract
  syntax tree of the query (before optimizations). Though this is an internal
  representation of the query and is subject to change, it can be used to inspect
  how ArangoDB interprets a given query.

* improved `ArangoStatement.explain()` and POST `/_api/explain`

  The commands for explaining AQL queries have been improved.

* added command-line option `--javascript.v8-contexts` to control the number of
  V8 contexts created in arangod.

  Previously, the number of V8 contexts was equal to the number of server threads
  (as specified by option `--server.threads`).

  However, it may be sensible to create different amounts of threads and V8
  contexts. If the option is not specified, the number of V8 contexts created
  will be equal to the number of server threads. Thus no change in configuration
  is required to keep the old behavior.

  If you are using the default config files or merge them with your local config
  files, please review if the default number of server threads is okay in your
  environment. Additionally you should verify that the number of V8 contexts
  created (as specified in option `--javascript.v8-contexts`) is okay.

* the number of server.threads specified is now the minimum of threads
  started. There are situation in which threads are waiting for results of
  distributed database servers. In this case the number of threads is
  dynamically increased.

* removed index type "bitarray"

  Bitarray indexes were only half-way documented and integrated in previous versions
  of ArangoDB so their benefit was limited. The support for bitarray indexes has
  thus been removed in ArangoDB 2.3. It is not possible to create indexes of type
  "bitarray" with ArangoDB 2.3.

  When a collection is opened that contains a bitarray index definition created
  with a previous version of ArangoDB, ArangoDB will ignore it and log the following
  warning:

      index type 'bitarray' is not supported in this version of ArangoDB and is ignored

  Future versions of ArangoDB may automatically remove such index definitions so the
  warnings will eventually disappear.

* removed internal "_admin/modules/flush" in order to fix requireApp

* added basic support for handling binary data in Foxx

  Requests with binary payload can be processed in Foxx applications by
  using the new method `res.rawBodyBuffer()`. This will return the unparsed request
  body as a Buffer object.

  There is now also the method `req.requestParts()` available in Foxx to retrieve
  the individual components of a multipart HTTP request.

  Buffer objects can now be used when setting the response body of any Foxx action.
  Additionally, `res.send()` has been added as a convenience method for returning
  strings, JSON objects or buffers from a Foxx action:

      res.send("<p>some HTML</p>");
      res.send({ success: true });
      res.send(new Buffer("some binary data"));

  The convenience method `res.sendFile()` can now be used to easily return the
  contents of a file from a Foxx action:

      res.sendFile(applicationContext.foxxFilename("image.png"));

  `fs.write` now accepts not only strings but also Buffer objects as second parameter:

      fs.write(filename, "some data");
      fs.write(filename, new Buffer("some binary data"));

  `fs.readBuffer` can be used to return the contents of a file in a Buffer object.

* improved performance of insertion into non-unique hash indexes significantly in case
  many duplicate keys are used in the index

* issue #1042: set time zone in log output

  the command-line option `--log.use-local-time` was added to print dates and times in
  the server-local timezone instead of UTC

* command-line options that require a boolean value now validate the
  value given on the command-line

  This prevents issues if no value is specified for an option that
  requires a boolean value. For example, the following command-line would
  have caused trouble in 2.2, because `--server.endpoint` would have been
  used as the value for the `--server.disable-authentication` options
  (which requires a boolean value):

      arangod --server.disable-authentication --server.endpoint tcp://127.0.0.1:8529 data

  In 2.3, running this command will fail with an error and requires to
  be modified to:

      arangod --server.disable-authentication true --server.endpoint tcp://127.0.0.1:8529 data

* improved performance of CSV import in arangoimp

* fixed issue #1027: Stack traces are off-by-one

* fixed issue #1026: Modules loaded in different files within the same app
  should refer to the same module

* fixed issue #1025: Traversal not as expected in undirected graph

* added a _relation function in the general-graph module.

  This deprecated _directedRelation and _undirectedRelation.
  ArangoDB does not offer any constraints for undirected edges
  which caused some confusion of users how undirected relations
  have to be handled. Relation now only supports directed relations
  and the user can actively simulate undirected relations.

* changed return value of Foxx.applicationContext#collectionName:

  Previously, the function could return invalid collection names because
  invalid characters were not replaced in the application name prefix, only
  in the collection name passed.

  Now, the function replaces invalid characters also in the application name
  prefix, which might to slightly different results for application names that
  contained any characters outside the ranges [a-z], [A-Z] and [0-9].

* prevent XSS in AQL editor and logs view

* integrated tutorial into ArangoShell and web interface

* added option `--backslash-escape` for arangoimp when running CSV file imports

* front-end: added download feature for (filtered) documents

* front-end: added download feature for the results of a user query

* front-end: added function to move documents to another collection

* front-end: added sort-by attribute to the documents filter

* front-end: added sorting feature to database, graph management and user management view.

* issue #989: front-end: Databases view not refreshing after deleting a database

* issue #991: front-end: Database search broken

* front-end: added infobox which shows more information about a document (_id, _rev, _key) or
  an edge (_id, _rev, _key, _from, _to). The from and to attributes are clickable and redirect
  to their document location.

* front-end: added edit-mode for deleting multiple documents at the same time.

* front-end: added delete button to the detailed document/edge view.

* front-end: added visual feedback for saving documents/edges inside the editor (error/success).

* front-end: added auto-focusing for the first input field in a modal.

* front-end: added validation for user input in a modal.

* front-end: user defined queries are now stored inside the database and are bound to the current
  user, instead of using the local storage functionality of the browsers. The outcome of this is
  that user defined queries are now independently usable from any device. Also queries can now be
  edited through the standard document editor of the front-end through the _users collection.

* front-end: added import and export functionality for user defined queries.

* front-end: added new keywords and functions to the aql-editor theme

* front-end: applied tile-style to the graph view

* front-end: now using the new graph api including multi-collection support

* front-end: foxx apps are now deletable

* front-end: foxx apps are now installable and updateable through github, if github is their
  origin.

* front-end: added foxx app version control. Multiple versions of a single foxx app are now
  installable and easy to manage and are also arranged in groups.

* front-end: the user-set filter of a collection is now stored until the user navigates to
  another collection.

* front-end: fetching and filtering of documents, statistics, and query operations are now
  handled with asynchronous ajax calls.

* front-end: added progress indicator if the front-end is waiting for a server operation.

* front-end: fixed wrong count of documents in the documents view of a collection.

* front-end: fixed unexpected styling of the manage db view and navigation.

* front-end: fixed wrong handling of select fields in a modal view.

* front-end: fixed wrong positioning of some tooltips.

* automatically call `toJSON` function of JavaScript objects (if present)
  when serializing them into database documents. This change allows
  storing JavaScript date objects in the database in a sensible manner.


v2.2.7 (2014-11-19)
-------------------

* fixed issue #998: Incorrect application URL for non-system Foxx apps

* fixed issue #1079: AQL editor: keyword WITH in UPDATE query is not highlighted

* fix memory leak in cluster nodes

* fixed registration of AQL user-defined functions in Web UI (JS shell)

* fixed error display in Web UI for certain errors
  (now error message is printed instead of 'undefined')

* fixed issue #1059: bug in js module console

* fixed issue #1056: "fs": zip functions fail with passwords

* fixed issue #1063: Docs: measuring unit of --wal.logfile-size?

* fixed issue #1062: Docs: typo in 14.2 Example data


v2.2.6 (2014-10-20)
-------------------

* fixed issue #972: Compilation Issue

* fixed issue #743: temporary directories are now unique and one can read
  off the tool that created them, if empty, they are removed atexit

* Highly improved performance of all AQL GRAPH_* functions.

* Orphan collections in general graphs can now be found via GRAPH_VERTICES
  if either "any" or no direction is defined

* Fixed documentation for AQL function GRAPH_NEIGHBORS.
  The option "vertexCollectionRestriction" is meant to filter the target
  vertices only, and should not filter the path.

* Fixed a bug in GRAPH_NEIGHBORS which enforced only empty results
  under certain conditions


v2.2.5 (2014-10-09)
-------------------

* fixed issue #961: allow non-JSON values in undocument request bodies

* fixed issue 1028: libicu is now statically linked

* fixed cached lookups of collections on the server, which may have caused spurious
  problems after collection rename operations


v2.2.4 (2014-10-01)
-------------------

* fixed accessing `_from` and `_to` attributes in `collection.byExample` and
  `collection.firstExample`

  These internal attributes were not handled properly in the mentioned functions, so
  searching for them did not always produce documents

* fixed issue #1030: arangoimp 2.2.3 crashing, not logging on large Windows CSV file

* fixed issue #1025: Traversal not as expected in undirected graph

* fixed issue #1020

  This requires re-introducing the startup option `--database.force-sync-properties`.

  This option can again be used to force fsyncs of collection, index and database properties
  stored as JSON strings on disk in files named `parameter.json`. Syncing these files after
  a write may be necessary if the underlying storage does not sync file contents by itself
  in a "sensible" amount of time after a file has been written and closed.

  The default value is `true` so collection, index and database properties will always be
  synced to disk immediately. This affects creating, renaming and dropping collections as
  well as creating and dropping databases and indexes. Each of these operations will perform
  an additional fsync on the `parameter.json` file if the option is set to `true`.

  It might be sensible to set this option to `false` for workloads that create and drop a
  lot of collections (e.g. test runs).

  Document operations such as creating, updating and dropping documents are not affected
  by this option.

* fixed issue #1016: AQL editor bug

* fixed issue #1014: WITHIN function returns wrong distance

* fixed AQL shortest path calculation in function `GRAPH_SHORTEST_PATH` to return
  complete vertex objects instead of just vertex ids

* allow changing of attributes of documents stored in server-side JavaScript variables

  Previously, the following did not work:

      var doc = db.collection.document(key);
      doc._key = "abc"; // overwriting internal attributes not supported
      doc.value = 123;  // overwriting existing attributes not supported

  Now, modifying documents stored in server-side variables (e.g. `doc` in the above case)
  is supported. Modifying the variables will not update the documents in the database,
  but will modify the JavaScript object (which can be written back to the database using
  `db.collection.update` or `db.collection.replace`)

* fixed issue #997: arangoimp apparently doesn't support files >2gig on Windows

  large file support (requires using `_stat64` instead of `stat`) is now supported on
  Windows


v2.2.3 (2014-09-02)
-------------------

* added `around` for Foxx controller

* added `type` option for HTTP API `GET /_api/document?collection=...`

  This allows controlling the type of results to be returned. By default, paths to
  documents will be returned, e.g.

      [
        `/_api/document/test/mykey1`,
        `/_api/document/test/mykey2`,
        ...
      ]

  To return a list of document ids instead of paths, the `type` URL parameter can be
  set to `id`:

      [
        `test/mykey1`,
        `test/mykey2`,
        ...
      ]

  To return a list of document keys only, the `type` URL parameter can be set to `key`:

      [
        `mykey1`,
        `mykey2`,
        ...
      ]


* properly capitalize HTTP response header field names in case the `x-arango-async`
  HTTP header was used in a request.

* fixed several documentation issues

* speedup for several general-graph functions, AQL functions starting with `GRAPH_`
  and traversals


v2.2.2 (2014-08-08)
-------------------

* allow storing non-reserved attribute names starting with an underscore

  Previous versions of ArangoDB parsed away all attribute names that started with an
  underscore (e.g. `_test', '_foo', `_bar`) on all levels of a document (root level
  and sub-attribute levels). While this behavior was documented, it was unintuitive and
  prevented storing documents inside other documents, e.g.:

      {
        "_key" : "foo",
        "_type" : "mydoc",
        "references" : [
          {
            "_key" : "something",
            "_rev" : "...",
            "value" : 1
          },
          {
            "_key" : "something else",
            "_rev" : "...",
            "value" : 2
          }
        ]
      }

  In the above example, previous versions of ArangoDB removed all attributes and
  sub-attributes that started with underscores, meaning the embedded documents would lose
  some of their attributes. 2.2.2 should preserve such attributes, and will also allow
  storing user-defined attribute names on the top-level even if they start with underscores
  (such as `_type` in the above example).

* fix conversion of JavaScript String, Number and Boolean objects to JSON.

  Objects created in JavaScript using `new Number(...)`, `new String(...)`, or
  `new Boolean(...)` were not converted to JSON correctly.

* fixed a race condition on task registration (i.e. `require("org/arangodb/tasks").register()`)

  this race condition led to undefined behavior when a just-created task with no offset and
  no period was instantly executed and deleted by the task scheduler, before the `register`
  function returned to the caller.

* changed run-tests.sh to execute all suitable tests.

* switch to new version of gyp

* fixed upgrade button


v2.2.1 (2014-07-24)
-------------------

* fixed hanging write-ahead log recovery for certain cases that involved dropping
  databases

* fixed issue with --check-version: when creating a new database the check failed

* issue #947 Foxx applicationContext missing some properties

* fixed issue with --check-version: when creating a new database the check failed

* added startup option `--wal.suppress-shape-information`

  Setting this option to `true` will reduce memory and disk space usage and require
  less CPU time when modifying documents or edges. It should therefore be turned on
  for standalone ArangoDB servers. However, for servers that are used as replication
  masters, setting this option to `true` will effectively disable the usage of the
  write-ahead log for replication, so it should be set to `false` for any replication
  master servers.

  The default value for this option is `false`.

* added optional `ttl` attribute to specify result cursor expiration for HTTP API method
  `POST /_api/cursor`

  The `ttl` attribute can be used to prevent cursor results from timing out too early.

* issue #947: Foxx applicationContext missing some properties

* (reported by Christian Neubauer):

  The problem was that in Google's V8, signed and unsigned chars are not always declared cleanly.
  so we need to force v8 to compile with forced signed chars which is done by the Flag:
    -fsigned-char
  at least it is enough to follow the instructions of compiling arango on rasperry
  and add "CFLAGS='-fsigned-char'" to the make command of V8 and remove the armv7=0

* Fixed a bug with the replication client. In the case of single document
  transactions the collection was not write locked.


v2.2.0 (2014-07-10)
-------------------

* The replication methods `logger.start`, `logger.stop` and `logger.properties` are
  no-ops in ArangoDB 2.2 as there is no separate replication logger anymore. Data changes
  are logged into the write-ahead log in ArangoDB 2.2, and not separately by the
  replication logger. The replication logger object is still there in ArangoDB 2.2 to
  ensure backwards-compatibility, however, logging cannot be started, stopped or
  configured anymore. Using any of these methods will do nothing.

  This also affects the following HTTP API methods:
  - `PUT /_api/replication/logger-start`
  - `PUT /_api/replication/logger-stop`
  - `GET /_api/replication/logger-config`
  - `PUT /_api/replication/logger-config`

  Using any of these methods is discouraged from now on as they will be removed in
  future versions of ArangoDB.

* INCOMPATIBLE CHANGE: replication of transactions has changed. Previously, transactions
  were logged on a master in one big block and shipped to a slave in one block, too.
  Now transactions will be logged and replicated as separate entries, allowing transactions
  to be bigger and also ensure replication progress.

  This change also affects the behavior of the `stop` method of the replication applier.
  If the replication applier is now stopped manually using the `stop` method and later
  restarted using the `start` method, any transactions that were unfinished at the
  point of stopping will be aborted on a slave, even if they later commit on the master.

  In ArangoDB 2.2, stopping the replication applier manually should be avoided unless the
  goal is to stop replication permanently or to do a full resync with the master anyway.
  If the replication applier still must be stopped, it should be made sure that the
  slave has fetched and applied all pending operations from a master, and that no
  extra transactions are started on the master before the `stop` command on the slave
  is executed.

  Replication of transactions in ArangoDB 2.2 might also lock the involved collections on
  the slave while a transaction is either committed or aborted on the master and the
  change has been replicated to the slave. This change in behavior may be important for
  slave servers that are used for read-scaling. In order to avoid long lasting collection
  locks on the slave, transactions should be kept small.

  The `_replication` system collection is not used anymore in ArangoDB 2.2 and its usage is
  discouraged.

* INCOMPATIBLE CHANGE: the figures reported by the `collection.figures` method
  now only reflect documents and data contained in the journals and datafiles of
  collections. Documents or deletions contained only in the write-ahead log will
  not influence collection figures until the write-ahead log garbage collection
  kicks in. The figures for a collection might therefore underreport the total
  resource usage of a collection.

  Additionally, the attributes `lastTick` and `uncollectedLogfileEntries` have been
  added to the result of the `figures` operation and the HTTP API method
  `PUT /_api/collection/figures`

* added `insert` method as an alias for `save`. Documents can now be inserted into
  a collection using either method:

      db.test.save({ foo: "bar" });
      db.test.insert({ foo: "bar" });

* added support for data-modification AQL queries

* added AQL keywords `INSERT`, `UPDATE`, `REPLACE` and `REMOVE` (and `WITH`) to
  support data-modification AQL queries.

  Unquoted usage of these keywords for attribute names in AQL queries will likely
  fail in ArangoDB 2.2. If any such attribute name needs to be used in a query, it
  should be enclosed in backticks to indicate the usage of a literal attribute
  name.

  For example, the following query will fail in ArangoDB 2.2 with a parse error:

      FOR i IN foo RETURN i.remove

  and needs to be rewritten like this:

      FOR i IN foo RETURN i.`remove`

* disallow storing of JavaScript objects that contain JavaScript native objects
  of type `Date`, `Function`, `RegExp` or `External`, e.g.

      db.test.save({ foo: /bar/ });
      db.test.save({ foo: new Date() });

  will now print

      Error: <data> cannot be converted into JSON shape: could not shape document

  Previously, objects of these types were silently converted into an empty object
  (i.e. `{ }`).

  To store such objects in a collection, explicitly convert them into strings
  like this:

      db.test.save({ foo: String(/bar/) });
      db.test.save({ foo: String(new Date()) });

* The replication methods `logger.start`, `logger.stop` and `logger.properties` are
  no-ops in ArangoDB 2.2 as there is no separate replication logger anymore. Data changes
  are logged into the write-ahead log in ArangoDB 2.2, and not separately by the
  replication logger. The replication logger object is still there in ArangoDB 2.2 to
  ensure backwards-compatibility, however, logging cannot be started, stopped or
  configured anymore. Using any of these methods will do nothing.

  This also affects the following HTTP API methods:
  - `PUT /_api/replication/logger-start`
  - `PUT /_api/replication/logger-stop`
  - `GET /_api/replication/logger-config`
  - `PUT /_api/replication/logger-config`

  Using any of these methods is discouraged from now on as they will be removed in
  future versions of ArangoDB.

* INCOMPATIBLE CHANGE: replication of transactions has changed. Previously, transactions
  were logged on a master in one big block and shipped to a slave in one block, too.
  Now transactions will be logged and replicated as separate entries, allowing transactions
  to be bigger and also ensure replication progress.

  This change also affects the behavior of the `stop` method of the replication applier.
  If the replication applier is now stopped manually using the `stop` method and later
  restarted using the `start` method, any transactions that were unfinished at the
  point of stopping will be aborted on a slave, even if they later commit on the master.

  In ArangoDB 2.2, stopping the replication applier manually should be avoided unless the
  goal is to stop replication permanently or to do a full resync with the master anyway.
  If the replication applier still must be stopped, it should be made sure that the
  slave has fetched and applied all pending operations from a master, and that no
  extra transactions are started on the master before the `stop` command on the slave
  is executed.

  Replication of transactions in ArangoDB 2.2 might also lock the involved collections on
  the slave while a transaction is either committed or aborted on the master and the
  change has been replicated to the slave. This change in behavior may be important for
  slave servers that are used for read-scaling. In order to avoid long lasting collection
  locks on the slave, transactions should be kept small.

  The `_replication` system collection is not used anymore in ArangoDB 2.2 and its usage is
  discouraged.

* INCOMPATIBLE CHANGE: the figures reported by the `collection.figures` method
  now only reflect documents and data contained in the journals and datafiles of
  collections. Documents or deletions contained only in the write-ahead log will
  not influence collection figures until the write-ahead log garbage collection
  kicks in. The figures for a collection might therefore underreport the total
  resource usage of a collection.

  Additionally, the attributes `lastTick` and `uncollectedLogfileEntries` have been
  added to the result of the `figures` operation and the HTTP API method
  `PUT /_api/collection/figures`

* added `insert` method as an alias for `save`. Documents can now be inserted into
  a collection using either method:

      db.test.save({ foo: "bar" });
      db.test.insert({ foo: "bar" });

* added support for data-modification AQL queries

* added AQL keywords `INSERT`, `UPDATE`, `REPLACE` and `REMOVE` (and `WITH`) to
  support data-modification AQL queries.

  Unquoted usage of these keywords for attribute names in AQL queries will likely
  fail in ArangoDB 2.2. If any such attribute name needs to be used in a query, it
  should be enclosed in backticks to indicate the usage of a literal attribute
  name.

  For example, the following query will fail in ArangoDB 2.2 with a parse error:

      FOR i IN foo RETURN i.remove

  and needs to be rewritten like this:

      FOR i IN foo RETURN i.`remove`

* disallow storing of JavaScript objects that contain JavaScript native objects
  of type `Date`, `Function`, `RegExp` or `External`, e.g.

      db.test.save({ foo: /bar/ });
      db.test.save({ foo: new Date() });

  will now print

      Error: <data> cannot be converted into JSON shape: could not shape document

  Previously, objects of these types were silently converted into an empty object
  (i.e. `{ }`).

  To store such objects in a collection, explicitly convert them into strings
  like this:

      db.test.save({ foo: String(/bar/) });
      db.test.save({ foo: String(new Date()) });

* honor startup option `--server.disable-statistics` when deciding whether or not
  to start periodic statistics collection jobs

  Previously, the statistics collection jobs were started even if the server was
  started with the `--server.disable-statistics` flag being set to `true`

* removed startup option `--random.no-seed`

  This option had no effect in previous versions of ArangoDB and was thus removed.

* removed startup option `--database.remove-on-drop`

  This option was used for debugging only.

* removed startup option `--database.force-sync-properties`

  This option is now superfluous as collection properties are now stored in the
  write-ahead log.

* introduced write-ahead log

  All write operations in an ArangoDB server instance are automatically logged
  to the server's write-ahead log. The write-ahead log is a set of append-only
  logfiles, and it is used in case of a crash recovery and for replication.
  Data from the write-ahead log will eventually be moved into the journals or
  datafiles of collections, allowing the server to remove older write-ahead log
  logfiles. Figures of collections will be updated when data are moved from the
  write-ahead log into the journals or datafiles of collections.

  Cross-collection transactions in ArangoDB should benefit considerably by this
  change, as less writes than in previous versions are required to ensure the data
  of multiple collections are atomically and durably committed. All data-modifying
  operations inside transactions (insert, update, remove) will write their
  operations into the write-ahead log directly, making transactions with multiple
  operations also require less physical memory than in previous versions of ArangoDB,
  that required all transaction data to fit into RAM.

  The `_trx` system collection is not used anymore in ArangoDB 2.2 and its usage is
  discouraged.

  The data in the write-ahead log can also be used in the replication context.
  The `_replication` collection that was used in previous versions of ArangoDB to
  store all changes on the server is not used anymore in ArangoDB 2.2. Instead,
  slaves can read from a master's write-ahead log to get informed about most
  recent changes. This removes the need to store data-modifying operations in
  both the actual place and the `_replication` collection.

* removed startup option `--server.disable-replication-logger`

  This option is superfluous in ArangoDB 2.2. There is no dedicated replication
  logger in ArangoDB 2.2. There is now always the write-ahead log, and it is also
  used as the server's replication log. Specifying the startup option
  `--server.disable-replication-logger` will do nothing in ArangoDB 2.2, but the
  option should not be used anymore as it might be removed in a future version.

* changed behavior of replication logger

  There is no dedicated replication logger in ArangoDB 2.2 as there is the
  write-ahead log now. The existing APIs for starting and stopping the replication
  logger still exist in ArangoDB 2.2 for downwards-compatibility, but calling
  the start or stop operations are no-ops in ArangoDB 2.2. When querying the
  replication logger status via the API, the server will always report that the
  replication logger is running. Configuring the replication logger is a no-op
  in ArangoDB 2.2, too. Changing the replication logger configuration has no
  effect. Instead, the write-ahead log configuration can be changed.

* removed MRuby integration for arangod

  ArangoDB had an experimental MRuby integration in some of the publish builds.
  This wasn't continuously developed, and so it has been removed in ArangoDB 2.2.

  This change has led to the following startup options being superfluous:

  - `--ruby.gc-interval`
  - `--ruby.action-directory`
  - `--ruby.modules-path`
  - `--ruby.startup-directory`

  Specifying these startup options will do nothing in ArangoDB 2.2, but the
  options should be avoided from now on as they might be removed in future versions.

* reclaim index memory when last document in collection is deleted

  Previously, deleting documents from a collection did not lead to index sizes being
  reduced. Instead, the already allocated index memory was re-used when a collection
  was refilled.

  Now, index memory for primary indexes and hash indexes is reclaimed instantly when
  the last document from a collection is removed.

* inlined and optimized functions in hash indexes

* added AQL TRANSLATE function

  This function can be used to perform lookups from static lists, e.g.

      LET countryNames = { US: "United States", UK: "United Kingdom", FR: "France" }
      RETURN TRANSLATE("FR", countryNames)

* fixed datafile debugger

* fixed check-version for empty directory

* moved try/catch block to the top of routing chain

* added mountedApp function for foxx-manager

* fixed issue #883: arango 2.1 - when starting multi-machine cluster, UI web
  does not change to cluster overview

* fixed dfdb: should not start any other V8 threads

* cleanup of version-check, added module org/arangodb/database-version,
  added --check-version option

* fixed issue #881: [2.1.0] Bombarded (every 10 sec or so) with
  "WARNING format string is corrupt" when in non-system DB Dashboard

* specialized primary index implementation to allow faster hash table
  rebuilding and reduce lookups in datafiles for the actual value of `_key`.

* issue #862: added `--overwrite` option to arangoimp

* removed number of property lookups for documents during AQL queries that
  access documents

* prevent buffering of long print results in arangosh's and arangod's print
  command

  this change will emit buffered intermediate print results and discard the
  output buffer to quickly deliver print results to the user, and to prevent
  constructing very large buffers for large results

* removed sorting of attribute names for use in a collection's shaper

  sorting attribute names was done on document insert to keep attributes
  of a collection in sorted order for faster comparisons. The sort order
  of attributes was only used in one particular and unlikely case, so it
  was removed. Collections with many different attribute names should
  benefit from this change by faster inserts and slightly less memory usage.

* fixed a bug in arangodump which got the collection name in _from and _to
  attributes of edges wrong (all were "_unknown")

* fixed a bug in arangorestore which did not recognize wrong _from and _to
  attributes of edges

* improved error detection and reporting in arangorestore


v2.1.1 (2014-06-06)
-------------------

* fixed dfdb: should not start any other V8 threads

* signature for collection functions was modified

  The basic change was the substitution of the input parameter of the
  function by an generic options object which can contain multiple
  option parameter of the function.
  Following functions were modified
  remove
  removeBySample
  replace
  replaceBySample
  update
  updateBySample

  Old signature is yet supported but it will be removed in future versions

v2.1.0 (2014-05-29)
-------------------

* implemented upgrade procedure for clusters

* fixed communication issue with agency which prevented reconnect
  after an agent failure

* fixed cluster dashboard in the case that one but not all servers
  in the cluster are down

* fixed a bug with coordinators creating local database objects
  in the wrong order (_system needs to be done first)

* improved cluster dashboard


v2.1.0-rc2 (2014-05-25)
-----------------------

* fixed issue #864: Inconsistent behavior of AQL REVERSE(list) function


v2.1.0-rc1 (XXXX-XX-XX)
-----------------------

* added server-side periodic task management functions:

  - require("org/arangodb/tasks").register(): registers a periodic task
  - require("org/arangodb/tasks").unregister(): unregisters and removes a
    periodic task
  - require("org/arangodb/tasks").get(): retrieves a specific tasks or all
    existing tasks

  the previous undocumented function `internal.definePeriodic` is now
  deprecated and will be removed in a future release.

* decrease the size of some seldom used system collections on creation.

  This will make these collections use less disk space and mapped memory.

* added AQL date functions

* added AQL FLATTEN() list function

* added index memory statistics to `db.<collection>.figures()` function

  The `figures` function will now return a sub-document `indexes`, which lists
  the number of indexes in the `count` sub-attribute, and the total memory
  usage of the indexes in bytes in the `size` sub-attribute.

* added AQL CURRENT_DATABASE() function

  This function returns the current database's name.

* added AQL CURRENT_USER() function

  This function returns the current user from an AQL query. The current user is the
  username that was specified in the `Authorization` HTTP header of the request. If
  authentication is turned off or the query was executed outside a request context,
  the function will return `null`.

* fixed issue #796: Searching with newline chars broken?

  fixed slightly different handling of backslash escape characters in a few
  AQL functions. Now handling of escape sequences should be consistent, and
  searching for newline characters should work the same everywhere

* added OpenSSL version check for configure

  It will report all OpenSSL versions < 1.0.1g as being too old.
  `configure` will only complain about an outdated OpenSSL version but not stop.

* require C++ compiler support (requires g++ 4.8, clang++ 3.4 or Visual Studio 13)

* less string copying returning JSONified documents from ArangoDB, e.g. via
  HTTP GET `/_api/document/<collection>/<document>`

* issue #798: Lower case http headers from arango

  This change allows returning capitalized HTTP headers, e.g.
  `Content-Length` instead of `content-length`.
  The HTTP spec says that headers are case-insensitive, but
  in fact several clients rely on a specific case in response
  headers.
  This change will capitalize HTTP headers if the `X-Arango-Version`
  request header is sent by the client and contains a value of at
  least `20100` (for version 2.1). The default value for the
  compatibility can also be set at server start, using the
  `--server.default-api-compatibility` option.

* simplified usage of `db._createStatement()`

  Previously, the function could not be called with a query string parameter as
  follows:

      db._createStatement(queryString);

  Calling it as above resulted in an error because the function expected an
  object as its parameter. From now on, it's possible to call the function with
  just the query string.

* make ArangoDB not send back a `WWW-Authenticate` header to a client in case the
  client sends the `X-Omit-WWW-Authenticate` HTTP header.

  This is done to prevent browsers from showing their built-in HTTP authentication
  dialog for AJAX requests that require authentication.
  ArangoDB will still return an HTTP 401 (Unauthorized) if the request doesn't
  contain valid credentials, but it will omit the `WWW-Authenticate` header,
  allowing clients to bypass the browser's authentication dialog.

* added REST API method HTTP GET `/_api/job/job-id` to query the status of an
  async job without potentially fetching it from the list of done jobs

* fixed non-intuitive behavior in jobs API: previously, querying the status
  of an async job via the API HTTP PUT `/_api/job/job-id` removed a currently
  executing async job from the list of queryable jobs on the server.
  Now, when querying the result of an async job that is still executing,
  the job is kept in the list of queryable jobs so its result can be fetched
  by a subsequent request.

* use a new data structure for the edge index of an edge collection. This
  improves the performance for the creation of the edge index and in
  particular speeds up removal of edges in graphs. Note however that
  this change might change the order in which edges starting at
  or ending in a vertex are returned. However, this order was never
  guaranteed anyway and it is not sensible to guarantee any particular
  order.

* provide a size hint to edge and hash indexes when initially filling them
  this will lead to less re-allocations when populating these indexes

  this may speed up building indexes when opening an existing collection

* don't requeue identical context methods in V8 threads in case a method is
  already registered

* removed arangod command line option `--database.remove-on-compacted`

* export the sort attribute for graph traversals to the HTTP interface

* add support for arangodump/arangorestore for clusters


v2.0.8 (XXXX-XX-XX)
-------------------

* fixed too-busy iteration over skiplists

  Even when a skiplist query was restricted by a limit clause, the skiplist
  index was queried without the limit. this led to slower-than-necessary
  execution times.

* fixed timeout overflows on 32 bit systems

  this bug has led to problems when select was called with a high timeout
  value (2000+ seconds) on 32bit systems that don't have a forgiving select
  implementation. when the call was made on these systems, select failed
  so no data would be read or sent over the connection

  this might have affected some cluster-internal operations.

* fixed ETCD issues on 32 bit systems

  ETCD was non-functional on 32 bit systems at all. The first call to the
  watch API crashed it. This was because atomic operations worked on data
  structures that were not properly aligned on 32 bit systems.

* fixed issue #848: db.someEdgeCollection.inEdge does not return correct
  value when called the 2nd time after a .save to the edge collection


v2.0.7 (2014-05-05)
-------------------

* issue #839: Foxx Manager missing "unfetch"

* fixed a race condition at startup

  this fixes undefined behavior in case the logger was involved directly at
  startup, before the logger initialization code was called. This should have
  occurred only for code that was executed before the invocation of main(),
  e.g. during ctor calls of statically defined objects.


v2.0.6 (2014-04-22)
-------------------

* fixed issue #835: arangosh doesn't show correct database name



v2.0.5 (2014-04-21)
-------------------

* Fixed a caching problem in IE JS Shell

* added cancelation for async jobs

* upgraded to new gyp for V8

* new Windows installer


v2.0.4 (2014-04-14)
-------------------

* fixed cluster authentication front-end issues for Firefox and IE, there are
  still problems with Chrome


v2.0.3 (2014-04-14)
-------------------

* fixed AQL optimizer bug

* fixed front-end issues

* added password change dialog


v2.0.2 (2014-04-06)
-------------------

* during cluster startup, do not log (somewhat expected) connection errors with
  log level error, but with log level info

* fixed dashboard modals

* fixed connection check for cluster planning front end: firefox does
  not support async:false

* document how to persist a cluster plan in order to relaunch an existing
  cluster later


v2.0.1 (2014-03-31)
-------------------

* make ArangoDB not send back a `WWW-Authenticate` header to a client in case the
  client sends the `X-Omit-WWW-Authenticate` HTTP header.

  This is done to prevent browsers from showing their built-in HTTP authentication
  dialog for AJAX requests that require authentication.
  ArangoDB will still return an HTTP 401 (Unauthorized) if the request doesn't
  contain valid credentials, but it will omit the `WWW-Authenticate` header,
  allowing clients to bypass the browser's authentication dialog.

* fixed isses in arango-dfdb:

  the dfdb was not able to unload certain system collections, so these couldn't be
  inspected with the dfdb sometimes. Additionally, it did not truncate corrupt
  markers from datafiles under some circumstances

* added `changePassword` attribute for users

* fixed non-working "save" button in collection edit view of web interface
  clicking the save button did nothing. one had to press enter in one of the input
  fields to send modified form data

* fixed V8 compile error on MacOS X

* prevent `body length: -9223372036854775808` being logged in development mode for
  some Foxx HTTP responses

* fixed several bugs in web interface dashboard

* fixed issue #783: coffee script not working in manifest file

* fixed issue #783: coffee script not working in manifest file

* fixed issue #781: Cant save current query from AQL editor ui

* bumped version in `X-Arango-Version` compatibility header sent by arangosh and other
  client tools from `1.5` to `2.0`.

* fixed startup options for arango-dfdb, added details option for arango-dfdb

* fixed display of missing error messages and codes in arangosh

* when creating a collection via the web interface, the collection type was always
  "document", regardless of the user's choice


v2.0.0 (2014-03-10)
-------------------

* first 2.0 release


v2.0.0-rc2 (2014-03-07)
-----------------------

* fixed cluster authorization


v2.0.0-rc1 (2014-02-28)
-----------------------

* added sharding :-)

* added collection._dbName attribute to query the name of the database from a collection

  more detailed documentation on the sharding and cluster features can be found in the user
  manual, section **Sharding**

* INCOMPATIBLE CHANGE: using complex values in AQL filter conditions with operators other
  than equality (e.g. >=, >, <=, <) will disable usage of skiplist indexes for filter
  evaluation.

  For example, the following queries will be affected by change:

      FOR doc IN docs FILTER doc.value < { foo: "bar" } RETURN doc
      FOR doc IN docs FILTER doc.value >= [ 1, 2, 3 ] RETURN doc

  The following queries will not be affected by the change:

      FOR doc IN docs FILTER doc.value == 1 RETURN doc
      FOR doc IN docs FILTER doc.value == "foo" RETURN doc
      FOR doc IN docs FILTER doc.value == [ 1, 2, 3 ] RETURN doc
      FOR doc IN docs FILTER doc.value == { foo: "bar" } RETURN doc

* INCOMPATIBLE CHANGE: removed undocumented method `collection.saveOrReplace`

  this feature was never advertised nor documented nor tested.

* INCOMPATIBLE CHANGE: removed undocumented REST API method `/_api/simple/BY-EXAMPLE-HASH`

  this feature was never advertised nor documented nor tested.

* added explicit startup parameter `--server.reuse-address`

  This flag can be used to control whether sockets should be acquired with the SO_REUSEADDR
  flag.

  Regardless of this setting, sockets on Windows are always acquired using the
  SO_EXCLUSIVEADDRUSE flag.

* removed undocumented REST API method GET `/_admin/database-name`

* added user validation API at POST `/_api/user/<username>`

* slightly improved users management API in `/_api/user`:

  Previously, when creating a new user via HTTP POST, the username needed to be
  passed in an attribute `username`. When users were returned via this API,
  the usernames were returned in an attribute named `user`. This was slightly
  confusing and was changed in 2.0 as follows:

  - when adding a user via HTTP POST, the username can be specified in an attribute
  `user`. If this attribute is not used, the API will look into the attribute `username`
  as before and use that value.
  - when users are returned via HTTP GET, the usernames are still returned in an
    attribute `user`.

  This change should be fully downwards-compatible with the previous version of the API.

* added AQL SLICE function to extract slices from lists

* made module loader more node compatible

* the startup option `--javascript.package-path` for arangosh is now deprecated and does
  nothing. Using it will not cause an error, but the option is ignored.

* added coffee script support

* Several UI improvements.

* Exchanged icons in the graphviewer toolbar

* always start networking and HTTP listeners when starting the server (even in
  console mode)

* allow vertex and edge filtering with user-defined functions in TRAVERSAL,
  TRAVERSAL_TREE and SHORTEST_PATH AQL functions:

      // using user-defined AQL functions for edge and vertex filtering
      RETURN TRAVERSAL(friends, friendrelations, "friends/john", "outbound", {
        followEdges: "myfunctions::checkedge",
        filterVertices: "myfunctions::checkvertex"
      })

      // using the following custom filter functions
      var aqlfunctions = require("org/arangodb/aql/functions");
      aqlfunctions.register("myfunctions::checkedge", function (config, vertex, edge, path) {
        return (edge.type !== 'dislikes'); // don't follow these edges
      }, false);

      aqlfunctions.register("myfunctions::checkvertex", function (config, vertex, path) {
        if (vertex.isDeleted || ! vertex.isActive) {
          return [ "prune", "exclude" ]; // exclude these and don't follow them
        }
        return [ ]; // include everything else
      }, false);

* fail if invalid `strategy`, `order` or `itemOrder` attribute values
  are passed to the AQL TRAVERSAL function. Omitting these attributes
  is not considered an error, but specifying an invalid value for any
  of these attributes will make an AQL query fail.

* issue #751: Create database through API should return HTTP status code 201

  By default, the server now returns HTTP 201 (created) when creating a new
  database successfully. To keep compatibility with older ArangoDB versions, the
  startup parameter `--server.default-api-compatibility` can be set to a value
  of `10400` to indicate API compatibility with ArangoDB 1.4. The compatibility
  can also be enforced by setting the `X-Arango-Version` HTTP header in a
  client request to this API on a per-request basis.

* allow direct access from the `db` object to collections whose names start
  with an underscore (e.g. db._users).

  Previously, access to such collections via the `db` object was possible from
  arangosh, but not from arangod (and thus Foxx and actions). The only way
  to access such collections from these places was via the `db._collection(<name>)`
  workaround.

* allow `\n` (as well as `\r\n`) as line terminator in batch requests sent to
  `/_api/batch` HTTP API.

* use `--data-binary` instead of `--data` parameter in generated cURL examples

* issue #703: Also show path of logfile for fm.config()

* issue #675: Dropping a collection used in "graph" module breaks the graph

* added "static" Graph.drop() method for graphs API

* fixed issue #695: arangosh server.password error

* use pretty-printing in `--console` mode by default

* simplified ArangoDB startup options

  Some startup options are now superfluous or their usage is simplified. The
  following options have been changed:

  * `--javascript.modules-path`: this option has been removed. The modules paths
    are determined by arangod and arangosh automatically based on the value of
    `--javascript.startup-directory`.

    If the option is set on startup, it is ignored so startup will not abort with
    an error `unrecognized option`.

  * `--javascript.action-directory`: this option has been removed. The actions
    directory is determined by arangod automatically based on the value of
    `--javascript.startup-directory`.

    If the option is set on startup, it is ignored so startup will not abort with
    an error `unrecognized option`.

  * `--javascript.package-path`: this option is still available but it is not
    required anymore to set the standard package paths (e.g. `js/npm`). arangod
    will automatically use this standard package path regardless of whether it
    was specified via the options.

    It is possible to use this option to add additional package paths to the
    standard value.

  Configuration files included with arangod are adjusted accordingly.

* layout of the graphs tab adapted to better fit with the other tabs

* database selection is moved to the bottom right corner of the web interface

* removed priority queue index type

  this feature was never advertised nor documented nor tested.

* display internal attributes in document source view of web interface

* removed separate shape collections

  When upgrading to ArangoDB 2.0, existing collections will be converted to include
  shapes and attribute markers in the datafiles instead of using separate files for
  shapes.

  When a collection is converted, existing shapes from the SHAPES directory will
  be written to a new datafile in the collection directory, and the SHAPES directory
  will be removed afterwards.

  This saves up to 2 MB of memory and disk space for each collection
  (savings are higher, the less different shapes there are in a collection).
  Additionally, one less file descriptor per opened collection will be used.

  When creating a new collection, the amount of sync calls may be reduced. The same
  may be true for documents with yet-unknown shapes. This may help performance
  in these cases.

* added AQL functions `NTH` and `POSITION`

* added signal handler for arangosh to save last command in more cases

* added extra prompt placeholders for arangosh:
  - `%e`: current endpoint
  - `%u`: current user

* added arangosh option `--javascript.gc-interval` to control amount of
  garbage collection performed by arangosh

* fixed issue #651: Allow addEdge() to take vertex ids in the JS library

* removed command-line option `--log.format`

  In previous versions, this option did not have an effect for most log messages, so
  it got removed.

* removed C++ logger implementation

  Logging inside ArangoDB is now done using the LOG_XXX() macros. The LOGGER_XXX()
  macros are gone.

* added collection status "loading"


v1.4.16 (XXXX-XX-XX)
--------------------

* fixed too eager datafile deletion

  this issue could have caused a crash when the compaction had marked datafiles as obsolete
  and they were removed while "old" temporary query results still pointed to the old datafile
  positions

* fixed issue #826: Replication fails when a collection's configuration changes


v1.4.15 (2014-04-19)
--------------------

* bugfix for AQL query optimizer

  the following type of query was too eagerly optimized, leading to errors in code-generation:

      LET a = (FOR i IN [] RETURN i) LET b = (FOR i IN [] RETURN i) RETURN 1

  the problem occurred when both lists in the subqueries were empty. In this case invalid code
  was generated and the query couldn't be executed.


v1.4.14 (2014-04-05)
--------------------

* fixed race conditions during shape / attribute insertion

  A race condition could have led to spurious `cannot find attribute #xx` or
  `cannot find shape #xx` (where xx is a number) warning messages being logged
  by the server. This happened when a new attribute was inserted and at the same
  time was queried by another thread.

  Also fixed a race condition that may have occurred when a thread tried to
  access the shapes / attributes hash tables while they were resized. In this
  cases, the shape / attribute may have been hashed to a wrong slot.

* fixed a memory barrier / cpu synchronization problem with libev, affecting
  Windows with Visual Studio 2013 (probably earlier versions are affected, too)

  The issue is described in detail here:
  http://lists.schmorp.de/pipermail/libev/2014q1/002318.html


v1.4.13 (2014-03-14)
--------------------

* added diagnostic output for Foxx application upload

* allow dump & restore from ArangoDB 1.4 with an ArangoDB 2.0 server

* allow startup options `temp-path` and `default-language` to be specified from the arangod
  configuration file and not only from the command line

* fixed too eager compaction

  The compaction will now wait for several seconds before trying to re-compact the same
  collection. Additionally, some other limits have been introduced for the compaction.


v1.4.12 (2014-03-05)
--------------------

* fixed display bug in web interface which caused the following problems:
  - documents were displayed in web interface as being empty
  - document attributes view displayed many attributes with content "undefined"
  - document source view displayed many attributes with name "TYPEOF" and value "undefined"
  - an alert popping up in the browser with message "Datatables warning..."

* re-introduced old-style read-write locks to supports Windows versions older than
  Windows 2008R2 and Windows 7. This should re-enable support for Windows Vista and
  Windows 2008.


v1.4.11 (2014-02-27)
--------------------

* added SHORTEST_PATH AQL function

  this calculates the shortest paths between two vertices, using the Dijkstra
  algorithm, employing a min-heap

  By default, ArangoDB does not know the distance between any two vertices and
  will use a default distance of 1. A custom distance function can be registered
  as an AQL user function to make the distance calculation use any document
  attributes or custom logic:

      RETURN SHORTEST_PATH(cities, motorways, "cities/CGN", "cities/MUC", "outbound", {
        paths: true,
        distance: "myfunctions::citydistance"
      })

      // using the following custom distance function
      var aqlfunctions = require("org/arangodb/aql/functions");
      aqlfunctions.register("myfunctions::distance", function (config, vertex1, vertex2, edge) {
        return Math.sqrt(Math.pow(vertex1.x - vertex2.x) + Math.pow(vertex1.y - vertex2.y));
      }, false);

* fixed bug in Graph.pathTo function

* fixed small memleak in AQL optimizer

* fixed access to potentially uninitialized variable when collection had a cap constraint


v1.4.10 (2014-02-21)
--------------------

* fixed graph constructor to allow graph with some parameter to be used

* added node.js "events" and "stream"

* updated npm packages

* added loading of .json file

* Fixed http return code in graph api with waitForSync parameter.

* Fixed documentation in graph, simple and index api.

* removed 2 tests due to change in ruby library.

* issue #756: set access-control-expose-headers on CORS response

  the following headers are now whitelisted by ArangoDB in CORS responses:
  - etag
  - content-encoding
  - content-length
  - location
  - server
  - x-arango-errors
  - x-arango-async-id


v1.4.9 (2014-02-07)
-------------------

* return a document's current etag in response header for HTTP HEAD requests on
  documents that return an HTTP 412 (precondition failed) error. This allows
  retrieving the document's current revision easily.

* added AQL function `SKIPLIST` to directly access skiplist indexes from AQL

  This is a shortcut method to use a skiplist index for retrieving specific documents in
  indexed order. The function capability is rather limited, but it may be used
  for several cases to speed up queries. The documents are returned in index order if
  only one condition is used.

      /* return all documents with mycollection.created > 12345678 */
      FOR doc IN SKIPLIST(mycollection, { created: [[ '>', 12345678 ]] })
        RETURN doc

      /* return first document with mycollection.created > 12345678 */
      FOR doc IN SKIPLIST(mycollection, { created: [[ '>', 12345678 ]] }, 0, 1)
        RETURN doc

      /* return all documents with mycollection.created between 12345678 and 123456790 */
      FOR doc IN SKIPLIST(mycollection, { created: [[ '>', 12345678 ], [ '<=', 123456790 ]] })
        RETURN doc

      /* return all documents with mycollection.a equal 1 and .b equal 2 */
      FOR doc IN SKIPLIST(mycollection, { a: [[ '==', 1 ]], b: [[ '==', 2 ]] })
        RETURN doc

  The function requires a skiplist index with the exact same attributes to
  be present on the specified collection. All attributes present in the skiplist
  index must be specified in the conditions specified for the `SKIPLIST` function.
  Attribute declaration order is important, too: attributes must be specified in the
  same order in the condition as they have been declared in the skiplist index.

* added command-line option `--server.disable-authentication-unix-sockets`

  with this option, authentication can be disabled for all requests coming
  in via UNIX domain sockets, enabling clients located on the same host as
  the ArangoDB server to connect without authentication.
  Other connections (e.g. TCP/IP) are not affected by this option.

  The default value for this option is `false`.
  Note: this option is only supported on platforms that support Unix domain
  sockets.

* call global arangod instance destructor on shutdown

* issue #755: TRAVERSAL does not use strategy, order and itemOrder options

  these options were not honored when configuring a traversal via the AQL
  TRAVERSAL function. Now, these options are used if specified.

* allow vertex and edge filtering with user-defined functions in TRAVERSAL,
  TRAVERSAL_TREE and SHORTEST_PATH AQL functions:

      // using user-defined AQL functions for edge and vertex filtering
      RETURN TRAVERSAL(friends, friendrelations, "friends/john", "outbound", {
        followEdges: "myfunctions::checkedge",
        filterVertices: "myfunctions::checkvertex"
      })

      // using the following custom filter functions
      var aqlfunctions = require("org/arangodb/aql/functions");
      aqlfunctions.register("myfunctions::checkedge", function (config, vertex, edge, path) {
        return (edge.type !== 'dislikes'); // don't follow these edges
      }, false);

      aqlfunctions.register("myfunctions::checkvertex", function (config, vertex, path) {
        if (vertex.isDeleted || ! vertex.isActive) {
          return [ "prune", "exclude" ]; // exclude these and don't follow them
        }
        return [ ]; // include everything else
      }, false);

* issue #748: add vertex filtering to AQL's TRAVERSAL[_TREE]() function


v1.4.8 (2014-01-31)
-------------------

* install foxx apps in the web interface

* fixed a segfault in the import API


v1.4.7 (2014-01-23)
-------------------

* issue #744: Add usage example arangoimp from Command line

* issue #738: added __dirname, __filename pseudo-globals. Fixes #733. (@by pluma)

* mount all Foxx applications in system apps directory on startup


v1.4.6 (2014-01-20)
-------------------

* issue #736: AQL function to parse collection and key from document handle

* added fm.rescan() method for Foxx-Manager

* fixed issue #734: foxx cookie and route problem

* added method `fm.configJson` for arangosh

* include `startupPath` in result of API `/_api/foxx/config`


v1.4.5 (2014-01-15)
-------------------

* fixed issue #726: Alternate Windows Install Method

* fixed issue #716: dpkg -P doesn't remove everything

* fixed bugs in description of HTTP API `_api/index`

* fixed issue #732: Rest API GET revision number

* added missing documentation for several methods in HTTP API `/_api/edge/...`

* fixed typos in description of HTTP API `_api/document`

* defer evaluation of AQL subqueries and logical operators (lazy evaluation)

* Updated font in WebFrontend, it now contains a version that renders properly on Windows

* generally allow function return values as call parameters to AQL functions

* fixed potential deadlock in global context method execution

* added override file "arangod.conf.local" (and co)


v1.4.4 (2013-12-24)
-------------------

* uid and gid are now set in the scripts, there is no longer a separate config file for
  arangod when started from a script

* foxx-manager is now an alias for arangosh

* arango-dfdb is now an alias for arangod, moved from bin to sbin

* changed from readline to linenoise for Windows

* added --install-service and --uninstall-service for Windows

* removed --daemon and --supervisor for Windows

* arangosh and arangod now uses the config-file which maps the binary name, i. e. if you
  rename arangosh to foxx-manager it will use the config file foxx-manager.conf

* fixed lock file for Windows

* fixed issue #711, #687: foxx-manager throws internal errors

* added `--server.ssl-protocol` option for client tools
  this allows connecting from arangosh, arangoimp, arangoimp etc. to an ArangoDB
  server that uses a non-default value for `--server.ssl-protocol`. The default
  value for the SSL protocol is 4 (TLSv1). If the server is configured to use a
  different protocol, it was not possible to connect to it with the client tools.

* added more detailed request statistics

  This adds the number of async-executed HTTP requests plus the number of HTTP
  requests per individual HTTP method type.

* added `--force` option for arangorestore
  this option allows continuing a restore operation even if the server reports errors
  in the middle of the restore operation

* better error reporting for arangorestore
  in case the server returned an HTTP error, arangorestore previously reported this
  error as `internal error` without any details only. Now server-side errors are
  reported by arangorestore with the server's error message

* include more system collections in dumps produced by arangodump
  previously some system collections were intentionally excluded from dumps, even if the
  dump was run with `--include-system-collections`. for example, the collections `_aal`,
  `_modules`, `_routing`, and `_users` were excluded. This makes sense in a replication
  context but not always in a dump context.
  When specifying `--include-system-collections`, arangodump will now include the above-
  mentioned collections in the dump, too. Some other system collections are still excluded
  even when the dump is run with `--include-system-collections`, for example `_replication`
  and `_trx`.

* fixed issue #701: ArangoStatement undefined in arangosh

* fixed typos in configuration files


v1.4.3 (2013-11-25)
-------------------

* fixed a segfault in the AQL optimizer, occurring when a constant non-list value was
  used on the right-hand side of an IN operator that had a collection attribute on the
  left-hand side

* issue #662:

  Fixed access violation errors (crashes) in the Windows version, occurring under some
  circumstances when accessing databases with multiple clients in parallel

* fixed issue #681: Problem with ArchLinux PKGBUILD configuration


v1.4.2 (2013-11-20)
-------------------

* fixed issue #669: Tiny documentation update

* ported Windows version to use native Windows API SRWLocks (slim read-write locks)
  and condition variables instead of homemade versions

  MSDN states the following about the compatibility of SRWLocks and Condition Variables:

      Minimum supported client:
      Windows Server 2008 [desktop apps | Windows Store apps]

      Minimum supported server:
      Windows Vista [desktop apps | Windows Store apps]

* fixed issue #662: ArangoDB on Windows hanging

  This fixes a deadlock issue that occurred on Windows when documents were written to
  a collection at the same time when some other thread tried to drop the collection.

* fixed file-based logging in Windows

  the logger complained on startup if the specified log file already existed

* fixed startup of server in daemon mode (`--daemon` startup option)

* fixed a segfault in the AQL optimizer

* issue #671: Method graph.measurement does not exist

* changed Windows condition variable implementation to use Windows native
  condition variables

  This is an attempt to fix spurious Windows hangs as described in issue #662.

* added documentation for JavaScript traversals

* added --code-page command-line option for Windows version of arangosh

* fixed a problem when creating edges via the web interface.

  The problem only occurred if a collection was created with type "document
  collection" via the web interface, and afterwards was dropped and re-created
  with type "edge collection". If the web interface page was not reloaded,
  the old collection type (document) was cached, making the subsequent creation
  of edges into the (seeming-to-be-document) collection fail.

  The fix is to not cache the collection type in the web interface. Users of
  an older version of the web interface can reload the collections page if they
  are affected.

* fixed a caching problem in arangosh: if a collection was created using the web
  interface, and then removed via arangosh, arangosh did not actually drop the
  collection due to caching.

  Because the `drop` operation was not carried out, this caused misleading error
  messages when trying to re-create the collection (e.g. `cannot create collection:
  duplicate name`).

* fixed ALT-introduced characters for arangosh console input on Windows

  The Windows readline port was not able to handle characters that are built
  using CTRL or ALT keys. Regular characters entered using the CTRL or ALT keys
  were silently swallowed and not passed to the terminal input handler.

  This did not seem to cause problems for the US keyboard layout, but was a
  severe issue for keyboard layouts that require the ALT (or ALT-GR) key to
  construct characters. For example, entering the character `{` with a German
  keyboard layout requires pressing ALT-GR + 9.

* fixed issue #665: Hash/skiplist combo madness bit my ass

  this fixes a problem with missing/non-deterministic rollbacks of inserts in
  case of a unique constraint violation into a collection with multiple secondary
  indexes (with at least one of them unique)

* fixed issue #664: ArangoDB installer on Windows requires drive c:

* partly fixed issue #662: ArangoDB on Windows hanging

  This fixes dropping databases on Windows. In previous 1.4 versions on Windows,
  one shape collection file was not unloaded and removed when dropping a database,
  leaving one directory and one shape collection file in the otherwise-dropped
  database directory.

* fixed issue #660: updated documentation on indexes


v1.4.1 (2013-11-08)
-------------------

* performance improvements for skip-list deletes


v1.4.1-rc1 (2013-11-07)
-----------------------

* fixed issue #635: Web-Interface should have a "Databases" Menu for Management

* fixed issue #624: Web-Interface is missing a Database selector

* fixed segfault in bitarray query

* fixed issue #656: Cannot create unique index through web interface

* fixed issue #654: bitarray index makes server down

* fixed issue #653: Slow query

* fixed issue #650: Randomness of any() should be improved

* made AQL `DOCUMENT()` function polymorphic and work with just one parameter.

  This allows using the `DOCUMENT` function like this:

      DOCUMENT('users/john')
      DOCUMENT([ 'users/john', 'users/amy' ])

  in addition to the existing use cases:

      DOCUMENT(users, 'users/john')
      DOCUMENT(users, 'john')
      DOCUMENT(users, [ 'users/john' ])
      DOCUMENT(users, [ 'users/john', 'users/amy' ])
      DOCUMENT(users, [ 'john', 'amy' ])

* simplified usage of ArangoDB batch API

  It is not necessary anymore to send the batch boundary in the HTTP `Content-Type`
  header. Previously, the batch API expected the client to send a Content-Type header
  of`multipart/form-data; boundary=<some boundary value>`. This is still supported in
  ArangoDB 2.0, but clients can now also omit this header. If the header is not
  present in a client request, ArangoDB will ignore the request content type and
  read the MIME boundary from the beginning of the request body.

  This also allows using the batch API with the Swagger "Try it out" feature (which is
  not too good at sending a different or even dynamic content-type request header).

* added API method GET `/_api/database/user`

  This returns the list of databases a specific user can see without changing the
  username/passwd.

* issue #424: Documentation about IDs needs to be upgraded


v1.4.0 (2013-10-29)
-------------------

* fixed issue #648: /batch API is missing from Web Interface API Documentation (Swagger)

* fixed issue #647: Icon tooltips missing

* fixed issue #646: index creation in web interface

* fixed issue #645: Allow jumping from edge to linked vertices

* merged PR for issue #643: Some minor corrections and a link to "Downloads"

* fixed issue #642: Completion of error handling

* fixed issue #639: compiling v1.4 on maverick produces warnings on -Wstrict-null-sentinel

* fixed issue #634: Web interface bug: Escape does not always propagate

* fixed issue #620: added startup option `--server.default-api-compatibility`

  This adds the following changes to the ArangoDB server and clients:
  - the server provides a new startup option `--server.default-api-compatibility`.
    This option can be used to determine the compatibility of (some) server API
    return values. The value for this parameter is a server version number,
    calculated as follows: `10000 * major + 100 * minor` (e.g. `10400` for ArangoDB
    1.3). The default value is `10400` (1.4), the minimum allowed value is `10300`
    (1.3).

    When setting this option to a value lower than the current server version,
    the server might respond with old-style results to "old" clients, increasing
    compatibility with "old" (non-up-to-date) clients.

  - the server will on each incoming request check for an HTTP header
    `x-arango-version`. Clients can optionally set this header to the API
    version number they support. For example, if a client sends the HTTP header
    `x-arango-version: 10300`, the server will pick this up and might send ArangoDB
    1.3-style responses in some situations.

    Setting either the startup parameter or using the HTTP header (or both) allows
    running "old" clients with newer versions of ArangoDB, without having to adjust
    the clients too much.

  - the `location` headers returned by the server for the APIs `/_api/document/...`
    and `/_api/collection/...` will have different values depending on the used API
    version. If the API compatibility is `10300`, the `location` headers returned
    will look like this:

        location: /_api/document/....

    whereas when an API compatibility of `10400` or higher is used, the `location`
    headers will look like this:

        location: /_db/<database name>/_api/document/...

  Please note that even in the presence of this, old API versions still may not
  be supported forever by the server.

* fixed issue #643: Some minor corrections and a link to "Downloads" by @frankmayer

* started issue #642: Completion of error handling

* fixed issue #639: compiling v1.4 on maverick produces warnings on
  -Wstrict-null-sentinel

* fixed issue #621: Standard Config needs to be fixed

* added function to manage indexes (web interface)

* improved server shutdown time by signaling shutdown to applicationserver,
  logging, cleanup and compactor threads

* added foxx-manager `replace` command

* added foxx-manager `installed` command (a more intuitive alias for `list`)

* fixed issue #617: Swagger API is missing '/_api/version'

* fixed issue #615: Swagger API: Some commands have no parameter entry forms

* fixed issue #614: API : Typo in : Request URL /_api/database/current

* fixed issue #609: Graph viz tool - different background color

* fixed issue #608: arangosh config files - eventually missing in the manual

* fixed issue #607: Admin interface: no core documentation

* fixed issue #603: Aardvark Foxx App Manager

* fixed a bug in type-mapping between AQL user functions and the AQL layer

  The bug caused errors like the following when working with collection documents
  in an AQL user function:

      TypeError: Cannot assign to read only property '_id' of #<ShapedJson>

* create less system collections when creating a new database

  This is achieved by deferring collection creation until the collections are actually
  needed by ArangoDB. The following collections are affected by the change:
  - `_fishbowl`
  - `_structures`


v1.4.0-beta2 (2013-10-14)
-------------------------

* fixed compaction on Windows

  The compaction on Windows did not ftruncate the cleaned datafiles to a smaller size.
  This has been fixed so not only the content of the files is cleaned but also files
  are re-created with potentially smaller sizes.

* only the following system collections will be excluded from replication from now on:
  - `_replication`
  - `_trx`
  - `_users`
  - `_aal`
  - `_fishbowl`
  - `_modules`
  - `_routing`

  Especially the following system collections will now be included in replication:
  - `_aqlfunctions`
  - `_graphs`

  In previous versions of ArangoDB, all system collections were excluded from the
  replication.

  The change also caused a change in the replication logger and applier:
  in previous versions of ArangoDB, only a collection's id was logged for an operation.
  This has not caused problems for non-system collections but for system collections
  there ids might differ. In addition to a collection id ArangoDB will now also log the
  name of a collection for each replication event.

  The replication applier will now look for the collection name attribute in logged
  events preferably.

* added database selection to arango-dfdb

* provide foxx-manager, arangodump, and arangorestore in Windows build

* ArangoDB 1.4 will refuse to start if option `--javascript.app-path` is not set.

* added startup option `--server.allow-method-override`

  This option can be set to allow overriding the HTTP request method in a request using
  one of the following custom headers:

  - x-http-method-override
  - x-http-method
  - x-method-override

  This allows bypassing proxies and tools that would otherwise just let certain types of
  requests pass. Enabling this option may impose a security risk, so it should only be
  used in very controlled environments.

  The default value for this option is `false` (no method overriding allowed).

* added "details" URL parameter for bulk import API

  Setting the `details` URL parameter to `true` in a call to POST `/_api/import` will make
  the import return details about non-imported documents in the `details` attribute. If
  `details` is `false` or omitted, no `details` attribute will be present in the response.
  This is the same behavior that previous ArangoDB versions exposed.

* added "complete" option for bulk import API

  Setting the `complete` URL parameter to `true` in a call to POST `/_api/import` will make
  the import completely fail if at least one of documents cannot be imported successfully.

  It defaults to `false`, which will make ArangoDB continue importing the other documents
  from the import even if some documents cannot be imported. This is the same behavior that
  previous ArangoDB versions exposed.

* added missing swagger documentation for `/_api/log`

* calling `/_api/logs` (or `/_admin/logs`) is only permitted from the `_system` database now.

  Calling this API method for/from other database will result in an HTTP 400.

' ported fix from https://github.com/novus/nvd3/commit/0894152def263b8dee60192f75f66700cea532cc

  This prevents JavaScript errors from occurring in Chrome when in the admin interface,
  section "Dashboard".

* show current database name in web interface (bottom right corner)

* added missing documentation for /_api/import in swagger API docs

* allow specification of database name for replication sync command replication applier

  This allows syncing from a master database with a different name than the slave database.

* issue #601: Show DB in prompt

  arangosh now displays the database name as part of the prompt by default.

  Can change the prompt by using the `--prompt` option, e.g.

      > arangosh --prompt "my db is named \"%d\"> "


v1.4.0-beta1 (2013-10-01)
-------------------------

* make the Foxx manager use per-database app directories

  Each database now has its own subdirectory for Foxx applications. Each database
  can thus use different Foxx applications if required. A Foxx app for a specific
  database resides in `<app-path>/databases/<database-name>/<app-name>`.

  System apps are shared between all databases. They reside in `<app-path>/system/<app-name>`.

* only trigger an engine reset in development mode for URLs starting with `/dev/`

  This prevents ArangoDB from reloading all Foxx applications when it is not
  actually necessary.

* changed error code from 10 (bad parameter) to 1232 (invalid key generator) for
  errors that are due to an invalid key generator specification when creating a new
  collection

* automatic detection of content-type / mime-type for Foxx assets based on filenames,
  added possibility to override auto detection

* added endpoint management API at `/_api/endpoint`

* changed HTTP return code of PUT `/_api/cursor` from 400 to 404 in case a
  non-existing cursor is referred to

* issue #360: added support for asynchronous requests

  Incoming HTTP requests with the headers `x-arango-async: true` or
  `x-arango-async: store` will be answered by the server instantly with a generic
  HTTP 202 (Accepted) response.

  The actual requests will be queued and processed by the server asynchronously,
  allowing the client to continue sending other requests without waiting for the
  server to process the actually requested operation.

  The exact point in time when a queued request is executed is undefined. If an
  error occurs during execution of an asynchronous request, the client will not
  be notified by the server.

  The maximum size of the asynchronous task queue can be controlled using the new
  option `--scheduler.maximal-queue-size`. If the queue contains this many number of
  tasks and a new asynchronous request comes in, the server will reject it with an
  HTTP 500 (internal server error) response.

  Results of incoming requests marked with header `x-arango-async: true` will be
  discarded by the server immediately. Clients have no way of accessing the result
  of such asynchronously executed request. This is just _fire and forget_.

  To later retrieve the result of an asynchronously executed request, clients can
  mark a request with the header `x-arango-async: keep`. This makes the server
  store the result of the request in memory until explicitly fetched by a client
  via the `/_api/job` API. The `/_api/job` API also provides methods for basic
  inspection of which pending or already finished requests there are on the server,
  plus ways for garbage collecting unneeded results.

* Added new option `--scheduler.maximal-queue-size`.

* issue #590: Manifest Lint

* added data dump and restore tools, arangodump and arangorestore.

  arangodump can be used to create a logical dump of an ArangoDB database, or
  just dedicated collections. It can be used to dump both a collection's structure
  (properties and indexes) and data (documents).

  arangorestore can be used to restore data from a dump created with arangodump.
  arangorestore currently does not re-create any indexes, and doesn't yet handle
  referenced documents in edges properly when doing just partial restores.
  This will be fixed until 1.4 stable.

* introduced `--server.database` option for arangosh, arangoimp, and arangob.

  The option allows these client tools to use a certain database for their actions.
  In arangosh, the current database can be switched at any time using the command

      db._useDatabase(<name>);

  When no database is specified, all client tools will assume they should use the
  default database `_system`. This is done for downwards-compatibility reasons.

* added basic multi database support (alpha)

  New databases can be created using the REST API POST `/_api/database` and the
  shell command `db._createDatabase(<name>)`.

  The default database in ArangoDB is called `_system`. This database is always
  present and cannot be deleted by the user. When an older version of ArangoDB is
  upgraded to 1.4, the previously only database will automatically become the
  `_system` database.

  New databases can be created with the above commands, and can be deleted with the
  REST API DELETE `/_api/database/<name>` or the shell command `db._dropDatabase(<name>);`.

  Deleting databases is still unstable in ArangoDB 1.4 alpha and might crash the
  server. This will be fixed until 1.4 stable.

  To access a specific database via the HTTP REST API, the `/_db/<name>/` prefix
  can be used in all URLs. ArangoDB will check if an incoming request starts with
  this prefix, and will automatically pick the database name from it. If the prefix
  is not there, ArangoDB will assume the request is made for the default database
  (`_system`). This is done for downwards-compatibility reasons.

  That means, the following URL pathnames are logically identical:

      /_api/document/mycollection/1234
      /_db/_system/document/mycollection/1234

  To access a different database (e.g. `test`), the URL pathname would look like this:

      /_db/test/document/mycollection/1234

  New databases can also be created and existing databases can only be dropped from
  within the default database (`_system`). It is not possible to drop the `_system`
  database itself.

  Cross-database operations are unintended and unsupported. The intention of the
  multi-database feature is to have the possibility to have a few databases managed
  by ArangoDB in parallel, but to only access one database at a time from a connection
  or a request.

  When accessing the web interface via the URL pathname `/_admin/html/` or `/_admin/aardvark`,
  the web interface for the default database (`_system`) will be displayed.
  To access the web interface for a different database, the database name can be
  put into the URLs as a prefix, e.g. `/_db/test/_admin/html` or
  `/_db/test/_admin/aardvark`.

  All internal request handlers and also all user-defined request handlers and actions
  (including Foxx) will only get to see the unprefixed URL pathnames (i.e. excluding
  any database name prefix). This is to ensure downwards-compatibility.

  To access the name of the requested database from any action (including Foxx), use
  use `req.database`.

  For example, when calling the URL `/myapp/myaction`, the content of `req.database`
  will be `_system` (the default database because no database got specified) and the
  content of `req.url` will be `/myapp/myaction`.

  When calling the URL `/_db/test/myapp/myaction`, the content of `req.database` will be
  `test`, and the content of `req.url` will still be `/myapp/myaction`.

* Foxx now excludes files starting with . (dot) when bundling assets

  This mitigates problems with editor swap files etc.

* made the web interface a Foxx application

  This change caused the files for the web interface to be moved from `html/admin` to
  `js/apps/aardvark` in the file system.

  The base URL for the admin interface changed from `_admin/html/index.html` to
  `_admin/aardvark/index.html`.

  The "old" redirection to `_admin/html/index.html` will now produce a 404 error.

  When starting ArangoDB with the `--upgrade` option, this will automatically be remedied
  by putting in a redirection from `/` to `/_admin/aardvark/index.html`, and from
  `/_admin/html/index.html` to `/_admin/aardvark/index.html`.

  This also obsoletes the following configuration (command-line) options:
  - `--server.admin-directory`
  - `--server.disable-admin-interface`

  when using these now obsolete options when the server is started, no error is produced
  for downwards-compatibility.

* changed User-Agent value sent by arangoimp, arangosh, and arangod from "VOC-Agent" to
  "ArangoDB"

* changed journal file creation behavior as follows:

  Previously, a journal file for a collection was always created when a collection was
  created. When a journal filled up and became full, the current journal was made a
  datafile, and a new (empty) journal was created automatically. There weren't many
  intended situations when a collection did not have at least one journal.

  This is changed now as follows:
  - when a collection is created, no journal file will be created automatically
  - when there is a write into a collection without a journal, the journal will be
    created lazily
  - when there is a write into a collection with a full journal, a new journal will
    be created automatically

  From the end user perspective, nothing should have changed, except that there is now
  less disk usage for empty collections. Disk usage of infrequently updated collections
  might also be reduced significantly by running the `rotate()` method of a collection,
  and not writing into a collection subsequently.

* added method `collection.rotate()`

  This allows premature rotation of a collection's current journal file into a (read-only)
  datafile. The purpose of using `rotate()` is to prematurely allow compaction (which is
  performed on datafiles only) on data, even if the journal was not filled up completely.

  Using `rotate()` may make sense in the following scenario:

      c = db._create("test");
      for (i = 0; i < 1000; ++i) {
        c.save(...); // insert lots of data here
      }

      ...
      c.truncate(); // collection is now empty
      // only data in datafiles will be compacted by following compaction runs
      // all data in the current journal would not be compacted

      // calling rotate will make the current journal a datafile, and thus make it
      // eligible for compaction
      c.rotate();

  Using `rotate()` may also be useful when data in a collection is known to not change
  in the immediate future. After having completed all write operations on a collection,
  performing a `rotate()` will reduce the size of the current journal to the actually
  required size (remember that journals are pre-allocated with a specific size) before
  making the journal a datafile. Thus `rotate()` may cause disk space savings, even if
  the datafiles does not qualify for compaction after rotation.

  Note: rotating the journal is asynchronous, so that the actual rotation may be executed
  after `rotate()` returns to the caller.

* changed compaction to merge small datafiles together (up to 3 datafiles are merged in
  a compaction run)

  In the regular case, this should leave less small datafiles stay around on disk and allow
  using less file descriptors in total.

* added AQL MINUS function

* added AQL UNION_DISTINCT function (more efficient than combination of `UNIQUE(UNION())`)

* updated mruby to 2013-08-22

* issue #587: Add db._create() in help for startup arangosh

* issue #586: Share a link on installation instructions in the User Manual

* issue #585: Bison 2.4 missing on Mac for custom build

* issue #584: Web interface images broken in devel

* issue #583: Small documentation update

* issue #581: Parameter binding for attributes

* issue #580: Small improvements (by @guidoreina)

* issue #577: Missing documentation for collection figures in implementor manual

* issue #576: Get disk usage for collections and graphs

  This extends the result of the REST API for /_api/collection/figures with
  the attributes `compactors.count`, `compactors.fileSize`, `shapefiles.count`,
  and `shapefiles.fileSize`.

* issue #575: installing devel version on mac (low prio)

* issue #574: Documentation (POST /_admin/routing/reload)

* issue #558: HTTP cursors, allow count to ignore LIMIT


v1.4.0-alpha1 (2013-08-02)
--------------------------

* added replication. check online manual for details.

* added server startup options `--server.disable-replication-logger` and
  `--server.disable-replication-applier`

* removed action deployment tool, this now handled with Foxx and its manager or
  by kaerus node utility

* fixed a server crash when using byExample / firstExample inside a transaction
  and the collection contained a usable hash/skiplist index for the example

* defineHttp now only expects a single context

* added collection detail dialog (web interface)

  Shows collection properties, figures (datafiles, journals, attributes, etc.)
  and indexes.

* added documents filter (web interface)

  Allows searching for documents based on attribute values. One or many filter
  conditions can be defined, using comparison operators such as '==', '<=', etc.

* improved AQL editor (web interface)

  Editor supports keyboard shortcuts (Submit, Undo, Redo, Select).
  Editor allows saving and reusing of user-defined queries.
  Added example queries to AQL editor.
  Added comment button.

* added document import (web interface)

  Allows upload of JSON-data from files. Files must have an extension of .json.

* added dashboard (web interface)

  Shows the status of replication and multiple system charts, e.g.
  Virtual Memory Size, Request Time, HTTP Connections etc.

* added API method `/_api/graph` to query all graphs with all properties.

* added example queries in web interface AQL editor

* added arango.reconnect(<host>) method for arangosh to dynamically switch server or
  user name

* added AQL range operator `..`

  The `..` operator can be used to easily iterate over a sequence of numeric
  values. It will produce a list of values in the defined range, with both bounding
  values included.

  Example:

      2010..2013

  will produce the following result:

      [ 2010, 2011, 2012, 2013 ]

* added AQL RANGE function

* added collection.first(count) and collection.last(count) document access functions

  These functions allow accessing the first or last n documents in a collection. The order
  is determined by document insertion/update time.

* added AQL INTERSECTION function

* INCOMPATIBLE CHANGE: changed AQL user function namespace resolution operator from `:` to `::`

  AQL user-defined functions were introduced in ArangoDB 1.3, and the namespace resolution
  operator for them was the single colon (`:`). A function call looked like this:

      RETURN mygroup:myfunc()

  The single colon caused an ambiguity in the AQL grammar, making it indistinguishable from
  named attributes or the ternary operator in some cases, e.g.

      { mygroup:myfunc ? mygroup:myfunc }

  The change of the namespace resolution operator from `:` to `::` fixes this ambiguity.

  Existing user functions in the database will be automatically fixed when starting ArangoDB
  1.4 with the `--upgrade` option. However, queries using user-defined functions need to be
  adjusted on the client side to use the new operator.

* allow multiple AQL LET declarations separated by comma, e.g.
  LET a = 1, b = 2, c = 3

* more useful AQL error messages

  The error position (line/column) is more clearly indicated for parse errors.
  Additionally, if a query references a collection that cannot be found, the error
  message will give a hint on the collection name

* changed return value for AQL `DOCUMENT` function in case document is not found

  Previously, when the AQL `DOCUMENT` function was called with the id of a document and
  the document could not be found, it returned `undefined`. This value is not part of the
  JSON type system and this has caused some problems.
  Starting with ArangoDB 1.4, the `DOCUMENT` function will return `null` if the document
  looked for cannot be found.

  In case the function is called with a list of documents, it will continue to return all
  found documents, and will not return `null` for non-found documents. This has not changed.

* added single line comments for AQL

  Single line comments can be started with a double forward slash: `//`.
  They end at the end of the line, or the end of the query string, whichever is first.

* fixed documentation issues #567, #568, #571.

* added collection.checksum(<withData>) method to calculate CRC checksums for
  collections

  This can be used to
  - check if data in a collection has changed
  - compare the contents of two collections on different ArangoDB instances

* issue #565: add description line to aal.listAvailable()

* fixed several out-of-memory situations when double freeing or invalid memory
  accesses could happen

* less msyncing during the creation of collections

  This is achieved by not syncing the initial (standard) markers in shapes collections.
  After all standard markers are written, the shapes collection will get synced.

* renamed command-line option `--log.filter` to `--log.source-filter` to avoid
  misunderstandings

* introduced new command-line option `--log.content-filter` to optionally restrict
  logging to just specific log messages (containing the filter string, case-sensitive).

  For example, to filter on just log entries which contain `ArangoDB`, use:

      --log.content-filter "ArangoDB"

* added optional command-line option `--log.requests-file` to log incoming HTTP
  requests to a file.

  When used, all HTTP requests will be logged to the specified file, containing the
  client IP address, HTTP method, requests URL, HTTP response code, and size of the
  response body.

* added a signal handler for SIGUSR1 signal:

  when ArangoDB receives this signal, it will respond all further incoming requests
  with an HTTP 503 (Service Unavailable) error. This will be the case until another
  SIGUSR1 signal is caught. This will make ArangoDB start serving requests regularly
  again. Note: this is not implemented on Windows.

* limited maximum request URI length to 16384 bytes:

  Incoming requests with longer request URIs will be responded to with an HTTP
  414 (Request-URI Too Long) error.

* require version 1.0 or 1.1 in HTTP version signature of requests sent by clients:

  Clients sending requests with a non-HTTP 1.0 or non-HTTP 1.1 version number will
  be served with an HTTP 505 (HTTP Version Not Supported) error.

* updated manual on indexes:

  using system attributes such as `_id`, `_key`, `_from`, `_to`, `_rev` in indexes is
  disallowed and will be rejected by the server. This was the case since ArangoDB 1.3,
  but was not properly documented.

* issue #563: can aal become a default object?

  aal is now a prefab object in arangosh

* prevent certain system collections from being renamed, dropped, or even unloaded.

  Which restrictions there are for which system collections may vary from release to
  release, but users should in general not try to modify system collections directly
  anyway.

  Note: there are no such restrictions for user-created collections.

* issue #559: added Foxx documentation to user manual

* added server startup option `--server.authenticate-system-only`. This option can be
  used to restrict the need for HTTP authentication to internal functionality and APIs,
  such as `/_api/*` and `/_admin/*`.
  Setting this option to `true` will thus force authentication for the ArangoDB APIs
  and the web interface, but allow unauthenticated requests for other URLs (including
  user defined actions and Foxx applications).
  The default value of this option is `false`, meaning that if authentication is turned
  on, authentication is still required for *all* incoming requests. Only by setting the
  option to `true` this restriction is lifted and authentication becomes required for
  URLs starting with `/_` only.

  Please note that authentication still needs to be enabled regularly by setting the
  `--server.disable-authentication` parameter to `false`. Otherwise no authentication
  will be required for any URLs as before.

* protect collections against unloading when there are still document barriers around.

* extended cap constraints to optionally limit the active data size in a collection to
  a specific number of bytes.

  The arguments for creating a cap constraint are now:
  `collection.ensureCapConstraint(<count>, <byteSize>);`

  It is supported to specify just a count as in ArangoDB 1.3 and before, to specify
  just a fileSize, or both. The first met constraint will trigger the automated
  document removal.

* added `db._exists(doc)` and `collection.exists(doc)` for easy document existence checks

* added API `/_api/current-database` to retrieve information about the database the
  client is currently connected to (note: the API `/_api/current-database` has been
  removed in the meantime. The functionality is accessible via `/_api/database/current`
  now).

* ensure a proper order of tick values in datafiles/journals/compactors.
  any new files written will have the _tick values of their markers in order. for
  older files, there are edge cases at the beginning and end of the datafiles when
  _tick values are not properly in order.

* prevent caching of static pages in PathHandler.
  whenever a static page is requested that is served by the general PathHandler, the
  server will respond to HTTP GET requests with a "Cache-Control: max-age=86400" header.

* added "doCompact" attribute when creating collections and to collection.properties().
  The attribute controls whether collection datafiles are compacted.

* changed the HTTP return code from 400 to 404 for some cases when there is a referral
  to a non-existing collection or document.

* introduced error code 1909 `too many iterations` that is thrown when graph traversals
  hit the `maxIterations` threshold.

* optionally limit traversals to a certain number of iterations
  the limitation can be achieved via the traversal API by setting the `maxIterations`
  attribute, and also via the AQL `TRAVERSAL` and `TRAVERSAL_TREE` functions by setting
  the same attribute. If traversals are not limited by the end user, a server-defined
  limit for `maxIterations` may be used to prevent server-side traversals from running
  endlessly.

* added graph traversal API at `/_api/traversal`

* added "API" link in web interface, pointing to REST API generated with Swagger

* moved "About" link in web interface into "links" menu

* allow incremental access to the documents in a collection from out of AQL
  this allows reading documents from a collection chunks when a full collection scan
  is required. memory usage might be must lower in this case and queries might finish
  earlier if there is an additional LIMIT statement

* changed AQL COLLECT to use a stable sort, so any previous SORT order is preserved

* issue #547: Javascript error in the web interface

* issue #550: Make AQL graph functions support key in addition to id

* issue #526: Unable to escape when an errorneous command is entered into the js shell

* issue #523: Graph and vertex methods for the javascript api

* issue #517: Foxx: Route parameters with capital letters fail

* issue #512: Binded Parameters for LIMIT


v1.3.3 (2013-08-01)
-------------------

* issue #570: updateFishbowl() fails once

* updated and fixed generated examples

* issue #559: added Foxx documentation to user manual

* added missing error reporting for errors that happened during import of edges


v1.3.2 (2013-06-21)
-------------------

* fixed memleak in internal.download()

* made the shape-collection journal size adaptive:
  if too big shapes come in, a shape journal will be created with a big-enough size
  automatically. the maximum size of a shape journal is still restricted, but to a
  very big value that should never be reached in practice.

* fixed a segfault that occurred when inserting documents with a shape size bigger
  than the default shape journal size (2MB)

* fixed a locking issue in collection.truncate()

* fixed value overflow in accumulated filesizes reported by collection.figures()

* issue #545: AQL FILTER unnecessary (?) loop

* issue #549: wrong return code with --daemon


v1.3.1 (2013-05-24)
-------------------

* removed currently unused _ids collection

* fixed usage of --temp-path in aranogd and arangosh

* issue #540: suppress return of temporary internal variables in AQL

* issue #530: ReferenceError: ArangoError is not a constructor

* issue #535: Problem with AQL user functions javascript API

* set --javascript.app-path for test execution to prevent startup error

* issue #532: Graph _edgesCache returns invalid data?

* issue #531: Arangod errors

* issue #529: Really weird transaction issue

* fixed usage of --temp-path in aranogd and arangosh


v1.3.0 (2013-05-10)
-------------------

* fixed problem on restart ("datafile-xxx is not sealed") when server was killed
  during a compaction run

* fixed leak when using cursors with very small batchSize

* issue #508: `unregistergroup` function not mentioned in http interface docs

* issue #507: GET /_api/aqlfunction returns code inside parentheses

* fixed issue #489: Bug in aal.install

* fixed issue 505: statistics not populated on MacOS


v1.3.0-rc1 (2013-04-24)
-----------------------

* updated documentation for 1.3.0

* added node modules and npm packages

* changed compaction to only compact datafiles with more at least 10% of dead
  documents (byte size-wise)

* issue #498: fixed reload of authentication info when using
  `require("org/arangodb/users").reload()`

* issue #495: Passing an empty array to create a document results in a
  "phantom" document

* added more precision for requests statistics figures

* added "sum" attribute for individual statistics results in statistics API
  at /_admin/statistics

* made "limit" an optional parameter in AQL function NEAR().
  limit can now be either omitted completely, or set to 0. If so, an internal
  default value (currently 100) will be applied for the limit.

* issue #481

* added "attributes.count" to output of `collection.figures()`
  this also affects the REST API /_api/collection/<name>/figures

* added IndexedPropertyGetter for ShapedJson objects

* added API for user-defined AQL functions

* issue #475: A better error message for deleting a non-existent graph

* issue #474: Web interface problems with the JS Shell

* added missing documentation for AQL UNION function

* added transaction support.
  This provides ACID transactions for ArangoDB. Transactions can be invoked
  using the `db._executeTransaction()` function, or the `/_api/transaction`
  REST API.

* switched to semantic versioning (at least for alpha & alpha naming)

* added saveOrReplace() for server-side JS

v1.3.alpha1 (2013-04-05)
------------------------

* cleanup of Module, Package, ArangoApp and modules "internal", "fs", "console"

* use Error instead of string in throw to allow stack-trace

* issue #454: error while creation of Collection

* make `collection.count()` not recalculate the number of documents on the fly, but
  use some internal document counters.

* issue #457: invalid string value in web interface

* make datafile id (datafile->_fid) identical to the numeric part of the filename.
  E.g. the datafile `journal-123456.db` will now have a datafile marker with the same
  fid (i.e. `123456`) instead of a different value. This change will only affect
  datafiles that are created with 1.3 and not any older files.
  The intention behind this change is to make datafile debugging easier.

* consistently discard document attributes with reserved names (system attributes)
  but without any known meaning, for example `_test`, `_foo`, ...

  Previously, these attributes were saved with the document regularly in some cases,
  but were discarded in other cases.
  Now these attributes are discarded consistently. "Real" system attributes such as
  `_key`, `_from`, `_to` are not affected and will work as before.

  Additionally, attributes with an empty name (``) are discarded when documents are
  saved.

  Though using reserved or empty attribute names in documents was not really and
  consistently supported in previous versions of ArangoDB, this change might cause
  an incompatibility for clients that rely on this feature.

* added server startup flag `--database.force-sync-properties` to force syncing of
  collection properties on collection creation, deletion and on property update.
  The default value is true to mimic the behavior of previous versions of ArangoDB.
  If set to false, collection properties are written to disk but no call to sync()
  is made.

* added detailed output of server version and components for REST APIs
  `/_admin/version` and `/_api/version`. To retrieve this extended information,
  call the REST APIs with URL parameter `details=true`.

* issue #443: For git-based builds include commit hash in version

* adjust startup log output to be more compact, less verbose

* set the required minimum number of file descriptors to 256.
  On server start, this number is enforced on systems that have rlimit. If the limit
  cannot be enforced, starting the server will fail.
  Note: 256 is considered to be the absolute minimum value. Depending on the use case
  for ArangoDB, a much higher number of file descriptors should be used.

  To avoid checking & potentially changing the number of maximum open files, use the
  startup option `--server.descriptors-minimum 0`

* fixed shapedjson to json conversion for special numeric values (NaN, +inf, -inf).
  Before, "NaN", "inf", or "-inf" were written into the JSONified output, but these
  values are not allowed in JSON. Now, "null" is written to the JSONified output as
  required.

* added AQL functions VARIANCE_POPULATION(), VARIANCE_SAMPLE(), STDDEV_POPULATION(),
  STDDEV_SAMPLE(), AVERAGE(), MEDIAN() to calculate statistical values for lists

* added AQL SQRT() function

* added AQL TRIM(), LEFT() and RIGHT() string functions

* fixed issue #436: GET /_api/document on edge

* make AQL REVERSE() and LENGTH() functions work on strings, too

* disabled DOT generation in `make doxygen`. this speeds up docs generation

* renamed startup option `--dispatcher.report-intervall` to `--dispatcher.report-interval`

* renamed startup option `--scheduler.report-intervall` to `--scheduler.report-interval`

* slightly changed output of REST API method /_admin/log.
  Previously, the log messages returned also contained the date and log level, now
  they will only contain the log message, and no date and log level information.
  This information can be re-created by API users from the `timestamp` and `level`
  attributes of the result.

* removed configure option `--enable-zone-debug`
  memory zone debugging is now automatically turned on when compiling with ArangoDB
  `--enable-maintainer-mode`

* removed configure option `--enable-arangob`
  arangob is now always included in the build


v1.2.3 (XXXX-XX-XX)
-------------------

* added optional parameter `edgexamples` for AQL function EDGES() and NEIGHBORS()

* added AQL function NEIGHBORS()

* added freebsd support

* fixed firstExample() query with `_id` and `_key` attributes

* issue triAGENS/ArangoDB-PHP#55: AQL optimizer may have mis-optimized duplicate
  filter statements with limit


v1.2.2 (2013-03-26)
-------------------

* fixed save of objects with common sub-objects

* issue #459: fulltext internal memory allocation didn't scale well
  This fix improves loading times for collections with fulltext indexes that have
  lots of equal words indexed.

* issue #212: auto-increment support

  The feature can be used by creating a collection with the extra `keyOptions`
  attribute as follows:

      db._create("mycollection", { keyOptions: { type: "autoincrement", offset: 1, increment: 10, allowUserKeys: true } });

  The `type` attribute will make sure the keys will be auto-generated if no
  `_key` attribute is specified for a document.

  The `allowUserKeys` attribute determines whether users might still supply own
  `_key` values with documents or if this is considered an error.

  The `increment` value determines the actual increment value, whereas the `offset`
  value can be used to seed to value sequence with a specific starting value.
  This will be useful later in a multi-master setup, when multiple servers can use
  different auto-increment seed values and thus generate non-conflicting auto-increment values.

  The default values currently are:

  - `allowUserKeys`: `true`
  - `offset`: `0`
  - `increment`: `1`

  The only other available key generator type currently is `traditional`.
  The `traditional` key generator will auto-generate keys in a fashion as ArangoDB
  always did (some increasing integer value, with a more or less unpredictable
  increment value).

  Note that for the `traditional` key generator there is only the option to disallow
  user-supplied keys and give the server the sole responsibility for key generation.
  This can be achieved by setting the `allowUserKeys` property to `false`.

  This change also introduces the following errors that API implementors may want to check
  the return values for:

  - 1222: `document key unexpected`: will be raised when a document is created with
    a `_key` attribute, but the underlying collection was set up with the `keyOptions`
    attribute `allowUserKeys: false`.

  - 1225: `out of keys`: will be raised when the auto-increment key generator runs
    out of keys. This may happen when the next key to be generated is 2^64 or higher.
    In practice, this will only happen if the values for `increment` or `offset` are
    not set appropriately, or if users are allowed to supply own keys, those keys
    are near the 2^64 threshold, and later the auto-increment feature kicks in and
    generates keys that cross that threshold.

    In practice it should not occur with proper configuration and proper usage of the
    collections.

  This change may also affect the following REST APIs:
  - POST `/_api/collection`: the server does now accept the optional `keyOptions`
    attribute in the second parameter
  - GET `/_api/collection/properties`: will return the `keyOptions` attribute as part
    of the collection's properties. The previous optional attribute `createOptions`
    is now gone.

* fixed `ArangoStatement.explain()` method with bind variables

* fixed misleading "cursor not found" error message in arangosh that occurred when
  `count()` was called for client-side cursors

* fixed handling of empty attribute names, which may have crashed the server under
  certain circumstances before

* fixed usage of invalid pointer in error message output when index description could
  not be opened


v1.2.1 (2013-03-14)
-------------------

* issue #444: please darken light color in arangosh

* issue #442: pls update post install info on osx

* fixed conversion of special double values (NaN, -inf, +inf) when converting from
  shapedjson to JSON

* fixed compaction of markers (location of _key was not updated correctly in memory,
  leading to _keys pointing to undefined memory after datafile rotation)

* fixed edge index key pointers to use document master pointer plus offset instead
  of direct _key address

* fixed case when server could not create any more journal or compactor files.
  Previously a wrong status code may have been returned, and not being able to create
  a new compactor file may have led to an infinite loop with error message
  "could not create compactor".

* fixed value truncation for numeric filename parts when renaming datafiles/journals


v1.2.0 (2013-03-01)
-------------------

* by default statistics are now switch off; in order to enable comment out
  the "disable-statistics = yes" line in "arangod.conf"

* fixed issue #435: csv parser skips data at buffer border

* added server startup option `--server.disable-statistics` to turn off statistics
  gathering without recompilation of ArangoDB.
  This partly addresses issue #432.

* fixed dropping of indexes without collection name, e.g.
  `db.xxx.dropIndex("123456");`
  Dropping an index like this failed with an assertion error.

* fixed issue #426: arangoimp should be able to import edges into edge collections

* fixed issue #425: In case of conflict ArangoDB returns HTTP 400 Bad request
  (with 1207 Error) instead of HTTP 409 Conflict

* fixed too greedy token consumption in AQL for negative values:
  e.g. in the statement `RETURN { a: 1 -2 }` the minus token was consumed as part
  of the value `-2`, and not interpreted as the binary arithmetic operator


v1.2.beta3 (2013-02-22)
-----------------------

* issue #427: ArangoDB Importer Manual has no navigation links (previous|home|next)

* issue #319: Documentation missing for Emergency console and incomplete for datafile debugger.

* issue #370: add documentation for reloadRouting and flushServerModules

* issue #393: added REST API for user management at /_api/user

* issue #393, #128: added simple cryptographic functions for user actions in module "crypto":
  * require("org/arangodb/crypto").md5()
  * require("org/arangodb/crypto").sha256()
  * require("org/arangodb/crypto").rand()

* added replaceByExample() Javascript and REST API method

* added updateByExample() Javascript and REST API method

* added optional "limit" parameter for removeByExample() Javascript and REST API method

* fixed issue #413

* updated bundled V8 version from 3.9.4 to 3.16.14.1
  Note: the Windows version used a more recent version (3.14.0.1) and was not updated.

* fixed issue #404: keep original request url in request object


v1.2.beta2 (2013-02-15)
-----------------------

* fixed issue #405: 1.2 compile warnings

* fixed issue #333: [debian] Group "arangodb" is not used when starting vie init.d script

* added optional parameter 'excludeSystem' to GET /_api/collection
  This parameter can be used to disable returning system collections in the list
  of all collections.

* added AQL functions KEEP() and UNSET()

* fixed issue #348: "HTTP Interface for Administration and Monitoring"
  documentation errors.

* fix stringification of specific positive int64 values. Stringification of int64
  values with the upper 32 bits cleared and the 33rd bit set were broken.

* issue #395:  Collection properties() function should return 'isSystem' for
  Javascript and REST API

* make server stop after upgrade procedure when invoked with `--upgrade option`.
  When started with the `--upgrade` option, the server will perfom
  the upgrade, and then exit with a status code indicating the result of the
  upgrade (0 = success, 1 = failure). To start the server regularly in either
  daemon or console mode, the `--upgrade` option must not be specified.
  This change was introduced to allow init.d scripts check the result of
  the upgrade procedure, even in case an upgrade was successful.
  this was introduced as part of issue #391.

* added AQL function EDGES()

* added more crash-protection when reading corrupted collections at startup

* added documentation for AQL function CONTAINS()

* added AQL function LIKE()

* replaced redundant error return code 1520 (Unable to open collection) with error code
  1203 (Collection not found). These error codes have the same meanings, but one of
  them was returned from AQL queries only, the other got thrown by other parts of
  ArangoDB. Now, error 1203 (Collection not found) is used in AQL too in case a
  non-existing collection is used.

v1.2.beta1 (2013-02-01)
-----------------------

* fixed issue #382: [Documentation error] Maschine... should be Machine...

* unified history file locations for arangod, arangosh, and arangoirb.
  - The readline history for arangod (emergency console) is now stored in file
    $HOME/.arangod. It was stored in $HOME/.arango before.
  - The readline history for arangosh is still stored in $HOME/.arangosh.
  - The readline history for arangoirb is now stored in $HOME/.arangoirb. It was
    stored in $HOME/.arango-mrb before.

* fixed issue #381: _users user should have a unique constraint

* allow negative list indexes in AQL to access elements from the end of a list,
  e.g. ```RETURN values[-1]``` will return the last element of the `values` list.

* collection ids, index ids, cursor ids, and document revision ids created and
  returned by ArangoDB are now returned as strings with numeric content inside.
  This is done to prevent some value overrun/truncation in any part of the
  complete client/server workflow.
  In ArangoDB 1.1 and before, these values were previously returned as
  (potentially very big) integer values. This may cause problems (clipping, overrun,
  precision loss) for clients that do not support big integers natively and store
  such values in IEEE754 doubles internally. This type loses precision after about
  52 bits and is thus not safe to hold an id.
  Javascript and 32 bit-PHP are examples for clients that may cause such problems.
  Therefore, ids are now returned by ArangoDB as strings, with the string
  content being the integer value as before.

  Example for documents ("_rev" attribute):
  - Document returned by ArangoDB 1.1: { "_rev": 1234, ... }
  - Document returned by ArangoDB 1.2: { "_rev": "1234", ... }

  Example for collections ("id" attribute / "_id" property):
  - Collection returned by ArangoDB 1.1: { "id": 9327643, "name": "test", ... }
  - Collection returned by ArangoDB 1.2: { "id": "9327643", "name": "test", ... }

  Example for cursors ("id" attribute):
  - Collection returned by ArangoDB 1.1: { "id": 11734292, "hasMore": true, ... }
  - Collection returned by ArangoDB 1.2: { "id": "11734292", "hasMore": true, ... }

* global variables are not automatically available anymore when starting the
  arangod Javascript emergency console (i.e. ```arangod --console```).

  Especially, the variables `db`, `edges`, and `internal` are not available
  anymore. `db` and `internal` can be made available in 1.2 by
  ```var db = require("org/arangodb").db;``` and
  ```var internal = require("internal");```, respectively.
  The reason for this change is to get rid of global variables in the server
  because this will allow more specific inclusion of functionality.

  For convenience, the global variable `db` is still available by default in
  arangosh. The global variable `edges`, which since ArangoDB 1.1 was kind of
  a redundant wrapper of `db`, has been removed in 1.2 completely.
  Please use `db` instead, and if creating an edge collection, use the explicit
  ```db._createEdgeCollection()``` command.

* issue #374: prevent endless redirects when calling admin interface with
  unexpected URLs

* issue #373: TRAVERSAL() `trackPaths` option does not work. Instead `paths` does work

* issue #358: added support for CORS

* honor optional waitForSync property for document removal, replace, update, and
  save operations in arangosh. The waitForSync parameter for these operations
  was previously honored by the REST API and on the server-side, but not when
  the waitForSync parameter was specified for a document operation in arangosh.

* calls to db.collection.figures() and /_api/collection/<collection>/figures now
  additionally return the number of shapes used in the collection in the
  extra attribute "shapes.count"

* added AQL TRAVERSAL_TREE() function to return a hierarchical result from a traversal

* added AQL TRAVERSAL() function to return the results from a traversal

* added AQL function ATTRIBUTES() to return the attribute names of a document

* removed internal server-side AQL functions from global scope.

  Now the AQL internal functions can only be accessed via the exports of the
  ahuacatl module, which can be included via ```require("org/arangodb/ahuacatl")```.
  It shouldn't be necessary for clients to access this module at all, but
  internal code may use this module.

  The previously global AQL-related server-side functions were moved to the
  internal namespace. This produced the following function name changes on
  the server:

     old name              new name
     ------------------------------------------------------
     AHUACATL_RUN       => require("internal").AQL_QUERY
     AHUACATL_EXPLAIN   => require("internal").AQL_EXPLAIN
     AHUACATL_PARSE     => require("internal").AQL_PARSE

  Again, clients shouldn't have used these functions at all as there is the
  ArangoStatement object to execute AQL queries.

* fixed issue #366: Edges index returns strange description

* added AQL function MATCHES() to check a document against a list of examples

* added documentation and tests for db.collection.removeByExample

* added --progress option for arangoimp. This will show the percentage of the input
  file that has been processed by arangoimp while the import is still running. It can
  be used as a rough indicator of progress for the entire import.

* make the server log documents that cannot be imported via /_api/import into the
  logfile using the warning log level. This may help finding illegal documents in big
  import runs.

* check on server startup whether the database directory and all collection directories
  are writable. if not, the server startup will be aborted. this prevents serious
  problems with collections being non-writable and this being detected at some pointer
  after the server has been started

* allow the following AQL constructs: FUNC(...)[...], FUNC(...).attribute

* fixed issue #361: Bug in Admin Interface. Header disappears when clicking new collection

* Added in-memory only collections

  Added collection creation parameter "isVolatile":
  if set to true, the collection is created as an in-memory only collection,
  meaning that all document data of that collection will reside in memory only,
  and will not be stored permanently to disk.
  This means that all collection data will be lost when the collection is unloaded
  or the server is shut down.
  As this collection type does not have datafile disk overhead for the regular
  document operations, it may be faster than normal disk-backed collections. The
  actual performance gains strongly depend on the underlying OS, filesystem, and
  settings though.
  This collection type should be used for caches only and not for any sensible data
  that cannot be re-created otherwise.
  Some platforms, namely Windows, currently do not support this collection type.
  When creating an in-memory collection on such platform, an error message will be
  returned by ArangoDB telling the user the platform does not support it.

  Note: in-memory collections are an experimental feature. The feature might
  change drastically or even be removed altogether in a future version of ArangoDB.

* fixed issue #353: Please include "pretty print" in Emergency Console

* fixed issue #352: "pretty print" console.log
  This was achieved by adding the dump() function for the "internal" object

* reduced insertion time for edges index
  Inserting into the edges index now avoids costly comparisons in case of a hash
  collision, reducing the prefilling/loading timer for bigger edge collections

* added fulltext queries to AQL via FULLTEXT() function. This allows search
  fulltext indexes from an AQL query to find matching documents

* added fulltext index type. This index type allows indexing words and prefixes of
  words from a specific document attribute. The index can be queries using a
  SimpleQueryFull object, the HTTP REST API at /_api/simple/fulltext, or via AQL

* added collection.revision() method to determine whether a collection has changed.
  The revision method returns a revision string that can be used by client programs
  for equality/inequality comparisons. The value returned by the revision method
  should be treated by clients as an opaque string and clients should not try to
  figure out the sense of the revision id. This is still useful enough to check
  whether data in a collection has changed.

* issue #346: adaptively determine NUMBER_HEADERS_PER_BLOCK

* issue #338: arangosh cursor positioning problems

* issue #326: use limit optimization with filters

* issue #325: use index to avoid sorting

* issue #324: add limit optimization to AQL

* removed arango-password script and added Javascript functionality to add/delete
  users instead. The functionality is contained in module `users` and can be invoked
  as follows from arangosh and arangod:
  * require("users").save("name", "passwd");
  * require("users").replace("name", "newPasswd");
  * require("users").remove("name");
  * require("users").reload();
  These functions are intentionally not offered via the web interface.
  This also addresses issue #313

* changed print output in arangosh and the web interface for JSON objects.
  Previously, printing a JSON object in arangosh resulted in the attribute values
  being printed as proper JSON, but attribute names were printed unquoted and
  unescaped. This was fine for the purpose of arangosh, but lead to invalid
  JSON being produced. Now, arangosh will produce valid JSON that can be used
  to send it back to ArangoDB or use it with arangoimp etc.

* fixed issue #300: allow importing documents via the REST /_api/import API
  from a JSON list, too.
  So far, the API only supported importing from a format that had one JSON object
  on each line. This is sometimes inconvenient, e.g. when the result of an AQL
  query or any other list is to be imported. This list is a JSON list and does not
  necessary have a document per line if pretty-printed.
  arangoimp now supports the JSON list format, too. However, the format requires
  arangoimp and the server to read the entire dataset at once. If the dataset is
  too big (bigger than --max-upload-size) then the import will be rejected. Even if
  increased, the entire list must fit in memory on both the client and the server,
  and this may be more resource-intensive than importing individual lines in chunks.

* removed unused parameter --reuse-ids for arangoimp. This parameter did not have
  any effect in 1.2, was never publicly announced and did evil (TM) things.

* fixed issue #297 (partly): added whitespace between command line and
  command result in arangosh, added shell colors for better usability

* fixed issue #296: system collections not usable from AQL

* fixed issue #295: deadlock on shutdown

* fixed issue #293: AQL queries should exploit edges index

* fixed issue #292: use index when filtering on _key in AQL

* allow user-definable document keys
  users can now define their own document keys by using the _key attribute
  when creating new documents or edges. Once specified, the value of _key is
  immutable.
  The restrictions for user-defined key values are:
  * the key must be at most 254 bytes long
  * it must consist of the letters a-z (lower or upper case), the digits 0-9,
    the underscore (_) or dash (-) characters only
  * any other characters, especially multi-byte sequences, whitespace or
    punctuation characters cannot be used inside key values

  Specifying a document key is optional when creating new documents. If no
  document key is specified, ArangoDB will create a document key itself.
  There are no guarantees about the format and pattern of auto-generated document
  keys other than the above restrictions.
  Clients should therefore treat auto-generated document keys as opaque values.
  Keys can be used to look up and reference documents, e.g.:
  * saving a document: `db.users.save({ "_key": "fred", ... })`
  * looking up a document: `db.users.document("fred")`
  * referencing other documents: `edges.relations.save("users/fred", "users/john", ...)`

  This change is downwards-compatible to ArangoDB 1.1 because in ArangoDB 1.1
  users were not able to define their own keys. If the user does not supply a _key
  attribute when creating a document, ArangoDB 1.2 will still generate a key of
  its own as ArangoDB 1.1 did. However, all documents returned by ArangoDB 1.2 will
  include a _key attribute and clients should be able to handle that (e.g. by
  ignoring it if not needed). Documents returned will still include the _id attribute
  as in ArangoDB 1.1.

* require collection names everywhere where a collection id was allowed in
  ArangoDB 1.1 & 1.0
  This change requires clients to use a collection name in place of a collection id
  at all places the client deals with collections.
  Examples:
  * creating edges: the _from and _to attributes must now contain collection names instead
    of collection ids: `edges.relations.save("test/my-key1", "test/my-key2", ...)`
  * retrieving edges: the returned _from and _to attributes now will contain collection
    names instead of ids, too: _from: `test/fred` instead of `1234/3455`
  * looking up documents: db.users.document("fred") or db._document("users/fred")

  Collection names must be used in REST API calls instead of collection ids, too.
  This change is thus not completely downwards-compatible to ArangoDB 1.1. ArangoDB 1.1
  required users to use collection ids in many places instead of collection names.
  This was unintuitive and caused overhead in cases when just the collection name was
  known on client-side but not its id. This overhead can now be avoided so clients can
  work with the collection names directly. There is no need to work with collection ids
  on the client side anymore.
  This change will likely require adjustments to API calls issued by clients, and also
  requires a change in how clients handle the _id value of returned documents. Previously,
  the _id value of returned documents contained the collection id, a slash separator and
  the document number. Since 1.2, _id will contain the collection name, a slash separator
  and the document key. The same applies to the _from and _to attribute values of edges
  that are returned by ArangoDB.

  Also removed (now unnecessary) location header in responses of the collections REST API.
  The location header was previously returned because it was necessary for clients.
  When clients created a collection, they specified the collection name. The collection
  id was generated on the server, but the client needed to use the server-generated
  collection id for further API calls, e.g. when creating edges etc. Therefore, the
  full collection URL, also containing the collection id, was returned by the server in
  responses to the collection API, in the HTTP location header.
  Returning the location header has become unnecessary in ArangoDB 1.2 because users
  can access collections by name and do not need to care about collection ids.


v1.1.3 (2013-XX-XX)
-------------------

* fix case when an error message was looked up for an error code but no error
  message was found. In this case a NULL ptr was returned and not checked everywhere.
  The place this error popped up was when inserting into a non-unique hash index
  failed with a specific, invalid error code.

* fixed issue #381:  db._collection("_users").getIndexes();

* fixed issue #379: arango-password fatal issue javscript.startup-directory

* fixed issue #372: Command-Line Options for the Authentication and Authorization


v1.1.2 (2013-01-20)
-------------------

* upgraded to mruby 2013-01-20 583983385b81c21f82704b116eab52d606a609f4

* fixed issue #357: Some spelling and grammar errors

* fixed issue #355: fix quotes in pdf manual

* fixed issue #351: Strange arangosh error message for long running query

* fixed randomly hanging connections in arangosh on MacOS

* added "any" query method: this returns a random document from a collection. It
  is also available via REST HTTP at /_api/simple/any.

* added deployment tool

* added getPeerVertex

* small fix for logging of long messages: the last character of log messages longer
  than 256 bytes was not logged.

* fixed truncation of human-readable log messages for web interface: the trailing \0
  byte was not appended for messages longer than 256 bytes

* fixed issue #341: ArangoDB crashes when stressed with Batch jobs
  Contrary to the issue title, this did not have anything to do with batch jobs but
  with too high memory usage. The memory usage of ArangoDB is now reduced for cases
   when there are lots of small collections with few documents each

* started with issue #317: Feature Request (from Google Groups): DATE handling

* backported issue #300: Extend arangoImp to Allow importing result set-like
  (list of documents) formatted files

* fixed issue #337: "WaitForSync" on new collection does not work on Win/X64

* fixed issue #336: Collections REST API docs

* fixed issue #335: mmap errors due to wrong memory address calculation

* fixed issue #332: arangoimp --use-ids parameter seems to have no impact

* added option '--server.disable-authentication' for arangosh as well. No more passwd
  prompts if not needed

* fixed issue #330: session logging for arangosh

* fixed issue #329: Allow passing script file(s) as parameters for arangosh to run

* fixed issue #328: 1.1 compile warnings

* fixed issue #327: Javascript parse errors in front end


v1.1.1 (2012-12-18)
-------------------

* fixed issue #339: DELETE /_api/cursor/cursor-identifier return incollect errorNum

  The fix for this has led to a signature change of the function actions.resultNotFound().
  The meaning of parameter #3 for This function has changed from the error message string
  to the error code. The error message string is now parameter #4.
  Any client code that uses this function in custom actions must be adjusted.

* fixed issue #321: Problem upgrading arangodb 1.0.4 to 1.1.0 with Homebrew (OSX 10.8.2)

* fixed issue #230: add navigation and search for online documentation

* fixed issue #315: Strange result in PATH

* fixed issue #323: Wrong function returned in error message of AQL CHAR_LENGTH()

* fixed some log errors on startup / shutdown due to pid file handling and changing
  of directories


v1.1.0 (2012-12-05)
-------------------

* WARNING:
  arangod now performs a database version check at startup. It will look for a file
  named "VERSION" in its database directory. If the file is not present, arangod will
  perform an automatic upgrade of the database directory. This should be the normal
  case when upgrading from ArangoDB 1.0 to ArangoDB 1.1.

  If the VERSION file is present but is from an older version of ArangoDB, arangod
  will refuse to start and ask the user to run a manual upgrade first. A manual upgrade
  can be performed by starting arangod with the option `--upgrade`.

  This upgrade procedure shall ensure that users have full control over when they
  perform any updates/upgrades of their data, and can plan backups accordingly. The
  procedure also guarantees that the server is not run without any required system
  collections or with in incompatible data state.

* added AQL function DOCUMENT() to retrieve a document by its _id value

* fixed issue #311: fixed segfault on unload

* fixed issue #309: renamed stub "import" button from web interface

* fixed issue #307: added WaitForSync column in collections list in in web interface

* fixed issue #306: naming in web interface

* fixed issue #304: do not clear AQL query text input when switching tabs in
  web interface

* fixed issue #303: added documentation about usage of var keyword in web interface

* fixed issue #301: PATCH does not work in web interface

# fixed issue #269: fix make distclean & clean

* fixed issue #296: system collections not usable from AQL

* fixed issue #295: deadlock on shutdown

* added collection type label to web interface

* fixed issue #290: the web interface now disallows creating non-edges in edge collections
  when creating collections via the web interface, the collection type must also be
  specified (default is document collection)

* fixed issue #289: tab-completion does not insert any spaces

* fixed issue #282: fix escaping in web interface

* made AQL function NOT_NULL take any number of arguments. Will now return its
  first argument that is not null, or null if all arguments are null. This is downwards
  compatible.

* changed misleading AQL function name NOT_LIST() to FIRST_LIST() and slightly changed
  the behavior. The function will now return its first argument that is a list, or null
  if none of the arguments are lists.
  This is mostly downwards-compatible. The only change to the previous implementation in
  1.1-beta will happen if two arguments were passed and the 1st and 2nd arguments were
  both no lists. In previous 1.1, the 2nd argument was returned as is, but now null
  will be returned.

* add AQL function FIRST_DOCUMENT(), with same behavior as FIRST_LIST(), but working
  with documents instead of lists.

* added UPGRADING help text

* fixed issue #284: fixed Javascript errors when adding edges/vertices without own
  attributes

* fixed issue #283: AQL LENGTH() now works on documents, too

* fixed issue #281: documentation for skip lists shows wrong example

* fixed AQL optimizer bug, related to OR-combined conditions that filtered on the
  same attribute but with different conditions

* fixed issue #277: allow usage of collection names when creating edges
  the fix of this issue also implies validation of collection names / ids passed to
  the REST edge create method. edges with invalid collection ids or names in the
  "from" or "to" values will be rejected and not saved


v1.1.beta2 (2012-11-13)
-----------------------

* fixed arangoirb compilation

* fixed doxygen


v1.1.beta1 (2012-10-24)
-----------------------

* fixed AQL optimizer bug

* WARNING:
  - the user has changed from "arango" to "arangodb", the start script has changed from
    "arangod" to "arangodb", the database directory has changed from "/var/arangodb" to
    "/var/lib/arangodb" to be compliant with various Linux policies

  - In 1.1, we have introduced types for collections: regular documents go into document
    collections, and edges go into edge collections. The prefixing (db.xxx vs. edges.xxx)
    works slightly different in 1.1: edges.xxx can still be used to access collections,
    however, it will not determine the type of existing collections anymore. To create an
    edge collection 1.1, you can use db._createEdgeCollection() or edges._create().
    And there's of course also db._createDocumentCollection().
    db._create() is also still there and will create a document collection by default,
    whereas edges._create() will create an edge collection.

  - the admin web interface that was previously available via the simple URL suffix /
    is now available via a dedicated URL suffix only: /_admin/html
    The reason for this is that routing and URLs are now subject to changes by the end user,
    and only URLs parts prefixed with underscores (e.g. /_admin or /_api) are reserved
    for ArangoDB's internal usage.

* the server now handles requests with invalid Content-Length header values as follows:
  - if Content-Length is negative, the server will respond instantly with HTTP 411
    (length required)

  - if Content-Length is positive but shorter than the supplied body, the server will
    respond with HTTP 400 (bad request)

  - if Content-Length is positive but longer than the supplied body, the server will
    wait for the client to send the missing bytes. The server allows 90 seconds for this
    and will close the connection if the client does not send the remaining data

  - if Content-Length is bigger than the maximum allowed size (512 MB), the server will
    fail with HTTP 413 (request entity too large).

  - if the length of the HTTP headers is greater than the maximum allowed size (1 MB),
    the server will fail with HTTP 431 (request header fields too large)

* issue #265: allow optional base64 encoding/decoding of action response data

* issue #252: create _modules collection using arango-upgrade (note: arango-upgrade was
  finally replaced by the `--upgrade` option for arangod)

* issue #251: allow passing arbitrary options to V8 engine using new command line option:
  --javascript.v8-options. Using this option, the Harmony features or other settings in
  v8 can be enabled if the end user requires them

* issue #248: allow AQL optimizer to pull out completely uncorrelated subqueries to the
  top level, resulting in less repeated evaluation of the subquery

* upgraded to Doxygen 1.8.0

* issue #247: added AQL function MERGE_RECURSIVE

* issue #246: added clear() function in arangosh

* issue #245: Documentation: Central place for naming rules/limits inside ArangoDB

* reduced size of hash index elements by 50 %, allowing more index elements to fit in
  memory

* issue #235: GUI Shell throws Error:ReferenceError: db is not defined

* issue #229: methods marked as "under construction"

* issue #228: remove unfinished APIs (/_admin/config/*)

* having the OpenSSL library installed is now a prerequisite to compiling ArangoDB
  Also removed the --enable-ssl configure option because ssl is always required.

* added AQL functions TO_LIST, NOT_LIST

* issue #224: add optional Content-Id for batch requests

* issue #221: more documentation on AQL explain functionality. Also added
  ArangoStatement.explain() client method

* added db._createStatement() method on server as well (was previously available
  on the client only)

* issue #219: continue in case of "document not found" error in PATHS() function

* issue #213: make waitForSync overridable on specific actions

* changed AQL optimizer to use indexes in more cases. Previously, indexes might
  not have been used when in a reference expression the inner collection was
  specified last. Example: FOR u1 IN users FOR u2 IN users FILTER u1._id == u2._id
  Previously, this only checked whether an index could be used for u2._id (not
  possible). It was not checked whether an index on u1._id could be used (possible).
  Now, for expressions that have references/attribute names on both sides of the
  above as above, indexes are checked for both sides.

* issue #204: extend the CSV import by TSV and by user configurable
  separator character(s)

* issue #180: added support for batch operations

* added startup option --server.backlog-size
  this allows setting the value of the backlog for the listen() system call.
  the default value is 10, the maximum value is platform-dependent

* introduced new configure option "--enable-maintainer-mode" for
  ArangoDB maintainers. this option replaces the previous compile switches
  --with-boost-test, --enable-bison, --enable-flex and --enable-errors-dependency
  the individual configure options have been removed. --enable-maintainer-mode
  turns them all on.

* removed potentially unused configure option --enable-memfail

* fixed issue #197: HTML web interface calls /_admin/user-manager/session

* fixed issue #195: VERSION file in database directory

* fixed issue #193: REST API HEAD request returns a message body on 404

* fixed issue #188: intermittent issues with 1.0.0
  (server-side cursors not cleaned up in all cases, pthreads deadlock issue)

* issue #189: key store should use ISO datetime format bug

* issue #187: run arango-upgrade on server start (note: arango-upgrade was finally
  replaced by the `--upgrade` option for arangod)n

* fixed issue #183: strange unittest error

* fixed issue #182: manual pages

* fixed issue #181: use getaddrinfo

* moved default database directory to "/var/lib/arangodb" in accordance with
  http://www.pathname.com/fhs/pub/fhs-2.3.html

* fixed issue #179: strange text in import manual

* fixed issue #178: test for aragoimp is missing

* fixed issue #177: a misleading error message was returned if unknown variables
  were used in certain positions in an AQL query.

* fixed issue #176: explain how to use AQL from the arangosh

* issue #175: re-added hidden (and deprecated) option --server.http-port. This
  option is only there to be downwards-compatible to Arango 1.0.

* fixed issue #174: missing Documentation for `within`

* fixed issue #170: add db.<coll_name>.all().toArray() to arangosh help screen

* fixed issue #169: missing argument in Simple Queries

* added program arango-upgrade. This program must be run after installing ArangoDB
  and after upgrading from a previous version of ArangoDB. The arango-upgrade script
  will ensure all system collections are created and present in the correct state.
  It will also perform any necessary data updates.
  Note: arango-upgrade was finally replaced by the `--upgrade` option for arangod.

* issue #153: edge collection should be a flag for a collection
  collections now have a type so that the distinction between document and edge
  collections can now be done at runtime using a collection's type value.
  A collection's type can be queried in Javascript using the <collection>.type() method.

  When new collections are created using db._create(), they will be document
  collections by default. When edge._create() is called, an edge collection will be created.
  To explicitly create a collection of a specific/different type, use the methods
  _createDocumentCollection() or _createEdgeCollection(), which are available for
  both the db and the edges object.
  The Javascript objects ArangoEdges and ArangoEdgesCollection have been removed
  completely.
  All internal and test code has been adjusted for this, and client code
  that uses edges.* should also still work because edges is still there and creates
  edge collections when _create() is called.

  INCOMPATIBLE CHANGE: Client code might still need to be changed in the following aspect:
  Previously, collections did not have a type so documents and edges could be inserted
  in the same collection. This is now disallowed. Edges can only be inserted into
  edge collections now. As there were no collection types in 1.0, ArangoDB will perform
  an automatic upgrade when migrating from 1.0 to 1.1.
  The automatic upgrade will check every collection and determine its type as follows:
  - if among the first 50 documents in the collection there are documents with
    attributes "_from" and "_to", the collection is typed as an edge collection
  - if among the first 50 documents in the collection there are no documents with
    attributes "_from" and "_to", the collection is made as a document collection

* issue #150: call V8 garbage collection on server periodically

* issue #110: added support for partial updates

  The REST API for documents now offers an HTTP PATCH method to partially update
  documents. Overwriting/replacing documents is still available via the HTTP PUT method
  as before. The Javascript API in the shell also offers a new update() method in extension to
  the previously existing replace() method.


v1.0.4 (2012-11-12)
-------------------

* issue #275: strange error message in arangosh 1.0.3 at startup


v1.0.3 (2012-11-08)
-------------------

* fixed AQL optimizer bug

* issue #273: fixed segfault in arangosh on HTTP 40x

* issue #265: allow optional base64 encoding/decoding of action response data

* issue #252: _modules collection not created automatically


v1.0.2 (2012-10-22)
-------------------

* repository CentOS-X.Y moved to CentOS-X, same for Debian

* bugfix for rollback from edges

* bugfix for hash indexes

* bugfix for StringBuffer::erase_front

* added autoload for modules

* added AQL function TO_LIST


v1.0.1 (2012-09-30)
-------------------

* draft for issue #165: front-end application howto

* updated mruby to cf8fdea4a6598aa470e698e8cbc9b9b492319d

* fix for issue #190: install doesn't create log directory

* fix for issue #194: potential race condition between creating and dropping collections

* fix for issue #193: REST API HEAD request returns a message body on 404

* fix for issue #188: intermittent issues with 1.0.0

* fix for issue #163: server cannot create collection because of abandoned files

* fix for issue #150: call V8 garbage collection on server periodically


v1.0.0 (2012-08-17)
-------------------

* fix for issue #157: check for readline and ncurses headers, not only libraries


v1.0.beta4 (2012-08-15)
-----------------------

* fix for issue #152: fix memleak for barriers


v1.0.beta3 (2012-08-10)
-----------------------

* fix for issue #151: Memleak, collection data not removed

* fix for issue #149: Inconsistent port for admin interface

* fix for issue #163: server cannot create collection because of abandoned files

* fix for issue #157: check for readline and ncurses headers, not only libraries

* fix for issue #108: db.<collection>.truncate() inefficient

* fix for issue #109: added startup note about cached collection names and how to
  refresh them

* fix for issue #156: fixed memleaks in /_api/import

* fix for issue #59: added tests for /_api/import

* modified return value for calls to /_api/import: now, the attribute "empty" is
  returned as well, stating the number of empty lines in the input. Also changed the
  return value of the error code attribute ("errorNum") from 1100 ("corrupted datafile")
  to 400 ("bad request") in case invalid/unexpected JSON data was sent to the server.
  This error code is more appropriate as no datafile is broken but just input data is
  incorrect.

* fix for issue #152: Memleak for barriers

* fix for issue #151: Memleak, collection data not removed

* value of --database.maximal-journal-size parameter is now validated on startup. If
  value is smaller than the minimum value (currently 1048576), an error is thrown and
  the server will not start. Before this change, the global value of maximal journal
  size was not validated at server start, but only on collection level

* increased sleep value in statistics creation loop from 10 to 500 microseconds. This
  reduces accuracy of statistics values somewhere after the decimal points but saves
  CPU time.

* avoid additional sync() calls when writing partial shape data (attribute name data)
  to disk. sync() will still be called when the shape marker (will be written after
  the attributes) is written to disk

* issue #147: added flag --database.force-sync-shapes to force synching of shape data
  to disk. The default value is true so it is the same behavior as in version 1.0.
  if set to false, shape data is synched to disk if waitForSync for the collection is
  set to true, otherwise, shape data is not synched.

* fix for issue #145: strange issue on Travis: added epsilon for numeric comparison in
  geo index

* fix for issue #136: adjusted message during indexing

* issue #131: added timeout for HTTP keep-alive connections. The default value is 300
  seconds. There is a startup parameter server.keep-alive-timeout to configure the value.
  Setting it to 0 will disable keep-alive entirely on the server.

* fix for issue #137: AQL optimizer should use indexes for ref accesses with
  2 named attributes


v1.0.beta2 (2012-08-03)
-----------------------

* fix for issue #134: improvements for centos RPM

* fixed problem with disable-admin-interface in config file


v1.0.beta1 (2012-07-29)
-----------------------

* fixed issue #118: We need a collection "debugger"

* fixed issue #126: Access-Shaper must be cached

* INCOMPATIBLE CHANGE: renamed parameters "connect-timeout" and "request-timeout"
  for arangosh and arangoimp to "--server.connect-timeout" and "--server.request-timeout"

* INCOMPATIBLE CHANGE: authorization is now required on the server side
  Clients sending requests without HTTP authorization will be rejected with HTTP 401
  To allow backwards compatibility, the server can be started with the option
  "--server.disable-authentication"

* added options "--server.username" and "--server.password" for arangosh and arangoimp
  These parameters must be used to specify the user and password to be used when
  connecting to the server. If no password is given on the command line, arangosh/
  arangoimp will interactively prompt for a password.
  If no user name is specified on the command line, the default user "root" will be
  used.

* added startup option "--server.ssl-cipher-list" to determine which ciphers to
  use in SSL context. also added SSL_OP_CIPHER_SERVER_PREFERENCE to SSL default
  options so ciphers are tried in server and not in client order

* changed default SSL protocol to TLSv1 instead of SSLv2

* changed log-level of SSL-related messages

* added SSL connections if server is compiled with OpenSSL support. Use --help-ssl

* INCOMPATIBLE CHANGE: removed startup option "--server.admin-port".
  The new endpoints feature (see --server.endpoint) allows opening multiple endpoints
  anyway, and the distinction between admin and "other" endpoints can be emulated
  later using privileges.

* INCOMPATIBLE CHANGE: removed startup options "--port", "--server.port", and
  "--server.http-port" for arangod.
  These options have been replaced by the new "--server.endpoint" parameter

* INCOMPATIBLE CHANGE: removed startup option "--server" for arangosh and arangoimp.
  These options have been replaced by the new "--server.endpoint" parameter

* Added "--server.endpoint" option to arangod, arangosh, and arangoimp.
  For arangod, this option allows specifying the bind endpoints for the server
  The server can be bound to one or multiple endpoints at once. For arangosh
  and arangoimp, the option specifies the server endpoint to connect to.
  The following endpoint syntax is currently supported:
  - tcp://host:port or http@tcp://host:port (HTTP over IPv4)
  - tcp://[host]:port or http@tcp://[host]:port (HTTP over IPv6)
  - ssl://host:port or http@tcp://host:port (HTTP over SSL-encrypted IPv4)
  - ssl://[host]:port or http@tcp://[host]:port (HTTP over SSL-encrypted IPv6)
  - unix:///path/to/socket or http@unix:///path/to/socket (HTTP over UNIX socket)

  If no port is specified, the default port of 8529 will be used.

* INCOMPATIBLE CHANGE: removed startup options "--server.require-keep-alive" and
  "--server.secure-require-keep-alive".
  The server will now behave as follows which should be more conforming to the
  HTTP standard:
  * if a client sends a "Connection: close" header, the server will close the
    connection
  * if a client sends a "Connection: keep-alive" header, the server will not
    close the connection
  * if a client does not send any "Connection" header, the server will assume
    "keep-alive" if the request was an HTTP/1.1 request, and "close" if the
    request was an HTTP/1.0 request

* (minimal) internal optimizations for HTTP request parsing and response header
  handling

* fixed Unicode unescaping bugs for \f and surrogate pairs in BasicsC/strings.c

* changed implementation of TRI_BlockCrc32 algorithm to use 8 bytes at a time

* fixed issue #122: arangod doesn't start if <log.file> cannot be created

* fixed issue #121: wrong collection size reported

* fixed issue #98: Unable to change journalSize

* fixed issue #88: fds not closed

* fixed escaping of document data in HTML admin front end

* added HTTP basic authentication, this is always turned on

* added server startup option --server.disable-admin-interface to turn off the
  HTML admin interface

* honor server startup option --database.maximal-journal-size when creating new
  collections without specific journalsize setting. Previously, these
  collections were always created with journal file sizes of 32 MB and the
  --database.maximal-journal-size setting was ignored

* added server startup option --database.wait-for-sync to control the default
  behavior

* renamed "--unit-tests" to "--javascript.unit-tests"


v1.0.alpha3 (2012-06-30)
------------------------

* fixed issue #116: createCollection=create option doesn't work

* fixed issue #115: Compilation issue under OSX 10.7 Lion & 10.8 Mountain Lion
  (homebrew)

* fixed issue #114: image not found

* fixed issue #111: crash during "make unittests"

* fixed issue #104: client.js -> ARANGO_QUIET is not defined


v1.0.alpha2 (2012-06-24)
------------------------

* fixed issue #112: do not accept document with duplicate attribute names

* fixed issue #103: Should we cleanup the directory structure

* fixed issue #100: "count" attribute exists in cursor response with "count:
  false"

* fixed issue #84 explain command

* added new MRuby version (2012-06-02)

* added --log.filter

* cleanup of command line options:
** --startup.directory => --javascript.startup-directory
** --quite => --quiet
** --gc.interval => --javascript.gc-interval
** --startup.modules-path => --javascript.modules-path
** --action.system-directory => --javascript.action-directory
** --javascript.action-threads => removed (is now the same pool as --server.threads)

* various bug-fixes

* support for import

* added option SKIP_RANGES=1 for make unittests

* fixed several range-related assertion failures in the AQL query optimizer

* fixed AQL query optimizations for some edge cases (e.g. nested subqueries with
  invalid constant filter expressions)


v1.0.alpha1 (2012-05-28)
------------------------

Alpha Release of ArangoDB 1.0<|MERGE_RESOLUTION|>--- conflicted
+++ resolved
@@ -1,12 +1,8 @@
-<<<<<<< HEAD
-v3.4.0 (XXXX-XX-XX)
-------------------------
+v3.4.1 (XXXX-XX-XX)
+-------------------
 
 * fixed issue #7586: a running query within the user interface was not shown
   if the active view was `Running Queries` or `Slow Query History`.
-=======
-v3.4.1 (XXXX-XX-XX)
--------------------
 
 * make AQL REMOVE operations use less memory with the RocksDB storage engine
 
@@ -47,7 +43,6 @@
 -------------------
 
 * Add license key checking to enterprise version in Docker containers.
->>>>>>> d3bc28e3
 
 
 v3.4.0-rc.5 (2018-11-29)
