--- conflicted
+++ resolved
@@ -24,18 +24,15 @@
 * fixed issue #4199: Internal failure: JavaScript exception in file 'arangosh.js'
   at 98,7: ArangoError 4: Expecting type String
 
-<<<<<<< HEAD
-* UI: displayed wrong "waitForSync" property for a collection when
-=======
 * fixed issue #3818: Foxx configuration keys cannot contain spaces (will not save)
 
 * UI: displayed wrong "waitForSync" property for a collection when 
->>>>>>> 64ab1e63
   using RocksDB as storage engine
 
 * prevent binding to the same combination of IP and port on Windows
 
 * fixed incorrect persistence of RAFT vote and term
+
 
 v3.2.10 (2017-12-22)
 --------------------
