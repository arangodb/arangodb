--- conflicted
+++ resolved
@@ -1,16 +1,11 @@
-<<<<<<< HEAD
+v3.3.15 (XXXX-XX-XX)
+--------------------
+
+* fixed some web ui action events related to Running Queries view and Slow
+  Queries History view
+
 * Create a default pacing algorithm for arangoimport to avoid TimeoutErrors
   on VMs with limited disk throughput
-
-
-v3.3.14 (2018-08-08)
-=======
-v3.3.15 (XXXX-XX-XX)
->>>>>>> 8f71fa02
---------------------
-
-* fixed some web ui action events related to Running Queries view and Slow
-  Queries History view
 
 
 v3.3.14 (2018-08-15)
@@ -51,14 +46,9 @@
 
 * fixed internal issue #2812: Cluster fails to create many indexes in parallel
 
-<<<<<<< HEAD
-* Intermediate commits in the RocksDB engine are now only enabled in standalone AQL queries
-  (not within a JS transaction), standalone truncate as well as for the "import" API
-=======
 * intermediate commits in the RocksDB engine are now only enabled in standalone AQL 
   queries (not within a JS transaction), standalone truncate as well as for the 
   "import" API
->>>>>>> 8f71fa02
 
 
 v3.3.13 (2018-07-26)
