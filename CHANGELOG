--- conflicted
+++ resolved
@@ -1,9 +1,8 @@
 devel
 -----
 
-<<<<<<< HEAD
 * ui: now supports single js file upload for foxx services in addition to zip files
-=======
+
 * fixed issue #2889: Traversal query using incorrect collection id
 
 * fixed issue #2884: AQL traversal uniqueness constraints "propagating" to other traversals? Weird results
@@ -11,7 +10,6 @@
 * arangoexport: added --query; pass a aql query to export the result
 
 * fixed issue #2879: No result when querying for the last record of a query
->>>>>>> 589ffd5c
 
 * ui: allows now to edit default access level for collections in database
   _system for all users except the root user.
