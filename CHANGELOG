v3.2.13 (XXXX-XX-XX)
--------------------

* fix issue #4924: removeFollower now prefers to remove the last follower(s)

* fixed issue #4934: Wrong used GeoIndex depending on FILTER order

* fixed the bahaviour of clusterinfo when waiting for current to catch
  up with plan in create collection.

<<<<<<< HEAD
* fix for internal issue #2215. supervision will now wait for agent to
  fully prepare before adding 10 second grace period after leadership change

=======
* fixed interal issue #2215 FailedLeader timeout bug
>>>>>>> efc9aeb1

v3.2.12 (2018-02-27)
--------------------

* remove long disfunctional admin/long_echo handler

* fixed Foxx API:

  * PUT /_api/foxx/service: Respect force flag
  * PATCH /_api/foxx/service: Check whether a service under given mount exists

* fix issue #4457: create /var/tmp/arangod with correct user in supervisor mode

* fix internal issue #1848

  AQL optimizer was trying to resolve attribute accesses
  to attributes of constant object values at query compile time, but only did so far
  the very first attribute in each object

  this fixes https://stackoverflow.com/questions/48648737/beginner-bug-in-for-loops-from-objects

* fix inconvenience: If we want to start server with a non-existing
  --javascript.app-path it will now be created (if possible)

* fixed: REST API `POST _api/foxx` now returns HTTP code 201 on success, as documented.
         returned 200 before.

* fixed: REST API `PATCH _api/foxx/dependencies` now updates the existing dependencies
         instead of replacing them.

* fixed: Foxx upload of single javascript file. You now can upload via http-url pointing
         to a javascript file.

* fixed issue #4395: If your foxx app includes an `APP` folder it got accidently removed by selfhealing
         this is not the case anymore.

* fix internal issue 1770: collection creation using distributeShardsLike yields
  errors and did not distribute shards correctly in the following cases:
  1. If numberOfShards * replicationFactor % nrDBServers != 0
     (shards * replication is not divisible by DBServers).
  2. If there was failover / move shard case on the leading collection
     and creating the follower collection afterwards.

* fix timeout issues in replication client expiration

+ fix some inconsistencies in replication for RocksDB engine that could have led
  to some operations not being shipped from master to slave servers

* fix issue #4272: VERSION file keeps disappearing

* fix internal issue #81: quotation marks disappeared when switching table/json
  editor in the query editor ui

* make the default value of `--rocksdb.block-cache-shard-bits` use the RocksDB
  default value. This will mostly mean the default number block cache shard
  bits is lower than before, allowing each shard to store more data and cause
  less evictions from block cache

* fix issue #4393: broken handling of unix domain sockets in
  JS_Download

* fix internal bug #1726: supervision failed to remove multiple
  removed servers from health UI
  
* fixed internal issue #1969 - command apt-get purge/remove arangodb3e was failing

* fixed a bug where supervision tried to deal with shards of virtual collections


v3.2.11 (2018-01-17)
--------------------

* Fixed an issue with the index estimates in RocksDB in the case a transaction is aborted.
  Former the index estimates were modified if the transaction commited or not.
  Now they will only be modified if the transaction commited successfully.

* Truncate in RocksDB will now do intermediate commits every 10.000 documents
  if truncate fails or the server crashes during this operation all deletes
  that have been commited so far are persisted.

* fixed issue #4308: Crash when getter for error.name throws an error (on Windows)

* UI: fixed a query editor caching and parsing issue for arrays and objects

* Fixed internal issue #1684: Web UI: saving arrays/objects as bind parameters faulty

* Fixed internal issue #1683: fixes an UI issue where a collection name gets wrongly cached
  within the documents overview of a collection.

* issue #4222: Permission error preventing AQL query import / export on webui

* UI: optimized login view for very small screen sizes

* UI: Shard distribution view now has an accordion view instead of displaying
  all shards of all collections at once.

* UI: optimized error messages for invalid query bind parameter

* fixed missing transaction events in RocksDB asynchronous replication

* fixed issue #4255: AQL SORT consuming too much memory

* fixed issue #4199: Internal failure: JavaScript exception in file 'arangosh.js'
  at 98,7: ArangoError 4: Expecting type String

* fixed issue #3818: Foxx configuration keys cannot contain spaces (will not save)

* UI: displayed wrong "waitForSync" property for a collection when
  using RocksDB as storage engine

* prevent binding to the same combination of IP and port on Windows

* fixed incorrect persistence of RAFT vote and term


v3.2.10 (2017-12-22)
--------------------

* replication: more robust initial sync

* fixed a bug in the RocksDB engine that would prevent recalculated
  collection counts to be actually stored

* fixed issue #4095: Inconsistent query execution plan

* fixed issue #4056: Executing empty query causes crash

* fixed issue #4045: Out of memory in `arangorestore` when no access
  rights to dump files

* fixed issue #3031: New Graph: Edge definitions with edges in
  fromCollections and toCollections

* fixed issue #2668: UI: when following wrong link from edge to vertex in
  nonexisting collection misleading error is printed

* UI: improved the behavior during collection creation in a cluster environment

* UI: the graph viewer backend now picks one random start vertex of the
  first 1000 documents instead of calling any(). The implementation of
  any is known to scale bad on huge collections with rocksdb.

* fixed snapshots becoming potentially invalid after intermediate commits in
  the RocksDB engine

* backport agency inquire API changes

* fixed issue #3822: Field validation error in ArangoDB UI - Minor

* UI: fixed disappearing of the navigation label in some cases

* UI: fixed broken foxx configuration keys. Some valid configuration values
  could not be edited via the ui.

* fixed issue #3640: limit in subquery

* UI: edge collections were wrongly added to from and to vertices select
  box during graph creation

* fixed issue #3741: fix terminal color output in Windows

* fixed issue #3917: traversals with high maximal depth take extremely long
  in planning phase.

* fix equality comparison for MMFiles documents in AQL functions UNIQUE
  and UNION_DISTINCT


v3.2.9 (2017-12-04)
-------------------

* under certain conditions, replication could stop. Now fixed by adding an
  equality check for requireFromPresent tick value

* fixed locking for replication context info in RocksDB engine
  this fixes undefined behavior when parallel requests are made to the
  same replication context

* UI: added not found views for documents and collections

* fixed issue #3858: Foxx queues stuck in 'progress' status

* allow compilation of ArangoDB source code with g++ 7

* fixed issue #3224: Issue in the Foxx microservices examples

* fixed a deadlock in user privilege/permission change routine

* fixed a deadlock on server shutdown

* fixed some collection locking issues in MMFiles engine

* properly report commit errors in AQL write queries to the caller for the
  RocksDB engine

* UI: optimized error messages for invalid graph definitions. Also fixed a
  graph renderer cleanrenderer cleanup error.

* UI: document/edge editor now remembering their modes (e.g. code or tree)

* UI: added a delay within the graph viewer while changing the colors of the
  graph. Necessary due different browser behaviour.

* fix removal of failed cluster nodes via web interface

* back port of ClusterComm::wait fix in devel
  among other things this fixes too eager dropping of other followers in case
  one of the followers does not respond in time

* transact interface in agency should not be inquired as of now

* inquiry tests and blocking of inquiry on AgencyGeneralTransaction

v3.2.8 (2017-11-18)
-------------------

* fixed a race condition occuring when upgrading via linux package manager

* fixed authentication issue during replication


v3.2.7 (2017-11-13)
-------------------

* Cluster customers, which have upgraded from 3.1 to 3.2 need to upgrade
  to 3.2.7. The cluster supervision is otherwise not operational.

* Fixed issue #3597: AQL with path filters returns unexpected results
  In some cases breadth first search in combination with vertex filters
  yields wrong result, the filter was not applied correctly.

* enable JEMalloc background thread for purging and returning unused memory
  back to the operating system (Linux only)

* fixed some undefined behavior in some internal value caches for AQL GatherNodes
  and SortNodes, which could have led to sorted results being effectively not
  correctly sorted.

* make the replication applier for the RocksDB engine start automatically after a
  restart of the server if the applier was configured with its `autoStart` property
  set to `true`. previously the replication appliers were only automatically restarted
  at server start for the MMFiles engine.

* fixed arangodump batch size adaptivity in cluster mode and upped default batch size
  for arangodump

  these changes speed up arangodump in cluster context

* smart graphs now return a proper inventory in response to replication inventory
  requests

* fixed issue #3618: Inconsistent behavior of OR statement with object bind parameters

* only users with read/write rights on the "_system" database can now execute
  "_admin/shutdown" as well as modify properties of the write-ahead log (WAL)

* increase default maximum number of V8 contexts to at least 16 if not explicitly
  configured otherwise.
  the procedure for determining the actual maximum value of V8 contexts is unchanged
  apart from the value `16` and works as follows:
  - if explicitly set, the value of the configuration option `--javascript.v8-contexts`
    is used as the maximum number of V8 contexts
  - when the option is not set, the maximum number of V8 contexts is determined
    by the configuration option `--server.threads` if that option is set. if
    `--server.threads` is not set, then the maximum number of V8 contexts is the
    server's reported hardware concurrency (number of processors visible
    to the arangod process). if that would result in a maximum value of less than 16
    in any of these two cases, then the maximum value will be increased to 16.

* fixed issue #3447: ArangoError 1202: AQL: NotFound: (while executing) when
  updating collection

* potential fix for issue #3581: Unexpected "rocksdb unique constraint
  violated" with unique hash index

* fixed geo index optimizer rule for geo indexes with a single (array of coordinates)
  attribute.

* improved the speed of the shards overview in cluster (API endpoint /_api/cluster/shardDistribution API)
  It is now guaranteed to return after ~2 seconds even if the entire cluster is unresponsive.

* fix agency precondition check for complex objects
  this fixes issues with several CAS operations in the agency

* several fixes for agency restart and shutdown

* the cluster-internal representation of planned collection objects is now more
  lightweight than before, using less memory and not allocating any cache for indexes
  etc.

* fixed issue #3403: How to kill long running AQL queries with the browser console's
  AQL (display issue)

* fixed issue #3549: server reading ENGINE config file fails on common standard
  newline character

* UI: fixed error notifications for collection modifications

* several improvements for the truncate operation on collections:

  * the timeout for the truncate operation was increased in cluster mode in
    order to prevent too frequent "could not truncate collection" errors

  * after a truncate operation, collections in MMFiles still used disk space.
    to reclaim disk space used by truncated collection, the truncate actions
    in the web interface and from the ArangoShell now issue an extra WAL flush
    command (in cluster mode, this command is also propagated to all servers).
    the WAL flush allows all servers to write out any pending operations into the
    datafiles of the truncated collection. afterwards, a final journal rotate
    command is sent, which enables the compaction to entirely remove all datafiles
    and journals for the truncated collection, so that all disk space can be
    reclaimed

  * for MMFiles a special method will be called after a truncate operation so that
    all indexes of the collection can free most of their memory. previously some
    indexes (hash and skiplist indexes) partially kept already allocated memory
    in order to avoid future memory allocations

  * after a truncate operation in the RocksDB engine, an additional compaction
    will be triggered for the truncated collection. this compaction removes all
    deletions from the key space so that follow-up scans over the collection's key
    range do not have to filter out lots of already-removed values

  These changes make truncate operations potentially more time-consuming than before,
  but allow for memory/disk space savings afterwards.

* enable JEMalloc background threads for purging and returning unused memory
  back to the operating system (Linux only)

  JEMalloc will create its background threads on demand. The number of background
  threads is capped by the number of CPUs or active arenas. The background threads run
  periodically and purge unused memory pages, allowing memory to be returned to the
  operating system.

  This change will make the arangod process create several additional threads.
  It is accompanied by an increased `TasksMax` value in the systemd service configuration
  file for the arangodb3 service.

* upgraded bundled V8 engine to bugfix version v5.7.492.77

  this upgrade fixes a memory leak in upstream V8 described in
  https://bugs.chromium.org/p/v8/issues/detail?id=5945 that will result in memory
  chunks only getting uncommitted but not unmapped


v3.2.6 (2017-10-26)
-------------------

* UI: fixed event cleanup in cluster shards view

* UI: reduced cluster dashboard api calls

* fixed a permission problem that prevented collection contents to be displayed
  in the web interface

* removed posix_fadvise call from RocksDB's PosixSequentialFile::Read(). This is
  consistent with Facebook PR 2573 (#3505)

  this fix should improve the performance of the replication with the RocksDB
  storage engine

* allow changing of collection replication factor for existing collections

* UI: replicationFactor of a collection is now changeable in a cluster
  environment

* several fixes for the cluster agency

* fixed undefined behavior in the RocksDB-based geo index

* fixed Foxxmaster failover

* purging or removing the Debian/Ubuntu arangodb3 packages now properly stops
  the arangod instance before actuallying purging or removing


v3.2.5 (2017-10-16)
-------------------

* general-graph module and _api/gharial now accept cluster options
  for collection creation. It is now possible to set replicationFactor and
  numberOfShards for all collections created via this graph object.
  So adding a new collection will not result in a singleShard and
  no replication anymore.

* fixed issue #3408: Hard crash in query for pagination

* minimum number of V8 contexts in console mode must be 2, not 1. this is
  required to ensure the console gets one dedicated V8 context and all other
  operations have at least one extra context. This requirement was not enforced
  anymore.

* fixed issue #3395: AQL: cannot instantiate CollectBlock with undetermined
  aggregation method

* UI: fixed wrong user attribute name validation, issue #3228

* fix potential overflow in CRC marker check when a corrupted CRC marker
  is found at the very beginning of an MMFiles datafile

* UI: fixed unresponsive events in cluster shards view

* Add statistics about the V8 context counts and number of available/active/busy
 threads we expose through the server statistics interface.


v3.2.4 (2017-09-26)
-------------------

* UI: no default index selected during index creation

* UI: added replicationFactor option during SmartGraph creation

* make the MMFiles compactor perform less writes during normal compaction
  operation

  This partially fixes issue #3144

* make the MMFiles compactor configurable

  The following options have been added:

  * `--compaction.db-sleep-time`: sleep interval between two compaction runs
    (in s)
  * `--compaction.min-interval"`: minimum sleep time between two compaction
     runs (in s)
  * `--compaction.min-small-data-file-size`: minimal filesize threshold
    original datafiles have to be below for a compaction
  * `--compaction.dead-documents-threshold`: minimum unused count of documents
    in a datafile
  * `--compaction.dead-size-threshold`: how many bytes of the source data file
    are allowed to be unused at most
  * `--compaction.dead-size-percent-threshold`: how many percent of the source
    datafile should be unused at least
  * `--compaction.max-files`: Maximum number of files to merge to one file
  * `--compaction.max-result-file-size`: how large may the compaction result
    file become (in bytes)
  * `--compaction.max-file-size-factor`: how large the resulting file may
    be in comparison to the collection's `--database.maximal-journal-size' setting`

  see https://docs.arangodb.com/3.2/Manual/Administration/Configuration/Compaction.html
  for more details.

* fix downwards-incompatibility in /_api/explain REST handler

* fix Windows implementation for fs.getTempPath() to also create a
  sub-directory as we do on linux

* fixed a multi-threading issue in cluster-internal communication

* performance improvements for traversals and edge lookups

* removed internal memory zone handling code. the memory zones were a leftover
  from the early ArangoDB days and did not provide any value in the current
  implementation.

* (Enterprise only) added `skipInaccessibleCollections` option for AQL queries:
  if set, AQL queries (especially graph traversals) will treat collections to
  which a user has no access rights to as if these collections were empty.

* adjusted scheduler thread handling to start and stop less threads in
  normal operations

* leader-follower replication catchup code has been rewritten in C++

* early stage AQL optimization now also uses the C++ implementations of
  AQL functions if present. Previously it always referred to the JavaScript
  implementations and ignored the C++ implementations. This change gives
  more flexibility to the AQL optimizer.

* ArangoDB tty log output is now colored for log messages with levels
  FATAL, ERR and WARN.

* changed the return values of AQL functions `REGEX_TEST` and `REGEX_REPLACE`
  to `null` when the input regex is invalid. Previous versions of ArangoDB
  partly returned `false` for invalid regexes and partly `null`.

* added `--log.role` option for arangod

  When set to `true`, this option will make the ArangoDB logger print a single
  character with the server's role into each logged message. The roles are:

  - U: undefined/unclear (used at startup)
  - S: single server
  - C: coordinator
  - P: primary
  - A: agent

  The default value for this option is `false`, so no roles will be logged.


v3.2.3 (2017-09-07)
-------------------

* fixed issue #3106: orphan collections could not be registered in general-graph module

* fixed wrong selection of the database inside the internal cluster js api

* added startup option `--server.check-max-memory-mappings` to make arangod check
  the number of memory mappings currently used by the process and compare it with
  the maximum number of allowed mappings as determined by /proc/sys/vm/max_map_count

  The default value is `true`, so the checks will be performed. When the current
  number of mappings exceeds 90% of the maximum number of mappings, the creation
  of further V8 contexts will be deferred.

  Note that this option is effective on Linux systems only.

* arangoimp now has a `--remove-attribute` option

* added V8 context lifetime control options
  `--javascript.v8-contexts-max-invocations` and `--javascript.v8-contexts-max-age`

  These options allow specifying after how many invocations a used V8 context is
  disposed, or after what time a V8 context is disposed automatically after its
  creation. If either of the two thresholds is reached, an idl V8 context will be
  disposed.

  The default value of `--javascript.v8-contexts-max-invocations` is 0, meaning that
  the maximum number of invocations per context is unlimited. The default value
  for `--javascript.v8-contexts-max-age` is 60 seconds.

* fixed wrong UI cluster health information

* fixed issue #3070: Add index in _jobs collection

* fixed issue #3125: HTTP Foxx API JSON parsing

* fixed issue #3120: Foxx queue: job isn't running when server.authentication = true

* fixed supervision failure detection and handling, which happened with simultaneous
  agency leadership change


v3.2.2 (2017-08-23)
-------------------

* make "Rebalance shards" button work in selected database only, and not make
  it rebalance the shards of all databases

* fixed issue #2847: adjust the response of the DELETE `/_api/users/database/*` calls

* fixed issue #3075: Error when upgrading arangoDB on linux ubuntu 16.04

* fixed a buffer overrun in linenoise console input library for long input strings

* increase size of the linenoise input buffer to 8 KB

* abort compilation if the detected GCC or CLANG isn't in the range of compilers
  we support

* fixed spurious cluster hangups by always sending AQL-query related requests
  to the correct servers, even after failover or when a follower drops

  The problem with the previous shard-based approach was that responsibilities
  for shards may change from one server to another at runtime, after the query
  was already instanciated. The coordinator and other parts of the query then
  sent further requests for the query to the servers now responsible for the
  shards.
  However, an AQL query must send all further requests to the same servers on
  which the query was originally instanciated, even in case of failover.
  Otherwise this would potentially send requests to servers that do not know
  about the query, and would also send query shutdown requests to the wrong
  servers, leading to abandoned queries piling up and using resources until
  they automatically time out.

* fixed issue with RocksDB engine acquiring the collection count values too
  early, leading to the collection count values potentially being slightly off
  even in exclusive transactions (for which the exclusive access should provide
  an always-correct count value)

* fixed some issues in leader-follower catch-up code, specifically for the
  RocksDB engine

* make V8 log fatal errors to syslog before it terminates the process.
  This change is effective on Linux only.

* fixed issue with MMFiles engine creating superfluous collection journals
  on shutdown

* fixed issue #3067: Upgrade from 3.2 to 3.2.1 reset autoincrement keys

* fixed issue #3044: ArangoDB server shutdown unexpectedly

* fixed issue #3039: Incorrect filter interpretation

* fixed issue #3037: Foxx, internal server error when I try to add a new service

* improved MMFiles fulltext index document removal performance
  and fulltext index query performance for bigger result sets

* ui: fixed a display bug within the slow and running queries view

* ui: fixed a bug when success event triggers twice in a modal

* ui: fixed the appearance of the documents filter

* ui: graph vertex collections not restricted to 10 anymore

* fixed issue #2835: UI detection of JWT token in case of server restart or upgrade

* upgrade jemalloc version to 5.0.1

  This fixes problems with the memory allocator returing "out of memory" when
  calling munmap to free memory in order to return it to the OS.

  It seems that calling munmap on Linux can increase the number of mappings, at least
  when a region is partially unmapped. This can lead to the process exceeding its
  maximum number of mappings, and munmap and future calls to mmap returning errors.

  jemalloc version 5.0.1 does not have the `--enable-munmap` configure option anymore,
  so the problem is avoided. To return memory to the OS eventually, jemalloc 5's
  background purge threads are used on Linux.

* fixed issue #2978: log something more obvious when you log a Buffer

* fixed issue #2982: AQL parse error?

* fixed issue #3125: HTTP Foxx API Json parsing

v3.2.1 (2017-08-09)
-------------------

* added C++ implementations for AQL functions `LEFT()`, `RIGHT()` and `TRIM()`

* fixed docs for issue #2968: Collection _key autoincrement value increases on error

* fixed issue #3011: Optimizer rule reduce-extraction-to-projection breaks queries

* Now allowing to restore users in a sharded environment as well
  It is still not possible to restore collections that are sharded
  differently than by _key.

* fixed an issue with restoring of system collections and user rights.
  It was not possible to restore users into an authenticated server.

* fixed issue #2977: Documentation for db._createDatabase is wrong

* ui: added bind parameters to slow query history view

* fixed issue #1751: Slow Query API should provide bind parameters, webui should display them

* ui: fixed a bug when moving multiple documents was not possible

* fixed docs for issue #2968: Collection _key autoincrement value increases on error

* AQL CHAR_LENGTH(null) returns now 0. Since AQL TO_STRING(null) is '' (string of length 0)

* ui: now supports single js file upload for Foxx services in addition to zip files

* fixed a multi-threading issue in the agency when callElection was called
  while the Supervision was calling updateSnapshot

* added startup option `--query.tracking-with-bindvars`

  This option controls whether the list of currently running queries
  and the list of slow queries should contain the bind variables used
  in the queries or not.

  The option can be changed at runtime using the commands

      // enables tracking of bind variables
      // set to false to turn tracking of bind variables off
      var value = true;
      require("@arangodb/aql/queries").properties({
        trackBindVars: value
      });

* index selectivity estimates are now available in the cluster as well

* fixed issue #2943: loadIndexesIntoMemory not returning the same structure
  as the rest of the collection APIs

* fixed issue #2949: ArangoError 1208: illegal name

* fixed issue #2874: Collection properties do not return `isVolatile`
  attribute

* potential fix for issue #2939: Segmentation fault when starting
  coordinator node

* fixed issue #2810: out of memory error when running UPDATE/REPLACE
  on medium-size collection

* fix potential deadlock errors in collector thread

* disallow the usage of volatile collections in the RocksDB engine
  by throwing an error when a collection is created with attribute
  `isVolatile` set to `true`.
  Volatile collections are unsupported by the RocksDB engine, so
  creating them should not succeed and silently create a non-volatile
  collection

* prevent V8 from issuing SIGILL instructions when it runs out of memory

  Now arangod will attempt to log a FATAL error into its logfile in case V8
  runs out of memory. In case V8 runs out of memory, it will still terminate the
  entire process. But at least there should be something in the ArangoDB logs
  indicating what the problem was. Apart from that, the arangod process should
  now be exited with SIGABRT rather than SIGILL as it shouldn't return into the
  V8 code that aborted the process with `__builtin_trap`.

  this potentially fixes issue #2920: DBServer crashing automatically post upgrade to 3.2

* Foxx queues and tasks now ensure that the scripts in them run with the same
  permissions as the Foxx code who started the task / queue

* fixed issue #2928: Offset problems

* fixed issue #2876: wrong skiplist index usage in edge collection

* fixed issue #2868: cname missing from logger-follow results in rocksdb

* fixed issue #2889: Traversal query using incorrect collection id

* fixed issue #2884: AQL traversal uniqueness constraints "propagating" to other traversals? Weird results

* arangoexport: added `--query` option for passing an AQL query to export the result

* fixed issue #2879: No result when querying for the last record of a query

* ui: allows now to edit default access level for collections in database
  _system for all users except the root user.

* The _users collection is no longer accessible outside the arngod process, _queues is always read-only

* added new option "--rocksdb.max-background-jobs"

* removed options "--rocksdb.max-background-compactions", "--rocksdb.base-background-compactions" and "--rocksdb.max-background-flushes"

* option "--rocksdb.compaction-read-ahead-size" now defaults to 2MB

* change Windows build so that RocksDB doesn't enforce AVX optimizations by default
  This fixes startup crashes on servers that do not have AVX CPU extensions

* speed up RocksDB secondary index creation and dropping

* removed RocksDB note in Geo index docs


v3.2.0 (2017-07-20)
-------------------

* fixed UI issues

* fixed multi-threading issues in Pregel

* fixed Foxx resilience

* added command-line option `--javascript.allow-admin-execute`

  This option can be used to control whether user-defined JavaScript code
  is allowed to be executed on server by sending via HTTP to the API endpoint
  `/_admin/execute`  with an authenticated user account.
  The default value is `false`, which disables the execution of user-defined
  code. This is also the recommended setting for production. In test environments,
  it may be convenient to turn the option on in order to send arbitrary setup
  or teardown commands for execution on the server.


v3.2.beta6 (2017-07-18)
-----------------------

* various bugfixes


v3.2.beta5 (2017-07-16)
-----------------------

* numerous bugfixes


v3.2.beta4 (2017-07-04)
-----------------------

* ui: fixed document view _from and _to linking issue for special characters

* added function `db._parse(query)` for parsing an AQL query and returning information about it

* fixed one medium priority and two low priority security user interface
  issues found by owasp zap.

* ui: added index deduplicate options

* ui: fixed renaming of collections for the rocksdb storage engine

* documentation and js fixes for secondaries

* RocksDB storage format was changed, users of the previous beta/alpha versions
  must delete the database directory and re-import their data

* enabled permissions on database and collection level

* added and changed some user related REST APIs
    * added `PUT /_api/user/{user}/database/{database}/{collection}` to change collection permission
    * added `GET /_api/user/{user}/database/{database}/{collection}`
    * added optional `full` parameter to the `GET /_api/user/{user}/database/` REST call

* added user functions in the arangoshell `@arangodb/users` module
    * added `grantCollection` and `revokeCollection` functions
    * added `permission(user, database, collection)` to retrieve collection specific rights

* added "deduplicate" attribute for array indexes, which controls whether inserting
  duplicate index values from the same document into a unique array index will lead to
  an error or not:

      // with deduplicate = true, which is the default value:
      db._create("test");
      db.test.ensureIndex({ type: "hash", fields: ["tags[*]"], deduplicate: true });
      db.test.insert({ tags: ["a", "b"] });
      db.test.insert({ tags: ["c", "d", "c"] }); // will work, because deduplicate = true
      db.test.insert({ tags: ["a"] }); // will fail

      // with deduplicate = false
      db._create("test");
      db.test.ensureIndex({ type: "hash", fields: ["tags[*]"], deduplicate: false });
      db.test.insert({ tags: ["a", "b"] });
      db.test.insert({ tags: ["c", "d", "c"] }); // will not work, because deduplicate = false
      db.test.insert({ tags: ["a"] }); // will fail

  The "deduplicate" attribute is now also accepted by the index creation HTTP
  API endpoint POST /_api/index and is returned by GET /_api/index.

* added optimizer rule "remove-filters-covered-by-traversal"

* Debian/Ubuntu installer: make messages about future package upgrades more clear

* fix a hangup in VST

  The problem happened when the two first chunks of a VST message arrived
  together on a connection that was newly switched to VST.

* fix deletion of outdated WAL files in RocksDB engine

* make use of selectivity estimates in hash, skiplist and persistent indexes
  in RocksDB engine

* changed VM overcommit recommendation for user-friendliness

* fix a shutdown bug in the cluster: a destroyed query could still be active

* do not terminate the entire server process if a temp file cannot be created
  (Windows only)

* fix log output in the front-end, it stopped in case of too many messages


v3.2.beta3 (2017-06-27)
-----------------------

* numerous bugfixes


v3.2.beta2 (2017-06-20)
-----------------------

* potentially fixed issue #2559: Duplicate _key generated on insertion

* fix invalid results (too many) when a skipping LIMIT was used for a
  traversal. `LIMIT x` or `LIMIT 0, x` were not affected, but `LIMIT s, x`
  may have returned too many results

* fix races in SSL communication code

* fix invalid locking in JWT authentication cache, which could have
  crashed the server

* fix invalid first group results for sorted AQL COLLECT when LIMIT
  was used

* fix potential race, which could make arangod hang on startup

* removed `exception` field from transaction error result; users should throw
  explicit `Error` instances to return custom exceptions (addresses issue #2561)

* fixed issue #2613: Reduce log level when Foxx manager tries to self heal missing database

* add a read only mode for users and collection level authorization

* removed `exception` field from transaction error result; users should throw
  explicit `Error` instances to return custom exceptions (addresses issue #2561)

* fixed issue #2677: Foxx disabling development mode creates non-deterministic service bundle

* fixed issue #2684: Legacy service UI not working


v3.2.beta1 (2017-06-12)
-----------------------

* provide more context for index errors (addresses issue #342)

* arangod now validates several OS/environment settings on startup and warns if
  the settings are non-ideal. Most of the checks are executed on Linux systems only.

* fixed issue #2515: The replace-or-with-in optimization rule might prevent use of indexes

* added `REGEX_REPLACE` AQL function

* the RocksDB storage format was changed, users of the previous alpha versions
  must delete the database directory and re-import their data

* added server startup option `--query.fail-on-warning`

  setting this option to `true` will abort any AQL query with an exception if
  it causes a warning at runtime. The value can be overridden per query by
  setting the `failOnWarning` attribute in a query's options.

* added --rocksdb.num-uncompressed-levels to adjust number of non-compressed levels

* added checks for memory managment and warn (i. e. if hugepages are enabled)

* set default SSL cipher suite string to "HIGH:!EXPORT:!aNULL@STRENGTH"

* fixed issue #2469: Authentication = true does not protect foxx-routes

* fixed issue #2459: compile success but can not run with rocksdb

* `--server.maximal-queue-size` is now an absolute maximum. If the queue is
  full, then 503 is returned. Setting it to 0 means "no limit".

* (Enterprise only) added authentication against an LDAP server

* fixed issue #2083: Foxx services aren't distributed to all coordinators

* fixed issue #2384: new coordinators don't pick up existing Foxx services

* fixed issue #2408: Foxx service validation causes unintended side-effects

* extended HTTP API with routes for managing Foxx services

* added distinction between hasUser and authorized within Foxx
  (cluster internal requests are authorized requests but don't have a user)

* arangoimp now has a `--threads` option to enable parallel imports of data

* PR #2514: Foxx services that can't be fixed by self-healing now serve a 503 error

* added `time` function to `@arangodb` module


v3.2.alpha4 (2017-04-25)
------------------------

* fixed issue #2450: Bad optimization plan on simple query

* fixed issue #2448: ArangoDB Web UI takes no action when Delete button is clicked

* fixed issue #2442: Frontend shows already deleted databases during login

* added 'x-content-type-options: nosniff' to avoid MSIE bug

* set default value for `--ssl.protocol` from TLSv1 to TLSv1.2.

* AQL breaking change in cluster:
  The SHORTEST_PATH statement using edge-collection names instead
  of a graph name now requires to explicitly name the vertex-collection names
  within the AQL query in the cluster. It can be done by adding `WITH <name>`
  at the beginning of the query.

  Example:
  ```
  FOR v,e IN OUTBOUND SHORTEST_PATH @start TO @target edges [...]
  ```

  Now has to be:

  ```
  WITH vertices
  FOR v,e IN OUTBOUND SHORTEST_PATH @start TO @target edges [...]
  ```

  This change is due to avoid dead-lock sitations in clustered case.
  An error stating the above is included.

* add implicit use of geo indexes when using SORT/FILTER in AQL, without
  the need to use the special-purpose geo AQL functions `NEAR` or `WITHIN`.

  the special purpose `NEAR` AQL function can now be substituted with the
  following AQL (provided there is a geo index present on the `doc.latitude`
  and `doc.longitude` attributes):

      FOR doc in geoSort
        SORT DISTANCE(doc.latitude, doc.longitude, 0, 0)
        LIMIT 5
        RETURN doc

  `WITHIN` can be substituted with the following AQL:

      FOR doc in geoFilter
        FILTER DISTANCE(doc.latitude, doc.longitude, 0, 0) < 2000
        RETURN doc

  Compared to using the special purpose AQL functions this approach has the
  advantage that it is more composable, and will also honor any `LIMIT` values
  used in the AQL query.

* potential fix for shutdown hangs on OSX

* added KB, MB, GB prefix for integer parameters, % for integer parameters
  with a base value

* added JEMALLOC 4.5.0

* added `--vm.resident-limit` and `--vm.path` for file-backed memory mapping
  after reaching a configurable maximum RAM size

* try recommended limit for file descriptors in case of unlimited
  hard limit

* issue #2413: improve logging in case of lock timeout and deadlocks

* added log topic attribute to /_admin/log api

* removed internal build option `USE_DEV_TIMERS`

  Enabling this option activated some proprietary timers for only selected
  events in arangod. Instead better use `perf` to gather timings.


v3.2.alpha3 (2017-03-22)
------------------------

* increase default collection lock timeout from 30 to 900 seconds

* added function `db._engine()` for retrieval of storage engine information at
  server runtime

  There is also an HTTP REST handler at GET /_api/engine that returns engine
  information.

* require at least cmake 3.2 for building ArangoDB

* make arangod start with less V8 JavaScript contexts

  This speeds up the server start (a little bit) and makes it use less memory.
  Whenever a V8 context is needed by a Foxx action or some other operation and
  there is no usable V8 context, a new one will be created dynamically now.

  Up to `--javascript.v8-contexts` V8 contexts will be created, so this option
  will change its meaning. Previously as many V8 contexts as specified by this
  option were created at server start, and the number of V8 contexts did not
  change at runtime. Now up to this number of V8 contexts will be in use at the
  same time, but the actual number of V8 contexts is dynamic.

  The garbage collector thread will automatically delete unused V8 contexts after
  a while. The number of spare contexts will go down to as few as configured in
  the new option `--javascript.v8-contexts-minimum`. Actually that many V8 contexts
  are also created at server start.

  The first few requests in new V8 contexts will take longer than in contexts
  that have been there already. Performance may therefore suffer a bit for the
  initial requests sent to ArangoDB or when there are only few but performance-
  critical situations in which new V8 contexts will be created. If this is a
  concern, it can easily be fixed by setting `--javascipt.v8-contexts-minimum`
  and `--javascript.v8-contexts` to a relatively high value, which will guarantee
  that many number of V8 contexts to be created at startup and kept around even
  when unused.

  Waiting for an unused V8 context will now also abort if no V8 context can be
  acquired/created after 120 seconds.

* improved diagnostic messages written to logfiles by supervisor process

* fixed issue #2367

* added "bindVars" to attributes of currently running and slow queries

* added "jsonl" as input file type for arangoimp

* upgraded version of bundled zlib library from 1.2.8 to 1.2.11

* added input file type `auto` for arangoimp so it can automatically detect the
  type of the input file from the filename extension

* fixed variables parsing in GraphQL

* added `--translate` option for arangoimp to translate attribute names from
  the input files to attriubte names expected by ArangoDB

  The `--translate` option can be specified multiple times (once per translation
  to be executed). The following example renames the "id" column from the input
  file to "_key", and the "from" column to "_from", and the "to" column to "_to":

      arangoimp --type csv --file data.csv --translate "id=_key" --translate "from=_from" --translate "to=_to"

  `--translate` works for CSV and TSV inputs only.

* changed default value for `--server.max-packet-size` from 128 MB to 256 MB

* fixed issue #2350

* fixed issue #2349

* fixed issue #2346

* fixed issue #2342

* change default string truncation length from 80 characters to 256 characters for
  `print`/`printShell` functions in ArangoShell and arangod. This will emit longer
  prefixes of string values before truncating them with `...`, which is helpful
  for debugging.

* always validate incoming JSON HTTP requests for duplicate attribute names

  Incoming JSON data with duplicate attribute names will now be rejected as
  invalid. Previous versions of ArangoDB only validated the uniqueness of
  attribute names inside incoming JSON for some API endpoints, but not
  consistently for all APIs.

* don't let read-only transactions block the WAL collector

* allow passing own `graphql-sync` module instance to Foxx GraphQL router

* arangoexport can now export to csv format

* arangoimp: fixed issue #2214

* Foxx: automatically add CORS response headers

* added "OPTIONS" to CORS `access-control-allow-methods` header

* Foxx: Fix arangoUser sometimes not being set correctly

* fixed issue #1974


v3.2.alpha2 (2017-02-20)
------------------------

* ui: fixed issue #2065

* ui: fixed a dashboard related memory issue

* Internal javascript rest actions will now hide their stack traces to the client
  unless maintainer mode is activated. Instead they will always log to the logfile

* Removed undocumented internal HTTP API:
  * PUT _api/edges

  The documented GET _api/edges and the undocumented POST _api/edges remains unmodified.

* updated V8 version to 5.7.0.0

* change undocumented behaviour in case of invalid revision ids in
  If-Match and If-None-Match headers from 400 (BAD) to 412 (PRECONDITION
  FAILED).

* change undocumented behaviour in case of invalid revision ids in
  JavaScript document operations from 1239 ("illegal document revision")
  to 1200 ("conflict").

* added data export tool, arangoexport.

  arangoexport can be used to export collections to json, jsonl or xml
  and export a graph or collections to xgmml.

* fixed a race condition when closing a connection

* raised default hard limit on threads for very small to 64

* fixed negative counting of http connection in UI


v3.2.alpha1 (2017-02-05)
------------------------

* added figure `httpRequests` to AQL query statistics

* removed revisions cache intermediate layer implementation

* obsoleted startup options `--database.revision-cache-chunk-size` and
  `--database.revision-cache-target-size`

* fix potential port number over-/underruns

* added startup option `--log.shorten-filenames` for controlling whether filenames
  in log messages should be shortened to just the filename with the absolute path

* removed IndexThreadFeature, made `--database.index-threads` option obsolete

* changed index filling to make it more parallel, dispatch tasks to boost::asio

* more detailed stacktraces in Foxx apps

* generated Foxx services now use swagger tags


v3.1.24 (XXXX-XX-XX)
--------------------

* fixed one more LIMIT issue in traversals


v3.1.23 (2017-06-19)
--------------------

* potentially fixed issue #2559: Duplicate _key generated on insertion

* fix races in SSL communication code

* fix invalid results (too many) when a skipping LIMIT was used for a
  traversal. `LIMIT x` or `LIMIT 0, x` were not affected, but `LIMIT s, x`
  may have returned too many results

* fix invalid first group results for sorted AQL COLLECT when LIMIT
  was used

* fix invalid locking in JWT authentication cache, which could have
  crashed the server

* fix undefined behavior in traverser when traversals were used inside
  a FOR loop


v3.1.22 (2017-06-07)
--------------------

* fixed issue #2505: Problem with export + report of a bug

* documented changed behavior of WITH

* fixed ui glitch in aardvark

* avoid agency compaction bug

* fixed issue #2283: disabled proxy communication internally


v3.1.21 (2017-05-22)
--------------------

* fixed issue #2488:  AQL operator IN error when data use base64 chars

* more randomness in seeding RNG

v3.1.20 (2016-05-16)
--------------------

* fixed incorrect sorting for distributeShardsLike

* improve reliability of AgencyComm communication with Agency

* fixed shard numbering bug, where ids were erouneously incremented by 1

* remove an unnecessary precondition in createCollectionCoordinator

* funny fail rotation fix

* fix in SimpleHttpClient for correct advancement of readBufferOffset

* forward SIG_HUP in supervisor process to the server process to fix logrotaion
  You need to stop the remaining arangod server process manually for the upgrade to work.


v3.1.19 (2017-04-28)
--------------------

* Fixed a StackOverflow issue in Traversal and ShortestPath. Occured if many (>1000) input
  values in a row do not return any result. Fixes issue: #2445

* fixed issue #2448

* fixed issue #2442

* added 'x-content-type-options: nosniff' to avoid MSIE bug

* fixed issue #2441

* fixed issue #2440

* Fixed a StackOverflow issue in Traversal and ShortestPath. Occured if many (>1000) input
  values in a row do not return any result. Fixes issue: #2445

* fix occasional hanging shutdowns on OS X


v3.1.18 (2017-04-18)
--------------------

* fixed error in continuous synchronization of collections

* fixed spurious hangs on server shutdown

* better error messages during restore collection

* completely overhaul supervision. More detailed tests

* Fixed a dead-lock situation in cluster traversers, it could happen in
  rare cases if the computation on one DBServer could be completed much earlier
  than the other server. It could also be restricted to SmartGraphs only.

* (Enterprise only) Fixed a bug in SmartGraph DepthFirstSearch. In some
  more complicated queries, the maxDepth limit of 1 was not considered strictly
  enough, causing the traverser to do unlimited depth searches.

* fixed issue #2415

* fixed issue #2422

* fixed issue #1974


v3.1.17 (2017-04-04)
--------------------

* (Enterprise only) fixed a bug where replicationFactor was not correctly
  forwarded in SmartGraph creation.

* fixed issue #2404

* fixed issue #2397

* ui - fixed smart graph option not appearing

* fixed issue #2389

* fixed issue #2400


v3.1.16 (2017-03-27)
--------------------

* fixed issue #2392

* try to raise file descriptors to at least 8192, warn otherwise

* ui - aql editor improvements + updated ace editor version (memory leak)

* fixed lost HTTP requests

* ui - fixed some event issues

* avoid name resolution when given connection string is a valid ip address

* helps with issue #1842, bug in COLLECT statement in connection with LIMIT.

* fix locking bug in cluster traversals

* increase lock timeout defaults

* increase various cluster timeouts

* limit default target size for revision cache to 1GB, which is better for
  tight RAM situations (used to be 40% of (totalRAM - 1GB), use
  --database.revision-cache-target-size <VALUEINBYTES> to get back the
  old behaviour

* fixed a bug with restarted servers indicating status as "STARTUP"
  rather that "SERVING" in Nodes UI.


v3.1.15 (2017-03-20)
--------------------

* add logrotate configuration as requested in #2355

* fixed issue #2376

* ui - changed document api due a chrome bug

* ui - fixed a submenu bug

* added endpoint /_api/cluster/endpoints in cluster case to get all
  coordinator endpoints

* fix documentation of /_api/endpoint, declaring this API obsolete.

* Foxx response objects now have a `type` method for manipulating the content-type header

* Foxx tests now support `xunit` and `tap` reporters


v3.1.14 (2017-03-13)
--------------------

* ui - added feature request (multiple start nodes within graph viewer) #2317

* added missing locks to authentication cache methods

* ui - added feature request (multiple start nodes within graph viewer) #2317

* ui - fixed wrong merge of statistics information from different coordinators

* ui - fixed issue #2316

* ui - fixed wrong protocol usage within encrypted environment

* fixed compile error on Mac Yosemite

* minor UI fixes


v3.1.13 (2017-03-06)
--------------------

* fixed variables parsing in GraphQL

* fixed issue #2214

* fixed issue #2342

* changed thread handling to queue only user requests on coordinator

* use exponential backoff when waiting for collection locks

* repair short name server lookup in cluster in the case of a removed
  server


v3.1.12 (2017-02-28)
--------------------

* disable shell color escape sequences on Windows

* fixed issue #2326

* fixed issue #2320

* fixed issue #2315

* fixed a race condition when closing a connection

* raised default hard limit on threads for very small to 64

* fixed negative counting of http connection in UI

* fixed a race when renaming collections

* fixed a race when dropping databases


v3.1.11 (2017-02-17)
--------------------

* fixed a race between connection closing and sending out last chunks of data to clients
  when the "Connection: close" HTTP header was set in requests

* ui: optimized smart graph creation usability

* ui: fixed #2308

* fixed a race in async task cancellation via `require("@arangodb/tasks").unregisterTask()`

* fixed spuriously hanging threads in cluster AQL that could sit idle for a few minutes

* fixed potential numeric overflow for big index ids in index deletion API

* fixed sort issue in cluster, occurring when one of the local sort buffers of a
  GatherNode was empty

* reduce number of HTTP requests made for certain kinds of join queries in cluster,
  leading to speedup of some join queries

* supervision deals with demised coordinators correctly again

* implement a timeout in TraverserEngineRegistry

* agent communication reduced in large batches of append entries RPCs

* inception no longer estimates RAFT timings

* compaction in agents has been moved to a separate thread

* replicated logs hold local timestamps

* supervision jobs failed leader and failed follower revisited for
  function in precarious stability situations

* fixed bug in random number generator for 64bit int


v3.1.10 (2017-02-02)
--------------------

* updated versions of bundled node modules:
  - joi: from 8.4.2 to 9.2.0
  - joi-to-json-schema: from 2.2.0 to 2.3.0
  - sinon: from 1.17.4 to 1.17.6
  - lodash: from 4.13.1 to 4.16.6

* added shortcut for AQL ternary operator
  instead of `condition ? true-part : false-part` it is now possible to also use a
  shortcut variant `condition ? : false-part`, e.g.

      FOR doc IN docs RETURN doc.value ?: 'not present'

  instead of

      FOR doc IN docs RETURN doc.value ? doc.value : 'not present'

* fixed wrong sorting order in cluster, if an index was used to sort with many
  shards.

* added --replication-factor, --number-of-shards and --wait-for-sync to arangobench

* turn on UTF-8 string validation for VelocyPack values received via VST connections

* fixed issue #2257

* upgraded Boost version to 1.62.0

* added optional detail flag for db.<collection>.count()
  setting the flag to `true` will make the count operation returned the per-shard
  counts for the collection:

      db._create("test", { numberOfShards: 10 });
      for (i = 0; i < 1000; ++i) {
        db.test.insert({value: i});
      }
      db.test.count(true);

      {
        "s100058" : 99,
        "s100057" : 103,
        "s100056" : 100,
        "s100050" : 94,
        "s100055" : 90,
        "s100054" : 122,
        "s100051" : 109,
        "s100059" : 99,
        "s100053" : 95,
        "s100052" : 89
      }

* added optional memory limit for AQL queries:

      db._query("FOR i IN 1..100000 SORT i RETURN i", {}, { options: { memoryLimit: 100000 } });

  This option limits the default maximum amount of memory (in bytes) that a single
  AQL query can use.
  When a single AQL query reaches the specified limit value, the query will be
  aborted with a *resource limit exceeded* exception. In a cluster, the memory
  accounting is done per shard, so the limit value is effectively a memory limit per
  query per shard.

  The global limit value can be overriden per query by setting the *memoryLimit*
  option value for individual queries when running an AQL query.

* added server startup option `--query.memory-limit`

* added convenience function to create vertex-centric indexes.

  Usage: `db.collection.ensureVertexCentricIndex("label", {type: "hash", direction: "outbound"})`
  That will create an index that can be used on OUTBOUND with filtering on the
  edge attribute `label`.

* change default log output for tools to stdout (instead of stderr)

* added option -D to define a configuration file environment key=value

* changed encoding behavior for URLs encoded in the C++ code of ArangoDB:
  previously the special characters `-`, `_`, `~` and `.` were returned as-is
  after URL-encoding, now `.` will be encoded to be `%2e`.
  This also changes the behavior of how incoming URIs are processed: previously
  occurrences of `..` in incoming request URIs were collapsed (e.g. `a/../b/` was
  collapsed to a plain `b/`). Now `..` in incoming request URIs are not collapsed.

* Foxx request URL suffix is no longer unescaped

* @arangodb/request option json now defaults to `true` if the response body is not empty and encoding is not explicitly set to `null` (binary).
  The option can still be set to `false` to avoid unnecessary attempts at parsing the response as JSON.

* Foxx configuration values for unknown options will be discarded when saving the configuration in production mode using the web interface

* module.context.dependencies is now immutable

* process.stdout.isTTY now returns `true` in arangosh and when running arangod with the `--console` flag

* add support for Swagger tags in Foxx


v3.1.9 (XXXX-XX-XX)
-------------------

* macos CLI package: store databases and apps in the users home directory

* ui: fixed re-login issue within a non system db, when tab was closed

* fixed a race in the VelocyStream Commtask implementation

* fixed issue #2256


v3.1.8 (2017-01-09)
-------------------

* add Windows silent installer

* add handling of debug symbols during Linux & windows release builds.

* fixed issue #2181

* fixed issue #2248: reduce V8 max old space size from 3 GB to 1 GB on 32 bit systems

* upgraded Boost version to 1.62.0

* fixed issue #2238

* fixed issue #2234

* agents announce new endpoints in inception phase to leader

* agency leadership accepts updatet endpoints to given uuid

* unified endpoints replace localhost with 127.0.0.1

* fix several problems within an authenticated cluster


v3.1.7 (2016-12-29)
-------------------

* fixed one too many elections in RAFT

* new agency comm backported from devel


v3.1.6 (2016-12-20)
-------------------

* fixed issue #2227

* fixed issue #2220

* agency constituent/agent bug fixes in race conditions picking up
  leadership

* supervision does not need waking up anymore as it is running
  regardless

* agents challenge their leadership more rigorously


v3.1.5 (2016-12-16)
-------------------

* lowered default value of `--database.revision-cache-target-size` from 75% of
  RAM to less than 40% of RAM

* fixed issue #2218

* fixed issue #2217

* Foxx router.get/post/etc handler argument can no longer accidentally omitted

* fixed issue #2223


v3.1.4 (2016-12-08)
-------------------

* fixed issue #2211

* fixed issue #2204

* at cluster start, coordinators wait until at least one DBserver is there,
  and either at least two DBservers are there or 15s have passed, before they
  initiate the bootstrap of system collections.

* more robust agency startup from devel

* supervision's AddFollower adds many followers at once

* supervision has new FailedFollower job

* agency's Node has new method getArray

* agency RAFT timing estimates more conservative in waitForSync
  scenario

* agency RAFT timing estimates capped at maximum 2.0/10.0 for low/high


v3.1.3 (2016-12-02)
-------------------

* fix a traversal bug when using skiplist indexes:
  if we have a skiplist of ["a", "unused", "_from"] and a traversal like:
  FOR v,e,p IN OUTBOUND @start @@edges
    FILTER p.edges[0].a == 'foo'
    RETURN v
  And the above index applied on "a" is considered better than EdgeIndex, than
  the executor got into undefined behaviour.

* fix endless loop when trying to create a collection with replicationFactor: -1


v3.1.2 (2016-11-24)
-------------------

* added support for descriptions field in Foxx dependencies

* (Enterprise only) fixed a bug in the statistic report for SmartGraph traversals.
Now they state correctly how many documents were fetched from the index and how many
have been filtered.

* Prevent uniform shard distribution when replicationFactor == numServers

v3.1.1 (2016-11-15)
-------------------

* fixed issue #2176

* fixed issue #2168

* display index usage of traversals in AQL explainer output (previously missing)

* fixed issue #2163

* preserve last-used HLC value across server starts

* allow more control over handling of pre-3.1 _rev values

  this changes the server startup option `--database.check-30-revisions` from a boolean (true/false)
  parameter to a string parameter with the following possible values:

  - "fail":
    will validate _rev values of 3.0 collections on collection loading and throw an exception when invalid _rev values are found.
    in this case collections with invalid _rev values are marked as corrupted and cannot be used in the ArangoDB 3.1 instance.
    the fix procedure for such collections is to export the collections from 3.0 database with arangodump and restore them in 3.1 with arangorestore.
    collections that do not contain invalid _rev values are marked as ok and will not be re-checked on following loads.
    collections that contain invalid _rev values will be re-checked on following loads.

  - "true":
    will validate _rev values of 3.0 collections on collection loading and print a warning when invalid _rev values are found.
    in this case collections with invalid _rev values can be used in the ArangoDB 3.1 instance.
    however, subsequent operations on documents with invalid _rev values may silently fail or fail with explicit errors.
    the fix procedure for such collections is to export the collections from 3.0 database with arangodump and restore them in 3.1 with arangorestore.
    collections that do not contain invalid _rev values are marked as ok and will not be re-checked on following loads.
    collections that contain invalid _rev values will be re-checked on following loads.

  - "false":
    will not validate _rev values on collection loading and not print warnings.
    no hint is given when invalid _rev values are found.
    subsequent operations on documents with invalid _rev values may silently fail or fail with explicit errors.
    this setting does not affect whether collections are re-checked later.
    collections will be re-checked on following loads if `--database.check-30-revisions` is later set to either `true` or `fail`.

  The change also suppresses warnings that were printed when collections were restored using arangorestore, and the restore
  data contained invalid _rev values. Now these warnings are suppressed, and new HLC _rev values are generated for these documents
  as before.

* added missing functions to AQL syntax highlighter in web interface

* fixed display of `ANY` direction in traversal explainer output (direction `ANY` was shown as either
  `INBOUND` or `OUTBOUND`)

* changed behavior of toJSON() function when serializing an object before saving it in the database

  if an object provides a toJSON() function, this function is still called for serializing it.
  the change is that the result of toJSON() is not stringified anymore, but saved as is. previous
  versions of ArangoDB called toJSON() and after that additionally stringified its result.

  This change will affect the saving of JS Buffer objects, which will now be saved as arrays of
  bytes instead of a comma-separated string of the Buffer's byte contents.

* allow creating unique indexes on more attributes than present in shardKeys

  The following combinations of shardKeys and indexKeys are allowed/not allowed:

  shardKeys     indexKeys
      a             a        ok
      a             b    not ok
      a           a b        ok
    a b             a    not ok
    a b             b    not ok
    a b           a b        ok
    a b         a b c        ok
  a b c           a b    not ok
  a b c         a b c        ok

* fixed wrong version in web interface login screen (EE only)

* make web interface not display an exclamation mark next to ArangoDB version number 3.1

* fixed search for arbitrary document attributes in web interface in case multiple
  search values were used on different attribute names. in this case, the search always
  produced an empty result

* disallow updating `_from` and `_to` values of edges in Smart Graphs. Updating these
  attributes would lead to potential redistribution of edges to other shards, which must be
  avoided.

* fixed issue #2148

* updated graphql-sync dependency to 0.6.2

* fixed issue #2156

* fixed CRC4 assembly linkage


v3.1.0 (2016-10-29)
-------------------

* AQL breaking change in cluster:

  from ArangoDB 3.1 onwards `WITH` is required for traversals in a
  clustered environment in order to avoid deadlocks.

  Note that for queries that access only a single collection or that have all
  collection names specified somewhere else in the query string, there is no
  need to use *WITH*. *WITH* is only useful when the AQL query parser cannot
  automatically figure out which collections are going to be used by the query.
  *WITH* is only useful for queries that dynamically access collections, e.g.
  via traversals, shortest path operations or the *DOCUMENT()* function.

  more info can be found [here](https://github.com/arangodb/arangodb/blob/devel/Documentation/Books/AQL/Operations/With.md)

* added AQL function `DISTANCE` to calculate the distance between two arbitrary
  coordinates (haversine formula)

* fixed issue #2110

* added Auto-aptation of RAFT timings as calculations only


v3.1.rc2 (2016-10-10)
---------------------

* second release candidate


v3.1.rc1 (2016-09-30)
---------------------

* first release candidate


v3.1.alpha2 (2016-09-01)
------------------------

* added module.context.createDocumentationRouter to replace module.context.apiDocumentation

* bug in RAFT implementation of reads. dethroned leader still answered requests in isolation

* ui: added new graph viewer

* ui: aql-editor added tabular & graph display

* ui: aql-editor improved usability

* ui: aql-editor: query profiling support

* fixed issue #2109

* fixed issue #2111

* fixed issue #2075

* added AQL function `DISTANCE` to calculate the distance between two arbitrary
  coordinates (haversine formula)

* rewrote scheduler and dispatcher based on boost::asio

  parameters changed:
    `--scheduler.threads` and `--server.threads` are now merged into a single one: `--server.threads`

    hidden `--server.extra-threads` has been removed

    hidden `--server.aql-threads` has been removed

    hidden `--server.backend` has been removed

    hidden `--server.show-backends` has been removed

    hidden `--server.thread-affinity` has been removed

* fixed issue #2086

* fixed issue #2079

* fixed issue #2071

  make the AQL query optimizer inject filter condition expressions referred to
  by variables during filter condition aggregation.
  For example, in the following query

      FOR doc IN collection
        LET cond1 = (doc.value == 1)
        LET cond2 = (doc.value == 2)
        FILTER cond1 || cond2
        RETURN { doc, cond1, cond2 }

  the optimizer will now inject the conditions for `cond1` and `cond2` into the filter
  condition `cond1 || cond2`, expanding it to `(doc.value == 1) || (doc.value == 2)`
  and making these conditions available for index searching.

  Note that the optimizer previously already injected some conditions into other
  conditions, but only if the variable that defined the condition was not used
  elsewhere. For example, the filter condition in the query

      FOR doc IN collection
        LET cond = (doc.value == 1)
        FILTER cond
        RETURN { doc }

  already got optimized before because `cond` was only used once in the query and
  the optimizer decided to inject it into the place where it was used.

  This only worked for variables that were referred to once in the query.
  When a variable was used multiple times, the condition was not injected as
  in the following query:

      FOR doc IN collection
        LET cond = (doc.value == 1)
        FILTER cond
        RETURN { doc, cond }

  The fix for #2070 now will enable this optimization so that the query can
  use an index on `doc.value` if available.

* changed behavior of AQL array comparison operators for empty arrays:
  * `ALL` and `ANY` now always return `false` when the left-hand operand is an
    empty array. The behavior for non-empty arrays does not change:
    * `[] ALL == 1` will return `false`
    * `[1] ALL == 1` will return `true`
    * `[1, 2] ALL == 1` will return `false`
    * `[2, 2] ALL == 1` will return `false`
    * `[] ANY == 1` will return `false`
    * `[1] ANY == 1` will return `true`
    * `[1, 2] ANY == 1` will return `true`
    * `[2, 2] ANY == 1` will return `false`
  * `NONE` now always returns `true` when the left-hand operand is an empty array.
    The behavior for non-empty arrays does not change:
    * `[] NONE == 1` will return `true`
    * `[1] NONE == 1` will return `false`
    * `[1, 2] NONE == 1` will return `false`
    * `[2, 2] NONE == 1` will return `true`

* added experimental AQL functions `JSON_STRINGIFY` and `JSON_PARSE`

* added experimental support for incoming gzip-compressed requests

* added HTTP REST APIs for online loglevel adjustments:

  - GET `/_admin/log/level` returns the current loglevel settings
  - PUT `/_admin/log/level` modifies the current loglevel settings

* PATCH /_api/gharial/{graph-name}/vertex/{collection-name}/{vertex-key}
  - changed default value for keepNull to true

* PATCH /_api/gharial/{graph-name}/edge/{collection-name}/{edge-key}
  - changed default value for keepNull to true

* renamed `maximalSize` attribute in parameter.json files to `journalSize`

  The `maximalSize` attribute will still be picked up from collections that
  have not been adjusted. Responses from the replication API will now also use
  `journalSize` instead of `maximalSize`.

* added `--cluster.system-replication-factor` in order to adjust the
  replication factor for new system collections

* fixed issue #2012

* added a memory expection in case V8 memory gets too low

* added Optimizer Rule for other indexes in Traversals
  this allows AQL traversals to use other indexes than the edge index.
  So traversals with filters on edges can now make use of more specific
  indexes, e.g.

      FOR v, e, p IN 2 OUTBOUND @start @@edge FILTER p.edges[0].foo == "bar"

  will prefer a Hash Index on [_from, foo] above the EdgeIndex.

* fixed epoch computation in hybrid logical clock

* fixed thread affinity

* replaced require("internal").db by require("@arangodb").db

* added option `--skip-lines` for arangoimp
  this allows skipping the first few lines from the import file in case the
  CSV or TSV import are used

* fixed periodic jobs: there should be only one instance running - even if it
  runs longer than the period

* improved performance of primary index and edge index lookups

* optimizations for AQL `[*]` operator in case no filter, no projection and
  no offset/limit are used

* added AQL function `OUTERSECTION` to return the symmetric difference of its
  input arguments

* Foxx manifests of installed services are now saved to disk with indentation

* Foxx tests and scripts in development mode should now always respect updated
  files instead of loading stale modules

* When disabling Foxx development mode the setup script is now re-run

* Foxx now provides an easy way to directly serve GraphQL requests using the
  `@arangodb/foxx/graphql` module and the bundled `graphql-sync` dependency

* Foxx OAuth2 module now correctly passes the `access_token` to the OAuth2 server

* added iconv-lite and timezone modules

* web interface now allows installing GitHub and zip services in legacy mode

* added module.context.createDocumentationRouter to replace module.context.apiDocumentation

* bug in RAFT implementation of reads. dethroned leader still answered
  requests in isolation

* all lambdas in ClusterInfo might have been left with dangling references.

* Agency bug fix for handling of empty json objects as values.

* Foxx tests no longer support the Mocha QUnit interface as this resulted in weird
  inconsistencies in the BDD and TDD interfaces. This fixes the TDD interface
  as well as out-of-sequence problems when using the BDD before/after functions.

* updated bundled JavaScript modules to latest versions; joi has been updated from 8.4 to 9.2
  (see [joi 9.0.0 release notes](https://github.com/hapijs/joi/issues/920) for information on
  breaking changes and new features)

* fixed issue #2139

* updated graphql-sync dependency to 0.6.2

* fixed issue #2156


v3.0.13 (XXXX-XX-XX)
--------------------

* fixed issue #2315

* fixed issue #2210


v3.0.12 (2016-11-23)
--------------------

* fixed issue #2176

* fixed issue #2168

* fixed issues #2149, #2159

* fixed error reporting for issue #2158

* fixed assembly linkage bug in CRC4 module

* added support for descriptions field in Foxx dependencies


v3.0.11 (2016-11-08)
--------------------

* fixed issue #2140: supervisor dies instead of respawning child

* fixed issue #2131: use shard key value entered by user in web interface

* fixed issue #2129: cannot kill a long-run query

* fixed issue #2110

* fixed issue #2081

* fixed issue #2038

* changes to Foxx service configuration or dependencies should now be
  stored correctly when options are cleared or omitted

* Foxx tests no longer support the Mocha QUnit interface as this resulted in weird
  inconsistencies in the BDD and TDD interfaces. This fixes the TDD interface
  as well as out-of-sequence problems when using the BDD before/after functions.

* fixed issue #2148


v3.0.10 (2016-09-26)
--------------------

* fixed issue #2072

* fixed issue #2070

* fixed slow cluster starup issues. supervision will demonstrate more
  patience with db servers


v3.0.9 (2016-09-21)
-------------------

* fixed issue #2064

* fixed issue #2060

* speed up `collection.any()` and skiplist index creation

* fixed multiple issues where ClusterInfo bug hung agency in limbo
  timeouting on multiple collection and database callbacks


v3.0.8 (2016-09-14)
-------------------

* fixed issue #2052

* fixed issue #2005

* fixed issue #2039

* fixed multiple issues where ClusterInfo bug hung agency in limbo
  timeouting on multiple collection and database callbacks


v3.0.7 (2016-09-05)
-------------------

* new supervision job handles db server failure during collection creation.


v3.0.6 (2016-09-02)
-------------------

* fixed issue #2026

* slightly better error diagnostics for AQL query compilation and replication

* fixed issue #2018

* fixed issue #2015

* fixed issue #2012

* fixed wrong default value for arangoimp's `--on-duplicate` value

* fix execution of AQL traversal expressions when there are multiple
  conditions that refer to variables set outside the traversal

* properly return HTTP 503 in JS actions when backend is gone

* supervision creates new key in agency for failed servers

* new shards will not be allocated on failed or cleaned servers


v3.0.5 (2016-08-18)
-------------------

* execute AQL ternary operator via C++ if possible

* fixed issue #1977

* fixed extraction of _id attribute in AQL traversal conditions

* fix SSL agency endpoint

* Minimum RAFT timeout was one order of magnitude to short.

* Optimized RAFT RPCs from leader to followers for efficiency.

* Optimized RAFT RPC handling on followers with respect to compaction.

* Fixed bug in handling of duplicates and overlapping logs

* Fixed bug in supervision take over after leadership change.

v3.0.4 (2016-08-01)
-------------------

* added missing lock for periodic jobs access

* fix multiple foxx related cluster issues

* fix handling of empty AQL query strings

* fixed issue in `INTERSECTION` AQL function with duplicate elements
  in the source arrays

* fixed issue #1970

* fixed issue #1968

* fixed issue #1967

* fixed issue #1962

* fixed issue #1959

* replaced require("internal").db by require("@arangodb").db

* fixed issue #1954

* fixed issue #1953

* fixed issue #1950

* fixed issue #1949

* fixed issue #1943

* fixed segfault in V8, by backporting https://bugs.chromium.org/p/v8/issues/detail?id=5033

* Foxx OAuth2 module now correctly passes the `access_token` to the OAuth2 server

* fixed credentialed CORS requests properly respecting --http.trusted-origin

* fixed a crash in V8Periodic task (forgotten lock)

* fixed two bugs in synchronous replication (syncCollectionFinalize)


v3.0.3 (2016-07-17)
-------------------

* fixed issue #1942

* fixed issue #1941

* fixed array index batch insertion issues for hash indexes that caused problems when
  no elements remained for insertion

* fixed AQL MERGE() function with External objects originating from traversals

* fixed some logfile recovery errors with error message "document not found"

* fixed issue #1937

* fixed issue #1936

* improved performance of arangorestore in clusters with synchronous
  replication

* Foxx tests and scripts in development mode should now always respect updated
  files instead of loading stale modules

* When disabling Foxx development mode the setup script is now re-run

* Foxx manifests of installed services are now saved to disk with indentation


v3.0.2 (2016-07-09)
-------------------

* fixed assertion failure in case multiple remove operations were used in the same query

* fixed upsert behavior in case upsert was used in a loop with the same document example

* fixed issue #1930

* don't expose local file paths in Foxx error messages.

* fixed issue #1929

* make arangodump dump the attribute `isSystem` when dumping the structure
  of a collection, additionally make arangorestore not fail when the attribute
  is missing

* fixed "Could not extract custom attribute" issue when using COLLECT with
  MIN/MAX functions in some contexts

* honor presence of persistent index for sorting

* make AQL query optimizer not skip "use-indexes-rule", even if enough
  plans have been created already

* make AQL optimizer not skip "use-indexes-rule", even if enough execution plans
  have been created already

* fix double precision value loss in VelocyPack JSON parser

* added missing SSL support for arangorestore

* improved cluster import performance

* fix Foxx thumbnails on DC/OS

* fix Foxx configuration not being saved

* fix Foxx app access from within the frontend on DC/OS

* add option --default-replication-factor to arangorestore and simplify
  the control over the number of shards when restoring

* fix a bug in the VPack -> V8 conversion if special attributes _key,
  _id, _rev, _from and _to had non-string values, which is allowed
  below the top level

* fix malloc_usable_size for darwin


v3.0.1 (2016-06-30)
-------------------

* fixed periodic jobs: there should be only one instance running - even if it
  runs longer than the period

* increase max. number of collections in AQL queries from 32 to 256

* fixed issue #1916: header "authorization" is required" when opening
  services page

* fixed issue #1915: Explain: member out of range

* fixed issue #1914: fix unterminated buffer

* don't remove lockfile if we are the same (now stale) pid
  fixes docker setups (our pid will always be 1)

* do not use revision id comparisons in compaction for determining whether a
  revision is obsolete, but marker memory addresses
  this ensures revision ids don't matter when compacting documents

* escape Unicode characters in JSON HTTP responses
  this converts UTF-8 characters in HTTP responses of arangod into `\uXXXX`
  escape sequences. This makes the HTTP responses fit into the 7 bit ASCII
  character range, which speeds up HTTP response parsing for some clients,
  namely node.js/v8

* add write before read collections when starting a user transaction
  this allows specifying the same collection in both read and write mode without
  unintended side effects

* fixed buffer overrun that occurred when building very large result sets

* index lookup optimizations for primary index and edge index

* fixed "collection is a nullptr" issue when starting a traversal from a transaction

* enable /_api/import on coordinator servers


v3.0.0 (2016-06-22)
-------------------

* minor GUI fixxes

* fix for replication and nonces


v3.0.0-rc3 (2016-06-19)
-----------------------

* renamed various Foxx errors to no longer refer to Foxx services as apps

* adjusted various error messages in Foxx to be more informative

* specifying "files" in a Foxx manifest to be mounted at the service root
  no longer results in 404s when trying to access non-file routes

* undeclared path parameters in Foxx no longer break the service

* trusted reverse proxy support is now handled more consistently

* ArangoDB request compatibility and user are now exposed in Foxx

* all bundled NPM modules have been upgraded to their latest versions


v3.0.0-rc2 (2016-06-12)
-----------------------

* added option `--server.max-packet-size` for client tools

* renamed option `--server.ssl-protocol` to `--ssl.protocol` in client tools
  (was already done for arangod, but overlooked for client tools)

* fix handling of `--ssl.protocol` value 5 (TLS v1.2) in client tools, which
  claimed to support it but didn't

* config file can use '@include' to include a different config file as base


v3.0.0-rc1 (2016-06-10)
-----------------------

* the user management has changed: it now has users that are independent of
  databases. A user can have one or more database assigned to the user.

* forward ported V8 Comparator bugfix for inline heuristics from
  https://github.com/v8/v8/commit/5ff7901e24c2c6029114567de5a08ed0f1494c81

* changed to-string conversion for AQL objects and arrays, used by the AQL
  function `TO_STRING()` and implicit to-string casts in AQL

  - arrays are now converted into their JSON-stringify equivalents, e.g.

    - `[ ]` is now converted to `[]`
    - `[ 1, 2, 3 ]` is now converted to `[1,2,3]`
    - `[ "test", 1, 2 ] is now converted to `["test",1,2]`

    Previous versions of ArangoDB converted arrays with no members into the
    empty string, and non-empty arrays into a comma-separated list of member
    values, without the surrounding angular brackets. Additionally, string
    array members were not enclosed in quotes in the result string:

    - `[ ]` was converted to ``
    - `[ 1, 2, 3 ]` was converted to `1,2,3`
    - `[ "test", 1, 2 ] was converted to `test,1,2`

  - objects are now converted to their JSON-stringify equivalents, e.g.

    - `{ }` is converted to `{}`
    - `{ a: 1, b: 2 }` is converted to `{"a":1,"b":2}`
    - `{ "test" : "foobar" }` is converted to `{"test":"foobar"}`

    Previous versions of ArangoDB always converted objects into the string
    `[object Object]`

  This change affects also the AQL functions `CONCAT()` and `CONCAT_SEPARATOR()`
  which treated array values differently in previous versions. Previous versions
  of ArangoDB automatically flattened array values on the first level of the array,
  e.g. `CONCAT([1, 2, 3, [ 4, 5, 6 ]])` produced `1,2,3,4,5,6`. Now this will produce
  `[1,2,3,[4,5,6]]`. To flatten array members on the top level, you can now use
  the more explicit `CONCAT(FLATTEN([1, 2, 3, [4, 5, 6]], 1))`.

* added C++ implementations for AQL functions `SLICE()`, `CONTAINS()` and
  `RANDOM_TOKEN()`

* as a consequence of the upgrade to V8 version 5, the implementation of the
  JavaScript `Buffer` object had to be changed. JavaScript `Buffer` objects in
  ArangoDB now always store their data on the heap. There is no shared pool
  for small Buffer values, and no pointing into existing Buffer data when
  extracting slices. This change may increase the cost of creating Buffers with
  short contents or when peeking into existing Buffers, but was required for
  safer memory management and to prevent leaks.

* the `db` object's function `_listDatabases()` was renamed to just `_databases()`
  in order to make it more consistent with the existing `_collections()` function.
  Additionally the `db` object's `_listEndpoints()` function was renamed to just
  `_endpoints()`.

* changed default value of `--server.authentication` from `false` to `true` in
  configuration files etc/relative/arangod.conf and etc/arangodb/arangod.conf.in.
  This means the server will be started with authentication enabled by default,
  requiring all client connections to provide authentication data when connecting
  to ArangoDB. Authentication can still be turned off via setting the value of
  `--server.authentication` to `false` in ArangoDB's configuration files or by
  specifying the option on the command-line.

* Changed result format for querying all collections via the API GET `/_api/collection`.

  Previous versions of ArangoDB returned an object with an attribute named `collections`
  and an attribute named `names`. Both contained all available collections, but
  `collections` contained the collections as an array, and `names` contained the
  collections again, contained in an object in which the attribute names were the
  collection names, e.g.

  ```
  {
    "collections": [
      {"id":"5874437","name":"test","isSystem":false,"status":3,"type":2},
      {"id":"17343237","name":"something","isSystem":false,"status":3,"type":2},
      ...
    ],
    "names": {
      "test": {"id":"5874437","name":"test","isSystem":false,"status":3,"type":2},
      "something": {"id":"17343237","name":"something","isSystem":false,"status":3,"type":2},
      ...
    }
  }
  ```
  This result structure was redundant, and therefore has been simplified to just

  ```
  {
    "result": [
      {"id":"5874437","name":"test","isSystem":false,"status":3,"type":2},
      {"id":"17343237","name":"something","isSystem":false,"status":3,"type":2},
      ...
    ]
  }
  ```

  in ArangoDB 3.0.

* added AQL functions `TYPENAME()` and `HASH()`

* renamed arangob tool to arangobench

* added AQL string comparison operator `LIKE`

  The operator can be used to compare strings like this:

      value LIKE search

  The operator is currently implemented by calling the already existing AQL
  function `LIKE`.

  This change also makes `LIKE` an AQL keyword. Using `LIKE` in either case as
  an attribute or collection name in AQL thus requires quoting.

* make AQL optimizer rule "remove-unnecessary-calculations" fire in more cases

  The rule will now remove calculations that are used exactly once in other
  expressions (e.g. `LET a = doc RETURN a.value`) and calculations,
  or calculations that are just references (e.g. `LET a = b`).

* renamed AQL optimizer rule "merge-traversal-filter" to "optimize-traversals"
  Additionally, the optimizer rule will remove unused edge and path result variables
  from the traversal in case they are specified in the `FOR` section of the traversal,
  but not referenced later in the query. This saves constructing edges and paths
  results.

* added AQL optimizer rule "inline-subqueries"

  This rule can pull out certain subqueries that are used as an operand to a `FOR`
  loop one level higher, eliminating the subquery completely. For example, the query

      FOR i IN (FOR j IN [1,2,3] RETURN j) RETURN i

  will be transformed by the rule to:

      FOR i IN [1,2,3] RETURN i

  The query

      FOR name IN (FOR doc IN _users FILTER doc.status == 1 RETURN doc.name) LIMIT 2 RETURN name

  will be transformed into

      FOR tmp IN _users FILTER tmp.status == 1 LIMIT 2 RETURN tmp.name

  The rule will only fire when the subquery is used as an operand to a `FOR` loop, and
  if the subquery does not contain a `COLLECT` with an `INTO` variable.

* added new endpoint "srv://" for DNS service records

* The result order of the AQL functions VALUES and ATTRIBUTES has never been
  guaranteed and it only had the "correct" ordering by accident when iterating
  over objects that were not loaded from the database. This accidental behavior
  is now changed by introduction of VelocyPack. No ordering is guaranteed unless
  you specify the sort parameter.

* removed configure option `--enable-logger`

* added AQL array comparison operators

  All AQL comparison operators now also exist in an array variant. In the
  array variant, the operator is preceded with one of the keywords *ALL*, *ANY*
  or *NONE*. Using one of these keywords changes the operator behavior to
  execute the comparison operation for all, any, or none of its left hand
  argument values. It is therefore expected that the left hand argument
  of an array operator is an array.

  Examples:

      [ 1, 2, 3 ] ALL IN [ 2, 3, 4 ]   // false
      [ 1, 2, 3 ] ALL IN [ 1, 2, 3 ]   // true
      [ 1, 2, 3 ] NONE IN [ 3 ]        // false
      [ 1, 2, 3 ] NONE IN [ 23, 42 ]   // true
      [ 1, 2, 3 ] ANY IN [ 4, 5, 6 ]   // false
      [ 1, 2, 3 ] ANY IN [ 1, 42 ]     // true
      [ 1, 2, 3 ] ANY == 2             // true
      [ 1, 2, 3 ] ANY == 4             // false
      [ 1, 2, 3 ] ANY > 0              // true
      [ 1, 2, 3 ] ANY <= 1             // true
      [ 1, 2, 3 ] NONE < 99            // false
      [ 1, 2, 3 ] NONE > 10            // true
      [ 1, 2, 3 ] ALL > 2              // false
      [ 1, 2, 3 ] ALL > 0              // true
      [ 1, 2, 3 ] ALL >= 3             // false
      ["foo", "bar"] ALL != "moo"      // true
      ["foo", "bar"] NONE == "bar"     // false
      ["foo", "bar"] ANY == "foo"      // true

* improved AQL optimizer to remove unnecessary sort operations in more cases

* allow enclosing AQL identifiers in forward ticks in addition to using
  backward ticks

  This allows for convenient writing of AQL queries in JavaScript template strings
  (which are delimited with backticks themselves), e.g.

      var q = `FOR doc IN ´collection´ RETURN doc.´name´`;

* allow to set `print.limitString` to configure the number of characters
  to output before truncating

* make logging configurable per log "topic"

  `--log.level <level>` sets the global log level to <level>, e.g. `info`,
  `debug`, `trace`.

  `--log.level topic=<level>` sets the log level for a specific topic.
  Currently, the following topics exist: `collector`, `compactor`, `mmap`,
  `performance`, `queries`, and `requests`. `performance` and `requests` are
  set to FATAL by default. `queries` is set to info. All others are
  set to the global level by default.

  The new log option `--log.output <definition>` allows directing the global
  or per-topic log output to different outputs. The output definition
  "<definition>" can be one of

    "-" for stdin
    "+" for stderr
    "syslog://<syslog-facility>"
    "syslog://<syslog-facility>/<application-name>"
    "file://<relative-path>"

  The option can be specified multiple times in order to configure the output
  for different log topics. To set up a per-topic output configuration, use
  `--log.output <topic>=<definition>`, e.g.

    queries=file://queries.txt

  logs all queries to the file "queries.txt".

* the option `--log.requests-file` is now deprecated. Instead use

    `--log.level requests=info`
    `--log.output requests=file://requests.txt`

* the option `--log.facility` is now deprecated. Instead use

    `--log.output requests=syslog://facility`

* the option `--log.performance` is now deprecated. Instead use

    `--log.level performance=trace`

* removed option `--log.source-filter`

* removed configure option `--enable-logger`

* change collection directory names to include a random id component at the end

  The new pattern is `collection-<id>-<random>`, where `<id>` is the collection
  id and `<random>` is a random number. Previous versions of ArangoDB used a
  pattern `collection-<id>` without the random number.

  ArangoDB 3.0 understands both the old and name directory name patterns.

* removed mostly unused internal spin-lock implementation

* removed support for pre-Windows 7-style locks. This removes compatibility for
  Windows versions older than Windows 7 (e.g. Windows Vista, Windows XP) and
  Windows 2008R2 (e.g. Windows 2008).

* changed names of sub-threads started by arangod

* added option `--default-number-of-shards` to arangorestore, allowing creating
  collections with a specifiable number of shards from a non-cluster dump

* removed support for CoffeeScript source files

* removed undocumented SleepAndRequeue

* added WorkMonitor to inspect server threads

* when downloading a Foxx service from the web interface the suggested filename
  is now based on the service's mount path instead of simply "app.zip"

* the `@arangodb/request` response object now stores the parsed JSON response
  body in a property `json` instead of `body` when the request was made using the
  `json` option. The `body` instead contains the response body as a string.

* the Foxx API has changed significantly, 2.8 services are still supported
  using a backwards-compatible "legacy mode"


v2.8.12 (XXXX-XX-XX)
--------------------

* issue #2091: decrease connect timeout to 5 seconds on startup

* fixed issue #2072

* slightly better error diagnostics for some replication errors

* fixed issue #1977

* fixed issue in `INTERSECTION` AQL function with duplicate elements
  in the source arrays

* fixed issue #1962

* fixed issue #1959

* export aqlQuery template handler as require('org/arangodb').aql for forwards-compatibility


v2.8.11 (2016-07-13)
--------------------

* fixed array index batch insertion issues for hash indexes that caused problems when
  no elements remained for insertion

* fixed issue #1937


v2.8.10 (2016-07-01)
--------------------

* make sure next local _rev value used for a document is at least as high as the
  _rev value supplied by external sources such as replication

* make adding a collection in both read- and write-mode to a transaction behave as
  expected (write includes read). This prevents the `unregister collection used in
  transaction` error

* fixed sometimes invalid result for `byExample(...).count()` when an index plus
  post-filtering was used

* fixed "collection is a nullptr" issue when starting a traversal from a transaction

* honor the value of startup option `--database.wait-for-sync` (that is used to control
  whether new collections are created with `waitForSync` set to `true` by default) also
  when creating collections via the HTTP API (and thus the ArangoShell). When creating
  a collection via these mechanisms, the option was ignored so far, which was inconsistent.

* fixed issue #1826: arangosh --javascript.execute: internal error (geo index issue)

* fixed issue #1823: Arango crashed hard executing very simple query on windows


v2.8.9 (2016-05-13)
-------------------

* fixed escaping and quoting of extra parameters for executables in Mac OS X App

* added "waiting for" status variable to web interface collection figures view

* fixed undefined behavior in query cache invaldation

* fixed access to /_admin/statistics API in case statistics are disable via option
  `--server.disable-statistics`

* Foxx manager will no longer fail hard when Foxx store is unreachable unless installing
  a service from the Foxx store (e.g. when behind a firewall or GitHub is unreachable).


v2.8.8 (2016-04-19)
-------------------

* fixed issue #1805: Query: internal error (location: arangod/Aql/AqlValue.cpp:182).
  Please report this error to arangodb.com (while executing)

* allow specifying collection name prefixes for `_from` and `_to` in arangoimp:

  To avoid specifying complete document ids (consisting of collection names and document
  keys) for *_from* and *_to* values when importing edges with arangoimp, there are now
  the options *--from-collection-prefix* and *--to-collection-prefix*.

  If specified, these values will be automatically prepended to each value in *_from*
  (or *_to* resp.). This allows specifying only document keys inside *_from* and/or *_to*.

  *Example*

      > arangoimp --from-collection-prefix users --to-collection-prefix products ...

  Importing the following document will then create an edge between *users/1234* and
  *products/4321*:

  ```js
  { "_from" : "1234", "_to" : "4321", "desc" : "users/1234 is connected to products/4321" }
  ```

* requests made with the interactive system API documentation in the web interface
  (Swagger) will now respect the active database instead of always using `_system`


v2.8.7 (2016-04-07)
-------------------

* optimized primary=>secondary failover

* fix to-boolean conversion for documents in AQL

* expose the User-Agent HTTP header from the ArangoShell since Github seems to
  require it now, and we use the ArangoShell for fetching Foxx repositories from Github

* work with http servers that only send

* fixed potential race condition between compactor and collector threads

* fix removal of temporary directories on arangosh exit

* javadoc-style comments in Foxx services are no longer interpreted as
  Foxx comments outside of controller/script/exports files (#1748)

* removed remaining references to class syntax for Foxx Model and Repository
  from the documentation

* added a safe-guard for corrupted master-pointer


v2.8.6 (2016-03-23)
-------------------

* arangosh can now execute JavaScript script files that contain a shebang
  in the first line of the file. This allows executing script files directly.

  Provided there is a script file `/path/to/script.js` with the shebang
  `#!arangosh --javascript.execute`:

      > cat /path/to/script.js
      #!arangosh --javascript.execute
      print("hello from script.js");

  If the script file is made executable

      > chmod a+x /path/to/script.js

  it can be invoked on the shell directly and use arangosh for its execution:

      > /path/to/script.js
      hello from script.js

  This did not work in previous versions of ArangoDB, as the whole script contents
  (including the shebang) were treated as JavaScript code.
  Now shebangs in script files will now be ignored for all files passed to arangosh's
  `--javascript.execute` parameter.

  The alternative way of executing a JavaScript file with arangosh still works:

      > arangosh --javascript.execute /path/to/script.js
      hello from script.js

* added missing reset of traversal state for nested traversals.
  The state of nested traversals (a traversal in an AQL query that was
  located in a repeatedly executed subquery or inside another FOR loop)
  was not reset properly, so that multiple invocations of the same nested
  traversal with different start vertices led to the nested traversal
  always using the start vertex provided on the first invocation.

* fixed issue #1781: ArangoDB startup time increased tremendously

* fixed issue #1783: SIGHUP should rotate the log


v2.8.5 (2016-03-11)
-------------------

* Add OpenSSL handler for TLS V1.2 as sugested by kurtkincaid in #1771

* fixed issue #1765 (The webinterface should display the correct query time)
  and #1770 (Display ACTUAL query time in aardvark's AQL editor)

* Windows: the unhandled exception handler now calls the windows logging
  facilities directly without locks.
  This fixes lockups on crashes from the logging framework.

* improve nullptr handling in logger.

* added new endpoint "srv://" for DNS service records

* `org/arangodb/request` no longer sets the content-type header to the
  string "undefined" when no content-type header should be sent (issue #1776)


v2.8.4 (2016-03-01)
-------------------

* global modules are no longer incorrectly resolved outside the ArangoDB
  JavaScript directory or the Foxx service's root directory (issue #1577)

* improved error messages from Foxx and JavaScript (issues #1564, #1565, #1744)


v2.8.3 (2016-02-22)
-------------------

* fixed AQL filter condition collapsing for deeply-nested cases, potentially
  enabling usage of indexes in some dedicated cases

* added parentheses in AQL explain command output to correctly display precedence
  of logical and arithmetic operators

* Foxx Model event listeners defined on the model are now correctly invoked by
  the Repository methods (issue #1665)

* Deleting a Foxx service in the frontend should now always succeed even if the
  files no longer exist on the file system (issue #1358)

* Routing actions loaded from the database no longer throw exceptions when
  trying to load other modules using "require"

* The `org/arangodb/request` response object now sets a property `json` to the
  parsed JSON response body in addition to overwriting the `body` property when
  the request was made using the `json` option.

* Improved Windows stability

* Fixed a bug in the interactive API documentation that would escape slashes
  in document-handle fields. Document handles are now provided as separate
  fields for collection name and document key.


v2.8.2 (2016-02-09)
-------------------

* the continuous replication applier will now prevent the master's WAL logfiles
  from being removed if they are still needed by the applier on the slave. This
  should help slaves that suffered from masters garbage collection WAL logfiles
  which would have been needed by the slave later.

  The initial synchronization will block removal of still needed WAL logfiles
  on the master for 10 minutes initially, and will extend this period when further
  requests are made to the master. Initial synchronization hands over its handle
  for blocking logfile removal to the continuous replication when started via
  the *setupReplication* function. In this case, continuous replication will
  extend the logfile removal blocking period for the required WAL logfiles when
  the slave makes additional requests.

  All handles that block logfile removal will time out automatically after at
  most 5 minutes should a master not be contacted by the slave anymore (e.g. in
  case the slave's replication is turned off, the slaves loses the connection
  to the master or the slave goes down).

* added all-in-one function *setupReplication* to synchronize data from master
  to slave and start the continuous replication:

      require("@arangodb/replication").setupReplication(configuration);

  The command will return when the initial synchronization is finished and the
  continuous replication has been started, or in case the initial synchronization
  has failed.

  If the initial synchronization is successful, the command will store the given
  configuration on the slave. It also configures the continuous replication to start
  automatically if the slave is restarted, i.e. *autoStart* is set to *true*.

  If the command is run while the slave's replication applier is already running,
  it will first stop the running applier, drop its configuration and do a
  resynchronization of data with the master. It will then use the provided configration,
  overwriting any previously existing replication configuration on the slave.

  The following example demonstrates how to use the command for setting up replication
  for the *_system* database. Note that it should be run on the slave and not the
  master:

      db._useDatabase("_system");
      require("@arangodb/replication").setupReplication({
        endpoint: "tcp://master.domain.org:8529",
        username: "myuser",
        password: "mypasswd",
        verbose: false,
        includeSystem: false,
        incremental: true,
        autoResync: true
      });

* the *sync* and *syncCollection* functions now always start the data synchronization
  as an asynchronous server job. The call to *sync* or *syncCollection* will block
  until synchronization is either complete or has failed with an error. The functions
  will automatically poll the slave periodically for status updates.

  The main benefit is that the connection to the slave does not need to stay open
  permanently and is thus not affected by timeout issues. Additionally the caller does
  not need to query the synchronization status from the slave manually as this is
  now performed automatically by these functions.

* fixed undefined behavior when explaining some types of AQL traversals, fixed
  display of some types of traversals in AQL explain output


v2.8.1 (2016-01-29)
-------------------

* Improved AQL Pattern matching by allowing to specify a different traversal
  direction for one or many of the edge collections.

      FOR v, e, p IN OUTBOUND @start @@ec1, INBOUND @@ec2, @@ec3

  will traverse *ec1* and *ec3* in the OUTBOUND direction and for *ec2* it will use
  the INBOUND direction. These directions can be combined in arbitrary ways, the
  direction defined after *IN [steps]* will we used as default direction and can
  be overriden for specific collections.
  This feature is only available for collection lists, it is not possible to
  combine it with graph names.

* detect more types of transaction deadlocks early

* fixed display of relational operators in traversal explain output

* fixed undefined behavior in AQL function `PARSE_IDENTIFIER`

* added "engines" field to Foxx services generated in the admin interface

* added AQL function `IS_SAME_COLLECTION`:

  *IS_SAME_COLLECTION(collection, document)*: Return true if *document* has the same
  collection id as the collection specified in *collection*. *document* can either be
  a [document handle](../Glossary/README.md#document-handle) string, or a document with
  an *_id* attribute. The function does not validate whether the collection actually
  contains the specified document, but only compares the name of the specified collection
  with the collection name part of the specified document.
  If *document* is neither an object with an *id* attribute nor a *string* value,
  the function will return *null* and raise a warning.

      /* true */
      IS_SAME_COLLECTION('_users', '_users/my-user')
      IS_SAME_COLLECTION('_users', { _id: '_users/my-user' })

      /* false */
      IS_SAME_COLLECTION('_users', 'foobar/baz')
      IS_SAME_COLLECTION('_users', { _id: 'something/else' })


v2.8.0 (2016-01-25)
-------------------

* avoid recursive locking


v2.8.0-beta8 (2016-01-19)
-------------------------

* improved internal datafile statistics for compaction and compaction triggering
  conditions, preventing excessive growth of collection datafiles under some
  workloads. This should also fix issue #1596.

* renamed AQL optimizer rule `remove-collect-into` to `remove-collect-variables`

* fixed primary and edge index lookups prematurely aborting searches when the
  specified id search value contained a different collection than the collection
  the index was created for


v2.8.0-beta7 (2016-01-06)
-------------------------

* added vm.runInThisContext

* added AQL keyword `AGGREGATE` for use in AQL `COLLECT` statement

  Using `AGGREGATE` allows more efficient aggregation (incrementally while building
  the groups) than previous versions of AQL, which built group aggregates afterwards
  from the total of all group values.

  `AGGREGATE` can be used inside a `COLLECT` statement only. If used, it must follow
  the declaration of grouping keys:

      FOR doc IN collection
        COLLECT gender = doc.gender AGGREGATE minAge = MIN(doc.age), maxAge = MAX(doc.age)
        RETURN { gender, minAge, maxAge }

  or, if no grouping keys are used, it can follow the `COLLECT` keyword:

      FOR doc IN collection
        COLLECT AGGREGATE minAge = MIN(doc.age), maxAge = MAX(doc.age)
        RETURN {
  minAge, maxAge
}

  Only specific expressions are allowed on the right-hand side of each `AGGREGATE`
  assignment:

  - on the top level the expression must be a call to one of the supported aggregation
    functions `LENGTH`, `MIN`, `MAX`, `SUM`, `AVERAGE`, `STDDEV_POPULATION`, `STDDEV_SAMPLE`,
    `VARIANCE_POPULATION`, or `VARIANCE_SAMPLE`

  - the expression must not refer to variables introduced in the `COLLECT` itself

* Foxx: mocha test paths with wildcard characters (asterisks) now work on Windows

* reserved AQL keyword `NONE` for future use

* web interface: fixed a graph display bug concerning dashboard view

* web interface: fixed several bugs during the dashboard initialize process

* web interface: included several bugfixes: #1597, #1611, #1623

* AQL query optimizer now converts `LENGTH(collection-name)` to an optimized
  expression that returns the number of documents in a collection

* adjusted the behavior of the expansion (`[*]`) operator in AQL for non-array values

  In ArangoDB 2.8, calling the expansion operator on a non-array value will always
  return an empty array. Previous versions of ArangoDB expanded non-array values by
  calling the `TO_ARRAY()` function for the value, which for example returned an
  array with a single value for boolean, numeric and string input values, and an array
  with the object's values for an object input value. This behavior was inconsistent
  with how the expansion operator works for the array indexes in 2.8, so the behavior
  is now unified:

  - if the left-hand side operand of `[*]` is an array, the array will be returned as
    is when calling `[*]` on it
  - if the left-hand side operand of `[*]` is not an array, an empty array will be
    returned by `[*]`

  AQL queries that rely on the old behavior can be changed by either calling `TO_ARRAY`
  explicitly or by using the `[*]` at the correct position.

  The following example query will change its result in 2.8 compared to 2.7:

      LET values = "foo" RETURN values[*]

  In 2.7 the query has returned the array `[ "foo" ]`, but in 2.8 it will return an
  empty array `[ ]`. To make it return the array `[ "foo" ]` again, an explicit
  `TO_ARRAY` function call is needed in 2.8 (which in this case allows the removal
  of the `[*]` operator altogether). This also works in 2.7:

      LET values = "foo" RETURN TO_ARRAY(values)

  Another example:

      LET values = [ { name: "foo" }, { name: "bar" } ]
      RETURN values[*].name[*]

  The above returned `[ [ "foo" ], [ "bar" ] ] in 2.7. In 2.8 it will return
  `[ [ ], [ ] ]`, because the value of `name` is not an array. To change the results
  to the 2.7 style, the query can be changed to

      LET values = [ { name: "foo" }, { name: "bar" } ]
      RETURN values[* RETURN TO_ARRAY(CURRENT.name)]

  The above also works in 2.7.
  The following types of queries won't change:

      LET values = [ 1, 2, 3 ] RETURN values[*]
      LET values = [ { name: "foo" }, { name: "bar" } ] RETURN values[*].name
      LET values = [ { names: [ "foo", "bar" ] }, { names: [ "baz" ] } ] RETURN values[*].names[*]
      LET values = [ { names: [ "foo", "bar" ] }, { names: [ "baz" ] } ] RETURN values[*].names[**]

* slightly adjusted V8 garbage collection strategy so that collection eventually
  happens in all contexts that hold V8 external references to documents and
  collections.

  also adjusted default value of `--javascript.gc-frequency` from 10 seconds to
  15 seconds, as less internal operations are carried out in JavaScript.

* fixes for AQL optimizer and traversal

* added `--create-collection-type` option to arangoimp

  This allows specifying the type of the collection to be created when
  `--create-collection` is set to `true`.

* Foxx export cache should no longer break if a broken app is loaded in the
  web admin interface.


v2.8.0-beta2 (2015-12-16)
-------------------------

* added AQL query optimizer rule "sort-in-values"

  This rule pre-sorts the right-hand side operand of the `IN` and `NOT IN`
  operators so the operation can use a binary search with logarithmic complexity
  instead of a linear search. The rule is applied when the right-hand side
  operand of an `IN` or `NOT IN` operator in a filter condition is a variable that
  is defined in a different loop/scope than the operator itself. Additionally,
  the filter condition must consist of solely the `IN` or `NOT IN` operation
  in order to avoid any side-effects.

* changed collection status terminology in web interface for collections for
  which an unload request has been issued from `in the process of being unloaded`
  to `will be unloaded`.

* unloading a collection via the web interface will now trigger garbage collection
  in all v8 contexts and force a WAL flush. This increases the chances of perfoming
  the unload faster.

* added the following attributes to the result of `collection.figures()` and the
  corresponding HTTP API at `PUT /_api/collection/<name>/figures`:

  - `documentReferences`: The number of references to documents in datafiles
    that JavaScript code currently holds. This information can be used for
    debugging compaction and unload issues.
  - `waitingFor`: An optional string value that contains information about
    which object type is at the head of the collection's cleanup queue. This
    information can be used for debugging compaction and unload issues.
  - `compactionStatus.time`: The point in time the compaction for the collection
    was last executed. This information can be used for debugging compaction
    issues.
  - `compactionStatus.message`: The action that was performed when the compaction
    was last run for the collection. This information can be used for debugging
    compaction issues.

  Note: `waitingFor` and `compactionStatus` may be empty when called on a coordinator
  in a cluster.

* the compaction will now provide queryable status info that can be used to track
  its progress. The compaction status is displayed in the web interface, too.

* better error reporting for arangodump and arangorestore

* arangodump will now fail by default when trying to dump edges that
  refer to already dropped collections. This can be circumvented by
  specifying the option `--force true` when invoking arangodump

* fixed cluster upgrade procedure

* the AQL functions `NEAR` and `WITHIN` now have stricter validations
  for their input parameters `limit`, `radius` and `distance`. They may now throw
  exceptions when invalid parameters are passed that may have not led
  to exceptions in previous versions.

* deprecation warnings now log stack traces

* Foxx: improved backwards compatibility with 2.5 and 2.6

  - reverted Model and Repository back to non-ES6 "classes" because of
    compatibility issues when using the extend method with a constructor

  - removed deprecation warnings for extend and controller.del

  - restored deprecated method Model.toJSONSchema

  - restored deprecated `type`, `jwt` and `sessionStorageApp` options
    in Controller#activateSessions

* Fixed a deadlock problem in the cluster


v2.8.0-beta1 (2015-12-06)
-------------------------

* added AQL function `IS_DATESTRING(value)`

  Returns true if *value* is a string that can be used in a date function.
  This includes partial dates such as *2015* or *2015-10* and strings containing
  invalid dates such as *2015-02-31*. The function will return false for all
  non-string values, even if some of them may be usable in date functions.


v2.8.0-alpha1 (2015-12-03)
--------------------------

* added AQL keywords `GRAPH`, `OUTBOUND`, `INBOUND` and `ANY` for use in graph
  traversals, reserved AQL keyword `ALL` for future use

  Usage of these keywords as collection names, variable names or attribute names
  in AQL queries will not be possible without quoting. For example, the following
  AQL query will still work as it uses a quoted collection name and a quoted
  attribute name:

      FOR doc IN `OUTBOUND`
        RETURN doc.`any`

* issue #1593: added AQL `POW` function for exponentation

* added cluster execution site info in explain output for AQL queries

* replication improvements:

  - added `autoResync` configuration parameter for continuous replication.

    When set to `true`, a replication slave will automatically trigger a full data
    re-synchronization with the master when the master cannot provide the log data
    the slave had asked for. Note that `autoResync` will only work when the option
    `requireFromPresent` is also set to `true` for the continuous replication, or
    when the continuous syncer is started and detects that no start tick is present.

    Automatic re-synchronization may transfer a lot of data from the master to the
    slave and may be expensive. It is therefore turned off by default.
    When turned off, the slave will never perform an automatic re-synchronization
    with the master.

  - added `idleMinWaitTime` and `idleMaxWaitTime` configuration parameters for
    continuous replication.

    These parameters can be used to control the minimum and maximum wait time the
    slave will (intentionally) idle and not poll for master log changes in case the
    master had sent the full logs already.
    The `idleMaxWaitTime` value will only be used when `adapativePolling` is set
    to `true`. When `adaptivePolling` is disable, only `idleMinWaitTime` will be
    used as a constant time span in which the slave will not poll the master for
    further changes. The default values are 0.5 seconds for `idleMinWaitTime` and
    2.5 seconds for `idleMaxWaitTime`, which correspond to the hard-coded values
    used in previous versions of ArangoDB.

  - added `initialSyncMaxWaitTime` configuration parameter for initial and continuous
    replication

    This option controls the maximum wait time (in seconds) that the initial
    synchronization will wait for a response from the master when fetching initial
    collection data. If no response is received within this time period, the initial
    synchronization will give up and fail. This option is also relevant for
    continuous replication in case *autoResync* is set to *true*, as then the
    continuous replication may trigger a full data re-synchronization in case
    the master cannot the log data the slave had asked for.

  - HTTP requests sent from the slave to the master during initial synchronization
    will now be retried if they fail with connection problems.

  - the initial synchronization now logs its progress so it can be queried using
    the regular replication status check APIs.

  - added `async` attribute for `sync` and `syncCollection` operations called from
    the ArangoShell. Setthing this attribute to `true` will make the synchronization
    job on the server go into the background, so that the shell does not block. The
    status of the started asynchronous synchronization job can be queried from the
    ArangoShell like this:

        /* starts initial synchronization */
        var replication = require("@arangodb/replication");
        var id = replication.sync({
          endpoint: "tcp://master.domain.org:8529",
          username: "myuser",
          password: "mypasswd",
          async: true
       });

       /* now query the id of the returned async job and print the status */
       print(replication.getSyncResult(id));

    The result of `getSyncResult()` will be `false` while the server-side job
    has not completed, and different to `false` if it has completed. When it has
    completed, all job result details will be returned by the call to `getSyncResult()`.


* fixed non-deterministic query results in some cluster queries

* fixed issue #1589

* return HTTP status code 410 (gone) instead of HTTP 408 (request timeout) for
  server-side operations that are canceled / killed. Sending 410 instead of 408
  prevents clients from re-starting the same (canceled) operation. Google Chrome
  for example sends the HTTP request again in case it is responded with an HTTP
  408, and this is exactly the opposite of the desired behavior when an operation
  is canceled / killed by the user.

* web interface: queries in AQL editor now cancelable

* web interface: dashboard - added replication information

* web interface: AQL editor now supports bind parameters

* added startup option `--server.hide-product-header` to make the server not send
  the HTTP response header `"Server: ArangoDB"` in its HTTP responses. By default,
  the option is turned off so the header is still sent as usual.

* added new AQL function `UNSET_RECURSIVE` to recursively unset attritutes from
  objects/documents

* switched command-line editor in ArangoShell and arangod to linenoise-ng

* added automatic deadlock detection for transactions

  In case a deadlock is detected, a multi-collection operation may be rolled back
  automatically and fail with error 29 (`deadlock detected`). Client code for
  operations containing more than one collection should be aware of this potential
  error and handle it accordingly, either by giving up or retrying the transaction.

* Added C++ implementations for the AQL arithmetic operations and the following
  AQL functions:
  - ABS
  - APPEND
  - COLLECTIONS
  - CURRENT_DATABASE
  - DOCUMENT
  - EDGES
  - FIRST
  - FIRST_DOCUMENT
  - FIRST_LIST
  - FLATTEN
  - FLOOR
  - FULLTEXT
  - LAST
  - MEDIAN
  - MERGE_RECURSIVE
  - MINUS
  - NEAR
  - NOT_NULL
  - NTH
  - PARSE_IDENTIFIER
  - PERCENTILE
  - POP
  - POSITION
  - PUSH
  - RAND
  - RANGE
  - REMOVE_NTH
  - REMOVE_VALUE
  - REMOVE_VALUES
  - ROUND
  - SHIFT
  - SQRT
  - STDDEV_POPULATION
  - STDDEV_SAMPLE
  - UNSHIFT
  - VARIANCE_POPULATION
  - VARIANCE_SAMPLE
  - WITHIN
  - ZIP

* improved performance of skipping over many documents in an AQL query when no
  indexes and no filters are used, e.g.

      FOR doc IN collection
        LIMIT 1000000, 10
        RETURN doc

* Added array indexes

  Hash indexes and skiplist indexes can now optionally be defined for array values
  so they index individual array members.

  To define an index for array values, the attribute name is extended with the
  expansion operator `[*]` in the index definition:

      arangosh> db.colName.ensureHashIndex("tags[*]");

  When given the following document

      { tags: [ "AQL", "ArangoDB", "Index" ] }

  the index will now contain the individual values `"AQL"`, `"ArangoDB"` and `"Index"`.

  Now the index can be used for finding all documents having `"ArangoDB"` somewhere in their
  tags array using the following AQL query:

      FOR doc IN colName
        FILTER "ArangoDB" IN doc.tags[*]
        RETURN doc

* rewrote AQL query optimizer rule `use-index-range` and renamed it to `use-indexes`.
  The name change affects rule names in the optimizer's output.

* rewrote AQL execution node `IndexRangeNode` and renamed it to `IndexNode`. The name
  change affects node names in the optimizer's explain output.

* added convenience function `db._explain(query)` for human-readable explanation
  of AQL queries

* module resolution as used by `require` now behaves more like in node.js

* the `org/arangodb/request` module now returns response bodies for error responses
  by default. The old behavior of not returning bodies for error responses can be
  re-enabled by explicitly setting the option `returnBodyOnError` to `false` (#1437)


v2.7.6 (2016-01-30)
-------------------

* detect more types of transaction deadlocks early


v2.7.5 (2016-01-22)
-------------------

* backported added automatic deadlock detection for transactions

  In case a deadlock is detected, a multi-collection operation may be rolled back
  automatically and fail with error 29 (`deadlock detected`). Client code for
  operations containing more than one collection should be aware of this potential
  error and handle it accordingly, either by giving up or retrying the transaction.

* improved internal datafile statistics for compaction and compaction triggering
  conditions, preventing excessive growth of collection datafiles under some
  workloads. This should also fix issue #1596.

* Foxx export cache should no longer break if a broken app is loaded in the
  web admin interface.

* Foxx: removed some incorrect deprecation warnings.

* Foxx: mocha test paths with wildcard characters (asterisks) now work on Windows


v2.7.4 (2015-12-21)
-------------------

* slightly adjusted V8 garbage collection strategy so that collection eventually
  happens in all contexts that hold V8 external references to documents and
  collections.

* added the following attributes to the result of `collection.figures()` and the
  corresponding HTTP API at `PUT /_api/collection/<name>/figures`:

  - `documentReferences`: The number of references to documents in datafiles
    that JavaScript code currently holds. This information can be used for
    debugging compaction and unload issues.
  - `waitingFor`: An optional string value that contains information about
    which object type is at the head of the collection's cleanup queue. This
    information can be used for debugging compaction and unload issues.
  - `compactionStatus.time`: The point in time the compaction for the collection
    was last executed. This information can be used for debugging compaction
    issues.
  - `compactionStatus.message`: The action that was performed when the compaction
    was last run for the collection. This information can be used for debugging
    compaction issues.

  Note: `waitingFor` and `compactionStatus` may be empty when called on a coordinator
  in a cluster.

* the compaction will now provide queryable status info that can be used to track
  its progress. The compaction status is displayed in the web interface, too.


v2.7.3 (2015-12-17)
-------------------

* fixed some replication value conversion issues when replication applier properties
  were set via ArangoShell

* fixed disappearing of documents for collections transferred via `sync` or
  `syncCollection` if the collection was dropped right before synchronization
  and drop and (re-)create collection markers were located in the same WAL file


* fixed an issue where overwriting the system sessions collection would break
  the web interface when authentication is enabled

v2.7.2 (2015-12-01)
-------------------

* replication improvements:

  - added `autoResync` configuration parameter for continuous replication.

    When set to `true`, a replication slave will automatically trigger a full data
    re-synchronization with the master when the master cannot provide the log data
    the slave had asked for. Note that `autoResync` will only work when the option
    `requireFromPresent` is also set to `true` for the continuous replication, or
    when the continuous syncer is started and detects that no start tick is present.

    Automatic re-synchronization may transfer a lot of data from the master to the
    slave and may be expensive. It is therefore turned off by default.
    When turned off, the slave will never perform an automatic re-synchronization
    with the master.

  - added `idleMinWaitTime` and `idleMaxWaitTime` configuration parameters for
    continuous replication.

    These parameters can be used to control the minimum and maximum wait time the
    slave will (intentionally) idle and not poll for master log changes in case the
    master had sent the full logs already.
    The `idleMaxWaitTime` value will only be used when `adapativePolling` is set
    to `true`. When `adaptivePolling` is disable, only `idleMinWaitTime` will be
    used as a constant time span in which the slave will not poll the master for
    further changes. The default values are 0.5 seconds for `idleMinWaitTime` and
    2.5 seconds for `idleMaxWaitTime`, which correspond to the hard-coded values
    used in previous versions of ArangoDB.

  - added `initialSyncMaxWaitTime` configuration parameter for initial and continuous
    replication

    This option controls the maximum wait time (in seconds) that the initial
    synchronization will wait for a response from the master when fetching initial
    collection data. If no response is received within this time period, the initial
    synchronization will give up and fail. This option is also relevant for
    continuous replication in case *autoResync* is set to *true*, as then the
    continuous replication may trigger a full data re-synchronization in case
    the master cannot the log data the slave had asked for.

  - HTTP requests sent from the slave to the master during initial synchronization
    will now be retried if they fail with connection problems.

  - the initial synchronization now logs its progress so it can be queried using
    the regular replication status check APIs.

* fixed non-deterministic query results in some cluster queries

* added missing lock instruction for primary index in compactor size calculation

* fixed issue #1589

* fixed issue #1583

* fixed undefined behavior when accessing the top level of a document with the `[*]`
  operator

* fixed potentially invalid pointer access in shaper when the currently accessed
  document got re-located by the WAL collector at the very same time

* Foxx: optional configuration options no longer log validation errors when assigned
  empty values (#1495)

* Foxx: constructors provided to Repository and Model sub-classes via extend are
  now correctly called (#1592)


v2.7.1 (2015-11-07)
-------------------

* switch to linenoise next generation

* exclude `_apps` collection from replication

  The slave has its own `_apps` collection which it populates on server start.
  When replicating data from the master to the slave, the data from the master may
  clash with the slave's own data in the `_apps` collection. Excluding the `_apps`
  collection from replication avoids this.

* disable replication appliers when starting in modes `--upgrade`, `--no-server`
  and `--check-upgrade`

* more detailed output in arango-dfdb

* fixed "no start tick" issue in replication applier

  This error could occur after restarting a slave server after a shutdown
  when no data was ever transferred from the master to the slave via the
  continuous replication

* fixed problem during SSL client connection abort that led to scheduler thread
  staying at 100% CPU saturation

* fixed potential segfault in AQL `NEIGHBORS` function implementation when C++ function
  variant was used and collection names were passed as strings

* removed duplicate target for some frontend JavaScript files from the Makefile

* make AQL function `MERGE()` work on a single array parameter, too.
  This allows combining the attributes of multiple objects from an array into
  a single object, e.g.

      RETURN MERGE([
        { foo: 'bar' },
        { quux: 'quetzalcoatl', ruled: true },
        { bar: 'baz', foo: 'done' }
      ])

  will now return:

      {
        "foo": "done",
        "quux": "quetzalcoatl",
        "ruled": true,
        "bar": "baz"
      }

* fixed potential deadlock in collection status changing on Windows

* fixed hard-coded `incremental` parameter in shell implementation of
  `syncCollection` function in replication module

* fix for GCC5: added check for '-stdlib' option


v2.7.0 (2015-10-09)
-------------------

* fixed request statistics aggregation
  When arangod was started in supervisor mode, the request statistics always showed
  0 requests, as the statistics aggregation thread did not run then.

* read server configuration files before dropping privileges. this ensures that
  the SSL keyfile specified in the configuration can be read with the server's start
  privileges (i.e. root when using a standard ArangoDB package).

* fixed replication with a 2.6 replication configuration and issues with a 2.6 master

* raised default value of `--server.descriptors-minimum` to 1024

* allow Foxx apps to be installed underneath URL path `/_open/`, so they can be
  (intentionally) accessed without authentication.

* added *allowImplicit* sub-attribute in collections declaration of transactions.
  The *allowImplicit* attributes allows making transactions fail should they
  read-access a collection that was not explicitly declared in the *collections*
  array of the transaction.

* added "special" password ARANGODB_DEFAULT_ROOT_PASSWORD. If you pass
  ARANGODB_DEFAULT_ROOT_PASSWORD as password, it will read the password
  from the environment variable ARANGODB_DEFAULT_ROOT_PASSWORD


v2.7.0-rc2 (2015-09-22)
-----------------------

* fix over-eager datafile compaction

  This should reduce the need to compact directly after loading a collection when a
  collection datafile contained many insertions and updates for the same documents. It
  should also prevent from re-compacting already merged datafiles in case not many
  changes were made. Compaction will also make fewer index lookups than before.

* added `syncCollection()` function in module `org/arangodb/replication`

  This allows synchronizing the data of a single collection from a master to a slave
  server. Synchronization can either restore the whole collection by transferring all
  documents from the master to the slave, or incrementally by only transferring documents
  that differ. This is done by partitioning the collection's entire key space into smaller
  chunks and comparing the data chunk-wise between master and slave. Only chunks that are
  different will be re-transferred.

  The `syncCollection()` function can be used as follows:

      require("org/arangodb/replication").syncCollection(collectionName, options);

  e.g.

      require("org/arangodb/replication").syncCollection("myCollection", {
        endpoint: "tcp://127.0.0.1:8529",  /* master */
        username: "root",                  /* username for master */
        password: "secret",                /* password for master */
        incremental: true                  /* use incremental mode */
      });


* additionally allow the following characters in document keys:

  `(` `)` `+` `,` `=` `;` `$` `!` `*` `'` `%`


v2.7.0-rc1 (2015-09-17)
-----------------------

* removed undocumented server-side-only collection functions:
  * collection.OFFSET()
  * collection.NTH()
  * collection.NTH2()
  * collection.NTH3()

* upgraded Swagger to version 2.0 for the Documentation

  This gives the user better prepared test request structures.
  More conversions will follow so finally client libraries can be auto-generated.

* added extra AQL functions for date and time calculation and manipulation.
  These functions were contributed by GitHub users @CoDEmanX and @friday.
  A big thanks for their work!

  The following extra date functions are available from 2.7 on:

  * `DATE_DAYOFYEAR(date)`: Returns the day of year number of *date*.
    The return values range from 1 to 365, or 366 in a leap year respectively.

  * `DATE_ISOWEEK(date)`: Returns the ISO week date of *date*.
    The return values range from 1 to 53. Monday is considered the first day of the week.
    There are no fractional weeks, thus the last days in December may belong to the first
    week of the next year, and the first days in January may be part of the previous year's
    last week.

  * `DATE_LEAPYEAR(date)`: Returns whether the year of *date* is a leap year.

  * `DATE_QUARTER(date)`: Returns the quarter of the given date (1-based):
    * 1: January, February, March
    * 2: April, May, June
    * 3: July, August, September
    * 4: October, November, December

  - *DATE_DAYS_IN_MONTH(date)*: Returns the number of days in *date*'s month (28..31).

  * `DATE_ADD(date, amount, unit)`: Adds *amount* given in *unit* to *date* and
    returns the calculated date.

    *unit* can be either of the following to specify the time unit to add or
    subtract (case-insensitive):
    - y, year, years
    - m, month, months
    - w, week, weeks
    - d, day, days
    - h, hour, hours
    - i, minute, minutes
    - s, second, seconds
    - f, millisecond, milliseconds

    *amount* is the number of *unit*s to add (positive value) or subtract
    (negative value).

  * `DATE_SUBTRACT(date, amount, unit)`: Subtracts *amount* given in *unit* from
    *date* and returns the calculated date.

    It works the same as `DATE_ADD()`, except that it subtracts. It is equivalent
    to calling `DATE_ADD()` with a negative amount, except that `DATE_SUBTRACT()`
    can also subtract ISO durations. Note that negative ISO durations are not
    supported (i.e. starting with `-P`, like `-P1Y`).

  * `DATE_DIFF(date1, date2, unit, asFloat)`: Calculate the difference
    between two dates in given time *unit*, optionally with decimal places.
    Returns a negative value if *date1* is greater than *date2*.

  * `DATE_COMPARE(date1, date2, unitRangeStart, unitRangeEnd)`: Compare two
    partial dates and return true if they match, false otherwise. The parts to
    compare are defined by a range of time units.

    The full range is: years, months, days, hours, minutes, seconds, milliseconds.
    Pass the unit to start from as *unitRangeStart*, and the unit to end with as
    *unitRangeEnd*. All units in between will be compared. Leave out *unitRangeEnd*
    to only compare *unitRangeStart*.

  * `DATE_FORMAT(date, format)`: Format a date according to the given format string.
    It supports the following placeholders (case-insensitive):
    - %t: timestamp, in milliseconds since midnight 1970-01-01
    - %z: ISO date (0000-00-00T00:00:00.000Z)
    - %w: day of week (0..6)
    - %y: year (0..9999)
    - %yy: year (00..99), abbreviated (last two digits)
    - %yyyy: year (0000..9999), padded to length of 4
    - %yyyyyy: year (-009999 .. +009999), with sign prefix and padded to length of 6
    - %m: month (1..12)
    - %mm: month (01..12), padded to length of 2
    - %d: day (1..31)
    - %dd: day (01..31), padded to length of 2
    - %h: hour (0..23)
    - %hh: hour (00..23), padded to length of 2
    - %i: minute (0..59)
    - %ii: minute (00..59), padded to length of 2
    - %s: second (0..59)
    - %ss: second (00..59), padded to length of 2
    - %f: millisecond (0..999)
    - %fff: millisecond (000..999), padded to length of 3
    - %x: day of year (1..366)
    - %xxx: day of year (001..366), padded to length of 3
    - %k: ISO week date (1..53)
    - %kk: ISO week date (01..53), padded to length of 2
    - %l: leap year (0 or 1)
    - %q: quarter (1..4)
    - %a: days in month (28..31)
    - %mmm: abbreviated English name of month (Jan..Dec)
    - %mmmm: English name of month (January..December)
    - %www: abbreviated English name of weekday (Sun..Sat)
    - %wwww: English name of weekday (Sunday..Saturday)
    - %&: special escape sequence for rare occasions
    - %%: literal %
    - %: ignored

* new WAL logfiles and datafiles are now created non-sparse

  This prevents SIGBUS signals being raised when memory of a sparse datafile is accessed
  and the disk is full and the accessed file part is not actually disk-backed. In
  this case the mapped memory region is not necessarily backed by physical memory, and
  accessing the memory may raise SIGBUS and crash arangod.

* the `internal.download()` function and the module `org/arangodb/request` used some
  internal library function that handled the sending of HTTP requests from inside of
  ArangoDB. This library unconditionally set an HTTP header `Accept-Encoding: gzip`
  in all outgoing HTTP requests.

  This has been fixed in 2.7, so `Accept-Encoding: gzip` is not set automatically anymore.
  Additionally, the header `User-Agent: ArangoDB` is not set automatically either. If
  client applications desire to send these headers, they are free to add it when
  constructing the requests using the `download` function or the request module.

* fixed issue #1436: org/arangodb/request advertises deflate without supporting it

* added template string generator function `aqlQuery` for generating AQL queries

  This can be used to generate safe AQL queries with JavaScript parameter
  variables or expressions easily:

      var name = 'test';
      var attributeName = '_key';
      var query = aqlQuery`FOR u IN users FILTER u.name == ${name} RETURN u.${attributeName}`;
      db._query(query);

* report memory usage for document header data (revision id, pointer to data etc.)
  in `db.collection.figures()`. The memory used for document headers will now
  show up in the already existing attribute `indexes.size`. Due to that, the index
  sizes reported by `figures()` in 2.7 will be higher than those reported by 2.6,
  but the 2.7 values are more accurate.

* IMPORTANT CHANGE: the filenames in dumps created by arangodump now contain
  not only the name of the dumped collection, but also an additional 32-digit hash
  value. This is done to prevent overwriting dump files in case-insensitive file
  systems when there exist multiple collections with the same name (but with
  different cases).

  For example, if a database has two collections: `test` and `Test`, previous
  versions of ArangoDB created the files

  * `test.structure.json` and `test.data.json` for collection `test`
  * `Test.structure.json` and `Test.data.json` for collection `Test`

  This did not work for case-insensitive filesystems, because the files for the
  second collection would have overwritten the files of the first. arangodump in
  2.7 will create the following filenames instead:

  * `test_098f6bcd4621d373cade4e832627b4f6.structure.json` and `test_098f6bcd4621d373cade4e832627b4f6.data.json`
  * `Test_0cbc6611f5540bd0809a388dc95a615b.structure.json` and `Test_0cbc6611f5540bd0809a388dc95a615b.data.json`

  These filenames will be unambiguous even in case-insensitive filesystems.

* IMPORTANT CHANGE: make arangod actually close lingering client connections
  when idle for at least the duration specified via `--server.keep-alive-timeout`.
  In previous versions of ArangoDB, connections were not closed by the server
  when the timeout was reached and the client was still connected. Now the
  connection is properly closed by the server in case of timeout. Client
  applications relying on the old behavior may now need to reconnect to the
  server when their idle connections time out and get closed (note: connections
  being idle for a long time may be closed by the OS or firewalls anyway -
  client applications should be aware of that and try to reconnect).

* IMPORTANT CHANGE: when starting arangod, the server will drop the process
  privileges to the specified values in options `--server.uid` and `--server.gid`
  instantly after parsing the startup options.

  That means when either `--server.uid` or `--server.gid` are set, the privilege
  change will happen earlier. This may prevent binding the server to an endpoint
  with a port number lower than 1024 if the arangodb user has no privileges
  for that. Previous versions of ArangoDB changed the privileges later, so some
  startup actions were still carried out under the invoking user (i.e. likely
  *root* when started via init.d or system scripts) and especially binding to
  low port numbers was still possible there.

  The default privileges for user *arangodb* will not be sufficient for binding
  to port numbers lower than 1024. To have an ArangoDB 2.7 bind to a port number
  lower than 1024, it needs to be started with either a different privileged user,
  or the privileges of the *arangodb* user have to raised manually beforehand.

* added AQL optimizer rule `patch-update-statements`

* Linux startup scripts and systemd configuration for arangod now try to
  adjust the NOFILE (number of open files) limits for the process. The limit
  value is set to 131072 (128k) when ArangoDB is started via start/stop
  commands

* When ArangoDB is started/stopped manually via the start/stop commands, the
  main process will wait for up to 10 seconds after it forks the supervisor
  and arangod child processes. If the startup fails within that period, the
  start/stop script will fail with an exit code other than zero. If the
  startup of the supervisor or arangod is still ongoing after 10 seconds,
  the main program will still return with exit code 0. The limit of 10 seconds
  is arbitrary because the time required for a startup is not known in advance.

* added startup option `--database.throw-collection-not-loaded-error`

  Accessing a not-yet loaded collection will automatically load a collection
  on first access. This flag controls what happens in case an operation
  would need to wait for another thread to finalize loading a collection. If
  set to *true*, then the first operation that accesses an unloaded collection
  will load it. Further threads that try to access the same collection while
  it is still loading immediately fail with an error (1238, *collection not loaded*).
  This is to prevent all server threads from being blocked while waiting on the
  same collection to finish loading. When the first thread has completed loading
  the collection, the collection becomes regularly available, and all operations
  from that point on can be carried out normally, and error 1238 will not be
  thrown anymore for that collection.

  If set to *false*, the first thread that accesses a not-yet loaded collection
  will still load it. Other threads that try to access the collection while
  loading will not fail with error 1238 but instead block until the collection
  is fully loaded. This configuration might lead to all server threads being
  blocked because they are all waiting for the same collection to complete
  loading. Setting the option to *true* will prevent this from happening, but
  requires clients to catch error 1238 and react on it (maybe by scheduling
  a retry for later).

  The default value is *false*.

* added better control-C support in arangosh

  When CTRL-C is pressed in arangosh, it will now print a `^C` first. Pressing
  CTRL-C again will reset the prompt if something was entered before, or quit
  arangosh if no command was entered directly before.

  This affects the arangosh version build with Readline-support only (Linux
  and MacOS).

  The MacOS version of ArangoDB for Homebrew now depends on Readline, too. The
  Homebrew formula has been changed accordingly.
  When self-compiling ArangoDB on MacOS without Homebrew, Readline now is a
  prerequisite.

* increased default value for collection-specific `indexBuckets` value from 1 to 8

  Collections created from 2.7 on will use the new default value of `8` if not
  overridden on collection creation or later using
  `collection.properties({ indexBuckets: ... })`.

  The `indexBuckets` value determines the number of buckets to use for indexes of
  type `primary`, `hash` and `edge`. Having multiple index buckets allows splitting
  an index into smaller components, which can be filled in parallel when a collection
  is loading. Additionally, resizing and reallocation of indexes are faster and
  less intrusive if the index uses multiple buckets, because resize and reallocation
  will affect only data in a single bucket instead of all index values.

  The index buckets will be filled in parallel when loading a collection if the collection
  has an `indexBuckets` value greater than 1 and the collection contains a significant
  amount of documents/edges (the current threshold is 256K documents but this value
  may change in future versions of ArangoDB).

* changed HTTP client to use poll instead of select on Linux and MacOS

  This affects the ArangoShell and user-defined JavaScript code running inside
  arangod that initiates its own HTTP calls.

  Using poll instead of select allows using arbitrary high file descriptors
  (bigger than the compiled in FD_SETSIZE). Server connections are still handled using
  epoll, which has never been affected by FD_SETSIZE.

* implemented AQL `LIKE` function using ICU regexes

* added `RETURN DISTINCT` for AQL queries to return unique results:

      FOR doc IN collection
        RETURN DISTINCT doc.status

  This change also introduces `DISTINCT` as an AQL keyword.

* removed `createNamedQueue()` and `addJob()` functions from org/arangodb/tasks

* use less locks and more atomic variables in the internal dispatcher
  and V8 context handling implementations. This leads to improved throughput in
  some ArangoDB internals and allows for higher HTTP request throughput for
  many operations.

  A short overview of the improvements can be found here:

  https://www.arangodb.com/2015/08/throughput-enhancements/

* added shorthand notation for attribute names in AQL object literals:

      LET name = "Peter"
      LET age = 42
      RETURN { name, age }

  The above is the shorthand equivalent of the generic form

      LET name = "Peter"
      LET age = 42
      RETURN { name : name, age : age }

* removed configure option `--enable-timings`

  This option did not have any effect.

* removed configure option `--enable-figures`

  This option previously controlled whether HTTP request statistics code was
  compiled into ArangoDB or not. The previous default value was `true` so
  statistics code was available in official packages. Setting the option to
  `false` led to compile errors so it is doubtful the default value was
  ever changed. By removing the option some internal statistics code was also
  simplified.

* removed run-time manipulation methods for server endpoints:

  * `db._removeEndpoint()`
  * `db._configureEndpoint()`
  * HTTP POST `/_api/endpoint`
  * HTTP DELETE `/_api/endpoint`

* AQL query result cache

  The query result cache can optionally cache the complete results of all or selected AQL queries.
  It can be operated in the following modes:

  * `off`: the cache is disabled. No query results will be stored
  * `on`: the cache will store the results of all AQL queries unless their `cache`
    attribute flag is set to `false`
  * `demand`: the cache will store the results of AQL queries that have their
    `cache` attribute set to `true`, but will ignore all others

  The mode can be set at server startup using the `--database.query-cache-mode` configuration
  option and later changed at runtime.

  The following HTTP REST APIs have been added for controlling the query cache:

  * HTTP GET `/_api/query-cache/properties`: returns the global query cache configuration
  * HTTP PUT `/_api/query-cache/properties`: modifies the global query cache configuration
  * HTTP DELETE `/_api/query-cache`: invalidates all results in the query cache

  The following JavaScript functions have been added for controlling the query cache:

  * `require("org/arangodb/aql/cache").properties()`: returns the global query cache configuration
  * `require("org/arangodb/aql/cache").properties(properties)`: modifies the global query cache configuration
  * `require("org/arangodb/aql/cache").clear()`: invalidates all results in the query cache

* do not link arangoimp against V8

* AQL function call arguments optimization

  This will lead to arguments in function calls inside AQL queries not being copied but passed
  by reference. This may speed up calls to functions with bigger argument values or queries that
  call functions a lot of times.

* upgraded V8 version to 4.3.61

* removed deprecated AQL `SKIPLIST` function.

  This function was introduced in older versions of ArangoDB with a less powerful query optimizer to
  retrieve data from a skiplist index using a `LIMIT` clause. It was marked as deprecated in ArangoDB
  2.6.

  Since ArangoDB 2.3 the behavior of the `SKIPLIST` function can be emulated using regular AQL
  constructs, e.g.

      FOR doc IN @@collection
        FILTER doc.value >= @value
        SORT doc.value DESC
        LIMIT 1
        RETURN doc

* the `skip()` function for simple queries does not accept negative input any longer.
  This feature was deprecated in 2.6.0.

* fix exception handling

  In some cases JavaScript exceptions would re-throw without information of the original problem.
  Now the original exception is logged for failure analysis.

* based REST API method PUT `/_api/simple/all` on the cursor API and make it use AQL internally.

  The change speeds up this REST API method and will lead to additional query information being
  returned by the REST API. Clients can use this extra information or ignore it.

* Foxx Queue job success/failure handlers arguments have changed from `(jobId, jobData, result, jobFailures)` to `(result, jobData, job)`.

* added Foxx Queue job options `repeatTimes`, `repeatUntil` and `repeatDelay` to automatically re-schedule jobs when they are completed.

* added Foxx manifest configuration type `password` to mask values in the web interface.

* fixed default values in Foxx manifest configurations sometimes not being used as defaults.

* fixed optional parameters in Foxx manifest configurations sometimes not being cleared correctly.

* Foxx dependencies can now be marked as optional using a slightly more verbose syntax in your manifest file.

* converted Foxx constructors to ES6 classes so you can extend them using class syntax.

* updated aqb to 2.0.

* updated chai to 3.0.

* Use more madvise calls to speed up things when memory is tight, in particular
  at load time but also for random accesses later.

* Overhauled web interface

  The web interface now has a new design.

  The API documentation for ArangoDB has been moved from "Tools" to "Links" in the web interface.

  The "Applications" tab in the web interfaces has been renamed to "Services".


v2.6.12 (2015-12-02)
--------------------

* fixed disappearing of documents for collections transferred via `sync` if the
  the collection was dropped right before synchronization and drop and (re-)create
  collection markers were located in the same WAL file

* added missing lock instruction for primary index in compactor size calculation

* fixed issue #1589

* fixed issue #1583

* Foxx: optional configuration options no longer log validation errors when assigned
  empty values (#1495)


v2.6.11 (2015-11-18)
--------------------

* fixed potentially invalid pointer access in shaper when the currently accessed
  document got re-located by the WAL collector at the very same time


v2.6.10 (2015-11-10)
--------------------

* disable replication appliers when starting in modes `--upgrade`, `--no-server`
  and `--check-upgrade`

* more detailed output in arango-dfdb

* fixed potential deadlock in collection status changing on Windows

* issue #1521: Can't dump/restore with user and password


v2.6.9 (2015-09-29)
-------------------

* added "special" password ARANGODB_DEFAULT_ROOT_PASSWORD. If you pass
  ARANGODB_DEFAULT_ROOT_PASSWORD as password, it will read the password
  from the environment variable ARANGODB_DEFAULT_ROOT_PASSWORD

* fixed failing AQL skiplist, sort and limit combination

  When using a Skiplist index on an attribute (say "a") and then using sort
  and skip on this attribute caused the result to be empty e.g.:

    require("internal").db.test.ensureSkiplist("a");
    require("internal").db._query("FOR x IN test SORT x.a LIMIT 10, 10");

  Was always empty no matter how many documents are stored in test.
  This is now fixed.

v2.6.8 (2015-09-09)
-------------------

* ARM only:

  The ArangoDB packages for ARM require the kernel to allow unaligned memory access.
  How the kernel handles unaligned memory access is configurable at runtime by
  checking and adjusting the contents `/proc/cpu/alignment`.

  In order to operate on ARM, ArangoDB requires the bit 1 to be set. This will
  make the kernel trap and adjust unaligned memory accesses. If this bit is not
  set, the kernel may send a SIGBUS signal to ArangoDB and terminate it.

  To set bit 1 in `/proc/cpu/alignment` use the following command as a privileged
  user (e.g. root):

      echo "2" > /proc/cpu/alignment

  Note that this setting affects all user processes and not just ArangoDB. Setting
  the alignment with the above command will also not make the setting permanent,
  so it will be lost after a restart of the system. In order to make the setting
  permanent, it should be executed during system startup or before starting arangod.

  The ArangoDB start/stop scripts do not adjust the alignment setting, but rely on
  the environment to have the correct alignment setting already. The reason for this
  is that the alignment settings also affect all other user processes (which ArangoDB
  is not aware of) and thus may have side-effects outside of ArangoDB. It is therefore
  more reasonable to have the system administrator carry out the change.


v2.6.7 (2015-08-25)
-------------------

* improved AssocMulti index performance when resizing.

  This makes the edge index perform less I/O when under memory pressure.


v2.6.6 (2015-08-23)
-------------------

* added startup option `--server.additional-threads` to create separate queues
  for slow requests.


v2.6.5 (2015-08-17)
-------------------

* added startup option `--database.throw-collection-not-loaded-error`

  Accessing a not-yet loaded collection will automatically load a collection
  on first access. This flag controls what happens in case an operation
  would need to wait for another thread to finalize loading a collection. If
  set to *true*, then the first operation that accesses an unloaded collection
  will load it. Further threads that try to access the same collection while
  it is still loading immediately fail with an error (1238, *collection not loaded*).
  This is to prevent all server threads from being blocked while waiting on the
  same collection to finish loading. When the first thread has completed loading
  the collection, the collection becomes regularly available, and all operations
  from that point on can be carried out normally, and error 1238 will not be
  thrown anymore for that collection.

  If set to *false*, the first thread that accesses a not-yet loaded collection
  will still load it. Other threads that try to access the collection while
  loading will not fail with error 1238 but instead block until the collection
  is fully loaded. This configuration might lead to all server threads being
  blocked because they are all waiting for the same collection to complete
  loading. Setting the option to *true* will prevent this from happening, but
  requires clients to catch error 1238 and react on it (maybe by scheduling
  a retry for later).

  The default value is *false*.

* fixed busy wait loop in scheduler threads that sometimes consumed 100% CPU while
  waiting for events on connections closed unexpectedly by the client side

* handle attribute `indexBuckets` when restoring collections via arangorestore.
  Previously the `indexBuckets` attribute value from the dump was ignored, and the
   server default value for `indexBuckets` was used when restoring a collection.

* fixed "EscapeValue already set error" crash in V8 actions that might have occurred when
  canceling V8-based operations.


v2.6.4 (2015-08-01)
-------------------

* V8: Upgrade to version 4.1.0.27 - this is intended to be the stable V8 version.

* fixed issue #1424: Arango shell should not processing arrows pushing on keyboard


v2.6.3 (2015-07-21)
-------------------

* issue #1409: Document values with null character truncated


v2.6.2 (2015-07-04)
-------------------

* fixed issue #1383: bindVars for HTTP API doesn't work with empty string

* fixed handling of default values in Foxx manifest configurations

* fixed handling of optional parameters in Foxx manifest configurations

* fixed a reference error being thrown in Foxx queues when a function-based job type is used that is not available and no options object is passed to queue.push


v2.6.1 (2015-06-24)
-------------------

* Add missing swagger files to cmake build. fixes #1368

* fixed documentation errors


v2.6.0 (2015-06-20)
-------------------

* using negative values for `SimpleQuery.skip()` is deprecated.
  This functionality will be removed in future versions of ArangoDB.

* The following simple query functions are now deprecated:

  * collection.near
  * collection.within
  * collection.geo
  * collection.fulltext
  * collection.range
  * collection.closedRange

  This also lead to the following REST API methods being deprecated from now on:

  * PUT /_api/simple/near
  * PUT /_api/simple/within
  * PUT /_api/simple/fulltext
  * PUT /_api/simple/range

  It is recommended to replace calls to these functions or APIs with equivalent AQL queries,
  which are more flexible because they can be combined with other operations:

      FOR doc IN NEAR(@@collection, @latitude, @longitude, @limit)
        RETURN doc

      FOR doc IN WITHIN(@@collection, @latitude, @longitude, @radius, @distanceAttributeName)
        RETURN doc

      FOR doc IN FULLTEXT(@@collection, @attributeName, @queryString, @limit)
        RETURN doc

      FOR doc IN @@collection
        FILTER doc.value >= @left && doc.value < @right
        LIMIT @skip, @limit
        RETURN doc`

  The above simple query functions and REST API methods may be removed in future versions
  of ArangoDB.

* deprecated now-obsolete AQL `SKIPLIST` function

  The function was introduced in older versions of ArangoDB with a less powerful query optimizer to
  retrieve data from a skiplist index using a `LIMIT` clause.

  Since 2.3 the same goal can be achieved by using regular AQL constructs, e.g.

      FOR doc IN collection FILTER doc.value >= @value SORT doc.value DESC LIMIT 1 RETURN doc

* fixed issues when switching the database inside tasks and during shutdown of database cursors

  These features were added during 2.6 alpha stage so the fixes affect devel/2.6-alpha builds only

* issue #1360: improved foxx-manager help

* added `--enable-tcmalloc` configure option.

  When this option is set, arangod and the client tools will be linked against tcmalloc, which replaces
  the system allocator. When the option is set, a tcmalloc library must be present on the system under
  one of the names `libtcmalloc`, `libtcmalloc_minimal` or `libtcmalloc_debug`.

  As this is a configure option, it is supported for manual builds on Linux-like systems only. tcmalloc
  support is currently experimental.

* issue #1353: Windows: HTTP API - incorrect path in errorMessage

* issue #1347: added option `--create-database` for arangorestore.

  Setting this option to `true` will now create the target database if it does not exist. When creating
  the target database, the username and passwords passed to arangorestore will be used to create an
  initial user for the new database.

* issue #1345: advanced debug information for User Functions

* issue #1341: Can't use bindvars in UPSERT

* fixed vulnerability in JWT implementation.

* changed default value of option `--database.ignore-datafile-errors` from `true` to `false`

  If the new default value of `false` is used, then arangod will refuse loading collections that contain
  datafiles with CRC mismatches or other errors. A collection with datafile errors will then become
  unavailable. This prevents follow up errors from happening.

  The only way to access such collection is to use the datafile debugger (arango-dfdb) and try to repair
  or truncate the datafile with it.

  If `--database.ignore-datafile-errors` is set to `true`, then collections will become available
  even if parts of their data cannot be loaded. This helps availability, but may cause (partial) data
  loss and follow up errors.

* added server startup option `--server.session-timeout` for controlling the timeout of user sessions
  in the web interface

* add sessions and cookie authentication for ArangoDB's web interface

  ArangoDB's built-in web interface now uses sessions. Session information ids are stored in cookies,
  so clients using the web interface must accept cookies in order to use it

* web interface: display query execution time in AQL editor

* web interface: renamed AQL query *submit* button to *execute*

* web interface: added query explain feature in AQL editor

* web interface: demo page added. only working if demo data is available, hidden otherwise

* web interface: added support for custom app scripts with optional arguments and results

* web interface: mounted apps that need to be configured are now indicated in the app overview

* web interface: added button for running tests to app details

* web interface: added button for configuring app dependencies to app details

* web interface: upgraded API documentation to use Swagger 2

* INCOMPATIBLE CHANGE

  removed startup option `--log.severity`

  The docs for `--log.severity` mentioned lots of severities (e.g. `exception`, `technical`, `functional`, `development`)
  but only a few severities (e.g. `all`, `human`) were actually used, with `human` being the default and `all` enabling the
  additional logging of requests. So the option pretended to control a lot of things which it actually didn't. Additionally,
  the option `--log.requests-file` was around for a long time already, also controlling request logging.

  Because the `--log.severity` option effectively did not control that much, it was removed. A side effect of removing the
  option is that 2.5 installations which used `--log.severity all` will not log requests after the upgrade to 2.6. This can
  be adjusted by setting the `--log.requests-file` option.

* add backtrace to fatal log events

* added optional `limit` parameter for AQL function `FULLTEXT`

* make fulltext index also index text values contained in direct sub-objects of the indexed
  attribute.

  Previous versions of ArangoDB only indexed the attribute value if it was a string. Sub-attributes
  of the index attribute were ignored when fulltext indexing.

  Now, if the index attribute value is an object, the object's values will each be included in the
  fulltext index if they are strings. If the index attribute value is an array, the array's values
  will each be included in the fulltext index if they are strings.

  For example, with a fulltext index present on the `translations` attribute, the following text
  values will now be indexed:

      var c = db._create("example");
      c.ensureFulltextIndex("translations");
      c.insert({ translations: { en: "fox", de: "Fuchs", fr: "renard", ru: "лиса" } });
      c.insert({ translations: "Fox is the English translation of the German word Fuchs" });
      c.insert({ translations: [ "ArangoDB", "document", "database", "Foxx" ] });

      c.fulltext("translations", "лиса").toArray();       // returns only first document
      c.fulltext("translations", "Fox").toArray();        // returns first and second documents
      c.fulltext("translations", "prefix:Fox").toArray(); // returns all three documents

* added batch document removal and lookup commands:

      collection.lookupByKeys(keys)
      collection.removeByKeys(keys)

  These commands can be used to perform multi-document lookup and removal operations efficiently
  from the ArangoShell. The argument to these operations is an array of document keys.

  Also added HTTP APIs for batch document commands:

  * PUT /_api/simple/lookup-by-keys
  * PUT /_api/simple/remove-by-keys

* properly prefix document address URLs with the current database name for calls to the REST
  API method GET `/_api/document?collection=...` (that method will return partial URLs to all
  documents in the collection).

  Previous versions of ArangoDB returned the URLs starting with `/_api/` but without the current
  database name, e.g. `/_api/document/mycollection/mykey`. Starting with 2.6, the response URLs
  will include the database name as well, e.g. `/_db/_system/_api/document/mycollection/mykey`.

* added dedicated collection export HTTP REST API

  ArangoDB now provides a dedicated collection export API, which can take snapshots of entire
  collections more efficiently than the general-purpose cursor API. The export API is useful
  to transfer the contents of an entire collection to a client application. It provides optional
  filtering on specific attributes.

  The export API is available at endpoint `POST /_api/export?collection=...`. The API has the
  same return value structure as the already established cursor API (`POST /_api/cursor`).

  An introduction to the export API is given in this blog post:
  http://jsteemann.github.io/blog/2015/04/04/more-efficient-data-exports/

* subquery optimizations for AQL queries

  This optimization avoids copying intermediate results into subqueries that are not required
  by the subquery.

  A brief description can be found here:
  http://jsteemann.github.io/blog/2015/05/04/subquery-optimizations/

* return value optimization for AQL queries

  This optimization avoids copying the final query result inside the query's main `ReturnNode`.

  A brief description can be found here:
  http://jsteemann.github.io/blog/2015/05/04/return-value-optimization-for-aql/

* speed up AQL queries containing big `IN` lists for index lookups

  `IN` lists used for index lookups had performance issues in previous versions of ArangoDB.
  These issues have been addressed in 2.6 so using bigger `IN` lists for filtering is much
  faster.

  A brief description can be found here:
  http://jsteemann.github.io/blog/2015/05/07/in-list-improvements/

* allow `@` and `.` characters in document keys, too

  This change also leads to document keys being URL-encoded when returned in HTTP `location`
  response headers.

* added alternative implementation for AQL COLLECT

  The alternative method uses a hash table for grouping and does not require its input elements
  to be sorted. It will be taken into account by the optimizer for `COLLECT` statements that do
  not use an `INTO` clause.

  In case a `COLLECT` statement can use the hash table variant, the optimizer will create an extra
  plan for it at the beginning of the planning phase. In this plan, no extra `SORT` node will be
  added in front of the `COLLECT` because the hash table variant of `COLLECT` does not require
  sorted input. Instead, a `SORT` node will be added after it to sort its output. This `SORT` node
  may be optimized away again in later stages. If the sort order of the result is irrelevant to
  the user, adding an extra `SORT null` after a hash `COLLECT` operation will allow the optimizer to
  remove the sorts altogether.

  In addition to the hash table variant of `COLLECT`, the optimizer will modify the original plan
  to use the regular `COLLECT` implementation. As this implementation requires sorted input, the
  optimizer will insert a `SORT` node in front of the `COLLECT`. This `SORT` node may be optimized
  away in later stages.

  The created plans will then be shipped through the regular optimization pipeline. In the end,
  the optimizer will pick the plan with the lowest estimated total cost as usual. The hash table
  variant does not require an up-front sort of the input, and will thus be preferred over the
  regular `COLLECT` if the optimizer estimates many input elements for the `COLLECT` node and
  cannot use an index to sort them.

  The optimizer can be explicitly told to use the regular *sorted* variant of `COLLECT` by
  suffixing a `COLLECT` statement with `OPTIONS { "method" : "sorted" }`. This will override the
  optimizer guesswork and only produce the *sorted* variant of `COLLECT`.

  A blog post on the new `COLLECT` implementation can be found here:
  http://jsteemann.github.io/blog/2015/04/22/collecting-with-a-hash-table/

* refactored HTTP REST API for cursors

  The HTTP REST API for cursors (`/_api/cursor`) has been refactored to improve its performance
  and use less memory.

  A post showing some of the performance improvements can be found here:
  http://jsteemann.github.io/blog/2015/04/01/improvements-for-the-cursor-api/

* simplified return value syntax for data-modification AQL queries

  ArangoDB 2.4 since version allows to return results from data-modification AQL queries. The
  syntax for this was quite limited and verbose:

      FOR i IN 1..10
        INSERT { value: i } IN test
        LET inserted = NEW
        RETURN inserted

  The `LET inserted = NEW RETURN inserted` was required literally to return the inserted
  documents. No calculations could be made using the inserted documents.

  This is now more flexible. After a data-modification clause (e.g. `INSERT`, `UPDATE`, `REPLACE`,
  `REMOVE`, `UPSERT`) there can follow any number of `LET` calculations. These calculations can
  refer to the pseudo-values `OLD` and `NEW` that are created by the data-modification statements.

  This allows returning projections of inserted or updated documents, e.g.:

      FOR i IN 1..10
        INSERT { value: i } IN test
        RETURN { _key: NEW._key, value: i }

  Still not every construct is allowed after a data-modification clause. For example, no functions
  can be called that may access documents.

  More information can be found here:
  http://jsteemann.github.io/blog/2015/03/27/improvements-for-data-modification-queries/

* added AQL `UPSERT` statement

  This adds an `UPSERT` statement to AQL that is a combination of both `INSERT` and `UPDATE` /
  `REPLACE`. The `UPSERT` will search for a matching document using a user-provided example.
  If no document matches the example, the *insert* part of the `UPSERT` statement will be
  executed. If there is a match, the *update* / *replace* part will be carried out:

      UPSERT { page: 'index.html' }                 /* search example */
        INSERT { page: 'index.html', pageViews: 1 } /* insert part */
        UPDATE { pageViews: OLD.pageViews + 1 }     /* update part */
        IN pageViews

  `UPSERT` can be used with an `UPDATE` or `REPLACE` clause. The `UPDATE` clause will perform
  a partial update of the found document, whereas the `REPLACE` clause will replace the found
  document entirely. The `UPDATE` or `REPLACE` parts can refer to the pseudo-value `OLD`, which
  contains all attributes of the found document.

  `UPSERT` statements can optionally return values. In the following query, the return
  attribute `found` will return the found document before the `UPDATE` was applied. If no
  document was found, `found` will contain a value of `null`. The `updated` result attribute will
  contain the inserted / updated document:

      UPSERT { page: 'index.html' }                 /* search example */
        INSERT { page: 'index.html', pageViews: 1 } /* insert part */
        UPDATE { pageViews: OLD.pageViews + 1 }     /* update part */
        IN pageViews
        RETURN { found: OLD, updated: NEW }

  A more detailed description of `UPSERT` can be found here:
  http://jsteemann.github.io/blog/2015/03/27/preview-of-the-upsert-command/

* adjusted default configuration value for `--server.backlog-size` from 10 to 64.

* issue #1231: bug xor feature in AQL: LENGTH(null) == 4

  This changes the behavior of the AQL `LENGTH` function as follows:

  - if the single argument to `LENGTH()` is `null`, then the result will now be `0`. In previous
    versions of ArangoDB, the result of `LENGTH(null)` was `4`.

  - if the single argument to `LENGTH()` is `true`, then the result will now be `1`. In previous
    versions of ArangoDB, the result of `LENGTH(true)` was `4`.

  - if the single argument to `LENGTH()` is `false`, then the result will now be `0`. In previous
    versions of ArangoDB, the result of `LENGTH(false)` was `5`.

  The results of `LENGTH()` with string, numeric, array object argument values do not change.

* issue #1298: Bulk import if data already exists (#1298)

  This change extends the HTTP REST API for bulk imports as follows:

  When documents are imported and the `_key` attribute is specified for them, the import can be
  used for inserting and updating/replacing documents. Previously, the import could be used for
  inserting new documents only, and re-inserting a document with an existing key would have failed
  with a *unique key constraint violated* error.

  The above behavior is still the default. However, the API now allows controlling the behavior
  in case of a unique key constraint error via the optional URL parameter `onDuplicate`.

  This parameter can have one of the following values:

  - `error`: when a unique key constraint error occurs, do not import or update the document but
    report an error. This is the default.

  - `update`: when a unique key constraint error occurs, try to (partially) update the existing
    document with the data specified in the import. This may still fail if the document would
    violate secondary unique indexes. Only the attributes present in the import data will be
    updated and other attributes already present will be preserved. The number of updated documents
    will be reported in the `updated` attribute of the HTTP API result.

  - `replace`: when a unique key constraint error occurs, try to fully replace the existing
    document with the data specified in the import. This may still fail if the document would
    violate secondary unique indexes. The number of replaced documents will be reported in the
    `updated` attribute of the HTTP API result.

  - `ignore`: when a unique key constraint error occurs, ignore this error. There will be no
    insert, update or replace for the particular document. Ignored documents will be reported
    separately in the `ignored` attribute of the HTTP API result.

  The result of the HTTP import API will now contain the attributes `ignored` and `updated`, which
  contain the number of ignored and updated documents respectively. These attributes will contain a
  value of zero unless the `onDuplicate` URL parameter is set to either `update` or `replace`
  (in this case the `updated` attribute may contain non-zero values) or `ignore` (in this case the
  `ignored` attribute may contain a non-zero value).

  To support the feature, arangoimp also has a new command line option `--on-duplicate` which can
  have one of the values `error`, `update`, `replace`, `ignore`. The default value is `error`.

  A few examples for using arangoimp with the `--on-duplicate` option can be found here:
  http://jsteemann.github.io/blog/2015/04/14/updating-documents-with-arangoimp/

* changed behavior of `db._query()` in the ArangoShell:

  if the command's result is printed in the shell, the first 10 results will be printed. Previously
  only a basic description of the underlying query result cursor was printed. Additionally, if the
  cursor result contains more than 10 results, the cursor is assigned to a global variable `more`,
  which can be used to iterate over the cursor result.

  Example:

      arangosh [_system]> db._query("FOR i IN 1..15 RETURN i")
      [object ArangoQueryCursor, count: 15, hasMore: true]

      [
        1,
        2,
        3,
        4,
        5,
        6,
        7,
        8,
        9,
        10
      ]

      type 'more' to show more documents


      arangosh [_system]> more
      [object ArangoQueryCursor, count: 15, hasMore: false]

      [
        11,
        12,
        13,
        14,
        15
      ]

* Disallow batchSize value 0 in HTTP `POST /_api/cursor`:

  The HTTP REST API `POST /_api/cursor` does not accept a `batchSize` parameter value of
  `0` any longer. A batch size of 0 never made much sense, but previous versions of ArangoDB
  did not check for this value. Now creating a cursor using a `batchSize` value 0 will
  result in an HTTP 400 error response

* REST Server: fix memory leaks when failing to add jobs

* 'EDGES' AQL Function

  The AQL function `EDGES` got a new fifth option parameter.
  Right now only one option is available: 'includeVertices'. This is a boolean parameter
  that allows to modify the result of the `EDGES` function.
  Default is 'includeVertices: false' which does not have any effect.
  'includeVertices: true' modifies the result, such that
  {vertex: <vertexDocument>, edge: <edgeDocument>} is returned.

* INCOMPATIBLE CHANGE:

  The result format of the AQL function `NEIGHBORS` has been changed.
  Before it has returned an array of objects containing 'vertex' and 'edge'.
  Now it will only contain the vertex directly.
  Also an additional option 'includeData' has been added.
  This is used to define if only the 'vertex._id' value should be returned (false, default),
  or if the vertex should be looked up in the collection and the complete JSON should be returned
  (true).
  Using only the id values can lead to significantly improved performance if this is the only information
  required.

  In order to get the old result format prior to ArangoDB 2.6, please use the function EDGES instead.
  Edges allows for a new option 'includeVertices' which, set to true, returns exactly the format of NEIGHBORS.
  Example:

      NEIGHBORS(<vertexCollection>, <edgeCollection>, <vertex>, <direction>, <example>)

  This can now be achieved by:

      EDGES(<edgeCollection>, <vertex>, <direction>, <example>, {includeVertices: true})

  If you are nesting several NEIGHBORS steps you can speed up their performance in the following way:

  Old Example:

  FOR va IN NEIGHBORS(Users, relations, 'Users/123', 'outbound') FOR vc IN NEIGHBORS(Products, relations, va.vertex._id, 'outbound') RETURN vc

  This can now be achieved by:

  FOR va IN NEIGHBORS(Users, relations, 'Users/123', 'outbound') FOR vc IN NEIGHBORS(Products, relations, va, 'outbound', null, {includeData: true}) RETURN vc
                                                                                                          ^^^^                  ^^^^^^^^^^^^^^^^^^^
                                                                                                  Use intermediate directly     include Data for final

* INCOMPATIBLE CHANGE:

  The AQL function `GRAPH_NEIGHBORS` now provides an additional option `includeData`.
  This option allows controlling whether the function should return the complete vertices
  or just their IDs. Returning only the IDs instead of the full vertices can lead to
  improved performance .

  If provided, `includeData` is set to `true`, all vertices in the result will be returned
  with all their attributes. The default value of `includeData` is `false`.
  This makes the default function results incompatible with previous versions of ArangoDB.

  To get the old result style in ArangoDB 2.6, please set the options as follows in calls
  to `GRAPH_NEIGHBORS`:

      GRAPH_NEIGHBORS(<graph>, <vertex>, { includeData: true })

* INCOMPATIBLE CHANGE:

  The AQL function `GRAPH_COMMON_NEIGHBORS` now provides an additional option `includeData`.
  This option allows controlling whether the function should return the complete vertices
  or just their IDs. Returning only the IDs instead of the full vertices can lead to
  improved performance .

  If provided, `includeData` is set to `true`, all vertices in the result will be returned
  with all their attributes. The default value of `includeData` is `false`.
  This makes the default function results incompatible with previous versions of ArangoDB.

  To get the old result style in ArangoDB 2.6, please set the options as follows in calls
  to `GRAPH_COMMON_NEIGHBORS`:

      GRAPH_COMMON_NEIGHBORS(<graph>, <vertexExamples1>, <vertexExamples2>, { includeData: true }, { includeData: true })

* INCOMPATIBLE CHANGE:

  The AQL function `GRAPH_SHORTEST_PATH` now provides an additional option `includeData`.
  This option allows controlling whether the function should return the complete vertices
  and edges or just their IDs. Returning only the IDs instead of full vertices and edges
  can lead to improved performance .

  If provided, `includeData` is set to `true`, all vertices and edges in the result will
  be returned with all their attributes. There is also an optional parameter `includePath` of
  type object.
  It has two optional sub-attributes `vertices` and `edges`, both of type boolean.
  Both can be set individually and the result will include all vertices on the path if
  `includePath.vertices == true` and all edges if `includePath.edges == true` respectively.

  The default value of `includeData` is `false`, and paths are now excluded by default.
  This makes the default function results incompatible with previous versions of ArangoDB.

  To get the old result style in ArangoDB 2.6, please set the options as follows in calls
  to `GRAPH_SHORTEST_PATH`:

      GRAPH_SHORTEST_PATH(<graph>, <source>, <target>, { includeData: true, includePath: { edges: true, vertices: true } })

  The attributes `startVertex` and `vertex` that were present in the results of `GRAPH_SHORTEST_PATH`
  in previous versions of ArangoDB will not be produced in 2.6. To calculate these attributes in 2.6,
  please extract the first and last elements from the `vertices` result attribute.

* INCOMPATIBLE CHANGE:

  The AQL function `GRAPH_DISTANCE_TO` will now return only the id the destination vertex
  in the `vertex` attribute, and not the full vertex data with all vertex attributes.

* INCOMPATIBLE CHANGE:

  All graph measurements functions in JavaScript module `general-graph` that calculated a
  single figure previously returned an array containing just the figure. Now these functions
  will return the figure directly and not put it inside an array.

  The affected functions are:

  * `graph._absoluteEccentricity`
  * `graph._eccentricity`
  * `graph._absoluteCloseness`
  * `graph._closeness`
  * `graph._absoluteBetweenness`
  * `graph._betweenness`
  * `graph._radius`
  * `graph._diameter`

* Create the `_graphs` collection in new databases with `waitForSync` attribute set to `false`

  The previous `waitForSync` value was `true`, so default the behavior when creating and dropping
  graphs via the HTTP REST API changes as follows if the new settings are in effect:

  * `POST /_api/graph` by default returns `HTTP 202` instead of `HTTP 201`
  * `DELETE /_api/graph/graph-name` by default returns `HTTP 202` instead of `HTTP 201`

  If the `_graphs` collection still has its `waitForSync` value set to `true`, then the HTTP status
  code will not change.

* Upgraded ICU to version 54; this increases performance in many places.
  based on https://code.google.com/p/chromium/issues/detail?id=428145

* added support for HTTP push aka chunked encoding

* issue #1051: add info whether server is running in service or user mode?

  This will add a "mode" attribute to the result of the result of HTTP GET `/_api/version?details=true`

  "mode" can have the following values:

  - `standalone`: server was started manually (e.g. on command-line)
  - `service`: service is running as Windows service, in daemon mode or under the supervisor

* improve system error messages in Windows port

* increased default value of `--server.request-timeout` from 300 to 1200 seconds for client tools
  (arangosh, arangoimp, arangodump, arangorestore)

* increased default value of `--server.connect-timeout` from 3 to 5 seconds for client tools
  (arangosh, arangoimp, arangodump, arangorestore)

* added startup option `--server.foxx-queues-poll-interval`

  This startup option controls the frequency with which the Foxx queues manager is checking
  the queue (or queues) for jobs to be executed.

  The default value is `1` second. Lowering this value will result in the queue manager waking
  up and checking the queues more frequently, which may increase CPU usage of the server.
  When not using Foxx queues, this value can be raised to save some CPU time.

* added startup option `--server.foxx-queues`

  This startup option controls whether the Foxx queue manager will check queue and job entries.
  Disabling this option can reduce server load but will prevent jobs added to Foxx queues from
  being processed at all.

  The default value is `true`, enabling the Foxx queues feature.

* make Foxx queues really database-specific.

  Foxx queues were and are stored in a database-specific collection `_queues`. However, a global
  cache variable for the queues led to the queue names being treated database-independently, which
  was wrong.

  Since 2.6, Foxx queues names are truly database-specific, so the same queue name can be used in
  two different databases for two different queues. Until then, it is advisable to think of queues
  as already being database-specific, and using the database name as a queue name prefix to be
  avoid name conflicts, e.g.:

      var queueName = "myQueue";
      var Foxx = require("org/arangodb/foxx");
      Foxx.queues.create(db._name() + ":" + queueName);

* added support for Foxx queue job types defined as app scripts.

  The old job types introduced in 2.4 are still supported but are known to cause issues in 2.5
  and later when the server is restarted or the job types are not defined in every thread.

  The new job types avoid this issue by storing an explicit mount path and script name rather
  than an assuming the job type is defined globally. It is strongly recommended to convert your
  job types to the new script-based system.

* renamed Foxx sessions option "sessionStorageApp" to "sessionStorage". The option now also accepts session storages directly.

* Added the following JavaScript methods for file access:
  * fs.copyFile() to copy single files
  * fs.copyRecursive() to copy directory trees
  * fs.chmod() to set the file permissions (non-Windows only)

* Added process.env for accessing the process environment from JavaScript code

* Cluster: kickstarter shutdown routines will more precisely follow the shutdown of its nodes.

* Cluster: don't delete agency connection objects that are currently in use.

* Cluster: improve passing along of HTTP errors

* fixed issue #1247: debian init script problems

* multi-threaded index creation on collection load

  When a collection contains more than one secondary index, they can be built in memory in
  parallel when the collection is loaded. How many threads are used for parallel index creation
  is determined by the new configuration parameter `--database.index-threads`. If this is set
  to 0, indexes are built by the opening thread only and sequentially. This is equivalent to
  the behavior in 2.5 and before.

* speed up building up primary index when loading collections

* added `count` attribute to `parameters.json` files of collections. This attribute indicates
  the number of live documents in the collection on unload. It is read when the collection is
  (re)loaded to determine the initial size for the collection's primary index

* removed remainders of MRuby integration, removed arangoirb

* simplified `controllers` property in Foxx manifests. You can now specify a filename directly
  if you only want to use a single file mounted at the base URL of your Foxx app.

* simplified `exports` property in Foxx manifests. You can now specify a filename directly if
  you only want to export variables from a single file in your Foxx app.

* added support for node.js-style exports in Foxx exports. Your Foxx exports file can now export
  arbitrary values using the `module.exports` property instead of adding properties to the
  `exports` object.

* added `scripts` property to Foxx manifests. You should now specify the `setup` and `teardown`
  files as properties of the `scripts` object in your manifests and can define custom,
  app-specific scripts that can be executed from the web interface or the CLI.

* added `tests` property to Foxx manifests. You can now define test cases using the `mocha`
  framework which can then be executed inside ArangoDB.

* updated `joi` package to 6.0.8.

* added `extendible` package.

* added Foxx model lifecycle events to repositories. See #1257.

* speed up resizing of edge index.

* allow to split an edge index into buckets which are resized individually.
  This is controlled by the `indexBuckets` attribute in the `properties`
  of the collection.

* fix a cluster deadlock bug in larger clusters by marking a thread waiting
  for a lock on a DBserver as blocked


v2.5.7 (2015-08-02)
-------------------

* V8: Upgrade to version 4.1.0.27 - this is intended to be the stable V8 version.


v2.5.6 (2015-07-21)
-------------------

* alter Windows build infrastructure so we can properly store pdb files.

* potentially fixed issue #1313: Wrong metric calculation at dashboard

  Escape whitespace in process name when scanning /proc/pid/stats

  This fixes statistics values read from that file

* Fixed variable naming in AQL `COLLECT INTO` results in case the COLLECT is placed
  in a subquery which itself is followed by other constructs that require variables


v2.5.5 (2015-05-29)
-------------------

* fixed vulnerability in JWT implementation.

* fixed format string for reading /proc/pid/stat

* take into account barriers used in different V8 contexts


v2.5.4 (2015-05-14)
-------------------

* added startup option `--log.performance`: specifying this option at startup will log
  performance-related info messages, mainly timings via the regular logging mechanisms

* cluster fixes

* fix for recursive copy under Windows


v2.5.3 (2015-04-29)
-------------------

* Fix fs.move to work across filesystem borders; Fixes Foxx app installation problems;
  issue #1292.

* Fix Foxx app install when installed on a different drive on Windows

* issue #1322: strange AQL result

* issue #1318: Inconsistent db._create() syntax

* issue #1315: queries to a collection fail with an empty response if the
  collection contains specific JSON data

* issue #1300: Make arangodump not fail if target directory exists but is empty

* allow specifying higher values than SOMAXCONN for `--server.backlog-size`

  Previously, arangod would not start when a `--server.backlog-size` value was
  specified that was higher than the platform's SOMAXCONN header value.

  Now, arangod will use the user-provided value for `--server.backlog-size` and
  pass it to the listen system call even if the value is higher than SOMAXCONN.
  If the user-provided value is higher than SOMAXCONN, arangod will log a warning
  on startup.

* Fixed a cluster deadlock bug. Mark a thread that is in a RemoteBlock as
  blocked to allow for additional dispatcher threads to be started.

* Fix locking in cluster by using another ReadWriteLock class for collections.

* Add a second DispatcherQueue for AQL in the cluster. This fixes a
  cluster-AQL thread explosion bug.


v2.5.2 (2015-04-11)
-------------------

* modules stored in _modules are automatically flushed when changed

* added missing query-id parameter in documentation of HTTP DELETE `/_api/query` endpoint

* added iterator for edge index in AQL queries

  this change may lead to less edges being read when used together with a LIMIT clause

* make graph viewer in web interface issue less expensive queries for determining
  a random vertex from the graph, and for determining vertex attributes

* issue #1285: syntax error, unexpected $undefined near '@_to RETURN obj

  this allows AQL bind parameter names to also start with underscores

* moved /_api/query to C++

* issue #1289: Foxx models created from database documents expose an internal method

* added `Foxx.Repository#exists`

* parallelize initialization of V8 context in multiple threads

* fixed a possible crash when the debug-level was TRACE

* cluster: do not initialize statistics collection on each
  coordinator, this fixes a race condition at startup

* cluster: fix a startup race w.r.t. the _configuration collection

* search for db:// JavaScript modules only after all local files have been
  considered, this speeds up the require command in a cluster considerably

* general cluster speedup in certain areas


v2.5.1 (2015-03-19)
-------------------

* fixed bug that caused undefined behavior when an AQL query was killed inside
  a calculation block

* fixed memleaks in AQL query cleanup in case out-of-memory errors are thrown

* by default, Debian and RedHat packages are built with debug symbols

* added option `--database.ignore-logfile-errors`

  This option controls how collection datafiles with a CRC mismatch are treated.

  If set to `false`, CRC mismatch errors in collection datafiles will lead
  to a collection not being loaded at all. If a collection needs to be loaded
  during WAL recovery, the WAL recovery will also abort (if not forced with
  `--wal.ignore-recovery-errors true`). Setting this flag to `false` protects
  users from unintentionally using a collection with corrupted datafiles, from
  which only a subset of the original data can be recovered.

  If set to `true`, CRC mismatch errors in collection datafiles will lead to
  the datafile being partially loaded. All data up to until the mismatch will
  be loaded. This will enable users to continue with collection datafiles
  that are corrupted, but will result in only a partial load of the data.
  The WAL recovery will still abort when encountering a collection with a
  corrupted datafile, at least if `--wal.ignore-recovery-errors` is not set to
  `true`.

  The default value is *true*, so for collections with corrupted datafiles
  there might be partial data loads once the WAL recovery has finished. If
  the WAL recovery will need to load a collection with a corrupted datafile,
  it will still stop when using the default values.

* INCOMPATIBLE CHANGE:

  make the arangod server refuse to start if during startup it finds a non-readable
  `parameter.json` file for a database or a collection.

  Stopping the startup process in this case requires manual intervention (fixing
  the unreadable files), but prevents follow-up errors due to ignored databases or
  collections from happening.

* datafiles and `parameter.json` files written by arangod are now created with read and write
  privileges for the arangod process user, and with read and write privileges for the arangod
  process group.

  Previously, these files were created with user read and write permissions only.

* INCOMPATIBLE CHANGE:

  abort WAL recovery if one of the collection's datafiles cannot be opened

* INCOMPATIBLE CHANGE:

  never try to raise the privileges after dropping them, this can lead to a race condition while
  running the recovery

  If you require to run ArangoDB on a port lower than 1024, you must run ArangoDB as root.

* fixed inefficiencies in `remove` methods of general-graph module

* added option `--database.slow-query-threshold` for controlling the default AQL slow query
  threshold value on server start

* add system error strings for Windows on many places

* rework service startup so we announce 'RUNNING' only when we're finished starting.

* use the Windows eventlog for FATAL and ERROR - log messages

* fix service handling in NSIS Windows installer, specify human readable name

* add the ICU_DATA environment variable to the fatal error messages

* fixed issue #1265: arangod crashed with SIGSEGV

* fixed issue #1241: Wildcards in examples


v2.5.0 (2015-03-09)
-------------------

* installer fixes for Windows

* fix for downloading Foxx

* fixed issue #1258: http pipelining not working?


v2.5.0-beta4 (2015-03-05)
-------------------------

* fixed issue #1247: debian init script problems


v2.5.0-beta3 (2015-02-27)
-------------------------

* fix Windows install path calculation in arango

* fix Windows logging of long strings

* fix possible undefinedness of const strings in Windows


v2.5.0-beta2 (2015-02-23)
-------------------------

* fixed issue #1256: agency binary not found #1256

* fixed issue #1230: API: document/col-name/_key and cursor return different floats

* front-end: dashboard tries not to (re)load statistics if user has no access

* V8: Upgrade to version 3.31.74.1

* etcd: Upgrade to version 2.0 - This requires go 1.3 to compile at least.

* refuse to startup if ICU wasn't initialized, this will i.e. prevent errors from being printed,
  and libraries from being loaded.

* front-end: unwanted removal of index table header after creating new index

* fixed issue #1248: chrome: applications filtering not working

* fixed issue #1198: queries remain in aql editor (front-end) if you navigate through different tabs

* Simplify usage of Foxx

  Thanks to our user feedback we learned that Foxx is a powerful, yet rather complicated concept.
  With this release we tried to make it less complicated while keeping all its strength.
  That includes a rewrite of the documentation as well as some code changes as listed below:

  * Moved Foxx applications to a different folder.

    The naming convention now is: <app-path>/_db/<dbname>/<mountpoint>/APP
    Before it was: <app-path>/databases/<dbname>/<appname>:<appversion>
    This caused some trouble as apps where cached based on name and version and updates did not apply.
    Hence the path on filesystem and the app's access URL had no relation to one another.
    Now the path on filesystem is identical to the URL (except for slashes and the appended APP)

  * Rewrite of Foxx routing

    The routing of Foxx has been exposed to major internal changes we adjusted because of user feedback.
    This allows us to set the development mode per mountpoint without having to change paths and hold
    apps at separate locations.

  * Foxx Development mode

    The development mode used until 2.4 is gone. It has been replaced by a much more mature version.
    This includes the deprecation of the javascript.dev-app-path parameter, which is useless since 2.5.
    Instead of having two separate app directories for production and development, apps now reside in
    one place, which is used for production as well as for development.
    Apps can still be put into development mode, changing their behavior compared to production mode.
    Development mode apps are still reread from disk at every request, and still they ship more debug
    output.

    This change has also made the startup options `--javascript.frontend-development-mode` and
    `--javascript.dev-app-path` obsolete. The former option will not have any effect when set, and the
    latter option is only read and used during the upgrade to 2.5 and does not have any effects later.

  * Foxx install process

    Installing Foxx apps has been a two step process: import them into ArangoDB and mount them at a
    specific mountpoint. These operations have been joined together. You can install an app at one
    mountpoint, that's it. No fetch, mount, unmount, purge cycle anymore. The commands have been
    simplified to just:

    * install: get your Foxx app up and running
    * uninstall: shut it down and erase it from disk

  * Foxx error output

    Until 2.4 the errors produced by Foxx were not optimal. Often, the error message was just
    `unable to parse manifest` and contained only an internal stack trace.
    In 2.5 we made major improvements there, including a much more fine-grained error output that
    helps you debug your Foxx apps. The error message printed is now much closer to its source and
    should help you track it down.

    Also we added the default handlers for unhandled errors in Foxx apps:

    * You will get a nice internal error page whenever your Foxx app is called but was not installed
      due to any error
    * You will get a proper error message when having an uncaught error appears in any app route

    In production mode the messages above will NOT contain any information about your Foxx internals
    and are safe to be exposed to third party users.
    In development mode the messages above will contain the stacktrace (if available), making it easier for
    your in-house devs to track down errors in the application.

* added `console` object to Foxx apps. All Foxx apps now have a console object implementing
  the familiar Console API in their global scope, which can be used to log diagnostic
  messages to the database.

* added `org/arangodb/request` module, which provides a simple API for making HTTP requests
  to external services.

* added optimizer rule `propagate-constant-attributes`

  This rule will look inside `FILTER` conditions for constant value equality comparisons,
  and insert the constant values in other places in `FILTER`s. For example, the rule will
  insert `42` instead of `i.value` in the second `FILTER` of the following query:

      FOR i IN c1 FOR j IN c2 FILTER i.value == 42 FILTER j.value == i.value RETURN 1

* added `filtered` value to AQL query execution statistics

  This value indicates how many documents were filtered by `FilterNode`s in the AQL query.
  Note that `IndexRangeNode`s can also filter documents by selecting only the required ranges
  from the index. The `filtered` value will not include the work done by `IndexRangeNode`s,
  but only the work performed by `FilterNode`s.

* added support for sparse hash and skiplist indexes

  Hash and skiplist indexes can optionally be made sparse. Sparse indexes exclude documents
  in which at least one of the index attributes is either not set or has a value of `null`.

  As such documents are excluded from sparse indexes, they may contain fewer documents than
  their non-sparse counterparts. This enables faster indexing and can lead to reduced memory
  usage in case the indexed attribute does occur only in some, but not all documents of the
  collection. Sparse indexes will also reduce the number of collisions in non-unique hash
  indexes in case non-existing or optional attributes are indexed.

  In order to create a sparse index, an object with the attribute `sparse` can be added to
  the index creation commands:

      db.collection.ensureHashIndex(attributeName, { sparse: true });
      db.collection.ensureHashIndex(attributeName1, attributeName2, { sparse: true });
      db.collection.ensureUniqueConstraint(attributeName, { sparse: true });
      db.collection.ensureUniqueConstraint(attributeName1, attributeName2, { sparse: true });

      db.collection.ensureSkiplist(attributeName, { sparse: true });
      db.collection.ensureSkiplist(attributeName1, attributeName2, { sparse: true });
      db.collection.ensureUniqueSkiplist(attributeName, { sparse: true });
      db.collection.ensureUniqueSkiplist(attributeName1, attributeName2, { sparse: true });

  Note that in place of the above specialized index creation commands, it is recommended to use
  the more general index creation command `ensureIndex`:

  ```js
  db.collection.ensureIndex({ type: "hash", sparse: true, unique: true, fields: [ attributeName ] });
  db.collection.ensureIndex({ type: "skiplist", sparse: false, unique: false, fields: [ "a", "b" ] });
  ```

  When not explicitly set, the `sparse` attribute defaults to `false` for new indexes.

  This causes a change in behavior when creating a unique hash index without specifying the
  sparse flag: in 2.4, unique hash indexes were implicitly sparse, always excluding `null` values.
  There was no option to control this behavior, and sparsity was neither supported for non-unique
  hash indexes nor skiplists in 2.4. This implicit sparsity of unique hash indexes was considered
  an inconsistency, and therefore the behavior was cleaned up in 2.5. As of 2.5, indexes will
  only be created sparse if sparsity is explicitly requested. Existing unique hash indexes from 2.4
  or before will automatically be migrated so they are still sparse after the upgrade to 2.5.

  Geo indexes are implicitly sparse, meaning documents without the indexed location attribute or
  containing invalid location coordinate values will be excluded from the index automatically. This
  is also a change when compared to pre-2.5 behavior, when documents with missing or invalid
  coordinate values may have caused errors on insertion when the geo index' `unique` flag was set
  and its `ignoreNull` flag was not.

  This was confusing and has been rectified in 2.5. The method `ensureGeoConstaint()` now does the
  same as `ensureGeoIndex()`. Furthermore, the attributes `constraint`, `unique`, `ignoreNull` and
  `sparse` flags are now completely ignored when creating geo indexes.

  The same is true for fulltext indexes. There is no need to specify non-uniqueness or sparsity for
  geo or fulltext indexes. They will always be non-unique and sparse.

  As sparse indexes may exclude some documents, they cannot be used for every type of query.
  Sparse hash indexes cannot be used to find documents for which at least one of the indexed
  attributes has a value of `null`. For example, the following AQL query cannot use a sparse
  index, even if one was created on attribute `attr`:

      FOR doc In collection
        FILTER doc.attr == null
        RETURN doc

  If the lookup value is non-constant, a sparse index may or may not be used, depending on
  the other types of conditions in the query. If the optimizer can safely determine that
  the lookup value cannot be `null`, a sparse index may be used. When uncertain, the optimizer
  will not make use of a sparse index in a query in order to produce correct results.

  For example, the following queries cannot use a sparse index on `attr` because the optimizer
  will not know beforehand whether the comparison values for `doc.attr` will include `null`:

      FOR doc In collection
        FILTER doc.attr == SOME_FUNCTION(...)
        RETURN doc

      FOR other IN otherCollection
        FOR doc In collection
          FILTER doc.attr == other.attr
          RETURN doc

  Sparse skiplist indexes can be used for sorting if the optimizer can safely detect that the
  index range does not include `null` for any of the index attributes.

* inspection of AQL data-modification queries will now detect if the data-modification part
  of the query can run in lockstep with the data retrieval part of the query, or if the data
  retrieval part must be executed before the data modification can start.

  Executing the two in lockstep allows using much smaller buffers for intermediate results
  and starts the actual data-modification operations much earlier than if the two phases
  were executed separately.

* Allow dynamic attribute names in AQL object literals

  This allows using arbitrary expressions to construct attribute names in object
  literals specified in AQL queries. To disambiguate expressions and other unquoted
  attribute names, dynamic attribute names need to be enclosed in brackets (`[` and `]`).
  Example:

      FOR i IN 1..100
        RETURN { [ CONCAT('value-of-', i) ] : i }

* make AQL optimizer rule "use-index-for-sort" remove sort also in case a non-sorted
  index (e.g. a hash index) is used for only equality lookups and all sort attributes
  are covered by the index.

  Example that does not require an extra sort (needs hash index on `value`):

      FOR doc IN collection FILTER doc.value == 1 SORT doc.value RETURN doc

  Another example that does not require an extra sort (with hash index on `value1`, `value2`):

      FOR doc IN collection FILTER doc.value1 == 1 && doc.value2 == 2 SORT doc.value1, doc.value2 RETURN doc

* make AQL optimizer rule "use-index-for-sort" remove sort also in case the sort criteria
  excludes the left-most index attributes, but the left-most index attributes are used
  by the index for equality-only lookups.

  Example that can use the index for sorting (needs skiplist index on `value1`, `value2`):

      FOR doc IN collection FILTER doc.value1 == 1 SORT doc.value2 RETURN doc

* added selectivity estimates for primary index, edge index, and hash index

  The selectivity estimates are returned by the `GET /_api/index` REST API method
  in a sub-attribute `selectivityEstimate` for each index that supports it. This
  attribute will be omitted for indexes that do not provide selectivity estimates.
  If provided, the selectivity estimate will be a numeric value between 0 and 1.

  Selectivity estimates will also be reported in the result of `collection.getIndexes()`
  for all indexes that support this. If no selectivity estimate can be determined for
  an index, the attribute `selectivityEstimate` will be omitted here, too.

  The web interface also shows selectivity estimates for each index that supports this.

  Currently the following index types can provide selectivity estimates:
  - primary index
  - edge index
  - hash index (unique and non-unique)

  No selectivity estimates will be provided when running in cluster mode.

* fixed issue #1226: arangod log issues

* added additional logger if arangod is started in foreground mode on a tty

* added AQL optimizer rule "move-calculations-down"

* use exclusive native SRWLocks on Windows instead of native mutexes

* added AQL functions `MD5`, `SHA1`, and `RANDOM_TOKEN`.

* reduced number of string allocations when parsing certain AQL queries

  parsing numbers (integers or doubles) does not require a string allocation
  per number anymore

* RequestContext#bodyParam now accepts arbitrary joi schemas and rejects invalid (but well-formed) request bodies.

* enforce that AQL user functions are wrapped inside JavaScript function () declarations

  AQL user functions were always expected to be wrapped inside a JavaScript function, but previously
  this was not enforced when registering a user function. Enforcing the AQL user functions to be contained
  inside functions prevents functions from doing some unexpected things that may have led to undefined
  behavior.

* Windows service uninstalling: only remove service if it points to the currently running binary,
  or --force was specified.

* Windows (debug only): print stacktraces on crash and run minidump

* Windows (cygwin): if you run arangosh in a cygwin shell or via ssh we will detect this and use
  the appropriate output functions.

* Windows: improve process management

* fix IPv6 reverse ip lookups - so far we only did IPv4 addresses.

* improve join documentation, add outer join example

* run jslint for unit tests too, to prevent "memory leaks" by global js objects with native code.

* fix error logging for exceptions - we wouldn't log the exception message itself so far.

* improve error reporting in the http client (Windows & *nix)

* improve error reports in cluster

* Standard errors can now contain custom messages.


v2.4.7 (XXXX-XX-XX)
-------------------

* fixed issue #1282: Geo WITHIN_RECTANGLE for nested lat/lng


v2.4.6 (2015-03-18)
-------------------

* added option `--database.ignore-logfile-errors`

  This option controls how collection datafiles with a CRC mismatch are treated.

  If set to `false`, CRC mismatch errors in collection datafiles will lead
  to a collection not being loaded at all. If a collection needs to be loaded
  during WAL recovery, the WAL recovery will also abort (if not forced with
  `--wal.ignore-recovery-errors true`). Setting this flag to `false` protects
  users from unintentionally using a collection with corrupted datafiles, from
  which only a subset of the original data can be recovered.

  If set to `true`, CRC mismatch errors in collection datafiles will lead to
  the datafile being partially loaded. All data up to until the mismatch will
  be loaded. This will enable users to continue with a collection datafiles
  that are corrupted, but will result in only a partial load of the data.
  The WAL recovery will still abort when encountering a collection with a
  corrupted datafile, at least if `--wal.ignore-recovery-errors` is not set to
  `true`.

  The default value is *true*, so for collections with corrupted datafiles
  there might be partial data loads once the WAL recovery has finished. If
  the WAL recovery will need to load a collection with a corrupted datafile,
  it will still stop when using the default values.

* INCOMPATIBLE CHANGE:

  make the arangod server refuse to start if during startup it finds a non-readable
  `parameter.json` file for a database or a collection.

  Stopping the startup process in this case requires manual intervention (fixing
  the unreadable files), but prevents follow-up errors due to ignored databases or
  collections from happening.

* datafiles and `parameter.json` files written by arangod are now created with read and write
  privileges for the arangod process user, and with read and write privileges for the arangod
  process group.

  Previously, these files were created with user read and write permissions only.

* INCOMPATIBLE CHANGE:

  abort WAL recovery if one of the collection's datafiles cannot be opened

* INCOMPATIBLE CHANGE:

  never try to raise the privileges after dropping them, this can lead to a race condition while
  running the recovery

  If you require to run ArangoDB on a port lower than 1024, you must run ArangoDB as root.

* fixed inefficiencies in `remove` methods of general-graph module

* added option `--database.slow-query-threshold` for controlling the default AQL slow query
  threshold value on server start


v2.4.5 (2015-03-16)
-------------------

* added elapsed time to HTTP request logging output (`--log.requests-file`)

* added AQL current and slow query tracking, killing of AQL queries

  This change enables retrieving the list of currently running AQL queries inside the selected database.
  AQL queries with an execution time beyond a certain threshold can be moved to a "slow query" facility
  and retrieved from there. Queries can also be killed by specifying the query id.

  This change adds the following HTTP REST APIs:

  - `GET /_api/query/current`: for retrieving the list of currently running queries
  - `GET /_api/query/slow`: for retrieving the list of slow queries
  - `DELETE /_api/query/slow`: for clearing the list of slow queries
  - `GET /_api/query/properties`: for retrieving the properties for query tracking
  - `PUT /_api/query/properties`: for adjusting the properties for query tracking
  - `DELETE /_api/query/<id>`: for killing an AQL query

  The following JavaScript APIs have been added:

  - require("org/arangodb/aql/queries").current();
  - require("org/arangodb/aql/queries").slow();
  - require("org/arangodb/aql/queries").clearSlow();
  - require("org/arangodb/aql/queries").properties();
  - require("org/arangodb/aql/queries").kill();

* fixed issue #1265: arangod crashed with SIGSEGV

* fixed issue #1241: Wildcards in examples

* fixed comment parsing in Foxx controllers


v2.4.4 (2015-02-24)
-------------------

* fixed the generation template for foxx apps. It now does not create deprecated functions anymore

* add custom visitor functionality for `GRAPH_NEIGHBORS` function, too

* increased default value of traversal option *maxIterations* to 100 times of its previous
  default value


v2.4.3 (2015-02-06)
-------------------

* fix multi-threading with openssl when running under Windows

* fix timeout on socket operations when running under Windows

* Fixed an error in Foxx routing which caused some apps that worked in 2.4.1 to fail with status 500: `undefined is not a function` errors in 2.4.2
  This error was occurring due to seldom internal rerouting introduced by the malformed application handler.


v2.4.2 (2015-01-30)
-------------------

* added custom visitor functionality for AQL traversals

  This allows more complex result processing in traversals triggered by AQL. A few examples
  are shown in [this article](http://jsteemann.github.io/blog/2015/01/28/using-custom-visitors-in-aql-graph-traversals/).

* improved number of results estimated for nodes of type EnumerateListNode and SubqueryNode
  in AQL explain output

* added AQL explain helper to explain arbitrary AQL queries

  The helper function prints the query execution plan and the indexes to be used in the
  query. It can be invoked from the ArangoShell or the web interface as follows:

      require("org/arangodb/aql/explainer").explain(query);

* enable use of indexes for certain AQL conditions with non-equality predicates, in
  case the condition(s) also refer to indexed attributes

  The following queries will now be able to use indexes:

      FILTER a.indexed == ... && a.indexed != ...
      FILTER a.indexed == ... && a.nonIndexed != ...
      FILTER a.indexed == ... && ! (a.indexed == ...)
      FILTER a.indexed == ... && ! (a.nonIndexed == ...)
      FILTER a.indexed == ... && ! (a.indexed != ...)
      FILTER a.indexed == ... && ! (a.nonIndexed != ...)
      FILTER (a.indexed == ... && a.nonIndexed == ...) || (a.indexed == ... && a.nonIndexed == ...)
      FILTER (a.indexed == ... && a.nonIndexed != ...) || (a.indexed == ... && a.nonIndexed != ...)

* Fixed spuriously occurring "collection not found" errors when running queries on local
  collections on a cluster DB server

* Fixed upload of Foxx applications to the server for apps exceeding approx. 1 MB zipped.

* Malformed Foxx applications will now return a more useful error when any route is requested.

  In Production a Foxx app mounted on /app will display an html page on /app/* stating a 503 Service temporarily not available.
  It will not state any information about your Application.
  Before it was a 404 Not Found without any information and not distinguishable from a correct not found on your route.

  In Development Mode the html page also contains information about the error occurred.

* Unhandled errors thrown in Foxx routes are now handled by the Foxx framework itself.

  In Production the route will return a status 500 with a body {error: "Error statement"}.
  In Development the route will return a status 500 with a body {error: "Error statement", stack: "..."}

  Before, it was status 500 with a plain text stack including ArangoDB internal routing information.

* The Applications tab in web interface will now request development apps more often.
  So if you have a fixed a syntax error in your app it should always be visible after reload.


v2.4.1 (2015-01-19)
-------------------

* improved WAL recovery output

* fixed certain OR optimizations in AQL optimizer

* better diagnostics for arangoimp

* fixed invalid result of HTTP REST API method `/_admin/foxx/rescan`

* fixed possible segmentation fault when passing a Buffer object into a V8 function
  as a parameter

* updated AQB module to 1.8.0.


v2.4.0 (2015-01-13)
-------------------

* updated AQB module to 1.7.0.

* fixed V8 integration-related crashes

* make `fs.move(src, dest)` also fail when both `src` and `dest` are
  existing directories. This ensures the same behavior of the move operation
  on different platforms.

* fixed AQL insert operation for multi-shard collections in cluster

* added optional return value for AQL data-modification queries.
  This allows returning the documents inserted, removed or updated with the query, e.g.

      FOR doc IN docs REMOVE doc._key IN docs LET removed = OLD RETURN removed
      FOR doc IN docs INSERT { } IN docs LET inserted = NEW RETURN inserted
      FOR doc IN docs UPDATE doc._key WITH { } IN docs LET previous = OLD RETURN previous
      FOR doc IN docs UPDATE doc._key WITH { } IN docs LET updated = NEW RETURN updated

  The variables `OLD` and `NEW` are automatically available when a `REMOVE`, `INSERT`,
  `UPDATE` or `REPLACE` statement is immediately followed by a `LET` statement.
  Note that the `LET` and `RETURN` statements in data-modification queries are not as
  flexible as the general versions of `LET` and `RETURN`. When returning documents from
  data-modification operations, only a single variable can be assigned using `LET`, and
  the assignment can only be either `OLD` or `NEW`, but not an arbitrary expression. The
  `RETURN` statement also allows using the just-created variable only, and no arbitrary
  expressions.


v2.4.0-beta1 (2014-12-26)
--------------------------

* fixed superstates in FoxxGenerator

* fixed issue #1065: Aardvark: added creation of documents and edges with _key property

* fixed issue #1198: Aardvark: current AQL editor query is now cached

* Upgraded V8 version from 3.16.14 to 3.29.59

  The built-in version of V8 has been upgraded from 3.16.14 to 3.29.59.
  This activates several ES6 (also dubbed *Harmony* or *ES.next*) features in
  ArangoDB, both in the ArangoShell and the ArangoDB server. They can be
  used for scripting and in server-side actions such as Foxx routes, traversals
  etc.

  The following ES6 features are available in ArangoDB 2.4 by default:

  * iterators
  * the `of` operator
  * symbols
  * predefined collections types (Map, Set etc.)
  * typed arrays

  Many other ES6 features are disabled by default, but can be made available by
  starting arangod or arangosh with the appropriate options:

  * arrow functions
  * proxies
  * generators
  * String, Array, and Number enhancements
  * constants
  * enhanced object and numeric literals

  To activate all these ES6 features in arangod or arangosh, start it with
  the following options:

      arangosh --javascript.v8-options="--harmony --harmony_generators"

  More details on the available ES6 features can be found in
  [this blog](https://jsteemann.github.io/blog/2014/12/19/using-es6-features-in-arangodb/).

* Added Foxx generator for building Hypermedia APIs

  A more detailed description is [here](https://www.arangodb.com/2014/12/08/building-hypermedia-apis-foxxgenerator)

* New `Applications` tab in web interface:

  The `applications` tab got a complete redesign.
  It will now only show applications that are currently running on ArangoDB.
  For a selected application, a new detailed view has been created.
  This view provides a better overview of the app:
  * author
  * license
  * version
  * contributors
  * download links
  * API documentation

  To install a new application, a new dialog is now available.
  It provides the features already available in the console application `foxx-manager` plus some more:
  * install an application from Github
  * install an application from a zip file
  * install an application from ArangoDB's application store
  * create a new application from scratch: this feature uses a generator to
    create a Foxx application with pre-defined CRUD methods for a given list
    of collections. The generated Foxx app can either be downloaded as a zip file or
    be installed on the server. Starting with a new Foxx app has never been easier.

* fixed issue #1102: Aardvark: Layout bug in documents overview

  The documents overview was entirely destroyed in some situations on Firefox.
  We replaced the plugin we used there.

* fixed issue #1168: Aardvark: pagination buttons jumping

* fixed issue #1161: Aardvark: Click on Import JSON imports previously uploaded file

* removed configure options `--enable-all-in-one-v8`, `--enable-all-in-one-icu`,
  and `--enable-all-in-one-libev`.

* global internal rename to fix naming incompatibilities with JSON:

  Internal functions with names containing `array` have been renamed to `object`,
  internal functions with names containing `list` have been renamed to `array`.
  The renaming was mainly done in the C++ parts. The documentation has also been
  adjusted so that the correct JSON type names are used in most places.

  The change also led to the addition of a few function aliases in AQL:

  * `TO_LIST` now is an alias of the new `TO_ARRAY`
  * `IS_LIST` now is an alias of the new `IS_ARRAY`
  * `IS_DOCUMENT` now is an alias of the new `IS_OBJECT`

  The changed also renamed the option `mergeArrays` to `mergeObjects` for AQL
  data-modification query options and HTTP document modification API

* AQL: added optimizer rule "remove-filter-covered-by-index"

  This rule removes FilterNodes and CalculationNodes from an execution plan if the
  filter is already covered by a previous IndexRangeNode. Removing the CalculationNode
  and the FilterNode will speed up query execution because the query requires less
  computation.

* AQL: added optimizer rule "remove-sort-rand"

  This rule removes a `SORT RAND()` expression from a query and moves the random
  iteration into the appropriate `EnumerateCollectionNode`. This is more efficient
  than individually enumerating and then sorting randomly.

* AQL: range optimizations for IN and OR

  This change enables usage of indexes for several additional cases. Filters containing
  the `IN` operator can now make use of indexes, and multiple OR- or AND-combined filter
  conditions can now also use indexes if the filters are accessing the same indexed
  attribute.

  Here are a few examples of queries that can now use indexes but couldn't before:

    FOR doc IN collection
      FILTER doc.indexedAttribute == 1 || doc.indexedAttribute > 99
      RETURN doc

    FOR doc IN collection
      FILTER doc.indexedAttribute IN [ 3, 42 ] || doc.indexedAttribute > 99
      RETURN doc

    FOR doc IN collection
      FILTER (doc.indexedAttribute > 2 && doc.indexedAttribute < 10) ||
             (doc.indexedAttribute > 23 && doc.indexedAttribute < 42)
      RETURN doc

* fixed issue #500: AQL parentheses issue

  This change allows passing subqueries as AQL function parameters without using
  duplicate brackets (e.g. `FUNC(query)` instead of `FUNC((query))`

* added optional `COUNT` clause to AQL `COLLECT`

  This allows more efficient group count calculation queries, e.g.

      FOR doc IN collection
        COLLECT age = doc.age WITH COUNT INTO length
        RETURN { age: age, count: length }

  A count-only query is also possible:

      FOR doc IN collection
        COLLECT WITH COUNT INTO length
        RETURN length

* fixed missing makeDirectory when fetching a Foxx application from a zip file

* fixed issue #1134: Change the default endpoint to localhost

  This change will modify the IP address ArangoDB listens on to 127.0.0.1 by default.
  This will make new ArangoDB installations unaccessible from clients other than
  localhost unless changed. This is a security feature.

  To make ArangoDB accessible from any client, change the server's configuration
  (`--server.endpoint`) to either `tcp://0.0.0.0:8529` or the server's publicly
  visible IP address.

* deprecated `Repository#modelPrototype`. Use `Repository#model` instead.

* IMPORTANT CHANGE: by default, system collections are included in replication and all
  replication API return values. This will lead to user accounts and credentials
  data being replicated from master to slave servers. This may overwrite
  slave-specific database users.

  If this is undesired, the `_users` collection can be excluded from replication
  easily by setting the `includeSystem` attribute to `false` in the following commands:

  * replication.sync({ includeSystem: false });
  * replication.applier.properties({ includeSystem: false });

  This will exclude all system collections (including `_aqlfunctions`, `_graphs` etc.)
  from the initial synchronization and the continuous replication.

  If this is also undesired, it is also possible to specify a list of collections to
  exclude from the initial synchronization and the continuous replication using the
  `restrictCollections` attribute, e.g.:

      replication.applier.properties({
        includeSystem: true,
        restrictType: "exclude",
        restrictCollections: [ "_users", "_graphs", "foo" ]
      });

  The HTTP API methods for fetching the replication inventory and for dumping collections
  also support the `includeSystem` control flag via a URL parameter.

* removed DEPRECATED replication methods:
  * `replication.logger.start()`
  * `replication.logger.stop()`
  * `replication.logger.properties()`
  * HTTP PUT `/_api/replication/logger-start`
  * HTTP PUT `/_api/replication/logger-stop`
  * HTTP GET `/_api/replication/logger-config`
  * HTTP PUT `/_api/replication/logger-config`

* fixed issue #1174, which was due to locking problems in distributed
  AQL execution

* improved cluster locking for AQL avoiding deadlocks

* use DistributeNode for modifying queries with REPLACE and UPDATE, if
  possible


v2.3.6 (2015-XX-XX)
-------------------

* fixed AQL subquery optimization that produced wrong result when multiple subqueries
  directly followed each other and and a directly following `LET` statement did refer
  to any but the first subquery.


v2.3.5 (2015-01-16)
-------------------

* fixed intermittent 404 errors in Foxx apps after mounting or unmounting apps

* fixed issue #1200: Expansion operator results in "Cannot call method 'forEach' of null"

* fixed issue #1199: Cannot unlink root node of plan


v2.3.4 (2014-12-23)
-------------------

* fixed cerberus path for MyArangoDB


v2.3.3 (2014-12-17)
-------------------

* fixed error handling in instantiation of distributed AQL queries, this
  also fixes a bug in cluster startup with many servers

* issue #1185: parse non-fractional JSON numbers with exponent (e.g. `4e-261`)

* issue #1159: allow --server.request-timeout and --server.connect-timeout of 0


v2.3.2 (2014-12-09)
-------------------

* fixed issue #1177: Fix bug in the user app's storage

* fixed issue #1173: AQL Editor "Save current query" resets user password

* fixed missing makeDirectory when fetching a Foxx application from a zip file

* put in warning about default changed: fixed issue #1134: Change the default endpoint to localhost

* fixed issue #1163: invalid fullCount value returned from AQL

* fixed range operator precedence

* limit default maximum number of plans created by AQL optimizer to 256 (from 1024)

* make AQL optimizer not generate an extra plan if an index can be used, but modify
  existing plans in place

* fixed AQL cursor ttl (time-to-live) issue

  Any user-specified cursor ttl value was not honored since 2.3.0.

* fixed segfault in AQL query hash index setup with unknown shapes

* fixed memleaks

* added AQL optimizer rule for removing `INTO` from a `COLLECT` statement if not needed

* fixed issue #1131

  This change provides the `KEEP` clause for `COLLECT ... INTO`. The `KEEP` clause
  allows controlling which variables will be kept in the variable created by `INTO`.

* fixed issue #1147, must protect dispatcher ID for etcd

v2.3.1 (2014-11-28)
-------------------

* recreate password if missing during upgrade

* fixed issue #1126

* fixed non-working subquery index optimizations

* do not restrict summary of Foxx applications to 60 characters

* fixed display of "required" path parameters in Foxx application documentation

* added more optimizations of constants values in AQL FILTER conditions

* fixed invalid or-to-in optimization for FILTERs containing comparisons
  with boolean values

* fixed replication of `_graphs` collection

* added AQL list functions `PUSH`, `POP`, `UNSHIFT`, `SHIFT`, `REMOVE_VALUES`,
  `REMOVE_VALUE`, `REMOVE_NTH` and `APPEND`

* added AQL functions `CALL` and `APPLY` to dynamically call other functions

* fixed AQL optimizer cost estimation for LIMIT node

* prevent Foxx queues from permanently writing to the journal even when
  server is idle

* fixed AQL COLLECT statement with INTO clause, which copied more variables
  than v2.2 and thus lead to too much memory consumption.
  This deals with #1107.

* fixed AQL COLLECT statement, this concerned every COLLECT statement,
  only the first group had access to the values of the variables before
  the COLLECT statement. This deals with #1127.

* fixed some AQL internals, where sometimes too many items were
  fetched from upstream in the presence of a LIMIT clause. This should
  generally improve performance.


v2.3.0 (2014-11-18)
-------------------

* fixed syslog flags. `--log.syslog` is deprecated and setting it has no effect,
  `--log.facility` now works as described. Application name has been changed from
  `triagens` to `arangod`. It can be changed using `--log.application`. The syslog
  will only contain the actual log message. The datetime prefix is omitted.

* fixed deflate in SimpleHttpClient

* fixed issue #1104: edgeExamples broken or changed

* fixed issue #1103: Error while importing user queries

* fixed issue #1100: AQL: HAS() fails on doc[attribute_name]

* fixed issue #1098: runtime error when creating graph vertex

* hide system applications in **Applications** tab by default

  Display of system applications can be toggled by using the *system applications*
  toggle in the UI.

* added HTTP REST API for managing tasks (`/_api/tasks`)

* allow passing character lists as optional parameter to AQL functions `TRIM`,
  `LTRIM` and `RTRIM`

  These functions now support trimming using custom character lists. If no character
  lists are specified, all whitespace characters will be removed as previously:

      TRIM("  foobar\t \r\n ")         // "foobar"
      TRIM(";foo;bar;baz, ", "; ")     // "foo;bar;baz"

* added AQL string functions `LTRIM`, `RTRIM`, `FIND_FIRST`, `FIND_LAST`, `SPLIT`,
  `SUBSTITUTE`

* added AQL functions `ZIP`, `VALUES` and `PERCENTILE`

* made AQL functions `CONCAT` and `CONCAT_SEPARATOR` work with list arguments

* dynamically create extra dispatcher threads if required

* fixed issue #1097: schemas in the API docs no longer show required properties as optional


v2.3.0-beta2 (2014-11-08)
-------------------------

* front-end: new icons for uploading and downloading JSON documents into a collection

* front-end: fixed documents pagination css display error

* front-end: fixed flickering of the progress view

* front-end: fixed missing event for documents filter function

* front-end: jsoneditor: added CMD+Return (Mac) CTRL+Return (Linux/Win) shortkey for
  saving a document

* front-end: added information tooltip for uploading json documents.

* front-end: added database management view to the collapsed navigation menu

* front-end: added collection truncation feature

* fixed issue #1086: arangoimp: Odd errors if arguments are not given properly

* performance improvements for AQL queries that use JavaScript-based expressions
  internally

* added AQL geo functions `WITHIN_RECTANGLE` and `IS_IN_POLYGON`

* fixed non-working query results download in AQL editor of web interface

* removed debug print message in AQL editor query export routine

* fixed issue #1075: Aardvark: user name required even if auth is off #1075

  The fix for this prefills the username input field with the current user's
  account name if any and `root` (the default username) otherwise. Additionally,
  the tooltip text has been slightly adjusted.

* fixed issue #1069: Add 'raw' link to swagger ui so that the raw swagger
  json can easily be retrieved

  This adds a link to the Swagger API docs to an application's detail view in
  the **Applications** tab of the web interface. The link produces the Swagger
  JSON directly. If authentication is turned on, the link requires authentication,
  too.

* documentation updates


v2.3.0-beta1 (2014-11-01)
-------------------------

* added dedicated `NOT IN` operator for AQL

  Previously, a `NOT IN` was only achievable by writing a negated `IN` condition:

      FOR i IN ... FILTER ! (i IN [ 23, 42 ]) ...

  This can now alternatively be expressed more intuitively as follows:

      FOR i IN ... FILTER i NOT IN [ 23, 42 ] ...

* added alternative logical operator syntax for AQL

  Previously, the logical operators in AQL could only be written as:
  - `&&`: logical and
  - `||`: logical or
  - `!`: negation

  ArangoDB 2.3 introduces the alternative variants for these operators:
  - `AND`: logical and
  - `OR`: logical or
  - `NOT`: negation

  The new syntax is just an alternative to the old syntax, allowing easier
  migration from SQL. The old syntax is still fully supported and will be.

* improved output of `ArangoStatement.parse()` and POST `/_api/query`

  If an AQL query can be parsed without problems, The return value of
  `ArangoStatement.parse()` now contains an attribute `ast` with the abstract
  syntax tree of the query (before optimizations). Though this is an internal
  representation of the query and is subject to change, it can be used to inspect
  how ArangoDB interprets a given query.

* improved `ArangoStatement.explain()` and POST `/_api/explain`

  The commands for explaining AQL queries have been improved.

* added command-line option `--javascript.v8-contexts` to control the number of
  V8 contexts created in arangod.

  Previously, the number of V8 contexts was equal to the number of server threads
  (as specified by option `--server.threads`).

  However, it may be sensible to create different amounts of threads and V8
  contexts. If the option is not specified, the number of V8 contexts created
  will be equal to the number of server threads. Thus no change in configuration
  is required to keep the old behavior.

  If you are using the default config files or merge them with your local config
  files, please review if the default number of server threads is okay in your
  environment. Additionally you should verify that the number of V8 contexts
  created (as specified in option `--javascript.v8-contexts`) is okay.

* the number of server.threads specified is now the minimum of threads
  started. There are situation in which threads are waiting for results of
  distributed database servers. In this case the number of threads is
  dynamically increased.

* removed index type "bitarray"

  Bitarray indexes were only half-way documented and integrated in previous versions
  of ArangoDB so their benefit was limited. The support for bitarray indexes has
  thus been removed in ArangoDB 2.3. It is not possible to create indexes of type
  "bitarray" with ArangoDB 2.3.

  When a collection is opened that contains a bitarray index definition created
  with a previous version of ArangoDB, ArangoDB will ignore it and log the following
  warning:

      index type 'bitarray' is not supported in this version of ArangoDB and is ignored

  Future versions of ArangoDB may automatically remove such index definitions so the
  warnings will eventually disappear.

* removed internal "_admin/modules/flush" in order to fix requireApp

* added basic support for handling binary data in Foxx

  Requests with binary payload can be processed in Foxx applications by
  using the new method `res.rawBodyBuffer()`. This will return the unparsed request
  body as a Buffer object.

  There is now also the method `req.requestParts()` available in Foxx to retrieve
  the individual components of a multipart HTTP request.

  Buffer objects can now be used when setting the response body of any Foxx action.
  Additionally, `res.send()` has been added as a convenience method for returning
  strings, JSON objects or buffers from a Foxx action:

      res.send("<p>some HTML</p>");
      res.send({ success: true });
      res.send(new Buffer("some binary data"));

  The convenience method `res.sendFile()` can now be used to easily return the
  contents of a file from a Foxx action:

      res.sendFile(applicationContext.foxxFilename("image.png"));

  `fs.write` now accepts not only strings but also Buffer objects as second parameter:

      fs.write(filename, "some data");
      fs.write(filename, new Buffer("some binary data"));

  `fs.readBuffer` can be used to return the contents of a file in a Buffer object.

* improved performance of insertion into non-unique hash indexes significantly in case
  many duplicate keys are used in the index

* issue #1042: set time zone in log output

  the command-line option `--log.use-local-time` was added to print dates and times in
  the server-local timezone instead of UTC

* command-line options that require a boolean value now validate the
  value given on the command-line

  This prevents issues if no value is specified for an option that
  requires a boolean value. For example, the following command-line would
  have caused trouble in 2.2, because `--server.endpoint` would have been
  used as the value for the `--server.disable-authentication` options
  (which requires a boolean value):

      arangod --server.disable-authentication --server.endpoint tcp://127.0.0.1:8529 data

  In 2.3, running this command will fail with an error and requires to
  be modified to:

      arangod --server.disable-authentication true --server.endpoint tcp://127.0.0.1:8529 data

* improved performance of CSV import in arangoimp

* fixed issue #1027: Stack traces are off-by-one

* fixed issue #1026: Modules loaded in different files within the same app
  should refer to the same module

* fixed issue #1025: Traversal not as expected in undirected graph

* added a _relation function in the general-graph module.

  This deprecated _directedRelation and _undirectedRelation.
  ArangoDB does not offer any constraints for undirected edges
  which caused some confusion of users how undirected relations
  have to be handled. Relation now only supports directed relations
  and the user can actively simulate undirected relations.

* changed return value of Foxx.applicationContext#collectionName:

  Previously, the function could return invalid collection names because
  invalid characters were not replaced in the application name prefix, only
  in the collection name passed.

  Now, the function replaces invalid characters also in the application name
  prefix, which might to slightly different results for application names that
  contained any characters outside the ranges [a-z], [A-Z] and [0-9].

* prevent XSS in AQL editor and logs view

* integrated tutorial into ArangoShell and web interface

* added option `--backslash-escape` for arangoimp when running CSV file imports

* front-end: added download feature for (filtered) documents

* front-end: added download feature for the results of a user query

* front-end: added function to move documents to another collection

* front-end: added sort-by attribute to the documents filter

* front-end: added sorting feature to database, graph management and user management view.

* issue #989: front-end: Databases view not refreshing after deleting a database

* issue #991: front-end: Database search broken

* front-end: added infobox which shows more information about a document (_id, _rev, _key) or
  an edge (_id, _rev, _key, _from, _to). The from and to attributes are clickable and redirect
  to their document location.

* front-end: added edit-mode for deleting multiple documents at the same time.

* front-end: added delete button to the detailed document/edge view.

* front-end: added visual feedback for saving documents/edges inside the editor (error/success).

* front-end: added auto-focusing for the first input field in a modal.

* front-end: added validation for user input in a modal.

* front-end: user defined queries are now stored inside the database and are bound to the current
  user, instead of using the local storage functionality of the browsers. The outcome of this is
  that user defined queries are now independently usable from any device. Also queries can now be
  edited through the standard document editor of the front-end through the _users collection.

* front-end: added import and export functionality for user defined queries.

* front-end: added new keywords and functions to the aql-editor theme

* front-end: applied tile-style to the graph view

* front-end: now using the new graph api including multi-collection support

* front-end: foxx apps are now deletable

* front-end: foxx apps are now installable and updateable through github, if github is their
  origin.

* front-end: added foxx app version control. Multiple versions of a single foxx app are now
  installable and easy to manage and are also arranged in groups.

* front-end: the user-set filter of a collection is now stored until the user navigates to
  another collection.

* front-end: fetching and filtering of documents, statistics, and query operations are now
  handled with asynchronous ajax calls.

* front-end: added progress indicator if the front-end is waiting for a server operation.

* front-end: fixed wrong count of documents in the documents view of a collection.

* front-end: fixed unexpected styling of the manage db view and navigation.

* front-end: fixed wrong handling of select fields in a modal view.

* front-end: fixed wrong positioning of some tooltips.

* automatically call `toJSON` function of JavaScript objects (if present)
  when serializing them into database documents. This change allows
  storing JavaScript date objects in the database in a sensible manner.


v2.2.7 (2014-11-19)
-------------------

* fixed issue #998: Incorrect application URL for non-system Foxx apps

* fixed issue #1079: AQL editor: keyword WITH in UPDATE query is not highlighted

* fix memory leak in cluster nodes

* fixed registration of AQL user-defined functions in Web UI (JS shell)

* fixed error display in Web UI for certain errors
  (now error message is printed instead of 'undefined')

* fixed issue #1059: bug in js module console

* fixed issue #1056: "fs": zip functions fail with passwords

* fixed issue #1063: Docs: measuring unit of --wal.logfile-size?

* fixed issue #1062: Docs: typo in 14.2 Example data


v2.2.6 (2014-10-20)
-------------------

* fixed issue #972: Compilation Issue

* fixed issue #743: temporary directories are now unique and one can read
  off the tool that created them, if empty, they are removed atexit

* Highly improved performance of all AQL GRAPH_* functions.

* Orphan collections in general graphs can now be found via GRAPH_VERTICES
  if either "any" or no direction is defined

* Fixed documentation for AQL function GRAPH_NEIGHBORS.
  The option "vertexCollectionRestriction" is meant to filter the target
  vertices only, and should not filter the path.

* Fixed a bug in GRAPH_NEIGHBORS which enforced only empty results
  under certain conditions


v2.2.5 (2014-10-09)
-------------------

* fixed issue #961: allow non-JSON values in undocument request bodies

* fixed issue 1028: libicu is now statically linked

* fixed cached lookups of collections on the server, which may have caused spurious
  problems after collection rename operations


v2.2.4 (2014-10-01)
-------------------

* fixed accessing `_from` and `_to` attributes in `collection.byExample` and
  `collection.firstExample`

  These internal attributes were not handled properly in the mentioned functions, so
  searching for them did not always produce documents

* fixed issue #1030: arangoimp 2.2.3 crashing, not logging on large Windows CSV file

* fixed issue #1025: Traversal not as expected in undirected graph

* fixed issue #1020

  This requires re-introducing the startup option `--database.force-sync-properties`.

  This option can again be used to force fsyncs of collection, index and database properties
  stored as JSON strings on disk in files named `parameter.json`. Syncing these files after
  a write may be necessary if the underlying storage does not sync file contents by itself
  in a "sensible" amount of time after a file has been written and closed.

  The default value is `true` so collection, index and database properties will always be
  synced to disk immediately. This affects creating, renaming and dropping collections as
  well as creating and dropping databases and indexes. Each of these operations will perform
  an additional fsync on the `parameter.json` file if the option is set to `true`.

  It might be sensible to set this option to `false` for workloads that create and drop a
  lot of collections (e.g. test runs).

  Document operations such as creating, updating and dropping documents are not affected
  by this option.

* fixed issue #1016: AQL editor bug

* fixed issue #1014: WITHIN function returns wrong distance

* fixed AQL shortest path calculation in function `GRAPH_SHORTEST_PATH` to return
  complete vertex objects instead of just vertex ids

* allow changing of attributes of documents stored in server-side JavaScript variables

  Previously, the following did not work:

      var doc = db.collection.document(key);
      doc._key = "abc"; // overwriting internal attributes not supported
      doc.value = 123;  // overwriting existing attributes not supported

  Now, modifying documents stored in server-side variables (e.g. `doc` in the above case)
  is supported. Modifying the variables will not update the documents in the database,
  but will modify the JavaScript object (which can be written back to the database using
  `db.collection.update` or `db.collection.replace`)

* fixed issue #997: arangoimp apparently doesn't support files >2gig on Windows

  large file support (requires using `_stat64` instead of `stat`) is now supported on
  Windows


v2.2.3 (2014-09-02)
-------------------

* added `around` for Foxx controller

* added `type` option for HTTP API `GET /_api/document?collection=...`

  This allows controlling the type of results to be returned. By default, paths to
  documents will be returned, e.g.

      [
        `/_api/document/test/mykey1`,
        `/_api/document/test/mykey2`,
        ...
      ]

  To return a list of document ids instead of paths, the `type` URL parameter can be
  set to `id`:

      [
        `test/mykey1`,
        `test/mykey2`,
        ...
      ]

  To return a list of document keys only, the `type` URL parameter can be set to `key`:

      [
        `mykey1`,
        `mykey2`,
        ...
      ]


* properly capitalize HTTP response header field names in case the `x-arango-async`
  HTTP header was used in a request.

* fixed several documentation issues

* speedup for several general-graph functions, AQL functions starting with `GRAPH_`
  and traversals


v2.2.2 (2014-08-08)
-------------------

* allow storing non-reserved attribute names starting with an underscore

  Previous versions of ArangoDB parsed away all attribute names that started with an
  underscore (e.g. `_test', '_foo', `_bar`) on all levels of a document (root level
  and sub-attribute levels). While this behavior was documented, it was unintuitive and
  prevented storing documents inside other documents, e.g.:

      {
        "_key" : "foo",
        "_type" : "mydoc",
        "references" : [
          {
            "_key" : "something",
            "_rev" : "...",
            "value" : 1
          },
          {
            "_key" : "something else",
            "_rev" : "...",
            "value" : 2
          }
        ]
      }

  In the above example, previous versions of ArangoDB removed all attributes and
  sub-attributes that started with underscores, meaning the embedded documents would lose
  some of their attributes. 2.2.2 should preserve such attributes, and will also allow
  storing user-defined attribute names on the top-level even if they start with underscores
  (such as `_type` in the above example).

* fix conversion of JavaScript String, Number and Boolean objects to JSON.

  Objects created in JavaScript using `new Number(...)`, `new String(...)`, or
  `new Boolean(...)` were not converted to JSON correctly.

* fixed a race condition on task registration (i.e. `require("org/arangodb/tasks").register()`)

  this race condition led to undefined behavior when a just-created task with no offset and
  no period was instantly executed and deleted by the task scheduler, before the `register`
  function returned to the caller.

* changed run-tests.sh to execute all suitable tests.

* switch to new version of gyp

* fixed upgrade button


v2.2.1 (2014-07-24)
-------------------

* fixed hanging write-ahead log recovery for certain cases that involved dropping
  databases

* fixed issue with --check-version: when creating a new database the check failed

* issue #947 Foxx applicationContext missing some properties

* fixed issue with --check-version: when creating a new database the check failed

* added startup option `--wal.suppress-shape-information`

  Setting this option to `true` will reduce memory and disk space usage and require
  less CPU time when modifying documents or edges. It should therefore be turned on
  for standalone ArangoDB servers. However, for servers that are used as replication
  masters, setting this option to `true` will effectively disable the usage of the
  write-ahead log for replication, so it should be set to `false` for any replication
  master servers.

  The default value for this option is `false`.

* added optional `ttl` attribute to specify result cursor expiration for HTTP API method
  `POST /_api/cursor`

  The `ttl` attribute can be used to prevent cursor results from timing out too early.

* issue #947: Foxx applicationContext missing some properties

* (reported by Christian Neubauer):

  The problem was that in Google's V8, signed and unsigned chars are not always declared cleanly.
  so we need to force v8 to compile with forced signed chars which is done by the Flag:
    -fsigned-char
  at least it is enough to follow the instructions of compiling arango on rasperry
  and add "CFLAGS='-fsigned-char'" to the make command of V8 and remove the armv7=0

* Fixed a bug with the replication client. In the case of single document
  transactions the collection was not write locked.


v2.2.0 (2014-07-10)
-------------------

* The replication methods `logger.start`, `logger.stop` and `logger.properties` are
  no-ops in ArangoDB 2.2 as there is no separate replication logger anymore. Data changes
  are logged into the write-ahead log in ArangoDB 2.2, and not separately by the
  replication logger. The replication logger object is still there in ArangoDB 2.2 to
  ensure backwards-compatibility, however, logging cannot be started, stopped or
  configured anymore. Using any of these methods will do nothing.

  This also affects the following HTTP API methods:
  - `PUT /_api/replication/logger-start`
  - `PUT /_api/replication/logger-stop`
  - `GET /_api/replication/logger-config`
  - `PUT /_api/replication/logger-config`

  Using any of these methods is discouraged from now on as they will be removed in
  future versions of ArangoDB.

* INCOMPATIBLE CHANGE: replication of transactions has changed. Previously, transactions
  were logged on a master in one big block and shipped to a slave in one block, too.
  Now transactions will be logged and replicated as separate entries, allowing transactions
  to be bigger and also ensure replication progress.

  This change also affects the behavior of the `stop` method of the replication applier.
  If the replication applier is now stopped manually using the `stop` method and later
  restarted using the `start` method, any transactions that were unfinished at the
  point of stopping will be aborted on a slave, even if they later commit on the master.

  In ArangoDB 2.2, stopping the replication applier manually should be avoided unless the
  goal is to stop replication permanently or to do a full resync with the master anyway.
  If the replication applier still must be stopped, it should be made sure that the
  slave has fetched and applied all pending operations from a master, and that no
  extra transactions are started on the master before the `stop` command on the slave
  is executed.

  Replication of transactions in ArangoDB 2.2 might also lock the involved collections on
  the slave while a transaction is either committed or aborted on the master and the
  change has been replicated to the slave. This change in behavior may be important for
  slave servers that are used for read-scaling. In order to avoid long lasting collection
  locks on the slave, transactions should be kept small.

  The `_replication` system collection is not used anymore in ArangoDB 2.2 and its usage is
  discouraged.

* INCOMPATIBLE CHANGE: the figures reported by the `collection.figures` method
  now only reflect documents and data contained in the journals and datafiles of
  collections. Documents or deletions contained only in the write-ahead log will
  not influence collection figures until the write-ahead log garbage collection
  kicks in. The figures for a collection might therefore underreport the total
  resource usage of a collection.

  Additionally, the attributes `lastTick` and `uncollectedLogfileEntries` have been
  added to the result of the `figures` operation and the HTTP API method
  `PUT /_api/collection/figures`

* added `insert` method as an alias for `save`. Documents can now be inserted into
  a collection using either method:

      db.test.save({ foo: "bar" });
      db.test.insert({ foo: "bar" });

* added support for data-modification AQL queries

* added AQL keywords `INSERT`, `UPDATE`, `REPLACE` and `REMOVE` (and `WITH`) to
  support data-modification AQL queries.

  Unquoted usage of these keywords for attribute names in AQL queries will likely
  fail in ArangoDB 2.2. If any such attribute name needs to be used in a query, it
  should be enclosed in backticks to indicate the usage of a literal attribute
  name.

  For example, the following query will fail in ArangoDB 2.2 with a parse error:

      FOR i IN foo RETURN i.remove

  and needs to be rewritten like this:

      FOR i IN foo RETURN i.`remove`

* disallow storing of JavaScript objects that contain JavaScript native objects
  of type `Date`, `Function`, `RegExp` or `External`, e.g.

      db.test.save({ foo: /bar/ });
      db.test.save({ foo: new Date() });

  will now print

      Error: <data> cannot be converted into JSON shape: could not shape document

  Previously, objects of these types were silently converted into an empty object
  (i.e. `{ }`).

  To store such objects in a collection, explicitly convert them into strings
  like this:

      db.test.save({ foo: String(/bar/) });
      db.test.save({ foo: String(new Date()) });

* The replication methods `logger.start`, `logger.stop` and `logger.properties` are
  no-ops in ArangoDB 2.2 as there is no separate replication logger anymore. Data changes
  are logged into the write-ahead log in ArangoDB 2.2, and not separately by the
  replication logger. The replication logger object is still there in ArangoDB 2.2 to
  ensure backwards-compatibility, however, logging cannot be started, stopped or
  configured anymore. Using any of these methods will do nothing.

  This also affects the following HTTP API methods:
  - `PUT /_api/replication/logger-start`
  - `PUT /_api/replication/logger-stop`
  - `GET /_api/replication/logger-config`
  - `PUT /_api/replication/logger-config`

  Using any of these methods is discouraged from now on as they will be removed in
  future versions of ArangoDB.

* INCOMPATIBLE CHANGE: replication of transactions has changed. Previously, transactions
  were logged on a master in one big block and shipped to a slave in one block, too.
  Now transactions will be logged and replicated as separate entries, allowing transactions
  to be bigger and also ensure replication progress.

  This change also affects the behavior of the `stop` method of the replication applier.
  If the replication applier is now stopped manually using the `stop` method and later
  restarted using the `start` method, any transactions that were unfinished at the
  point of stopping will be aborted on a slave, even if they later commit on the master.

  In ArangoDB 2.2, stopping the replication applier manually should be avoided unless the
  goal is to stop replication permanently or to do a full resync with the master anyway.
  If the replication applier still must be stopped, it should be made sure that the
  slave has fetched and applied all pending operations from a master, and that no
  extra transactions are started on the master before the `stop` command on the slave
  is executed.

  Replication of transactions in ArangoDB 2.2 might also lock the involved collections on
  the slave while a transaction is either committed or aborted on the master and the
  change has been replicated to the slave. This change in behavior may be important for
  slave servers that are used for read-scaling. In order to avoid long lasting collection
  locks on the slave, transactions should be kept small.

  The `_replication` system collection is not used anymore in ArangoDB 2.2 and its usage is
  discouraged.

* INCOMPATIBLE CHANGE: the figures reported by the `collection.figures` method
  now only reflect documents and data contained in the journals and datafiles of
  collections. Documents or deletions contained only in the write-ahead log will
  not influence collection figures until the write-ahead log garbage collection
  kicks in. The figures for a collection might therefore underreport the total
  resource usage of a collection.

  Additionally, the attributes `lastTick` and `uncollectedLogfileEntries` have been
  added to the result of the `figures` operation and the HTTP API method
  `PUT /_api/collection/figures`

* added `insert` method as an alias for `save`. Documents can now be inserted into
  a collection using either method:

      db.test.save({ foo: "bar" });
      db.test.insert({ foo: "bar" });

* added support for data-modification AQL queries

* added AQL keywords `INSERT`, `UPDATE`, `REPLACE` and `REMOVE` (and `WITH`) to
  support data-modification AQL queries.

  Unquoted usage of these keywords for attribute names in AQL queries will likely
  fail in ArangoDB 2.2. If any such attribute name needs to be used in a query, it
  should be enclosed in backticks to indicate the usage of a literal attribute
  name.

  For example, the following query will fail in ArangoDB 2.2 with a parse error:

      FOR i IN foo RETURN i.remove

  and needs to be rewritten like this:

      FOR i IN foo RETURN i.`remove`

* disallow storing of JavaScript objects that contain JavaScript native objects
  of type `Date`, `Function`, `RegExp` or `External`, e.g.

      db.test.save({ foo: /bar/ });
      db.test.save({ foo: new Date() });

  will now print

      Error: <data> cannot be converted into JSON shape: could not shape document

  Previously, objects of these types were silently converted into an empty object
  (i.e. `{ }`).

  To store such objects in a collection, explicitly convert them into strings
  like this:

      db.test.save({ foo: String(/bar/) });
      db.test.save({ foo: String(new Date()) });

* honor startup option `--server.disable-statistics` when deciding whether or not
  to start periodic statistics collection jobs

  Previously, the statistics collection jobs were started even if the server was
  started with the `--server.disable-statistics` flag being set to `true`

* removed startup option `--random.no-seed`

  This option had no effect in previous versions of ArangoDB and was thus removed.

* removed startup option `--database.remove-on-drop`

  This option was used for debugging only.

* removed startup option `--database.force-sync-properties`

  This option is now superfluous as collection properties are now stored in the
  write-ahead log.

* introduced write-ahead log

  All write operations in an ArangoDB server instance are automatically logged
  to the server's write-ahead log. The write-ahead log is a set of append-only
  logfiles, and it is used in case of a crash recovery and for replication.
  Data from the write-ahead log will eventually be moved into the journals or
  datafiles of collections, allowing the server to remove older write-ahead log
  logfiles. Figures of collections will be updated when data are moved from the
  write-ahead log into the journals or datafiles of collections.

  Cross-collection transactions in ArangoDB should benefit considerably by this
  change, as less writes than in previous versions are required to ensure the data
  of multiple collections are atomically and durably committed. All data-modifying
  operations inside transactions (insert, update, remove) will write their
  operations into the write-ahead log directly, making transactions with multiple
  operations also require less physical memory than in previous versions of ArangoDB,
  that required all transaction data to fit into RAM.

  The `_trx` system collection is not used anymore in ArangoDB 2.2 and its usage is
  discouraged.

  The data in the write-ahead log can also be used in the replication context.
  The `_replication` collection that was used in previous versions of ArangoDB to
  store all changes on the server is not used anymore in ArangoDB 2.2. Instead,
  slaves can read from a master's write-ahead log to get informed about most
  recent changes. This removes the need to store data-modifying operations in
  both the actual place and the `_replication` collection.

* removed startup option `--server.disable-replication-logger`

  This option is superfluous in ArangoDB 2.2. There is no dedicated replication
  logger in ArangoDB 2.2. There is now always the write-ahead log, and it is also
  used as the server's replication log. Specifying the startup option
  `--server.disable-replication-logger` will do nothing in ArangoDB 2.2, but the
  option should not be used anymore as it might be removed in a future version.

* changed behavior of replication logger

  There is no dedicated replication logger in ArangoDB 2.2 as there is the
  write-ahead log now. The existing APIs for starting and stopping the replication
  logger still exist in ArangoDB 2.2 for downwards-compatibility, but calling
  the start or stop operations are no-ops in ArangoDB 2.2. When querying the
  replication logger status via the API, the server will always report that the
  replication logger is running. Configuring the replication logger is a no-op
  in ArangoDB 2.2, too. Changing the replication logger configuration has no
  effect. Instead, the write-ahead log configuration can be changed.

* removed MRuby integration for arangod

  ArangoDB had an experimental MRuby integration in some of the publish builds.
  This wasn't continuously developed, and so it has been removed in ArangoDB 2.2.

  This change has led to the following startup options being superfluous:

  - `--ruby.gc-interval`
  - `--ruby.action-directory`
  - `--ruby.modules-path`
  - `--ruby.startup-directory`

  Specifying these startup options will do nothing in ArangoDB 2.2, but the
  options should be avoided from now on as they might be removed in future versions.

* reclaim index memory when last document in collection is deleted

  Previously, deleting documents from a collection did not lead to index sizes being
  reduced. Instead, the already allocated index memory was re-used when a collection
  was refilled.

  Now, index memory for primary indexes and hash indexes is reclaimed instantly when
  the last document from a collection is removed.

* inlined and optimized functions in hash indexes

* added AQL TRANSLATE function

  This function can be used to perform lookups from static lists, e.g.

      LET countryNames = { US: "United States", UK: "United Kingdom", FR: "France" }
      RETURN TRANSLATE("FR", countryNames)

* fixed datafile debugger

* fixed check-version for empty directory

* moved try/catch block to the top of routing chain

* added mountedApp function for foxx-manager

* fixed issue #883: arango 2.1 - when starting multi-machine cluster, UI web
  does not change to cluster overview

* fixed dfdb: should not start any other V8 threads

* cleanup of version-check, added module org/arangodb/database-version,
  added --check-version option

* fixed issue #881: [2.1.0] Bombarded (every 10 sec or so) with
  "WARNING format string is corrupt" when in non-system DB Dashboard

* specialized primary index implementation to allow faster hash table
  rebuilding and reduce lookups in datafiles for the actual value of `_key`.

* issue #862: added `--overwrite` option to arangoimp

* removed number of property lookups for documents during AQL queries that
  access documents

* prevent buffering of long print results in arangosh's and arangod's print
  command

  this change will emit buffered intermediate print results and discard the
  output buffer to quickly deliver print results to the user, and to prevent
  constructing very large buffers for large results

* removed sorting of attribute names for use in a collection's shaper

  sorting attribute names was done on document insert to keep attributes
  of a collection in sorted order for faster comparisons. The sort order
  of attributes was only used in one particular and unlikely case, so it
  was removed. Collections with many different attribute names should
  benefit from this change by faster inserts and slightly less memory usage.

* fixed a bug in arangodump which got the collection name in _from and _to
  attributes of edges wrong (all were "_unknown")

* fixed a bug in arangorestore which did not recognize wrong _from and _to
  attributes of edges

* improved error detection and reporting in arangorestore


v2.1.1 (2014-06-06)
-------------------

* fixed dfdb: should not start any other V8 threads

* signature for collection functions was modified

  The basic change was the substitution of the input parameter of the
  function by an generic options object which can contain multiple
  option parameter of the function.
  Following functions were modified
  remove
  removeBySample
  replace
  replaceBySample
  update
  updateBySample

  Old signature is yet supported but it will be removed in future versions

v2.1.0 (2014-05-29)
-------------------

* implemented upgrade procedure for clusters

* fixed communication issue with agency which prevented reconnect
  after an agent failure

* fixed cluster dashboard in the case that one but not all servers
  in the cluster are down

* fixed a bug with coordinators creating local database objects
  in the wrong order (_system needs to be done first)

* improved cluster dashboard


v2.1.0-rc2 (2014-05-25)
-----------------------

* fixed issue #864: Inconsistent behavior of AQL REVERSE(list) function


v2.1.0-rc1 (XXXX-XX-XX)
-----------------------

* added server-side periodic task management functions:

  - require("org/arangodb/tasks").register(): registers a periodic task
  - require("org/arangodb/tasks").unregister(): unregisters and removes a
    periodic task
  - require("org/arangodb/tasks").get(): retrieves a specific tasks or all
    existing tasks

  the previous undocumented function `internal.definePeriodic` is now
  deprecated and will be removed in a future release.

* decrease the size of some seldom used system collections on creation.

  This will make these collections use less disk space and mapped memory.

* added AQL date functions

* added AQL FLATTEN() list function

* added index memory statistics to `db.<collection>.figures()` function

  The `figures` function will now return a sub-document `indexes`, which lists
  the number of indexes in the `count` sub-attribute, and the total memory
  usage of the indexes in bytes in the `size` sub-attribute.

* added AQL CURRENT_DATABASE() function

  This function returns the current database's name.

* added AQL CURRENT_USER() function

  This function returns the current user from an AQL query. The current user is the
  username that was specified in the `Authorization` HTTP header of the request. If
  authentication is turned off or the query was executed outside a request context,
  the function will return `null`.

* fixed issue #796: Searching with newline chars broken?

  fixed slightly different handling of backslash escape characters in a few
  AQL functions. Now handling of escape sequences should be consistent, and
  searching for newline characters should work the same everywhere

* added OpenSSL version check for configure

  It will report all OpenSSL versions < 1.0.1g as being too old.
  `configure` will only complain about an outdated OpenSSL version but not stop.

* require C++ compiler support (requires g++ 4.8, clang++ 3.4 or Visual Studio 13)

* less string copying returning JSONified documents from ArangoDB, e.g. via
  HTTP GET `/_api/document/<collection>/<document>`

* issue #798: Lower case http headers from arango

  This change allows returning capitalized HTTP headers, e.g.
  `Content-Length` instead of `content-length`.
  The HTTP spec says that headers are case-insensitive, but
  in fact several clients rely on a specific case in response
  headers.
  This change will capitalize HTTP headers if the `X-Arango-Version`
  request header is sent by the client and contains a value of at
  least `20100` (for version 2.1). The default value for the
  compatibility can also be set at server start, using the
  `--server.default-api-compatibility` option.

* simplified usage of `db._createStatement()`

  Previously, the function could not be called with a query string parameter as
  follows:

      db._createStatement(queryString);

  Calling it as above resulted in an error because the function expected an
  object as its parameter. From now on, it's possible to call the function with
  just the query string.

* make ArangoDB not send back a `WWW-Authenticate` header to a client in case the
  client sends the `X-Omit-WWW-Authenticate` HTTP header.

  This is done to prevent browsers from showing their built-in HTTP authentication
  dialog for AJAX requests that require authentication.
  ArangoDB will still return an HTTP 401 (Unauthorized) if the request doesn't
  contain valid credentials, but it will omit the `WWW-Authenticate` header,
  allowing clients to bypass the browser's authentication dialog.

* added REST API method HTTP GET `/_api/job/job-id` to query the status of an
  async job without potentially fetching it from the list of done jobs

* fixed non-intuitive behavior in jobs API: previously, querying the status
  of an async job via the API HTTP PUT `/_api/job/job-id` removed a currently
  executing async job from the list of queryable jobs on the server.
  Now, when querying the result of an async job that is still executing,
  the job is kept in the list of queryable jobs so its result can be fetched
  by a subsequent request.

* use a new data structure for the edge index of an edge collection. This
  improves the performance for the creation of the edge index and in
  particular speeds up removal of edges in graphs. Note however that
  this change might change the order in which edges starting at
  or ending in a vertex are returned. However, this order was never
  guaranteed anyway and it is not sensible to guarantee any particular
  order.

* provide a size hint to edge and hash indexes when initially filling them
  this will lead to less re-allocations when populating these indexes

  this may speed up building indexes when opening an existing collection

* don't requeue identical context methods in V8 threads in case a method is
  already registered

* removed arangod command line option `--database.remove-on-compacted`

* export the sort attribute for graph traversals to the HTTP interface

* add support for arangodump/arangorestore for clusters


v2.0.8 (XXXX-XX-XX)
-------------------

* fixed too-busy iteration over skiplists

  Even when a skiplist query was restricted by a limit clause, the skiplist
  index was queried without the limit. this led to slower-than-necessary
  execution times.

* fixed timeout overflows on 32 bit systems

  this bug has led to problems when select was called with a high timeout
  value (2000+ seconds) on 32bit systems that don't have a forgiving select
  implementation. when the call was made on these systems, select failed
  so no data would be read or sent over the connection

  this might have affected some cluster-internal operations.

* fixed ETCD issues on 32 bit systems

  ETCD was non-functional on 32 bit systems at all. The first call to the
  watch API crashed it. This was because atomic operations worked on data
  structures that were not properly aligned on 32 bit systems.

* fixed issue #848: db.someEdgeCollection.inEdge does not return correct
  value when called the 2nd time after a .save to the edge collection


v2.0.7 (2014-05-05)
-------------------

* issue #839: Foxx Manager missing "unfetch"

* fixed a race condition at startup

  this fixes undefined behavior in case the logger was involved directly at
  startup, before the logger initialization code was called. This should have
  occurred only for code that was executed before the invocation of main(),
  e.g. during ctor calls of statically defined objects.


v2.0.6 (2014-04-22)
-------------------

* fixed issue #835: arangosh doesn't show correct database name



v2.0.5 (2014-04-21)
-------------------

* Fixed a caching problem in IE JS Shell

* added cancelation for async jobs

* upgraded to new gyp for V8

* new Windows installer


v2.0.4 (2014-04-14)
-------------------

* fixed cluster authentication front-end issues for Firefox and IE, there are
  still problems with Chrome


v2.0.3 (2014-04-14)
-------------------

* fixed AQL optimizer bug

* fixed front-end issues

* added password change dialog


v2.0.2 (2014-04-06)
-------------------

* during cluster startup, do not log (somewhat expected) connection errors with
  log level error, but with log level info

* fixed dashboard modals

* fixed connection check for cluster planning front end: firefox does
  not support async:false

* document how to persist a cluster plan in order to relaunch an existing
  cluster later


v2.0.1 (2014-03-31)
-------------------

* make ArangoDB not send back a `WWW-Authenticate` header to a client in case the
  client sends the `X-Omit-WWW-Authenticate` HTTP header.

  This is done to prevent browsers from showing their built-in HTTP authentication
  dialog for AJAX requests that require authentication.
  ArangoDB will still return an HTTP 401 (Unauthorized) if the request doesn't
  contain valid credentials, but it will omit the `WWW-Authenticate` header,
  allowing clients to bypass the browser's authentication dialog.

* fixed isses in arango-dfdb:

  the dfdb was not able to unload certain system collections, so these couldn't be
  inspected with the dfdb sometimes. Additionally, it did not truncate corrupt
  markers from datafiles under some circumstances

* added `changePassword` attribute for users

* fixed non-working "save" button in collection edit view of web interface
  clicking the save button did nothing. one had to press enter in one of the input
  fields to send modified form data

* fixed V8 compile error on MacOS X

* prevent `body length: -9223372036854775808` being logged in development mode for
  some Foxx HTTP responses

* fixed several bugs in web interface dashboard

* fixed issue #783: coffee script not working in manifest file

* fixed issue #783: coffee script not working in manifest file

* fixed issue #781: Cant save current query from AQL editor ui

* bumped version in `X-Arango-Version` compatibility header sent by arangosh and other
  client tools from `1.5` to `2.0`.

* fixed startup options for arango-dfdb, added details option for arango-dfdb

* fixed display of missing error messages and codes in arangosh

* when creating a collection via the web interface, the collection type was always
  "document", regardless of the user's choice


v2.0.0 (2014-03-10)
-------------------

* first 2.0 release


v2.0.0-rc2 (2014-03-07)
-----------------------

* fixed cluster authorization


v2.0.0-rc1 (2014-02-28)
-----------------------

* added sharding :-)

* added collection._dbName attribute to query the name of the database from a collection

  more detailed documentation on the sharding and cluster features can be found in the user
  manual, section **Sharding**

* INCOMPATIBLE CHANGE: using complex values in AQL filter conditions with operators other
  than equality (e.g. >=, >, <=, <) will disable usage of skiplist indexes for filter
  evaluation.

  For example, the following queries will be affected by change:

      FOR doc IN docs FILTER doc.value < { foo: "bar" } RETURN doc
      FOR doc IN docs FILTER doc.value >= [ 1, 2, 3 ] RETURN doc

  The following queries will not be affected by the change:

      FOR doc IN docs FILTER doc.value == 1 RETURN doc
      FOR doc IN docs FILTER doc.value == "foo" RETURN doc
      FOR doc IN docs FILTER doc.value == [ 1, 2, 3 ] RETURN doc
      FOR doc IN docs FILTER doc.value == { foo: "bar" } RETURN doc

* INCOMPATIBLE CHANGE: removed undocumented method `collection.saveOrReplace`

  this feature was never advertised nor documented nor tested.

* INCOMPATIBLE CHANGE: removed undocumented REST API method `/_api/simple/BY-EXAMPLE-HASH`

  this feature was never advertised nor documented nor tested.

* added explicit startup parameter `--server.reuse-address`

  This flag can be used to control whether sockets should be acquired with the SO_REUSEADDR
  flag.

  Regardless of this setting, sockets on Windows are always acquired using the
  SO_EXCLUSIVEADDRUSE flag.

* removed undocumented REST API method GET `/_admin/database-name`

* added user validation API at POST `/_api/user/<username>`

* slightly improved users management API in `/_api/user`:

  Previously, when creating a new user via HTTP POST, the username needed to be
  passed in an attribute `username`. When users were returned via this API,
  the usernames were returned in an attribute named `user`. This was slightly
  confusing and was changed in 2.0 as follows:

  - when adding a user via HTTP POST, the username can be specified in an attribute
  `user`. If this attribute is not used, the API will look into the attribute `username`
  as before and use that value.
  - when users are returned via HTTP GET, the usernames are still returned in an
    attribute `user`.

  This change should be fully downwards-compatible with the previous version of the API.

* added AQL SLICE function to extract slices from lists

* made module loader more node compatible

* the startup option `--javascript.package-path` for arangosh is now deprecated and does
  nothing. Using it will not cause an error, but the option is ignored.

* added coffee script support

* Several UI improvements.

* Exchanged icons in the graphviewer toolbar

* always start networking and HTTP listeners when starting the server (even in
  console mode)

* allow vertex and edge filtering with user-defined functions in TRAVERSAL,
  TRAVERSAL_TREE and SHORTEST_PATH AQL functions:

      // using user-defined AQL functions for edge and vertex filtering
      RETURN TRAVERSAL(friends, friendrelations, "friends/john", "outbound", {
        followEdges: "myfunctions::checkedge",
        filterVertices: "myfunctions::checkvertex"
      })

      // using the following custom filter functions
      var aqlfunctions = require("org/arangodb/aql/functions");
      aqlfunctions.register("myfunctions::checkedge", function (config, vertex, edge, path) {
        return (edge.type !== 'dislikes'); // don't follow these edges
      }, false);

      aqlfunctions.register("myfunctions::checkvertex", function (config, vertex, path) {
        if (vertex.isDeleted || ! vertex.isActive) {
          return [ "prune", "exclude" ]; // exclude these and don't follow them
        }
        return [ ]; // include everything else
      }, false);

* fail if invalid `strategy`, `order` or `itemOrder` attribute values
  are passed to the AQL TRAVERSAL function. Omitting these attributes
  is not considered an error, but specifying an invalid value for any
  of these attributes will make an AQL query fail.

* issue #751: Create database through API should return HTTP status code 201

  By default, the server now returns HTTP 201 (created) when creating a new
  database successfully. To keep compatibility with older ArangoDB versions, the
  startup parameter `--server.default-api-compatibility` can be set to a value
  of `10400` to indicate API compatibility with ArangoDB 1.4. The compatibility
  can also be enforced by setting the `X-Arango-Version` HTTP header in a
  client request to this API on a per-request basis.

* allow direct access from the `db` object to collections whose names start
  with an underscore (e.g. db._users).

  Previously, access to such collections via the `db` object was possible from
  arangosh, but not from arangod (and thus Foxx and actions). The only way
  to access such collections from these places was via the `db._collection(<name>)`
  workaround.

* allow `\n` (as well as `\r\n`) as line terminator in batch requests sent to
  `/_api/batch` HTTP API.

* use `--data-binary` instead of `--data` parameter in generated cURL examples

* issue #703: Also show path of logfile for fm.config()

* issue #675: Dropping a collection used in "graph" module breaks the graph

* added "static" Graph.drop() method for graphs API

* fixed issue #695: arangosh server.password error

* use pretty-printing in `--console` mode by default

* simplified ArangoDB startup options

  Some startup options are now superfluous or their usage is simplified. The
  following options have been changed:

  * `--javascript.modules-path`: this option has been removed. The modules paths
    are determined by arangod and arangosh automatically based on the value of
    `--javascript.startup-directory`.

    If the option is set on startup, it is ignored so startup will not abort with
    an error `unrecognized option`.

  * `--javascript.action-directory`: this option has been removed. The actions
    directory is determined by arangod automatically based on the value of
    `--javascript.startup-directory`.

    If the option is set on startup, it is ignored so startup will not abort with
    an error `unrecognized option`.

  * `--javascript.package-path`: this option is still available but it is not
    required anymore to set the standard package paths (e.g. `js/npm`). arangod
    will automatically use this standard package path regardless of whether it
    was specified via the options.

    It is possible to use this option to add additional package paths to the
    standard value.

  Configuration files included with arangod are adjusted accordingly.

* layout of the graphs tab adapted to better fit with the other tabs

* database selection is moved to the bottom right corner of the web interface

* removed priority queue index type

  this feature was never advertised nor documented nor tested.

* display internal attributes in document source view of web interface

* removed separate shape collections

  When upgrading to ArangoDB 2.0, existing collections will be converted to include
  shapes and attribute markers in the datafiles instead of using separate files for
  shapes.

  When a collection is converted, existing shapes from the SHAPES directory will
  be written to a new datafile in the collection directory, and the SHAPES directory
  will be removed afterwards.

  This saves up to 2 MB of memory and disk space for each collection
  (savings are higher, the less different shapes there are in a collection).
  Additionally, one less file descriptor per opened collection will be used.

  When creating a new collection, the amount of sync calls may be reduced. The same
  may be true for documents with yet-unknown shapes. This may help performance
  in these cases.

* added AQL functions `NTH` and `POSITION`

* added signal handler for arangosh to save last command in more cases

* added extra prompt placeholders for arangosh:
  - `%e`: current endpoint
  - `%u`: current user

* added arangosh option `--javascript.gc-interval` to control amount of
  garbage collection performed by arangosh

* fixed issue #651: Allow addEdge() to take vertex ids in the JS library

* removed command-line option `--log.format`

  In previous versions, this option did not have an effect for most log messages, so
  it got removed.

* removed C++ logger implementation

  Logging inside ArangoDB is now done using the LOG_XXX() macros. The LOGGER_XXX()
  macros are gone.

* added collection status "loading"


v1.4.16 (XXXX-XX-XX)
--------------------

* fixed too eager datafile deletion

  this issue could have caused a crash when the compaction had marked datafiles as obsolete
  and they were removed while "old" temporary query results still pointed to the old datafile
  positions

* fixed issue #826: Replication fails when a collection's configuration changes


v1.4.15 (2014-04-19)
--------------------

* bugfix for AQL query optimizer

  the following type of query was too eagerly optimized, leading to errors in code-generation:

      LET a = (FOR i IN [] RETURN i) LET b = (FOR i IN [] RETURN i) RETURN 1

  the problem occurred when both lists in the subqueries were empty. In this case invalid code
  was generated and the query couldn't be executed.


v1.4.14 (2014-04-05)
--------------------

* fixed race conditions during shape / attribute insertion

  A race condition could have led to spurious `cannot find attribute #xx` or
  `cannot find shape #xx` (where xx is a number) warning messages being logged
  by the server. This happened when a new attribute was inserted and at the same
  time was queried by another thread.

  Also fixed a race condition that may have occurred when a thread tried to
  access the shapes / attributes hash tables while they were resized. In this
  cases, the shape / attribute may have been hashed to a wrong slot.

* fixed a memory barrier / cpu synchronization problem with libev, affecting
  Windows with Visual Studio 2013 (probably earlier versions are affected, too)

  The issue is described in detail here:
  http://lists.schmorp.de/pipermail/libev/2014q1/002318.html


v1.4.13 (2014-03-14)
--------------------

* added diagnostic output for Foxx application upload

* allow dump & restore from ArangoDB 1.4 with an ArangoDB 2.0 server

* allow startup options `temp-path` and `default-language` to be specified from the arangod
  configuration file and not only from the command line

* fixed too eager compaction

  The compaction will now wait for several seconds before trying to re-compact the same
  collection. Additionally, some other limits have been introduced for the compaction.


v1.4.12 (2014-03-05)
--------------------

* fixed display bug in web interface which caused the following problems:
  - documents were displayed in web interface as being empty
  - document attributes view displayed many attributes with content "undefined"
  - document source view displayed many attributes with name "TYPEOF" and value "undefined"
  - an alert popping up in the browser with message "Datatables warning..."

* re-introduced old-style read-write locks to supports Windows versions older than
  Windows 2008R2 and Windows 7. This should re-enable support for Windows Vista and
  Windows 2008.


v1.4.11 (2014-02-27)
--------------------

* added SHORTEST_PATH AQL function

  this calculates the shortest paths between two vertices, using the Dijkstra
  algorithm, employing a min-heap

  By default, ArangoDB does not know the distance between any two vertices and
  will use a default distance of 1. A custom distance function can be registered
  as an AQL user function to make the distance calculation use any document
  attributes or custom logic:

      RETURN SHORTEST_PATH(cities, motorways, "cities/CGN", "cities/MUC", "outbound", {
        paths: true,
        distance: "myfunctions::citydistance"
      })

      // using the following custom distance function
      var aqlfunctions = require("org/arangodb/aql/functions");
      aqlfunctions.register("myfunctions::distance", function (config, vertex1, vertex2, edge) {
        return Math.sqrt(Math.pow(vertex1.x - vertex2.x) + Math.pow(vertex1.y - vertex2.y));
      }, false);

* fixed bug in Graph.pathTo function

* fixed small memleak in AQL optimizer

* fixed access to potentially uninitialized variable when collection had a cap constraint


v1.4.10 (2014-02-21)
--------------------

* fixed graph constructor to allow graph with some parameter to be used

* added node.js "events" and "stream"

* updated npm packages

* added loading of .json file

* Fixed http return code in graph api with waitForSync parameter.

* Fixed documentation in graph, simple and index api.

* removed 2 tests due to change in ruby library.

* issue #756: set access-control-expose-headers on CORS response

  the following headers are now whitelisted by ArangoDB in CORS responses:
  - etag
  - content-encoding
  - content-length
  - location
  - server
  - x-arango-errors
  - x-arango-async-id


v1.4.9 (2014-02-07)
-------------------

* return a document's current etag in response header for HTTP HEAD requests on
  documents that return an HTTP 412 (precondition failed) error. This allows
  retrieving the document's current revision easily.

* added AQL function `SKIPLIST` to directly access skiplist indexes from AQL

  This is a shortcut method to use a skiplist index for retrieving specific documents in
  indexed order. The function capability is rather limited, but it may be used
  for several cases to speed up queries. The documents are returned in index order if
  only one condition is used.

      /* return all documents with mycollection.created > 12345678 */
      FOR doc IN SKIPLIST(mycollection, { created: [[ '>', 12345678 ]] })
        RETURN doc

      /* return first document with mycollection.created > 12345678 */
      FOR doc IN SKIPLIST(mycollection, { created: [[ '>', 12345678 ]] }, 0, 1)
        RETURN doc

      /* return all documents with mycollection.created between 12345678 and 123456790 */
      FOR doc IN SKIPLIST(mycollection, { created: [[ '>', 12345678 ], [ '<=', 123456790 ]] })
        RETURN doc

      /* return all documents with mycollection.a equal 1 and .b equal 2 */
      FOR doc IN SKIPLIST(mycollection, { a: [[ '==', 1 ]], b: [[ '==', 2 ]] })
        RETURN doc

  The function requires a skiplist index with the exact same attributes to
  be present on the specified collection. All attributes present in the skiplist
  index must be specified in the conditions specified for the `SKIPLIST` function.
  Attribute declaration order is important, too: attributes must be specified in the
  same order in the condition as they have been declared in the skiplist index.

* added command-line option `--server.disable-authentication-unix-sockets`

  with this option, authentication can be disabled for all requests coming
  in via UNIX domain sockets, enabling clients located on the same host as
  the ArangoDB server to connect without authentication.
  Other connections (e.g. TCP/IP) are not affected by this option.

  The default value for this option is `false`.
  Note: this option is only supported on platforms that support Unix domain
  sockets.

* call global arangod instance destructor on shutdown

* issue #755: TRAVERSAL does not use strategy, order and itemOrder options

  these options were not honored when configuring a traversal via the AQL
  TRAVERSAL function. Now, these options are used if specified.

* allow vertex and edge filtering with user-defined functions in TRAVERSAL,
  TRAVERSAL_TREE and SHORTEST_PATH AQL functions:

      // using user-defined AQL functions for edge and vertex filtering
      RETURN TRAVERSAL(friends, friendrelations, "friends/john", "outbound", {
        followEdges: "myfunctions::checkedge",
        filterVertices: "myfunctions::checkvertex"
      })

      // using the following custom filter functions
      var aqlfunctions = require("org/arangodb/aql/functions");
      aqlfunctions.register("myfunctions::checkedge", function (config, vertex, edge, path) {
        return (edge.type !== 'dislikes'); // don't follow these edges
      }, false);

      aqlfunctions.register("myfunctions::checkvertex", function (config, vertex, path) {
        if (vertex.isDeleted || ! vertex.isActive) {
          return [ "prune", "exclude" ]; // exclude these and don't follow them
        }
        return [ ]; // include everything else
      }, false);

* issue #748: add vertex filtering to AQL's TRAVERSAL[_TREE]() function


v1.4.8 (2014-01-31)
-------------------

* install foxx apps in the web interface

* fixed a segfault in the import API


v1.4.7 (2014-01-23)
-------------------

* issue #744: Add usage example arangoimp from Command line

* issue #738: added __dirname, __filename pseudo-globals. Fixes #733. (@by pluma)

* mount all Foxx applications in system apps directory on startup


v1.4.6 (2014-01-20)
-------------------

* issue #736: AQL function to parse collection and key from document handle

* added fm.rescan() method for Foxx-Manager

* fixed issue #734: foxx cookie and route problem

* added method `fm.configJson` for arangosh

* include `startupPath` in result of API `/_api/foxx/config`


v1.4.5 (2014-01-15)
-------------------

* fixed issue #726: Alternate Windows Install Method

* fixed issue #716: dpkg -P doesn't remove everything

* fixed bugs in description of HTTP API `_api/index`

* fixed issue #732: Rest API GET revision number

* added missing documentation for several methods in HTTP API `/_api/edge/...`

* fixed typos in description of HTTP API `_api/document`

* defer evaluation of AQL subqueries and logical operators (lazy evaluation)

* Updated font in WebFrontend, it now contains a version that renders properly on Windows

* generally allow function return values as call parameters to AQL functions

* fixed potential deadlock in global context method execution

* added override file "arangod.conf.local" (and co)


v1.4.4 (2013-12-24)
-------------------

* uid and gid are now set in the scripts, there is no longer a separate config file for
  arangod when started from a script

* foxx-manager is now an alias for arangosh

* arango-dfdb is now an alias for arangod, moved from bin to sbin

* changed from readline to linenoise for Windows

* added --install-service and --uninstall-service for Windows

* removed --daemon and --supervisor for Windows

* arangosh and arangod now uses the config-file which maps the binary name, i. e. if you
  rename arangosh to foxx-manager it will use the config file foxx-manager.conf

* fixed lock file for Windows

* fixed issue #711, #687: foxx-manager throws internal errors

* added `--server.ssl-protocol` option for client tools
  this allows connecting from arangosh, arangoimp, arangoimp etc. to an ArangoDB
  server that uses a non-default value for `--server.ssl-protocol`. The default
  value for the SSL protocol is 4 (TLSv1). If the server is configured to use a
  different protocol, it was not possible to connect to it with the client tools.

* added more detailed request statistics

  This adds the number of async-executed HTTP requests plus the number of HTTP
  requests per individual HTTP method type.

* added `--force` option for arangorestore
  this option allows continuing a restore operation even if the server reports errors
  in the middle of the restore operation

* better error reporting for arangorestore
  in case the server returned an HTTP error, arangorestore previously reported this
  error as `internal error` without any details only. Now server-side errors are
  reported by arangorestore with the server's error message

* include more system collections in dumps produced by arangodump
  previously some system collections were intentionally excluded from dumps, even if the
  dump was run with `--include-system-collections`. for example, the collections `_aal`,
  `_modules`, `_routing`, and `_users` were excluded. This makes sense in a replication
  context but not always in a dump context.
  When specifying `--include-system-collections`, arangodump will now include the above-
  mentioned collections in the dump, too. Some other system collections are still excluded
  even when the dump is run with `--include-system-collections`, for example `_replication`
  and `_trx`.

* fixed issue #701: ArangoStatement undefined in arangosh

* fixed typos in configuration files


v1.4.3 (2013-11-25)
-------------------

* fixed a segfault in the AQL optimizer, occurring when a constant non-list value was
  used on the right-hand side of an IN operator that had a collection attribute on the
  left-hand side

* issue #662:

  Fixed access violation errors (crashes) in the Windows version, occurring under some
  circumstances when accessing databases with multiple clients in parallel

* fixed issue #681: Problem with ArchLinux PKGBUILD configuration


v1.4.2 (2013-11-20)
-------------------

* fixed issue #669: Tiny documentation update

* ported Windows version to use native Windows API SRWLocks (slim read-write locks)
  and condition variables instead of homemade versions

  MSDN states the following about the compatibility of SRWLocks and Condition Variables:

      Minimum supported client:
      Windows Server 2008 [desktop apps | Windows Store apps]

      Minimum supported server:
      Windows Vista [desktop apps | Windows Store apps]

* fixed issue #662: ArangoDB on Windows hanging

  This fixes a deadlock issue that occurred on Windows when documents were written to
  a collection at the same time when some other thread tried to drop the collection.

* fixed file-based logging in Windows

  the logger complained on startup if the specified log file already existed

* fixed startup of server in daemon mode (`--daemon` startup option)

* fixed a segfault in the AQL optimizer

* issue #671: Method graph.measurement does not exist

* changed Windows condition variable implementation to use Windows native
  condition variables

  This is an attempt to fix spurious Windows hangs as described in issue #662.

* added documentation for JavaScript traversals

* added --code-page command-line option for Windows version of arangosh

* fixed a problem when creating edges via the web interface.

  The problem only occurred if a collection was created with type "document
  collection" via the web interface, and afterwards was dropped and re-created
  with type "edge collection". If the web interface page was not reloaded,
  the old collection type (document) was cached, making the subsequent creation
  of edges into the (seeming-to-be-document) collection fail.

  The fix is to not cache the collection type in the web interface. Users of
  an older version of the web interface can reload the collections page if they
  are affected.

* fixed a caching problem in arangosh: if a collection was created using the web
  interface, and then removed via arangosh, arangosh did not actually drop the
  collection due to caching.

  Because the `drop` operation was not carried out, this caused misleading error
  messages when trying to re-create the collection (e.g. `cannot create collection:
  duplicate name`).

* fixed ALT-introduced characters for arangosh console input on Windows

  The Windows readline port was not able to handle characters that are built
  using CTRL or ALT keys. Regular characters entered using the CTRL or ALT keys
  were silently swallowed and not passed to the terminal input handler.

  This did not seem to cause problems for the US keyboard layout, but was a
  severe issue for keyboard layouts that require the ALT (or ALT-GR) key to
  construct characters. For example, entering the character `{` with a German
  keyboard layout requires pressing ALT-GR + 9.

* fixed issue #665: Hash/skiplist combo madness bit my ass

  this fixes a problem with missing/non-deterministic rollbacks of inserts in
  case of a unique constraint violation into a collection with multiple secondary
  indexes (with at least one of them unique)

* fixed issue #664: ArangoDB installer on Windows requires drive c:

* partly fixed issue #662: ArangoDB on Windows hanging

  This fixes dropping databases on Windows. In previous 1.4 versions on Windows,
  one shape collection file was not unloaded and removed when dropping a database,
  leaving one directory and one shape collection file in the otherwise-dropped
  database directory.

* fixed issue #660: updated documentation on indexes


v1.4.1 (2013-11-08)
-------------------

* performance improvements for skip-list deletes


v1.4.1-rc1 (2013-11-07)
-----------------------

* fixed issue #635: Web-Interface should have a "Databases" Menu for Management

* fixed issue #624: Web-Interface is missing a Database selector

* fixed segfault in bitarray query

* fixed issue #656: Cannot create unique index through web interface

* fixed issue #654: bitarray index makes server down

* fixed issue #653: Slow query

* fixed issue #650: Randomness of any() should be improved

* made AQL `DOCUMENT()` function polymorphic and work with just one parameter.

  This allows using the `DOCUMENT` function like this:

      DOCUMENT('users/john')
      DOCUMENT([ 'users/john', 'users/amy' ])

  in addition to the existing use cases:

      DOCUMENT(users, 'users/john')
      DOCUMENT(users, 'john')
      DOCUMENT(users, [ 'users/john' ])
      DOCUMENT(users, [ 'users/john', 'users/amy' ])
      DOCUMENT(users, [ 'john', 'amy' ])

* simplified usage of ArangoDB batch API

  It is not necessary anymore to send the batch boundary in the HTTP `Content-Type`
  header. Previously, the batch API expected the client to send a Content-Type header
  of`multipart/form-data; boundary=<some boundary value>`. This is still supported in
  ArangoDB 2.0, but clients can now also omit this header. If the header is not
  present in a client request, ArangoDB will ignore the request content type and
  read the MIME boundary from the beginning of the request body.

  This also allows using the batch API with the Swagger "Try it out" feature (which is
  not too good at sending a different or even dynamic content-type request header).

* added API method GET `/_api/database/user`

  This returns the list of databases a specific user can see without changing the
  username/passwd.

* issue #424: Documentation about IDs needs to be upgraded


v1.4.0 (2013-10-29)
-------------------

* fixed issue #648: /batch API is missing from Web Interface API Documentation (Swagger)

* fixed issue #647: Icon tooltips missing

* fixed issue #646: index creation in web interface

* fixed issue #645: Allow jumping from edge to linked vertices

* merged PR for issue #643: Some minor corrections and a link to "Downloads"

* fixed issue #642: Completion of error handling

* fixed issue #639: compiling v1.4 on maverick produces warnings on -Wstrict-null-sentinel

* fixed issue #634: Web interface bug: Escape does not always propagate

* fixed issue #620: added startup option `--server.default-api-compatibility`

  This adds the following changes to the ArangoDB server and clients:
  - the server provides a new startup option `--server.default-api-compatibility`.
    This option can be used to determine the compatibility of (some) server API
    return values. The value for this parameter is a server version number,
    calculated as follows: `10000 * major + 100 * minor` (e.g. `10400` for ArangoDB
    1.3). The default value is `10400` (1.4), the minimum allowed value is `10300`
    (1.3).

    When setting this option to a value lower than the current server version,
    the server might respond with old-style results to "old" clients, increasing
    compatibility with "old" (non-up-to-date) clients.

  - the server will on each incoming request check for an HTTP header
    `x-arango-version`. Clients can optionally set this header to the API
    version number they support. For example, if a client sends the HTTP header
    `x-arango-version: 10300`, the server will pick this up and might send ArangoDB
    1.3-style responses in some situations.

    Setting either the startup parameter or using the HTTP header (or both) allows
    running "old" clients with newer versions of ArangoDB, without having to adjust
    the clients too much.

  - the `location` headers returned by the server for the APIs `/_api/document/...`
    and `/_api/collection/...` will have different values depending on the used API
    version. If the API compatibility is `10300`, the `location` headers returned
    will look like this:

        location: /_api/document/....

    whereas when an API compatibility of `10400` or higher is used, the `location`
    headers will look like this:

        location: /_db/<database name>/_api/document/...

  Please note that even in the presence of this, old API versions still may not
  be supported forever by the server.

* fixed issue #643: Some minor corrections and a link to "Downloads" by @frankmayer

* started issue #642: Completion of error handling

* fixed issue #639: compiling v1.4 on maverick produces warnings on
  -Wstrict-null-sentinel

* fixed issue #621: Standard Config needs to be fixed

* added function to manage indexes (web interface)

* improved server shutdown time by signaling shutdown to applicationserver,
  logging, cleanup and compactor threads

* added foxx-manager `replace` command

* added foxx-manager `installed` command (a more intuitive alias for `list`)

* fixed issue #617: Swagger API is missing '/_api/version'

* fixed issue #615: Swagger API: Some commands have no parameter entry forms

* fixed issue #614: API : Typo in : Request URL /_api/database/current

* fixed issue #609: Graph viz tool - different background color

* fixed issue #608: arangosh config files - eventually missing in the manual

* fixed issue #607: Admin interface: no core documentation

* fixed issue #603: Aardvark Foxx App Manager

* fixed a bug in type-mapping between AQL user functions and the AQL layer

  The bug caused errors like the following when working with collection documents
  in an AQL user function:

      TypeError: Cannot assign to read only property '_id' of #<ShapedJson>

* create less system collections when creating a new database

  This is achieved by deferring collection creation until the collections are actually
  needed by ArangoDB. The following collections are affected by the change:
  - `_fishbowl`
  - `_structures`


v1.4.0-beta2 (2013-10-14)
-------------------------

* fixed compaction on Windows

  The compaction on Windows did not ftruncate the cleaned datafiles to a smaller size.
  This has been fixed so not only the content of the files is cleaned but also files
  are re-created with potentially smaller sizes.

* only the following system collections will be excluded from replication from now on:
  - `_replication`
  - `_trx`
  - `_users`
  - `_aal`
  - `_fishbowl`
  - `_modules`
  - `_routing`

  Especially the following system collections will now be included in replication:
  - `_aqlfunctions`
  - `_graphs`

  In previous versions of ArangoDB, all system collections were excluded from the
  replication.

  The change also caused a change in the replication logger and applier:
  in previous versions of ArangoDB, only a collection's id was logged for an operation.
  This has not caused problems for non-system collections but for system collections
  there ids might differ. In addition to a collection id ArangoDB will now also log the
  name of a collection for each replication event.

  The replication applier will now look for the collection name attribute in logged
  events preferably.

* added database selection to arango-dfdb

* provide foxx-manager, arangodump, and arangorestore in Windows build

* ArangoDB 1.4 will refuse to start if option `--javascript.app-path` is not set.

* added startup option `--server.allow-method-override`

  This option can be set to allow overriding the HTTP request method in a request using
  one of the following custom headers:

  - x-http-method-override
  - x-http-method
  - x-method-override

  This allows bypassing proxies and tools that would otherwise just let certain types of
  requests pass. Enabling this option may impose a security risk, so it should only be
  used in very controlled environments.

  The default value for this option is `false` (no method overriding allowed).

* added "details" URL parameter for bulk import API

  Setting the `details` URL parameter to `true` in a call to POST `/_api/import` will make
  the import return details about non-imported documents in the `details` attribute. If
  `details` is `false` or omitted, no `details` attribute will be present in the response.
  This is the same behavior that previous ArangoDB versions exposed.

* added "complete" option for bulk import API

  Setting the `complete` URL parameter to `true` in a call to POST `/_api/import` will make
  the import completely fail if at least one of documents cannot be imported successfully.

  It defaults to `false`, which will make ArangoDB continue importing the other documents
  from the import even if some documents cannot be imported. This is the same behavior that
  previous ArangoDB versions exposed.

* added missing swagger documentation for `/_api/log`

* calling `/_api/logs` (or `/_admin/logs`) is only permitted from the `_system` database now.

  Calling this API method for/from other database will result in an HTTP 400.

' ported fix from https://github.com/novus/nvd3/commit/0894152def263b8dee60192f75f66700cea532cc

  This prevents JavaScript errors from occurring in Chrome when in the admin interface,
  section "Dashboard".

* show current database name in web interface (bottom right corner)

* added missing documentation for /_api/import in swagger API docs

* allow specification of database name for replication sync command replication applier

  This allows syncing from a master database with a different name than the slave database.

* issue #601: Show DB in prompt

  arangosh now displays the database name as part of the prompt by default.

  Can change the prompt by using the `--prompt` option, e.g.

      > arangosh --prompt "my db is named \"%d\"> "


v1.4.0-beta1 (2013-10-01)
-------------------------

* make the Foxx manager use per-database app directories

  Each database now has its own subdirectory for Foxx applications. Each database
  can thus use different Foxx applications if required. A Foxx app for a specific
  database resides in `<app-path>/databases/<database-name>/<app-name>`.

  System apps are shared between all databases. They reside in `<app-path>/system/<app-name>`.

* only trigger an engine reset in development mode for URLs starting with `/dev/`

  This prevents ArangoDB from reloading all Foxx applications when it is not
  actually necessary.

* changed error code from 10 (bad parameter) to 1232 (invalid key generator) for
  errors that are due to an invalid key generator specification when creating a new
  collection

* automatic detection of content-type / mime-type for Foxx assets based on filenames,
  added possibility to override auto detection

* added endpoint management API at `/_api/endpoint`

* changed HTTP return code of PUT `/_api/cursor` from 400 to 404 in case a
  non-existing cursor is referred to

* issue #360: added support for asynchronous requests

  Incoming HTTP requests with the headers `x-arango-async: true` or
  `x-arango-async: store` will be answered by the server instantly with a generic
  HTTP 202 (Accepted) response.

  The actual requests will be queued and processed by the server asynchronously,
  allowing the client to continue sending other requests without waiting for the
  server to process the actually requested operation.

  The exact point in time when a queued request is executed is undefined. If an
  error occurs during execution of an asynchronous request, the client will not
  be notified by the server.

  The maximum size of the asynchronous task queue can be controlled using the new
  option `--scheduler.maximal-queue-size`. If the queue contains this many number of
  tasks and a new asynchronous request comes in, the server will reject it with an
  HTTP 500 (internal server error) response.

  Results of incoming requests marked with header `x-arango-async: true` will be
  discarded by the server immediately. Clients have no way of accessing the result
  of such asynchronously executed request. This is just _fire and forget_.

  To later retrieve the result of an asynchronously executed request, clients can
  mark a request with the header `x-arango-async: keep`. This makes the server
  store the result of the request in memory until explicitly fetched by a client
  via the `/_api/job` API. The `/_api/job` API also provides methods for basic
  inspection of which pending or already finished requests there are on the server,
  plus ways for garbage collecting unneeded results.

* Added new option `--scheduler.maximal-queue-size`.

* issue #590: Manifest Lint

* added data dump and restore tools, arangodump and arangorestore.

  arangodump can be used to create a logical dump of an ArangoDB database, or
  just dedicated collections. It can be used to dump both a collection's structure
  (properties and indexes) and data (documents).

  arangorestore can be used to restore data from a dump created with arangodump.
  arangorestore currently does not re-create any indexes, and doesn't yet handle
  referenced documents in edges properly when doing just partial restores.
  This will be fixed until 1.4 stable.

* introduced `--server.database` option for arangosh, arangoimp, and arangob.

  The option allows these client tools to use a certain database for their actions.
  In arangosh, the current database can be switched at any time using the command

      db._useDatabase(<name>);

  When no database is specified, all client tools will assume they should use the
  default database `_system`. This is done for downwards-compatibility reasons.

* added basic multi database support (alpha)

  New databases can be created using the REST API POST `/_api/database` and the
  shell command `db._createDatabase(<name>)`.

  The default database in ArangoDB is called `_system`. This database is always
  present and cannot be deleted by the user. When an older version of ArangoDB is
  upgraded to 1.4, the previously only database will automatically become the
  `_system` database.

  New databases can be created with the above commands, and can be deleted with the
  REST API DELETE `/_api/database/<name>` or the shell command `db._dropDatabase(<name>);`.

  Deleting databases is still unstable in ArangoDB 1.4 alpha and might crash the
  server. This will be fixed until 1.4 stable.

  To access a specific database via the HTTP REST API, the `/_db/<name>/` prefix
  can be used in all URLs. ArangoDB will check if an incoming request starts with
  this prefix, and will automatically pick the database name from it. If the prefix
  is not there, ArangoDB will assume the request is made for the default database
  (`_system`). This is done for downwards-compatibility reasons.

  That means, the following URL pathnames are logically identical:

      /_api/document/mycollection/1234
      /_db/_system/document/mycollection/1234

  To access a different database (e.g. `test`), the URL pathname would look like this:

      /_db/test/document/mycollection/1234

  New databases can also be created and existing databases can only be dropped from
  within the default database (`_system`). It is not possible to drop the `_system`
  database itself.

  Cross-database operations are unintended and unsupported. The intention of the
  multi-database feature is to have the possibility to have a few databases managed
  by ArangoDB in parallel, but to only access one database at a time from a connection
  or a request.

  When accessing the web interface via the URL pathname `/_admin/html/` or `/_admin/aardvark`,
  the web interface for the default database (`_system`) will be displayed.
  To access the web interface for a different database, the database name can be
  put into the URLs as a prefix, e.g. `/_db/test/_admin/html` or
  `/_db/test/_admin/aardvark`.

  All internal request handlers and also all user-defined request handlers and actions
  (including Foxx) will only get to see the unprefixed URL pathnames (i.e. excluding
  any database name prefix). This is to ensure downwards-compatibility.

  To access the name of the requested database from any action (including Foxx), use
  use `req.database`.

  For example, when calling the URL `/myapp/myaction`, the content of `req.database`
  will be `_system` (the default database because no database got specified) and the
  content of `req.url` will be `/myapp/myaction`.

  When calling the URL `/_db/test/myapp/myaction`, the content of `req.database` will be
  `test`, and the content of `req.url` will still be `/myapp/myaction`.

* Foxx now excludes files starting with . (dot) when bundling assets

  This mitigates problems with editor swap files etc.

* made the web interface a Foxx application

  This change caused the files for the web interface to be moved from `html/admin` to
  `js/apps/aardvark` in the file system.

  The base URL for the admin interface changed from `_admin/html/index.html` to
  `_admin/aardvark/index.html`.

  The "old" redirection to `_admin/html/index.html` will now produce a 404 error.

  When starting ArangoDB with the `--upgrade` option, this will automatically be remedied
  by putting in a redirection from `/` to `/_admin/aardvark/index.html`, and from
  `/_admin/html/index.html` to `/_admin/aardvark/index.html`.

  This also obsoletes the following configuration (command-line) options:
  - `--server.admin-directory`
  - `--server.disable-admin-interface`

  when using these now obsolete options when the server is started, no error is produced
  for downwards-compatibility.

* changed User-Agent value sent by arangoimp, arangosh, and arangod from "VOC-Agent" to
  "ArangoDB"

* changed journal file creation behavior as follows:

  Previously, a journal file for a collection was always created when a collection was
  created. When a journal filled up and became full, the current journal was made a
  datafile, and a new (empty) journal was created automatically. There weren't many
  intended situations when a collection did not have at least one journal.

  This is changed now as follows:
  - when a collection is created, no journal file will be created automatically
  - when there is a write into a collection without a journal, the journal will be
    created lazily
  - when there is a write into a collection with a full journal, a new journal will
    be created automatically

  From the end user perspective, nothing should have changed, except that there is now
  less disk usage for empty collections. Disk usage of infrequently updated collections
  might also be reduced significantly by running the `rotate()` method of a collection,
  and not writing into a collection subsequently.

* added method `collection.rotate()`

  This allows premature rotation of a collection's current journal file into a (read-only)
  datafile. The purpose of using `rotate()` is to prematurely allow compaction (which is
  performed on datafiles only) on data, even if the journal was not filled up completely.

  Using `rotate()` may make sense in the following scenario:

      c = db._create("test");
      for (i = 0; i < 1000; ++i) {
        c.save(...); // insert lots of data here
      }

      ...
      c.truncate(); // collection is now empty
      // only data in datafiles will be compacted by following compaction runs
      // all data in the current journal would not be compacted

      // calling rotate will make the current journal a datafile, and thus make it
      // eligible for compaction
      c.rotate();

  Using `rotate()` may also be useful when data in a collection is known to not change
  in the immediate future. After having completed all write operations on a collection,
  performing a `rotate()` will reduce the size of the current journal to the actually
  required size (remember that journals are pre-allocated with a specific size) before
  making the journal a datafile. Thus `rotate()` may cause disk space savings, even if
  the datafiles does not qualify for compaction after rotation.

  Note: rotating the journal is asynchronous, so that the actual rotation may be executed
  after `rotate()` returns to the caller.

* changed compaction to merge small datafiles together (up to 3 datafiles are merged in
  a compaction run)

  In the regular case, this should leave less small datafiles stay around on disk and allow
  using less file descriptors in total.

* added AQL MINUS function

* added AQL UNION_DISTINCT function (more efficient than combination of `UNIQUE(UNION())`)

* updated mruby to 2013-08-22

* issue #587: Add db._create() in help for startup arangosh

* issue #586: Share a link on installation instructions in the User Manual

* issue #585: Bison 2.4 missing on Mac for custom build

* issue #584: Web interface images broken in devel

* issue #583: Small documentation update

* issue #581: Parameter binding for attributes

* issue #580: Small improvements (by @guidoreina)

* issue #577: Missing documentation for collection figures in implementor manual

* issue #576: Get disk usage for collections and graphs

  This extends the result of the REST API for /_api/collection/figures with
  the attributes `compactors.count`, `compactors.fileSize`, `shapefiles.count`,
  and `shapefiles.fileSize`.

* issue #575: installing devel version on mac (low prio)

* issue #574: Documentation (POST /_admin/routing/reload)

* issue #558: HTTP cursors, allow count to ignore LIMIT


v1.4.0-alpha1 (2013-08-02)
--------------------------

* added replication. check online manual for details.

* added server startup options `--server.disable-replication-logger` and
  `--server.disable-replication-applier`

* removed action deployment tool, this now handled with Foxx and its manager or
  by kaerus node utility

* fixed a server crash when using byExample / firstExample inside a transaction
  and the collection contained a usable hash/skiplist index for the example

* defineHttp now only expects a single context

* added collection detail dialog (web interface)

  Shows collection properties, figures (datafiles, journals, attributes, etc.)
  and indexes.

* added documents filter (web interface)

  Allows searching for documents based on attribute values. One or many filter
  conditions can be defined, using comparison operators such as '==', '<=', etc.

* improved AQL editor (web interface)

  Editor supports keyboard shortcuts (Submit, Undo, Redo, Select).
  Editor allows saving and reusing of user-defined queries.
  Added example queries to AQL editor.
  Added comment button.

* added document import (web interface)

  Allows upload of JSON-data from files. Files must have an extension of .json.

* added dashboard (web interface)

  Shows the status of replication and multiple system charts, e.g.
  Virtual Memory Size, Request Time, HTTP Connections etc.

* added API method `/_api/graph` to query all graphs with all properties.

* added example queries in web interface AQL editor

* added arango.reconnect(<host>) method for arangosh to dynamically switch server or
  user name

* added AQL range operator `..`

  The `..` operator can be used to easily iterate over a sequence of numeric
  values. It will produce a list of values in the defined range, with both bounding
  values included.

  Example:

      2010..2013

  will produce the following result:

      [ 2010, 2011, 2012, 2013 ]

* added AQL RANGE function

* added collection.first(count) and collection.last(count) document access functions

  These functions allow accessing the first or last n documents in a collection. The order
  is determined by document insertion/update time.

* added AQL INTERSECTION function

* INCOMPATIBLE CHANGE: changed AQL user function namespace resolution operator from `:` to `::`

  AQL user-defined functions were introduced in ArangoDB 1.3, and the namespace resolution
  operator for them was the single colon (`:`). A function call looked like this:

      RETURN mygroup:myfunc()

  The single colon caused an ambiguity in the AQL grammar, making it indistinguishable from
  named attributes or the ternary operator in some cases, e.g.

      { mygroup:myfunc ? mygroup:myfunc }

  The change of the namespace resolution operator from `:` to `::` fixes this ambiguity.

  Existing user functions in the database will be automatically fixed when starting ArangoDB
  1.4 with the `--upgrade` option. However, queries using user-defined functions need to be
  adjusted on the client side to use the new operator.

* allow multiple AQL LET declarations separated by comma, e.g.
  LET a = 1, b = 2, c = 3

* more useful AQL error messages

  The error position (line/column) is more clearly indicated for parse errors.
  Additionally, if a query references a collection that cannot be found, the error
  message will give a hint on the collection name

* changed return value for AQL `DOCUMENT` function in case document is not found

  Previously, when the AQL `DOCUMENT` function was called with the id of a document and
  the document could not be found, it returned `undefined`. This value is not part of the
  JSON type system and this has caused some problems.
  Starting with ArangoDB 1.4, the `DOCUMENT` function will return `null` if the document
  looked for cannot be found.

  In case the function is called with a list of documents, it will continue to return all
  found documents, and will not return `null` for non-found documents. This has not changed.

* added single line comments for AQL

  Single line comments can be started with a double forward slash: `//`.
  They end at the end of the line, or the end of the query string, whichever is first.

* fixed documentation issues #567, #568, #571.

* added collection.checksum(<withData>) method to calculate CRC checksums for
  collections

  This can be used to
  - check if data in a collection has changed
  - compare the contents of two collections on different ArangoDB instances

* issue #565: add description line to aal.listAvailable()

* fixed several out-of-memory situations when double freeing or invalid memory
  accesses could happen

* less msyncing during the creation of collections

  This is achieved by not syncing the initial (standard) markers in shapes collections.
  After all standard markers are written, the shapes collection will get synced.

* renamed command-line option `--log.filter` to `--log.source-filter` to avoid
  misunderstandings

* introduced new command-line option `--log.content-filter` to optionally restrict
  logging to just specific log messages (containing the filter string, case-sensitive).

  For example, to filter on just log entries which contain `ArangoDB`, use:

      --log.content-filter "ArangoDB"

* added optional command-line option `--log.requests-file` to log incoming HTTP
  requests to a file.

  When used, all HTTP requests will be logged to the specified file, containing the
  client IP address, HTTP method, requests URL, HTTP response code, and size of the
  response body.

* added a signal handler for SIGUSR1 signal:

  when ArangoDB receives this signal, it will respond all further incoming requests
  with an HTTP 503 (Service Unavailable) error. This will be the case until another
  SIGUSR1 signal is caught. This will make ArangoDB start serving requests regularly
  again. Note: this is not implemented on Windows.

* limited maximum request URI length to 16384 bytes:

  Incoming requests with longer request URIs will be responded to with an HTTP
  414 (Request-URI Too Long) error.

* require version 1.0 or 1.1 in HTTP version signature of requests sent by clients:

  Clients sending requests with a non-HTTP 1.0 or non-HTTP 1.1 version number will
  be served with an HTTP 505 (HTTP Version Not Supported) error.

* updated manual on indexes:

  using system attributes such as `_id`, `_key`, `_from`, `_to`, `_rev` in indexes is
  disallowed and will be rejected by the server. This was the case since ArangoDB 1.3,
  but was not properly documented.

* issue #563: can aal become a default object?

  aal is now a prefab object in arangosh

* prevent certain system collections from being renamed, dropped, or even unloaded.

  Which restrictions there are for which system collections may vary from release to
  release, but users should in general not try to modify system collections directly
  anyway.

  Note: there are no such restrictions for user-created collections.

* issue #559: added Foxx documentation to user manual

* added server startup option `--server.authenticate-system-only`. This option can be
  used to restrict the need for HTTP authentication to internal functionality and APIs,
  such as `/_api/*` and `/_admin/*`.
  Setting this option to `true` will thus force authentication for the ArangoDB APIs
  and the web interface, but allow unauthenticated requests for other URLs (including
  user defined actions and Foxx applications).
  The default value of this option is `false`, meaning that if authentication is turned
  on, authentication is still required for *all* incoming requests. Only by setting the
  option to `true` this restriction is lifted and authentication becomes required for
  URLs starting with `/_` only.

  Please note that authentication still needs to be enabled regularly by setting the
  `--server.disable-authentication` parameter to `false`. Otherwise no authentication
  will be required for any URLs as before.

* protect collections against unloading when there are still document barriers around.

* extended cap constraints to optionally limit the active data size in a collection to
  a specific number of bytes.

  The arguments for creating a cap constraint are now:
  `collection.ensureCapConstraint(<count>, <byteSize>);`

  It is supported to specify just a count as in ArangoDB 1.3 and before, to specify
  just a fileSize, or both. The first met constraint will trigger the automated
  document removal.

* added `db._exists(doc)` and `collection.exists(doc)` for easy document existence checks

* added API `/_api/current-database` to retrieve information about the database the
  client is currently connected to (note: the API `/_api/current-database` has been
  removed in the meantime. The functionality is accessible via `/_api/database/current`
  now).

* ensure a proper order of tick values in datafiles/journals/compactors.
  any new files written will have the _tick values of their markers in order. for
  older files, there are edge cases at the beginning and end of the datafiles when
  _tick values are not properly in order.

* prevent caching of static pages in PathHandler.
  whenever a static page is requested that is served by the general PathHandler, the
  server will respond to HTTP GET requests with a "Cache-Control: max-age=86400" header.

* added "doCompact" attribute when creating collections and to collection.properties().
  The attribute controls whether collection datafiles are compacted.

* changed the HTTP return code from 400 to 404 for some cases when there is a referral
  to a non-existing collection or document.

* introduced error code 1909 `too many iterations` that is thrown when graph traversals
  hit the `maxIterations` threshold.

* optionally limit traversals to a certain number of iterations
  the limitation can be achieved via the traversal API by setting the `maxIterations`
  attribute, and also via the AQL `TRAVERSAL` and `TRAVERSAL_TREE` functions by setting
  the same attribute. If traversals are not limited by the end user, a server-defined
  limit for `maxIterations` may be used to prevent server-side traversals from running
  endlessly.

* added graph traversal API at `/_api/traversal`

* added "API" link in web interface, pointing to REST API generated with Swagger

* moved "About" link in web interface into "links" menu

* allow incremental access to the documents in a collection from out of AQL
  this allows reading documents from a collection chunks when a full collection scan
  is required. memory usage might be must lower in this case and queries might finish
  earlier if there is an additional LIMIT statement

* changed AQL COLLECT to use a stable sort, so any previous SORT order is preserved

* issue #547: Javascript error in the web interface

* issue #550: Make AQL graph functions support key in addition to id

* issue #526: Unable to escape when an errorneous command is entered into the js shell

* issue #523: Graph and vertex methods for the javascript api

* issue #517: Foxx: Route parameters with capital letters fail

* issue #512: Binded Parameters for LIMIT


v1.3.3 (2013-08-01)
-------------------

* issue #570: updateFishbowl() fails once

* updated and fixed generated examples

* issue #559: added Foxx documentation to user manual

* added missing error reporting for errors that happened during import of edges


v1.3.2 (2013-06-21)
-------------------

* fixed memleak in internal.download()

* made the shape-collection journal size adaptive:
  if too big shapes come in, a shape journal will be created with a big-enough size
  automatically. the maximum size of a shape journal is still restricted, but to a
  very big value that should never be reached in practice.

* fixed a segfault that occurred when inserting documents with a shape size bigger
  than the default shape journal size (2MB)

* fixed a locking issue in collection.truncate()

* fixed value overflow in accumulated filesizes reported by collection.figures()

* issue #545: AQL FILTER unnecessary (?) loop

* issue #549: wrong return code with --daemon


v1.3.1 (2013-05-24)
-------------------

* removed currently unused _ids collection

* fixed usage of --temp-path in aranogd and arangosh

* issue #540: suppress return of temporary internal variables in AQL

* issue #530: ReferenceError: ArangoError is not a constructor

* issue #535: Problem with AQL user functions javascript API

* set --javascript.app-path for test execution to prevent startup error

* issue #532: Graph _edgesCache returns invalid data?

* issue #531: Arangod errors

* issue #529: Really weird transaction issue

* fixed usage of --temp-path in aranogd and arangosh


v1.3.0 (2013-05-10)
-------------------

* fixed problem on restart ("datafile-xxx is not sealed") when server was killed
  during a compaction run

* fixed leak when using cursors with very small batchSize

* issue #508: `unregistergroup` function not mentioned in http interface docs

* issue #507: GET /_api/aqlfunction returns code inside parentheses

* fixed issue #489: Bug in aal.install

* fixed issue 505: statistics not populated on MacOS


v1.3.0-rc1 (2013-04-24)
-----------------------

* updated documentation for 1.3.0

* added node modules and npm packages

* changed compaction to only compact datafiles with more at least 10% of dead
  documents (byte size-wise)

* issue #498: fixed reload of authentication info when using
  `require("org/arangodb/users").reload()`

* issue #495: Passing an empty array to create a document results in a
  "phantom" document

* added more precision for requests statistics figures

* added "sum" attribute for individual statistics results in statistics API
  at /_admin/statistics

* made "limit" an optional parameter in AQL function NEAR().
  limit can now be either omitted completely, or set to 0. If so, an internal
  default value (currently 100) will be applied for the limit.

* issue #481

* added "attributes.count" to output of `collection.figures()`
  this also affects the REST API /_api/collection/<name>/figures

* added IndexedPropertyGetter for ShapedJson objects

* added API for user-defined AQL functions

* issue #475: A better error message for deleting a non-existent graph

* issue #474: Web interface problems with the JS Shell

* added missing documentation for AQL UNION function

* added transaction support.
  This provides ACID transactions for ArangoDB. Transactions can be invoked
  using the `db._executeTransaction()` function, or the `/_api/transaction`
  REST API.

* switched to semantic versioning (at least for alpha & alpha naming)

* added saveOrReplace() for server-side JS

v1.3.alpha1 (2013-04-05)
------------------------

* cleanup of Module, Package, ArangoApp and modules "internal", "fs", "console"

* use Error instead of string in throw to allow stack-trace

* issue #454: error while creation of Collection

* make `collection.count()` not recalculate the number of documents on the fly, but
  use some internal document counters.

* issue #457: invalid string value in web interface

* make datafile id (datafile->_fid) identical to the numeric part of the filename.
  E.g. the datafile `journal-123456.db` will now have a datafile marker with the same
  fid (i.e. `123456`) instead of a different value. This change will only affect
  datafiles that are created with 1.3 and not any older files.
  The intention behind this change is to make datafile debugging easier.

* consistently discard document attributes with reserved names (system attributes)
  but without any known meaning, for example `_test`, `_foo`, ...

  Previously, these attributes were saved with the document regularly in some cases,
  but were discarded in other cases.
  Now these attributes are discarded consistently. "Real" system attributes such as
  `_key`, `_from`, `_to` are not affected and will work as before.

  Additionally, attributes with an empty name (``) are discarded when documents are
  saved.

  Though using reserved or empty attribute names in documents was not really and
  consistently supported in previous versions of ArangoDB, this change might cause
  an incompatibility for clients that rely on this feature.

* added server startup flag `--database.force-sync-properties` to force syncing of
  collection properties on collection creation, deletion and on property update.
  The default value is true to mimic the behavior of previous versions of ArangoDB.
  If set to false, collection properties are written to disk but no call to sync()
  is made.

* added detailed output of server version and components for REST APIs
  `/_admin/version` and `/_api/version`. To retrieve this extended information,
  call the REST APIs with URL parameter `details=true`.

* issue #443: For git-based builds include commit hash in version

* adjust startup log output to be more compact, less verbose

* set the required minimum number of file descriptors to 256.
  On server start, this number is enforced on systems that have rlimit. If the limit
  cannot be enforced, starting the server will fail.
  Note: 256 is considered to be the absolute minimum value. Depending on the use case
  for ArangoDB, a much higher number of file descriptors should be used.

  To avoid checking & potentially changing the number of maximum open files, use the
  startup option `--server.descriptors-minimum 0`

* fixed shapedjson to json conversion for special numeric values (NaN, +inf, -inf).
  Before, "NaN", "inf", or "-inf" were written into the JSONified output, but these
  values are not allowed in JSON. Now, "null" is written to the JSONified output as
  required.

* added AQL functions VARIANCE_POPULATION(), VARIANCE_SAMPLE(), STDDEV_POPULATION(),
  STDDEV_SAMPLE(), AVERAGE(), MEDIAN() to calculate statistical values for lists

* added AQL SQRT() function

* added AQL TRIM(), LEFT() and RIGHT() string functions

* fixed issue #436: GET /_api/document on edge

* make AQL REVERSE() and LENGTH() functions work on strings, too

* disabled DOT generation in `make doxygen`. this speeds up docs generation

* renamed startup option `--dispatcher.report-intervall` to `--dispatcher.report-interval`

* renamed startup option `--scheduler.report-intervall` to `--scheduler.report-interval`

* slightly changed output of REST API method /_admin/log.
  Previously, the log messages returned also contained the date and log level, now
  they will only contain the log message, and no date and log level information.
  This information can be re-created by API users from the `timestamp` and `level`
  attributes of the result.

* removed configure option `--enable-zone-debug`
  memory zone debugging is now automatically turned on when compiling with ArangoDB
  `--enable-maintainer-mode`

* removed configure option `--enable-arangob`
  arangob is now always included in the build


v1.2.3 (XXXX-XX-XX)
-------------------

* added optional parameter `edgexamples` for AQL function EDGES() and NEIGHBORS()

* added AQL function NEIGHBORS()

* added freebsd support

* fixed firstExample() query with `_id` and `_key` attributes

* issue triAGENS/ArangoDB-PHP#55: AQL optimizer may have mis-optimized duplicate
  filter statements with limit


v1.2.2 (2013-03-26)
-------------------

* fixed save of objects with common sub-objects

* issue #459: fulltext internal memory allocation didn't scale well
  This fix improves loading times for collections with fulltext indexes that have
  lots of equal words indexed.

* issue #212: auto-increment support

  The feature can be used by creating a collection with the extra `keyOptions`
  attribute as follows:

      db._create("mycollection", { keyOptions: { type: "autoincrement", offset: 1, increment: 10, allowUserKeys: true } });

  The `type` attribute will make sure the keys will be auto-generated if no
  `_key` attribute is specified for a document.

  The `allowUserKeys` attribute determines whether users might still supply own
  `_key` values with documents or if this is considered an error.

  The `increment` value determines the actual increment value, whereas the `offset`
  value can be used to seed to value sequence with a specific starting value.
  This will be useful later in a multi-master setup, when multiple servers can use
  different auto-increment seed values and thus generate non-conflicting auto-increment values.

  The default values currently are:

  - `allowUserKeys`: `true`
  - `offset`: `0`
  - `increment`: `1`

  The only other available key generator type currently is `traditional`.
  The `traditional` key generator will auto-generate keys in a fashion as ArangoDB
  always did (some increasing integer value, with a more or less unpredictable
  increment value).

  Note that for the `traditional` key generator there is only the option to disallow
  user-supplied keys and give the server the sole responsibility for key generation.
  This can be achieved by setting the `allowUserKeys` property to `false`.

  This change also introduces the following errors that API implementors may want to check
  the return values for:

  - 1222: `document key unexpected`: will be raised when a document is created with
    a `_key` attribute, but the underlying collection was set up with the `keyOptions`
    attribute `allowUserKeys: false`.

  - 1225: `out of keys`: will be raised when the auto-increment key generator runs
    out of keys. This may happen when the next key to be generated is 2^64 or higher.
    In practice, this will only happen if the values for `increment` or `offset` are
    not set appropriately, or if users are allowed to supply own keys, those keys
    are near the 2^64 threshold, and later the auto-increment feature kicks in and
    generates keys that cross that threshold.

    In practice it should not occur with proper configuration and proper usage of the
    collections.

  This change may also affect the following REST APIs:
  - POST `/_api/collection`: the server does now accept the optional `keyOptions`
    attribute in the second parameter
  - GET `/_api/collection/properties`: will return the `keyOptions` attribute as part
    of the collection's properties. The previous optional attribute `createOptions`
    is now gone.

* fixed `ArangoStatement.explain()` method with bind variables

* fixed misleading "cursor not found" error message in arangosh that occurred when
  `count()` was called for client-side cursors

* fixed handling of empty attribute names, which may have crashed the server under
  certain circumstances before

* fixed usage of invalid pointer in error message output when index description could
  not be opened


v1.2.1 (2013-03-14)
-------------------

* issue #444: please darken light color in arangosh

* issue #442: pls update post install info on osx

* fixed conversion of special double values (NaN, -inf, +inf) when converting from
  shapedjson to JSON

* fixed compaction of markers (location of _key was not updated correctly in memory,
  leading to _keys pointing to undefined memory after datafile rotation)

* fixed edge index key pointers to use document master pointer plus offset instead
  of direct _key address

* fixed case when server could not create any more journal or compactor files.
  Previously a wrong status code may have been returned, and not being able to create
  a new compactor file may have led to an infinite loop with error message
  "could not create compactor".

* fixed value truncation for numeric filename parts when renaming datafiles/journals


v1.2.0 (2013-03-01)
-------------------

* by default statistics are now switch off; in order to enable comment out
  the "disable-statistics = yes" line in "arangod.conf"

* fixed issue #435: csv parser skips data at buffer border

* added server startup option `--server.disable-statistics` to turn off statistics
  gathering without recompilation of ArangoDB.
  This partly addresses issue #432.

* fixed dropping of indexes without collection name, e.g.
  `db.xxx.dropIndex("123456");`
  Dropping an index like this failed with an assertion error.

* fixed issue #426: arangoimp should be able to import edges into edge collections

* fixed issue #425: In case of conflict ArangoDB returns HTTP 400 Bad request
  (with 1207 Error) instead of HTTP 409 Conflict

* fixed too greedy token consumption in AQL for negative values:
  e.g. in the statement `RETURN { a: 1 -2 }` the minus token was consumed as part
  of the value `-2`, and not interpreted as the binary arithmetic operator


v1.2.beta3 (2013-02-22)
-----------------------

* issue #427: ArangoDB Importer Manual has no navigation links (previous|home|next)

* issue #319: Documentation missing for Emergency console and incomplete for datafile debugger.

* issue #370: add documentation for reloadRouting and flushServerModules

* issue #393: added REST API for user management at /_api/user

* issue #393, #128: added simple cryptographic functions for user actions in module "crypto":
  * require("org/arangodb/crypto").md5()
  * require("org/arangodb/crypto").sha256()
  * require("org/arangodb/crypto").rand()

* added replaceByExample() Javascript and REST API method

* added updateByExample() Javascript and REST API method

* added optional "limit" parameter for removeByExample() Javascript and REST API method

* fixed issue #413

* updated bundled V8 version from 3.9.4 to 3.16.14.1
  Note: the Windows version used a more recent version (3.14.0.1) and was not updated.

* fixed issue #404: keep original request url in request object


v1.2.beta2 (2013-02-15)
-----------------------

* fixed issue #405: 1.2 compile warnings

* fixed issue #333: [debian] Group "arangodb" is not used when starting vie init.d script

* added optional parameter 'excludeSystem' to GET /_api/collection
  This parameter can be used to disable returning system collections in the list
  of all collections.

* added AQL functions KEEP() and UNSET()

* fixed issue #348: "HTTP Interface for Administration and Monitoring"
  documentation errors.

* fix stringification of specific positive int64 values. Stringification of int64
  values with the upper 32 bits cleared and the 33rd bit set were broken.

* issue #395:  Collection properties() function should return 'isSystem' for
  Javascript and REST API

* make server stop after upgrade procedure when invoked with `--upgrade option`.
  When started with the `--upgrade` option, the server will perfom
  the upgrade, and then exit with a status code indicating the result of the
  upgrade (0 = success, 1 = failure). To start the server regularly in either
  daemon or console mode, the `--upgrade` option must not be specified.
  This change was introduced to allow init.d scripts check the result of
  the upgrade procedure, even in case an upgrade was successful.
  this was introduced as part of issue #391.

* added AQL function EDGES()

* added more crash-protection when reading corrupted collections at startup

* added documentation for AQL function CONTAINS()

* added AQL function LIKE()

* replaced redundant error return code 1520 (Unable to open collection) with error code
  1203 (Collection not found). These error codes have the same meanings, but one of
  them was returned from AQL queries only, the other got thrown by other parts of
  ArangoDB. Now, error 1203 (Collection not found) is used in AQL too in case a
  non-existing collection is used.

v1.2.beta1 (2013-02-01)
-----------------------

* fixed issue #382: [Documentation error] Maschine... should be Machine...

* unified history file locations for arangod, arangosh, and arangoirb.
  - The readline history for arangod (emergency console) is now stored in file
    $HOME/.arangod. It was stored in $HOME/.arango before.
  - The readline history for arangosh is still stored in $HOME/.arangosh.
  - The readline history for arangoirb is now stored in $HOME/.arangoirb. It was
    stored in $HOME/.arango-mrb before.

* fixed issue #381: _users user should have a unique constraint

* allow negative list indexes in AQL to access elements from the end of a list,
  e.g. ```RETURN values[-1]``` will return the last element of the `values` list.

* collection ids, index ids, cursor ids, and document revision ids created and
  returned by ArangoDB are now returned as strings with numeric content inside.
  This is done to prevent some value overrun/truncation in any part of the
  complete client/server workflow.
  In ArangoDB 1.1 and before, these values were previously returned as
  (potentially very big) integer values. This may cause problems (clipping, overrun,
  precision loss) for clients that do not support big integers natively and store
  such values in IEEE754 doubles internally. This type loses precision after about
  52 bits and is thus not safe to hold an id.
  Javascript and 32 bit-PHP are examples for clients that may cause such problems.
  Therefore, ids are now returned by ArangoDB as strings, with the string
  content being the integer value as before.

  Example for documents ("_rev" attribute):
  - Document returned by ArangoDB 1.1: { "_rev": 1234, ... }
  - Document returned by ArangoDB 1.2: { "_rev": "1234", ... }

  Example for collections ("id" attribute / "_id" property):
  - Collection returned by ArangoDB 1.1: { "id": 9327643, "name": "test", ... }
  - Collection returned by ArangoDB 1.2: { "id": "9327643", "name": "test", ... }

  Example for cursors ("id" attribute):
  - Collection returned by ArangoDB 1.1: { "id": 11734292, "hasMore": true, ... }
  - Collection returned by ArangoDB 1.2: { "id": "11734292", "hasMore": true, ... }

* global variables are not automatically available anymore when starting the
  arangod Javascript emergency console (i.e. ```arangod --console```).

  Especially, the variables `db`, `edges`, and `internal` are not available
  anymore. `db` and `internal` can be made available in 1.2 by
  ```var db = require("org/arangodb").db;``` and
  ```var internal = require("internal");```, respectively.
  The reason for this change is to get rid of global variables in the server
  because this will allow more specific inclusion of functionality.

  For convenience, the global variable `db` is still available by default in
  arangosh. The global variable `edges`, which since ArangoDB 1.1 was kind of
  a redundant wrapper of `db`, has been removed in 1.2 completely.
  Please use `db` instead, and if creating an edge collection, use the explicit
  ```db._createEdgeCollection()``` command.

* issue #374: prevent endless redirects when calling admin interface with
  unexpected URLs

* issue #373: TRAVERSAL() `trackPaths` option does not work. Instead `paths` does work

* issue #358: added support for CORS

* honor optional waitForSync property for document removal, replace, update, and
  save operations in arangosh. The waitForSync parameter for these operations
  was previously honored by the REST API and on the server-side, but not when
  the waitForSync parameter was specified for a document operation in arangosh.

* calls to db.collection.figures() and /_api/collection/<collection>/figures now
  additionally return the number of shapes used in the collection in the
  extra attribute "shapes.count"

* added AQL TRAVERSAL_TREE() function to return a hierarchical result from a traversal

* added AQL TRAVERSAL() function to return the results from a traversal

* added AQL function ATTRIBUTES() to return the attribute names of a document

* removed internal server-side AQL functions from global scope.

  Now the AQL internal functions can only be accessed via the exports of the
  ahuacatl module, which can be included via ```require("org/arangodb/ahuacatl")```.
  It shouldn't be necessary for clients to access this module at all, but
  internal code may use this module.

  The previously global AQL-related server-side functions were moved to the
  internal namespace. This produced the following function name changes on
  the server:

     old name              new name
     ------------------------------------------------------
     AHUACATL_RUN       => require("internal").AQL_QUERY
     AHUACATL_EXPLAIN   => require("internal").AQL_EXPLAIN
     AHUACATL_PARSE     => require("internal").AQL_PARSE

  Again, clients shouldn't have used these functions at all as there is the
  ArangoStatement object to execute AQL queries.

* fixed issue #366: Edges index returns strange description

* added AQL function MATCHES() to check a document against a list of examples

* added documentation and tests for db.collection.removeByExample

* added --progress option for arangoimp. This will show the percentage of the input
  file that has been processed by arangoimp while the import is still running. It can
  be used as a rough indicator of progress for the entire import.

* make the server log documents that cannot be imported via /_api/import into the
  logfile using the warning log level. This may help finding illegal documents in big
  import runs.

* check on server startup whether the database directory and all collection directories
  are writable. if not, the server startup will be aborted. this prevents serious
  problems with collections being non-writable and this being detected at some pointer
  after the server has been started

* allow the following AQL constructs: FUNC(...)[...], FUNC(...).attribute

* fixed issue #361: Bug in Admin Interface. Header disappears when clicking new collection

* Added in-memory only collections

  Added collection creation parameter "isVolatile":
  if set to true, the collection is created as an in-memory only collection,
  meaning that all document data of that collection will reside in memory only,
  and will not be stored permanently to disk.
  This means that all collection data will be lost when the collection is unloaded
  or the server is shut down.
  As this collection type does not have datafile disk overhead for the regular
  document operations, it may be faster than normal disk-backed collections. The
  actual performance gains strongly depend on the underlying OS, filesystem, and
  settings though.
  This collection type should be used for caches only and not for any sensible data
  that cannot be re-created otherwise.
  Some platforms, namely Windows, currently do not support this collection type.
  When creating an in-memory collection on such platform, an error message will be
  returned by ArangoDB telling the user the platform does not support it.

  Note: in-memory collections are an experimental feature. The feature might
  change drastically or even be removed altogether in a future version of ArangoDB.

* fixed issue #353: Please include "pretty print" in Emergency Console

* fixed issue #352: "pretty print" console.log
  This was achieved by adding the dump() function for the "internal" object

* reduced insertion time for edges index
  Inserting into the edges index now avoids costly comparisons in case of a hash
  collision, reducing the prefilling/loading timer for bigger edge collections

* added fulltext queries to AQL via FULLTEXT() function. This allows search
  fulltext indexes from an AQL query to find matching documents

* added fulltext index type. This index type allows indexing words and prefixes of
  words from a specific document attribute. The index can be queries using a
  SimpleQueryFull object, the HTTP REST API at /_api/simple/fulltext, or via AQL

* added collection.revision() method to determine whether a collection has changed.
  The revision method returns a revision string that can be used by client programs
  for equality/inequality comparisons. The value returned by the revision method
  should be treated by clients as an opaque string and clients should not try to
  figure out the sense of the revision id. This is still useful enough to check
  whether data in a collection has changed.

* issue #346: adaptively determine NUMBER_HEADERS_PER_BLOCK

* issue #338: arangosh cursor positioning problems

* issue #326: use limit optimization with filters

* issue #325: use index to avoid sorting

* issue #324: add limit optimization to AQL

* removed arango-password script and added Javascript functionality to add/delete
  users instead. The functionality is contained in module `users` and can be invoked
  as follows from arangosh and arangod:
  * require("users").save("name", "passwd");
  * require("users").replace("name", "newPasswd");
  * require("users").remove("name");
  * require("users").reload();
  These functions are intentionally not offered via the web interface.
  This also addresses issue #313

* changed print output in arangosh and the web interface for JSON objects.
  Previously, printing a JSON object in arangosh resulted in the attribute values
  being printed as proper JSON, but attribute names were printed unquoted and
  unescaped. This was fine for the purpose of arangosh, but lead to invalid
  JSON being produced. Now, arangosh will produce valid JSON that can be used
  to send it back to ArangoDB or use it with arangoimp etc.

* fixed issue #300: allow importing documents via the REST /_api/import API
  from a JSON list, too.
  So far, the API only supported importing from a format that had one JSON object
  on each line. This is sometimes inconvenient, e.g. when the result of an AQL
  query or any other list is to be imported. This list is a JSON list and does not
  necessary have a document per line if pretty-printed.
  arangoimp now supports the JSON list format, too. However, the format requires
  arangoimp and the server to read the entire dataset at once. If the dataset is
  too big (bigger than --max-upload-size) then the import will be rejected. Even if
  increased, the entire list must fit in memory on both the client and the server,
  and this may be more resource-intensive than importing individual lines in chunks.

* removed unused parameter --reuse-ids for arangoimp. This parameter did not have
  any effect in 1.2, was never publicly announced and did evil (TM) things.

* fixed issue #297 (partly): added whitespace between command line and
  command result in arangosh, added shell colors for better usability

* fixed issue #296: system collections not usable from AQL

* fixed issue #295: deadlock on shutdown

* fixed issue #293: AQL queries should exploit edges index

* fixed issue #292: use index when filtering on _key in AQL

* allow user-definable document keys
  users can now define their own document keys by using the _key attribute
  when creating new documents or edges. Once specified, the value of _key is
  immutable.
  The restrictions for user-defined key values are:
  * the key must be at most 254 bytes long
  * it must consist of the letters a-z (lower or upper case), the digits 0-9,
    the underscore (_) or dash (-) characters only
  * any other characters, especially multi-byte sequences, whitespace or
    punctuation characters cannot be used inside key values

  Specifying a document key is optional when creating new documents. If no
  document key is specified, ArangoDB will create a document key itself.
  There are no guarantees about the format and pattern of auto-generated document
  keys other than the above restrictions.
  Clients should therefore treat auto-generated document keys as opaque values.
  Keys can be used to look up and reference documents, e.g.:
  * saving a document: `db.users.save({ "_key": "fred", ... })`
  * looking up a document: `db.users.document("fred")`
  * referencing other documents: `edges.relations.save("users/fred", "users/john", ...)`

  This change is downwards-compatible to ArangoDB 1.1 because in ArangoDB 1.1
  users were not able to define their own keys. If the user does not supply a _key
  attribute when creating a document, ArangoDB 1.2 will still generate a key of
  its own as ArangoDB 1.1 did. However, all documents returned by ArangoDB 1.2 will
  include a _key attribute and clients should be able to handle that (e.g. by
  ignoring it if not needed). Documents returned will still include the _id attribute
  as in ArangoDB 1.1.

* require collection names everywhere where a collection id was allowed in
  ArangoDB 1.1 & 1.0
  This change requires clients to use a collection name in place of a collection id
  at all places the client deals with collections.
  Examples:
  * creating edges: the _from and _to attributes must now contain collection names instead
    of collection ids: `edges.relations.save("test/my-key1", "test/my-key2", ...)`
  * retrieving edges: the returned _from and _to attributes now will contain collection
    names instead of ids, too: _from: `test/fred` instead of `1234/3455`
  * looking up documents: db.users.document("fred") or db._document("users/fred")

  Collection names must be used in REST API calls instead of collection ids, too.
  This change is thus not completely downwards-compatible to ArangoDB 1.1. ArangoDB 1.1
  required users to use collection ids in many places instead of collection names.
  This was unintuitive and caused overhead in cases when just the collection name was
  known on client-side but not its id. This overhead can now be avoided so clients can
  work with the collection names directly. There is no need to work with collection ids
  on the client side anymore.
  This change will likely require adjustments to API calls issued by clients, and also
  requires a change in how clients handle the _id value of returned documents. Previously,
  the _id value of returned documents contained the collection id, a slash separator and
  the document number. Since 1.2, _id will contain the collection name, a slash separator
  and the document key. The same applies to the _from and _to attribute values of edges
  that are returned by ArangoDB.

  Also removed (now unnecessary) location header in responses of the collections REST API.
  The location header was previously returned because it was necessary for clients.
  When clients created a collection, they specified the collection name. The collection
  id was generated on the server, but the client needed to use the server-generated
  collection id for further API calls, e.g. when creating edges etc. Therefore, the
  full collection URL, also containing the collection id, was returned by the server in
  responses to the collection API, in the HTTP location header.
  Returning the location header has become unnecessary in ArangoDB 1.2 because users
  can access collections by name and do not need to care about collection ids.


v1.1.3 (2013-XX-XX)
-------------------

* fix case when an error message was looked up for an error code but no error
  message was found. In this case a NULL ptr was returned and not checked everywhere.
  The place this error popped up was when inserting into a non-unique hash index
  failed with a specific, invalid error code.

* fixed issue #381:  db._collection("_users").getIndexes();

* fixed issue #379: arango-password fatal issue javscript.startup-directory

* fixed issue #372: Command-Line Options for the Authentication and Authorization


v1.1.2 (2013-01-20)
-------------------

* upgraded to mruby 2013-01-20 583983385b81c21f82704b116eab52d606a609f4

* fixed issue #357: Some spelling and grammar errors

* fixed issue #355: fix quotes in pdf manual

* fixed issue #351: Strange arangosh error message for long running query

* fixed randomly hanging connections in arangosh on MacOS

* added "any" query method: this returns a random document from a collection. It
  is also available via REST HTTP at /_api/simple/any.

* added deployment tool

* added getPeerVertex

* small fix for logging of long messages: the last character of log messages longer
  than 256 bytes was not logged.

* fixed truncation of human-readable log messages for web interface: the trailing \0
  byte was not appended for messages longer than 256 bytes

* fixed issue #341: ArangoDB crashes when stressed with Batch jobs
  Contrary to the issue title, this did not have anything to do with batch jobs but
  with too high memory usage. The memory usage of ArangoDB is now reduced for cases
   when there are lots of small collections with few documents each

* started with issue #317: Feature Request (from Google Groups): DATE handling

* backported issue #300: Extend arangoImp to Allow importing resultset-like
  (list of documents) formatted files

* fixed issue #337: "WaitForSync" on new collection does not work on Win/X64

* fixed issue #336: Collections REST API docs

* fixed issue #335: mmap errors due to wrong memory address calculation

* fixed issue #332: arangoimp --use-ids parameter seems to have no impact

* added option '--server.disable-authentication' for arangosh as well. No more passwd
  prompts if not needed

* fixed issue #330: session logging for arangosh

* fixed issue #329: Allow passing script file(s) as parameters for arangosh to run

* fixed issue #328: 1.1 compile warnings

* fixed issue #327: Javascript parse errors in front end


v1.1.1 (2012-12-18)
-------------------

* fixed issue #339: DELETE /_api/cursor/cursor-identifier return incollect errorNum

  The fix for this has led to a signature change of the function actions.resultNotFound().
  The meaning of parameter #3 for This function has changed from the error message string
  to the error code. The error message string is now parameter #4.
  Any client code that uses this function in custom actions must be adjusted.

* fixed issue #321: Problem upgrading arangodb 1.0.4 to 1.1.0 with Homebrew (OSX 10.8.2)

* fixed issue #230: add navigation and search for online documentation

* fixed issue #315: Strange result in PATH

* fixed issue #323: Wrong function returned in error message of AQL CHAR_LENGTH()

* fixed some log errors on startup / shutdown due to pid file handling and changing
  of directories


v1.1.0 (2012-12-05)
-------------------

* WARNING:
  arangod now performs a database version check at startup. It will look for a file
  named "VERSION" in its database directory. If the file is not present, arangod will
  perform an automatic upgrade of the database directory. This should be the normal
  case when upgrading from ArangoDB 1.0 to ArangoDB 1.1.

  If the VERSION file is present but is from an older version of ArangoDB, arangod
  will refuse to start and ask the user to run a manual upgrade first. A manual upgrade
  can be performed by starting arangod with the option `--upgrade`.

  This upgrade procedure shall ensure that users have full control over when they
  perform any updates/upgrades of their data, and can plan backups accordingly. The
  procedure also guarantees that the server is not run without any required system
  collections or with in incompatible data state.

* added AQL function DOCUMENT() to retrieve a document by its _id value

* fixed issue #311: fixed segfault on unload

* fixed issue #309: renamed stub "import" button from web interface

* fixed issue #307: added WaitForSync column in collections list in in web interface

* fixed issue #306: naming in web interface

* fixed issue #304: do not clear AQL query text input when switching tabs in
  web interface

* fixed issue #303: added documentation about usage of var keyword in web interface

* fixed issue #301: PATCH does not work in web interface

# fixed issue #269: fix make distclean & clean

* fixed issue #296: system collections not usable from AQL

* fixed issue #295: deadlock on shutdown

* added collection type label to web interface

* fixed issue #290: the web interface now disallows creating non-edges in edge collections
  when creating collections via the web interface, the collection type must also be
  specified (default is document collection)

* fixed issue #289: tab-completion does not insert any spaces

* fixed issue #282: fix escaping in web interface

* made AQL function NOT_NULL take any number of arguments. Will now return its
  first argument that is not null, or null if all arguments are null. This is downwards
  compatible.

* changed misleading AQL function name NOT_LIST() to FIRST_LIST() and slightly changed
  the behavior. The function will now return its first argument that is a list, or null
  if none of the arguments are lists.
  This is mostly downwards-compatible. The only change to the previous implementation in
  1.1-beta will happen if two arguments were passed and the 1st and 2nd arguments were
  both no lists. In previous 1.1, the 2nd argument was returned as is, but now null
  will be returned.

* add AQL function FIRST_DOCUMENT(), with same behavior as FIRST_LIST(), but working
  with documents instead of lists.

* added UPGRADING help text

* fixed issue #284: fixed Javascript errors when adding edges/vertices without own
  attributes

* fixed issue #283: AQL LENGTH() now works on documents, too

* fixed issue #281: documentation for skip lists shows wrong example

* fixed AQL optimizer bug, related to OR-combined conditions that filtered on the
  same attribute but with different conditions

* fixed issue #277: allow usage of collection names when creating edges
  the fix of this issue also implies validation of collection names / ids passed to
  the REST edge create method. edges with invalid collection ids or names in the
  "from" or "to" values will be rejected and not saved


v1.1.beta2 (2012-11-13)
-----------------------

* fixed arangoirb compilation

* fixed doxygen


v1.1.beta1 (2012-10-24)
-----------------------

* fixed AQL optimizer bug

* WARNING:
  - the user has changed from "arango" to "arangodb", the start script has changed from
    "arangod" to "arangodb", the database directory has changed from "/var/arangodb" to
    "/var/lib/arangodb" to be compliant with various Linux policies

  - In 1.1, we have introduced types for collections: regular documents go into document
    collections, and edges go into edge collections. The prefixing (db.xxx vs. edges.xxx)
    works slightly different in 1.1: edges.xxx can still be used to access collections,
    however, it will not determine the type of existing collections anymore. To create an
    edge collection 1.1, you can use db._createEdgeCollection() or edges._create().
    And there's of course also db._createDocumentCollection().
    db._create() is also still there and will create a document collection by default,
    whereas edges._create() will create an edge collection.

  - the admin web interface that was previously available via the simple URL suffix /
    is now available via a dedicated URL suffix only: /_admin/html
    The reason for this is that routing and URLs are now subject to changes by the end user,
    and only URLs parts prefixed with underscores (e.g. /_admin or /_api) are reserved
    for ArangoDB's internal usage.

* the server now handles requests with invalid Content-Length header values as follows:
  - if Content-Length is negative, the server will respond instantly with HTTP 411
    (length required)

  - if Content-Length is positive but shorter than the supplied body, the server will
    respond with HTTP 400 (bad request)

  - if Content-Length is positive but longer than the supplied body, the server will
    wait for the client to send the missing bytes. The server allows 90 seconds for this
    and will close the connection if the client does not send the remaining data

  - if Content-Length is bigger than the maximum allowed size (512 MB), the server will
    fail with HTTP 413 (request entity too large).

  - if the length of the HTTP headers is greater than the maximum allowed size (1 MB),
    the server will fail with HTTP 431 (request header fields too large)

* issue #265: allow optional base64 encoding/decoding of action response data

* issue #252: create _modules collection using arango-upgrade (note: arango-upgrade was
  finally replaced by the `--upgrade` option for arangod)

* issue #251: allow passing arbitrary options to V8 engine using new command line option:
  --javascript.v8-options. Using this option, the Harmony features or other settings in
  v8 can be enabled if the end user requires them

* issue #248: allow AQL optimizer to pull out completely uncorrelated subqueries to the
  top level, resulting in less repeated evaluation of the subquery

* upgraded to Doxygen 1.8.0

* issue #247: added AQL function MERGE_RECURSIVE

* issue #246: added clear() function in arangosh

* issue #245: Documentation: Central place for naming rules/limits inside ArangoDB

* reduced size of hash index elements by 50 %, allowing more index elements to fit in
  memory

* issue #235: GUI Shell throws Error:ReferenceError: db is not defined

* issue #229: methods marked as "under construction"

* issue #228: remove unfinished APIs (/_admin/config/*)

* having the OpenSSL library installed is now a prerequisite to compiling ArangoDB
  Also removed the --enable-ssl configure option because ssl is always required.

* added AQL functions TO_LIST, NOT_LIST

* issue #224: add optional Content-Id for batch requests

* issue #221: more documentation on AQL explain functionality. Also added
  ArangoStatement.explain() client method

* added db._createStatement() method on server as well (was previously available
  on the client only)

* issue #219: continue in case of "document not found" error in PATHS() function

* issue #213: make waitForSync overridable on specific actions

* changed AQL optimizer to use indexes in more cases. Previously, indexes might
  not have been used when in a reference expression the inner collection was
  specified last. Example: FOR u1 IN users FOR u2 IN users FILTER u1._id == u2._id
  Previously, this only checked whether an index could be used for u2._id (not
  possible). It was not checked whether an index on u1._id could be used (possible).
  Now, for expressions that have references/attribute names on both sides of the
  above as above, indexes are checked for both sides.

* issue #204: extend the CSV import by TSV and by user configurable
  separator character(s)

* issue #180: added support for batch operations

* added startup option --server.backlog-size
  this allows setting the value of the backlog for the listen() system call.
  the default value is 10, the maximum value is platform-dependent

* introduced new configure option "--enable-maintainer-mode" for
  ArangoDB maintainers. this option replaces the previous compile switches
  --with-boost-test, --enable-bison, --enable-flex and --enable-errors-dependency
  the individual configure options have been removed. --enable-maintainer-mode
  turns them all on.

* removed potentially unused configure option --enable-memfail

* fixed issue #197: HTML web interface calls /_admin/user-manager/session

* fixed issue #195: VERSION file in database directory

* fixed issue #193: REST API HEAD request returns a message body on 404

* fixed issue #188: intermittent issues with 1.0.0
  (server-side cursors not cleaned up in all cases, pthreads deadlock issue)

* issue #189: key store should use ISO datetime format bug

* issue #187: run arango-upgrade on server start (note: arango-upgrade was finally
  replaced by the `--upgrade` option for arangod)n

* fixed issue #183: strange unittest error

* fixed issue #182: manual pages

* fixed issue #181: use getaddrinfo

* moved default database directory to "/var/lib/arangodb" in accordance with
  http://www.pathname.com/fhs/pub/fhs-2.3.html

* fixed issue #179: strange text in import manual

* fixed issue #178: test for aragoimp is missing

* fixed issue #177: a misleading error message was returned if unknown variables
  were used in certain positions in an AQL query.

* fixed issue #176: explain how to use AQL from the arangosh

* issue #175: re-added hidden (and deprecated) option --server.http-port. This
  option is only there to be downwards-compatible to Arango 1.0.

* fixed issue #174: missing Documentation for `within`

* fixed issue #170: add db.<coll_name>.all().toArray() to arangosh help screen

* fixed issue #169: missing argument in Simple Queries

* added program arango-upgrade. This program must be run after installing ArangoDB
  and after upgrading from a previous version of ArangoDB. The arango-upgrade script
  will ensure all system collections are created and present in the correct state.
  It will also perform any necessary data updates.
  Note: arango-upgrade was finally replaced by the `--upgrade` option for arangod.

* issue #153: edge collection should be a flag for a collection
  collections now have a type so that the distinction between document and edge
  collections can now be done at runtime using a collection's type value.
  A collection's type can be queried in Javascript using the <collection>.type() method.

  When new collections are created using db._create(), they will be document
  collections by default. When edge._create() is called, an edge collection will be created.
  To explicitly create a collection of a specific/different type, use the methods
  _createDocumentCollection() or _createEdgeCollection(), which are available for
  both the db and the edges object.
  The Javascript objects ArangoEdges and ArangoEdgesCollection have been removed
  completely.
  All internal and test code has been adjusted for this, and client code
  that uses edges.* should also still work because edges is still there and creates
  edge collections when _create() is called.

  INCOMPATIBLE CHANGE: Client code might still need to be changed in the following aspect:
  Previously, collections did not have a type so documents and edges could be inserted
  in the same collection. This is now disallowed. Edges can only be inserted into
  edge collections now. As there were no collection types in 1.0, ArangoDB will perform
  an automatic upgrade when migrating from 1.0 to 1.1.
  The automatic upgrade will check every collection and determine its type as follows:
  - if among the first 50 documents in the collection there are documents with
    attributes "_from" and "_to", the collection is typed as an edge collection
  - if among the first 50 documents in the collection there are no documents with
    attributes "_from" and "_to", the collection is made as a document collection

* issue #150: call V8 garbage collection on server periodically

* issue #110: added support for partial updates

  The REST API for documents now offers an HTTP PATCH method to partially update
  documents. Overwriting/replacing documents is still available via the HTTP PUT method
  as before. The Javascript API in the shell also offers a new update() method in extension to
  the previously existing replace() method.


v1.0.4 (2012-11-12)
-------------------

* issue #275: strange error message in arangosh 1.0.3 at startup


v1.0.3 (2012-11-08)
-------------------

* fixed AQL optimizer bug

* issue #273: fixed segfault in arangosh on HTTP 40x

* issue #265: allow optional base64 encoding/decoding of action response data

* issue #252: _modules collection not created automatically


v1.0.2 (2012-10-22)
-------------------

* repository CentOS-X.Y moved to CentOS-X, same for Debian

* bugfix for rollback from edges

* bugfix for hash indexes

* bugfix for StringBuffer::erase_front

* added autoload for modules

* added AQL function TO_LIST


v1.0.1 (2012-09-30)
-------------------

* draft for issue #165: front-end application howto

* updated mruby to cf8fdea4a6598aa470e698e8cbc9b9b492319d

* fix for issue #190: install doesn't create log directory

* fix for issue #194: potential race condition between creating and dropping collections

* fix for issue #193: REST API HEAD request returns a message body on 404

* fix for issue #188: intermittent issues with 1.0.0

* fix for issue #163: server cannot create collection because of abandoned files

* fix for issue #150: call V8 garbage collection on server periodically


v1.0.0 (2012-08-17)
-------------------

* fix for issue #157: check for readline and ncurses headers, not only libraries


v1.0.beta4 (2012-08-15)
-----------------------

* fix for issue #152: fix memleak for barriers


v1.0.beta3 (2012-08-10)
-----------------------

* fix for issue #151: Memleak, collection data not removed

* fix for issue #149: Inconsistent port for admin interface

* fix for issue #163: server cannot create collection because of abandoned files

* fix for issue #157: check for readline and ncurses headers, not only libraries

* fix for issue #108: db.<collection>.truncate() inefficient

* fix for issue #109: added startup note about cached collection names and how to
  refresh them

* fix for issue #156: fixed memleaks in /_api/import

* fix for issue #59: added tests for /_api/import

* modified return value for calls to /_api/import: now, the attribute "empty" is
  returned as well, stating the number of empty lines in the input. Also changed the
  return value of the error code attribute ("errorNum") from 1100 ("corrupted datafile")
  to 400 ("bad request") in case invalid/unexpected JSON data was sent to the server.
  This error code is more appropriate as no datafile is broken but just input data is
  incorrect.

* fix for issue #152: Memleak for barriers

* fix for issue #151: Memleak, collection data not removed

* value of --database.maximal-journal-size parameter is now validated on startup. If
  value is smaller than the minimum value (currently 1048576), an error is thrown and
  the server will not start. Before this change, the global value of maximal journal
  size was not validated at server start, but only on collection level

* increased sleep value in statistics creation loop from 10 to 500 microseconds. This
  reduces accuracy of statistics values somewhere after the decimal points but saves
  CPU time.

* avoid additional sync() calls when writing partial shape data (attribute name data)
  to disk. sync() will still be called when the shape marker (will be written after
  the attributes) is written to disk

* issue #147: added flag --database.force-sync-shapes to force synching of shape data
  to disk. The default value is true so it is the same behavior as in version 1.0.
  if set to false, shape data is synched to disk if waitForSync for the collection is
  set to true, otherwise, shape data is not synched.

* fix for issue #145: strange issue on Travis: added epsilon for numeric comparison in
  geo index

* fix for issue #136: adjusted message during indexing

* issue #131: added timeout for HTTP keep-alive connections. The default value is 300
  seconds. There is a startup parameter server.keep-alive-timeout to configure the value.
  Setting it to 0 will disable keep-alive entirely on the server.

* fix for issue #137: AQL optimizer should use indexes for ref accesses with
  2 named attributes


v1.0.beta2 (2012-08-03)
-----------------------

* fix for issue #134: improvements for centos RPM

* fixed problem with disable-admin-interface in config file


v1.0.beta1 (2012-07-29)
-----------------------

* fixed issue #118: We need a collection "debugger"

* fixed issue #126: Access-Shaper must be cached

* INCOMPATIBLE CHANGE: renamed parameters "connect-timeout" and "request-timeout"
  for arangosh and arangoimp to "--server.connect-timeout" and "--server.request-timeout"

* INCOMPATIBLE CHANGE: authorization is now required on the server side
  Clients sending requests without HTTP authorization will be rejected with HTTP 401
  To allow backwards compatibility, the server can be started with the option
  "--server.disable-authentication"

* added options "--server.username" and "--server.password" for arangosh and arangoimp
  These parameters must be used to specify the user and password to be used when
  connecting to the server. If no password is given on the command line, arangosh/
  arangoimp will interactively prompt for a password.
  If no user name is specified on the command line, the default user "root" will be
  used.

* added startup option "--server.ssl-cipher-list" to determine which ciphers to
  use in SSL context. also added SSL_OP_CIPHER_SERVER_PREFERENCE to SSL default
  options so ciphers are tried in server and not in client order

* changed default SSL protocol to TLSv1 instead of SSLv2

* changed log-level of SSL-related messages

* added SSL connections if server is compiled with OpenSSL support. Use --help-ssl

* INCOMPATIBLE CHANGE: removed startup option "--server.admin-port".
  The new endpoints feature (see --server.endpoint) allows opening multiple endpoints
  anyway, and the distinction between admin and "other" endpoints can be emulated
  later using privileges.

* INCOMPATIBLE CHANGE: removed startup options "--port", "--server.port", and
  "--server.http-port" for arangod.
  These options have been replaced by the new "--server.endpoint" parameter

* INCOMPATIBLE CHANGE: removed startup option "--server" for arangosh and arangoimp.
  These options have been replaced by the new "--server.endpoint" parameter

* Added "--server.endpoint" option to arangod, arangosh, and arangoimp.
  For arangod, this option allows specifying the bind endpoints for the server
  The server can be bound to one or multiple endpoints at once. For arangosh
  and arangoimp, the option specifies the server endpoint to connect to.
  The following endpoint syntax is currently supported:
  - tcp://host:port or http@tcp://host:port (HTTP over IPv4)
  - tcp://[host]:port or http@tcp://[host]:port (HTTP over IPv6)
  - ssl://host:port or http@tcp://host:port (HTTP over SSL-encrypted IPv4)
  - ssl://[host]:port or http@tcp://[host]:port (HTTP over SSL-encrypted IPv6)
  - unix:///path/to/socket or http@unix:///path/to/socket (HTTP over UNIX socket)

  If no port is specified, the default port of 8529 will be used.

* INCOMPATIBLE CHANGE: removed startup options "--server.require-keep-alive" and
  "--server.secure-require-keep-alive".
  The server will now behave as follows which should be more conforming to the
  HTTP standard:
  * if a client sends a "Connection: close" header, the server will close the
    connection
  * if a client sends a "Connection: keep-alive" header, the server will not
    close the connection
  * if a client does not send any "Connection" header, the server will assume
    "keep-alive" if the request was an HTTP/1.1 request, and "close" if the
    request was an HTTP/1.0 request

* (minimal) internal optimizations for HTTP request parsing and response header
  handling

* fixed Unicode unescaping bugs for \f and surrogate pairs in BasicsC/strings.c

* changed implementation of TRI_BlockCrc32 algorithm to use 8 bytes at a time

* fixed issue #122: arangod doesn't start if <log.file> cannot be created

* fixed issue #121: wrong collection size reported

* fixed issue #98: Unable to change journalSize

* fixed issue #88: fds not closed

* fixed escaping of document data in HTML admin front end

* added HTTP basic authentication, this is always turned on

* added server startup option --server.disable-admin-interface to turn off the
  HTML admin interface

* honor server startup option --database.maximal-journal-size when creating new
  collections without specific journalsize setting. Previously, these
  collections were always created with journal file sizes of 32 MB and the
  --database.maximal-journal-size setting was ignored

* added server startup option --database.wait-for-sync to control the default
  behavior

* renamed "--unit-tests" to "--javascript.unit-tests"


v1.0.alpha3 (2012-06-30)
------------------------

* fixed issue #116: createCollection=create option doesn't work

* fixed issue #115: Compilation issue under OSX 10.7 Lion & 10.8 Mountain Lion
  (homebrew)

* fixed issue #114: image not found

* fixed issue #111: crash during "make unittests"

* fixed issue #104: client.js -> ARANGO_QUIET is not defined


v1.0.alpha2 (2012-06-24)
------------------------

* fixed issue #112: do not accept document with duplicate attribute names

* fixed issue #103: Should we cleanup the directory structure

* fixed issue #100: "count" attribute exists in cursor response with "count:
  false"

* fixed issue #84 explain command

* added new MRuby version (2012-06-02)

* added --log.filter

* cleanup of command line options:
** --startup.directory => --javascript.startup-directory
** --quite => --quiet
** --gc.interval => --javascript.gc-interval
** --startup.modules-path => --javascript.modules-path
** --action.system-directory => --javascript.action-directory
** --javascript.action-threads => removed (is now the same pool as --server.threads)

* various bug-fixes

* support for import

* added option SKIP_RANGES=1 for make unittests

* fixed several range-related assertion failures in the AQL query optimizer

* fixed AQL query optimizations for some edge cases (e.g. nested subqueries with
  invalid constant filter expressions)


v1.0.alpha1 (2012-05-28)
------------------------

Alpha Release of ArangoDB 1.0<|MERGE_RESOLUTION|>--- conflicted
+++ resolved
@@ -8,13 +8,10 @@
 * fixed the bahaviour of clusterinfo when waiting for current to catch
   up with plan in create collection.
 
-<<<<<<< HEAD
 * fix for internal issue #2215. supervision will now wait for agent to
   fully prepare before adding 10 second grace period after leadership change
 
-=======
 * fixed interal issue #2215 FailedLeader timeout bug
->>>>>>> efc9aeb1
 
 v3.2.12 (2018-02-27)
 --------------------
