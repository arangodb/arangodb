devel
-----

* potentially fixed issue #2559: Duplicate _key generated on insertion

* fix invalid results (too many) when a skipping LIMIT was used for a
  traversal. `LIMIT x` or `LIMIT 0, x` were not affected, but `LIMIT s, x`
  may have returned too many results

* fix races in SSL communication code

* fix invalid locking in JWT authentication cache, which could have
  crashed the server

* fix invalid first group results for sorted AQL COLLECT when LIMIT
  was used

* fix potential race, which could make arangod hang on startup

* removed `exception` field from transaction error result; users should throw
  explicit `Error` instances to return custom exceptions (addresses issue #2561)

* fixed issue #2613: Reduce log level when Foxx manager tries to self heal missing database

<<<<<<< HEAD
* add a read only mode for users and collection level authorization

* removed `exception` field from transaction error result; users should throw
  explicit `Error` instances to return custom exceptions (addresses issue #2561)

=======
>>>>>>> a1a9334b

v3.2.beta1 (2017-06-12)
-----------------------

* provide more context for index errors (addresses issue #342)

* arangod now validates several OS/environment settings on startup and warns if
  the settings are non-ideal. Most of the checks are executed on Linux systems only.

* fixed issue #2515: The replace-or-with-in optimization rule might prevent use of indexes

* added `REGEX_REPLACE` AQL function

* the RocksDB storage format was changed, users of the previous alpha versions
  must delete the database directory and re-import their data

* added server startup option `--query.fail-on-warning`

  setting this option to `true` will abort any AQL query with an exception if
  it causes a warning at runtime. The value can be overridden per query by
  setting the `failOnWarning` attribute in a query's options.

* added --rocksdb.num-uncompressed-levels to adjust number of non-compressed levels

* added checks for memory managment and warn (i. e. if hugepages are enabled)

* set default SSL cipher suite string to "HIGH:!EXPORT:!aNULL@STRENGTH"

* fixed issue #2469: Authentication = true does not protect foxx-routes

* fixed issue #2459: compile success but can not run with rocksdb

* `--server.maximal-queue-size` is now an absolute maximum. If the queue is
  full, then 503 is returned. Setting it to 0 means "no limit".

* (Enterprise only) added authentication against an LDAP server

* fixed issue #2083: Foxx services aren't distributed to all coordinators

* fixed issue #2384: new coordinators don't pick up existing Foxx services

* fixed issue #2408: Foxx service validation causes unintended side-effects

* extended HTTP API with routes for managing Foxx services

* added distinction between hasUser and authorized within Foxx
  (cluster internal requests are authorized requests but don't have a user)

* arangoimp now has a `--threads` option to enable parallel imports of data

* PR #2514: Foxx services that can't be fixed by self-healing now serve a 503 error

* added `time` function to `@arangodb` module


v3.2.alpha4 (2017-04-25)
------------------------

* fixed issue #2450: Bad optimization plan on simple query

* fixed issue #2448: ArangoDB Web UI takes no action when Delete button is clicked

* fixed issue #2442: Frontend shows already deleted databases during login

* added 'x-content-type-options: nosniff' to avoid MSIE bug

* set default value for `--ssl.protocol` from TLSv1 to TLSv1.2.

* AQL breaking change in cluster:
  The SHORTEST_PATH statement using edge-collection names instead
  of a graph name now requires to explicitly name the vertex-collection names
  within the AQL query in the cluster. It can be done by adding `WITH <name>`
  at the beginning of the query.

  Example:
  ```
  FOR v,e IN OUTBOUND SHORTEST_PATH @start TO @target edges [...]
  ```

  Now has to be:

  ```
  WITH vertices
  FOR v,e IN OUTBOUND SHORTEST_PATH @start TO @target edges [...]
  ```

  This change is due to avoid dead-lock sitations in clustered case.
  An error stating the above is included.

* add implicit use of geo indexes when using SORT/FILTER in AQL, without
  the need to use the special-purpose geo AQL functions `NEAR` or `WITHIN`.

  the special purpose `NEAR` AQL function can now be substituted with the
  following AQL (provided there is a geo index present on the `doc.latitude`
  and `doc.longitude` attributes):

      FOR doc in geoSort
        SORT DISTANCE(doc.latitude, doc.longitude, 0, 0)
        LIMIT 5
        RETURN doc

  `WITHIN` can be substituted with the following AQL:

      FOR doc in geoFilter
        FILTER DISTANCE(doc.latitude, doc.longitude, 0, 0) < 2000
        RETURN doc

  Compared to using the special purpose AQL functions this approach has the
  advantage that it is more composable, and will also honor any `LIMIT` values
  used in the AQL query.

* potential fix for shutdown hangs on OSX

* added KB, MB, GB prefix for integer parameters, % for integer parameters
  with a base value

* added JEMALLOC 4.5.0

* added `--vm.resident-limit` and `--vm.path` for file-backed memory mapping
  after reaching a configurable maximum RAM size

* try recommended limit for file descriptors in case of unlimited
  hard limit

* issue #2413: improve logging in case of lock timeout and deadlocks

* added log topic attribute to /_admin/log api

* removed internal build option `USE_DEV_TIMERS`

  Enabling this option activated some proprietary timers for only selected
  events in arangod. Instead better use `perf` to gather timings.


v3.2.alpha3 (2017-03-22)
------------------------

* increase default collection lock timeout from 30 to 900 seconds

* added function `db._engine()` for retrieval of storage engine information at
  server runtime

  There is also an HTTP REST handler at GET /_api/engine that returns engine
  information.

* require at least cmake 3.2 for building ArangoDB

* make arangod start with less V8 JavaScript contexts

  This speeds up the server start (a little bit) and makes it use less memory.
  Whenever a V8 context is needed by a Foxx action or some other operation and
  there is no usable V8 context, a new one will be created dynamically now.

  Up to `--javascript.v8-contexts` V8 contexts will be created, so this option
  will change its meaning. Previously as many V8 contexts as specified by this
  option were created at server start, and the number of V8 contexts did not
  change at runtime. Now up to this number of V8 contexts will be in use at the
  same time, but the actual number of V8 contexts is dynamic.

  The garbage collector thread will automatically delete unused V8 contexts after
  a while. The number of spare contexts will go down to as few as configured in
  the new option `--javascript.v8-contexts-minimum`. Actually that many V8 contexts
  are also created at server start.

  The first few requests in new V8 contexts will take longer than in contexts
  that have been there already. Performance may therefore suffer a bit for the
  initial requests sent to ArangoDB or when there are only few but performance-
  critical situations in which new V8 contexts will be created. If this is a
  concern, it can easily be fixed by setting `--javascipt.v8-contexts-minimum`
  and `--javascript.v8-contexts` to a relatively high value, which will guarantee
  that many number of V8 contexts to be created at startup and kept around even
  when unused.

  Waiting for an unused V8 context will now also abort if no V8 context can be
  acquired/created after 120 seconds.

* improved diagnostic messages written to logfiles by supervisor process

* fixed issue #2367

* added "bindVars" to attributes of currently running and slow queries

* added "jsonl" as input file type for arangoimp

* upgraded version of bundled zlib library from 1.2.8 to 1.2.11

* added input file type `auto` for arangoimp so it can automatically detect the
  type of the input file from the filename extension

* fixed variables parsing in GraphQL

* added `--translate` option for arangoimp to translate attribute names from
  the input files to attriubte names expected by ArangoDB

  The `--translate` option can be specified multiple times (once per translation
  to be executed). The following example renames the "id" column from the input
  file to "_key", and the "from" column to "_from", and the "to" column to "_to":

      arangoimp --type csv --file data.csv --translate "id=_key" --translate "from=_from" --translate "to=_to"

  `--translate` works for CSV and TSV inputs only.

* changed default value for `--server.max-packet-size` from 128 MB to 256 MB

* fixed issue #2350

* fixed issue #2349

* fixed issue #2346

* fixed issue #2342

* change default string truncation length from 80 characters to 256 characters for
  `print`/`printShell` functions in ArangoShell and arangod. This will emit longer
  prefixes of string values before truncating them with `...`, which is helpful
  for debugging.

* always validate incoming JSON HTTP requests for duplicate attribute names

  Incoming JSON data with duplicate attribute names will now be rejected as
  invalid. Previous versions of ArangoDB only validated the uniqueness of
  attribute names inside incoming JSON for some API endpoints, but not
  consistently for all APIs.

* don't let read-only transactions block the WAL collector

* allow passing own `graphql-sync` module instance to Foxx GraphQL router

* arangoexport can now export to csv format

* arangoimp: fixed issue #2214

* Foxx: automatically add CORS response headers

* added "OPTIONS" to CORS `access-control-allow-methods` header

* Foxx: Fix arangoUser sometimes not being set correctly

* fixed issue #1974


v3.2.alpha2 (2017-02-20)
------------------------

* ui: fixed issue #2065

* ui: fixed a dashboard related memory issue

* Internal javascript rest actions will now hide their stack traces to the client
  unless maintainer mode is activated. Instead they will always log to the logfile

* Removed undocumented internal HTTP API:
  * PUT _api/edges

  The documented GET _api/edges and the undocumented POST _api/edges remains unmodified.

* updated V8 version to 5.7.0.0

* change undocumented behaviour in case of invalid revision ids in
  If-Match and If-None-Match headers from 400 (BAD) to 412 (PRECONDITION
  FAILED).

* change undocumented behaviour in case of invalid revision ids in
  JavaScript document operations from 1239 ("illegal document revision")
  to 1200 ("conflict").

* added data export tool, arangoexport.

  arangoexport can be used to export collections to json, jsonl or xml
  and export a graph or collections to xgmml.

* fixed a race condition when closing a connection

* raised default hard limit on threads for very small to 64

* fixed negative counting of http connection in UI


v3.2.alpha1 (2017-02-05)
------------------------

* added figure `httpRequests` to AQL query statistics

* removed revisions cache intermediate layer implementation

* obsoleted startup options `--database.revision-cache-chunk-size` and
  `--database.revision-cache-target-size`

* fix potential port number over-/underruns

* added startup option `--log.shorten-filenames` for controlling whether filenames
  in log messages should be shortened to just the filename with the absolute path

* removed IndexThreadFeature, made `--database.index-threads` option obsolete

* changed index filling to make it more parallel, dispatch tasks to boost::asio

* more detailed stacktraces in Foxx apps

* generated Foxx services now use swagger tags


v3.1.24 (XXXX-XX-XX)
--------------------

* fixed one more LIMIT issue in traversals


v3.1.23 (2017-06-19)
--------------------

* potentially fixed issue #2559: Duplicate _key generated on insertion

* fix races in SSL communication code

* fix invalid results (too many) when a skipping LIMIT was used for a
  traversal. `LIMIT x` or `LIMIT 0, x` were not affected, but `LIMIT s, x`
  may have returned too many results

* fix invalid first group results for sorted AQL COLLECT when LIMIT
  was used

* fix invalid locking in JWT authentication cache, which could have
  crashed the server

* fix undefined behavior in traverser when traversals were used inside
  a FOR loop


v3.1.22 (2017-06-07)
--------------------

* fixed issue #2505: Problem with export + report of a bug

* documented changed behavior of WITH

* fixed ui glitch in aardvark

* avoid agency compaction bug

* fixed issue #2283: disabled proxy communication internally


v3.1.21 (2017-05-22)
--------------------

* fixed issue #2488:  AQL operator IN error when data use base64 chars

* more randomness in seeding RNG

v3.1.20 (2016-05-16)
--------------------

* fixed incorrect sorting for distributeShardsLike

* improve reliability of AgencyComm communication with Agency

* fixed shard numbering bug, where ids were erouneously incremented by 1

* remove an unnecessary precondition in createCollectionCoordinator

* funny fail rotation fix

* fix in SimpleHttpClient for correct advancement of readBufferOffset

* forward SIG_HUP in supervisor process to the server process to fix logrotaion
  You need to stop the remaining arangod server process manually for the upgrade to work.


v3.1.19 (2017-04-28)
--------------------

* Fixed a StackOverflow issue in Traversal and ShortestPath. Occured if many (>1000) input
  values in a row do not return any result. Fixes issue: #2445

* fixed issue #2448

* fixed issue #2442

* added 'x-content-type-options: nosniff' to avoid MSIE bug

* fixed issue #2441

* fixed issue #2440

* Fixed a StackOverflow issue in Traversal and ShortestPath. Occured if many (>1000) input
  values in a row do not return any result. Fixes issue: #2445

* fix occasional hanging shutdowns on OS X


v3.1.18 (2017-04-18)
--------------------

* fixed error in continuous synchronization of collections

* fixed spurious hangs on server shutdown

* better error messages during restore collection

* completely overhaul supervision. More detailed tests

* Fixed a dead-lock situation in cluster traversers, it could happen in
  rare cases if the computation on one DBServer could be completed much earlier
  than the other server. It could also be restricted to SmartGraphs only.

* (Enterprise only) Fixed a bug in SmartGraph DepthFirstSearch. In some
  more complicated queries, the maxDepth limit of 1 was not considered strictly
  enough, causing the traverser to do unlimited depth searches.

* fixed issue #2415

* fixed issue #2422

* fixed issue #1974


v3.1.17 (2017-04-04)
--------------------

* (Enterprise only) fixed a bug where replicationFactor was not correctly
  forwarded in SmartGraph creation.

* fixed issue #2404

* fixed issue #2397

* ui - fixed smart graph option not appearing

* fixed issue #2389

* fixed issue #2400


v3.1.16 (2017-03-27)
--------------------

* fixed issue #2392

* try to raise file descriptors to at least 8192, warn otherwise

* ui - aql editor improvements + updated ace editor version (memory leak)

* fixed lost HTTP requests

* ui - fixed some event issues

* avoid name resolution when given connection string is a valid ip address

* helps with issue #1842, bug in COLLECT statement in connection with LIMIT.

* fix locking bug in cluster traversals

* increase lock timeout defaults

* increase various cluster timeouts

* limit default target size for revision cache to 1GB, which is better for
  tight RAM situations (used to be 40% of (totalRAM - 1GB), use
  --database.revision-cache-target-size <VALUEINBYTES> to get back the
  old behaviour

* fixed a bug with restarted servers indicating status as "STARTUP"
  rather that "SERVING" in Nodes UI.


v3.1.15 (2017-03-20)
--------------------

* add logrotate configuration as requested in #2355

* fixed issue #2376

* ui - changed document api due a chrome bug

* ui - fixed a submenu bug

* added endpoint /_api/cluster/endpoints in cluster case to get all
  coordinator endpoints

* fix documentation of /_api/endpoint, declaring this API obsolete.

* Foxx response objects now have a `type` method for manipulating the content-type header

* Foxx tests now support `xunit` and `tap` reporters


v3.1.14 (2017-03-13)
--------------------

* ui - added feature request (multiple start nodes within graph viewer) #2317

* added missing locks to authentication cache methods

* ui - added feature request (multiple start nodes within graph viewer) #2317

* ui - fixed wrong merge of statistics information from different coordinators

* ui - fixed issue #2316

* ui - fixed wrong protocol usage within encrypted environment

* fixed compile error on Mac Yosemite

* minor UI fixes


v3.1.13 (2017-03-06)
--------------------

* fixed variables parsing in GraphQL

* fixed issue #2214

* fixed issue #2342

* changed thread handling to queue only user requests on coordinator

* use exponential backoff when waiting for collection locks

* repair short name server lookup in cluster in the case of a removed
  server


v3.1.12 (2017-02-28)
--------------------

* disable shell color escape sequences on Windows

* fixed issue #2326

* fixed issue #2320

* fixed issue #2315

* fixed a race condition when closing a connection

* raised default hard limit on threads for very small to 64

* fixed negative counting of http connection in UI

* fixed a race when renaming collections

* fixed a race when dropping databases


v3.1.11 (2017-02-17)
--------------------

* fixed a race between connection closing and sending out last chunks of data to clients
  when the "Connection: close" HTTP header was set in requests

* ui: optimized smart graph creation usability

* ui: fixed #2308

* fixed a race in async task cancellation via `require("@arangodb/tasks").unregisterTask()`

* fixed spuriously hanging threads in cluster AQL that could sit idle for a few minutes

* fixed potential numeric overflow for big index ids in index deletion API

* fixed sort issue in cluster, occurring when one of the local sort buffers of a
  GatherNode was empty

* reduce number of HTTP requests made for certain kinds of join queries in cluster,
  leading to speedup of some join queries

* supervision deals with demised coordinators correctly again

* implement a timeout in TraverserEngineRegistry

* agent communication reduced in large batches of append entries RPCs

* inception no longer estimates RAFT timings

* compaction in agents has been moved to a separate thread

* replicated logs hold local timestamps

* supervision jobs failed leader and failed follower revisited for
  function in precarious stability situations

* fixed bug in random number generator for 64bit int


v3.1.10 (2017-02-02)
--------------------

* updated versions of bundled node modules:
  - joi: from 8.4.2 to 9.2.0
  - joi-to-json-schema: from 2.2.0 to 2.3.0
  - sinon: from 1.17.4 to 1.17.6
  - lodash: from 4.13.1 to 4.16.6

* added shortcut for AQL ternary operator
  instead of `condition ? true-part : false-part` it is now possible to also use a
  shortcut variant `condition ? : false-part`, e.g.

      FOR doc IN docs RETURN doc.value ?: 'not present'

  instead of

      FOR doc IN docs RETURN doc.value ? doc.value : 'not present'

* fixed wrong sorting order in cluster, if an index was used to sort with many
  shards.

* added --replication-factor, --number-of-shards and --wait-for-sync to arangobench

* turn on UTF-8 string validation for VelocyPack values received via VST connections

* fixed issue #2257

* upgraded Boost version to 1.62.0

* added optional detail flag for db.<collection>.count()
  setting the flag to `true` will make the count operation returned the per-shard
  counts for the collection:

      db._create("test", { numberOfShards: 10 });
      for (i = 0; i < 1000; ++i) {
        db.test.insert({value: i});
      }
      db.test.count(true);

      {
	"s100058" : 99,
	"s100057" : 103,
	"s100056" : 100,
	"s100050" : 94,
	"s100055" : 90,
	"s100054" : 122,
	"s100051" : 109,
	"s100059" : 99,
	"s100053" : 95,
	"s100052" : 89
      }

* added optional memory limit for AQL queries:

      db._query("FOR i IN 1..100000 SORT i RETURN i", {}, { options: { memoryLimit: 100000 } });

  This option limits the default maximum amount of memory (in bytes) that a single
  AQL query can use.
  When a single AQL query reaches the specified limit value, the query will be
  aborted with a *resource limit exceeded* exception. In a cluster, the memory
  accounting is done per shard, so the limit value is effectively a memory limit per
  query per shard.

  The global limit value can be overriden per query by setting the *memoryLimit*
  option value for individual queries when running an AQL query.

* added server startup option `--query.memory-limit`

* added convenience function to create vertex-centric indexes.

  Usage: `db.collection.ensureVertexCentricIndex("label", {type: "hash", direction: "outbound"})`
  That will create an index that can be used on OUTBOUND with filtering on the
  edge attribute `label`.

* change default log output for tools to stdout (instead of stderr)

* added option -D to define a configuration file environment key=value

* changed encoding behavior for URLs encoded in the C++ code of ArangoDB:
  previously the special characters `-`, `_`, `~` and `.` were returned as-is
  after URL-encoding, now `.` will be encoded to be `%2e`.
  This also changes the behavior of how incoming URIs are processed: previously
  occurrences of `..` in incoming request URIs were collapsed (e.g. `a/../b/` was
  collapsed to a plain `b/`). Now `..` in incoming request URIs are not collapsed.

* Foxx request URL suffix is no longer unescaped

* @arangodb/request option json now defaults to `true` if the response body is not empty and encoding is not explicitly set to `null` (binary).
  The option can still be set to `false` to avoid unnecessary attempts at parsing the response as JSON.

* Foxx configuration values for unknown options will be discarded when saving the configuration in production mode using the web interface

* module.context.dependencies is now immutable

* process.stdout.isTTY now returns `true` in arangosh and when running arangod with the `--console` flag

* add support for Swagger tags in Foxx


v3.1.9 (XXXX-XX-XX)
-------------------

* macos CLI package: store databases and apps in the users home directory

* ui: fixed re-login issue within a non system db, when tab was closed

* fixed a race in the VelocyStream Commtask implementation

* fixed issue #2256


v3.1.8 (2017-01-09)
-------------------

* add Windows silent installer

* add handling of debug symbols during Linux & windows release builds.

* fixed issue #2181

* fixed issue #2248: reduce V8 max old space size from 3 GB to 1 GB on 32 bit systems

* upgraded Boost version to 1.62.0

* fixed issue #2238

* fixed issue #2234

* agents announce new endpoints in inception phase to leader

* agency leadership accepts updatet endpoints to given uuid

* unified endpoints replace localhost with 127.0.0.1

* fix several problems within an authenticated cluster


v3.1.7 (2016-12-29)
-------------------

* fixed one too many elections in RAFT

* new agency comm backported from devel


v3.1.6 (2016-12-20)
-------------------

* fixed issue #2227

* fixed issue #2220

* agency constituent/agent bug fixes in race conditions picking up
  leadership

* supervision does not need waking up anymore as it is running
  regardless

* agents challenge their leadership more rigorously


v3.1.5 (2016-12-16)
-------------------

* lowered default value of `--database.revision-cache-target-size` from 75% of
  RAM to less than 40% of RAM

* fixed issue #2218

* fixed issue #2217

* Foxx router.get/post/etc handler argument can no longer accidentally omitted

* fixed issue #2223


v3.1.4 (2016-12-08)
-------------------

* fixed issue #2211

* fixed issue #2204

* at cluster start, coordinators wait until at least one DBserver is there,
  and either at least two DBservers are there or 15s have passed, before they
  initiate the bootstrap of system collections.

* more robust agency startup from devel

* supervision's AddFollower adds many followers at once

* supervision has new FailedFollower job

* agency's Node has new method getArray

* agency RAFT timing estimates more conservative in waitForSync
  scenario

* agency RAFT timing estimates capped at maximum 2.0/10.0 for low/high


v3.1.3 (2016-12-02)
-------------------

* fix a traversal bug when using skiplist indexes:
  if we have a skiplist of ["a", "unused", "_from"] and a traversal like:
  FOR v,e,p IN OUTBOUND @start @@edges
    FILTER p.edges[0].a == 'foo'
    RETURN v
  And the above index applied on "a" is considered better than EdgeIndex, than
  the executor got into undefined behaviour.

* fix endless loop when trying to create a collection with replicationFactor: -1


v3.1.2 (2016-11-24)
-------------------

* added support for descriptions field in Foxx dependencies

* (Enterprise only) fixed a bug in the statistic report for SmartGraph traversals.
Now they state correctly how many documents were fetched from the index and how many
have been filtered.

* Prevent uniform shard distribution when replicationFactor == numServers

v3.1.1 (2016-11-15)
-------------------

* fixed issue #2176

* fixed issue #2168

* display index usage of traversals in AQL explainer output (previously missing)

* fixed isuse #2163

* preserve last-used HLC value across server starts

* allow more control over handling of pre-3.1 _rev values

  this changes the server startup option `--database.check-30-revisions` from a boolean (true/false)
  parameter to a string parameter with the following possible values:

  - "fail":
    will validate _rev values of 3.0 collections on collection loading and throw an exception when invalid _rev values are found.
    in this case collections with invalid _rev values are marked as corrupted and cannot be used in the ArangoDB 3.1 instance.
    the fix procedure for such collections is to export the collections from 3.0 database with arangodump and restore them in 3.1 with arangorestore.
    collections that do not contain invalid _rev values are marked as ok and will not be re-checked on following loads.
    collections that contain invalid _rev values will be re-checked on following loads.

  - "true":
    will validate _rev values of 3.0 collections on collection loading and print a warning when invalid _rev values are found.
    in this case collections with invalid _rev values can be used in the ArangoDB 3.1 instance.
    however, subsequent operations on documents with invalid _rev values may silently fail or fail with explicit errors.
    the fix procedure for such collections is to export the collections from 3.0 database with arangodump and restore them in 3.1 with arangorestore.
    collections that do not contain invalid _rev values are marked as ok and will not be re-checked on following loads.
    collections that contain invalid _rev values will be re-checked on following loads.

  - "false":
    will not validate _rev values on collection loading and not print warnings.
    no hint is given when invalid _rev values are found.
    subsequent operations on documents with invalid _rev values may silently fail or fail with explicit errors.
    this setting does not affect whether collections are re-checked later.
    collections will be re-checked on following loads if `--database.check-30-revisions` is later set to either `true` or `fail`.

  The change also suppresses warnings that were printed when collections were restored using arangorestore, and the restore
  data contained invalid _rev values. Now these warnings are suppressed, and new HLC _rev values are generated for these documents
  as before.

* added missing functions to AQL syntax highlighter in web interface

* fixed display of `ANY` direction in traversal explainer output (direction `ANY` was shown as either
  `INBOUND` or `OUTBOUND`)

* changed behavior of toJSON() function when serializing an object before saving it in the database

  if an object provides a toJSON() function, this function is still called for serializing it.
  the change is that the result of toJSON() is not stringified anymore, but saved as is. previous
  versions of ArangoDB called toJSON() and after that additionally stringified its result.

  This change will affect the saving of JS Buffer objects, which will now be saved as arrays of
  bytes instead of a comma-separated string of the Buffer's byte contents.

* allow creating unique indexes on more attributes than present in shardKeys

  The following combinations of shardKeys and indexKeys are allowed/not allowed:

  shardKeys     indexKeys
      a             a        ok
      a             b    not ok
      a           a b        ok
    a b             a    not ok
    a b             b    not ok
    a b           a b        ok
    a b         a b c        ok
  a b c           a b    not ok
  a b c         a b c        ok

* fixed wrong version in web interface login screen (EE only)

* make web interface not display an exclamation mark next to ArangoDB version number 3.1

* fixed search for arbitrary document attributes in web interface in case multiple
  search values were used on different attribute names. in this case, the search always
  produced an empty result

* disallow updating `_from` and `_to` values of edges in Smart Graphs. Updating these
  attributes would lead to potential redistribution of edges to other shards, which must be
  avoided.

* fixed issue #2148

* updated graphql-sync dependency to 0.6.2

* fixed issue #2156

* fixed CRC4 assembly linkage


v3.1.0 (2016-10-29)
-------------------

* AQL breaking change in cluster:

  from ArangoDB 3.1 onwards `WITH` is required for traversals in a
  clustered environment in order to avoid deadlocks.

  Note that for queries that access only a single collection or that have all
  collection names specified somewhere else in the query string, there is no
  need to use *WITH*. *WITH* is only useful when the AQL query parser cannot
  automatically figure out which collections are going to be used by the query.
  *WITH* is only useful for queries that dynamically access collections, e.g.
  via traversals, shortest path operations or the *DOCUMENT()* function.

  more info can be found [here](https://github.com/arangodb/arangodb/blob/devel/Documentation/Books/AQL/Operations/With.md)

* added AQL function `DISTANCE` to calculate the distance between two arbitrary
  coordinates (haversine formula)

* fixed issue #2110

* added Auto-aptation of RAFT timings as calculations only


v3.1.rc2 (2016-10-10)
---------------------

* second release candidate


v3.1.rc1 (2016-09-30)
---------------------

* first release candidate


v3.1.alpha2 (2016-09-01)
------------------------

* added module.context.createDocumentationRouter to replace module.context.apiDocumentation

* bug in RAFT implementation of reads. dethroned leader still answered requests in isolation

* ui: added new graph viewer

* ui: aql-editor added tabular & graph display

* ui: aql-editor improved usability

* ui: aql-editor: query profiling support

* fixed issue #2109

* fixed issue #2111

* fixed issue #2075

* added AQL function `DISTANCE` to calculate the distance between two arbitrary
  coordinates (haversine formula)

* rewrote scheduler and dispatcher based on boost::asio

  parameters changed:
    `--scheduler.threads` and `--server.threads` are now merged into a single one: `--server.threads`

    hidden `--server.extra-threads` has been removed

    hidden `--server.aql-threads` has been removed

    hidden `--server.backend` has been removed

    hidden `--server.show-backends` has been removed

    hidden `--server.thread-affinity` has been removed

* fixed issue #2086

* fixed issue #2079

* fixed issue #2071

  make the AQL query optimizer inject filter condition expressions referred to
  by variables during filter condition aggregation.
  For example, in the following query

      FOR doc IN collection
        LET cond1 = (doc.value == 1)
        LET cond2 = (doc.value == 2)
        FILTER cond1 || cond2
        RETURN { doc, cond1, cond2 }

  the optimizer will now inject the conditions for `cond1` and `cond2` into the filter
  condition `cond1 || cond2`, expanding it to `(doc.value == 1) || (doc.value == 2)`
  and making these conditions available for index searching.

  Note that the optimizer previously already injected some conditions into other
  conditions, but only if the variable that defined the condition was not used
  elsewhere. For example, the filter condition in the query

      FOR doc IN collection
        LET cond = (doc.value == 1)
        FILTER cond
        RETURN { doc }

  already got optimized before because `cond` was only used once in the query and
  the optimizer decided to inject it into the place where it was used.

  This only worked for variables that were referred to once in the query.
  When a variable was used multiple times, the condition was not injected as
  in the following query:

      FOR doc IN collection
        LET cond = (doc.value == 1)
        FILTER cond
        RETURN { doc, cond }

  The fix for #2070 now will enable this optimization so that the query can
  use an index on `doc.value` if available.

* changed behavior of AQL array comparison operators for empty arrays:
  * `ALL` and `ANY` now always return `false` when the left-hand operand is an
    empty array. The behavior for non-empty arrays does not change:
    * `[] ALL == 1` will return `false`
    * `[1] ALL == 1` will return `true`
    * `[1, 2] ALL == 1` will return `false`
    * `[2, 2] ALL == 1` will return `false`
    * `[] ANY == 1` will return `false`
    * `[1] ANY == 1` will return `true`
    * `[1, 2] ANY == 1` will return `true`
    * `[2, 2] ANY == 1` will return `false`
  * `NONE` now always returns `true` when the left-hand operand is an empty array.
    The behavior for non-empty arrays does not change:
    * `[] NONE == 1` will return `true`
    * `[1] NONE == 1` will return `false`
    * `[1, 2] NONE == 1` will return `false`
    * `[2, 2] NONE == 1` will return `true`

* added experimental AQL functions `JSON_STRINGIFY` and `JSON_PARSE`

* added experimental support for incoming gzip-compressed requests

* added HTTP REST APIs for online loglevel adjustments:

  - GET `/_admin/log/level` returns the current loglevel settings
  - PUT `/_admin/log/level` modifies the current loglevel settings

* PATCH /_api/gharial/{graph-name}/vertex/{collection-name}/{vertex-key}
  - changed default value for keepNull to true

* PATCH /_api/gharial/{graph-name}/edge/{collection-name}/{edge-key}
  - changed default value for keepNull to true

* renamed `maximalSize` attribute in parameter.json files to `journalSize`

  The `maximalSize` attribute will still be picked up from collections that
  have not been adjusted. Responses from the replication API will now also use
  `journalSize` instead of `maximalSize`.

* added `--cluster.system-replication-factor` in order to adjust the
  replication factor for new system collections

* fixed issue #2012

* added a memory expection in case V8 memory gets too low

* added Optimizer Rule for other indexes in Traversals
  this allows AQL traversals to use other indexes than the edge index.
  So traversals with filters on edges can now make use of more specific
  indexes, e.g.

      FOR v, e, p IN 2 OUTBOUND @start @@edge FILTER p.edges[0].foo == "bar"

  will prefer a Hash Index on [_from, foo] above the EdgeIndex.

* fixed epoch computation in hybrid logical clock

* fixed thread affinity

* replaced require("internal").db by require("@arangodb").db

* added option `--skip-lines` for arangoimp
  this allows skipping the first few lines from the import file in case the
  CSV or TSV import are used

* fixed periodic jobs: there should be only one instance running - even if it
  runs longer than the period

* improved performance of primary index and edge index lookups

* optimizations for AQL `[*]` operator in case no filter, no projection and
  no offset/limit are used

* added AQL function `OUTERSECTION` to return the symmetric difference of its
  input arguments

* Foxx manifests of installed services are now saved to disk with indentation

* Foxx tests and scripts in development mode should now always respect updated
  files instead of loading stale modules

* When disabling Foxx development mode the setup script is now re-run

* Foxx now provides an easy way to directly serve GraphQL requests using the
  `@arangodb/foxx/graphql` module and the bundled `graphql-sync` dependency

* Foxx OAuth2 module now correctly passes the `access_token` to the OAuth2 server

* added iconv-lite and timezone modules

* web interface now allows installing GitHub and zip services in legacy mode

* added module.context.createDocumentationRouter to replace module.context.apiDocumentation

* bug in RAFT implementation of reads. dethroned leader still answered
  requests in isolation

* all lambdas in ClusterInfo might have been left with dangling references.

* Agency bug fix for handling of empty json objects as values.

* Foxx tests no longer support the Mocha QUnit interface as this resulted in weird
  inconsistencies in the BDD and TDD interfaces. This fixes the TDD interface
  as well as out-of-sequence problems when using the BDD before/after functions.

* updated bundled JavaScript modules to latest versions; joi has been updated from 8.4 to 9.2
  (see [joi 9.0.0 release notes](https://github.com/hapijs/joi/issues/920) for information on
  breaking changes and new features)

* fixed issue #2139

* updated graphql-sync dependency to 0.6.2

* fixed issue #2156


v3.0.13 (XXXX-XX-XX)
--------------------

* fixed issue #2315

* fixed issue #2210


v3.0.12 (2016-11-23)
--------------------

* fixed issue #2176

* fixed issue #2168

* fixed issues #2149, #2159

* fixed error reporting for issue #2158

* fixed assembly linkage bug in CRC4 module

* added support for descriptions field in Foxx dependencies


v3.0.11 (2016-11-08)
--------------------

* fixed issue #2140: supervisor dies instead of respawning child

* fixed issue #2131: use shard key value entered by user in web interface

* fixed issue #2129: cannot kill a long-run query

* fixed issue #2110

* fixed issue #2081

* fixed issue #2038

* changes to Foxx service configuration or dependencies should now be
  stored correctly when options are cleared or omitted

* Foxx tests no longer support the Mocha QUnit interface as this resulted in weird
  inconsistencies in the BDD and TDD interfaces. This fixes the TDD interface
  as well as out-of-sequence problems when using the BDD before/after functions.

* fixed issue #2148


v3.0.10 (2016-09-26)
--------------------

* fixed issue #2072

* fixed issue #2070

* fixed slow cluster starup issues. supervision will demonstrate more
  patience with db servers


v3.0.9 (2016-09-21)
-------------------

* fixed issue #2064

* fixed issue #2060

* speed up `collection.any()` and skiplist index creation

* fixed multiple issues where ClusterInfo bug hung agency in limbo
  timeouting on multiple collection and database callbacks


v3.0.8 (2016-09-14)
-------------------

* fixed issue #2052

* fixed issue #2005

* fixed issue #2039

* fixed multiple issues where ClusterInfo bug hung agency in limbo
  timeouting on multiple collection and database callbacks


v3.0.7 (2016-09-05)
-------------------

* new supervision job handles db server failure during collection creation.


v3.0.6 (2016-09-02)
-------------------

* fixed issue #2026

* slightly better error diagnostics for AQL query compilation and replication

* fixed issue #2018

* fixed issue #2015

* fixed issue #2012

* fixed wrong default value for arangoimp's `--on-duplicate` value

* fix execution of AQL traversal expressions when there are multiple
  conditions that refer to variables set outside the traversal

* properly return HTTP 503 in JS actions when backend is gone

* supervision creates new key in agency for failed servers

* new shards will not be allocated on failed or cleaned servers


v3.0.5 (2016-08-18)
-------------------

* execute AQL ternary operator via C++ if possible

* fixed issue #1977

* fixed extraction of _id attribute in AQL traversal conditions

* fix SSL agency endpoint

* Minimum RAFT timeout was one order of magnitude to short.

* Optimized RAFT RPCs from leader to followers for efficiency.

* Optimized RAFT RPC handling on followers with respect to compaction.

* Fixed bug in handling of duplicates and overlapping logs

* Fixed bug in supervision take over after leadership change.

v3.0.4 (2016-08-01)
-------------------

* added missing lock for periodic jobs access

* fix multiple foxx related cluster issues

* fix handling of empty AQL query strings

* fixed issue in `INTERSECTION` AQL function with duplicate elements
  in the source arrays

* fixed issue #1970

* fixed issue #1968

* fixed issue #1967

* fixed issue #1962

* fixed issue #1959

* replaced require("internal").db by require("@arangodb").db

* fixed issue #1954

* fixed issue #1953

* fixed issue #1950

* fixed issue #1949

* fixed issue #1943

* fixed segfault in V8, by backporting https://bugs.chromium.org/p/v8/issues/detail?id=5033

* Foxx OAuth2 module now correctly passes the `access_token` to the OAuth2 server

* fixed credentialed CORS requests properly respecting --http.trusted-origin

* fixed a crash in V8Periodic task (forgotten lock)

* fixed two bugs in synchronous replication (syncCollectionFinalize)


v3.0.3 (2016-07-17)
-------------------

* fixed issue #1942

* fixed issue #1941

* fixed array index batch insertion issues for hash indexes that caused problems when
  no elements remained for insertion

* fixed AQL MERGE() function with External objects originating from traversals

* fixed some logfile recovery errors with error message "document not found"

* fixed issue #1937

* fixed issue #1936

* improved performance of arangorestore in clusters with synchronous
  replication

* Foxx tests and scripts in development mode should now always respect updated
  files instead of loading stale modules

* When disabling Foxx development mode the setup script is now re-run

* Foxx manifests of installed services are now saved to disk with indentation


v3.0.2 (2016-07-09)
-------------------

* fixed assertion failure in case multiple remove operations were used in the same query

* fixed upsert behavior in case upsert was used in a loop with the same document example

* fixed issue #1930

* don't expose local file paths in Foxx error messages.

* fixed issue #1929

* make arangodump dump the attribute `isSystem` when dumping the structure
  of a collection, additionally make arangorestore not fail when the attribute
  is missing

* fixed "Could not extract custom attribute" issue when using COLLECT with
  MIN/MAX functions in some contexts

* honor presence of persistent index for sorting

* make AQL query optimizer not skip "use-indexes-rule", even if enough
  plans have been created already

* make AQL optimizer not skip "use-indexes-rule", even if enough execution plans
  have been created already

* fix double precision value loss in VelocyPack JSON parser

* added missing SSL support for arangorestore

* improved cluster import performance

* fix Foxx thumbnails on DC/OS

* fix Foxx configuration not being saved

* fix Foxx app access from within the frontend on DC/OS

* add option --default-replication-factor to arangorestore and simplify
  the control over the number of shards when restoring

* fix a bug in the VPack -> V8 conversion if special attributes _key,
  _id, _rev, _from and _to had non-string values, which is allowed
  below the top level

* fix malloc_usable_size for darwin


v3.0.1 (2016-06-30)
-------------------

* fixed periodic jobs: there should be only one instance running - even if it
  runs longer than the period

* increase max. number of collections in AQL queries from 32 to 256

* fixed issue #1916: header "authorization" is required" when opening
  services page

* fixed issue #1915: Explain: member out of range

* fixed issue #1914: fix unterminated buffer

* don't remove lockfile if we are the same (now stale) pid
  fixes docker setups (our pid will always be 1)

* do not use revision id comparisons in compaction for determining whether a
  revision is obsolete, but marker memory addresses
  this ensures revision ids don't matter when compacting documents

* escape Unicode characters in JSON HTTP responses
  this converts UTF-8 characters in HTTP responses of arangod into `\uXXXX`
  escape sequences. This makes the HTTP responses fit into the 7 bit ASCII
  character range, which speeds up HTTP response parsing for some clients,
  namely node.js/v8

* add write before read collections when starting a user transaction
  this allows specifying the same collection in both read and write mode without
  unintended side effects

* fixed buffer overrun that occurred when building very large result sets

* index lookup optimizations for primary index and edge index

* fixed "collection is a nullptr" issue when starting a traversal from a transaction

* enable /_api/import on coordinator servers


v3.0.0 (2016-06-22)
-------------------

* minor GUI fixxes

* fix for replication and nonces


v3.0.0-rc3 (2016-06-19)
-----------------------

* renamed various Foxx errors to no longer refer to Foxx services as apps

* adjusted various error messages in Foxx to be more informative

* specifying "files" in a Foxx manifest to be mounted at the service root
  no longer results in 404s when trying to access non-file routes

* undeclared path parameters in Foxx no longer break the service

* trusted reverse proxy support is now handled more consistently

* ArangoDB request compatibility and user are now exposed in Foxx

* all bundled NPM modules have been upgraded to their latest versions


v3.0.0-rc2 (2016-06-12)
-----------------------

* added option `--server.max-packet-size` for client tools

* renamed option `--server.ssl-protocol` to `--ssl.protocol` in client tools
  (was already done for arangod, but overlooked for client tools)

* fix handling of `--ssl.protocol` value 5 (TLS v1.2) in client tools, which
  claimed to support it but didn't

* config file can use '@include' to include a different config file as base


v3.0.0-rc1 (2016-06-10)
-----------------------

* the user management has changed: it now has users that are independent of
  databases. A user can have one or more database assigned to the user.

* forward ported V8 Comparator bugfix for inline heuristics from
  https://github.com/v8/v8/commit/5ff7901e24c2c6029114567de5a08ed0f1494c81

* changed to-string conversion for AQL objects and arrays, used by the AQL
  function `TO_STRING()` and implicit to-string casts in AQL

  - arrays are now converted into their JSON-stringify equivalents, e.g.

    - `[ ]` is now converted to `[]`
    - `[ 1, 2, 3 ]` is now converted to `[1,2,3]`
    - `[ "test", 1, 2 ] is now converted to `["test",1,2]`

    Previous versions of ArangoDB converted arrays with no members into the
    empty string, and non-empty arrays into a comma-separated list of member
    values, without the surrounding angular brackets. Additionally, string
    array members were not enclosed in quotes in the result string:

    - `[ ]` was converted to ``
    - `[ 1, 2, 3 ]` was converted to `1,2,3`
    - `[ "test", 1, 2 ] was converted to `test,1,2`

  - objects are now converted to their JSON-stringify equivalents, e.g.

    - `{ }` is converted to `{}`
    - `{ a: 1, b: 2 }` is converted to `{"a":1,"b":2}`
    - `{ "test" : "foobar" }` is converted to `{"test":"foobar"}`

    Previous versions of ArangoDB always converted objects into the string
    `[object Object]`

  This change affects also the AQL functions `CONCAT()` and `CONCAT_SEPARATOR()`
  which treated array values differently in previous versions. Previous versions
  of ArangoDB automatically flattened array values on the first level of the array,
  e.g. `CONCAT([1, 2, 3, [ 4, 5, 6 ]])` produced `1,2,3,4,5,6`. Now this will produce
  `[1,2,3,[4,5,6]]`. To flatten array members on the top level, you can now use
  the more explicit `CONCAT(FLATTEN([1, 2, 3, [4, 5, 6]], 1))`.

* added C++ implementations for AQL functions `SLICE()`, `CONTAINS()` and
  `RANDOM_TOKEN()`

* as a consequence of the upgrade to V8 version 5, the implementation of the
  JavaScript `Buffer` object had to be changed. JavaScript `Buffer` objects in
  ArangoDB now always store their data on the heap. There is no shared pool
  for small Buffer values, and no pointing into existing Buffer data when
  extracting slices. This change may increase the cost of creating Buffers with
  short contents or when peeking into existing Buffers, but was required for
  safer memory management and to prevent leaks.

* the `db` object's function `_listDatabases()` was renamed to just `_databases()`
  in order to make it more consistent with the existing `_collections()` function.
  Additionally the `db` object's `_listEndpoints()` function was renamed to just
  `_endpoints()`.

* changed default value of `--server.authentication` from `false` to `true` in
  configuration files etc/relative/arangod.conf and etc/arangodb/arangod.conf.in.
  This means the server will be started with authentication enabled by default,
  requiring all client connections to provide authentication data when connecting
  to ArangoDB. Authentication can still be turned off via setting the value of
  `--server.authentication` to `false` in ArangoDB's configuration files or by
  specifying the option on the command-line.

* Changed result format for querying all collections via the API GET `/_api/collection`.

  Previous versions of ArangoDB returned an object with an attribute named `collections`
  and an attribute named `names`. Both contained all available collections, but
  `collections` contained the collections as an array, and `names` contained the
  collections again, contained in an object in which the attribute names were the
  collection names, e.g.

  ```
  {
    "collections": [
      {"id":"5874437","name":"test","isSystem":false,"status":3,"type":2},
      {"id":"17343237","name":"something","isSystem":false,"status":3,"type":2},
      ...
    ],
    "names": {
      "test": {"id":"5874437","name":"test","isSystem":false,"status":3,"type":2},
      "something": {"id":"17343237","name":"something","isSystem":false,"status":3,"type":2},
      ...
    }
  }
  ```
  This result structure was redundant, and therefore has been simplified to just

  ```
  {
    "result": [
      {"id":"5874437","name":"test","isSystem":false,"status":3,"type":2},
      {"id":"17343237","name":"something","isSystem":false,"status":3,"type":2},
      ...
    ]
  }
  ```

  in ArangoDB 3.0.

* added AQL functions `TYPENAME()` and `HASH()`

* renamed arangob tool to arangobench

* added AQL string comparison operator `LIKE`

  The operator can be used to compare strings like this:

      value LIKE search

  The operator is currently implemented by calling the already existing AQL
  function `LIKE`.

  This change also makes `LIKE` an AQL keyword. Using `LIKE` in either case as
  an attribute or collection name in AQL thus requires quoting.

* make AQL optimizer rule "remove-unnecessary-calculations" fire in more cases

  The rule will now remove calculations that are used exactly once in other
  expressions (e.g. `LET a = doc RETURN a.value`) and calculations,
  or calculations that are just references (e.g. `LET a = b`).

* renamed AQL optimizer rule "merge-traversal-filter" to "optimize-traversals"
  Additionally, the optimizer rule will remove unused edge and path result variables
  from the traversal in case they are specified in the `FOR` section of the traversal,
  but not referenced later in the query. This saves constructing edges and paths
  results.

* added AQL optimizer rule "inline-subqueries"

  This rule can pull out certain subqueries that are used as an operand to a `FOR`
  loop one level higher, eliminating the subquery completely. For example, the query

      FOR i IN (FOR j IN [1,2,3] RETURN j) RETURN i

  will be transformed by the rule to:

      FOR i IN [1,2,3] RETURN i

  The query

      FOR name IN (FOR doc IN _users FILTER doc.status == 1 RETURN doc.name) LIMIT 2 RETURN name

  will be transformed into

      FOR tmp IN _users FILTER tmp.status == 1 LIMIT 2 RETURN tmp.name

  The rule will only fire when the subquery is used as an operand to a `FOR` loop, and
  if the subquery does not contain a `COLLECT` with an `INTO` variable.

* added new endpoint "srv://" for DNS service records

* The result order of the AQL functions VALUES and ATTRIBUTES has never been
  guaranteed and it only had the "correct" ordering by accident when iterating
  over objects that were not loaded from the database. This accidental behavior
  is now changed by introduction of VelocyPack. No ordering is guaranteed unless
  you specify the sort parameter.

* removed configure option `--enable-logger`

* added AQL array comparison operators

  All AQL comparison operators now also exist in an array variant. In the
  array variant, the operator is preceded with one of the keywords *ALL*, *ANY*
  or *NONE*. Using one of these keywords changes the operator behavior to
  execute the comparison operation for all, any, or none of its left hand
  argument values. It is therefore expected that the left hand argument
  of an array operator is an array.

  Examples:

      [ 1, 2, 3 ] ALL IN [ 2, 3, 4 ]   // false
      [ 1, 2, 3 ] ALL IN [ 1, 2, 3 ]   // true
      [ 1, 2, 3 ] NONE IN [ 3 ]        // false
      [ 1, 2, 3 ] NONE IN [ 23, 42 ]   // true
      [ 1, 2, 3 ] ANY IN [ 4, 5, 6 ]   // false
      [ 1, 2, 3 ] ANY IN [ 1, 42 ]     // true
      [ 1, 2, 3 ] ANY == 2             // true
      [ 1, 2, 3 ] ANY == 4             // false
      [ 1, 2, 3 ] ANY > 0              // true
      [ 1, 2, 3 ] ANY <= 1             // true
      [ 1, 2, 3 ] NONE < 99            // false
      [ 1, 2, 3 ] NONE > 10            // true
      [ 1, 2, 3 ] ALL > 2              // false
      [ 1, 2, 3 ] ALL > 0              // true
      [ 1, 2, 3 ] ALL >= 3             // false
      ["foo", "bar"] ALL != "moo"      // true
      ["foo", "bar"] NONE == "bar"     // false
      ["foo", "bar"] ANY == "foo"      // true

* improved AQL optimizer to remove unnecessary sort operations in more cases

* allow enclosing AQL identifiers in forward ticks in addition to using
  backward ticks

  This allows for convenient writing of AQL queries in JavaScript template strings
  (which are delimited with backticks themselves), e.g.

      var q = `FOR doc IN ´collection´ RETURN doc.´name´`;

* allow to set `print.limitString` to configure the number of characters
  to output before truncating

* make logging configurable per log "topic"

  `--log.level <level>` sets the global log level to <level>, e.g. `info`,
  `debug`, `trace`.

  `--log.level topic=<level>` sets the log level for a specific topic.
  Currently, the following topics exist: `collector`, `compactor`, `mmap`,
  `performance`, `queries`, and `requests`. `performance` and `requests` are
  set to FATAL by default. `queries` is set to info. All others are
  set to the global level by default.

  The new log option `--log.output <definition>` allows directing the global
  or per-topic log output to different outputs. The output definition
  "<definition>" can be one of

    "-" for stdin
    "+" for stderr
    "syslog://<syslog-facility>"
    "syslog://<syslog-facility>/<application-name>"
    "file://<relative-path>"

  The option can be specified multiple times in order to configure the output
  for different log topics. To set up a per-topic output configuration, use
  `--log.output <topic>=<definition>`, e.g.

    queries=file://queries.txt

  logs all queries to the file "queries.txt".

* the option `--log.requests-file` is now deprecated. Instead use

    `--log.level requests=info`
    `--log.output requests=file://requests.txt`

* the option `--log.facility` is now deprecated. Instead use

    `--log.output requests=syslog://facility`

* the option `--log.performance` is now deprecated. Instead use

    `--log.level performance=trace`

* removed option `--log.source-filter`

* removed configure option `--enable-logger`

* change collection directory names to include a random id component at the end

  The new pattern is `collection-<id>-<random>`, where `<id>` is the collection
  id and `<random>` is a random number. Previous versions of ArangoDB used a
  pattern `collection-<id>` without the random number.

  ArangoDB 3.0 understands both the old and name directory name patterns.

* removed mostly unused internal spin-lock implementation

* removed support for pre-Windows 7-style locks. This removes compatibility for
  Windows versions older than Windows 7 (e.g. Windows Vista, Windows XP) and
  Windows 2008R2 (e.g. Windows 2008).

* changed names of sub-threads started by arangod

* added option `--default-number-of-shards` to arangorestore, allowing creating
  collections with a specifiable number of shards from a non-cluster dump

* removed support for CoffeeScript source files

* removed undocumented SleepAndRequeue

* added WorkMonitor to inspect server threads

* when downloading a Foxx service from the web interface the suggested filename
  is now based on the service's mount path instead of simply "app.zip"

* the `@arangodb/request` response object now stores the parsed JSON response
  body in a property `json` instead of `body` when the request was made using the
  `json` option. The `body` instead contains the response body as a string.

* the Foxx API has changed significantly, 2.8 services are still supported
  using a backwards-compatible "legacy mode"


v2.8.12 (XXXX-XX-XX)
--------------------

* issue #2091: decrease connect timeout to 5 seconds on startup

* fixed issue #2072

* slightly better error diagnostics for some replication errors

* fixed issue #1977

* fixed issue in `INTERSECTION` AQL function with duplicate elements
  in the source arrays

* fixed issue #1962

* fixed issue #1959

* export aqlQuery template handler as require('org/arangodb').aql for forwards-compatibility


v2.8.11 (2016-07-13)
--------------------

* fixed array index batch insertion issues for hash indexes that caused problems when
  no elements remained for insertion

* fixed issue #1937


v2.8.10 (2016-07-01)
--------------------

* make sure next local _rev value used for a document is at least as high as the
  _rev value supplied by external sources such as replication

* make adding a collection in both read- and write-mode to a transaction behave as
  expected (write includes read). This prevents the `unregister collection used in
  transaction` error

* fixed sometimes invalid result for `byExample(...).count()` when an index plus
  post-filtering was used

* fixed "collection is a nullptr" issue when starting a traversal from a transaction

* honor the value of startup option `--database.wait-for-sync` (that is used to control
  whether new collections are created with `waitForSync` set to `true` by default) also
  when creating collections via the HTTP API (and thus the ArangoShell). When creating
  a collection via these mechanisms, the option was ignored so far, which was inconsistent.

* fixed issue #1826: arangosh --javascript.execute: internal error (geo index issue)

* fixed issue #1823: Arango crashed hard executing very simple query on windows


v2.8.9 (2016-05-13)
-------------------

* fixed escaping and quoting of extra parameters for executables in Mac OS X App

* added "waiting for" status variable to web interface collection figures view

* fixed undefined behavior in query cache invaldation

* fixed access to /_admin/statistics API in case statistics are disable via option
  `--server.disable-statistics`

* Foxx manager will no longer fail hard when Foxx store is unreachable unless installing
  a service from the Foxx store (e.g. when behind a firewall or GitHub is unreachable).


v2.8.8 (2016-04-19)
-------------------

* fixed issue #1805: Query: internal error (location: arangod/Aql/AqlValue.cpp:182).
  Please report this error to arangodb.com (while executing)

* allow specifying collection name prefixes for `_from` and `_to` in arangoimp:

  To avoid specifying complete document ids (consisting of collection names and document
  keys) for *_from* and *_to* values when importing edges with arangoimp, there are now
  the options *--from-collection-prefix* and *--to-collection-prefix*.

  If specified, these values will be automatically prepended to each value in *_from*
  (or *_to* resp.). This allows specifying only document keys inside *_from* and/or *_to*.

  *Example*

      > arangoimp --from-collection-prefix users --to-collection-prefix products ...

  Importing the following document will then create an edge between *users/1234* and
  *products/4321*:

  ```js
  { "_from" : "1234", "_to" : "4321", "desc" : "users/1234 is connected to products/4321" }
  ```

* requests made with the interactive system API documentation in the web interface
  (Swagger) will now respect the active database instead of always using `_system`


v2.8.7 (2016-04-07)
-------------------

* optimized primary=>secondary failover

* fix to-boolean conversion for documents in AQL

* expose the User-Agent HTTP header from the ArangoShell since Github seems to
  require it now, and we use the ArangoShell for fetching Foxx repositories from Github

* work with http servers that only send

* fixed potential race condition between compactor and collector threads

* fix removal of temporary directories on arangosh exit

* javadoc-style comments in Foxx services are no longer interpreted as
  Foxx comments outside of controller/script/exports files (#1748)

* removed remaining references to class syntax for Foxx Model and Repository
  from the documentation

* added a safe-guard for corrupted master-pointer


v2.8.6 (2016-03-23)
-------------------

* arangosh can now execute JavaScript script files that contain a shebang
  in the first line of the file. This allows executing script files directly.

  Provided there is a script file `/path/to/script.js` with the shebang
  `#!arangosh --javascript.execute`:

      > cat /path/to/script.js
      #!arangosh --javascript.execute
      print("hello from script.js");

  If the script file is made executable

      > chmod a+x /path/to/script.js

  it can be invoked on the shell directly and use arangosh for its execution:

      > /path/to/script.js
      hello from script.js

  This did not work in previous versions of ArangoDB, as the whole script contents
  (including the shebang) were treated as JavaScript code.
  Now shebangs in script files will now be ignored for all files passed to arangosh's
  `--javascript.execute` parameter.

  The alternative way of executing a JavaScript file with arangosh still works:

      > arangosh --javascript.execute /path/to/script.js
      hello from script.js

* added missing reset of traversal state for nested traversals.
  The state of nested traversals (a traversal in an AQL query that was
  located in a repeatedly executed subquery or inside another FOR loop)
  was not reset properly, so that multiple invocations of the same nested
  traversal with different start vertices led to the nested traversal
  always using the start vertex provided on the first invocation.

* fixed issue #1781: ArangoDB startup time increased tremendously

* fixed issue #1783: SIGHUP should rotate the log


v2.8.5 (2016-03-11)
-------------------

* Add OpenSSL handler for TLS V1.2 as sugested by kurtkincaid in #1771

* fixed issue #1765 (The webinterface should display the correct query time)
  and #1770 (Display ACTUAL query time in aardvark's AQL editor)

* Windows: the unhandled exception handler now calls the windows logging
  facilities directly without locks.
  This fixes lockups on crashes from the logging framework.

* improve nullptr handling in logger.

* added new endpoint "srv://" for DNS service records

* `org/arangodb/request` no longer sets the content-type header to the
  string "undefined" when no content-type header should be sent (issue #1776)


v2.8.4 (2016-03-01)
-------------------

* global modules are no longer incorrectly resolved outside the ArangoDB
  JavaScript directory or the Foxx service's root directory (issue #1577)

* improved error messages from Foxx and JavaScript (issues #1564, #1565, #1744)


v2.8.3 (2016-02-22)
-------------------

* fixed AQL filter condition collapsing for deeply-nested cases, potentially
  enabling usage of indexes in some dedicated cases

* added parentheses in AQL explain command output to correctly display precedence
  of logical and arithmetic operators

* Foxx Model event listeners defined on the model are now correctly invoked by
  the Repository methods (issue #1665)

* Deleting a Foxx service in the frontend should now always succeed even if the
  files no longer exist on the file system (issue #1358)

* Routing actions loaded from the database no longer throw exceptions when
  trying to load other modules using "require"

* The `org/arangodb/request` response object now sets a property `json` to the
  parsed JSON response body in addition to overwriting the `body` property when
  the request was made using the `json` option.

* Improved Windows stability

* Fixed a bug in the interactive API documentation that would escape slashes
  in document-handle fields. Document handles are now provided as separate
  fields for collection name and document key.


v2.8.2 (2016-02-09)
-------------------

* the continuous replication applier will now prevent the master's WAL logfiles
  from being removed if they are still needed by the applier on the slave. This
  should help slaves that suffered from masters garbage collection WAL logfiles
  which would have been needed by the slave later.

  The initial synchronization will block removal of still needed WAL logfiles
  on the master for 10 minutes initially, and will extend this period when further
  requests are made to the master. Initial synchronization hands over its handle
  for blocking logfile removal to the continuous replication when started via
  the *setupReplication* function. In this case, continuous replication will
  extend the logfile removal blocking period for the required WAL logfiles when
  the slave makes additional requests.

  All handles that block logfile removal will time out automatically after at
  most 5 minutes should a master not be contacted by the slave anymore (e.g. in
  case the slave's replication is turned off, the slaves loses the connection
  to the master or the slave goes down).

* added all-in-one function *setupReplication* to synchronize data from master
  to slave and start the continuous replication:

      require("@arangodb/replication").setupReplication(configuration);

  The command will return when the initial synchronization is finished and the
  continuous replication has been started, or in case the initial synchronization
  has failed.

  If the initial synchronization is successful, the command will store the given
  configuration on the slave. It also configures the continuous replication to start
  automatically if the slave is restarted, i.e. *autoStart* is set to *true*.

  If the command is run while the slave's replication applier is already running,
  it will first stop the running applier, drop its configuration and do a
  resynchronization of data with the master. It will then use the provided configration,
  overwriting any previously existing replication configuration on the slave.

  The following example demonstrates how to use the command for setting up replication
  for the *_system* database. Note that it should be run on the slave and not the
  master:

      db._useDatabase("_system");
      require("@arangodb/replication").setupReplication({
        endpoint: "tcp://master.domain.org:8529",
        username: "myuser",
        password: "mypasswd",
        verbose: false,
        includeSystem: false,
        incremental: true,
        autoResync: true
      });

* the *sync* and *syncCollection* functions now always start the data synchronization
  as an asynchronous server job. The call to *sync* or *syncCollection* will block
  until synchronization is either complete or has failed with an error. The functions
  will automatically poll the slave periodically for status updates.

  The main benefit is that the connection to the slave does not need to stay open
  permanently and is thus not affected by timeout issues. Additionally the caller does
  not need to query the synchronization status from the slave manually as this is
  now performed automatically by these functions.

* fixed undefined behavior when explaining some types of AQL traversals, fixed
  display of some types of traversals in AQL explain output


v2.8.1 (2016-01-29)
-------------------

* Improved AQL Pattern matching by allowing to specify a different traversal
  direction for one or many of the edge collections.

      FOR v, e, p IN OUTBOUND @start @@ec1, INBOUND @@ec2, @@ec3

  will traverse *ec1* and *ec3* in the OUTBOUND direction and for *ec2* it will use
  the INBOUND direction. These directions can be combined in arbitrary ways, the
  direction defined after *IN [steps]* will we used as default direction and can
  be overriden for specific collections.
  This feature is only available for collection lists, it is not possible to
  combine it with graph names.

* detect more types of transaction deadlocks early

* fixed display of relational operators in traversal explain output

* fixed undefined behavior in AQL function `PARSE_IDENTIFIER`

* added "engines" field to Foxx services generated in the admin interface

* added AQL function `IS_SAME_COLLECTION`:

  *IS_SAME_COLLECTION(collection, document)*: Return true if *document* has the same
  collection id as the collection specified in *collection*. *document* can either be
  a [document handle](../Glossary/README.md#document-handle) string, or a document with
  an *_id* attribute. The function does not validate whether the collection actually
  contains the specified document, but only compares the name of the specified collection
  with the collection name part of the specified document.
  If *document* is neither an object with an *id* attribute nor a *string* value,
  the function will return *null* and raise a warning.

      /* true */
      IS_SAME_COLLECTION('_users', '_users/my-user')
      IS_SAME_COLLECTION('_users', { _id: '_users/my-user' })

      /* false */
      IS_SAME_COLLECTION('_users', 'foobar/baz')
      IS_SAME_COLLECTION('_users', { _id: 'something/else' })


v2.8.0 (2016-01-25)
-------------------

* avoid recursive locking


v2.8.0-beta8 (2016-01-19)
-------------------------

* improved internal datafile statistics for compaction and compaction triggering
  conditions, preventing excessive growth of collection datafiles under some
  workloads. This should also fix issue #1596.

* renamed AQL optimizer rule `remove-collect-into` to `remove-collect-variables`

* fixed primary and edge index lookups prematurely aborting searches when the
  specified id search value contained a different collection than the collection
  the index was created for


v2.8.0-beta7 (2016-01-06)
-------------------------

* added vm.runInThisContext

* added AQL keyword `AGGREGATE` for use in AQL `COLLECT` statement

  Using `AGGREGATE` allows more efficient aggregation (incrementally while building
  the groups) than previous versions of AQL, which built group aggregates afterwards
  from the total of all group values.

  `AGGREGATE` can be used inside a `COLLECT` statement only. If used, it must follow
  the declaration of grouping keys:

      FOR doc IN collection
        COLLECT gender = doc.gender AGGREGATE minAge = MIN(doc.age), maxAge = MAX(doc.age)
        RETURN { gender, minAge, maxAge }

  or, if no grouping keys are used, it can follow the `COLLECT` keyword:

      FOR doc IN collection
        COLLECT AGGREGATE minAge = MIN(doc.age), maxAge = MAX(doc.age)
        RETURN {
  minAge, maxAge
}

  Only specific expressions are allowed on the right-hand side of each `AGGREGATE`
  assignment:

  - on the top level the expression must be a call to one of the supported aggregation
    functions `LENGTH`, `MIN`, `MAX`, `SUM`, `AVERAGE`, `STDDEV_POPULATION`, `STDDEV_SAMPLE`,
    `VARIANCE_POPULATION`, or `VARIANCE_SAMPLE`

  - the expression must not refer to variables introduced in the `COLLECT` itself

* Foxx: mocha test paths with wildcard characters (asterisks) now work on Windows

* reserved AQL keyword `NONE` for future use

* web interface: fixed a graph display bug concerning dashboard view

* web interface: fixed several bugs during the dashboard initialize process

* web interface: included several bugfixes: #1597, #1611, #1623

* AQL query optimizer now converts `LENGTH(collection-name)` to an optimized
  expression that returns the number of documents in a collection

* adjusted the behavior of the expansion (`[*]`) operator in AQL for non-array values

  In ArangoDB 2.8, calling the expansion operator on a non-array value will always
  return an empty array. Previous versions of ArangoDB expanded non-array values by
  calling the `TO_ARRAY()` function for the value, which for example returned an
  array with a single value for boolean, numeric and string input values, and an array
  with the object's values for an object input value. This behavior was inconsistent
  with how the expansion operator works for the array indexes in 2.8, so the behavior
  is now unified:

  - if the left-hand side operand of `[*]` is an array, the array will be returned as
    is when calling `[*]` on it
  - if the left-hand side operand of `[*]` is not an array, an empty array will be
    returned by `[*]`

  AQL queries that rely on the old behavior can be changed by either calling `TO_ARRAY`
  explicitly or by using the `[*]` at the correct position.

  The following example query will change its result in 2.8 compared to 2.7:

      LET values = "foo" RETURN values[*]

  In 2.7 the query has returned the array `[ "foo" ]`, but in 2.8 it will return an
  empty array `[ ]`. To make it return the array `[ "foo" ]` again, an explicit
  `TO_ARRAY` function call is needed in 2.8 (which in this case allows the removal
  of the `[*]` operator altogether). This also works in 2.7:

      LET values = "foo" RETURN TO_ARRAY(values)

  Another example:

      LET values = [ { name: "foo" }, { name: "bar" } ]
      RETURN values[*].name[*]

  The above returned `[ [ "foo" ], [ "bar" ] ] in 2.7. In 2.8 it will return
  `[ [ ], [ ] ]`, because the value of `name` is not an array. To change the results
  to the 2.7 style, the query can be changed to

      LET values = [ { name: "foo" }, { name: "bar" } ]
      RETURN values[* RETURN TO_ARRAY(CURRENT.name)]

  The above also works in 2.7.
  The following types of queries won't change:

      LET values = [ 1, 2, 3 ] RETURN values[*]
      LET values = [ { name: "foo" }, { name: "bar" } ] RETURN values[*].name
      LET values = [ { names: [ "foo", "bar" ] }, { names: [ "baz" ] } ] RETURN values[*].names[*]
      LET values = [ { names: [ "foo", "bar" ] }, { names: [ "baz" ] } ] RETURN values[*].names[**]

* slightly adjusted V8 garbage collection strategy so that collection eventually
  happens in all contexts that hold V8 external references to documents and
  collections.

  also adjusted default value of `--javascript.gc-frequency` from 10 seconds to
  15 seconds, as less internal operations are carried out in JavaScript.

* fixes for AQL optimizer and traversal

* added `--create-collection-type` option to arangoimp

  This allows specifying the type of the collection to be created when
  `--create-collection` is set to `true`.

* Foxx export cache should no longer break if a broken app is loaded in the
  web admin interface.


v2.8.0-beta2 (2015-12-16)
-------------------------

* added AQL query optimizer rule "sort-in-values"

  This rule pre-sorts the right-hand side operand of the `IN` and `NOT IN`
  operators so the operation can use a binary search with logarithmic complexity
  instead of a linear search. The rule is applied when the right-hand side
  operand of an `IN` or `NOT IN` operator in a filter condition is a variable that
  is defined in a different loop/scope than the operator itself. Additionally,
  the filter condition must consist of solely the `IN` or `NOT IN` operation
  in order to avoid any side-effects.

* changed collection status terminology in web interface for collections for
  which an unload request has been issued from `in the process of being unloaded`
  to `will be unloaded`.

* unloading a collection via the web interface will now trigger garbage collection
  in all v8 contexts and force a WAL flush. This increases the chances of perfoming
  the unload faster.

* added the following attributes to the result of `collection.figures()` and the
  corresponding HTTP API at `PUT /_api/collection/<name>/figures`:

  - `documentReferences`: The number of references to documents in datafiles
    that JavaScript code currently holds. This information can be used for
    debugging compaction and unload issues.
  - `waitingFor`: An optional string value that contains information about
    which object type is at the head of the collection's cleanup queue. This
    information can be used for debugging compaction and unload issues.
  - `compactionStatus.time`: The point in time the compaction for the collection
    was last executed. This information can be used for debugging compaction
    issues.
  - `compactionStatus.message`: The action that was performed when the compaction
    was last run for the collection. This information can be used for debugging
    compaction issues.

  Note: `waitingFor` and `compactionStatus` may be empty when called on a coordinator
  in a cluster.

* the compaction will now provide queryable status info that can be used to track
  its progress. The compaction status is displayed in the web interface, too.

* better error reporting for arangodump and arangorestore

* arangodump will now fail by default when trying to dump edges that
  refer to already dropped collections. This can be circumvented by
  specifying the option `--force true` when invoking arangodump

* fixed cluster upgrade procedure

* the AQL functions `NEAR` and `WITHIN` now have stricter validations
  for their input parameters `limit`, `radius` and `distance`. They may now throw
  exceptions when invalid parameters are passed that may have not led
  to exceptions in previous versions.

* deprecation warnings now log stack traces

* Foxx: improved backwards compatibility with 2.5 and 2.6

  - reverted Model and Repository back to non-ES6 "classes" because of
    compatibility issues when using the extend method with a constructor

  - removed deprecation warnings for extend and controller.del

  - restored deprecated method Model.toJSONSchema

  - restored deprecated `type`, `jwt` and `sessionStorageApp` options
    in Controller#activateSessions

* Fixed a deadlock problem in the cluster


v2.8.0-beta1 (2015-12-06)
-------------------------

* added AQL function `IS_DATESTRING(value)`

  Returns true if *value* is a string that can be used in a date function.
  This includes partial dates such as *2015* or *2015-10* and strings containing
  invalid dates such as *2015-02-31*. The function will return false for all
  non-string values, even if some of them may be usable in date functions.


v2.8.0-alpha1 (2015-12-03)
--------------------------

* added AQL keywords `GRAPH`, `OUTBOUND`, `INBOUND` and `ANY` for use in graph
  traversals, reserved AQL keyword `ALL` for future use

  Usage of these keywords as collection names, variable names or attribute names
  in AQL queries will not be possible without quoting. For example, the following
  AQL query will still work as it uses a quoted collection name and a quoted
  attribute name:

      FOR doc IN `OUTBOUND`
        RETURN doc.`any`

* issue #1593: added AQL `POW` function for exponentation

* added cluster execution site info in explain output for AQL queries

* replication improvements:

  - added `autoResync` configuration parameter for continuous replication.

    When set to `true`, a replication slave will automatically trigger a full data
    re-synchronization with the master when the master cannot provide the log data
    the slave had asked for. Note that `autoResync` will only work when the option
    `requireFromPresent` is also set to `true` for the continuous replication, or
    when the continuous syncer is started and detects that no start tick is present.

    Automatic re-synchronization may transfer a lot of data from the master to the
    slave and may be expensive. It is therefore turned off by default.
    When turned off, the slave will never perform an automatic re-synchronization
    with the master.

  - added `idleMinWaitTime` and `idleMaxWaitTime` configuration parameters for
    continuous replication.

    These parameters can be used to control the minimum and maximum wait time the
    slave will (intentionally) idle and not poll for master log changes in case the
    master had sent the full logs already.
    The `idleMaxWaitTime` value will only be used when `adapativePolling` is set
    to `true`. When `adaptivePolling` is disable, only `idleMinWaitTime` will be
    used as a constant time span in which the slave will not poll the master for
    further changes. The default values are 0.5 seconds for `idleMinWaitTime` and
    2.5 seconds for `idleMaxWaitTime`, which correspond to the hard-coded values
    used in previous versions of ArangoDB.

  - added `initialSyncMaxWaitTime` configuration parameter for initial and continuous
    replication

    This option controls the maximum wait time (in seconds) that the initial
    synchronization will wait for a response from the master when fetching initial
    collection data. If no response is received within this time period, the initial
    synchronization will give up and fail. This option is also relevant for
    continuous replication in case *autoResync* is set to *true*, as then the
    continuous replication may trigger a full data re-synchronization in case
    the master cannot the log data the slave had asked for.

  - HTTP requests sent from the slave to the master during initial synchronization
    will now be retried if they fail with connection problems.

  - the initial synchronization now logs its progress so it can be queried using
    the regular replication status check APIs.

  - added `async` attribute for `sync` and `syncCollection` operations called from
    the ArangoShell. Setthing this attribute to `true` will make the synchronization
    job on the server go into the background, so that the shell does not block. The
    status of the started asynchronous synchronization job can be queried from the
    ArangoShell like this:

        /* starts initial synchronization */
        var replication = require("@arangodb/replication");
        var id = replication.sync({
          endpoint: "tcp://master.domain.org:8529",
          username: "myuser",
          password: "mypasswd",
          async: true
       });

       /* now query the id of the returned async job and print the status */
       print(replication.getSyncResult(id));

    The result of `getSyncResult()` will be `false` while the server-side job
    has not completed, and different to `false` if it has completed. When it has
    completed, all job result details will be returned by the call to `getSyncResult()`.


* fixed non-deterministic query results in some cluster queries

* fixed issue #1589

* return HTTP status code 410 (gone) instead of HTTP 408 (request timeout) for
  server-side operations that are canceled / killed. Sending 410 instead of 408
  prevents clients from re-starting the same (canceled) operation. Google Chrome
  for example sends the HTTP request again in case it is responded with an HTTP
  408, and this is exactly the opposite of the desired behavior when an operation
  is canceled / killed by the user.

* web interface: queries in AQL editor now cancelable

* web interface: dashboard - added replication information

* web interface: AQL editor now supports bind parameters

* added startup option `--server.hide-product-header` to make the server not send
  the HTTP response header `"Server: ArangoDB"` in its HTTP responses. By default,
  the option is turned off so the header is still sent as usual.

* added new AQL function `UNSET_RECURSIVE` to recursively unset attritutes from
  objects/documents

* switched command-line editor in ArangoShell and arangod to linenoise-ng

* added automatic deadlock detection for transactions

  In case a deadlock is detected, a multi-collection operation may be rolled back
  automatically and fail with error 29 (`deadlock detected`). Client code for
  operations containing more than one collection should be aware of this potential
  error and handle it accordingly, either by giving up or retrying the transaction.

* Added C++ implementations for the AQL arithmetic operations and the following
  AQL functions:
  - ABS
  - APPEND
  - COLLECTIONS
  - CURRENT_DATABASE
  - DOCUMENT
  - EDGES
  - FIRST
  - FIRST_DOCUMENT
  - FIRST_LIST
  - FLATTEN
  - FLOOR
  - FULLTEXT
  - LAST
  - MEDIAN
  - MERGE_RECURSIVE
  - MINUS
  - NEAR
  - NOT_NULL
  - NTH
  - PARSE_IDENTIFIER
  - PERCENTILE
  - POP
  - POSITION
  - PUSH
  - RAND
  - RANGE
  - REMOVE_NTH
  - REMOVE_VALUE
  - REMOVE_VALUES
  - ROUND
  - SHIFT
  - SQRT
  - STDDEV_POPULATION
  - STDDEV_SAMPLE
  - UNSHIFT
  - VARIANCE_POPULATION
  - VARIANCE_SAMPLE
  - WITHIN
  - ZIP

* improved performance of skipping over many documents in an AQL query when no
  indexes and no filters are used, e.g.

      FOR doc IN collection
        LIMIT 1000000, 10
        RETURN doc

* Added array indexes

  Hash indexes and skiplist indexes can now optionally be defined for array values
  so they index individual array members.

  To define an index for array values, the attribute name is extended with the
  expansion operator `[*]` in the index definition:

      arangosh> db.colName.ensureHashIndex("tags[*]");

  When given the following document

      { tags: [ "AQL", "ArangoDB", "Index" ] }

  the index will now contain the individual values `"AQL"`, `"ArangoDB"` and `"Index"`.

  Now the index can be used for finding all documents having `"ArangoDB"` somewhere in their
  tags array using the following AQL query:

      FOR doc IN colName
        FILTER "ArangoDB" IN doc.tags[*]
        RETURN doc

* rewrote AQL query optimizer rule `use-index-range` and renamed it to `use-indexes`.
  The name change affects rule names in the optimizer's output.

* rewrote AQL execution node `IndexRangeNode` and renamed it to `IndexNode`. The name
  change affects node names in the optimizer's explain output.

* added convenience function `db._explain(query)` for human-readable explanation
  of AQL queries

* module resolution as used by `require` now behaves more like in node.js

* the `org/arangodb/request` module now returns response bodies for error responses
  by default. The old behavior of not returning bodies for error responses can be
  re-enabled by explicitly setting the option `returnBodyOnError` to `false` (#1437)


v2.7.6 (2016-01-30)
-------------------

* detect more types of transaction deadlocks early


v2.7.5 (2016-01-22)
-------------------

* backported added automatic deadlock detection for transactions

  In case a deadlock is detected, a multi-collection operation may be rolled back
  automatically and fail with error 29 (`deadlock detected`). Client code for
  operations containing more than one collection should be aware of this potential
  error and handle it accordingly, either by giving up or retrying the transaction.

* improved internal datafile statistics for compaction and compaction triggering
  conditions, preventing excessive growth of collection datafiles under some
  workloads. This should also fix issue #1596.

* Foxx export cache should no longer break if a broken app is loaded in the
  web admin interface.

* Foxx: removed some incorrect deprecation warnings.

* Foxx: mocha test paths with wildcard characters (asterisks) now work on Windows


v2.7.4 (2015-12-21)
-------------------

* slightly adjusted V8 garbage collection strategy so that collection eventually
  happens in all contexts that hold V8 external references to documents and
  collections.

* added the following attributes to the result of `collection.figures()` and the
  corresponding HTTP API at `PUT /_api/collection/<name>/figures`:

  - `documentReferences`: The number of references to documents in datafiles
    that JavaScript code currently holds. This information can be used for
    debugging compaction and unload issues.
  - `waitingFor`: An optional string value that contains information about
    which object type is at the head of the collection's cleanup queue. This
    information can be used for debugging compaction and unload issues.
  - `compactionStatus.time`: The point in time the compaction for the collection
    was last executed. This information can be used for debugging compaction
    issues.
  - `compactionStatus.message`: The action that was performed when the compaction
    was last run for the collection. This information can be used for debugging
    compaction issues.

  Note: `waitingFor` and `compactionStatus` may be empty when called on a coordinator
  in a cluster.

* the compaction will now provide queryable status info that can be used to track
  its progress. The compaction status is displayed in the web interface, too.


v2.7.3 (2015-12-17)
-------------------

* fixed some replication value conversion issues when replication applier properties
  were set via ArangoShell

* fixed disappearing of documents for collections transferred via `sync` or
  `syncCollection` if the collection was dropped right before synchronization
  and drop and (re-)create collection markers were located in the same WAL file


* fixed an issue where overwriting the system sessions collection would break
  the web interface when authentication is enabled

v2.7.2 (2015-12-01)
-------------------

* replication improvements:

  - added `autoResync` configuration parameter for continuous replication.

    When set to `true`, a replication slave will automatically trigger a full data
    re-synchronization with the master when the master cannot provide the log data
    the slave had asked for. Note that `autoResync` will only work when the option
    `requireFromPresent` is also set to `true` for the continuous replication, or
    when the continuous syncer is started and detects that no start tick is present.

    Automatic re-synchronization may transfer a lot of data from the master to the
    slave and may be expensive. It is therefore turned off by default.
    When turned off, the slave will never perform an automatic re-synchronization
    with the master.

  - added `idleMinWaitTime` and `idleMaxWaitTime` configuration parameters for
    continuous replication.

    These parameters can be used to control the minimum and maximum wait time the
    slave will (intentionally) idle and not poll for master log changes in case the
    master had sent the full logs already.
    The `idleMaxWaitTime` value will only be used when `adapativePolling` is set
    to `true`. When `adaptivePolling` is disable, only `idleMinWaitTime` will be
    used as a constant time span in which the slave will not poll the master for
    further changes. The default values are 0.5 seconds for `idleMinWaitTime` and
    2.5 seconds for `idleMaxWaitTime`, which correspond to the hard-coded values
    used in previous versions of ArangoDB.

  - added `initialSyncMaxWaitTime` configuration parameter for initial and continuous
    replication

    This option controls the maximum wait time (in seconds) that the initial
    synchronization will wait for a response from the master when fetching initial
    collection data. If no response is received within this time period, the initial
    synchronization will give up and fail. This option is also relevant for
    continuous replication in case *autoResync* is set to *true*, as then the
    continuous replication may trigger a full data re-synchronization in case
    the master cannot the log data the slave had asked for.

  - HTTP requests sent from the slave to the master during initial synchronization
    will now be retried if they fail with connection problems.

  - the initial synchronization now logs its progress so it can be queried using
    the regular replication status check APIs.

* fixed non-deterministic query results in some cluster queries

* added missing lock instruction for primary index in compactor size calculation

* fixed issue #1589

* fixed issue #1583

* fixed undefined behavior when accessing the top level of a document with the `[*]`
  operator

* fixed potentially invalid pointer access in shaper when the currently accessed
  document got re-located by the WAL collector at the very same time

* Foxx: optional configuration options no longer log validation errors when assigned
  empty values (#1495)

* Foxx: constructors provided to Repository and Model sub-classes via extend are
  now correctly called (#1592)


v2.7.1 (2015-11-07)
-------------------

* switch to linenoise next generation

* exclude `_apps` collection from replication

  The slave has its own `_apps` collection which it populates on server start.
  When replicating data from the master to the slave, the data from the master may
  clash with the slave's own data in the `_apps` collection. Excluding the `_apps`
  collection from replication avoids this.

* disable replication appliers when starting in modes `--upgrade`, `--no-server`
  and `--check-upgrade`

* more detailed output in arango-dfdb

* fixed "no start tick" issue in replication applier

  This error could occur after restarting a slave server after a shutdown
  when no data was ever transferred from the master to the slave via the
  continuous replication

* fixed problem during SSL client connection abort that led to scheduler thread
  staying at 100% CPU saturation

* fixed potential segfault in AQL `NEIGHBORS` function implementation when C++ function
  variant was used and collection names were passed as strings

* removed duplicate target for some frontend JavaScript files from the Makefile

* make AQL function `MERGE()` work on a single array parameter, too.
  This allows combining the attributes of multiple objects from an array into
  a single object, e.g.

      RETURN MERGE([
        { foo: 'bar' },
        { quux: 'quetzalcoatl', ruled: true },
        { bar: 'baz', foo: 'done' }
      ])

  will now return:

      {
        "foo": "done",
        "quux": "quetzalcoatl",
        "ruled": true,
        "bar": "baz"
      }

* fixed potential deadlock in collection status changing on Windows

* fixed hard-coded `incremental` parameter in shell implementation of
  `syncCollection` function in replication module

* fix for GCC5: added check for '-stdlib' option


v2.7.0 (2015-10-09)
-------------------

* fixed request statistics aggregation
  When arangod was started in supervisor mode, the request statistics always showed
  0 requests, as the statistics aggregation thread did not run then.

* read server configuration files before dropping privileges. this ensures that
  the SSL keyfile specified in the configuration can be read with the server's start
  privileges (i.e. root when using a standard ArangoDB package).

* fixed replication with a 2.6 replication configuration and issues with a 2.6 master

* raised default value of `--server.descriptors-minimum` to 1024

* allow Foxx apps to be installed underneath URL path `/_open/`, so they can be
  (intentionally) accessed without authentication.

* added *allowImplicit* sub-attribute in collections declaration of transactions.
  The *allowImplicit* attributes allows making transactions fail should they
  read-access a collection that was not explicitly declared in the *collections*
  array of the transaction.

* added "special" password ARANGODB_DEFAULT_ROOT_PASSWORD. If you pass
  ARANGODB_DEFAULT_ROOT_PASSWORD as password, it will read the password
  from the environment variable ARANGODB_DEFAULT_ROOT_PASSWORD


v2.7.0-rc2 (2015-09-22)
-----------------------

* fix over-eager datafile compaction

  This should reduce the need to compact directly after loading a collection when a
  collection datafile contained many insertions and updates for the same documents. It
  should also prevent from re-compacting already merged datafiles in case not many
  changes were made. Compaction will also make fewer index lookups than before.

* added `syncCollection()` function in module `org/arangodb/replication`

  This allows synchronizing the data of a single collection from a master to a slave
  server. Synchronization can either restore the whole collection by transferring all
  documents from the master to the slave, or incrementally by only transferring documents
  that differ. This is done by partitioning the collection's entire key space into smaller
  chunks and comparing the data chunk-wise between master and slave. Only chunks that are
  different will be re-transferred.

  The `syncCollection()` function can be used as follows:

      require("org/arangodb/replication").syncCollection(collectionName, options);

  e.g.

      require("org/arangodb/replication").syncCollection("myCollection", {
        endpoint: "tcp://127.0.0.1:8529",  /* master */
        username: "root",                  /* username for master */
        password: "secret",                /* password for master */
        incremental: true                  /* use incremental mode */
      });


* additionally allow the following characters in document keys:

  `(` `)` `+` `,` `=` `;` `$` `!` `*` `'` `%`


v2.7.0-rc1 (2015-09-17)
-----------------------

* removed undocumented server-side-only collection functions:
  * collection.OFFSET()
  * collection.NTH()
  * collection.NTH2()
  * collection.NTH3()

* upgraded Swagger to version 2.0 for the Documentation

  This gives the user better prepared test request structures.
  More conversions will follow so finally client libraries can be auto-generated.

* added extra AQL functions for date and time calculation and manipulation.
  These functions were contributed by GitHub users @CoDEmanX and @friday.
  A big thanks for their work!

  The following extra date functions are available from 2.7 on:

  * `DATE_DAYOFYEAR(date)`: Returns the day of year number of *date*.
    The return values range from 1 to 365, or 366 in a leap year respectively.

  * `DATE_ISOWEEK(date)`: Returns the ISO week date of *date*.
    The return values range from 1 to 53. Monday is considered the first day of the week.
    There are no fractional weeks, thus the last days in December may belong to the first
    week of the next year, and the first days in January may be part of the previous year's
    last week.

  * `DATE_LEAPYEAR(date)`: Returns whether the year of *date* is a leap year.

  * `DATE_QUARTER(date)`: Returns the quarter of the given date (1-based):
    * 1: January, February, March
    * 2: April, May, June
    * 3: July, August, September
    * 4: October, November, December

  - *DATE_DAYS_IN_MONTH(date)*: Returns the number of days in *date*'s month (28..31).

  * `DATE_ADD(date, amount, unit)`: Adds *amount* given in *unit* to *date* and
    returns the calculated date.

    *unit* can be either of the following to specify the time unit to add or
    subtract (case-insensitive):
    - y, year, years
    - m, month, months
    - w, week, weeks
    - d, day, days
    - h, hour, hours
    - i, minute, minutes
    - s, second, seconds
    - f, millisecond, milliseconds

    *amount* is the number of *unit*s to add (positive value) or subtract
    (negative value).

  * `DATE_SUBTRACT(date, amount, unit)`: Subtracts *amount* given in *unit* from
    *date* and returns the calculated date.

    It works the same as `DATE_ADD()`, except that it subtracts. It is equivalent
    to calling `DATE_ADD()` with a negative amount, except that `DATE_SUBTRACT()`
    can also subtract ISO durations. Note that negative ISO durations are not
    supported (i.e. starting with `-P`, like `-P1Y`).

  * `DATE_DIFF(date1, date2, unit, asFloat)`: Calculate the difference
    between two dates in given time *unit*, optionally with decimal places.
    Returns a negative value if *date1* is greater than *date2*.

  * `DATE_COMPARE(date1, date2, unitRangeStart, unitRangeEnd)`: Compare two
    partial dates and return true if they match, false otherwise. The parts to
    compare are defined by a range of time units.

    The full range is: years, months, days, hours, minutes, seconds, milliseconds.
    Pass the unit to start from as *unitRangeStart*, and the unit to end with as
    *unitRangeEnd*. All units in between will be compared. Leave out *unitRangeEnd*
    to only compare *unitRangeStart*.

  * `DATE_FORMAT(date, format)`: Format a date according to the given format string.
    It supports the following placeholders (case-insensitive):
    - %t: timestamp, in milliseconds since midnight 1970-01-01
    - %z: ISO date (0000-00-00T00:00:00.000Z)
    - %w: day of week (0..6)
    - %y: year (0..9999)
    - %yy: year (00..99), abbreviated (last two digits)
    - %yyyy: year (0000..9999), padded to length of 4
    - %yyyyyy: year (-009999 .. +009999), with sign prefix and padded to length of 6
    - %m: month (1..12)
    - %mm: month (01..12), padded to length of 2
    - %d: day (1..31)
    - %dd: day (01..31), padded to length of 2
    - %h: hour (0..23)
    - %hh: hour (00..23), padded to length of 2
    - %i: minute (0..59)
    - %ii: minute (00..59), padded to length of 2
    - %s: second (0..59)
    - %ss: second (00..59), padded to length of 2
    - %f: millisecond (0..999)
    - %fff: millisecond (000..999), padded to length of 3
    - %x: day of year (1..366)
    - %xxx: day of year (001..366), padded to length of 3
    - %k: ISO week date (1..53)
    - %kk: ISO week date (01..53), padded to length of 2
    - %l: leap year (0 or 1)
    - %q: quarter (1..4)
    - %a: days in month (28..31)
    - %mmm: abbreviated English name of month (Jan..Dec)
    - %mmmm: English name of month (January..December)
    - %www: abbreviated English name of weekday (Sun..Sat)
    - %wwww: English name of weekday (Sunday..Saturday)
    - %&: special escape sequence for rare occasions
    - %%: literal %
    - %: ignored

* new WAL logfiles and datafiles are now created non-sparse

  This prevents SIGBUS signals being raised when memory of a sparse datafile is accessed
  and the disk is full and the accessed file part is not actually disk-backed. In
  this case the mapped memory region is not necessarily backed by physical memory, and
  accessing the memory may raise SIGBUS and crash arangod.

* the `internal.download()` function and the module `org/arangodb/request` used some
  internal library function that handled the sending of HTTP requests from inside of
  ArangoDB. This library unconditionally set an HTTP header `Accept-Encoding: gzip`
  in all outgoing HTTP requests.

  This has been fixed in 2.7, so `Accept-Encoding: gzip` is not set automatically anymore.
  Additionally, the header `User-Agent: ArangoDB` is not set automatically either. If
  client applications desire to send these headers, they are free to add it when
  constructing the requests using the `download` function or the request module.

* fixed issue #1436: org/arangodb/request advertises deflate without supporting it

* added template string generator function `aqlQuery` for generating AQL queries

  This can be used to generate safe AQL queries with JavaScript parameter
  variables or expressions easily:

      var name = 'test';
      var attributeName = '_key';
      var query = aqlQuery`FOR u IN users FILTER u.name == ${name} RETURN u.${attributeName}`;
      db._query(query);

* report memory usage for document header data (revision id, pointer to data etc.)
  in `db.collection.figures()`. The memory used for document headers will now
  show up in the already existing attribute `indexes.size`. Due to that, the index
  sizes reported by `figures()` in 2.7 will be higher than those reported by 2.6,
  but the 2.7 values are more accurate.

* IMPORTANT CHANGE: the filenames in dumps created by arangodump now contain
  not only the name of the dumped collection, but also an additional 32-digit hash
  value. This is done to prevent overwriting dump files in case-insensitive file
  systems when there exist multiple collections with the same name (but with
  different cases).

  For example, if a database has two collections: `test` and `Test`, previous
  versions of ArangoDB created the files

  * `test.structure.json` and `test.data.json` for collection `test`
  * `Test.structure.json` and `Test.data.json` for collection `Test`

  This did not work for case-insensitive filesystems, because the files for the
  second collection would have overwritten the files of the first. arangodump in
  2.7 will create the following filenames instead:

  * `test_098f6bcd4621d373cade4e832627b4f6.structure.json` and `test_098f6bcd4621d373cade4e832627b4f6.data.json`
  * `Test_0cbc6611f5540bd0809a388dc95a615b.structure.json` and `Test_0cbc6611f5540bd0809a388dc95a615b.data.json`

  These filenames will be unambiguous even in case-insensitive filesystems.

* IMPORTANT CHANGE: make arangod actually close lingering client connections
  when idle for at least the duration specified via `--server.keep-alive-timeout`.
  In previous versions of ArangoDB, connections were not closed by the server
  when the timeout was reached and the client was still connected. Now the
  connection is properly closed by the server in case of timeout. Client
  applications relying on the old behavior may now need to reconnect to the
  server when their idle connections time out and get closed (note: connections
  being idle for a long time may be closed by the OS or firewalls anyway -
  client applications should be aware of that and try to reconnect).

* IMPORTANT CHANGE: when starting arangod, the server will drop the process
  privileges to the specified values in options `--server.uid` and `--server.gid`
  instantly after parsing the startup options.

  That means when either `--server.uid` or `--server.gid` are set, the privilege
  change will happen earlier. This may prevent binding the server to an endpoint
  with a port number lower than 1024 if the arangodb user has no privileges
  for that. Previous versions of ArangoDB changed the privileges later, so some
  startup actions were still carried out under the invoking user (i.e. likely
  *root* when started via init.d or system scripts) and especially binding to
  low port numbers was still possible there.

  The default privileges for user *arangodb* will not be sufficient for binding
  to port numbers lower than 1024. To have an ArangoDB 2.7 bind to a port number
  lower than 1024, it needs to be started with either a different privileged user,
  or the privileges of the *arangodb* user have to raised manually beforehand.

* added AQL optimizer rule `patch-update-statements`

* Linux startup scripts and systemd configuration for arangod now try to
  adjust the NOFILE (number of open files) limits for the process. The limit
  value is set to 131072 (128k) when ArangoDB is started via start/stop
  commands

* When ArangoDB is started/stopped manually via the start/stop commands, the
  main process will wait for up to 10 seconds after it forks the supervisor
  and arangod child processes. If the startup fails within that period, the
  start/stop script will fail with an exit code other than zero. If the
  startup of the supervisor or arangod is still ongoing after 10 seconds,
  the main program will still return with exit code 0. The limit of 10 seconds
  is arbitrary because the time required for a startup is not known in advance.

* added startup option `--database.throw-collection-not-loaded-error`

  Accessing a not-yet loaded collection will automatically load a collection
  on first access. This flag controls what happens in case an operation
  would need to wait for another thread to finalize loading a collection. If
  set to *true*, then the first operation that accesses an unloaded collection
  will load it. Further threads that try to access the same collection while
  it is still loading immediately fail with an error (1238, *collection not loaded*).
  This is to prevent all server threads from being blocked while waiting on the
  same collection to finish loading. When the first thread has completed loading
  the collection, the collection becomes regularly available, and all operations
  from that point on can be carried out normally, and error 1238 will not be
  thrown anymore for that collection.

  If set to *false*, the first thread that accesses a not-yet loaded collection
  will still load it. Other threads that try to access the collection while
  loading will not fail with error 1238 but instead block until the collection
  is fully loaded. This configuration might lead to all server threads being
  blocked because they are all waiting for the same collection to complete
  loading. Setting the option to *true* will prevent this from happening, but
  requires clients to catch error 1238 and react on it (maybe by scheduling
  a retry for later).

  The default value is *false*.

* added better control-C support in arangosh

  When CTRL-C is pressed in arangosh, it will now print a `^C` first. Pressing
  CTRL-C again will reset the prompt if something was entered before, or quit
  arangosh if no command was entered directly before.

  This affects the arangosh version build with Readline-support only (Linux
  and MacOS).

  The MacOS version of ArangoDB for Homebrew now depends on Readline, too. The
  Homebrew formula has been changed accordingly.
  When self-compiling ArangoDB on MacOS without Homebrew, Readline now is a
  prerequisite.

* increased default value for collection-specific `indexBuckets` value from 1 to 8

  Collections created from 2.7 on will use the new default value of `8` if not
  overridden on collection creation or later using
  `collection.properties({ indexBuckets: ... })`.

  The `indexBuckets` value determines the number of buckets to use for indexes of
  type `primary`, `hash` and `edge`. Having multiple index buckets allows splitting
  an index into smaller components, which can be filled in parallel when a collection
  is loading. Additionally, resizing and reallocation of indexes are faster and
  less intrusive if the index uses multiple buckets, because resize and reallocation
  will affect only data in a single bucket instead of all index values.

  The index buckets will be filled in parallel when loading a collection if the collection
  has an `indexBuckets` value greater than 1 and the collection contains a significant
  amount of documents/edges (the current threshold is 256K documents but this value
  may change in future versions of ArangoDB).

* changed HTTP client to use poll instead of select on Linux and MacOS

  This affects the ArangoShell and user-defined JavaScript code running inside
  arangod that initiates its own HTTP calls.

  Using poll instead of select allows using arbitrary high file descriptors
  (bigger than the compiled in FD_SETSIZE). Server connections are still handled using
  epoll, which has never been affected by FD_SETSIZE.

* implemented AQL `LIKE` function using ICU regexes

* added `RETURN DISTINCT` for AQL queries to return unique results:

      FOR doc IN collection
        RETURN DISTINCT doc.status

  This change also introduces `DISTINCT` as an AQL keyword.

* removed `createNamedQueue()` and `addJob()` functions from org/arangodb/tasks

* use less locks and more atomic variables in the internal dispatcher
  and V8 context handling implementations. This leads to improved throughput in
  some ArangoDB internals and allows for higher HTTP request throughput for
  many operations.

  A short overview of the improvements can be found here:

  https://www.arangodb.com/2015/08/throughput-enhancements/

* added shorthand notation for attribute names in AQL object literals:

      LET name = "Peter"
      LET age = 42
      RETURN { name, age }

  The above is the shorthand equivalent of the generic form

      LET name = "Peter"
      LET age = 42
      RETURN { name : name, age : age }

* removed configure option `--enable-timings`

  This option did not have any effect.

* removed configure option `--enable-figures`

  This option previously controlled whether HTTP request statistics code was
  compiled into ArangoDB or not. The previous default value was `true` so
  statistics code was available in official packages. Setting the option to
  `false` led to compile errors so it is doubtful the default value was
  ever changed. By removing the option some internal statistics code was also
  simplified.

* removed run-time manipulation methods for server endpoints:

  * `db._removeEndpoint()`
  * `db._configureEndpoint()`
  * HTTP POST `/_api/endpoint`
  * HTTP DELETE `/_api/endpoint`

* AQL query result cache

  The query result cache can optionally cache the complete results of all or selected AQL queries.
  It can be operated in the following modes:

  * `off`: the cache is disabled. No query results will be stored
  * `on`: the cache will store the results of all AQL queries unless their `cache`
    attribute flag is set to `false`
  * `demand`: the cache will store the results of AQL queries that have their
    `cache` attribute set to `true`, but will ignore all others

  The mode can be set at server startup using the `--database.query-cache-mode` configuration
  option and later changed at runtime.

  The following HTTP REST APIs have been added for controlling the query cache:

  * HTTP GET `/_api/query-cache/properties`: returns the global query cache configuration
  * HTTP PUT `/_api/query-cache/properties`: modifies the global query cache configuration
  * HTTP DELETE `/_api/query-cache`: invalidates all results in the query cache

  The following JavaScript functions have been added for controlling the query cache:

  * `require("org/arangodb/aql/cache").properties()`: returns the global query cache configuration
  * `require("org/arangodb/aql/cache").properties(properties)`: modifies the global query cache configuration
  * `require("org/arangodb/aql/cache").clear()`: invalidates all results in the query cache

* do not link arangoimp against V8

* AQL function call arguments optimization

  This will lead to arguments in function calls inside AQL queries not being copied but passed
  by reference. This may speed up calls to functions with bigger argument values or queries that
  call functions a lot of times.

* upgraded V8 version to 4.3.61

* removed deprecated AQL `SKIPLIST` function.

  This function was introduced in older versions of ArangoDB with a less powerful query optimizer to
  retrieve data from a skiplist index using a `LIMIT` clause. It was marked as deprecated in ArangoDB
  2.6.

  Since ArangoDB 2.3 the behavior of the `SKIPLIST` function can be emulated using regular AQL
  constructs, e.g.

      FOR doc IN @@collection
        FILTER doc.value >= @value
        SORT doc.value DESC
        LIMIT 1
        RETURN doc

* the `skip()` function for simple queries does not accept negative input any longer.
  This feature was deprecated in 2.6.0.

* fix exception handling

  In some cases JavaScript exceptions would re-throw without information of the original problem.
  Now the original exception is logged for failure analysis.

* based REST API method PUT `/_api/simple/all` on the cursor API and make it use AQL internally.

  The change speeds up this REST API method and will lead to additional query information being
  returned by the REST API. Clients can use this extra information or ignore it.

* Foxx Queue job success/failure handlers arguments have changed from `(jobId, jobData, result, jobFailures)` to `(result, jobData, job)`.

* added Foxx Queue job options `repeatTimes`, `repeatUntil` and `repeatDelay` to automatically re-schedule jobs when they are completed.

* added Foxx manifest configuration type `password` to mask values in the web interface.

* fixed default values in Foxx manifest configurations sometimes not being used as defaults.

* fixed optional parameters in Foxx manifest configurations sometimes not being cleared correctly.

* Foxx dependencies can now be marked as optional using a slightly more verbose syntax in your manifest file.

* converted Foxx constructors to ES6 classes so you can extend them using class syntax.

* updated aqb to 2.0.

* updated chai to 3.0.

* Use more madvise calls to speed up things when memory is tight, in particular
  at load time but also for random accesses later.

* Overhauled web interface

  The web interface now has a new design.

  The API documentation for ArangoDB has been moved from "Tools" to "Links" in the web interface.

  The "Applications" tab in the web interfaces has been renamed to "Services".


v2.6.12 (2015-12-02)
--------------------

* fixed disappearing of documents for collections transferred via `sync` if the
  the collection was dropped right before synchronization and drop and (re-)create
  collection markers were located in the same WAL file

* added missing lock instruction for primary index in compactor size calculation

* fixed issue #1589

* fixed issue #1583

* Foxx: optional configuration options no longer log validation errors when assigned
  empty values (#1495)


v2.6.11 (2015-11-18)
--------------------

* fixed potentially invalid pointer access in shaper when the currently accessed
  document got re-located by the WAL collector at the very same time


v2.6.10 (2015-11-10)
--------------------

* disable replication appliers when starting in modes `--upgrade`, `--no-server`
  and `--check-upgrade`

* more detailed output in arango-dfdb

* fixed potential deadlock in collection status changing on Windows

* issue #1521: Can't dump/restore with user and password


v2.6.9 (2015-09-29)
-------------------

* added "special" password ARANGODB_DEFAULT_ROOT_PASSWORD. If you pass
  ARANGODB_DEFAULT_ROOT_PASSWORD as password, it will read the password
  from the environment variable ARANGODB_DEFAULT_ROOT_PASSWORD

* fixed failing AQL skiplist, sort and limit combination

  When using a Skiplist index on an attribute (say "a") and then using sort
  and skip on this attribute caused the result to be empty e.g.:

    require("internal").db.test.ensureSkiplist("a");
    require("internal").db._query("FOR x IN test SORT x.a LIMIT 10, 10");

  Was always empty no matter how many documents are stored in test.
  This is now fixed.

v2.6.8 (2015-09-09)
-------------------

* ARM only:

  The ArangoDB packages for ARM require the kernel to allow unaligned memory access.
  How the kernel handles unaligned memory access is configurable at runtime by
  checking and adjusting the contents `/proc/cpu/alignment`.

  In order to operate on ARM, ArangoDB requires the bit 1 to be set. This will
  make the kernel trap and adjust unaligned memory accesses. If this bit is not
  set, the kernel may send a SIGBUS signal to ArangoDB and terminate it.

  To set bit 1 in `/proc/cpu/alignment` use the following command as a privileged
  user (e.g. root):

      echo "2" > /proc/cpu/alignment

  Note that this setting affects all user processes and not just ArangoDB. Setting
  the alignment with the above command will also not make the setting permanent,
  so it will be lost after a restart of the system. In order to make the setting
  permanent, it should be executed during system startup or before starting arangod.

  The ArangoDB start/stop scripts do not adjust the alignment setting, but rely on
  the environment to have the correct alignment setting already. The reason for this
  is that the alignment settings also affect all other user processes (which ArangoDB
  is not aware of) and thus may have side-effects outside of ArangoDB. It is therefore
  more reasonable to have the system administrator carry out the change.


v2.6.7 (2015-08-25)
-------------------

* improved AssocMulti index performance when resizing.

  This makes the edge index perform less I/O when under memory pressure.


v2.6.6 (2015-08-23)
-------------------

* added startup option `--server.additional-threads` to create separate queues
  for slow requests.


v2.6.5 (2015-08-17)
-------------------

* added startup option `--database.throw-collection-not-loaded-error`

  Accessing a not-yet loaded collection will automatically load a collection
  on first access. This flag controls what happens in case an operation
  would need to wait for another thread to finalize loading a collection. If
  set to *true*, then the first operation that accesses an unloaded collection
  will load it. Further threads that try to access the same collection while
  it is still loading immediately fail with an error (1238, *collection not loaded*).
  This is to prevent all server threads from being blocked while waiting on the
  same collection to finish loading. When the first thread has completed loading
  the collection, the collection becomes regularly available, and all operations
  from that point on can be carried out normally, and error 1238 will not be
  thrown anymore for that collection.

  If set to *false*, the first thread that accesses a not-yet loaded collection
  will still load it. Other threads that try to access the collection while
  loading will not fail with error 1238 but instead block until the collection
  is fully loaded. This configuration might lead to all server threads being
  blocked because they are all waiting for the same collection to complete
  loading. Setting the option to *true* will prevent this from happening, but
  requires clients to catch error 1238 and react on it (maybe by scheduling
  a retry for later).

  The default value is *false*.

* fixed busy wait loop in scheduler threads that sometimes consumed 100% CPU while
  waiting for events on connections closed unexpectedly by the client side

* handle attribute `indexBuckets` when restoring collections via arangorestore.
  Previously the `indexBuckets` attribute value from the dump was ignored, and the
   server default value for `indexBuckets` was used when restoring a collection.

* fixed "EscapeValue already set error" crash in V8 actions that might have occurred when
  canceling V8-based operations.


v2.6.4 (2015-08-01)
-------------------

* V8: Upgrade to version 4.1.0.27 - this is intended to be the stable V8 version.

* fixed issue #1424: Arango shell should not processing arrows pushing on keyboard


v2.6.3 (2015-07-21)
-------------------

* issue #1409: Document values with null character truncated


v2.6.2 (2015-07-04)
-------------------

* fixed issue #1383: bindVars for HTTP API doesn't work with empty string

* fixed handling of default values in Foxx manifest configurations

* fixed handling of optional parameters in Foxx manifest configurations

* fixed a reference error being thrown in Foxx queues when a function-based job type is used that is not available and no options object is passed to queue.push


v2.6.1 (2015-06-24)
-------------------

* Add missing swagger files to cmake build. fixes #1368

* fixed documentation errors


v2.6.0 (2015-06-20)
-------------------

* using negative values for `SimpleQuery.skip()` is deprecated.
  This functionality will be removed in future versions of ArangoDB.

* The following simple query functions are now deprecated:

  * collection.near
  * collection.within
  * collection.geo
  * collection.fulltext
  * collection.range
  * collection.closedRange

  This also lead to the following REST API methods being deprecated from now on:

  * PUT /_api/simple/near
  * PUT /_api/simple/within
  * PUT /_api/simple/fulltext
  * PUT /_api/simple/range

  It is recommended to replace calls to these functions or APIs with equivalent AQL queries,
  which are more flexible because they can be combined with other operations:

      FOR doc IN NEAR(@@collection, @latitude, @longitude, @limit)
        RETURN doc

      FOR doc IN WITHIN(@@collection, @latitude, @longitude, @radius, @distanceAttributeName)
        RETURN doc

      FOR doc IN FULLTEXT(@@collection, @attributeName, @queryString, @limit)
        RETURN doc

      FOR doc IN @@collection
        FILTER doc.value >= @left && doc.value < @right
        LIMIT @skip, @limit
        RETURN doc`

  The above simple query functions and REST API methods may be removed in future versions
  of ArangoDB.

* deprecated now-obsolete AQL `SKIPLIST` function

  The function was introduced in older versions of ArangoDB with a less powerful query optimizer to
  retrieve data from a skiplist index using a `LIMIT` clause.

  Since 2.3 the same goal can be achieved by using regular AQL constructs, e.g.

      FOR doc IN collection FILTER doc.value >= @value SORT doc.value DESC LIMIT 1 RETURN doc

* fixed issues when switching the database inside tasks and during shutdown of database cursors

  These features were added during 2.6 alpha stage so the fixes affect devel/2.6-alpha builds only

* issue #1360: improved foxx-manager help

* added `--enable-tcmalloc` configure option.

  When this option is set, arangod and the client tools will be linked against tcmalloc, which replaces
  the system allocator. When the option is set, a tcmalloc library must be present on the system under
  one of the names `libtcmalloc`, `libtcmalloc_minimal` or `libtcmalloc_debug`.

  As this is a configure option, it is supported for manual builds on Linux-like systems only. tcmalloc
  support is currently experimental.

* issue #1353: Windows: HTTP API - incorrect path in errorMessage

* issue #1347: added option `--create-database` for arangorestore.

  Setting this option to `true` will now create the target database if it does not exist. When creating
  the target database, the username and passwords passed to arangorestore will be used to create an
  initial user for the new database.

* issue #1345: advanced debug information for User Functions

* issue #1341: Can't use bindvars in UPSERT

* fixed vulnerability in JWT implementation.

* changed default value of option `--database.ignore-datafile-errors` from `true` to `false`

  If the new default value of `false` is used, then arangod will refuse loading collections that contain
  datafiles with CRC mismatches or other errors. A collection with datafile errors will then become
  unavailable. This prevents follow up errors from happening.

  The only way to access such collection is to use the datafile debugger (arango-dfdb) and try to repair
  or truncate the datafile with it.

  If `--database.ignore-datafile-errors` is set to `true`, then collections will become available
  even if parts of their data cannot be loaded. This helps availability, but may cause (partial) data
  loss and follow up errors.

* added server startup option `--server.session-timeout` for controlling the timeout of user sessions
  in the web interface

* add sessions and cookie authentication for ArangoDB's web interface

  ArangoDB's built-in web interface now uses sessions. Session information ids are stored in cookies,
  so clients using the web interface must accept cookies in order to use it

* web interface: display query execution time in AQL editor

* web interface: renamed AQL query *submit* button to *execute*

* web interface: added query explain feature in AQL editor

* web interface: demo page added. only working if demo data is available, hidden otherwise

* web interface: added support for custom app scripts with optional arguments and results

* web interface: mounted apps that need to be configured are now indicated in the app overview

* web interface: added button for running tests to app details

* web interface: added button for configuring app dependencies to app details

* web interface: upgraded API documentation to use Swagger 2

* INCOMPATIBLE CHANGE

  removed startup option `--log.severity`

  The docs for `--log.severity` mentioned lots of severities (e.g. `exception`, `technical`, `functional`, `development`)
  but only a few severities (e.g. `all`, `human`) were actually used, with `human` being the default and `all` enabling the
  additional logging of requests. So the option pretended to control a lot of things which it actually didn't. Additionally,
  the option `--log.requests-file` was around for a long time already, also controlling request logging.

  Because the `--log.severity` option effectively did not control that much, it was removed. A side effect of removing the
  option is that 2.5 installations which used `--log.severity all` will not log requests after the upgrade to 2.6. This can
  be adjusted by setting the `--log.requests-file` option.

* add backtrace to fatal log events

* added optional `limit` parameter for AQL function `FULLTEXT`

* make fulltext index also index text values contained in direct sub-objects of the indexed
  attribute.

  Previous versions of ArangoDB only indexed the attribute value if it was a string. Sub-attributes
  of the index attribute were ignored when fulltext indexing.

  Now, if the index attribute value is an object, the object's values will each be included in the
  fulltext index if they are strings. If the index attribute value is an array, the array's values
  will each be included in the fulltext index if they are strings.

  For example, with a fulltext index present on the `translations` attribute, the following text
  values will now be indexed:

      var c = db._create("example");
      c.ensureFulltextIndex("translations");
      c.insert({ translations: { en: "fox", de: "Fuchs", fr: "renard", ru: "лиса" } });
      c.insert({ translations: "Fox is the English translation of the German word Fuchs" });
      c.insert({ translations: [ "ArangoDB", "document", "database", "Foxx" ] });

      c.fulltext("translations", "лиса").toArray();       // returns only first document
      c.fulltext("translations", "Fox").toArray();        // returns first and second documents
      c.fulltext("translations", "prefix:Fox").toArray(); // returns all three documents

* added batch document removal and lookup commands:

      collection.lookupByKeys(keys)
      collection.removeByKeys(keys)

  These commands can be used to perform multi-document lookup and removal operations efficiently
  from the ArangoShell. The argument to these operations is an array of document keys.

  Also added HTTP APIs for batch document commands:

  * PUT /_api/simple/lookup-by-keys
  * PUT /_api/simple/remove-by-keys

* properly prefix document address URLs with the current database name for calls to the REST
  API method GET `/_api/document?collection=...` (that method will return partial URLs to all
  documents in the collection).

  Previous versions of ArangoDB returned the URLs starting with `/_api/` but without the current
  database name, e.g. `/_api/document/mycollection/mykey`. Starting with 2.6, the response URLs
  will include the database name as well, e.g. `/_db/_system/_api/document/mycollection/mykey`.

* added dedicated collection export HTTP REST API

  ArangoDB now provides a dedicated collection export API, which can take snapshots of entire
  collections more efficiently than the general-purpose cursor API. The export API is useful
  to transfer the contents of an entire collection to a client application. It provides optional
  filtering on specific attributes.

  The export API is available at endpoint `POST /_api/export?collection=...`. The API has the
  same return value structure as the already established cursor API (`POST /_api/cursor`).

  An introduction to the export API is given in this blog post:
  http://jsteemann.github.io/blog/2015/04/04/more-efficient-data-exports/

* subquery optimizations for AQL queries

  This optimization avoids copying intermediate results into subqueries that are not required
  by the subquery.

  A brief description can be found here:
  http://jsteemann.github.io/blog/2015/05/04/subquery-optimizations/

* return value optimization for AQL queries

  This optimization avoids copying the final query result inside the query's main `ReturnNode`.

  A brief description can be found here:
  http://jsteemann.github.io/blog/2015/05/04/return-value-optimization-for-aql/

* speed up AQL queries containing big `IN` lists for index lookups

  `IN` lists used for index lookups had performance issues in previous versions of ArangoDB.
  These issues have been addressed in 2.6 so using bigger `IN` lists for filtering is much
  faster.

  A brief description can be found here:
  http://jsteemann.github.io/blog/2015/05/07/in-list-improvements/

* allow `@` and `.` characters in document keys, too

  This change also leads to document keys being URL-encoded when returned in HTTP `location`
  response headers.

* added alternative implementation for AQL COLLECT

  The alternative method uses a hash table for grouping and does not require its input elements
  to be sorted. It will be taken into account by the optimizer for `COLLECT` statements that do
  not use an `INTO` clause.

  In case a `COLLECT` statement can use the hash table variant, the optimizer will create an extra
  plan for it at the beginning of the planning phase. In this plan, no extra `SORT` node will be
  added in front of the `COLLECT` because the hash table variant of `COLLECT` does not require
  sorted input. Instead, a `SORT` node will be added after it to sort its output. This `SORT` node
  may be optimized away again in later stages. If the sort order of the result is irrelevant to
  the user, adding an extra `SORT null` after a hash `COLLECT` operation will allow the optimizer to
  remove the sorts altogether.

  In addition to the hash table variant of `COLLECT`, the optimizer will modify the original plan
  to use the regular `COLLECT` implementation. As this implementation requires sorted input, the
  optimizer will insert a `SORT` node in front of the `COLLECT`. This `SORT` node may be optimized
  away in later stages.

  The created plans will then be shipped through the regular optimization pipeline. In the end,
  the optimizer will pick the plan with the lowest estimated total cost as usual. The hash table
  variant does not require an up-front sort of the input, and will thus be preferred over the
  regular `COLLECT` if the optimizer estimates many input elements for the `COLLECT` node and
  cannot use an index to sort them.

  The optimizer can be explicitly told to use the regular *sorted* variant of `COLLECT` by
  suffixing a `COLLECT` statement with `OPTIONS { "method" : "sorted" }`. This will override the
  optimizer guesswork and only produce the *sorted* variant of `COLLECT`.

  A blog post on the new `COLLECT` implementation can be found here:
  http://jsteemann.github.io/blog/2015/04/22/collecting-with-a-hash-table/

* refactored HTTP REST API for cursors

  The HTTP REST API for cursors (`/_api/cursor`) has been refactored to improve its performance
  and use less memory.

  A post showing some of the performance improvements can be found here:
  http://jsteemann.github.io/blog/2015/04/01/improvements-for-the-cursor-api/

* simplified return value syntax for data-modification AQL queries

  ArangoDB 2.4 since version allows to return results from data-modification AQL queries. The
  syntax for this was quite limited and verbose:

      FOR i IN 1..10
        INSERT { value: i } IN test
        LET inserted = NEW
        RETURN inserted

  The `LET inserted = NEW RETURN inserted` was required literally to return the inserted
  documents. No calculations could be made using the inserted documents.

  This is now more flexible. After a data-modification clause (e.g. `INSERT`, `UPDATE`, `REPLACE`,
  `REMOVE`, `UPSERT`) there can follow any number of `LET` calculations. These calculations can
  refer to the pseudo-values `OLD` and `NEW` that are created by the data-modification statements.

  This allows returning projections of inserted or updated documents, e.g.:

      FOR i IN 1..10
        INSERT { value: i } IN test
        RETURN { _key: NEW._key, value: i }

  Still not every construct is allowed after a data-modification clause. For example, no functions
  can be called that may access documents.

  More information can be found here:
  http://jsteemann.github.io/blog/2015/03/27/improvements-for-data-modification-queries/

* added AQL `UPSERT` statement

  This adds an `UPSERT` statement to AQL that is a combination of both `INSERT` and `UPDATE` /
  `REPLACE`. The `UPSERT` will search for a matching document using a user-provided example.
  If no document matches the example, the *insert* part of the `UPSERT` statement will be
  executed. If there is a match, the *update* / *replace* part will be carried out:

      UPSERT { page: 'index.html' }                 /* search example */
        INSERT { page: 'index.html', pageViews: 1 } /* insert part */
        UPDATE { pageViews: OLD.pageViews + 1 }     /* update part */
        IN pageViews

  `UPSERT` can be used with an `UPDATE` or `REPLACE` clause. The `UPDATE` clause will perform
  a partial update of the found document, whereas the `REPLACE` clause will replace the found
  document entirely. The `UPDATE` or `REPLACE` parts can refer to the pseudo-value `OLD`, which
  contains all attributes of the found document.

  `UPSERT` statements can optionally return values. In the following query, the return
  attribute `found` will return the found document before the `UPDATE` was applied. If no
  document was found, `found` will contain a value of `null`. The `updated` result attribute will
  contain the inserted / updated document:

      UPSERT { page: 'index.html' }                 /* search example */
        INSERT { page: 'index.html', pageViews: 1 } /* insert part */
        UPDATE { pageViews: OLD.pageViews + 1 }     /* update part */
        IN pageViews
        RETURN { found: OLD, updated: NEW }

  A more detailed description of `UPSERT` can be found here:
  http://jsteemann.github.io/blog/2015/03/27/preview-of-the-upsert-command/

* adjusted default configuration value for `--server.backlog-size` from 10 to 64.

* issue #1231: bug xor feature in AQL: LENGTH(null) == 4

  This changes the behavior of the AQL `LENGTH` function as follows:

  - if the single argument to `LENGTH()` is `null`, then the result will now be `0`. In previous
    versions of ArangoDB, the result of `LENGTH(null)` was `4`.

  - if the single argument to `LENGTH()` is `true`, then the result will now be `1`. In previous
    versions of ArangoDB, the result of `LENGTH(true)` was `4`.

  - if the single argument to `LENGTH()` is `false`, then the result will now be `0`. In previous
    versions of ArangoDB, the result of `LENGTH(false)` was `5`.

  The results of `LENGTH()` with string, numeric, array object argument values do not change.

* issue #1298: Bulk import if data already exists (#1298)

  This change extends the HTTP REST API for bulk imports as follows:

  When documents are imported and the `_key` attribute is specified for them, the import can be
  used for inserting and updating/replacing documents. Previously, the import could be used for
  inserting new documents only, and re-inserting a document with an existing key would have failed
  with a *unique key constraint violated* error.

  The above behavior is still the default. However, the API now allows controlling the behavior
  in case of a unique key constraint error via the optional URL parameter `onDuplicate`.

  This parameter can have one of the following values:

  - `error`: when a unique key constraint error occurs, do not import or update the document but
    report an error. This is the default.

  - `update`: when a unique key constraint error occurs, try to (partially) update the existing
    document with the data specified in the import. This may still fail if the document would
    violate secondary unique indexes. Only the attributes present in the import data will be
    updated and other attributes already present will be preserved. The number of updated documents
    will be reported in the `updated` attribute of the HTTP API result.

  - `replace`: when a unique key constraint error occurs, try to fully replace the existing
    document with the data specified in the import. This may still fail if the document would
    violate secondary unique indexes. The number of replaced documents will be reported in the
    `updated` attribute of the HTTP API result.

  - `ignore`: when a unique key constraint error occurs, ignore this error. There will be no
    insert, update or replace for the particular document. Ignored documents will be reported
    separately in the `ignored` attribute of the HTTP API result.

  The result of the HTTP import API will now contain the attributes `ignored` and `updated`, which
  contain the number of ignored and updated documents respectively. These attributes will contain a
  value of zero unless the `onDuplicate` URL parameter is set to either `update` or `replace`
  (in this case the `updated` attribute may contain non-zero values) or `ignore` (in this case the
  `ignored` attribute may contain a non-zero value).

  To support the feature, arangoimp also has a new command line option `--on-duplicate` which can
  have one of the values `error`, `update`, `replace`, `ignore`. The default value is `error`.

  A few examples for using arangoimp with the `--on-duplicate` option can be found here:
  http://jsteemann.github.io/blog/2015/04/14/updating-documents-with-arangoimp/

* changed behavior of `db._query()` in the ArangoShell:

  if the command's result is printed in the shell, the first 10 results will be printed. Previously
  only a basic description of the underlying query result cursor was printed. Additionally, if the
  cursor result contains more than 10 results, the cursor is assigned to a global variable `more`,
  which can be used to iterate over the cursor result.

  Example:

      arangosh [_system]> db._query("FOR i IN 1..15 RETURN i")
      [object ArangoQueryCursor, count: 15, hasMore: true]

      [
        1,
        2,
        3,
        4,
        5,
        6,
        7,
        8,
        9,
        10
      ]

      type 'more' to show more documents


      arangosh [_system]> more
      [object ArangoQueryCursor, count: 15, hasMore: false]

      [
        11,
        12,
        13,
        14,
        15
      ]

* Disallow batchSize value 0 in HTTP `POST /_api/cursor`:

  The HTTP REST API `POST /_api/cursor` does not accept a `batchSize` parameter value of
  `0` any longer. A batch size of 0 never made much sense, but previous versions of ArangoDB
  did not check for this value. Now creating a cursor using a `batchSize` value 0 will
  result in an HTTP 400 error response

* REST Server: fix memory leaks when failing to add jobs

* 'EDGES' AQL Function

  The AQL function `EDGES` got a new fifth option parameter.
  Right now only one option is available: 'includeVertices'. This is a boolean parameter
  that allows to modify the result of the `EDGES` function.
  Default is 'includeVertices: false' which does not have any effect.
  'includeVertices: true' modifies the result, such that
  {vertex: <vertexDocument>, edge: <edgeDocument>} is returned.

* INCOMPATIBLE CHANGE:

  The result format of the AQL function `NEIGHBORS` has been changed.
  Before it has returned an array of objects containing 'vertex' and 'edge'.
  Now it will only contain the vertex directly.
  Also an additional option 'includeData' has been added.
  This is used to define if only the 'vertex._id' value should be returned (false, default),
  or if the vertex should be looked up in the collection and the complete JSON should be returned
  (true).
  Using only the id values can lead to significantly improved performance if this is the only information
  required.

  In order to get the old result format prior to ArangoDB 2.6, please use the function EDGES instead.
  Edges allows for a new option 'includeVertices' which, set to true, returns exactly the format of NEIGHBORS.
  Example:

      NEIGHBORS(<vertexCollection>, <edgeCollection>, <vertex>, <direction>, <example>)

  This can now be achieved by:

      EDGES(<edgeCollection>, <vertex>, <direction>, <example>, {includeVertices: true})

  If you are nesting several NEIGHBORS steps you can speed up their performance in the following way:

  Old Example:

  FOR va IN NEIGHBORS(Users, relations, 'Users/123', 'outbound') FOR vc IN NEIGHBORS(Products, relations, va.vertex._id, 'outbound') RETURN vc

  This can now be achieved by:

  FOR va IN NEIGHBORS(Users, relations, 'Users/123', 'outbound') FOR vc IN NEIGHBORS(Products, relations, va, 'outbound', null, {includeData: true}) RETURN vc
                                                                                                          ^^^^                  ^^^^^^^^^^^^^^^^^^^
                                                                                                  Use intermediate directly     include Data for final

* INCOMPATIBLE CHANGE:

  The AQL function `GRAPH_NEIGHBORS` now provides an additional option `includeData`.
  This option allows controlling whether the function should return the complete vertices
  or just their IDs. Returning only the IDs instead of the full vertices can lead to
  improved performance .

  If provided, `includeData` is set to `true`, all vertices in the result will be returned
  with all their attributes. The default value of `includeData` is `false`.
  This makes the default function results incompatible with previous versions of ArangoDB.

  To get the old result style in ArangoDB 2.6, please set the options as follows in calls
  to `GRAPH_NEIGHBORS`:

      GRAPH_NEIGHBORS(<graph>, <vertex>, { includeData: true })

* INCOMPATIBLE CHANGE:

  The AQL function `GRAPH_COMMON_NEIGHBORS` now provides an additional option `includeData`.
  This option allows controlling whether the function should return the complete vertices
  or just their IDs. Returning only the IDs instead of the full vertices can lead to
  improved performance .

  If provided, `includeData` is set to `true`, all vertices in the result will be returned
  with all their attributes. The default value of `includeData` is `false`.
  This makes the default function results incompatible with previous versions of ArangoDB.

  To get the old result style in ArangoDB 2.6, please set the options as follows in calls
  to `GRAPH_COMMON_NEIGHBORS`:

      GRAPH_COMMON_NEIGHBORS(<graph>, <vertexExamples1>, <vertexExamples2>, { includeData: true }, { includeData: true })

* INCOMPATIBLE CHANGE:

  The AQL function `GRAPH_SHORTEST_PATH` now provides an additional option `includeData`.
  This option allows controlling whether the function should return the complete vertices
  and edges or just their IDs. Returning only the IDs instead of full vertices and edges
  can lead to improved performance .

  If provided, `includeData` is set to `true`, all vertices and edges in the result will
  be returned with all their attributes. There is also an optional parameter `includePath` of
  type object.
  It has two optional sub-attributes `vertices` and `edges`, both of type boolean.
  Both can be set individually and the result will include all vertices on the path if
  `includePath.vertices == true` and all edges if `includePath.edges == true` respectively.

  The default value of `includeData` is `false`, and paths are now excluded by default.
  This makes the default function results incompatible with previous versions of ArangoDB.

  To get the old result style in ArangoDB 2.6, please set the options as follows in calls
  to `GRAPH_SHORTEST_PATH`:

      GRAPH_SHORTEST_PATH(<graph>, <source>, <target>, { includeData: true, includePath: { edges: true, vertices: true } })

  The attributes `startVertex` and `vertex` that were present in the results of `GRAPH_SHORTEST_PATH`
  in previous versions of ArangoDB will not be produced in 2.6. To calculate these attributes in 2.6,
  please extract the first and last elements from the `vertices` result attribute.

* INCOMPATIBLE CHANGE:

  The AQL function `GRAPH_DISTANCE_TO` will now return only the id the destination vertex
  in the `vertex` attribute, and not the full vertex data with all vertex attributes.

* INCOMPATIBLE CHANGE:

  All graph measurements functions in JavaScript module `general-graph` that calculated a
  single figure previously returned an array containing just the figure. Now these functions
  will return the figure directly and not put it inside an array.

  The affected functions are:

  * `graph._absoluteEccentricity`
  * `graph._eccentricity`
  * `graph._absoluteCloseness`
  * `graph._closeness`
  * `graph._absoluteBetweenness`
  * `graph._betweenness`
  * `graph._radius`
  * `graph._diameter`

* Create the `_graphs` collection in new databases with `waitForSync` attribute set to `false`

  The previous `waitForSync` value was `true`, so default the behavior when creating and dropping
  graphs via the HTTP REST API changes as follows if the new settings are in effect:

  * `POST /_api/graph` by default returns `HTTP 202` instead of `HTTP 201`
  * `DELETE /_api/graph/graph-name` by default returns `HTTP 202` instead of `HTTP 201`

  If the `_graphs` collection still has its `waitForSync` value set to `true`, then the HTTP status
  code will not change.

* Upgraded ICU to version 54; this increases performance in many places.
  based on https://code.google.com/p/chromium/issues/detail?id=428145

* added support for HTTP push aka chunked encoding

* issue #1051: add info whether server is running in service or user mode?

  This will add a "mode" attribute to the result of the result of HTTP GET `/_api/version?details=true`

  "mode" can have the following values:

  - `standalone`: server was started manually (e.g. on command-line)
  - `service`: service is running as Windows service, in daemon mode or under the supervisor

* improve system error messages in Windows port

* increased default value of `--server.request-timeout` from 300 to 1200 seconds for client tools
  (arangosh, arangoimp, arangodump, arangorestore)

* increased default value of `--server.connect-timeout` from 3 to 5 seconds for client tools
  (arangosh, arangoimp, arangodump, arangorestore)

* added startup option `--server.foxx-queues-poll-interval`

  This startup option controls the frequency with which the Foxx queues manager is checking
  the queue (or queues) for jobs to be executed.

  The default value is `1` second. Lowering this value will result in the queue manager waking
  up and checking the queues more frequently, which may increase CPU usage of the server.
  When not using Foxx queues, this value can be raised to save some CPU time.

* added startup option `--server.foxx-queues`

  This startup option controls whether the Foxx queue manager will check queue and job entries.
  Disabling this option can reduce server load but will prevent jobs added to Foxx queues from
  being processed at all.

  The default value is `true`, enabling the Foxx queues feature.

* make Foxx queues really database-specific.

  Foxx queues were and are stored in a database-specific collection `_queues`. However, a global
  cache variable for the queues led to the queue names being treated database-independently, which
  was wrong.

  Since 2.6, Foxx queues names are truly database-specific, so the same queue name can be used in
  two different databases for two different queues. Until then, it is advisable to think of queues
  as already being database-specific, and using the database name as a queue name prefix to be
  avoid name conflicts, e.g.:

      var queueName = "myQueue";
      var Foxx = require("org/arangodb/foxx");
      Foxx.queues.create(db._name() + ":" + queueName);

* added support for Foxx queue job types defined as app scripts.

  The old job types introduced in 2.4 are still supported but are known to cause issues in 2.5
  and later when the server is restarted or the job types are not defined in every thread.

  The new job types avoid this issue by storing an explicit mount path and script name rather
  than an assuming the job type is defined globally. It is strongly recommended to convert your
  job types to the new script-based system.

* renamed Foxx sessions option "sessionStorageApp" to "sessionStorage". The option now also accepts session storages directly.

* Added the following JavaScript methods for file access:
  * fs.copyFile() to copy single files
  * fs.copyRecursive() to copy directory trees
  * fs.chmod() to set the file permissions (non-Windows only)

* Added process.env for accessing the process environment from JavaScript code

* Cluster: kickstarter shutdown routines will more precisely follow the shutdown of its nodes.

* Cluster: don't delete agency connection objects that are currently in use.

* Cluster: improve passing along of HTTP errors

* fixed issue #1247: debian init script problems

* multi-threaded index creation on collection load

  When a collection contains more than one secondary index, they can be built in memory in
  parallel when the collection is loaded. How many threads are used for parallel index creation
  is determined by the new configuration parameter `--database.index-threads`. If this is set
  to 0, indexes are built by the opening thread only and sequentially. This is equivalent to
  the behavior in 2.5 and before.

* speed up building up primary index when loading collections

* added `count` attribute to `parameters.json` files of collections. This attribute indicates
  the number of live documents in the collection on unload. It is read when the collection is
  (re)loaded to determine the initial size for the collection's primary index

* removed remainders of MRuby integration, removed arangoirb

* simplified `controllers` property in Foxx manifests. You can now specify a filename directly
  if you only want to use a single file mounted at the base URL of your Foxx app.

* simplified `exports` property in Foxx manifests. You can now specify a filename directly if
  you only want to export variables from a single file in your Foxx app.

* added support for node.js-style exports in Foxx exports. Your Foxx exports file can now export
  arbitrary values using the `module.exports` property instead of adding properties to the
  `exports` object.

* added `scripts` property to Foxx manifests. You should now specify the `setup` and `teardown`
  files as properties of the `scripts` object in your manifests and can define custom,
  app-specific scripts that can be executed from the web interface or the CLI.

* added `tests` property to Foxx manifests. You can now define test cases using the `mocha`
  framework which can then be executed inside ArangoDB.

* updated `joi` package to 6.0.8.

* added `extendible` package.

* added Foxx model lifecycle events to repositories. See #1257.

* speed up resizing of edge index.

* allow to split an edge index into buckets which are resized individually.
  This is controlled by the `indexBuckets` attribute in the `properties`
  of the collection.

* fix a cluster deadlock bug in larger clusters by marking a thread waiting
  for a lock on a DBserver as blocked


v2.5.7 (2015-08-02)
-------------------

* V8: Upgrade to version 4.1.0.27 - this is intended to be the stable V8 version.


v2.5.6 (2015-07-21)
-------------------

* alter Windows build infrastructure so we can properly store pdb files.

* potentially fixed issue #1313: Wrong metric calculation at dashboard

  Escape whitespace in process name when scanning /proc/pid/stats

  This fixes statistics values read from that file

* Fixed variable naming in AQL `COLLECT INTO` results in case the COLLECT is placed
  in a subquery which itself is followed by other constructs that require variables


v2.5.5 (2015-05-29)
-------------------

* fixed vulnerability in JWT implementation.

* fixed format string for reading /proc/pid/stat

* take into account barriers used in different V8 contexts


v2.5.4 (2015-05-14)
-------------------

* added startup option `--log.performance`: specifying this option at startup will log
  performance-related info messages, mainly timings via the regular logging mechanisms

* cluster fixes

* fix for recursive copy under Windows


v2.5.3 (2015-04-29)
-------------------

* Fix fs.move to work across filesystem borders; Fixes Foxx app installation problems;
  issue #1292.

* Fix Foxx app install when installed on a different drive on Windows

* issue #1322: strange AQL result

* issue #1318: Inconsistent db._create() syntax

* issue #1315: queries to a collection fail with an empty response if the
  collection contains specific JSON data

* issue #1300: Make arangodump not fail if target directory exists but is empty

* allow specifying higher values than SOMAXCONN for `--server.backlog-size`

  Previously, arangod would not start when a `--server.backlog-size` value was
  specified that was higher than the platform's SOMAXCONN header value.

  Now, arangod will use the user-provided value for `--server.backlog-size` and
  pass it to the listen system call even if the value is higher than SOMAXCONN.
  If the user-provided value is higher than SOMAXCONN, arangod will log a warning
  on startup.

* Fixed a cluster deadlock bug. Mark a thread that is in a RemoteBlock as
  blocked to allow for additional dispatcher threads to be started.

* Fix locking in cluster by using another ReadWriteLock class for collections.

* Add a second DispatcherQueue for AQL in the cluster. This fixes a
  cluster-AQL thread explosion bug.


v2.5.2 (2015-04-11)
-------------------

* modules stored in _modules are automatically flushed when changed

* added missing query-id parameter in documentation of HTTP DELETE `/_api/query` endpoint

* added iterator for edge index in AQL queries

  this change may lead to less edges being read when used together with a LIMIT clause

* make graph viewer in web interface issue less expensive queries for determining
  a random vertex from the graph, and for determining vertex attributes

* issue #1285: syntax error, unexpected $undefined near '@_to RETURN obj

  this allows AQL bind parameter names to also start with underscores

* moved /_api/query to C++

* issue #1289: Foxx models created from database documents expose an internal method

* added `Foxx.Repository#exists`

* parallelize initialization of V8 context in multiple threads

* fixed a possible crash when the debug-level was TRACE

* cluster: do not initialize statistics collection on each
  coordinator, this fixes a race condition at startup

* cluster: fix a startup race w.r.t. the _configuration collection

* search for db:// JavaScript modules only after all local files have been
  considered, this speeds up the require command in a cluster considerably

* general cluster speedup in certain areas


v2.5.1 (2015-03-19)
-------------------

* fixed bug that caused undefined behavior when an AQL query was killed inside
  a calculation block

* fixed memleaks in AQL query cleanup in case out-of-memory errors are thrown

* by default, Debian and RedHat packages are built with debug symbols

* added option `--database.ignore-logfile-errors`

  This option controls how collection datafiles with a CRC mismatch are treated.

  If set to `false`, CRC mismatch errors in collection datafiles will lead
  to a collection not being loaded at all. If a collection needs to be loaded
  during WAL recovery, the WAL recovery will also abort (if not forced with
  `--wal.ignore-recovery-errors true`). Setting this flag to `false` protects
  users from unintentionally using a collection with corrupted datafiles, from
  which only a subset of the original data can be recovered.

  If set to `true`, CRC mismatch errors in collection datafiles will lead to
  the datafile being partially loaded. All data up to until the mismatch will
  be loaded. This will enable users to continue with collection datafiles
  that are corrupted, but will result in only a partial load of the data.
  The WAL recovery will still abort when encountering a collection with a
  corrupted datafile, at least if `--wal.ignore-recovery-errors` is not set to
  `true`.

  The default value is *true*, so for collections with corrupted datafiles
  there might be partial data loads once the WAL recovery has finished. If
  the WAL recovery will need to load a collection with a corrupted datafile,
  it will still stop when using the default values.

* INCOMPATIBLE CHANGE:

  make the arangod server refuse to start if during startup it finds a non-readable
  `parameter.json` file for a database or a collection.

  Stopping the startup process in this case requires manual intervention (fixing
  the unreadable files), but prevents follow-up errors due to ignored databases or
  collections from happening.

* datafiles and `parameter.json` files written by arangod are now created with read and write
  privileges for the arangod process user, and with read and write privileges for the arangod
  process group.

  Previously, these files were created with user read and write permissions only.

* INCOMPATIBLE CHANGE:

  abort WAL recovery if one of the collection's datafiles cannot be opened

* INCOMPATIBLE CHANGE:

  never try to raise the privileges after dropping them, this can lead to a race condition while
  running the recovery

  If you require to run ArangoDB on a port lower than 1024, you must run ArangoDB as root.

* fixed inefficiencies in `remove` methods of general-graph module

* added option `--database.slow-query-threshold` for controlling the default AQL slow query
  threshold value on server start

* add system error strings for Windows on many places

* rework service startup so we announce 'RUNNING' only when we're finished starting.

* use the Windows eventlog for FATAL and ERROR - log messages

* fix service handling in NSIS Windows installer, specify human readable name

* add the ICU_DATA environment variable to the fatal error messages

* fixed issue #1265: arangod crashed with SIGSEGV

* fixed issue #1241: Wildcards in examples


v2.5.0 (2015-03-09)
-------------------

* installer fixes for Windows

* fix for downloading Foxx

* fixed issue #1258: http pipelining not working?


v2.5.0-beta4 (2015-03-05)
-------------------------

* fixed issue #1247: debian init script problems


v2.5.0-beta3 (2015-02-27)
-------------------------

* fix Windows install path calculation in arango

* fix Windows logging of long strings

* fix possible undefinedness of const strings in Windows


v2.5.0-beta2 (2015-02-23)
-------------------------

* fixed issue #1256: agency binary not found #1256

* fixed issue #1230: API: document/col-name/_key and cursor return different floats

* front-end: dashboard tries not to (re)load statistics if user has no access

* V8: Upgrade to version 3.31.74.1

* etcd: Upgrade to version 2.0 - This requires go 1.3 to compile at least.

* refuse to startup if ICU wasn't initialized, this will i.e. prevent errors from being printed,
  and libraries from being loaded.

* front-end: unwanted removal of index table header after creating new index

* fixed issue #1248: chrome: applications filtering not working

* fixed issue #1198: queries remain in aql editor (front-end) if you navigate through different tabs

* Simplify usage of Foxx

  Thanks to our user feedback we learned that Foxx is a powerful, yet rather complicated concept.
  With this release we tried to make it less complicated while keeping all its strength.
  That includes a rewrite of the documentation as well as some code changes as listed below:

  * Moved Foxx applications to a different folder.

    The naming convention now is: <app-path>/_db/<dbname>/<mountpoint>/APP
    Before it was: <app-path>/databases/<dbname>/<appname>:<appversion>
    This caused some trouble as apps where cached based on name and version and updates did not apply.
    Hence the path on filesystem and the app's access URL had no relation to one another.
    Now the path on filesystem is identical to the URL (except for slashes and the appended APP)

  * Rewrite of Foxx routing

    The routing of Foxx has been exposed to major internal changes we adjusted because of user feedback.
    This allows us to set the development mode per mountpoint without having to change paths and hold
    apps at separate locations.

  * Foxx Development mode

    The development mode used until 2.4 is gone. It has been replaced by a much more mature version.
    This includes the deprecation of the javascript.dev-app-path parameter, which is useless since 2.5.
    Instead of having two separate app directories for production and development, apps now reside in
    one place, which is used for production as well as for development.
    Apps can still be put into development mode, changing their behavior compared to production mode.
    Development mode apps are still reread from disk at every request, and still they ship more debug
    output.

    This change has also made the startup options `--javascript.frontend-development-mode` and
    `--javascript.dev-app-path` obsolete. The former option will not have any effect when set, and the
    latter option is only read and used during the upgrade to 2.5 and does not have any effects later.

  * Foxx install process

    Installing Foxx apps has been a two step process: import them into ArangoDB and mount them at a
    specific mountpoint. These operations have been joined together. You can install an app at one
    mountpoint, that's it. No fetch, mount, unmount, purge cycle anymore. The commands have been
    simplified to just:

    * install: get your Foxx app up and running
    * uninstall: shut it down and erase it from disk

  * Foxx error output

    Until 2.4 the errors produced by Foxx were not optimal. Often, the error message was just
    `unable to parse manifest` and contained only an internal stack trace.
    In 2.5 we made major improvements there, including a much more fine-grained error output that
    helps you debug your Foxx apps. The error message printed is now much closer to its source and
    should help you track it down.

    Also we added the default handlers for unhandled errors in Foxx apps:

    * You will get a nice internal error page whenever your Foxx app is called but was not installed
      due to any error
    * You will get a proper error message when having an uncaught error appears in any app route

    In production mode the messages above will NOT contain any information about your Foxx internals
    and are safe to be exposed to third party users.
    In development mode the messages above will contain the stacktrace (if available), making it easier for
    your in-house devs to track down errors in the application.

* added `console` object to Foxx apps. All Foxx apps now have a console object implementing
  the familiar Console API in their global scope, which can be used to log diagnostic
  messages to the database.

* added `org/arangodb/request` module, which provides a simple API for making HTTP requests
  to external services.

* added optimizer rule `propagate-constant-attributes`

  This rule will look inside `FILTER` conditions for constant value equality comparisons,
  and insert the constant values in other places in `FILTER`s. For example, the rule will
  insert `42` instead of `i.value` in the second `FILTER` of the following query:

      FOR i IN c1 FOR j IN c2 FILTER i.value == 42 FILTER j.value == i.value RETURN 1

* added `filtered` value to AQL query execution statistics

  This value indicates how many documents were filtered by `FilterNode`s in the AQL query.
  Note that `IndexRangeNode`s can also filter documents by selecting only the required ranges
  from the index. The `filtered` value will not include the work done by `IndexRangeNode`s,
  but only the work performed by `FilterNode`s.

* added support for sparse hash and skiplist indexes

  Hash and skiplist indexes can optionally be made sparse. Sparse indexes exclude documents
  in which at least one of the index attributes is either not set or has a value of `null`.

  As such documents are excluded from sparse indexes, they may contain fewer documents than
  their non-sparse counterparts. This enables faster indexing and can lead to reduced memory
  usage in case the indexed attribute does occur only in some, but not all documents of the
  collection. Sparse indexes will also reduce the number of collisions in non-unique hash
  indexes in case non-existing or optional attributes are indexed.

  In order to create a sparse index, an object with the attribute `sparse` can be added to
  the index creation commands:

      db.collection.ensureHashIndex(attributeName, { sparse: true });
      db.collection.ensureHashIndex(attributeName1, attributeName2, { sparse: true });
      db.collection.ensureUniqueConstraint(attributeName, { sparse: true });
      db.collection.ensureUniqueConstraint(attributeName1, attributeName2, { sparse: true });

      db.collection.ensureSkiplist(attributeName, { sparse: true });
      db.collection.ensureSkiplist(attributeName1, attributeName2, { sparse: true });
      db.collection.ensureUniqueSkiplist(attributeName, { sparse: true });
      db.collection.ensureUniqueSkiplist(attributeName1, attributeName2, { sparse: true });

  Note that in place of the above specialized index creation commands, it is recommended to use
  the more general index creation command `ensureIndex`:

  ```js
  db.collection.ensureIndex({ type: "hash", sparse: true, unique: true, fields: [ attributeName ] });
  db.collection.ensureIndex({ type: "skiplist", sparse: false, unique: false, fields: [ "a", "b" ] });
  ```

  When not explicitly set, the `sparse` attribute defaults to `false` for new indexes.

  This causes a change in behavior when creating a unique hash index without specifying the
  sparse flag: in 2.4, unique hash indexes were implicitly sparse, always excluding `null` values.
  There was no option to control this behavior, and sparsity was neither supported for non-unique
  hash indexes nor skiplists in 2.4. This implicit sparsity of unique hash indexes was considered
  an inconsistency, and therefore the behavior was cleaned up in 2.5. As of 2.5, indexes will
  only be created sparse if sparsity is explicitly requested. Existing unique hash indexes from 2.4
  or before will automatically be migrated so they are still sparse after the upgrade to 2.5.

  Geo indexes are implicitly sparse, meaning documents without the indexed location attribute or
  containing invalid location coordinate values will be excluded from the index automatically. This
  is also a change when compared to pre-2.5 behavior, when documents with missing or invalid
  coordinate values may have caused errors on insertion when the geo index' `unique` flag was set
  and its `ignoreNull` flag was not.

  This was confusing and has been rectified in 2.5. The method `ensureGeoConstaint()` now does the
  same as `ensureGeoIndex()`. Furthermore, the attributes `constraint`, `unique`, `ignoreNull` and
  `sparse` flags are now completely ignored when creating geo indexes.

  The same is true for fulltext indexes. There is no need to specify non-uniqueness or sparsity for
  geo or fulltext indexes. They will always be non-unique and sparse.

  As sparse indexes may exclude some documents, they cannot be used for every type of query.
  Sparse hash indexes cannot be used to find documents for which at least one of the indexed
  attributes has a value of `null`. For example, the following AQL query cannot use a sparse
  index, even if one was created on attribute `attr`:

      FOR doc In collection
        FILTER doc.attr == null
        RETURN doc

  If the lookup value is non-constant, a sparse index may or may not be used, depending on
  the other types of conditions in the query. If the optimizer can safely determine that
  the lookup value cannot be `null`, a sparse index may be used. When uncertain, the optimizer
  will not make use of a sparse index in a query in order to produce correct results.

  For example, the following queries cannot use a sparse index on `attr` because the optimizer
  will not know beforehand whether the comparison values for `doc.attr` will include `null`:

      FOR doc In collection
        FILTER doc.attr == SOME_FUNCTION(...)
        RETURN doc

      FOR other IN otherCollection
        FOR doc In collection
          FILTER doc.attr == other.attr
          RETURN doc

  Sparse skiplist indexes can be used for sorting if the optimizer can safely detect that the
  index range does not include `null` for any of the index attributes.

* inspection of AQL data-modification queries will now detect if the data-modification part
  of the query can run in lockstep with the data retrieval part of the query, or if the data
  retrieval part must be executed before the data modification can start.

  Executing the two in lockstep allows using much smaller buffers for intermediate results
  and starts the actual data-modification operations much earlier than if the two phases
  were executed separately.

* Allow dynamic attribute names in AQL object literals

  This allows using arbitrary expressions to construct attribute names in object
  literals specified in AQL queries. To disambiguate expressions and other unquoted
  attribute names, dynamic attribute names need to be enclosed in brackets (`[` and `]`).
  Example:

      FOR i IN 1..100
        RETURN { [ CONCAT('value-of-', i) ] : i }

* make AQL optimizer rule "use-index-for-sort" remove sort also in case a non-sorted
  index (e.g. a hash index) is used for only equality lookups and all sort attributes
  are covered by the index.

  Example that does not require an extra sort (needs hash index on `value`):

      FOR doc IN collection FILTER doc.value == 1 SORT doc.value RETURN doc

  Another example that does not require an extra sort (with hash index on `value1`, `value2`):

      FOR doc IN collection FILTER doc.value1 == 1 && doc.value2 == 2 SORT doc.value1, doc.value2 RETURN doc

* make AQL optimizer rule "use-index-for-sort" remove sort also in case the sort criteria
  excludes the left-most index attributes, but the left-most index attributes are used
  by the index for equality-only lookups.

  Example that can use the index for sorting (needs skiplist index on `value1`, `value2`):

      FOR doc IN collection FILTER doc.value1 == 1 SORT doc.value2 RETURN doc

* added selectivity estimates for primary index, edge index, and hash index

  The selectivity estimates are returned by the `GET /_api/index` REST API method
  in a sub-attribute `selectivityEstimate` for each index that supports it. This
  attribute will be omitted for indexes that do not provide selectivity estimates.
  If provided, the selectivity estimate will be a numeric value between 0 and 1.

  Selectivity estimates will also be reported in the result of `collection.getIndexes()`
  for all indexes that support this. If no selectivity estimate can be determined for
  an index, the attribute `selectivityEstimate` will be omitted here, too.

  The web interface also shows selectivity estimates for each index that supports this.

  Currently the following index types can provide selectivity estimates:
  - primary index
  - edge index
  - hash index (unique and non-unique)

  No selectivity estimates will be provided when running in cluster mode.

* fixed issue #1226: arangod log issues

* added additional logger if arangod is started in foreground mode on a tty

* added AQL optimizer rule "move-calculations-down"

* use exclusive native SRWLocks on Windows instead of native mutexes

* added AQL functions `MD5`, `SHA1`, and `RANDOM_TOKEN`.

* reduced number of string allocations when parsing certain AQL queries

  parsing numbers (integers or doubles) does not require a string allocation
  per number anymore

* RequestContext#bodyParam now accepts arbitrary joi schemas and rejects invalid (but well-formed) request bodies.

* enforce that AQL user functions are wrapped inside JavaScript function () declarations

  AQL user functions were always expected to be wrapped inside a JavaScript function, but previously
  this was not enforced when registering a user function. Enforcing the AQL user functions to be contained
  inside functions prevents functions from doing some unexpected things that may have led to undefined
  behavior.

* Windows service uninstalling: only remove service if it points to the currently running binary,
  or --force was specified.

* Windows (debug only): print stacktraces on crash and run minidump

* Windows (cygwin): if you run arangosh in a cygwin shell or via ssh we will detect this and use
  the appropriate output functions.

* Windows: improve process management

* fix IPv6 reverse ip lookups - so far we only did IPv4 addresses.

* improve join documentation, add outer join example

* run jslint for unit tests too, to prevent "memory leaks" by global js objects with native code.

* fix error logging for exceptions - we wouldn't log the exception message itself so far.

* improve error reporting in the http client (Windows & *nix)

* improve error reports in cluster

* Standard errors can now contain custom messages.


v2.4.7 (XXXX-XX-XX)
-------------------

* fixed issue #1282: Geo WITHIN_RECTANGLE for nested lat/lng


v2.4.6 (2015-03-18)
-------------------

* added option `--database.ignore-logfile-errors`

  This option controls how collection datafiles with a CRC mismatch are treated.

  If set to `false`, CRC mismatch errors in collection datafiles will lead
  to a collection not being loaded at all. If a collection needs to be loaded
  during WAL recovery, the WAL recovery will also abort (if not forced with
  `--wal.ignore-recovery-errors true`). Setting this flag to `false` protects
  users from unintentionally using a collection with corrupted datafiles, from
  which only a subset of the original data can be recovered.

  If set to `true`, CRC mismatch errors in collection datafiles will lead to
  the datafile being partially loaded. All data up to until the mismatch will
  be loaded. This will enable users to continue with a collection datafiles
  that are corrupted, but will result in only a partial load of the data.
  The WAL recovery will still abort when encountering a collection with a
  corrupted datafile, at least if `--wal.ignore-recovery-errors` is not set to
  `true`.

  The default value is *true*, so for collections with corrupted datafiles
  there might be partial data loads once the WAL recovery has finished. If
  the WAL recovery will need to load a collection with a corrupted datafile,
  it will still stop when using the default values.

* INCOMPATIBLE CHANGE:

  make the arangod server refuse to start if during startup it finds a non-readable
  `parameter.json` file for a database or a collection.

  Stopping the startup process in this case requires manual intervention (fixing
  the unreadable files), but prevents follow-up errors due to ignored databases or
  collections from happening.

* datafiles and `parameter.json` files written by arangod are now created with read and write
  privileges for the arangod process user, and with read and write privileges for the arangod
  process group.

  Previously, these files were created with user read and write permissions only.

* INCOMPATIBLE CHANGE:

  abort WAL recovery if one of the collection's datafiles cannot be opened

* INCOMPATIBLE CHANGE:

  never try to raise the privileges after dropping them, this can lead to a race condition while
  running the recovery

  If you require to run ArangoDB on a port lower than 1024, you must run ArangoDB as root.

* fixed inefficiencies in `remove` methods of general-graph module

* added option `--database.slow-query-threshold` for controlling the default AQL slow query
  threshold value on server start


v2.4.5 (2015-03-16)
-------------------

* added elapsed time to HTTP request logging output (`--log.requests-file`)

* added AQL current and slow query tracking, killing of AQL queries

  This change enables retrieving the list of currently running AQL queries inside the selected database.
  AQL queries with an execution time beyond a certain threshold can be moved to a "slow query" facility
  and retrieved from there. Queries can also be killed by specifying the query id.

  This change adds the following HTTP REST APIs:

  - `GET /_api/query/current`: for retrieving the list of currently running queries
  - `GET /_api/query/slow`: for retrieving the list of slow queries
  - `DELETE /_api/query/slow`: for clearing the list of slow queries
  - `GET /_api/query/properties`: for retrieving the properties for query tracking
  - `PUT /_api/query/properties`: for adjusting the properties for query tracking
  - `DELETE /_api/query/<id>`: for killing an AQL query

  The following JavaScript APIs have been added:

  - require("org/arangodb/aql/queries").current();
  - require("org/arangodb/aql/queries").slow();
  - require("org/arangodb/aql/queries").clearSlow();
  - require("org/arangodb/aql/queries").properties();
  - require("org/arangodb/aql/queries").kill();

* fixed issue #1265: arangod crashed with SIGSEGV

* fixed issue #1241: Wildcards in examples

* fixed comment parsing in Foxx controllers


v2.4.4 (2015-02-24)
-------------------

* fixed the generation template for foxx apps. It now does not create deprecated functions anymore

* add custom visitor functionality for `GRAPH_NEIGHBORS` function, too

* increased default value of traversal option *maxIterations* to 100 times of its previous
  default value


v2.4.3 (2015-02-06)
-------------------

* fix multi-threading with openssl when running under Windows

* fix timeout on socket operations when running under Windows

* Fixed an error in Foxx routing which caused some apps that worked in 2.4.1 to fail with status 500: `undefined is not a function` errors in 2.4.2
  This error was occurring due to seldom internal rerouting introduced by the malformed application handler.


v2.4.2 (2015-01-30)
-------------------

* added custom visitor functionality for AQL traversals

  This allows more complex result processing in traversals triggered by AQL. A few examples
  are shown in [this article](http://jsteemann.github.io/blog/2015/01/28/using-custom-visitors-in-aql-graph-traversals/).

* improved number of results estimated for nodes of type EnumerateListNode and SubqueryNode
  in AQL explain output

* added AQL explain helper to explain arbitrary AQL queries

  The helper function prints the query execution plan and the indexes to be used in the
  query. It can be invoked from the ArangoShell or the web interface as follows:

      require("org/arangodb/aql/explainer").explain(query);

* enable use of indexes for certain AQL conditions with non-equality predicates, in
  case the condition(s) also refer to indexed attributes

  The following queries will now be able to use indexes:

      FILTER a.indexed == ... && a.indexed != ...
      FILTER a.indexed == ... && a.nonIndexed != ...
      FILTER a.indexed == ... && ! (a.indexed == ...)
      FILTER a.indexed == ... && ! (a.nonIndexed == ...)
      FILTER a.indexed == ... && ! (a.indexed != ...)
      FILTER a.indexed == ... && ! (a.nonIndexed != ...)
      FILTER (a.indexed == ... && a.nonIndexed == ...) || (a.indexed == ... && a.nonIndexed == ...)
      FILTER (a.indexed == ... && a.nonIndexed != ...) || (a.indexed == ... && a.nonIndexed != ...)

* Fixed spuriously occurring "collection not found" errors when running queries on local
  collections on a cluster DB server

* Fixed upload of Foxx applications to the server for apps exceeding approx. 1 MB zipped.

* Malformed Foxx applications will now return a more useful error when any route is requested.

  In Production a Foxx app mounted on /app will display an html page on /app/* stating a 503 Service temporarily not available.
  It will not state any information about your Application.
  Before it was a 404 Not Found without any information and not distinguishable from a correct not found on your route.

  In Development Mode the html page also contains information about the error occurred.

* Unhandled errors thrown in Foxx routes are now handled by the Foxx framework itself.

  In Production the route will return a status 500 with a body {error: "Error statement"}.
  In Development the route will return a status 500 with a body {error: "Error statement", stack: "..."}

  Before, it was status 500 with a plain text stack including ArangoDB internal routing information.

* The Applications tab in web interface will now request development apps more often.
  So if you have a fixed a syntax error in your app it should always be visible after reload.


v2.4.1 (2015-01-19)
-------------------

* improved WAL recovery output

* fixed certain OR optimizations in AQL optimizer

* better diagnostics for arangoimp

* fixed invalid result of HTTP REST API method `/_admin/foxx/rescan`

* fixed possible segmentation fault when passing a Buffer object into a V8 function
  as a parameter

* updated AQB module to 1.8.0.


v2.4.0 (2015-01-13)
-------------------

* updated AQB module to 1.7.0.

* fixed V8 integration-related crashes

* make `fs.move(src, dest)` also fail when both `src` and `dest` are
  existing directories. This ensures the same behavior of the move operation
  on different platforms.

* fixed AQL insert operation for multi-shard collections in cluster

* added optional return value for AQL data-modification queries.
  This allows returning the documents inserted, removed or updated with the query, e.g.

      FOR doc IN docs REMOVE doc._key IN docs LET removed = OLD RETURN removed
      FOR doc IN docs INSERT { } IN docs LET inserted = NEW RETURN inserted
      FOR doc IN docs UPDATE doc._key WITH { } IN docs LET previous = OLD RETURN previous
      FOR doc IN docs UPDATE doc._key WITH { } IN docs LET updated = NEW RETURN updated

  The variables `OLD` and `NEW` are automatically available when a `REMOVE`, `INSERT`,
  `UPDATE` or `REPLACE` statement is immediately followed by a `LET` statement.
  Note that the `LET` and `RETURN` statements in data-modification queries are not as
  flexible as the general versions of `LET` and `RETURN`. When returning documents from
  data-modification operations, only a single variable can be assigned using `LET`, and
  the assignment can only be either `OLD` or `NEW`, but not an arbitrary expression. The
  `RETURN` statement also allows using the just-created variable only, and no arbitrary
  expressions.


v2.4.0-beta1 (2014-12-26)
--------------------------

* fixed superstates in FoxxGenerator

* fixed issue #1065: Aardvark: added creation of documents and edges with _key property

* fixed issue #1198: Aardvark: current AQL editor query is now cached

* Upgraded V8 version from 3.16.14 to 3.29.59

  The built-in version of V8 has been upgraded from 3.16.14 to 3.29.59.
  This activates several ES6 (also dubbed *Harmony* or *ES.next*) features in
  ArangoDB, both in the ArangoShell and the ArangoDB server. They can be
  used for scripting and in server-side actions such as Foxx routes, traversals
  etc.

  The following ES6 features are available in ArangoDB 2.4 by default:

  * iterators
  * the `of` operator
  * symbols
  * predefined collections types (Map, Set etc.)
  * typed arrays

  Many other ES6 features are disabled by default, but can be made available by
  starting arangod or arangosh with the appropriate options:

  * arrow functions
  * proxies
  * generators
  * String, Array, and Number enhancements
  * constants
  * enhanced object and numeric literals

  To activate all these ES6 features in arangod or arangosh, start it with
  the following options:

      arangosh --javascript.v8-options="--harmony --harmony_generators"

  More details on the available ES6 features can be found in
  [this blog](https://jsteemann.github.io/blog/2014/12/19/using-es6-features-in-arangodb/).

* Added Foxx generator for building Hypermedia APIs

  A more detailed description is [here](https://www.arangodb.com/2014/12/08/building-hypermedia-apis-foxxgenerator)

* New `Applications` tab in web interface:

  The `applications` tab got a complete redesign.
  It will now only show applications that are currently running on ArangoDB.
  For a selected application, a new detailed view has been created.
  This view provides a better overview of the app:
  * author
  * license
  * version
  * contributors
  * download links
  * API documentation

  To install a new application, a new dialog is now available.
  It provides the features already available in the console application `foxx-manager` plus some more:
  * install an application from Github
  * install an application from a zip file
  * install an application from ArangoDB's application store
  * create a new application from scratch: this feature uses a generator to
    create a Foxx application with pre-defined CRUD methods for a given list
    of collections. The generated Foxx app can either be downloaded as a zip file or
    be installed on the server. Starting with a new Foxx app has never been easier.

* fixed issue #1102: Aardvark: Layout bug in documents overview

  The documents overview was entirely destroyed in some situations on Firefox.
  We replaced the plugin we used there.

* fixed issue #1168: Aardvark: pagination buttons jumping

* fixed issue #1161: Aardvark: Click on Import JSON imports previously uploaded file

* removed configure options `--enable-all-in-one-v8`, `--enable-all-in-one-icu`,
  and `--enable-all-in-one-libev`.

* global internal rename to fix naming incompatibilities with JSON:

  Internal functions with names containing `array` have been renamed to `object`,
  internal functions with names containing `list` have been renamed to `array`.
  The renaming was mainly done in the C++ parts. The documentation has also been
  adjusted so that the correct JSON type names are used in most places.

  The change also led to the addition of a few function aliases in AQL:

  * `TO_LIST` now is an alias of the new `TO_ARRAY`
  * `IS_LIST` now is an alias of the new `IS_ARRAY`
  * `IS_DOCUMENT` now is an alias of the new `IS_OBJECT`

  The changed also renamed the option `mergeArrays` to `mergeObjects` for AQL
  data-modification query options and HTTP document modification API

* AQL: added optimizer rule "remove-filter-covered-by-index"

  This rule removes FilterNodes and CalculationNodes from an execution plan if the
  filter is already covered by a previous IndexRangeNode. Removing the CalculationNode
  and the FilterNode will speed up query execution because the query requires less
  computation.

* AQL: added optimizer rule "remove-sort-rand"

  This rule removes a `SORT RAND()` expression from a query and moves the random
  iteration into the appropriate `EnumerateCollectionNode`. This is more efficient
  than individually enumerating and then sorting randomly.

* AQL: range optimizations for IN and OR

  This change enables usage of indexes for several additional cases. Filters containing
  the `IN` operator can now make use of indexes, and multiple OR- or AND-combined filter
  conditions can now also use indexes if the filters are accessing the same indexed
  attribute.

  Here are a few examples of queries that can now use indexes but couldn't before:

    FOR doc IN collection
      FILTER doc.indexedAttribute == 1 || doc.indexedAttribute > 99
      RETURN doc

    FOR doc IN collection
      FILTER doc.indexedAttribute IN [ 3, 42 ] || doc.indexedAttribute > 99
      RETURN doc

    FOR doc IN collection
      FILTER (doc.indexedAttribute > 2 && doc.indexedAttribute < 10) ||
             (doc.indexedAttribute > 23 && doc.indexedAttribute < 42)
      RETURN doc

* fixed issue #500: AQL parentheses issue

  This change allows passing subqueries as AQL function parameters without using
  duplicate brackets (e.g. `FUNC(query)` instead of `FUNC((query))`

* added optional `COUNT` clause to AQL `COLLECT`

  This allows more efficient group count calculation queries, e.g.

      FOR doc IN collection
        COLLECT age = doc.age WITH COUNT INTO length
        RETURN { age: age, count: length }

  A count-only query is also possible:

      FOR doc IN collection
        COLLECT WITH COUNT INTO length
        RETURN length

* fixed missing makeDirectory when fetching a Foxx application from a zip file

* fixed issue #1134: Change the default endpoint to localhost

  This change will modify the IP address ArangoDB listens on to 127.0.0.1 by default.
  This will make new ArangoDB installations unaccessible from clients other than
  localhost unless changed. This is a security feature.

  To make ArangoDB accessible from any client, change the server's configuration
  (`--server.endpoint`) to either `tcp://0.0.0.0:8529` or the server's publicly
  visible IP address.

* deprecated `Repository#modelPrototype`. Use `Repository#model` instead.

* IMPORTANT CHANGE: by default, system collections are included in replication and all
  replication API return values. This will lead to user accounts and credentials
  data being replicated from master to slave servers. This may overwrite
  slave-specific database users.

  If this is undesired, the `_users` collection can be excluded from replication
  easily by setting the `includeSystem` attribute to `false` in the following commands:

  * replication.sync({ includeSystem: false });
  * replication.applier.properties({ includeSystem: false });

  This will exclude all system collections (including `_aqlfunctions`, `_graphs` etc.)
  from the initial synchronization and the continuous replication.

  If this is also undesired, it is also possible to specify a list of collections to
  exclude from the initial synchronization and the continuous replication using the
  `restrictCollections` attribute, e.g.:

      replication.applier.properties({
        includeSystem: true,
        restrictType: "exclude",
        restrictCollections: [ "_users", "_graphs", "foo" ]
      });

  The HTTP API methods for fetching the replication inventory and for dumping collections
  also support the `includeSystem` control flag via a URL parameter.

* removed DEPRECATED replication methods:
  * `replication.logger.start()`
  * `replication.logger.stop()`
  * `replication.logger.properties()`
  * HTTP PUT `/_api/replication/logger-start`
  * HTTP PUT `/_api/replication/logger-stop`
  * HTTP GET `/_api/replication/logger-config`
  * HTTP PUT `/_api/replication/logger-config`

* fixed issue #1174, which was due to locking problems in distributed
  AQL execution

* improved cluster locking for AQL avoiding deadlocks

* use DistributeNode for modifying queries with REPLACE and UPDATE, if
  possible


v2.3.6 (2015-XX-XX)
-------------------

* fixed AQL subquery optimization that produced wrong result when multiple subqueries
  directly followed each other and and a directly following `LET` statement did refer
  to any but the first subquery.


v2.3.5 (2015-01-16)
-------------------

* fixed intermittent 404 errors in Foxx apps after mounting or unmounting apps

* fixed issue #1200: Expansion operator results in "Cannot call method 'forEach' of null"

* fixed issue #1199: Cannot unlink root node of plan


v2.3.4 (2014-12-23)
-------------------

* fixed cerberus path for MyArangoDB


v2.3.3 (2014-12-17)
-------------------

* fixed error handling in instantiation of distributed AQL queries, this
  also fixes a bug in cluster startup with many servers

* issue #1185: parse non-fractional JSON numbers with exponent (e.g. `4e-261`)

* issue #1159: allow --server.request-timeout and --server.connect-timeout of 0


v2.3.2 (2014-12-09)
-------------------

* fixed issue #1177: Fix bug in the user app's storage

* fixed issue #1173: AQL Editor "Save current query" resets user password

* fixed missing makeDirectory when fetching a Foxx application from a zip file

* put in warning about default changed: fixed issue #1134: Change the default endpoint to localhost

* fixed issue #1163: invalid fullCount value returned from AQL

* fixed range operator precedence

* limit default maximum number of plans created by AQL optimizer to 256 (from 1024)

* make AQL optimizer not generate an extra plan if an index can be used, but modify
  existing plans in place

* fixed AQL cursor ttl (time-to-live) issue

  Any user-specified cursor ttl value was not honored since 2.3.0.

* fixed segfault in AQL query hash index setup with unknown shapes

* fixed memleaks

* added AQL optimizer rule for removing `INTO` from a `COLLECT` statement if not needed

* fixed issue #1131

  This change provides the `KEEP` clause for `COLLECT ... INTO`. The `KEEP` clause
  allows controlling which variables will be kept in the variable created by `INTO`.

* fixed issue #1147, must protect dispatcher ID for etcd

v2.3.1 (2014-11-28)
-------------------

* recreate password if missing during upgrade

* fixed issue #1126

* fixed non-working subquery index optimizations

* do not restrict summary of Foxx applications to 60 characters

* fixed display of "required" path parameters in Foxx application documentation

* added more optimizations of constants values in AQL FILTER conditions

* fixed invalid or-to-in optimization for FILTERs containing comparisons
  with boolean values

* fixed replication of `_graphs` collection

* added AQL list functions `PUSH`, `POP`, `UNSHIFT`, `SHIFT`, `REMOVE_VALUES`,
  `REMOVE_VALUE`, `REMOVE_NTH` and `APPEND`

* added AQL functions `CALL` and `APPLY` to dynamically call other functions

* fixed AQL optimizer cost estimation for LIMIT node

* prevent Foxx queues from permanently writing to the journal even when
  server is idle

* fixed AQL COLLECT statement with INTO clause, which copied more variables
  than v2.2 and thus lead to too much memory consumption.
  This deals with #1107.

* fixed AQL COLLECT statement, this concerned every COLLECT statement,
  only the first group had access to the values of the variables before
  the COLLECT statement. This deals with #1127.

* fixed some AQL internals, where sometimes too many items were
  fetched from upstream in the presence of a LIMIT clause. This should
  generally improve performance.


v2.3.0 (2014-11-18)
-------------------

* fixed syslog flags. `--log.syslog` is deprecated and setting it has no effect,
  `--log.facility` now works as described. Application name has been changed from
  `triagens` to `arangod`. It can be changed using `--log.application`. The syslog
  will only contain the actual log message. The datetime prefix is omitted.

* fixed deflate in SimpleHttpClient

* fixed issue #1104: edgeExamples broken or changed

* fixed issue #1103: Error while importing user queries

* fixed issue #1100: AQL: HAS() fails on doc[attribute_name]

* fixed issue #1098: runtime error when creating graph vertex

* hide system applications in **Applications** tab by default

  Display of system applications can be toggled by using the *system applications*
  toggle in the UI.

* added HTTP REST API for managing tasks (`/_api/tasks`)

* allow passing character lists as optional parameter to AQL functions `TRIM`,
  `LTRIM` and `RTRIM`

  These functions now support trimming using custom character lists. If no character
  lists are specified, all whitespace characters will be removed as previously:

      TRIM("  foobar\t \r\n ")         // "foobar"
      TRIM(";foo;bar;baz, ", "; ")     // "foo;bar;baz"

* added AQL string functions `LTRIM`, `RTRIM`, `FIND_FIRST`, `FIND_LAST`, `SPLIT`,
  `SUBSTITUTE`

* added AQL functions `ZIP`, `VALUES` and `PERCENTILE`

* made AQL functions `CONCAT` and `CONCAT_SEPARATOR` work with list arguments

* dynamically create extra dispatcher threads if required

* fixed issue #1097: schemas in the API docs no longer show required properties as optional


v2.3.0-beta2 (2014-11-08)
-------------------------

* front-end: new icons for uploading and downloading JSON documents into a collection

* front-end: fixed documents pagination css display error

* front-end: fixed flickering of the progress view

* front-end: fixed missing event for documents filter function

* front-end: jsoneditor: added CMD+Return (Mac) CTRL+Return (Linux/Win) shortkey for
  saving a document

* front-end: added information tooltip for uploading json documents.

* front-end: added database management view to the collapsed navigation menu

* front-end: added collection truncation feature

* fixed issue #1086: arangoimp: Odd errors if arguments are not given properly

* performance improvements for AQL queries that use JavaScript-based expressions
  internally

* added AQL geo functions `WITHIN_RECTANGLE` and `IS_IN_POLYGON`

* fixed non-working query results download in AQL editor of web interface

* removed debug print message in AQL editor query export routine

* fixed issue #1075: Aardvark: user name required even if auth is off #1075

  The fix for this prefills the username input field with the current user's
  account name if any and `root` (the default username) otherwise. Additionally,
  the tooltip text has been slightly adjusted.

* fixed issue #1069: Add 'raw' link to swagger ui so that the raw swagger
  json can easily be retrieved

  This adds a link to the Swagger API docs to an application's detail view in
  the **Applications** tab of the web interface. The link produces the Swagger
  JSON directly. If authentication is turned on, the link requires authentication,
  too.

* documentation updates


v2.3.0-beta1 (2014-11-01)
-------------------------

* added dedicated `NOT IN` operator for AQL

  Previously, a `NOT IN` was only achievable by writing a negated `IN` condition:

      FOR i IN ... FILTER ! (i IN [ 23, 42 ]) ...

  This can now alternatively be expressed more intuitively as follows:

      FOR i IN ... FILTER i NOT IN [ 23, 42 ] ...

* added alternative logical operator syntax for AQL

  Previously, the logical operators in AQL could only be written as:
  - `&&`: logical and
  - `||`: logical or
  - `!`: negation

  ArangoDB 2.3 introduces the alternative variants for these operators:
  - `AND`: logical and
  - `OR`: logical or
  - `NOT`: negation

  The new syntax is just an alternative to the old syntax, allowing easier
  migration from SQL. The old syntax is still fully supported and will be.

* improved output of `ArangoStatement.parse()` and POST `/_api/query`

  If an AQL query can be parsed without problems, The return value of
  `ArangoStatement.parse()` now contains an attribute `ast` with the abstract
  syntax tree of the query (before optimizations). Though this is an internal
  representation of the query and is subject to change, it can be used to inspect
  how ArangoDB interprets a given query.

* improved `ArangoStatement.explain()` and POST `/_api/explain`

  The commands for explaining AQL queries have been improved.

* added command-line option `--javascript.v8-contexts` to control the number of
  V8 contexts created in arangod.

  Previously, the number of V8 contexts was equal to the number of server threads
  (as specified by option `--server.threads`).

  However, it may be sensible to create different amounts of threads and V8
  contexts. If the option is not specified, the number of V8 contexts created
  will be equal to the number of server threads. Thus no change in configuration
  is required to keep the old behavior.

  If you are using the default config files or merge them with your local config
  files, please review if the default number of server threads is okay in your
  environment. Additionally you should verify that the number of V8 contexts
  created (as specified in option `--javascript.v8-contexts`) is okay.

* the number of server.threads specified is now the minimum of threads
  started. There are situation in which threads are waiting for results of
  distributed database servers. In this case the number of threads is
  dynamically increased.

* removed index type "bitarray"

  Bitarray indexes were only half-way documented and integrated in previous versions
  of ArangoDB so their benefit was limited. The support for bitarray indexes has
  thus been removed in ArangoDB 2.3. It is not possible to create indexes of type
  "bitarray" with ArangoDB 2.3.

  When a collection is opened that contains a bitarray index definition created
  with a previous version of ArangoDB, ArangoDB will ignore it and log the following
  warning:

      index type 'bitarray' is not supported in this version of ArangoDB and is ignored

  Future versions of ArangoDB may automatically remove such index definitions so the
  warnings will eventually disappear.

* removed internal "_admin/modules/flush" in order to fix requireApp

* added basic support for handling binary data in Foxx

  Requests with binary payload can be processed in Foxx applications by
  using the new method `res.rawBodyBuffer()`. This will return the unparsed request
  body as a Buffer object.

  There is now also the method `req.requestParts()` available in Foxx to retrieve
  the individual components of a multipart HTTP request.

  Buffer objects can now be used when setting the response body of any Foxx action.
  Additionally, `res.send()` has been added as a convenience method for returning
  strings, JSON objects or buffers from a Foxx action:

      res.send("<p>some HTML</p>");
      res.send({ success: true });
      res.send(new Buffer("some binary data"));

  The convenience method `res.sendFile()` can now be used to easily return the
  contents of a file from a Foxx action:

      res.sendFile(applicationContext.foxxFilename("image.png"));

  `fs.write` now accepts not only strings but also Buffer objects as second parameter:

      fs.write(filename, "some data");
      fs.write(filename, new Buffer("some binary data"));

  `fs.readBuffer` can be used to return the contents of a file in a Buffer object.

* improved performance of insertion into non-unique hash indexes significantly in case
  many duplicate keys are used in the index

* issue #1042: set time zone in log output

  the command-line option `--log.use-local-time` was added to print dates and times in
  the server-local timezone instead of UTC

* command-line options that require a boolean value now validate the
  value given on the command-line

  This prevents issues if no value is specified for an option that
  requires a boolean value. For example, the following command-line would
  have caused trouble in 2.2, because `--server.endpoint` would have been
  used as the value for the `--server.disable-authentication` options
  (which requires a boolean value):

      arangod --server.disable-authentication --server.endpoint tcp://127.0.0.1:8529 data

  In 2.3, running this command will fail with an error and requires to
  be modified to:

      arangod --server.disable-authentication true --server.endpoint tcp://127.0.0.1:8529 data

* improved performance of CSV import in arangoimp

* fixed issue #1027: Stack traces are off-by-one

* fixed issue #1026: Modules loaded in different files within the same app
  should refer to the same module

* fixed issue #1025: Traversal not as expected in undirected graph

* added a _relation function in the general-graph module.

  This deprecated _directedRelation and _undirectedRelation.
  ArangoDB does not offer any constraints for undirected edges
  which caused some confusion of users how undirected relations
  have to be handled. Relation now only supports directed relations
  and the user can actively simulate undirected relations.

* changed return value of Foxx.applicationContext#collectionName:

  Previously, the function could return invalid collection names because
  invalid characters were not replaced in the application name prefix, only
  in the collection name passed.

  Now, the function replaces invalid characters also in the application name
  prefix, which might to slightly different results for application names that
  contained any characters outside the ranges [a-z], [A-Z] and [0-9].

* prevent XSS in AQL editor and logs view

* integrated tutorial into ArangoShell and web interface

* added option `--backslash-escape` for arangoimp when running CSV file imports

* front-end: added download feature for (filtered) documents

* front-end: added download feature for the results of a user query

* front-end: added function to move documents to another collection

* front-end: added sort-by attribute to the documents filter

* front-end: added sorting feature to database, graph management and user management view.

* issue #989: front-end: Databases view not refreshing after deleting a database

* issue #991: front-end: Database search broken

* front-end: added infobox which shows more information about a document (_id, _rev, _key) or
  an edge (_id, _rev, _key, _from, _to). The from and to attributes are clickable and redirect
  to their document location.

* front-end: added edit-mode for deleting multiple documents at the same time.

* front-end: added delete button to the detailed document/edge view.

* front-end: added visual feedback for saving documents/edges inside the editor (error/success).

* front-end: added auto-focusing for the first input field in a modal.

* front-end: added validation for user input in a modal.

* front-end: user defined queries are now stored inside the database and are bound to the current
  user, instead of using the local storage functionality of the browsers. The outcome of this is
  that user defined queries are now independently usable from any device. Also queries can now be
  edited through the standard document editor of the front-end through the _users collection.

* front-end: added import and export functionality for user defined queries.

* front-end: added new keywords and functions to the aql-editor theme

* front-end: applied tile-style to the graph view

* front-end: now using the new graph api including multi-collection support

* front-end: foxx apps are now deletable

* front-end: foxx apps are now installable and updateable through github, if github is their
  origin.

* front-end: added foxx app version control. Multiple versions of a single foxx app are now
  installable and easy to manage and are also arranged in groups.

* front-end: the user-set filter of a collection is now stored until the user navigates to
  another collection.

* front-end: fetching and filtering of documents, statistics, and query operations are now
  handled with asynchronous ajax calls.

* front-end: added progress indicator if the front-end is waiting for a server operation.

* front-end: fixed wrong count of documents in the documents view of a collection.

* front-end: fixed unexpected styling of the manage db view and navigation.

* front-end: fixed wrong handling of select fields in a modal view.

* front-end: fixed wrong positioning of some tooltips.

* automatically call `toJSON` function of JavaScript objects (if present)
  when serializing them into database documents. This change allows
  storing JavaScript date objects in the database in a sensible manner.


v2.2.7 (2014-11-19)
-------------------

* fixed issue #998: Incorrect application URL for non-system Foxx apps

* fixed issue #1079: AQL editor: keyword WITH in UPDATE query is not highlighted

* fix memory leak in cluster nodes

* fixed registration of AQL user-defined functions in Web UI (JS shell)

* fixed error display in Web UI for certain errors
  (now error message is printed instead of 'undefined')

* fixed issue #1059: bug in js module console

* fixed issue #1056: "fs": zip functions fail with passwords

* fixed issue #1063: Docs: measuring unit of --wal.logfile-size?

* fixed issue #1062: Docs: typo in 14.2 Example data


v2.2.6 (2014-10-20)
-------------------

* fixed issue #972: Compilation Issue

* fixed issue #743: temporary directories are now unique and one can read
  off the tool that created them, if empty, they are removed atexit

* Highly improved performance of all AQL GRAPH_* functions.

* Orphan collections in general graphs can now be found via GRAPH_VERTICES
  if either "any" or no direction is defined

* Fixed documentation for AQL function GRAPH_NEIGHBORS.
  The option "vertexCollectionRestriction" is meant to filter the target
  vertices only, and should not filter the path.

* Fixed a bug in GRAPH_NEIGHBORS which enforced only empty results
  under certain conditions


v2.2.5 (2014-10-09)
-------------------

* fixed issue #961: allow non-JSON values in undocument request bodies

* fixed issue 1028: libicu is now statically linked

* fixed cached lookups of collections on the server, which may have caused spurious
  problems after collection rename operations


v2.2.4 (2014-10-01)
-------------------

* fixed accessing `_from` and `_to` attributes in `collection.byExample` and
  `collection.firstExample`

  These internal attributes were not handled properly in the mentioned functions, so
  searching for them did not always produce documents

* fixed issue #1030: arangoimp 2.2.3 crashing, not logging on large Windows CSV file

* fixed issue #1025: Traversal not as expected in undirected graph

* fixed issue #1020

  This requires re-introducing the startup option `--database.force-sync-properties`.

  This option can again be used to force fsyncs of collection, index and database properties
  stored as JSON strings on disk in files named `parameter.json`. Syncing these files after
  a write may be necessary if the underlying storage does not sync file contents by itself
  in a "sensible" amount of time after a file has been written and closed.

  The default value is `true` so collection, index and database properties will always be
  synced to disk immediately. This affects creating, renaming and dropping collections as
  well as creating and dropping databases and indexes. Each of these operations will perform
  an additional fsync on the `parameter.json` file if the option is set to `true`.

  It might be sensible to set this option to `false` for workloads that create and drop a
  lot of collections (e.g. test runs).

  Document operations such as creating, updating and dropping documents are not affected
  by this option.

* fixed issue #1016: AQL editor bug

* fixed issue #1014: WITHIN function returns wrong distance

* fixed AQL shortest path calculation in function `GRAPH_SHORTEST_PATH` to return
  complete vertex objects instead of just vertex ids

* allow changing of attributes of documents stored in server-side JavaScript variables

  Previously, the following did not work:

      var doc = db.collection.document(key);
      doc._key = "abc"; // overwriting internal attributes not supported
      doc.value = 123;  // overwriting existing attributes not supported

  Now, modifying documents stored in server-side variables (e.g. `doc` in the above case)
  is supported. Modifying the variables will not update the documents in the database,
  but will modify the JavaScript object (which can be written back to the database using
  `db.collection.update` or `db.collection.replace`)

* fixed issue #997: arangoimp apparently doesn't support files >2gig on Windows

  large file support (requires using `_stat64` instead of `stat`) is now supported on
  Windows


v2.2.3 (2014-09-02)
-------------------

* added `around` for Foxx controller

* added `type` option for HTTP API `GET /_api/document?collection=...`

  This allows controlling the type of results to be returned. By default, paths to
  documents will be returned, e.g.

      [
        `/_api/document/test/mykey1`,
        `/_api/document/test/mykey2`,
        ...
      ]

  To return a list of document ids instead of paths, the `type` URL parameter can be
  set to `id`:

      [
        `test/mykey1`,
        `test/mykey2`,
        ...
      ]

  To return a list of document keys only, the `type` URL parameter can be set to `key`:

      [
        `mykey1`,
        `mykey2`,
        ...
      ]


* properly capitalize HTTP response header field names in case the `x-arango-async`
  HTTP header was used in a request.

* fixed several documentation issues

* speedup for several general-graph functions, AQL functions starting with `GRAPH_`
  and traversals


v2.2.2 (2014-08-08)
-------------------

* allow storing non-reserved attribute names starting with an underscore

  Previous versions of ArangoDB parsed away all attribute names that started with an
  underscore (e.g. `_test', '_foo', `_bar`) on all levels of a document (root level
  and sub-attribute levels). While this behavior was documented, it was unintuitive and
  prevented storing documents inside other documents, e.g.:

      {
        "_key" : "foo",
        "_type" : "mydoc",
        "references" : [
          {
            "_key" : "something",
            "_rev" : "...",
            "value" : 1
          },
          {
            "_key" : "something else",
            "_rev" : "...",
            "value" : 2
          }
        ]
      }

  In the above example, previous versions of ArangoDB removed all attributes and
  sub-attributes that started with underscores, meaning the embedded documents would lose
  some of their attributes. 2.2.2 should preserve such attributes, and will also allow
  storing user-defined attribute names on the top-level even if they start with underscores
  (such as `_type` in the above example).

* fix conversion of JavaScript String, Number and Boolean objects to JSON.

  Objects created in JavaScript using `new Number(...)`, `new String(...)`, or
  `new Boolean(...)` were not converted to JSON correctly.

* fixed a race condition on task registration (i.e. `require("org/arangodb/tasks").register()`)

  this race condition led to undefined behavior when a just-created task with no offset and
  no period was instantly executed and deleted by the task scheduler, before the `register`
  function returned to the caller.

* changed run-tests.sh to execute all suitable tests.

* switch to new version of gyp

* fixed upgrade button


v2.2.1 (2014-07-24)
-------------------

* fixed hanging write-ahead log recovery for certain cases that involved dropping
  databases

* fixed issue with --check-version: when creating a new database the check failed

* issue #947 Foxx applicationContext missing some properties

* fixed issue with --check-version: when creating a new database the check failed

* added startup option `--wal.suppress-shape-information`

  Setting this option to `true` will reduce memory and disk space usage and require
  less CPU time when modifying documents or edges. It should therefore be turned on
  for standalone ArangoDB servers. However, for servers that are used as replication
  masters, setting this option to `true` will effectively disable the usage of the
  write-ahead log for replication, so it should be set to `false` for any replication
  master servers.

  The default value for this option is `false`.

* added optional `ttl` attribute to specify result cursor expiration for HTTP API method
  `POST /_api/cursor`

  The `ttl` attribute can be used to prevent cursor results from timing out too early.

* issue #947: Foxx applicationContext missing some properties

* (reported by Christian Neubauer):

  The problem was that in Google's V8, signed and unsigned chars are not always declared cleanly.
  so we need to force v8 to compile with forced signed chars which is done by the Flag:
    -fsigned-char
  at least it is enough to follow the instructions of compiling arango on rasperry
  and add "CFLAGS='-fsigned-char'" to the make command of V8 and remove the armv7=0

* Fixed a bug with the replication client. In the case of single document
  transactions the collection was not write locked.


v2.2.0 (2014-07-10)
-------------------

* The replication methods `logger.start`, `logger.stop` and `logger.properties` are
  no-ops in ArangoDB 2.2 as there is no separate replication logger anymore. Data changes
  are logged into the write-ahead log in ArangoDB 2.2, and not separately by the
  replication logger. The replication logger object is still there in ArangoDB 2.2 to
  ensure backwards-compatibility, however, logging cannot be started, stopped or
  configured anymore. Using any of these methods will do nothing.

  This also affects the following HTTP API methods:
  - `PUT /_api/replication/logger-start`
  - `PUT /_api/replication/logger-stop`
  - `GET /_api/replication/logger-config`
  - `PUT /_api/replication/logger-config`

  Using any of these methods is discouraged from now on as they will be removed in
  future versions of ArangoDB.

* INCOMPATIBLE CHANGE: replication of transactions has changed. Previously, transactions
  were logged on a master in one big block and shipped to a slave in one block, too.
  Now transactions will be logged and replicated as separate entries, allowing transactions
  to be bigger and also ensure replication progress.

  This change also affects the behavior of the `stop` method of the replication applier.
  If the replication applier is now stopped manually using the `stop` method and later
  restarted using the `start` method, any transactions that were unfinished at the
  point of stopping will be aborted on a slave, even if they later commit on the master.

  In ArangoDB 2.2, stopping the replication applier manually should be avoided unless the
  goal is to stop replication permanently or to do a full resync with the master anyway.
  If the replication applier still must be stopped, it should be made sure that the
  slave has fetched and applied all pending operations from a master, and that no
  extra transactions are started on the master before the `stop` command on the slave
  is executed.

  Replication of transactions in ArangoDB 2.2 might also lock the involved collections on
  the slave while a transaction is either committed or aborted on the master and the
  change has been replicated to the slave. This change in behavior may be important for
  slave servers that are used for read-scaling. In order to avoid long lasting collection
  locks on the slave, transactions should be kept small.

  The `_replication` system collection is not used anymore in ArangoDB 2.2 and its usage is
  discouraged.

* INCOMPATIBLE CHANGE: the figures reported by the `collection.figures` method
  now only reflect documents and data contained in the journals and datafiles of
  collections. Documents or deletions contained only in the write-ahead log will
  not influence collection figures until the write-ahead log garbage collection
  kicks in. The figures for a collection might therefore underreport the total
  resource usage of a collection.

  Additionally, the attributes `lastTick` and `uncollectedLogfileEntries` have been
  added to the result of the `figures` operation and the HTTP API method
  `PUT /_api/collection/figures`

* added `insert` method as an alias for `save`. Documents can now be inserted into
  a collection using either method:

      db.test.save({ foo: "bar" });
      db.test.insert({ foo: "bar" });

* added support for data-modification AQL queries

* added AQL keywords `INSERT`, `UPDATE`, `REPLACE` and `REMOVE` (and `WITH`) to
  support data-modification AQL queries.

  Unquoted usage of these keywords for attribute names in AQL queries will likely
  fail in ArangoDB 2.2. If any such attribute name needs to be used in a query, it
  should be enclosed in backticks to indicate the usage of a literal attribute
  name.

  For example, the following query will fail in ArangoDB 2.2 with a parse error:

      FOR i IN foo RETURN i.remove

  and needs to be rewritten like this:

      FOR i IN foo RETURN i.`remove`

* disallow storing of JavaScript objects that contain JavaScript native objects
  of type `Date`, `Function`, `RegExp` or `External`, e.g.

      db.test.save({ foo: /bar/ });
      db.test.save({ foo: new Date() });

  will now print

      Error: <data> cannot be converted into JSON shape: could not shape document

  Previously, objects of these types were silently converted into an empty object
  (i.e. `{ }`).

  To store such objects in a collection, explicitly convert them into strings
  like this:

      db.test.save({ foo: String(/bar/) });
      db.test.save({ foo: String(new Date()) });

* The replication methods `logger.start`, `logger.stop` and `logger.properties` are
  no-ops in ArangoDB 2.2 as there is no separate replication logger anymore. Data changes
  are logged into the write-ahead log in ArangoDB 2.2, and not separately by the
  replication logger. The replication logger object is still there in ArangoDB 2.2 to
  ensure backwards-compatibility, however, logging cannot be started, stopped or
  configured anymore. Using any of these methods will do nothing.

  This also affects the following HTTP API methods:
  - `PUT /_api/replication/logger-start`
  - `PUT /_api/replication/logger-stop`
  - `GET /_api/replication/logger-config`
  - `PUT /_api/replication/logger-config`

  Using any of these methods is discouraged from now on as they will be removed in
  future versions of ArangoDB.

* INCOMPATIBLE CHANGE: replication of transactions has changed. Previously, transactions
  were logged on a master in one big block and shipped to a slave in one block, too.
  Now transactions will be logged and replicated as separate entries, allowing transactions
  to be bigger and also ensure replication progress.

  This change also affects the behavior of the `stop` method of the replication applier.
  If the replication applier is now stopped manually using the `stop` method and later
  restarted using the `start` method, any transactions that were unfinished at the
  point of stopping will be aborted on a slave, even if they later commit on the master.

  In ArangoDB 2.2, stopping the replication applier manually should be avoided unless the
  goal is to stop replication permanently or to do a full resync with the master anyway.
  If the replication applier still must be stopped, it should be made sure that the
  slave has fetched and applied all pending operations from a master, and that no
  extra transactions are started on the master before the `stop` command on the slave
  is executed.

  Replication of transactions in ArangoDB 2.2 might also lock the involved collections on
  the slave while a transaction is either committed or aborted on the master and the
  change has been replicated to the slave. This change in behavior may be important for
  slave servers that are used for read-scaling. In order to avoid long lasting collection
  locks on the slave, transactions should be kept small.

  The `_replication` system collection is not used anymore in ArangoDB 2.2 and its usage is
  discouraged.

* INCOMPATIBLE CHANGE: the figures reported by the `collection.figures` method
  now only reflect documents and data contained in the journals and datafiles of
  collections. Documents or deletions contained only in the write-ahead log will
  not influence collection figures until the write-ahead log garbage collection
  kicks in. The figures for a collection might therefore underreport the total
  resource usage of a collection.

  Additionally, the attributes `lastTick` and `uncollectedLogfileEntries` have been
  added to the result of the `figures` operation and the HTTP API method
  `PUT /_api/collection/figures`

* added `insert` method as an alias for `save`. Documents can now be inserted into
  a collection using either method:

      db.test.save({ foo: "bar" });
      db.test.insert({ foo: "bar" });

* added support for data-modification AQL queries

* added AQL keywords `INSERT`, `UPDATE`, `REPLACE` and `REMOVE` (and `WITH`) to
  support data-modification AQL queries.

  Unquoted usage of these keywords for attribute names in AQL queries will likely
  fail in ArangoDB 2.2. If any such attribute name needs to be used in a query, it
  should be enclosed in backticks to indicate the usage of a literal attribute
  name.

  For example, the following query will fail in ArangoDB 2.2 with a parse error:

      FOR i IN foo RETURN i.remove

  and needs to be rewritten like this:

      FOR i IN foo RETURN i.`remove`

* disallow storing of JavaScript objects that contain JavaScript native objects
  of type `Date`, `Function`, `RegExp` or `External`, e.g.

      db.test.save({ foo: /bar/ });
      db.test.save({ foo: new Date() });

  will now print

      Error: <data> cannot be converted into JSON shape: could not shape document

  Previously, objects of these types were silently converted into an empty object
  (i.e. `{ }`).

  To store such objects in a collection, explicitly convert them into strings
  like this:

      db.test.save({ foo: String(/bar/) });
      db.test.save({ foo: String(new Date()) });

* honor startup option `--server.disable-statistics` when deciding whether or not
  to start periodic statistics collection jobs

  Previously, the statistics collection jobs were started even if the server was
  started with the `--server.disable-statistics` flag being set to `true`

* removed startup option `--random.no-seed`

  This option had no effect in previous versions of ArangoDB and was thus removed.

* removed startup option `--database.remove-on-drop`

  This option was used for debugging only.

* removed startup option `--database.force-sync-properties`

  This option is now superfluous as collection properties are now stored in the
  write-ahead log.

* introduced write-ahead log

  All write operations in an ArangoDB server instance are automatically logged
  to the server's write-ahead log. The write-ahead log is a set of append-only
  logfiles, and it is used in case of a crash recovery and for replication.
  Data from the write-ahead log will eventually be moved into the journals or
  datafiles of collections, allowing the server to remove older write-ahead log
  logfiles. Figures of collections will be updated when data are moved from the
  write-ahead log into the journals or datafiles of collections.

  Cross-collection transactions in ArangoDB should benefit considerably by this
  change, as less writes than in previous versions are required to ensure the data
  of multiple collections are atomically and durably committed. All data-modifying
  operations inside transactions (insert, update, remove) will write their
  operations into the write-ahead log directly, making transactions with multiple
  operations also require less physical memory than in previous versions of ArangoDB,
  that required all transaction data to fit into RAM.

  The `_trx` system collection is not used anymore in ArangoDB 2.2 and its usage is
  discouraged.

  The data in the write-ahead log can also be used in the replication context.
  The `_replication` collection that was used in previous versions of ArangoDB to
  store all changes on the server is not used anymore in ArangoDB 2.2. Instead,
  slaves can read from a master's write-ahead log to get informed about most
  recent changes. This removes the need to store data-modifying operations in
  both the actual place and the `_replication` collection.

* removed startup option `--server.disable-replication-logger`

  This option is superfluous in ArangoDB 2.2. There is no dedicated replication
  logger in ArangoDB 2.2. There is now always the write-ahead log, and it is also
  used as the server's replication log. Specifying the startup option
  `--server.disable-replication-logger` will do nothing in ArangoDB 2.2, but the
  option should not be used anymore as it might be removed in a future version.

* changed behavior of replication logger

  There is no dedicated replication logger in ArangoDB 2.2 as there is the
  write-ahead log now. The existing APIs for starting and stopping the replication
  logger still exist in ArangoDB 2.2 for downwards-compatibility, but calling
  the start or stop operations are no-ops in ArangoDB 2.2. When querying the
  replication logger status via the API, the server will always report that the
  replication logger is running. Configuring the replication logger is a no-op
  in ArangoDB 2.2, too. Changing the replication logger configuration has no
  effect. Instead, the write-ahead log configuration can be changed.

* removed MRuby integration for arangod

  ArangoDB had an experimental MRuby integration in some of the publish builds.
  This wasn't continuously developed, and so it has been removed in ArangoDB 2.2.

  This change has led to the following startup options being superfluous:

  - `--ruby.gc-interval`
  - `--ruby.action-directory`
  - `--ruby.modules-path`
  - `--ruby.startup-directory`

  Specifying these startup options will do nothing in ArangoDB 2.2, but the
  options should be avoided from now on as they might be removed in future versions.

* reclaim index memory when last document in collection is deleted

  Previously, deleting documents from a collection did not lead to index sizes being
  reduced. Instead, the already allocated index memory was re-used when a collection
  was refilled.

  Now, index memory for primary indexes and hash indexes is reclaimed instantly when
  the last document from a collection is removed.

* inlined and optimized functions in hash indexes

* added AQL TRANSLATE function

  This function can be used to perform lookups from static lists, e.g.

      LET countryNames = { US: "United States", UK: "United Kingdom", FR: "France" }
      RETURN TRANSLATE("FR", countryNames)

* fixed datafile debugger

* fixed check-version for empty directory

* moved try/catch block to the top of routing chain

* added mountedApp function for foxx-manager

* fixed issue #883: arango 2.1 - when starting multi-machine cluster, UI web
  does not change to cluster overview

* fixed dfdb: should not start any other V8 threads

* cleanup of version-check, added module org/arangodb/database-version,
  added --check-version option

* fixed issue #881: [2.1.0] Bombarded (every 10 sec or so) with
  "WARNING format string is corrupt" when in non-system DB Dashboard

* specialized primary index implementation to allow faster hash table
  rebuilding and reduce lookups in datafiles for the actual value of `_key`.

* issue #862: added `--overwrite` option to arangoimp

* removed number of property lookups for documents during AQL queries that
  access documents

* prevent buffering of long print results in arangosh's and arangod's print
  command

  this change will emit buffered intermediate print results and discard the
  output buffer to quickly deliver print results to the user, and to prevent
  constructing very large buffers for large results

* removed sorting of attribute names for use in a collection's shaper

  sorting attribute names was done on document insert to keep attributes
  of a collection in sorted order for faster comparisons. The sort order
  of attributes was only used in one particular and unlikely case, so it
  was removed. Collections with many different attribute names should
  benefit from this change by faster inserts and slightly less memory usage.

* fixed a bug in arangodump which got the collection name in _from and _to
  attributes of edges wrong (all were "_unknown")

* fixed a bug in arangorestore which did not recognize wrong _from and _to
  attributes of edges

* improved error detection and reporting in arangorestore


v2.1.1 (2014-06-06)
-------------------

* fixed dfdb: should not start any other V8 threads

* signature for collection functions was modified

  The basic change was the substitution of the input parameter of the
  function by an generic options object which can contain multiple
  option parameter of the function.
  Following functions were modified
  remove
  removeBySample
  replace
  replaceBySample
  update
  updateBySample

  Old signature is yet supported but it will be removed in future versions

v2.1.0 (2014-05-29)
-------------------

* implemented upgrade procedure for clusters

* fixed communication issue with agency which prevented reconnect
  after an agent failure

* fixed cluster dashboard in the case that one but not all servers
  in the cluster are down

* fixed a bug with coordinators creating local database objects
  in the wrong order (_system needs to be done first)

* improved cluster dashboard


v2.1.0-rc2 (2014-05-25)
-----------------------

* fixed issue #864: Inconsistent behavior of AQL REVERSE(list) function


v2.1.0-rc1 (XXXX-XX-XX)
-----------------------

* added server-side periodic task management functions:

  - require("org/arangodb/tasks").register(): registers a periodic task
  - require("org/arangodb/tasks").unregister(): unregisters and removes a
    periodic task
  - require("org/arangodb/tasks").get(): retrieves a specific tasks or all
    existing tasks

  the previous undocumented function `internal.definePeriodic` is now
  deprecated and will be removed in a future release.

* decrease the size of some seldom used system collections on creation.

  This will make these collections use less disk space and mapped memory.

* added AQL date functions

* added AQL FLATTEN() list function

* added index memory statistics to `db.<collection>.figures()` function

  The `figures` function will now return a sub-document `indexes`, which lists
  the number of indexes in the `count` sub-attribute, and the total memory
  usage of the indexes in bytes in the `size` sub-attribute.

* added AQL CURRENT_DATABASE() function

  This function returns the current database's name.

* added AQL CURRENT_USER() function

  This function returns the current user from an AQL query. The current user is the
  username that was specified in the `Authorization` HTTP header of the request. If
  authentication is turned off or the query was executed outside a request context,
  the function will return `null`.

* fixed issue #796: Searching with newline chars broken?

  fixed slightly different handling of backslash escape characters in a few
  AQL functions. Now handling of escape sequences should be consistent, and
  searching for newline characters should work the same everywhere

* added OpenSSL version check for configure

  It will report all OpenSSL versions < 1.0.1g as being too old.
  `configure` will only complain about an outdated OpenSSL version but not stop.

* require C++ compiler support (requires g++ 4.8, clang++ 3.4 or Visual Studio 13)

* less string copying returning JSONified documents from ArangoDB, e.g. via
  HTTP GET `/_api/document/<collection>/<document>`

* issue #798: Lower case http headers from arango

  This change allows returning capitalized HTTP headers, e.g.
  `Content-Length` instead of `content-length`.
  The HTTP spec says that headers are case-insensitive, but
  in fact several clients rely on a specific case in response
  headers.
  This change will capitalize HTTP headers if the `X-Arango-Version`
  request header is sent by the client and contains a value of at
  least `20100` (for version 2.1). The default value for the
  compatibility can also be set at server start, using the
  `--server.default-api-compatibility` option.

* simplified usage of `db._createStatement()`

  Previously, the function could not be called with a query string parameter as
  follows:

      db._createStatement(queryString);

  Calling it as above resulted in an error because the function expected an
  object as its parameter. From now on, it's possible to call the function with
  just the query string.

* make ArangoDB not send back a `WWW-Authenticate` header to a client in case the
  client sends the `X-Omit-WWW-Authenticate` HTTP header.

  This is done to prevent browsers from showing their built-in HTTP authentication
  dialog for AJAX requests that require authentication.
  ArangoDB will still return an HTTP 401 (Unauthorized) if the request doesn't
  contain valid credentials, but it will omit the `WWW-Authenticate` header,
  allowing clients to bypass the browser's authentication dialog.

* added REST API method HTTP GET `/_api/job/job-id` to query the status of an
  async job without potentially fetching it from the list of done jobs

* fixed non-intuitive behavior in jobs API: previously, querying the status
  of an async job via the API HTTP PUT `/_api/job/job-id` removed a currently
  executing async job from the list of queryable jobs on the server.
  Now, when querying the result of an async job that is still executing,
  the job is kept in the list of queryable jobs so its result can be fetched
  by a subsequent request.

* use a new data structure for the edge index of an edge collection. This
  improves the performance for the creation of the edge index and in
  particular speeds up removal of edges in graphs. Note however that
  this change might change the order in which edges starting at
  or ending in a vertex are returned. However, this order was never
  guaranteed anyway and it is not sensible to guarantee any particular
  order.

* provide a size hint to edge and hash indexes when initially filling them
  this will lead to less re-allocations when populating these indexes

  this may speed up building indexes when opening an existing collection

* don't requeue identical context methods in V8 threads in case a method is
  already registered

* removed arangod command line option `--database.remove-on-compacted`

* export the sort attribute for graph traversals to the HTTP interface

* add support for arangodump/arangorestore for clusters


v2.0.8 (XXXX-XX-XX)
-------------------

* fixed too-busy iteration over skiplists

  Even when a skiplist query was restricted by a limit clause, the skiplist
  index was queried without the limit. this led to slower-than-necessary
  execution times.

* fixed timeout overflows on 32 bit systems

  this bug has led to problems when select was called with a high timeout
  value (2000+ seconds) on 32bit systems that don't have a forgiving select
  implementation. when the call was made on these systems, select failed
  so no data would be read or sent over the connection

  this might have affected some cluster-internal operations.

* fixed ETCD issues on 32 bit systems

  ETCD was non-functional on 32 bit systems at all. The first call to the
  watch API crashed it. This was because atomic operations worked on data
  structures that were not properly aligned on 32 bit systems.

* fixed issue #848: db.someEdgeCollection.inEdge does not return correct
  value when called the 2nd time after a .save to the edge collection


v2.0.7 (2014-05-05)
-------------------

* issue #839: Foxx Manager missing "unfetch"

* fixed a race condition at startup

  this fixes undefined behavior in case the logger was involved directly at
  startup, before the logger initialization code was called. This should have
  occurred only for code that was executed before the invocation of main(),
  e.g. during ctor calls of statically defined objects.


v2.0.6 (2014-04-22)
-------------------

* fixed issue #835: arangosh doesn't show correct database name



v2.0.5 (2014-04-21)
-------------------

* Fixed a caching problem in IE JS Shell

* added cancelation for async jobs

* upgraded to new gyp for V8

* new Windows installer


v2.0.4 (2014-04-14)
-------------------

* fixed cluster authentication front-end issues for Firefox and IE, there are
  still problems with Chrome


v2.0.3 (2014-04-14)
-------------------

* fixed AQL optimizer bug

* fixed front-end issues

* added password change dialog


v2.0.2 (2014-04-06)
-------------------

* during cluster startup, do not log (somewhat expected) connection errors with
  log level error, but with log level info

* fixed dashboard modals

* fixed connection check for cluster planning front end: firefox does
  not support async:false

* document how to persist a cluster plan in order to relaunch an existing
  cluster later


v2.0.1 (2014-03-31)
-------------------

* make ArangoDB not send back a `WWW-Authenticate` header to a client in case the
  client sends the `X-Omit-WWW-Authenticate` HTTP header.

  This is done to prevent browsers from showing their built-in HTTP authentication
  dialog for AJAX requests that require authentication.
  ArangoDB will still return an HTTP 401 (Unauthorized) if the request doesn't
  contain valid credentials, but it will omit the `WWW-Authenticate` header,
  allowing clients to bypass the browser's authentication dialog.

* fixed isses in arango-dfdb:

  the dfdb was not able to unload certain system collections, so these couldn't be
  inspected with the dfdb sometimes. Additionally, it did not truncate corrupt
  markers from datafiles under some circumstances

* added `changePassword` attribute for users

* fixed non-working "save" button in collection edit view of web interface
  clicking the save button did nothing. one had to press enter in one of the input
  fields to send modified form data

* fixed V8 compile error on MacOS X

* prevent `body length: -9223372036854775808` being logged in development mode for
  some Foxx HTTP responses

* fixed several bugs in web interface dashboard

* fixed issue #783: coffee script not working in manifest file

* fixed issue #783: coffee script not working in manifest file

* fixed issue #781: Cant save current query from AQL editor ui

* bumped version in `X-Arango-Version` compatibility header sent by arangosh and other
  client tools from `1.5` to `2.0`.

* fixed startup options for arango-dfdb, added details option for arango-dfdb

* fixed display of missing error messages and codes in arangosh

* when creating a collection via the web interface, the collection type was always
  "document", regardless of the user's choice


v2.0.0 (2014-03-10)
-------------------

* first 2.0 release


v2.0.0-rc2 (2014-03-07)
-----------------------

* fixed cluster authorization


v2.0.0-rc1 (2014-02-28)
-----------------------

* added sharding :-)

* added collection._dbName attribute to query the name of the database from a collection

  more detailed documentation on the sharding and cluster features can be found in the user
  manual, section **Sharding**

* INCOMPATIBLE CHANGE: using complex values in AQL filter conditions with operators other
  than equality (e.g. >=, >, <=, <) will disable usage of skiplist indexes for filter
  evaluation.

  For example, the following queries will be affected by change:

      FOR doc IN docs FILTER doc.value < { foo: "bar" } RETURN doc
      FOR doc IN docs FILTER doc.value >= [ 1, 2, 3 ] RETURN doc

  The following queries will not be affected by the change:

      FOR doc IN docs FILTER doc.value == 1 RETURN doc
      FOR doc IN docs FILTER doc.value == "foo" RETURN doc
      FOR doc IN docs FILTER doc.value == [ 1, 2, 3 ] RETURN doc
      FOR doc IN docs FILTER doc.value == { foo: "bar" } RETURN doc

* INCOMPATIBLE CHANGE: removed undocumented method `collection.saveOrReplace`

  this feature was never advertised nor documented nor tested.

* INCOMPATIBLE CHANGE: removed undocumented REST API method `/_api/simple/BY-EXAMPLE-HASH`

  this feature was never advertised nor documented nor tested.

* added explicit startup parameter `--server.reuse-address`

  This flag can be used to control whether sockets should be acquired with the SO_REUSEADDR
  flag.

  Regardless of this setting, sockets on Windows are always acquired using the
  SO_EXCLUSIVEADDRUSE flag.

* removed undocumented REST API method GET `/_admin/database-name`

* added user validation API at POST `/_api/user/<username>`

* slightly improved users management API in `/_api/user`:

  Previously, when creating a new user via HTTP POST, the username needed to be
  passed in an attribute `username`. When users were returned via this API,
  the usernames were returned in an attribute named `user`. This was slightly
  confusing and was changed in 2.0 as follows:

  - when adding a user via HTTP POST, the username can be specified in an attribute
  `user`. If this attribute is not used, the API will look into the attribute `username`
  as before and use that value.
  - when users are returned via HTTP GET, the usernames are still returned in an
    attribute `user`.

  This change should be fully downwards-compatible with the previous version of the API.

* added AQL SLICE function to extract slices from lists

* made module loader more node compatible

* the startup option `--javascript.package-path` for arangosh is now deprecated and does
  nothing. Using it will not cause an error, but the option is ignored.

* added coffee script support

* Several UI improvements.

* Exchanged icons in the graphviewer toolbar

* always start networking and HTTP listeners when starting the server (even in
  console mode)

* allow vertex and edge filtering with user-defined functions in TRAVERSAL,
  TRAVERSAL_TREE and SHORTEST_PATH AQL functions:

      // using user-defined AQL functions for edge and vertex filtering
      RETURN TRAVERSAL(friends, friendrelations, "friends/john", "outbound", {
        followEdges: "myfunctions::checkedge",
        filterVertices: "myfunctions::checkvertex"
      })

      // using the following custom filter functions
      var aqlfunctions = require("org/arangodb/aql/functions");
      aqlfunctions.register("myfunctions::checkedge", function (config, vertex, edge, path) {
        return (edge.type !== 'dislikes'); // don't follow these edges
      }, false);

      aqlfunctions.register("myfunctions::checkvertex", function (config, vertex, path) {
        if (vertex.isDeleted || ! vertex.isActive) {
          return [ "prune", "exclude" ]; // exclude these and don't follow them
        }
        return [ ]; // include everything else
      }, false);

* fail if invalid `strategy`, `order` or `itemOrder` attribute values
  are passed to the AQL TRAVERSAL function. Omitting these attributes
  is not considered an error, but specifying an invalid value for any
  of these attributes will make an AQL query fail.

* issue #751: Create database through API should return HTTP status code 201

  By default, the server now returns HTTP 201 (created) when creating a new
  database successfully. To keep compatibility with older ArangoDB versions, the
  startup parameter `--server.default-api-compatibility` can be set to a value
  of `10400` to indicate API compatibility with ArangoDB 1.4. The compatibility
  can also be enforced by setting the `X-Arango-Version` HTTP header in a
  client request to this API on a per-request basis.

* allow direct access from the `db` object to collections whose names start
  with an underscore (e.g. db._users).

  Previously, access to such collections via the `db` object was possible from
  arangosh, but not from arangod (and thus Foxx and actions). The only way
  to access such collections from these places was via the `db._collection(<name>)`
  workaround.

* allow `\n` (as well as `\r\n`) as line terminator in batch requests sent to
  `/_api/batch` HTTP API.

* use `--data-binary` instead of `--data` parameter in generated cURL examples

* issue #703: Also show path of logfile for fm.config()

* issue #675: Dropping a collection used in "graph" module breaks the graph

* added "static" Graph.drop() method for graphs API

* fixed issue #695: arangosh server.password error

* use pretty-printing in `--console` mode by default

* simplified ArangoDB startup options

  Some startup options are now superfluous or their usage is simplified. The
  following options have been changed:

  * `--javascript.modules-path`: this option has been removed. The modules paths
    are determined by arangod and arangosh automatically based on the value of
    `--javascript.startup-directory`.

    If the option is set on startup, it is ignored so startup will not abort with
    an error `unrecognized option`.

  * `--javascript.action-directory`: this option has been removed. The actions
    directory is determined by arangod automatically based on the value of
    `--javascript.startup-directory`.

    If the option is set on startup, it is ignored so startup will not abort with
    an error `unrecognized option`.

  * `--javascript.package-path`: this option is still available but it is not
    required anymore to set the standard package paths (e.g. `js/npm`). arangod
    will automatically use this standard package path regardless of whether it
    was specified via the options.

    It is possible to use this option to add additional package paths to the
    standard value.

  Configuration files included with arangod are adjusted accordingly.

* layout of the graphs tab adapted to better fit with the other tabs

* database selection is moved to the bottom right corner of the web interface

* removed priority queue index type

  this feature was never advertised nor documented nor tested.

* display internal attributes in document source view of web interface

* removed separate shape collections

  When upgrading to ArangoDB 2.0, existing collections will be converted to include
  shapes and attribute markers in the datafiles instead of using separate files for
  shapes.

  When a collection is converted, existing shapes from the SHAPES directory will
  be written to a new datafile in the collection directory, and the SHAPES directory
  will be removed afterwards.

  This saves up to 2 MB of memory and disk space for each collection
  (savings are higher, the less different shapes there are in a collection).
  Additionally, one less file descriptor per opened collection will be used.

  When creating a new collection, the amount of sync calls may be reduced. The same
  may be true for documents with yet-unknown shapes. This may help performance
  in these cases.

* added AQL functions `NTH` and `POSITION`

* added signal handler for arangosh to save last command in more cases

* added extra prompt placeholders for arangosh:
  - `%e`: current endpoint
  - `%u`: current user

* added arangosh option `--javascript.gc-interval` to control amount of
  garbage collection performed by arangosh

* fixed issue #651: Allow addEdge() to take vertex ids in the JS library

* removed command-line option `--log.format`

  In previous versions, this option did not have an effect for most log messages, so
  it got removed.

* removed C++ logger implementation

  Logging inside ArangoDB is now done using the LOG_XXX() macros. The LOGGER_XXX()
  macros are gone.

* added collection status "loading"


v1.4.16 (XXXX-XX-XX)
--------------------

* fixed too eager datafile deletion

  this issue could have caused a crash when the compaction had marked datafiles as obsolete
  and they were removed while "old" temporary query results still pointed to the old datafile
  positions

* fixed issue #826: Replication fails when a collection's configuration changes


v1.4.15 (2014-04-19)
--------------------

* bugfix for AQL query optimizer

  the following type of query was too eagerly optimized, leading to errors in code-generation:

      LET a = (FOR i IN [] RETURN i) LET b = (FOR i IN [] RETURN i) RETURN 1

  the problem occurred when both lists in the subqueries were empty. In this case invalid code
  was generated and the query couldn't be executed.


v1.4.14 (2014-04-05)
--------------------

* fixed race conditions during shape / attribute insertion

  A race condition could have led to spurious `cannot find attribute #xx` or
  `cannot find shape #xx` (where xx is a number) warning messages being logged
  by the server. This happened when a new attribute was inserted and at the same
  time was queried by another thread.

  Also fixed a race condition that may have occurred when a thread tried to
  access the shapes / attributes hash tables while they were resized. In this
  cases, the shape / attribute may have been hashed to a wrong slot.

* fixed a memory barrier / cpu synchronization problem with libev, affecting
  Windows with Visual Studio 2013 (probably earlier versions are affected, too)

  The issue is described in detail here:
  http://lists.schmorp.de/pipermail/libev/2014q1/002318.html


v1.4.13 (2014-03-14)
--------------------

* added diagnostic output for Foxx application upload

* allow dump & restore from ArangoDB 1.4 with an ArangoDB 2.0 server

* allow startup options `temp-path` and `default-language` to be specified from the arangod
  configuration file and not only from the command line

* fixed too eager compaction

  The compaction will now wait for several seconds before trying to re-compact the same
  collection. Additionally, some other limits have been introduced for the compaction.


v1.4.12 (2014-03-05)
--------------------

* fixed display bug in web interface which caused the following problems:
  - documents were displayed in web interface as being empty
  - document attributes view displayed many attributes with content "undefined"
  - document source view displayed many attributes with name "TYPEOF" and value "undefined"
  - an alert popping up in the browser with message "Datatables warning..."

* re-introduced old-style read-write locks to supports Windows versions older than
  Windows 2008R2 and Windows 7. This should re-enable support for Windows Vista and
  Windows 2008.


v1.4.11 (2014-02-27)
--------------------

* added SHORTEST_PATH AQL function

  this calculates the shortest paths between two vertices, using the Dijkstra
  algorithm, employing a min-heap

  By default, ArangoDB does not know the distance between any two vertices and
  will use a default distance of 1. A custom distance function can be registered
  as an AQL user function to make the distance calculation use any document
  attributes or custom logic:

      RETURN SHORTEST_PATH(cities, motorways, "cities/CGN", "cities/MUC", "outbound", {
        paths: true,
        distance: "myfunctions::citydistance"
      })

      // using the following custom distance function
      var aqlfunctions = require("org/arangodb/aql/functions");
      aqlfunctions.register("myfunctions::distance", function (config, vertex1, vertex2, edge) {
        return Math.sqrt(Math.pow(vertex1.x - vertex2.x) + Math.pow(vertex1.y - vertex2.y));
      }, false);

* fixed bug in Graph.pathTo function

* fixed small memleak in AQL optimizer

* fixed access to potentially uninitialized variable when collection had a cap constraint


v1.4.10 (2014-02-21)
--------------------

* fixed graph constructor to allow graph with some parameter to be used

* added node.js "events" and "stream"

* updated npm packages

* added loading of .json file

* Fixed http return code in graph api with waitForSync parameter.

* Fixed documentation in graph, simple and index api.

* removed 2 tests due to change in ruby library.

* issue #756: set access-control-expose-headers on CORS response

  the following headers are now whitelisted by ArangoDB in CORS responses:
  - etag
  - content-encoding
  - content-length
  - location
  - server
  - x-arango-errors
  - x-arango-async-id


v1.4.9 (2014-02-07)
-------------------

* return a document's current etag in response header for HTTP HEAD requests on
  documents that return an HTTP 412 (precondition failed) error. This allows
  retrieving the document's current revision easily.

* added AQL function `SKIPLIST` to directly access skiplist indexes from AQL

  This is a shortcut method to use a skiplist index for retrieving specific documents in
  indexed order. The function capability is rather limited, but it may be used
  for several cases to speed up queries. The documents are returned in index order if
  only one condition is used.

      /* return all documents with mycollection.created > 12345678 */
      FOR doc IN SKIPLIST(mycollection, { created: [[ '>', 12345678 ]] })
        RETURN doc

      /* return first document with mycollection.created > 12345678 */
      FOR doc IN SKIPLIST(mycollection, { created: [[ '>', 12345678 ]] }, 0, 1)
        RETURN doc

      /* return all documents with mycollection.created between 12345678 and 123456790 */
      FOR doc IN SKIPLIST(mycollection, { created: [[ '>', 12345678 ], [ '<=', 123456790 ]] })
        RETURN doc

      /* return all documents with mycollection.a equal 1 and .b equal 2 */
      FOR doc IN SKIPLIST(mycollection, { a: [[ '==', 1 ]], b: [[ '==', 2 ]] })
        RETURN doc

  The function requires a skiplist index with the exact same attributes to
  be present on the specified collection. All attributes present in the skiplist
  index must be specified in the conditions specified for the `SKIPLIST` function.
  Attribute declaration order is important, too: attributes must be specified in the
  same order in the condition as they have been declared in the skiplist index.

* added command-line option `--server.disable-authentication-unix-sockets`

  with this option, authentication can be disabled for all requests coming
  in via UNIX domain sockets, enabling clients located on the same host as
  the ArangoDB server to connect without authentication.
  Other connections (e.g. TCP/IP) are not affected by this option.

  The default value for this option is `false`.
  Note: this option is only supported on platforms that support Unix domain
  sockets.

* call global arangod instance destructor on shutdown

* issue #755: TRAVERSAL does not use strategy, order and itemOrder options

  these options were not honored when configuring a traversal via the AQL
  TRAVERSAL function. Now, these options are used if specified.

* allow vertex and edge filtering with user-defined functions in TRAVERSAL,
  TRAVERSAL_TREE and SHORTEST_PATH AQL functions:

      // using user-defined AQL functions for edge and vertex filtering
      RETURN TRAVERSAL(friends, friendrelations, "friends/john", "outbound", {
        followEdges: "myfunctions::checkedge",
        filterVertices: "myfunctions::checkvertex"
      })

      // using the following custom filter functions
      var aqlfunctions = require("org/arangodb/aql/functions");
      aqlfunctions.register("myfunctions::checkedge", function (config, vertex, edge, path) {
        return (edge.type !== 'dislikes'); // don't follow these edges
      }, false);

      aqlfunctions.register("myfunctions::checkvertex", function (config, vertex, path) {
        if (vertex.isDeleted || ! vertex.isActive) {
          return [ "prune", "exclude" ]; // exclude these and don't follow them
        }
        return [ ]; // include everything else
      }, false);

* issue #748: add vertex filtering to AQL's TRAVERSAL[_TREE]() function


v1.4.8 (2014-01-31)
-------------------

* install foxx apps in the web interface

* fixed a segfault in the import API


v1.4.7 (2014-01-23)
-------------------

* issue #744: Add usage example arangoimp from Command line

* issue #738: added __dirname, __filename pseudo-globals. Fixes #733. (@by pluma)

* mount all Foxx applications in system apps directory on startup


v1.4.6 (2014-01-20)
-------------------

* issue #736: AQL function to parse collection and key from document handle

* added fm.rescan() method for Foxx-Manager

* fixed issue #734: foxx cookie and route problem

* added method `fm.configJson` for arangosh

* include `startupPath` in result of API `/_api/foxx/config`


v1.4.5 (2014-01-15)
-------------------

* fixed issue #726: Alternate Windows Install Method

* fixed issue #716: dpkg -P doesn't remove everything

* fixed bugs in description of HTTP API `_api/index`

* fixed issue #732: Rest API GET revision number

* added missing documentation for several methods in HTTP API `/_api/edge/...`

* fixed typos in description of HTTP API `_api/document`

* defer evaluation of AQL subqueries and logical operators (lazy evaluation)

* Updated font in WebFrontend, it now contains a version that renders properly on Windows

* generally allow function return values as call parameters to AQL functions

* fixed potential deadlock in global context method execution

* added override file "arangod.conf.local" (and co)


v1.4.4 (2013-12-24)
-------------------

* uid and gid are now set in the scripts, there is no longer a separate config file for
  arangod when started from a script

* foxx-manager is now an alias for arangosh

* arango-dfdb is now an alias for arangod, moved from bin to sbin

* changed from readline to linenoise for Windows

* added --install-service and --uninstall-service for Windows

* removed --daemon and --supervisor for Windows

* arangosh and arangod now uses the config-file which maps the binary name, i. e. if you
  rename arangosh to foxx-manager it will use the config file foxx-manager.conf

* fixed lock file for Windows

* fixed issue #711, #687: foxx-manager throws internal errors

* added `--server.ssl-protocol` option for client tools
  this allows connecting from arangosh, arangoimp, arangoimp etc. to an ArangoDB
  server that uses a non-default value for `--server.ssl-protocol`. The default
  value for the SSL protocol is 4 (TLSv1). If the server is configured to use a
  different protocol, it was not possible to connect to it with the client tools.

* added more detailed request statistics

  This adds the number of async-executed HTTP requests plus the number of HTTP
  requests per individual HTTP method type.

* added `--force` option for arangorestore
  this option allows continuing a restore operation even if the server reports errors
  in the middle of the restore operation

* better error reporting for arangorestore
  in case the server returned an HTTP error, arangorestore previously reported this
  error as `internal error` without any details only. Now server-side errors are
  reported by arangorestore with the server's error message

* include more system collections in dumps produced by arangodump
  previously some system collections were intentionally excluded from dumps, even if the
  dump was run with `--include-system-collections`. for example, the collections `_aal`,
  `_modules`, `_routing`, and `_users` were excluded. This makes sense in a replication
  context but not always in a dump context.
  When specifying `--include-system-collections`, arangodump will now include the above-
  mentioned collections in the dump, too. Some other system collections are still excluded
  even when the dump is run with `--include-system-collections`, for example `_replication`
  and `_trx`.

* fixed issue #701: ArangoStatement undefined in arangosh

* fixed typos in configuration files


v1.4.3 (2013-11-25)
-------------------

* fixed a segfault in the AQL optimizer, occurring when a constant non-list value was
  used on the right-hand side of an IN operator that had a collection attribute on the
  left-hand side

* issue #662:

  Fixed access violation errors (crashes) in the Windows version, occurring under some
  circumstances when accessing databases with multiple clients in parallel

* fixed issue #681: Problem with ArchLinux PKGBUILD configuration


v1.4.2 (2013-11-20)
-------------------

* fixed issue #669: Tiny documentation update

* ported Windows version to use native Windows API SRWLocks (slim read-write locks)
  and condition variables instead of homemade versions

  MSDN states the following about the compatibility of SRWLocks and Condition Variables:

      Minimum supported client:
      Windows Server 2008 [desktop apps | Windows Store apps]

      Minimum supported server:
      Windows Vista [desktop apps | Windows Store apps]

* fixed issue #662: ArangoDB on Windows hanging

  This fixes a deadlock issue that occurred on Windows when documents were written to
  a collection at the same time when some other thread tried to drop the collection.

* fixed file-based logging in Windows

  the logger complained on startup if the specified log file already existed

* fixed startup of server in daemon mode (`--daemon` startup option)

* fixed a segfault in the AQL optimizer

* issue #671: Method graph.measurement does not exist

* changed Windows condition variable implementation to use Windows native
  condition variables

  This is an attempt to fix spurious Windows hangs as described in issue #662.

* added documentation for JavaScript traversals

* added --code-page command-line option for Windows version of arangosh

* fixed a problem when creating edges via the web interface.

  The problem only occurred if a collection was created with type "document
  collection" via the web interface, and afterwards was dropped and re-created
  with type "edge collection". If the web interface page was not reloaded,
  the old collection type (document) was cached, making the subsequent creation
  of edges into the (seeming-to-be-document) collection fail.

  The fix is to not cache the collection type in the web interface. Users of
  an older version of the web interface can reload the collections page if they
  are affected.

* fixed a caching problem in arangosh: if a collection was created using the web
  interface, and then removed via arangosh, arangosh did not actually drop the
  collection due to caching.

  Because the `drop` operation was not carried out, this caused misleading error
  messages when trying to re-create the collection (e.g. `cannot create collection:
  duplicate name`).

* fixed ALT-introduced characters for arangosh console input on Windows

  The Windows readline port was not able to handle characters that are built
  using CTRL or ALT keys. Regular characters entered using the CTRL or ALT keys
  were silently swallowed and not passed to the terminal input handler.

  This did not seem to cause problems for the US keyboard layout, but was a
  severe issue for keyboard layouts that require the ALT (or ALT-GR) key to
  construct characters. For example, entering the character `{` with a German
  keyboard layout requires pressing ALT-GR + 9.

* fixed issue #665: Hash/skiplist combo madness bit my ass

  this fixes a problem with missing/non-deterministic rollbacks of inserts in
  case of a unique constraint violation into a collection with multiple secondary
  indexes (with at least one of them unique)

* fixed issue #664: ArangoDB installer on Windows requires drive c:

* partly fixed issue #662: ArangoDB on Windows hanging

  This fixes dropping databases on Windows. In previous 1.4 versions on Windows,
  one shape collection file was not unloaded and removed when dropping a database,
  leaving one directory and one shape collection file in the otherwise-dropped
  database directory.

* fixed issue #660: updated documentation on indexes


v1.4.1 (2013-11-08)
-------------------

* performance improvements for skip-list deletes


v1.4.1-rc1 (2013-11-07)
-----------------------

* fixed issue #635: Web-Interface should have a "Databases" Menu for Management

* fixed issue #624: Web-Interface is missing a Database selector

* fixed segfault in bitarray query

* fixed issue #656: Cannot create unique index through web interface

* fixed issue #654: bitarray index makes server down

* fixed issue #653: Slow query

* fixed issue #650: Randomness of any() should be improved

* made AQL `DOCUMENT()` function polymorphic and work with just one parameter.

  This allows using the `DOCUMENT` function like this:

      DOCUMENT('users/john')
      DOCUMENT([ 'users/john', 'users/amy' ])

  in addition to the existing use cases:

      DOCUMENT(users, 'users/john')
      DOCUMENT(users, 'john')
      DOCUMENT(users, [ 'users/john' ])
      DOCUMENT(users, [ 'users/john', 'users/amy' ])
      DOCUMENT(users, [ 'john', 'amy' ])

* simplified usage of ArangoDB batch API

  It is not necessary anymore to send the batch boundary in the HTTP `Content-Type`
  header. Previously, the batch API expected the client to send a Content-Type header
  of`multipart/form-data; boundary=<some boundary value>`. This is still supported in
  ArangoDB 2.0, but clients can now also omit this header. If the header is not
  present in a client request, ArangoDB will ignore the request content type and
  read the MIME boundary from the beginning of the request body.

  This also allows using the batch API with the Swagger "Try it out" feature (which is
  not too good at sending a different or even dynamic content-type request header).

* added API method GET `/_api/database/user`

  This returns the list of databases a specific user can see without changing the
  username/passwd.

* issue #424: Documentation about IDs needs to be upgraded


v1.4.0 (2013-10-29)
-------------------

* fixed issue #648: /batch API is missing from Web Interface API Documentation (Swagger)

* fixed issue #647: Icon tooltips missing

* fixed issue #646: index creation in web interface

* fixed issue #645: Allow jumping from edge to linked vertices

* merged PR for issue #643: Some minor corrections and a link to "Downloads"

* fixed issue #642: Completion of error handling

* fixed issue #639: compiling v1.4 on maverick produces warnings on -Wstrict-null-sentinel

* fixed issue #634: Web interface bug: Escape does not always propagate

* fixed issue #620: added startup option `--server.default-api-compatibility`

  This adds the following changes to the ArangoDB server and clients:
  - the server provides a new startup option `--server.default-api-compatibility`.
    This option can be used to determine the compatibility of (some) server API
    return values. The value for this parameter is a server version number,
    calculated as follows: `10000 * major + 100 * minor` (e.g. `10400` for ArangoDB
    1.3). The default value is `10400` (1.4), the minimum allowed value is `10300`
    (1.3).

    When setting this option to a value lower than the current server version,
    the server might respond with old-style results to "old" clients, increasing
    compatibility with "old" (non-up-to-date) clients.

  - the server will on each incoming request check for an HTTP header
    `x-arango-version`. Clients can optionally set this header to the API
    version number they support. For example, if a client sends the HTTP header
    `x-arango-version: 10300`, the server will pick this up and might send ArangoDB
    1.3-style responses in some situations.

    Setting either the startup parameter or using the HTTP header (or both) allows
    running "old" clients with newer versions of ArangoDB, without having to adjust
    the clients too much.

  - the `location` headers returned by the server for the APIs `/_api/document/...`
    and `/_api/collection/...` will have different values depending on the used API
    version. If the API compatibility is `10300`, the `location` headers returned
    will look like this:

        location: /_api/document/....

    whereas when an API compatibility of `10400` or higher is used, the `location`
    headers will look like this:

        location: /_db/<database name>/_api/document/...

  Please note that even in the presence of this, old API versions still may not
  be supported forever by the server.

* fixed issue #643: Some minor corrections and a link to "Downloads" by @frankmayer

* started issue #642: Completion of error handling

* fixed issue #639: compiling v1.4 on maverick produces warnings on
  -Wstrict-null-sentinel

* fixed issue #621: Standard Config needs to be fixed

* added function to manage indexes (web interface)

* improved server shutdown time by signaling shutdown to applicationserver,
  logging, cleanup and compactor threads

* added foxx-manager `replace` command

* added foxx-manager `installed` command (a more intuitive alias for `list`)

* fixed issue #617: Swagger API is missing '/_api/version'

* fixed issue #615: Swagger API: Some commands have no parameter entry forms

* fixed issue #614: API : Typo in : Request URL /_api/database/current

* fixed issue #609: Graph viz tool - different background color

* fixed issue #608: arangosh config files - eventually missing in the manual

* fixed issue #607: Admin interface: no core documentation

* fixed issue #603: Aardvark Foxx App Manager

* fixed a bug in type-mapping between AQL user functions and the AQL layer

  The bug caused errors like the following when working with collection documents
  in an AQL user function:

      TypeError: Cannot assign to read only property '_id' of #<ShapedJson>

* create less system collections when creating a new database

  This is achieved by deferring collection creation until the collections are actually
  needed by ArangoDB. The following collections are affected by the change:
  - `_fishbowl`
  - `_structures`


v1.4.0-beta2 (2013-10-14)
-------------------------

* fixed compaction on Windows

  The compaction on Windows did not ftruncate the cleaned datafiles to a smaller size.
  This has been fixed so not only the content of the files is cleaned but also files
  are re-created with potentially smaller sizes.

* only the following system collections will be excluded from replication from now on:
  - `_replication`
  - `_trx`
  - `_users`
  - `_aal`
  - `_fishbowl`
  - `_modules`
  - `_routing`

  Especially the following system collections will now be included in replication:
  - `_aqlfunctions`
  - `_graphs`

  In previous versions of ArangoDB, all system collections were excluded from the
  replication.

  The change also caused a change in the replication logger and applier:
  in previous versions of ArangoDB, only a collection's id was logged for an operation.
  This has not caused problems for non-system collections but for system collections
  there ids might differ. In addition to a collection id ArangoDB will now also log the
  name of a collection for each replication event.

  The replication applier will now look for the collection name attribute in logged
  events preferably.

* added database selection to arango-dfdb

* provide foxx-manager, arangodump, and arangorestore in Windows build

* ArangoDB 1.4 will refuse to start if option `--javascript.app-path` is not set.

* added startup option `--server.allow-method-override`

  This option can be set to allow overriding the HTTP request method in a request using
  one of the following custom headers:

  - x-http-method-override
  - x-http-method
  - x-method-override

  This allows bypassing proxies and tools that would otherwise just let certain types of
  requests pass. Enabling this option may impose a security risk, so it should only be
  used in very controlled environments.

  The default value for this option is `false` (no method overriding allowed).

* added "details" URL parameter for bulk import API

  Setting the `details` URL parameter to `true` in a call to POST `/_api/import` will make
  the import return details about non-imported documents in the `details` attribute. If
  `details` is `false` or omitted, no `details` attribute will be present in the response.
  This is the same behavior that previous ArangoDB versions exposed.

* added "complete" option for bulk import API

  Setting the `complete` URL parameter to `true` in a call to POST `/_api/import` will make
  the import completely fail if at least one of documents cannot be imported successfully.

  It defaults to `false`, which will make ArangoDB continue importing the other documents
  from the import even if some documents cannot be imported. This is the same behavior that
  previous ArangoDB versions exposed.

* added missing swagger documentation for `/_api/log`

* calling `/_api/logs` (or `/_admin/logs`) is only permitted from the `_system` database now.

  Calling this API method for/from other database will result in an HTTP 400.

' ported fix from https://github.com/novus/nvd3/commit/0894152def263b8dee60192f75f66700cea532cc

  This prevents JavaScript errors from occurring in Chrome when in the admin interface,
  section "Dashboard".

* show current database name in web interface (bottom right corner)

* added missing documentation for /_api/import in swagger API docs

* allow specification of database name for replication sync command replication applier

  This allows syncing from a master database with a different name than the slave database.

* issue #601: Show DB in prompt

  arangosh now displays the database name as part of the prompt by default.

  Can change the prompt by using the `--prompt` option, e.g.

      > arangosh --prompt "my db is named \"%d\"> "


v1.4.0-beta1 (2013-10-01)
-------------------------

* make the Foxx manager use per-database app directories

  Each database now has its own subdirectory for Foxx applications. Each database
  can thus use different Foxx applications if required. A Foxx app for a specific
  database resides in `<app-path>/databases/<database-name>/<app-name>`.

  System apps are shared between all databases. They reside in `<app-path>/system/<app-name>`.

* only trigger an engine reset in development mode for URLs starting with `/dev/`

  This prevents ArangoDB from reloading all Foxx applications when it is not
  actually necessary.

* changed error code from 10 (bad parameter) to 1232 (invalid key generator) for
  errors that are due to an invalid key generator specification when creating a new
  collection

* automatic detection of content-type / mime-type for Foxx assets based on filenames,
  added possibility to override auto detection

* added endpoint management API at `/_api/endpoint`

* changed HTTP return code of PUT `/_api/cursor` from 400 to 404 in case a
  non-existing cursor is referred to

* issue #360: added support for asynchronous requests

  Incoming HTTP requests with the headers `x-arango-async: true` or
  `x-arango-async: store` will be answered by the server instantly with a generic
  HTTP 202 (Accepted) response.

  The actual requests will be queued and processed by the server asynchronously,
  allowing the client to continue sending other requests without waiting for the
  server to process the actually requested operation.

  The exact point in time when a queued request is executed is undefined. If an
  error occurs during execution of an asynchronous request, the client will not
  be notified by the server.

  The maximum size of the asynchronous task queue can be controlled using the new
  option `--scheduler.maximal-queue-size`. If the queue contains this many number of
  tasks and a new asynchronous request comes in, the server will reject it with an
  HTTP 500 (internal server error) response.

  Results of incoming requests marked with header `x-arango-async: true` will be
  discarded by the server immediately. Clients have no way of accessing the result
  of such asynchronously executed request. This is just _fire and forget_.

  To later retrieve the result of an asynchronously executed request, clients can
  mark a request with the header `x-arango-async: keep`. This makes the server
  store the result of the request in memory until explicitly fetched by a client
  via the `/_api/job` API. The `/_api/job` API also provides methods for basic
  inspection of which pending or already finished requests there are on the server,
  plus ways for garbage collecting unneeded results.

* Added new option `--scheduler.maximal-queue-size`.

* issue #590: Manifest Lint

* added data dump and restore tools, arangodump and arangorestore.

  arangodump can be used to create a logical dump of an ArangoDB database, or
  just dedicated collections. It can be used to dump both a collection's structure
  (properties and indexes) and data (documents).

  arangorestore can be used to restore data from a dump created with arangodump.
  arangorestore currently does not re-create any indexes, and doesn't yet handle
  referenced documents in edges properly when doing just partial restores.
  This will be fixed until 1.4 stable.

* introduced `--server.database` option for arangosh, arangoimp, and arangob.

  The option allows these client tools to use a certain database for their actions.
  In arangosh, the current database can be switched at any time using the command

      db._useDatabase(<name>);

  When no database is specified, all client tools will assume they should use the
  default database `_system`. This is done for downwards-compatibility reasons.

* added basic multi database support (alpha)

  New databases can be created using the REST API POST `/_api/database` and the
  shell command `db._createDatabase(<name>)`.

  The default database in ArangoDB is called `_system`. This database is always
  present and cannot be deleted by the user. When an older version of ArangoDB is
  upgraded to 1.4, the previously only database will automatically become the
  `_system` database.

  New databases can be created with the above commands, and can be deleted with the
  REST API DELETE `/_api/database/<name>` or the shell command `db._dropDatabase(<name>);`.

  Deleting databases is still unstable in ArangoDB 1.4 alpha and might crash the
  server. This will be fixed until 1.4 stable.

  To access a specific database via the HTTP REST API, the `/_db/<name>/` prefix
  can be used in all URLs. ArangoDB will check if an incoming request starts with
  this prefix, and will automatically pick the database name from it. If the prefix
  is not there, ArangoDB will assume the request is made for the default database
  (`_system`). This is done for downwards-compatibility reasons.

  That means, the following URL pathnames are logically identical:

      /_api/document/mycollection/1234
      /_db/_system/document/mycollection/1234

  To access a different database (e.g. `test`), the URL pathname would look like this:

      /_db/test/document/mycollection/1234

  New databases can also be created and existing databases can only be dropped from
  within the default database (`_system`). It is not possible to drop the `_system`
  database itself.

  Cross-database operations are unintended and unsupported. The intention of the
  multi-database feature is to have the possibility to have a few databases managed
  by ArangoDB in parallel, but to only access one database at a time from a connection
  or a request.

  When accessing the web interface via the URL pathname `/_admin/html/` or `/_admin/aardvark`,
  the web interface for the default database (`_system`) will be displayed.
  To access the web interface for a different database, the database name can be
  put into the URLs as a prefix, e.g. `/_db/test/_admin/html` or
  `/_db/test/_admin/aardvark`.

  All internal request handlers and also all user-defined request handlers and actions
  (including Foxx) will only get to see the unprefixed URL pathnames (i.e. excluding
  any database name prefix). This is to ensure downwards-compatibility.

  To access the name of the requested database from any action (including Foxx), use
  use `req.database`.

  For example, when calling the URL `/myapp/myaction`, the content of `req.database`
  will be `_system` (the default database because no database got specified) and the
  content of `req.url` will be `/myapp/myaction`.

  When calling the URL `/_db/test/myapp/myaction`, the content of `req.database` will be
  `test`, and the content of `req.url` will still be `/myapp/myaction`.

* Foxx now excludes files starting with . (dot) when bundling assets

  This mitigates problems with editor swap files etc.

* made the web interface a Foxx application

  This change caused the files for the web interface to be moved from `html/admin` to
  `js/apps/aardvark` in the file system.

  The base URL for the admin interface changed from `_admin/html/index.html` to
  `_admin/aardvark/index.html`.

  The "old" redirection to `_admin/html/index.html` will now produce a 404 error.

  When starting ArangoDB with the `--upgrade` option, this will automatically be remedied
  by putting in a redirection from `/` to `/_admin/aardvark/index.html`, and from
  `/_admin/html/index.html` to `/_admin/aardvark/index.html`.

  This also obsoletes the following configuration (command-line) options:
  - `--server.admin-directory`
  - `--server.disable-admin-interface`

  when using these now obsolete options when the server is started, no error is produced
  for downwards-compatibility.

* changed User-Agent value sent by arangoimp, arangosh, and arangod from "VOC-Agent" to
  "ArangoDB"

* changed journal file creation behavior as follows:

  Previously, a journal file for a collection was always created when a collection was
  created. When a journal filled up and became full, the current journal was made a
  datafile, and a new (empty) journal was created automatically. There weren't many
  intended situations when a collection did not have at least one journal.

  This is changed now as follows:
  - when a collection is created, no journal file will be created automatically
  - when there is a write into a collection without a journal, the journal will be
    created lazily
  - when there is a write into a collection with a full journal, a new journal will
    be created automatically

  From the end user perspective, nothing should have changed, except that there is now
  less disk usage for empty collections. Disk usage of infrequently updated collections
  might also be reduced significantly by running the `rotate()` method of a collection,
  and not writing into a collection subsequently.

* added method `collection.rotate()`

  This allows premature rotation of a collection's current journal file into a (read-only)
  datafile. The purpose of using `rotate()` is to prematurely allow compaction (which is
  performed on datafiles only) on data, even if the journal was not filled up completely.

  Using `rotate()` may make sense in the following scenario:

      c = db._create("test");
      for (i = 0; i < 1000; ++i) {
        c.save(...); // insert lots of data here
      }

      ...
      c.truncate(); // collection is now empty
      // only data in datafiles will be compacted by following compaction runs
      // all data in the current journal would not be compacted

      // calling rotate will make the current journal a datafile, and thus make it
      // eligible for compaction
      c.rotate();

  Using `rotate()` may also be useful when data in a collection is known to not change
  in the immediate future. After having completed all write operations on a collection,
  performing a `rotate()` will reduce the size of the current journal to the actually
  required size (remember that journals are pre-allocated with a specific size) before
  making the journal a datafile. Thus `rotate()` may cause disk space savings, even if
  the datafiles does not qualify for compaction after rotation.

  Note: rotating the journal is asynchronous, so that the actual rotation may be executed
  after `rotate()` returns to the caller.

* changed compaction to merge small datafiles together (up to 3 datafiles are merged in
  a compaction run)

  In the regular case, this should leave less small datafiles stay around on disk and allow
  using less file descriptors in total.

* added AQL MINUS function

* added AQL UNION_DISTINCT function (more efficient than combination of `UNIQUE(UNION())`)

* updated mruby to 2013-08-22

* issue #587: Add db._create() in help for startup arangosh

* issue #586: Share a link on installation instructions in the User Manual

* issue #585: Bison 2.4 missing on Mac for custom build

* issue #584: Web interface images broken in devel

* issue #583: Small documentation update

* issue #581: Parameter binding for attributes

* issue #580: Small improvements (by @guidoreina)

* issue #577: Missing documentation for collection figures in implementor manual

* issue #576: Get disk usage for collections and graphs

  This extends the result of the REST API for /_api/collection/figures with
  the attributes `compactors.count`, `compactors.fileSize`, `shapefiles.count`,
  and `shapefiles.fileSize`.

* issue #575: installing devel version on mac (low prio)

* issue #574: Documentation (POST /_admin/routing/reload)

* issue #558: HTTP cursors, allow count to ignore LIMIT


v1.4.0-alpha1 (2013-08-02)
--------------------------

* added replication. check online manual for details.

* added server startup options `--server.disable-replication-logger` and
  `--server.disable-replication-applier`

* removed action deployment tool, this now handled with Foxx and its manager or
  by kaerus node utility

* fixed a server crash when using byExample / firstExample inside a transaction
  and the collection contained a usable hash/skiplist index for the example

* defineHttp now only expects a single context

* added collection detail dialog (web interface)

  Shows collection properties, figures (datafiles, journals, attributes, etc.)
  and indexes.

* added documents filter (web interface)

  Allows searching for documents based on attribute values. One or many filter
  conditions can be defined, using comparison operators such as '==', '<=', etc.

* improved AQL editor (web interface)

  Editor supports keyboard shortcuts (Submit, Undo, Redo, Select).
  Editor allows saving and reusing of user-defined queries.
  Added example queries to AQL editor.
  Added comment button.

* added document import (web interface)

  Allows upload of JSON-data from files. Files must have an extension of .json.

* added dashboard (web interface)

  Shows the status of replication and multiple system charts, e.g.
  Virtual Memory Size, Request Time, HTTP Connections etc.

* added API method `/_api/graph` to query all graphs with all properties.

* added example queries in web interface AQL editor

* added arango.reconnect(<host>) method for arangosh to dynamically switch server or
  user name

* added AQL range operator `..`

  The `..` operator can be used to easily iterate over a sequence of numeric
  values. It will produce a list of values in the defined range, with both bounding
  values included.

  Example:

      2010..2013

  will produce the following result:

      [ 2010, 2011, 2012, 2013 ]

* added AQL RANGE function

* added collection.first(count) and collection.last(count) document access functions

  These functions allow accessing the first or last n documents in a collection. The order
  is determined by document insertion/update time.

* added AQL INTERSECTION function

* INCOMPATIBLE CHANGE: changed AQL user function namespace resolution operator from `:` to `::`

  AQL user-defined functions were introduced in ArangoDB 1.3, and the namespace resolution
  operator for them was the single colon (`:`). A function call looked like this:

      RETURN mygroup:myfunc()

  The single colon caused an ambiguity in the AQL grammar, making it indistinguishable from
  named attributes or the ternary operator in some cases, e.g.

      { mygroup:myfunc ? mygroup:myfunc }

  The change of the namespace resolution operator from `:` to `::` fixes this ambiguity.

  Existing user functions in the database will be automatically fixed when starting ArangoDB
  1.4 with the `--upgrade` option. However, queries using user-defined functions need to be
  adjusted on the client side to use the new operator.

* allow multiple AQL LET declarations separated by comma, e.g.
  LET a = 1, b = 2, c = 3

* more useful AQL error messages

  The error position (line/column) is more clearly indicated for parse errors.
  Additionally, if a query references a collection that cannot be found, the error
  message will give a hint on the collection name

* changed return value for AQL `DOCUMENT` function in case document is not found

  Previously, when the AQL `DOCUMENT` function was called with the id of a document and
  the document could not be found, it returned `undefined`. This value is not part of the
  JSON type system and this has caused some problems.
  Starting with ArangoDB 1.4, the `DOCUMENT` function will return `null` if the document
  looked for cannot be found.

  In case the function is called with a list of documents, it will continue to return all
  found documents, and will not return `null` for non-found documents. This has not changed.

* added single line comments for AQL

  Single line comments can be started with a double forward slash: `//`.
  They end at the end of the line, or the end of the query string, whichever is first.

* fixed documentation issues #567, #568, #571.

* added collection.checksum(<withData>) method to calculate CRC checksums for
  collections

  This can be used to
  - check if data in a collection has changed
  - compare the contents of two collections on different ArangoDB instances

* issue #565: add description line to aal.listAvailable()

* fixed several out-of-memory situations when double freeing or invalid memory
  accesses could happen

* less msyncing during the creation of collections

  This is achieved by not syncing the initial (standard) markers in shapes collections.
  After all standard markers are written, the shapes collection will get synced.

* renamed command-line option `--log.filter` to `--log.source-filter` to avoid
  misunderstandings

* introduced new command-line option `--log.content-filter` to optionally restrict
  logging to just specific log messages (containing the filter string, case-sensitive).

  For example, to filter on just log entries which contain `ArangoDB`, use:

      --log.content-filter "ArangoDB"

* added optional command-line option `--log.requests-file` to log incoming HTTP
  requests to a file.

  When used, all HTTP requests will be logged to the specified file, containing the
  client IP address, HTTP method, requests URL, HTTP response code, and size of the
  response body.

* added a signal handler for SIGUSR1 signal:

  when ArangoDB receives this signal, it will respond all further incoming requests
  with an HTTP 503 (Service Unavailable) error. This will be the case until another
  SIGUSR1 signal is caught. This will make ArangoDB start serving requests regularly
  again. Note: this is not implemented on Windows.

* limited maximum request URI length to 16384 bytes:

  Incoming requests with longer request URIs will be responded to with an HTTP
  414 (Request-URI Too Long) error.

* require version 1.0 or 1.1 in HTTP version signature of requests sent by clients:

  Clients sending requests with a non-HTTP 1.0 or non-HTTP 1.1 version number will
  be served with an HTTP 505 (HTTP Version Not Supported) error.

* updated manual on indexes:

  using system attributes such as `_id`, `_key`, `_from`, `_to`, `_rev` in indexes is
  disallowed and will be rejected by the server. This was the case since ArangoDB 1.3,
  but was not properly documented.

* issue #563: can aal become a default object?

  aal is now a prefab object in arangosh

* prevent certain system collections from being renamed, dropped, or even unloaded.

  Which restrictions there are for which system collections may vary from release to
  release, but users should in general not try to modify system collections directly
  anyway.

  Note: there are no such restrictions for user-created collections.

* issue #559: added Foxx documentation to user manual

* added server startup option `--server.authenticate-system-only`. This option can be
  used to restrict the need for HTTP authentication to internal functionality and APIs,
  such as `/_api/*` and `/_admin/*`.
  Setting this option to `true` will thus force authentication for the ArangoDB APIs
  and the web interface, but allow unauthenticated requests for other URLs (including
  user defined actions and Foxx applications).
  The default value of this option is `false`, meaning that if authentication is turned
  on, authentication is still required for *all* incoming requests. Only by setting the
  option to `true` this restriction is lifted and authentication becomes required for
  URLs starting with `/_` only.

  Please note that authentication still needs to be enabled regularly by setting the
  `--server.disable-authentication` parameter to `false`. Otherwise no authentication
  will be required for any URLs as before.

* protect collections against unloading when there are still document barriers around.

* extended cap constraints to optionally limit the active data size in a collection to
  a specific number of bytes.

  The arguments for creating a cap constraint are now:
  `collection.ensureCapConstraint(<count>, <byteSize>);`

  It is supported to specify just a count as in ArangoDB 1.3 and before, to specify
  just a fileSize, or both. The first met constraint will trigger the automated
  document removal.

* added `db._exists(doc)` and `collection.exists(doc)` for easy document existence checks

* added API `/_api/current-database` to retrieve information about the database the
  client is currently connected to (note: the API `/_api/current-database` has been
  removed in the meantime. The functionality is accessible via `/_api/database/current`
  now).

* ensure a proper order of tick values in datafiles/journals/compactors.
  any new files written will have the _tick values of their markers in order. for
  older files, there are edge cases at the beginning and end of the datafiles when
  _tick values are not properly in order.

* prevent caching of static pages in PathHandler.
  whenever a static page is requested that is served by the general PathHandler, the
  server will respond to HTTP GET requests with a "Cache-Control: max-age=86400" header.

* added "doCompact" attribute when creating collections and to collection.properties().
  The attribute controls whether collection datafiles are compacted.

* changed the HTTP return code from 400 to 404 for some cases when there is a referral
  to a non-existing collection or document.

* introduced error code 1909 `too many iterations` that is thrown when graph traversals
  hit the `maxIterations` threshold.

* optionally limit traversals to a certain number of iterations
  the limitation can be achieved via the traversal API by setting the `maxIterations`
  attribute, and also via the AQL `TRAVERSAL` and `TRAVERSAL_TREE` functions by setting
  the same attribute. If traversals are not limited by the end user, a server-defined
  limit for `maxIterations` may be used to prevent server-side traversals from running
  endlessly.

* added graph traversal API at `/_api/traversal`

* added "API" link in web interface, pointing to REST API generated with Swagger

* moved "About" link in web interface into "links" menu

* allow incremental access to the documents in a collection from out of AQL
  this allows reading documents from a collection chunks when a full collection scan
  is required. memory usage might be must lower in this case and queries might finish
  earlier if there is an additional LIMIT statement

* changed AQL COLLECT to use a stable sort, so any previous SORT order is preserved

* issue #547: Javascript error in the web interface

* issue #550: Make AQL graph functions support key in addition to id

* issue #526: Unable to escape when an errorneous command is entered into the js shell

* issue #523: Graph and vertex methods for the javascript api

* issue #517: Foxx: Route parameters with capital letters fail

* issue #512: Binded Parameters for LIMIT


v1.3.3 (2013-08-01)
-------------------

* issue #570: updateFishbowl() fails once

* updated and fixed generated examples

* issue #559: added Foxx documentation to user manual

* added missing error reporting for errors that happened during import of edges


v1.3.2 (2013-06-21)
-------------------

* fixed memleak in internal.download()

* made the shape-collection journal size adaptive:
  if too big shapes come in, a shape journal will be created with a big-enough size
  automatically. the maximum size of a shape journal is still restricted, but to a
  very big value that should never be reached in practice.

* fixed a segfault that occurred when inserting documents with a shape size bigger
  than the default shape journal size (2MB)

* fixed a locking issue in collection.truncate()

* fixed value overflow in accumulated filesizes reported by collection.figures()

* issue #545: AQL FILTER unnecessary (?) loop

* issue #549: wrong return code with --daemon


v1.3.1 (2013-05-24)
-------------------

* removed currently unused _ids collection

* fixed usage of --temp-path in aranogd and arangosh

* issue #540: suppress return of temporary internal variables in AQL

* issue #530: ReferenceError: ArangoError is not a constructor

* issue #535: Problem with AQL user functions javascript API

* set --javascript.app-path for test execution to prevent startup error

* issue #532: Graph _edgesCache returns invalid data?

* issue #531: Arangod errors

* issue #529: Really weird transaction issue

* fixed usage of --temp-path in aranogd and arangosh


v1.3.0 (2013-05-10)
-------------------

* fixed problem on restart ("datafile-xxx is not sealed") when server was killed
  during a compaction run

* fixed leak when using cursors with very small batchSize

* issue #508: `unregistergroup` function not mentioned in http interface docs

* issue #507: GET /_api/aqlfunction returns code inside parentheses

* fixed issue #489: Bug in aal.install

* fixed issue 505: statistics not populated on MacOS


v1.3.0-rc1 (2013-04-24)
-----------------------

* updated documentation for 1.3.0

* added node modules and npm packages

* changed compaction to only compact datafiles with more at least 10% of dead
  documents (byte size-wise)

* issue #498: fixed reload of authentication info when using
  `require("org/arangodb/users").reload()`

* issue #495: Passing an empty array to create a document results in a
  "phantom" document

* added more precision for requests statistics figures

* added "sum" attribute for individual statistics results in statistics API
  at /_admin/statistics

* made "limit" an optional parameter in AQL function NEAR().
  limit can now be either omitted completely, or set to 0. If so, an internal
  default value (currently 100) will be applied for the limit.

* issue #481

* added "attributes.count" to output of `collection.figures()`
  this also affects the REST API /_api/collection/<name>/figures

* added IndexedPropertyGetter for ShapedJson objects

* added API for user-defined AQL functions

* issue #475: A better error message for deleting a non-existent graph

* issue #474: Web interface problems with the JS Shell

* added missing documentation for AQL UNION function

* added transaction support.
  This provides ACID transactions for ArangoDB. Transactions can be invoked
  using the `db._executeTransaction()` function, or the `/_api/transaction`
  REST API.

* switched to semantic versioning (at least for alpha & alpha naming)

* added saveOrReplace() for server-side JS

v1.3.alpha1 (2013-04-05)
------------------------

* cleanup of Module, Package, ArangoApp and modules "internal", "fs", "console"

* use Error instead of string in throw to allow stack-trace

* issue #454: error while creation of Collection

* make `collection.count()` not recalculate the number of documents on the fly, but
  use some internal document counters.

* issue #457: invalid string value in web interface

* make datafile id (datafile->_fid) identical to the numeric part of the filename.
  E.g. the datafile `journal-123456.db` will now have a datafile marker with the same
  fid (i.e. `123456`) instead of a different value. This change will only affect
  datafiles that are created with 1.3 and not any older files.
  The intention behind this change is to make datafile debugging easier.

* consistently discard document attributes with reserved names (system attributes)
  but without any known meaning, for example `_test`, `_foo`, ...

  Previously, these attributes were saved with the document regularly in some cases,
  but were discarded in other cases.
  Now these attributes are discarded consistently. "Real" system attributes such as
  `_key`, `_from`, `_to` are not affected and will work as before.

  Additionally, attributes with an empty name (``) are discarded when documents are
  saved.

  Though using reserved or empty attribute names in documents was not really and
  consistently supported in previous versions of ArangoDB, this change might cause
  an incompatibility for clients that rely on this feature.

* added server startup flag `--database.force-sync-properties` to force syncing of
  collection properties on collection creation, deletion and on property update.
  The default value is true to mimic the behavior of previous versions of ArangoDB.
  If set to false, collection properties are written to disk but no call to sync()
  is made.

* added detailed output of server version and components for REST APIs
  `/_admin/version` and `/_api/version`. To retrieve this extended information,
  call the REST APIs with URL parameter `details=true`.

* issue #443: For git-based builds include commit hash in version

* adjust startup log output to be more compact, less verbose

* set the required minimum number of file descriptors to 256.
  On server start, this number is enforced on systems that have rlimit. If the limit
  cannot be enforced, starting the server will fail.
  Note: 256 is considered to be the absolute minimum value. Depending on the use case
  for ArangoDB, a much higher number of file descriptors should be used.

  To avoid checking & potentially changing the number of maximum open files, use the
  startup option `--server.descriptors-minimum 0`

* fixed shapedjson to json conversion for special numeric values (NaN, +inf, -inf).
  Before, "NaN", "inf", or "-inf" were written into the JSONified output, but these
  values are not allowed in JSON. Now, "null" is written to the JSONified output as
  required.

* added AQL functions VARIANCE_POPULATION(), VARIANCE_SAMPLE(), STDDEV_POPULATION(),
  STDDEV_SAMPLE(), AVERAGE(), MEDIAN() to calculate statistical values for lists

* added AQL SQRT() function

* added AQL TRIM(), LEFT() and RIGHT() string functions

* fixed issue #436: GET /_api/document on edge

* make AQL REVERSE() and LENGTH() functions work on strings, too

* disabled DOT generation in `make doxygen`. this speeds up docs generation

* renamed startup option `--dispatcher.report-intervall` to `--dispatcher.report-interval`

* renamed startup option `--scheduler.report-intervall` to `--scheduler.report-interval`

* slightly changed output of REST API method /_admin/log.
  Previously, the log messages returned also contained the date and log level, now
  they will only contain the log message, and no date and log level information.
  This information can be re-created by API users from the `timestamp` and `level`
  attributes of the result.

* removed configure option `--enable-zone-debug`
  memory zone debugging is now automatically turned on when compiling with ArangoDB
  `--enable-maintainer-mode`

* removed configure option `--enable-arangob`
  arangob is now always included in the build


v1.2.3 (XXXX-XX-XX)
-------------------

* added optional parameter `edgexamples` for AQL function EDGES() and NEIGHBORS()

* added AQL function NEIGHBORS()

* added freebsd support

* fixed firstExample() query with `_id` and `_key` attributes

* issue triAGENS/ArangoDB-PHP#55: AQL optimizer may have mis-optimized duplicate
  filter statements with limit


v1.2.2 (2013-03-26)
-------------------

* fixed save of objects with common sub-objects

* issue #459: fulltext internal memory allocation didn't scale well
  This fix improves loading times for collections with fulltext indexes that have
  lots of equal words indexed.

* issue #212: auto-increment support

  The feature can be used by creating a collection with the extra `keyOptions`
  attribute as follows:

      db._create("mycollection", { keyOptions: { type: "autoincrement", offset: 1, increment: 10, allowUserKeys: true } });

  The `type` attribute will make sure the keys will be auto-generated if no
  `_key` attribute is specified for a document.

  The `allowUserKeys` attribute determines whether users might still supply own
  `_key` values with documents or if this is considered an error.

  The `increment` value determines the actual increment value, whereas the `offset`
  value can be used to seed to value sequence with a specific starting value.
  This will be useful later in a multi-master setup, when multiple servers can use
  different auto-increment seed values and thus generate non-conflicting auto-increment values.

  The default values currently are:

  - `allowUserKeys`: `true`
  - `offset`: `0`
  - `increment`: `1`

  The only other available key generator type currently is `traditional`.
  The `traditional` key generator will auto-generate keys in a fashion as ArangoDB
  always did (some increasing integer value, with a more or less unpredictable
  increment value).

  Note that for the `traditional` key generator there is only the option to disallow
  user-supplied keys and give the server the sole responsibility for key generation.
  This can be achieved by setting the `allowUserKeys` property to `false`.

  This change also introduces the following errors that API implementors may want to check
  the return values for:

  - 1222: `document key unexpected`: will be raised when a document is created with
    a `_key` attribute, but the underlying collection was set up with the `keyOptions`
    attribute `allowUserKeys: false`.

  - 1225: `out of keys`: will be raised when the auto-increment key generator runs
    out of keys. This may happen when the next key to be generated is 2^64 or higher.
    In practice, this will only happen if the values for `increment` or `offset` are
    not set appropriately, or if users are allowed to supply own keys, those keys
    are near the 2^64 threshold, and later the auto-increment feature kicks in and
    generates keys that cross that threshold.

    In practice it should not occur with proper configuration and proper usage of the
    collections.

  This change may also affect the following REST APIs:
  - POST `/_api/collection`: the server does now accept the optional `keyOptions`
    attribute in the second parameter
  - GET `/_api/collection/properties`: will return the `keyOptions` attribute as part
    of the collection's properties. The previous optional attribute `createOptions`
    is now gone.

* fixed `ArangoStatement.explain()` method with bind variables

* fixed misleading "cursor not found" error message in arangosh that occurred when
  `count()` was called for client-side cursors

* fixed handling of empty attribute names, which may have crashed the server under
  certain circumstances before

* fixed usage of invalid pointer in error message output when index description could
  not be opened


v1.2.1 (2013-03-14)
-------------------

* issue #444: please darken light color in arangosh

* issue #442: pls update post install info on osx

* fixed conversion of special double values (NaN, -inf, +inf) when converting from
  shapedjson to JSON

* fixed compaction of markers (location of _key was not updated correctly in memory,
  leading to _keys pointing to undefined memory after datafile rotation)

* fixed edge index key pointers to use document master pointer plus offset instead
  of direct _key address

* fixed case when server could not create any more journal or compactor files.
  Previously a wrong status code may have been returned, and not being able to create
  a new compactor file may have led to an infinite loop with error message
  "could not create compactor".

* fixed value truncation for numeric filename parts when renaming datafiles/journals


v1.2.0 (2013-03-01)
-------------------

* by default statistics are now switch off; in order to enable comment out
  the "disable-statistics = yes" line in "arangod.conf"

* fixed issue #435: csv parser skips data at buffer border

* added server startup option `--server.disable-statistics` to turn off statistics
  gathering without recompilation of ArangoDB.
  This partly addresses issue #432.

* fixed dropping of indexes without collection name, e.g.
  `db.xxx.dropIndex("123456");`
  Dropping an index like this failed with an assertion error.

* fixed issue #426: arangoimp should be able to import edges into edge collections

* fixed issue #425: In case of conflict ArangoDB returns HTTP 400 Bad request
  (with 1207 Error) instead of HTTP 409 Conflict

* fixed too greedy token consumption in AQL for negative values:
  e.g. in the statement `RETURN { a: 1 -2 }` the minus token was consumed as part
  of the value `-2`, and not interpreted as the binary arithmetic operator


v1.2.beta3 (2013-02-22)
-----------------------

* issue #427: ArangoDB Importer Manual has no navigation links (previous|home|next)

* issue #319: Documentation missing for Emergency console and incomplete for datafile debugger.

* issue #370: add documentation for reloadRouting and flushServerModules

* issue #393: added REST API for user management at /_api/user

* issue #393, #128: added simple cryptographic functions for user actions in module "crypto":
  * require("org/arangodb/crypto").md5()
  * require("org/arangodb/crypto").sha256()
  * require("org/arangodb/crypto").rand()

* added replaceByExample() Javascript and REST API method

* added updateByExample() Javascript and REST API method

* added optional "limit" parameter for removeByExample() Javascript and REST API method

* fixed issue #413

* updated bundled V8 version from 3.9.4 to 3.16.14.1
  Note: the Windows version used a more recent version (3.14.0.1) and was not updated.

* fixed issue #404: keep original request url in request object


v1.2.beta2 (2013-02-15)
-----------------------

* fixed issue #405: 1.2 compile warnings

* fixed issue #333: [debian] Group "arangodb" is not used when starting vie init.d script

* added optional parameter 'excludeSystem' to GET /_api/collection
  This parameter can be used to disable returning system collections in the list
  of all collections.

* added AQL functions KEEP() and UNSET()

* fixed issue #348: "HTTP Interface for Administration and Monitoring"
  documentation errors.

* fix stringification of specific positive int64 values. Stringification of int64
  values with the upper 32 bits cleared and the 33rd bit set were broken.

* issue #395:  Collection properties() function should return 'isSystem' for
  Javascript and REST API

* make server stop after upgrade procedure when invoked with `--upgrade option`.
  When started with the `--upgrade` option, the server will perfom
  the upgrade, and then exit with a status code indicating the result of the
  upgrade (0 = success, 1 = failure). To start the server regularly in either
  daemon or console mode, the `--upgrade` option must not be specified.
  This change was introduced to allow init.d scripts check the result of
  the upgrade procedure, even in case an upgrade was successful.
  this was introduced as part of issue #391.

* added AQL function EDGES()

* added more crash-protection when reading corrupted collections at startup

* added documentation for AQL function CONTAINS()

* added AQL function LIKE()

* replaced redundant error return code 1520 (Unable to open collection) with error code
  1203 (Collection not found). These error codes have the same meanings, but one of
  them was returned from AQL queries only, the other got thrown by other parts of
  ArangoDB. Now, error 1203 (Collection not found) is used in AQL too in case a
  non-existing collection is used.

v1.2.beta1 (2013-02-01)
-----------------------

* fixed issue #382: [Documentation error] Maschine... should be Machine...

* unified history file locations for arangod, arangosh, and arangoirb.
  - The readline history for arangod (emergency console) is now stored in file
    $HOME/.arangod. It was stored in $HOME/.arango before.
  - The readline history for arangosh is still stored in $HOME/.arangosh.
  - The readline history for arangoirb is now stored in $HOME/.arangoirb. It was
    stored in $HOME/.arango-mrb before.

* fixed issue #381: _users user should have a unique constraint

* allow negative list indexes in AQL to access elements from the end of a list,
  e.g. ```RETURN values[-1]``` will return the last element of the `values` list.

* collection ids, index ids, cursor ids, and document revision ids created and
  returned by ArangoDB are now returned as strings with numeric content inside.
  This is done to prevent some value overrun/truncation in any part of the
  complete client/server workflow.
  In ArangoDB 1.1 and before, these values were previously returned as
  (potentially very big) integer values. This may cause problems (clipping, overrun,
  precision loss) for clients that do not support big integers natively and store
  such values in IEEE754 doubles internally. This type loses precision after about
  52 bits and is thus not safe to hold an id.
  Javascript and 32 bit-PHP are examples for clients that may cause such problems.
  Therefore, ids are now returned by ArangoDB as strings, with the string
  content being the integer value as before.

  Example for documents ("_rev" attribute):
  - Document returned by ArangoDB 1.1: { "_rev": 1234, ... }
  - Document returned by ArangoDB 1.2: { "_rev": "1234", ... }

  Example for collections ("id" attribute / "_id" property):
  - Collection returned by ArangoDB 1.1: { "id": 9327643, "name": "test", ... }
  - Collection returned by ArangoDB 1.2: { "id": "9327643", "name": "test", ... }

  Example for cursors ("id" attribute):
  - Collection returned by ArangoDB 1.1: { "id": 11734292, "hasMore": true, ... }
  - Collection returned by ArangoDB 1.2: { "id": "11734292", "hasMore": true, ... }

* global variables are not automatically available anymore when starting the
  arangod Javascript emergency console (i.e. ```arangod --console```).

  Especially, the variables `db`, `edges`, and `internal` are not available
  anymore. `db` and `internal` can be made available in 1.2 by
  ```var db = require("org/arangodb").db;``` and
  ```var internal = require("internal");```, respectively.
  The reason for this change is to get rid of global variables in the server
  because this will allow more specific inclusion of functionality.

  For convenience, the global variable `db` is still available by default in
  arangosh. The global variable `edges`, which since ArangoDB 1.1 was kind of
  a redundant wrapper of `db`, has been removed in 1.2 completely.
  Please use `db` instead, and if creating an edge collection, use the explicit
  ```db._createEdgeCollection()``` command.

* issue #374: prevent endless redirects when calling admin interface with
  unexpected URLs

* issue #373: TRAVERSAL() `trackPaths` option does not work. Instead `paths` does work

* issue #358: added support for CORS

* honor optional waitForSync property for document removal, replace, update, and
  save operations in arangosh. The waitForSync parameter for these operations
  was previously honored by the REST API and on the server-side, but not when
  the waitForSync parameter was specified for a document operation in arangosh.

* calls to db.collection.figures() and /_api/collection/<collection>/figures now
  additionally return the number of shapes used in the collection in the
  extra attribute "shapes.count"

* added AQL TRAVERSAL_TREE() function to return a hierarchical result from a traversal

* added AQL TRAVERSAL() function to return the results from a traversal

* added AQL function ATTRIBUTES() to return the attribute names of a document

* removed internal server-side AQL functions from global scope.

  Now the AQL internal functions can only be accessed via the exports of the
  ahuacatl module, which can be included via ```require("org/arangodb/ahuacatl")```.
  It shouldn't be necessary for clients to access this module at all, but
  internal code may use this module.

  The previously global AQL-related server-side functions were moved to the
  internal namespace. This produced the following function name changes on
  the server:

     old name              new name
     ------------------------------------------------------
     AHUACATL_RUN       => require("internal").AQL_QUERY
     AHUACATL_EXPLAIN   => require("internal").AQL_EXPLAIN
     AHUACATL_PARSE     => require("internal").AQL_PARSE

  Again, clients shouldn't have used these functions at all as there is the
  ArangoStatement object to execute AQL queries.

* fixed issue #366: Edges index returns strange description

* added AQL function MATCHES() to check a document against a list of examples

* added documentation and tests for db.collection.removeByExample

* added --progress option for arangoimp. This will show the percentage of the input
  file that has been processed by arangoimp while the import is still running. It can
  be used as a rough indicator of progress for the entire import.

* make the server log documents that cannot be imported via /_api/import into the
  logfile using the warning log level. This may help finding illegal documents in big
  import runs.

* check on server startup whether the database directory and all collection directories
  are writable. if not, the server startup will be aborted. this prevents serious
  problems with collections being non-writable and this being detected at some pointer
  after the server has been started

* allow the following AQL constructs: FUNC(...)[...], FUNC(...).attribute

* fixed issue #361: Bug in Admin Interface. Header disappears when clicking new collection

* Added in-memory only collections

  Added collection creation parameter "isVolatile":
  if set to true, the collection is created as an in-memory only collection,
  meaning that all document data of that collection will reside in memory only,
  and will not be stored permanently to disk.
  This means that all collection data will be lost when the collection is unloaded
  or the server is shut down.
  As this collection type does not have datafile disk overhead for the regular
  document operations, it may be faster than normal disk-backed collections. The
  actual performance gains strongly depend on the underlying OS, filesystem, and
  settings though.
  This collection type should be used for caches only and not for any sensible data
  that cannot be re-created otherwise.
  Some platforms, namely Windows, currently do not support this collection type.
  When creating an in-memory collection on such platform, an error message will be
  returned by ArangoDB telling the user the platform does not support it.

  Note: in-memory collections are an experimental feature. The feature might
  change drastically or even be removed altogether in a future version of ArangoDB.

* fixed issue #353: Please include "pretty print" in Emergency Console

* fixed issue #352: "pretty print" console.log
  This was achieved by adding the dump() function for the "internal" object

* reduced insertion time for edges index
  Inserting into the edges index now avoids costly comparisons in case of a hash
  collision, reducing the prefilling/loading timer for bigger edge collections

* added fulltext queries to AQL via FULLTEXT() function. This allows search
  fulltext indexes from an AQL query to find matching documents

* added fulltext index type. This index type allows indexing words and prefixes of
  words from a specific document attribute. The index can be queries using a
  SimpleQueryFull object, the HTTP REST API at /_api/simple/fulltext, or via AQL

* added collection.revision() method to determine whether a collection has changed.
  The revision method returns a revision string that can be used by client programs
  for equality/inequality comparisons. The value returned by the revision method
  should be treated by clients as an opaque string and clients should not try to
  figure out the sense of the revision id. This is still useful enough to check
  whether data in a collection has changed.

* issue #346: adaptively determine NUMBER_HEADERS_PER_BLOCK

* issue #338: arangosh cursor positioning problems

* issue #326: use limit optimization with filters

* issue #325: use index to avoid sorting

* issue #324: add limit optimization to AQL

* removed arango-password script and added Javascript functionality to add/delete
  users instead. The functionality is contained in module `users` and can be invoked
  as follows from arangosh and arangod:
  * require("users").save("name", "passwd");
  * require("users").replace("name", "newPasswd");
  * require("users").remove("name");
  * require("users").reload();
  These functions are intentionally not offered via the web interface.
  This also addresses issue #313

* changed print output in arangosh and the web interface for JSON objects.
  Previously, printing a JSON object in arangosh resulted in the attribute values
  being printed as proper JSON, but attribute names were printed unquoted and
  unescaped. This was fine for the purpose of arangosh, but lead to invalid
  JSON being produced. Now, arangosh will produce valid JSON that can be used
  to send it back to ArangoDB or use it with arangoimp etc.

* fixed issue #300: allow importing documents via the REST /_api/import API
  from a JSON list, too.
  So far, the API only supported importing from a format that had one JSON object
  on each line. This is sometimes inconvenient, e.g. when the result of an AQL
  query or any other list is to be imported. This list is a JSON list and does not
  necessary have a document per line if pretty-printed.
  arangoimp now supports the JSON list format, too. However, the format requires
  arangoimp and the server to read the entire dataset at once. If the dataset is
  too big (bigger than --max-upload-size) then the import will be rejected. Even if
  increased, the entire list must fit in memory on both the client and the server,
  and this may be more resource-intensive than importing individual lines in chunks.

* removed unused parameter --reuse-ids for arangoimp. This parameter did not have
  any effect in 1.2, was never publicly announced and did evil (TM) things.

* fixed issue #297 (partly): added whitespace between command line and
  command result in arangosh, added shell colors for better usability

* fixed issue #296: system collections not usable from AQL

* fixed issue #295: deadlock on shutdown

* fixed issue #293: AQL queries should exploit edges index

* fixed issue #292: use index when filtering on _key in AQL

* allow user-definable document keys
  users can now define their own document keys by using the _key attribute
  when creating new documents or edges. Once specified, the value of _key is
  immutable.
  The restrictions for user-defined key values are:
  * the key must be at most 254 bytes long
  * it must consist of the letters a-z (lower or upper case), the digits 0-9,
    the underscore (_) or dash (-) characters only
  * any other characters, especially multi-byte sequences, whitespace or
    punctuation characters cannot be used inside key values

  Specifying a document key is optional when creating new documents. If no
  document key is specified, ArangoDB will create a document key itself.
  There are no guarantees about the format and pattern of auto-generated document
  keys other than the above restrictions.
  Clients should therefore treat auto-generated document keys as opaque values.
  Keys can be used to look up and reference documents, e.g.:
  * saving a document: `db.users.save({ "_key": "fred", ... })`
  * looking up a document: `db.users.document("fred")`
  * referencing other documents: `edges.relations.save("users/fred", "users/john", ...)`

  This change is downwards-compatible to ArangoDB 1.1 because in ArangoDB 1.1
  users were not able to define their own keys. If the user does not supply a _key
  attribute when creating a document, ArangoDB 1.2 will still generate a key of
  its own as ArangoDB 1.1 did. However, all documents returned by ArangoDB 1.2 will
  include a _key attribute and clients should be able to handle that (e.g. by
  ignoring it if not needed). Documents returned will still include the _id attribute
  as in ArangoDB 1.1.

* require collection names everywhere where a collection id was allowed in
  ArangoDB 1.1 & 1.0
  This change requires clients to use a collection name in place of a collection id
  at all places the client deals with collections.
  Examples:
  * creating edges: the _from and _to attributes must now contain collection names instead
    of collection ids: `edges.relations.save("test/my-key1", "test/my-key2", ...)`
  * retrieving edges: the returned _from and _to attributes now will contain collection
    names instead of ids, too: _from: `test/fred` instead of `1234/3455`
  * looking up documents: db.users.document("fred") or db._document("users/fred")

  Collection names must be used in REST API calls instead of collection ids, too.
  This change is thus not completely downwards-compatible to ArangoDB 1.1. ArangoDB 1.1
  required users to use collection ids in many places instead of collection names.
  This was unintuitive and caused overhead in cases when just the collection name was
  known on client-side but not its id. This overhead can now be avoided so clients can
  work with the collection names directly. There is no need to work with collection ids
  on the client side anymore.
  This change will likely require adjustments to API calls issued by clients, and also
  requires a change in how clients handle the _id value of returned documents. Previously,
  the _id value of returned documents contained the collection id, a slash separator and
  the document number. Since 1.2, _id will contain the collection name, a slash separator
  and the document key. The same applies to the _from and _to attribute values of edges
  that are returned by ArangoDB.

  Also removed (now unnecessary) location header in responses of the collections REST API.
  The location header was previously returned because it was necessary for clients.
  When clients created a collection, they specified the collection name. The collection
  id was generated on the server, but the client needed to use the server-generated
  collection id for further API calls, e.g. when creating edges etc. Therefore, the
  full collection URL, also containing the collection id, was returned by the server in
  responses to the collection API, in the HTTP location header.
  Returning the location header has become unnecessary in ArangoDB 1.2 because users
  can access collections by name and do not need to care about collection ids.


v1.1.3 (2013-XX-XX)
-------------------

* fix case when an error message was looked up for an error code but no error
  message was found. In this case a NULL ptr was returned and not checked everywhere.
  The place this error popped up was when inserting into a non-unique hash index
  failed with a specific, invalid error code.

* fixed issue #381:  db._collection("_users").getIndexes();

* fixed issue #379: arango-password fatal issue javscript.startup-directory

* fixed issue #372: Command-Line Options for the Authentication and Authorization


v1.1.2 (2013-01-20)
-------------------

* upgraded to mruby 2013-01-20 583983385b81c21f82704b116eab52d606a609f4

* fixed issue #357: Some spelling and grammar errors

* fixed issue #355: fix quotes in pdf manual

* fixed issue #351: Strange arangosh error message for long running query

* fixed randomly hanging connections in arangosh on MacOS

* added "any" query method: this returns a random document from a collection. It
  is also available via REST HTTP at /_api/simple/any.

* added deployment tool

* added getPeerVertex

* small fix for logging of long messages: the last character of log messages longer
  than 256 bytes was not logged.

* fixed truncation of human-readable log messages for web interface: the trailing \0
  byte was not appended for messages longer than 256 bytes

* fixed issue #341: ArangoDB crashes when stressed with Batch jobs
  Contrary to the issue title, this did not have anything to do with batch jobs but
  with too high memory usage. The memory usage of ArangoDB is now reduced for cases
   when there are lots of small collections with few documents each

* started with issue #317: Feature Request (from Google Groups): DATE handling

* backported issue #300: Extend arangoImp to Allow importing resultset-like
  (list of documents) formatted files

* fixed issue #337: "WaitForSync" on new collection does not work on Win/X64

* fixed issue #336: Collections REST API docs

* fixed issue #335: mmap errors due to wrong memory address calculation

* fixed issue #332: arangoimp --use-ids parameter seems to have no impact

* added option '--server.disable-authentication' for arangosh as well. No more passwd
  prompts if not needed

* fixed issue #330: session logging for arangosh

* fixed issue #329: Allow passing script file(s) as parameters for arangosh to run

* fixed issue #328: 1.1 compile warnings

* fixed issue #327: Javascript parse errors in front end


v1.1.1 (2012-12-18)
-------------------

* fixed issue #339: DELETE /_api/cursor/cursor-identifier return incollect errorNum

  The fix for this has led to a signature change of the function actions.resultNotFound().
  The meaning of parameter #3 for This function has changed from the error message string
  to the error code. The error message string is now parameter #4.
  Any client code that uses this function in custom actions must be adjusted.

* fixed issue #321: Problem upgrading arangodb 1.0.4 to 1.1.0 with Homebrew (OSX 10.8.2)

* fixed issue #230: add navigation and search for online documentation

* fixed issue #315: Strange result in PATH

* fixed issue #323: Wrong function returned in error message of AQL CHAR_LENGTH()

* fixed some log errors on startup / shutdown due to pid file handling and changing
  of directories


v1.1.0 (2012-12-05)
-------------------

* WARNING:
  arangod now performs a database version check at startup. It will look for a file
  named "VERSION" in its database directory. If the file is not present, arangod will
  perform an automatic upgrade of the database directory. This should be the normal
  case when upgrading from ArangoDB 1.0 to ArangoDB 1.1.

  If the VERSION file is present but is from an older version of ArangoDB, arangod
  will refuse to start and ask the user to run a manual upgrade first. A manual upgrade
  can be performed by starting arangod with the option `--upgrade`.

  This upgrade procedure shall ensure that users have full control over when they
  perform any updates/upgrades of their data, and can plan backups accordingly. The
  procedure also guarantees that the server is not run without any required system
  collections or with in incompatible data state.

* added AQL function DOCUMENT() to retrieve a document by its _id value

* fixed issue #311: fixed segfault on unload

* fixed issue #309: renamed stub "import" button from web interface

* fixed issue #307: added WaitForSync column in collections list in in web interface

* fixed issue #306: naming in web interface

* fixed issue #304: do not clear AQL query text input when switching tabs in
  web interface

* fixed issue #303: added documentation about usage of var keyword in web interface

* fixed issue #301: PATCH does not work in web interface

# fixed issue #269: fix make distclean & clean

* fixed issue #296: system collections not usable from AQL

* fixed issue #295: deadlock on shutdown

* added collection type label to web interface

* fixed issue #290: the web interface now disallows creating non-edges in edge collections
  when creating collections via the web interface, the collection type must also be
  specified (default is document collection)

* fixed issue #289: tab-completion does not insert any spaces

* fixed issue #282: fix escaping in web interface

* made AQL function NOT_NULL take any number of arguments. Will now return its
  first argument that is not null, or null if all arguments are null. This is downwards
  compatible.

* changed misleading AQL function name NOT_LIST() to FIRST_LIST() and slightly changed
  the behavior. The function will now return its first argument that is a list, or null
  if none of the arguments are lists.
  This is mostly downwards-compatible. The only change to the previous implementation in
  1.1-beta will happen if two arguments were passed and the 1st and 2nd arguments were
  both no lists. In previous 1.1, the 2nd argument was returned as is, but now null
  will be returned.

* add AQL function FIRST_DOCUMENT(), with same behavior as FIRST_LIST(), but working
  with documents instead of lists.

* added UPGRADING help text

* fixed issue #284: fixed Javascript errors when adding edges/vertices without own
  attributes

* fixed issue #283: AQL LENGTH() now works on documents, too

* fixed issue #281: documentation for skip lists shows wrong example

* fixed AQL optimizer bug, related to OR-combined conditions that filtered on the
  same attribute but with different conditions

* fixed issue #277: allow usage of collection names when creating edges
  the fix of this issue also implies validation of collection names / ids passed to
  the REST edge create method. edges with invalid collection ids or names in the
  "from" or "to" values will be rejected and not saved


v1.1.beta2 (2012-11-13)
-----------------------

* fixed arangoirb compilation

* fixed doxygen


v1.1.beta1 (2012-10-24)
-----------------------

* fixed AQL optimizer bug

* WARNING:
  - the user has changed from "arango" to "arangodb", the start script has changed from
    "arangod" to "arangodb", the database directory has changed from "/var/arangodb" to
    "/var/lib/arangodb" to be compliant with various Linux policies

  - In 1.1, we have introduced types for collections: regular documents go into document
    collections, and edges go into edge collections. The prefixing (db.xxx vs. edges.xxx)
    works slightly different in 1.1: edges.xxx can still be used to access collections,
    however, it will not determine the type of existing collections anymore. To create an
    edge collection 1.1, you can use db._createEdgeCollection() or edges._create().
    And there's of course also db._createDocumentCollection().
    db._create() is also still there and will create a document collection by default,
    whereas edges._create() will create an edge collection.

  - the admin web interface that was previously available via the simple URL suffix /
    is now available via a dedicated URL suffix only: /_admin/html
    The reason for this is that routing and URLs are now subject to changes by the end user,
    and only URLs parts prefixed with underscores (e.g. /_admin or /_api) are reserved
    for ArangoDB's internal usage.

* the server now handles requests with invalid Content-Length header values as follows:
  - if Content-Length is negative, the server will respond instantly with HTTP 411
    (length required)

  - if Content-Length is positive but shorter than the supplied body, the server will
    respond with HTTP 400 (bad request)

  - if Content-Length is positive but longer than the supplied body, the server will
    wait for the client to send the missing bytes. The server allows 90 seconds for this
    and will close the connection if the client does not send the remaining data

  - if Content-Length is bigger than the maximum allowed size (512 MB), the server will
    fail with HTTP 413 (request entity too large).

  - if the length of the HTTP headers is greater than the maximum allowed size (1 MB),
    the server will fail with HTTP 431 (request header fields too large)

* issue #265: allow optional base64 encoding/decoding of action response data

* issue #252: create _modules collection using arango-upgrade (note: arango-upgrade was
  finally replaced by the `--upgrade` option for arangod)

* issue #251: allow passing arbitrary options to V8 engine using new command line option:
  --javascript.v8-options. Using this option, the Harmony features or other settings in
  v8 can be enabled if the end user requires them

* issue #248: allow AQL optimizer to pull out completely uncorrelated subqueries to the
  top level, resulting in less repeated evaluation of the subquery

* upgraded to Doxygen 1.8.0

* issue #247: added AQL function MERGE_RECURSIVE

* issue #246: added clear() function in arangosh

* issue #245: Documentation: Central place for naming rules/limits inside ArangoDB

* reduced size of hash index elements by 50 %, allowing more index elements to fit in
  memory

* issue #235: GUI Shell throws Error:ReferenceError: db is not defined

* issue #229: methods marked as "under construction"

* issue #228: remove unfinished APIs (/_admin/config/*)

* having the OpenSSL library installed is now a prerequisite to compiling ArangoDB
  Also removed the --enable-ssl configure option because ssl is always required.

* added AQL functions TO_LIST, NOT_LIST

* issue #224: add optional Content-Id for batch requests

* issue #221: more documentation on AQL explain functionality. Also added
  ArangoStatement.explain() client method

* added db._createStatement() method on server as well (was previously available
  on the client only)

* issue #219: continue in case of "document not found" error in PATHS() function

* issue #213: make waitForSync overridable on specific actions

* changed AQL optimizer to use indexes in more cases. Previously, indexes might
  not have been used when in a reference expression the inner collection was
  specified last. Example: FOR u1 IN users FOR u2 IN users FILTER u1._id == u2._id
  Previously, this only checked whether an index could be used for u2._id (not
  possible). It was not checked whether an index on u1._id could be used (possible).
  Now, for expressions that have references/attribute names on both sides of the
  above as above, indexes are checked for both sides.

* issue #204: extend the CSV import by TSV and by user configurable
  separator character(s)

* issue #180: added support for batch operations

* added startup option --server.backlog-size
  this allows setting the value of the backlog for the listen() system call.
  the default value is 10, the maximum value is platform-dependent

* introduced new configure option "--enable-maintainer-mode" for
  ArangoDB maintainers. this option replaces the previous compile switches
  --with-boost-test, --enable-bison, --enable-flex and --enable-errors-dependency
  the individual configure options have been removed. --enable-maintainer-mode
  turns them all on.

* removed potentially unused configure option --enable-memfail

* fixed issue #197: HTML web interface calls /_admin/user-manager/session

* fixed issue #195: VERSION file in database directory

* fixed issue #193: REST API HEAD request returns a message body on 404

* fixed issue #188: intermittent issues with 1.0.0
  (server-side cursors not cleaned up in all cases, pthreads deadlock issue)

* issue #189: key store should use ISO datetime format bug

* issue #187: run arango-upgrade on server start (note: arango-upgrade was finally
  replaced by the `--upgrade` option for arangod)n

* fixed issue #183: strange unittest error

* fixed issue #182: manual pages

* fixed issue #181: use getaddrinfo

* moved default database directory to "/var/lib/arangodb" in accordance with
  http://www.pathname.com/fhs/pub/fhs-2.3.html

* fixed issue #179: strange text in import manual

* fixed issue #178: test for aragoimp is missing

* fixed issue #177: a misleading error message was returned if unknown variables
  were used in certain positions in an AQL query.

* fixed issue #176: explain how to use AQL from the arangosh

* issue #175: re-added hidden (and deprecated) option --server.http-port. This
  option is only there to be downwards-compatible to Arango 1.0.

* fixed issue #174: missing Documentation for `within`

* fixed issue #170: add db.<coll_name>.all().toArray() to arangosh help screen

* fixed issue #169: missing argument in Simple Queries

* added program arango-upgrade. This program must be run after installing ArangoDB
  and after upgrading from a previous version of ArangoDB. The arango-upgrade script
  will ensure all system collections are created and present in the correct state.
  It will also perform any necessary data updates.
  Note: arango-upgrade was finally replaced by the `--upgrade` option for arangod.

* issue #153: edge collection should be a flag for a collection
  collections now have a type so that the distinction between document and edge
  collections can now be done at runtime using a collection's type value.
  A collection's type can be queried in Javascript using the <collection>.type() method.

  When new collections are created using db._create(), they will be document
  collections by default. When edge._create() is called, an edge collection will be created.
  To explicitly create a collection of a specific/different type, use the methods
  _createDocumentCollection() or _createEdgeCollection(), which are available for
  both the db and the edges object.
  The Javascript objects ArangoEdges and ArangoEdgesCollection have been removed
  completely.
  All internal and test code has been adjusted for this, and client code
  that uses edges.* should also still work because edges is still there and creates
  edge collections when _create() is called.

  INCOMPATIBLE CHANGE: Client code might still need to be changed in the following aspect:
  Previously, collections did not have a type so documents and edges could be inserted
  in the same collection. This is now disallowed. Edges can only be inserted into
  edge collections now. As there were no collection types in 1.0, ArangoDB will perform
  an automatic upgrade when migrating from 1.0 to 1.1.
  The automatic upgrade will check every collection and determine its type as follows:
  - if among the first 50 documents in the collection there are documents with
    attributes "_from" and "_to", the collection is typed as an edge collection
  - if among the first 50 documents in the collection there are no documents with
    attributes "_from" and "_to", the collection is made as a document collection

* issue #150: call V8 garbage collection on server periodically

* issue #110: added support for partial updates

  The REST API for documents now offers an HTTP PATCH method to partially update
  documents. Overwriting/replacing documents is still available via the HTTP PUT method
  as before. The Javascript API in the shell also offers a new update() method in extension to
  the previously existing replace() method.


v1.0.4 (2012-11-12)
-------------------

* issue #275: strange error message in arangosh 1.0.3 at startup


v1.0.3 (2012-11-08)
-------------------

* fixed AQL optimizer bug

* issue #273: fixed segfault in arangosh on HTTP 40x

* issue #265: allow optional base64 encoding/decoding of action response data

* issue #252: _modules collection not created automatically


v1.0.2 (2012-10-22)
-------------------

* repository CentOS-X.Y moved to CentOS-X, same for Debian

* bugfix for rollback from edges

* bugfix for hash indexes

* bugfix for StringBuffer::erase_front

* added autoload for modules

* added AQL function TO_LIST


v1.0.1 (2012-09-30)
-------------------

* draft for issue #165: front-end application howto

* updated mruby to cf8fdea4a6598aa470e698e8cbc9b9b492319d

* fix for issue #190: install doesn't create log directory

* fix for issue #194: potential race condition between creating and dropping collections

* fix for issue #193: REST API HEAD request returns a message body on 404

* fix for issue #188: intermittent issues with 1.0.0

* fix for issue #163: server cannot create collection because of abandoned files

* fix for issue #150: call V8 garbage collection on server periodically


v1.0.0 (2012-08-17)
-------------------

* fix for issue #157: check for readline and ncurses headers, not only libraries


v1.0.beta4 (2012-08-15)
-----------------------

* fix for issue #152: fix memleak for barriers


v1.0.beta3 (2012-08-10)
-----------------------

* fix for issue #151: Memleak, collection data not removed

* fix for issue #149: Inconsistent port for admin interface

* fix for issue #163: server cannot create collection because of abandoned files

* fix for issue #157: check for readline and ncurses headers, not only libraries

* fix for issue #108: db.<collection>.truncate() inefficient

* fix for issue #109: added startup note about cached collection names and how to
  refresh them

* fix for issue #156: fixed memleaks in /_api/import

* fix for issue #59: added tests for /_api/import

* modified return value for calls to /_api/import: now, the attribute "empty" is
  returned as well, stating the number of empty lines in the input. Also changed the
  return value of the error code attribute ("errorNum") from 1100 ("corrupted datafile")
  to 400 ("bad request") in case invalid/unexpected JSON data was sent to the server.
  This error code is more appropriate as no datafile is broken but just input data is
  incorrect.

* fix for issue #152: Memleak for barriers

* fix for issue #151: Memleak, collection data not removed

* value of --database.maximal-journal-size parameter is now validated on startup. If
  value is smaller than the minimum value (currently 1048576), an error is thrown and
  the server will not start. Before this change, the global value of maximal journal
  size was not validated at server start, but only on collection level

* increased sleep value in statistics creation loop from 10 to 500 microseconds. This
  reduces accuracy of statistics values somewhere after the decimal points but saves
  CPU time.

* avoid additional sync() calls when writing partial shape data (attribute name data)
  to disk. sync() will still be called when the shape marker (will be written after
  the attributes) is written to disk

* issue #147: added flag --database.force-sync-shapes to force synching of shape data
  to disk. The default value is true so it is the same behavior as in version 1.0.
  if set to false, shape data is synched to disk if waitForSync for the collection is
  set to true, otherwise, shape data is not synched.

* fix for issue #145: strange issue on Travis: added epsilon for numeric comparison in
  geo index

* fix for issue #136: adjusted message during indexing

* issue #131: added timeout for HTTP keep-alive connections. The default value is 300
  seconds. There is a startup parameter server.keep-alive-timeout to configure the value.
  Setting it to 0 will disable keep-alive entirely on the server.

* fix for issue #137: AQL optimizer should use indexes for ref accesses with
  2 named attributes


v1.0.beta2 (2012-08-03)
-----------------------

* fix for issue #134: improvements for centos RPM

* fixed problem with disable-admin-interface in config file


v1.0.beta1 (2012-07-29)
-----------------------

* fixed issue #118: We need a collection "debugger"

* fixed issue #126: Access-Shaper must be cached

* INCOMPATIBLE CHANGE: renamed parameters "connect-timeout" and "request-timeout"
  for arangosh and arangoimp to "--server.connect-timeout" and "--server.request-timeout"

* INCOMPATIBLE CHANGE: authorization is now required on the server side
  Clients sending requests without HTTP authorization will be rejected with HTTP 401
  To allow backwards compatibility, the server can be started with the option
  "--server.disable-authentication"

* added options "--server.username" and "--server.password" for arangosh and arangoimp
  These parameters must be used to specify the user and password to be used when
  connecting to the server. If no password is given on the command line, arangosh/
  arangoimp will interactively prompt for a password.
  If no user name is specified on the command line, the default user "root" will be
  used.

* added startup option "--server.ssl-cipher-list" to determine which ciphers to
  use in SSL context. also added SSL_OP_CIPHER_SERVER_PREFERENCE to SSL default
  options so ciphers are tried in server and not in client order

* changed default SSL protocol to TLSv1 instead of SSLv2

* changed log-level of SSL-related messages

* added SSL connections if server is compiled with OpenSSL support. Use --help-ssl

* INCOMPATIBLE CHANGE: removed startup option "--server.admin-port".
  The new endpoints feature (see --server.endpoint) allows opening multiple endpoints
  anyway, and the distinction between admin and "other" endpoints can be emulated
  later using privileges.

* INCOMPATIBLE CHANGE: removed startup options "--port", "--server.port", and
  "--server.http-port" for arangod.
  These options have been replaced by the new "--server.endpoint" parameter

* INCOMPATIBLE CHANGE: removed startup option "--server" for arangosh and arangoimp.
  These options have been replaced by the new "--server.endpoint" parameter

* Added "--server.endpoint" option to arangod, arangosh, and arangoimp.
  For arangod, this option allows specifying the bind endpoints for the server
  The server can be bound to one or multiple endpoints at once. For arangosh
  and arangoimp, the option specifies the server endpoint to connect to.
  The following endpoint syntax is currently supported:
  - tcp://host:port or http@tcp://host:port (HTTP over IPv4)
  - tcp://[host]:port or http@tcp://[host]:port (HTTP over IPv6)
  - ssl://host:port or http@tcp://host:port (HTTP over SSL-encrypted IPv4)
  - ssl://[host]:port or http@tcp://[host]:port (HTTP over SSL-encrypted IPv6)
  - unix:///path/to/socket or http@unix:///path/to/socket (HTTP over UNIX socket)

  If no port is specified, the default port of 8529 will be used.

* INCOMPATIBLE CHANGE: removed startup options "--server.require-keep-alive" and
  "--server.secure-require-keep-alive".
  The server will now behave as follows which should be more conforming to the
  HTTP standard:
  * if a client sends a "Connection: close" header, the server will close the
    connection
  * if a client sends a "Connection: keep-alive" header, the server will not
    close the connection
  * if a client does not send any "Connection" header, the server will assume
    "keep-alive" if the request was an HTTP/1.1 request, and "close" if the
    request was an HTTP/1.0 request

* (minimal) internal optimizations for HTTP request parsing and response header
  handling

* fixed Unicode unescaping bugs for \f and surrogate pairs in BasicsC/strings.c

* changed implementation of TRI_BlockCrc32 algorithm to use 8 bytes at a time

* fixed issue #122: arangod doesn't start if <log.file> cannot be created

* fixed issue #121: wrong collection size reported

* fixed issue #98: Unable to change journalSize

* fixed issue #88: fds not closed

* fixed escaping of document data in HTML admin front end

* added HTTP basic authentication, this is always turned on

* added server startup option --server.disable-admin-interface to turn off the
  HTML admin interface

* honor server startup option --database.maximal-journal-size when creating new
  collections without specific journalsize setting. Previously, these
  collections were always created with journal file sizes of 32 MB and the
  --database.maximal-journal-size setting was ignored

* added server startup option --database.wait-for-sync to control the default
  behavior

* renamed "--unit-tests" to "--javascript.unit-tests"


v1.0.alpha3 (2012-06-30)
------------------------

* fixed issue #116: createCollection=create option doesn't work

* fixed issue #115: Compilation issue under OSX 10.7 Lion & 10.8 Mountain Lion
  (homebrew)

* fixed issue #114: image not found

* fixed issue #111: crash during "make unittests"

* fixed issue #104: client.js -> ARANGO_QUIET is not defined


v1.0.alpha2 (2012-06-24)
------------------------

* fixed issue #112: do not accept document with duplicate attribute names

* fixed issue #103: Should we cleanup the directory structure

* fixed issue #100: "count" attribute exists in cursor response with "count:
  false"

* fixed issue #84 explain command

* added new MRuby version (2012-06-02)

* added --log.filter

* cleanup of command line options:
** --startup.directory => --javascript.startup-directory
** --quite => --quiet
** --gc.interval => --javascript.gc-interval
** --startup.modules-path => --javascript.modules-path
** --action.system-directory => --javascript.action-directory
** --javascript.action-threads => removed (is now the same pool as --server.threads)

* various bug-fixes

* support for import

* added option SKIP_RANGES=1 for make unittests

* fixed several range-related assertion failures in the AQL query optimizer

* fixed AQL query optimizations for some edge cases (e.g. nested subqueries with
  invalid constant filter expressions)


v1.0.alpha1 (2012-05-28)
------------------------

Alpha Release of ArangoDB 1.0<|MERGE_RESOLUTION|>--- conflicted
+++ resolved
@@ -22,14 +22,11 @@
 
 * fixed issue #2613: Reduce log level when Foxx manager tries to self heal missing database
 
-<<<<<<< HEAD
 * add a read only mode for users and collection level authorization
 
 * removed `exception` field from transaction error result; users should throw
   explicit `Error` instances to return custom exceptions (addresses issue #2561)
 
-=======
->>>>>>> a1a9334b
 
 v3.2.beta1 (2017-06-12)
 -----------------------
