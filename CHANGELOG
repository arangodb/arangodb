v3.2.11 (2018-XX-XX)
--------------------

<<<<<<< HEAD
* UI: Shard distribution view now has an accordion view instead of displaying
  all shards of all collections at once.
=======
* UI: optimized error messages for invalid query bind parameter
>>>>>>> 41221917

* fixed issue #4255: AQL SORT consuming too much memory

* fixed issue #4199: Internal failure: JavaScript exception in file 'arangosh.js' 
  at 98,7: ArangoError 4: Expecting type String 

* UI: displayed wrong "waitForSync" property for a collection when 
  using RocksDB as storage engine

* prevent binding to the same combination of IP and port on Windows


v3.2.10 (2017-12-22)
--------------------

* replication: more robust initial sync

* fixed a bug in the RocksDB engine that would prevent recalculated 
  collection counts to be actually stored

* fixed issue #4095: Inconsistent query execution plan

* fixed issue #4056: Executing empty query causes crash

* fixed issue #4045: Out of memory in `arangorestore` when no access 
  rights to dump files

* fixed issue #3031: New Graph: Edge definitions with edges in 
  fromCollections and toCollections

* fixed issue #2668: UI: when following wrong link from edge to vertex in 
  nonexisting collection misleading error is printed

* UI: improved the behavior during collection creation in a cluster environment

* UI: the graph viewer backend now picks one random start vertex of the
  first 1000 documents instead of calling any(). The implementation of
  any is known to scale bad on huge collections with rocksdb.

* fixed snapshots becoming potentially invalid after intermediate commits in 
  the RocksDB engine

* backport agency inquire API changes

* fixed issue #3822: Field validation error in ArangoDB UI - Minor

* UI: fixed disappearing of the navigation label in some cases

* UI: fixed broken foxx configuration keys. Some valid configuration values
  could not be edited via the ui.

* fixed issue #3640: limit in subquery

* UI: edge collections were wrongly added to from and to vertices select 
  box during graph creation

* fixed issue #3741: fix terminal color output in Windows 

* fixed issue #3917: traversals with high maximal depth take extremely long
  in planning phase.

* fix equality comparison for MMFiles documents in AQL functions UNIQUE 
  and UNION_DISTINCT


v3.2.9 (2017-12-04)
-------------------

* under certain conditions, replication could stop. Now fixed by adding an 
  equality check for requireFromPresent tick value

* fixed locking for replication context info in RocksDB engine
  this fixes undefined behavior when parallel requests are made to the
  same replication context

* UI: added not found views for documents and collections

* fixed issue #3858: Foxx queues stuck in 'progress' status

* allow compilation of ArangoDB source code with g++ 7

* fixed issue #3224: Issue in the Foxx microservices examples

* fixed a deadlock in user privilege/permission change routine

* fixed a deadlock on server shutdown

* fixed some collection locking issues in MMFiles engine

* properly report commit errors in AQL write queries to the caller for the
  RocksDB engine

* UI: optimized error messages for invalid graph definitions. Also fixed a
  graph renderer cleanrenderer cleanup error.

* UI: document/edge editor now remembering their modes (e.g. code or tree)

* UI: added a delay within the graph viewer while changing the colors of the
  graph. Necessary due different browser behaviour.

* fix removal of failed cluster nodes via web interface

* back port of ClusterComm::wait fix in devel
  among other things this fixes too eager dropping of other followers in case
  one of the followers does not respond in time

* transact interface in agency should not be inquired as of now

* inquiry tests and blocking of inquiry on AgencyGeneralTransaction

v3.2.8 (2017-11-18)
-------------------

* fixed a race condition occuring when upgrading via linux package manager

* fixed authentication issue during replication


v3.2.7 (2017-11-13)
-------------------

* Cluster customers, which have upgraded from 3.1 to 3.2 need to upgrade 
  to 3.2.7. The cluster supervision is otherwise not operational.

* Fixed issue #3597: AQL with path filters returns unexpected results
  In some cases breadth first search in combination with vertex filters
  yields wrong result, the filter was not applied correctly.

* enable JEMalloc background thread for purging and returning unused memory
  back to the operating system (Linux only)

* fixed some undefined behavior in some internal value caches for AQL GatherNodes
  and SortNodes, which could have led to sorted results being effectively not
  correctly sorted.

* make the replication applier for the RocksDB engine start automatically after a
  restart of the server if the applier was configured with its `autoStart` property
  set to `true`. previously the replication appliers were only automatically restarted
  at server start for the MMFiles engine.

* fixed arangodump batch size adaptivity in cluster mode and upped default batch size
  for arangodump

  these changes speed up arangodump in cluster context

* smart graphs now return a proper inventory in response to replication inventory
  requests

* fixed issue #3618: Inconsistent behavior of OR statement with object bind parameters

* only users with read/write rights on the "_system" database can now execute
  "_admin/shutdown" as well as modify properties of the write-ahead log (WAL)
 
* increase default maximum number of V8 contexts to at least 16 if not explicitly 
  configured otherwise. 
  the procedure for determining the actual maximum value of V8 contexts is unchanged 
  apart from the value `16` and works as follows:
  - if explicitly set, the value of the configuration option `--javascript.v8-contexts`
    is used as the maximum number of V8 contexts
  - when the option is not set, the maximum number of V8 contexts is determined
    by the configuration option `--server.threads` if that option is set. if 
    `--server.threads` is not set, then the maximum number of V8 contexts is the
    server's reported hardware concurrency (number of processors visible
    to the arangod process). if that would result in a maximum value of less than 16 
    in any of these two cases, then the maximum value will be increased to 16.

* fixed issue #3447: ArangoError 1202: AQL: NotFound: (while executing) when 
  updating collection

* potential fix for issue #3581: Unexpected "rocksdb unique constraint 
  violated" with unique hash index

* fixed geo index optimizer rule for geo indexes with a single (array of coordinates)
  attribute.

* improved the speed of the shards overview in cluster (API endpoint /_api/cluster/shardDistribution API)
  It is now guaranteed to return after ~2 seconds even if the entire cluster is unresponsive.

* fix agency precondition check for complex objects
  this fixes issues with several CAS operations in the agency

* several fixes for agency restart and shutdown

* the cluster-internal representation of planned collection objects is now more 
  lightweight than before, using less memory and not allocating any cache for indexes
  etc.

* fixed issue #3403: How to kill long running AQL queries with the browser console's
  AQL (display issue)

* fixed issue #3549: server reading ENGINE config file fails on common standard 
  newline character

* UI: fixed error notifications for collection modifications

* several improvements for the truncate operation on collections:

  * the timeout for the truncate operation was increased in cluster mode in
    order to prevent too frequent "could not truncate collection" errors

  * after a truncate operation, collections in MMFiles still used disk space.
    to reclaim disk space used by truncated collection, the truncate actions 
    in the web interface and from the ArangoShell now issue an extra WAL flush
    command (in cluster mode, this command is also propagated to all servers).
    the WAL flush allows all servers to write out any pending operations into the 
    datafiles of the truncated collection. afterwards, a final journal rotate 
    command is sent, which enables the compaction to entirely remove all datafiles 
    and journals for the truncated collection, so that all disk space can be
    reclaimed

  * for MMFiles a special method will be called after a truncate operation so that
    all indexes of the collection can free most of their memory. previously some
    indexes (hash and skiplist indexes) partially kept already allocated memory 
    in order to avoid future memory allocations

  * after a truncate operation in the RocksDB engine, an additional compaction
    will be triggered for the truncated collection. this compaction removes all
    deletions from the key space so that follow-up scans over the collection's key
    range do not have to filter out lots of already-removed values

  These changes make truncate operations potentially more time-consuming than before,
  but allow for memory/disk space savings afterwards.

* enable JEMalloc background threads for purging and returning unused memory
  back to the operating system (Linux only)

  JEMalloc will create its background threads on demand. The number of background 
  threads is capped by the number of CPUs or active arenas. The background threads run
  periodically and purge unused memory pages, allowing memory to be returned to the
  operating system.

  This change will make the arangod process create several additional threads.
  It is accompanied by an increased `TasksMax` value in the systemd service configuration
  file for the arangodb3 service.

* upgraded bundled V8 engine to bugfix version v5.7.492.77

  this upgrade fixes a memory leak in upstream V8 described in 
  https://bugs.chromium.org/p/v8/issues/detail?id=5945 that will result in memory
  chunks only getting uncommitted but not unmapped


v3.2.6 (2017-10-26)
-------------------

* UI: fixed event cleanup in cluster shards view

* UI: reduced cluster dashboard api calls

* fixed a permission problem that prevented collection contents to be displayed
  in the web interface

* removed posix_fadvise call from RocksDB's PosixSequentialFile::Read(). This is 
  consistent with Facebook PR 2573 (#3505)

  this fix should improve the performance of the replication with the RocksDB
  storage engine

* allow changing of collection replication factor for existing collections

* UI: replicationFactor of a collection is now changeable in a cluster
  environment

* several fixes for the cluster agency

* fixed undefined behavior in the RocksDB-based geo index

* fixed Foxxmaster failover

* purging or removing the Debian/Ubuntu arangodb3 packages now properly stops
  the arangod instance before actuallying purging or removing


v3.2.5 (2017-10-16)
-------------------

* general-graph module and _api/gharial now accept cluster options
  for collection creation. It is now possible to set replicationFactor and
  numberOfShards for all collections created via this graph object.
  So adding a new collection will not result in a singleShard and
  no replication anymore.

* fixed issue #3408: Hard crash in query for pagination

* minimum number of V8 contexts in console mode must be 2, not 1. this is
  required to ensure the console gets one dedicated V8 context and all other
  operations have at least one extra context. This requirement was not enforced
  anymore.

* fixed issue #3395: AQL: cannot instantiate CollectBlock with undetermined 
  aggregation method

* UI: fixed wrong user attribute name validation, issue #3228

* fix potential overflow in CRC marker check when a corrupted CRC marker 
  is found at the very beginning of an MMFiles datafile

* UI: fixed unresponsive events in cluster shards view

* Add statistics about the V8 context counts and number of available/active/busy
 threads we expose through the server statistics interface.


v3.2.4 (2017-09-26)
-------------------

* UI: no default index selected during index creation

* UI: added replicationFactor option during SmartGraph creation

* make the MMFiles compactor perform less writes during normal compaction
  operation

  This partially fixes issue #3144

* make the MMFiles compactor configurable

  The following options have been added:

  * `--compaction.db-sleep-time`: sleep interval between two compaction runs
    (in s)
  * `--compaction.min-interval"`: minimum sleep time between two compaction
     runs (in s)
  * `--compaction.min-small-data-file-size`: minimal filesize threshold
    original datafiles have to be below for a compaction
  * `--compaction.dead-documents-threshold`: minimum unused count of documents
    in a datafile
  * `--compaction.dead-size-threshold`: how many bytes of the source data file
    are allowed to be unused at most
  * `--compaction.dead-size-percent-threshold`: how many percent of the source
    datafile should be unused at least
  * `--compaction.max-files`: Maximum number of files to merge to one file
  * `--compaction.max-result-file-size`: how large may the compaction result
    file become (in bytes)
  * `--compaction.max-file-size-factor`: how large the resulting file may
    be in comparison to the collection's `--database.maximal-journal-size' setting`

  see https://docs.arangodb.com/3.2/Manual/Administration/Configuration/Compaction.html
  for more details.

* fix downwards-incompatibility in /_api/explain REST handler

* fix Windows implementation for fs.getTempPath() to also create a
  sub-directory as we do on linux

* fixed a multi-threading issue in cluster-internal communication

* performance improvements for traversals and edge lookups

* removed internal memory zone handling code. the memory zones were a leftover
  from the early ArangoDB days and did not provide any value in the current
  implementation.

* (Enterprise only) added `skipInaccessibleCollections` option for AQL queries:
  if set, AQL queries (especially graph traversals) will treat collections to
  which a user has no access rights to as if these collections were empty.

* adjusted scheduler thread handling to start and stop less threads in
  normal operations

* leader-follower replication catchup code has been rewritten in C++

* early stage AQL optimization now also uses the C++ implementations of
  AQL functions if present. Previously it always referred to the JavaScript
  implementations and ignored the C++ implementations. This change gives
  more flexibility to the AQL optimizer.

* ArangoDB tty log output is now colored for log messages with levels
  FATAL, ERR and WARN.

* changed the return values of AQL functions `REGEX_TEST` and `REGEX_REPLACE`
  to `null` when the input regex is invalid. Previous versions of ArangoDB
  partly returned `false` for invalid regexes and partly `null`.

* added `--log.role` option for arangod

  When set to `true`, this option will make the ArangoDB logger print a single
  character with the server's role into each logged message. The roles are:

  - U: undefined/unclear (used at startup)
  - S: single server
  - C: coordinator
  - P: primary
  - A: agent

  The default value for this option is `false`, so no roles will be logged.


v3.2.3 (2017-09-07)
-------------------

* fixed issue #3106: orphan collections could not be registered in general-graph module

* fixed wrong selection of the database inside the internal cluster js api

* added startup option `--server.check-max-memory-mappings` to make arangod check
  the number of memory mappings currently used by the process and compare it with
  the maximum number of allowed mappings as determined by /proc/sys/vm/max_map_count

  The default value is `true`, so the checks will be performed. When the current
  number of mappings exceeds 90% of the maximum number of mappings, the creation
  of further V8 contexts will be deferred.

  Note that this option is effective on Linux systems only.

* arangoimp now has a `--remove-attribute` option

* added V8 context lifetime control options
  `--javascript.v8-contexts-max-invocations` and `--javascript.v8-contexts-max-age`

  These options allow specifying after how many invocations a used V8 context is
  disposed, or after what time a V8 context is disposed automatically after its
  creation. If either of the two thresholds is reached, an idl V8 context will be
  disposed.

  The default value of `--javascript.v8-contexts-max-invocations` is 0, meaning that
  the maximum number of invocations per context is unlimited. The default value
  for `--javascript.v8-contexts-max-age` is 60 seconds.

* fixed wrong UI cluster health information

* fixed issue #3070: Add index in _jobs collection

* fixed issue #3125: HTTP Foxx API JSON parsing

* fixed issue #3120: Foxx queue: job isn't running when server.authentication = true

* fixed supervision failure detection and handling, which happened with simultaneous
  agency leadership change


v3.2.2 (2017-08-23)
-------------------

* make "Rebalance shards" button work in selected database only, and not make
  it rebalance the shards of all databases

* fixed issue #2847: adjust the response of the DELETE `/_api/users/database/*` calls

* fixed issue #3075: Error when upgrading arangoDB on linux ubuntu 16.04

* fixed a buffer overrun in linenoise console input library for long input strings

* increase size of the linenoise input buffer to 8 KB

* abort compilation if the detected GCC or CLANG isn't in the range of compilers
  we support

* fixed spurious cluster hangups by always sending AQL-query related requests
  to the correct servers, even after failover or when a follower drops

  The problem with the previous shard-based approach was that responsibilities
  for shards may change from one server to another at runtime, after the query
  was already instanciated. The coordinator and other parts of the query then
  sent further requests for the query to the servers now responsible for the
  shards.
  However, an AQL query must send all further requests to the same servers on
  which the query was originally instanciated, even in case of failover.
  Otherwise this would potentially send requests to servers that do not know
  about the query, and would also send query shutdown requests to the wrong
  servers, leading to abandoned queries piling up and using resources until
  they automatically time out.

* fixed issue with RocksDB engine acquiring the collection count values too
  early, leading to the collection count values potentially being slightly off
  even in exclusive transactions (for which the exclusive access should provide
  an always-correct count value)

* fixed some issues in leader-follower catch-up code, specifically for the
  RocksDB engine

* make V8 log fatal errors to syslog before it terminates the process.
  This change is effective on Linux only.

* fixed issue with MMFiles engine creating superfluous collection journals
  on shutdown

* fixed issue #3067: Upgrade from 3.2 to 3.2.1 reset autoincrement keys

* fixed issue #3044: ArangoDB server shutdown unexpectedly

* fixed issue #3039: Incorrect filter interpretation

* fixed issue #3037: Foxx, internal server error when I try to add a new service

* improved MMFiles fulltext index document removal performance
  and fulltext index query performance for bigger result sets

* ui: fixed a display bug within the slow and running queries view

* ui: fixed a bug when success event triggers twice in a modal

* ui: fixed the appearance of the documents filter

* ui: graph vertex collections not restricted to 10 anymore

* fixed issue #2835: UI detection of JWT token in case of server restart or upgrade

* upgrade jemalloc version to 5.0.1

  This fixes problems with the memory allocator returing "out of memory" when
  calling munmap to free memory in order to return it to the OS.

  It seems that calling munmap on Linux can increase the number of mappings, at least
  when a region is partially unmapped. This can lead to the process exceeding its
  maximum number of mappings, and munmap and future calls to mmap returning errors.

  jemalloc version 5.0.1 does not have the `--enable-munmap` configure option anymore,
  so the problem is avoided. To return memory to the OS eventually, jemalloc 5's
  background purge threads are used on Linux.

* fixed issue #2978: log something more obvious when you log a Buffer

* fixed issue #2982: AQL parse error?

* fixed issue #3125: HTTP Foxx API Json parsing

v3.2.1 (2017-08-09)
-------------------

* added C++ implementations for AQL functions `LEFT()`, `RIGHT()` and `TRIM()`

* fixed docs for issue #2968: Collection _key autoincrement value increases on error

* fixed issue #3011: Optimizer rule reduce-extraction-to-projection breaks queries

* Now allowing to restore users in a sharded environment as well
  It is still not possible to restore collections that are sharded
  differently than by _key.

* fixed an issue with restoring of system collections and user rights.
  It was not possible to restore users into an authenticated server.

* fixed issue #2977: Documentation for db._createDatabase is wrong

* ui: added bind parameters to slow query history view

* fixed issue #1751: Slow Query API should provide bind parameters, webui should display them

* ui: fixed a bug when moving multiple documents was not possible

* fixed docs for issue #2968: Collection _key autoincrement value increases on error

* AQL CHAR_LENGTH(null) returns now 0. Since AQL TO_STRING(null) is '' (string of length 0)

* ui: now supports single js file upload for Foxx services in addition to zip files

* fixed a multi-threading issue in the agency when callElection was called
  while the Supervision was calling updateSnapshot

* added startup option `--query.tracking-with-bindvars`

  This option controls whether the list of currently running queries
  and the list of slow queries should contain the bind variables used
  in the queries or not.

  The option can be changed at runtime using the commands

      // enables tracking of bind variables
      // set to false to turn tracking of bind variables off
      var value = true;
      require("@arangodb/aql/queries").properties({
        trackBindVars: value
      });

* index selectivity estimates are now available in the cluster as well

* fixed issue #2943: loadIndexesIntoMemory not returning the same structure
  as the rest of the collection APIs

* fixed issue #2949: ArangoError 1208: illegal name

* fixed issue #2874: Collection properties do not return `isVolatile`
  attribute

* potential fix for issue #2939: Segmentation fault when starting
  coordinator node

* fixed issue #2810: out of memory error when running UPDATE/REPLACE
  on medium-size collection

* fix potential deadlock errors in collector thread

* disallow the usage of volatile collections in the RocksDB engine
  by throwing an error when a collection is created with attribute
  `isVolatile` set to `true`.
  Volatile collections are unsupported by the RocksDB engine, so
  creating them should not succeed and silently create a non-volatile
  collection

* prevent V8 from issuing SIGILL instructions when it runs out of memory

  Now arangod will attempt to log a FATAL error into its logfile in case V8
  runs out of memory. In case V8 runs out of memory, it will still terminate the
  entire process. But at least there should be something in the ArangoDB logs
  indicating what the problem was. Apart from that, the arangod process should
  now be exited with SIGABRT rather than SIGILL as it shouldn't return into the
  V8 code that aborted the process with `__builtin_trap`.

  this potentially fixes issue #2920: DBServer crashing automatically post upgrade to 3.2

* Foxx queues and tasks now ensure that the scripts in them run with the same
  permissions as the Foxx code who started the task / queue

* fixed issue #2928: Offset problems

* fixed issue #2876: wrong skiplist index usage in edge collection

* fixed issue #2868: cname missing from logger-follow results in rocksdb

* fixed issue #2889: Traversal query using incorrect collection id

* fixed issue #2884: AQL traversal uniqueness constraints "propagating" to other traversals? Weird results

* arangoexport: added `--query` option for passing an AQL query to export the result

* fixed issue #2879: No result when querying for the last record of a query

* ui: allows now to edit default access level for collections in database
  _system for all users except the root user.

* The _users collection is no longer accessible outside the arngod process, _queues is always read-only

* added new option "--rocksdb.max-background-jobs"

* removed options "--rocksdb.max-background-compactions", "--rocksdb.base-background-compactions" and "--rocksdb.max-background-flushes"

* option "--rocksdb.compaction-read-ahead-size" now defaults to 2MB

* change Windows build so that RocksDB doesn't enforce AVX optimizations by default
  This fixes startup crashes on servers that do not have AVX CPU extensions

* speed up RocksDB secondary index creation and dropping

* removed RocksDB note in Geo index docs


v3.2.0 (2017-07-20)
-------------------

* fixed UI issues

* fixed multi-threading issues in Pregel

* fixed Foxx resilience

* added command-line option `--javascript.allow-admin-execute`

  This option can be used to control whether user-defined JavaScript code
  is allowed to be executed on server by sending via HTTP to the API endpoint
  `/_admin/execute`  with an authenticated user account.
  The default value is `false`, which disables the execution of user-defined
  code. This is also the recommended setting for production. In test environments,
  it may be convenient to turn the option on in order to send arbitrary setup
  or teardown commands for execution on the server.


v3.2.beta6 (2017-07-18)
-----------------------

* various bugfixes


v3.2.beta5 (2017-07-16)
-----------------------

* numerous bugfixes


v3.2.beta4 (2017-07-04)
-----------------------

* ui: fixed document view _from and _to linking issue for special characters

* added function `db._parse(query)` for parsing an AQL query and returning information about it

* fixed one medium priority and two low priority security user interface
  issues found by owasp zap.

* ui: added index deduplicate options

* ui: fixed renaming of collections for the rocksdb storage engine

* documentation and js fixes for secondaries

* RocksDB storage format was changed, users of the previous beta/alpha versions
  must delete the database directory and re-import their data

* enabled permissions on database and collection level

* added and changed some user related REST APIs
    * added `PUT /_api/user/{user}/database/{database}/{collection}` to change collection permission
    * added `GET /_api/user/{user}/database/{database}/{collection}`
    * added optional `full` parameter to the `GET /_api/user/{user}/database/` REST call

* added user functions in the arangoshell `@arangodb/users` module
    * added `grantCollection` and `revokeCollection` functions
    * added `permission(user, database, collection)` to retrieve collection specific rights

* added "deduplicate" attribute for array indexes, which controls whether inserting
  duplicate index values from the same document into a unique array index will lead to
  an error or not:

      // with deduplicate = true, which is the default value:
      db._create("test");
      db.test.ensureIndex({ type: "hash", fields: ["tags[*]"], deduplicate: true });
      db.test.insert({ tags: ["a", "b"] });
      db.test.insert({ tags: ["c", "d", "c"] }); // will work, because deduplicate = true
      db.test.insert({ tags: ["a"] }); // will fail

      // with deduplicate = false
      db._create("test");
      db.test.ensureIndex({ type: "hash", fields: ["tags[*]"], deduplicate: false });
      db.test.insert({ tags: ["a", "b"] });
      db.test.insert({ tags: ["c", "d", "c"] }); // will not work, because deduplicate = false
      db.test.insert({ tags: ["a"] }); // will fail

  The "deduplicate" attribute is now also accepted by the index creation HTTP
  API endpoint POST /_api/index and is returned by GET /_api/index.

* added optimizer rule "remove-filters-covered-by-traversal"

* Debian/Ubuntu installer: make messages about future package upgrades more clear

* fix a hangup in VST

  The problem happened when the two first chunks of a VST message arrived
  together on a connection that was newly switched to VST.

* fix deletion of outdated WAL files in RocksDB engine

* make use of selectivity estimates in hash, skiplist and persistent indexes
  in RocksDB engine

* changed VM overcommit recommendation for user-friendliness

* fix a shutdown bug in the cluster: a destroyed query could still be active

* do not terminate the entire server process if a temp file cannot be created
  (Windows only)

* fix log output in the front-end, it stopped in case of too many messages


v3.2.beta3 (2017-06-27)
-----------------------

* numerous bugfixes


v3.2.beta2 (2017-06-20)
-----------------------

* potentially fixed issue #2559: Duplicate _key generated on insertion

* fix invalid results (too many) when a skipping LIMIT was used for a
  traversal. `LIMIT x` or `LIMIT 0, x` were not affected, but `LIMIT s, x`
  may have returned too many results

* fix races in SSL communication code

* fix invalid locking in JWT authentication cache, which could have
  crashed the server

* fix invalid first group results for sorted AQL COLLECT when LIMIT
  was used

* fix potential race, which could make arangod hang on startup

* removed `exception` field from transaction error result; users should throw
  explicit `Error` instances to return custom exceptions (addresses issue #2561)

* fixed issue #2613: Reduce log level when Foxx manager tries to self heal missing database

* add a read only mode for users and collection level authorization

* removed `exception` field from transaction error result; users should throw
  explicit `Error` instances to return custom exceptions (addresses issue #2561)

* fixed issue #2677: Foxx disabling development mode creates non-deterministic service bundle

* fixed issue #2684: Legacy service UI not working


v3.2.beta1 (2017-06-12)
-----------------------

* provide more context for index errors (addresses issue #342)

* arangod now validates several OS/environment settings on startup and warns if
  the settings are non-ideal. Most of the checks are executed on Linux systems only.

* fixed issue #2515: The replace-or-with-in optimization rule might prevent use of indexes

* added `REGEX_REPLACE` AQL function

* the RocksDB storage format was changed, users of the previous alpha versions
  must delete the database directory and re-import their data

* added server startup option `--query.fail-on-warning`

  setting this option to `true` will abort any AQL query with an exception if
  it causes a warning at runtime. The value can be overridden per query by
  setting the `failOnWarning` attribute in a query's options.

* added --rocksdb.num-uncompressed-levels to adjust number of non-compressed levels

* added checks for memory managment and warn (i. e. if hugepages are enabled)

* set default SSL cipher suite string to "HIGH:!EXPORT:!aNULL@STRENGTH"

* fixed issue #2469: Authentication = true does not protect foxx-routes

* fixed issue #2459: compile success but can not run with rocksdb

* `--server.maximal-queue-size` is now an absolute maximum. If the queue is
  full, then 503 is returned. Setting it to 0 means "no limit".

* (Enterprise only) added authentication against an LDAP server

* fixed issue #2083: Foxx services aren't distributed to all coordinators

* fixed issue #2384: new coordinators don't pick up existing Foxx services

* fixed issue #2408: Foxx service validation causes unintended side-effects

* extended HTTP API with routes for managing Foxx services

* added distinction between hasUser and authorized within Foxx
  (cluster internal requests are authorized requests but don't have a user)

* arangoimp now has a `--threads` option to enable parallel imports of data

* PR #2514: Foxx services that can't be fixed by self-healing now serve a 503 error

* added `time` function to `@arangodb` module


v3.2.alpha4 (2017-04-25)
------------------------

* fixed issue #2450: Bad optimization plan on simple query

* fixed issue #2448: ArangoDB Web UI takes no action when Delete button is clicked

* fixed issue #2442: Frontend shows already deleted databases during login

* added 'x-content-type-options: nosniff' to avoid MSIE bug

* set default value for `--ssl.protocol` from TLSv1 to TLSv1.2.

* AQL breaking change in cluster:
  The SHORTEST_PATH statement using edge-collection names instead
  of a graph name now requires to explicitly name the vertex-collection names
  within the AQL query in the cluster. It can be done by adding `WITH <name>`
  at the beginning of the query.

  Example:
  ```
  FOR v,e IN OUTBOUND SHORTEST_PATH @start TO @target edges [...]
  ```

  Now has to be:

  ```
  WITH vertices
  FOR v,e IN OUTBOUND SHORTEST_PATH @start TO @target edges [...]
  ```

  This change is due to avoid dead-lock sitations in clustered case.
  An error stating the above is included.

* add implicit use of geo indexes when using SORT/FILTER in AQL, without
  the need to use the special-purpose geo AQL functions `NEAR` or `WITHIN`.

  the special purpose `NEAR` AQL function can now be substituted with the
  following AQL (provided there is a geo index present on the `doc.latitude`
  and `doc.longitude` attributes):

      FOR doc in geoSort
        SORT DISTANCE(doc.latitude, doc.longitude, 0, 0)
        LIMIT 5
        RETURN doc

  `WITHIN` can be substituted with the following AQL:

      FOR doc in geoFilter
        FILTER DISTANCE(doc.latitude, doc.longitude, 0, 0) < 2000
        RETURN doc

  Compared to using the special purpose AQL functions this approach has the
  advantage that it is more composable, and will also honor any `LIMIT` values
  used in the AQL query.

* potential fix for shutdown hangs on OSX

* added KB, MB, GB prefix for integer parameters, % for integer parameters
  with a base value

* added JEMALLOC 4.5.0

* added `--vm.resident-limit` and `--vm.path` for file-backed memory mapping
  after reaching a configurable maximum RAM size

* try recommended limit for file descriptors in case of unlimited
  hard limit

* issue #2413: improve logging in case of lock timeout and deadlocks

* added log topic attribute to /_admin/log api

* removed internal build option `USE_DEV_TIMERS`

  Enabling this option activated some proprietary timers for only selected
  events in arangod. Instead better use `perf` to gather timings.


v3.2.alpha3 (2017-03-22)
------------------------

* increase default collection lock timeout from 30 to 900 seconds

* added function `db._engine()` for retrieval of storage engine information at
  server runtime

  There is also an HTTP REST handler at GET /_api/engine that returns engine
  information.

* require at least cmake 3.2 for building ArangoDB

* make arangod start with less V8 JavaScript contexts

  This speeds up the server start (a little bit) and makes it use less memory.
  Whenever a V8 context is needed by a Foxx action or some other operation and
  there is no usable V8 context, a new one will be created dynamically now.

  Up to `--javascript.v8-contexts` V8 contexts will be created, so this option
  will change its meaning. Previously as many V8 contexts as specified by this
  option were created at server start, and the number of V8 contexts did not
  change at runtime. Now up to this number of V8 contexts will be in use at the
  same time, but the actual number of V8 contexts is dynamic.

  The garbage collector thread will automatically delete unused V8 contexts after
  a while. The number of spare contexts will go down to as few as configured in
  the new option `--javascript.v8-contexts-minimum`. Actually that many V8 contexts
  are also created at server start.

  The first few requests in new V8 contexts will take longer than in contexts
  that have been there already. Performance may therefore suffer a bit for the
  initial requests sent to ArangoDB or when there are only few but performance-
  critical situations in which new V8 contexts will be created. If this is a
  concern, it can easily be fixed by setting `--javascipt.v8-contexts-minimum`
  and `--javascript.v8-contexts` to a relatively high value, which will guarantee
  that many number of V8 contexts to be created at startup and kept around even
  when unused.

  Waiting for an unused V8 context will now also abort if no V8 context can be
  acquired/created after 120 seconds.

* improved diagnostic messages written to logfiles by supervisor process

* fixed issue #2367

* added "bindVars" to attributes of currently running and slow queries

* added "jsonl" as input file type for arangoimp

* upgraded version of bundled zlib library from 1.2.8 to 1.2.11

* added input file type `auto` for arangoimp so it can automatically detect the
  type of the input file from the filename extension

* fixed variables parsing in GraphQL

* added `--translate` option for arangoimp to translate attribute names from
  the input files to attriubte names expected by ArangoDB

  The `--translate` option can be specified multiple times (once per translation
  to be executed). The following example renames the "id" column from the input
  file to "_key", and the "from" column to "_from", and the "to" column to "_to":

      arangoimp --type csv --file data.csv --translate "id=_key" --translate "from=_from" --translate "to=_to"

  `--translate` works for CSV and TSV inputs only.

* changed default value for `--server.max-packet-size` from 128 MB to 256 MB

* fixed issue #2350

* fixed issue #2349

* fixed issue #2346

* fixed issue #2342

* change default string truncation length from 80 characters to 256 characters for
  `print`/`printShell` functions in ArangoShell and arangod. This will emit longer
  prefixes of string values before truncating them with `...`, which is helpful
  for debugging.

* always validate incoming JSON HTTP requests for duplicate attribute names

  Incoming JSON data with duplicate attribute names will now be rejected as
  invalid. Previous versions of ArangoDB only validated the uniqueness of
  attribute names inside incoming JSON for some API endpoints, but not
  consistently for all APIs.

* don't let read-only transactions block the WAL collector

* allow passing own `graphql-sync` module instance to Foxx GraphQL router

* arangoexport can now export to csv format

* arangoimp: fixed issue #2214

* Foxx: automatically add CORS response headers

* added "OPTIONS" to CORS `access-control-allow-methods` header

* Foxx: Fix arangoUser sometimes not being set correctly

* fixed issue #1974


v3.2.alpha2 (2017-02-20)
------------------------

* ui: fixed issue #2065

* ui: fixed a dashboard related memory issue

* Internal javascript rest actions will now hide their stack traces to the client
  unless maintainer mode is activated. Instead they will always log to the logfile

* Removed undocumented internal HTTP API:
  * PUT _api/edges

  The documented GET _api/edges and the undocumented POST _api/edges remains unmodified.

* updated V8 version to 5.7.0.0

* change undocumented behaviour in case of invalid revision ids in
  If-Match and If-None-Match headers from 400 (BAD) to 412 (PRECONDITION
  FAILED).

* change undocumented behaviour in case of invalid revision ids in
  JavaScript document operations from 1239 ("illegal document revision")
  to 1200 ("conflict").

* added data export tool, arangoexport.

  arangoexport can be used to export collections to json, jsonl or xml
  and export a graph or collections to xgmml.

* fixed a race condition when closing a connection

* raised default hard limit on threads for very small to 64

* fixed negative counting of http connection in UI


v3.2.alpha1 (2017-02-05)
------------------------

* added figure `httpRequests` to AQL query statistics

* removed revisions cache intermediate layer implementation

* obsoleted startup options `--database.revision-cache-chunk-size` and
  `--database.revision-cache-target-size`

* fix potential port number over-/underruns

* added startup option `--log.shorten-filenames` for controlling whether filenames
  in log messages should be shortened to just the filename with the absolute path

* removed IndexThreadFeature, made `--database.index-threads` option obsolete

* changed index filling to make it more parallel, dispatch tasks to boost::asio

* more detailed stacktraces in Foxx apps

* generated Foxx services now use swagger tags


v3.1.24 (XXXX-XX-XX)
--------------------

* fixed one more LIMIT issue in traversals


v3.1.23 (2017-06-19)
--------------------

* potentially fixed issue #2559: Duplicate _key generated on insertion

* fix races in SSL communication code

* fix invalid results (too many) when a skipping LIMIT was used for a
  traversal. `LIMIT x` or `LIMIT 0, x` were not affected, but `LIMIT s, x`
  may have returned too many results

* fix invalid first group results for sorted AQL COLLECT when LIMIT
  was used

* fix invalid locking in JWT authentication cache, which could have
  crashed the server

* fix undefined behavior in traverser when traversals were used inside
  a FOR loop


v3.1.22 (2017-06-07)
--------------------

* fixed issue #2505: Problem with export + report of a bug

* documented changed behavior of WITH

* fixed ui glitch in aardvark

* avoid agency compaction bug

* fixed issue #2283: disabled proxy communication internally


v3.1.21 (2017-05-22)
--------------------

* fixed issue #2488:  AQL operator IN error when data use base64 chars

* more randomness in seeding RNG

v3.1.20 (2016-05-16)
--------------------

* fixed incorrect sorting for distributeShardsLike

* improve reliability of AgencyComm communication with Agency

* fixed shard numbering bug, where ids were erouneously incremented by 1

* remove an unnecessary precondition in createCollectionCoordinator

* funny fail rotation fix

* fix in SimpleHttpClient for correct advancement of readBufferOffset

* forward SIG_HUP in supervisor process to the server process to fix logrotaion
  You need to stop the remaining arangod server process manually for the upgrade to work.


v3.1.19 (2017-04-28)
--------------------

* Fixed a StackOverflow issue in Traversal and ShortestPath. Occured if many (>1000) input
  values in a row do not return any result. Fixes issue: #2445

* fixed issue #2448

* fixed issue #2442

* added 'x-content-type-options: nosniff' to avoid MSIE bug

* fixed issue #2441

* fixed issue #2440

* Fixed a StackOverflow issue in Traversal and ShortestPath. Occured if many (>1000) input
  values in a row do not return any result. Fixes issue: #2445

* fix occasional hanging shutdowns on OS X


v3.1.18 (2017-04-18)
--------------------

* fixed error in continuous synchronization of collections

* fixed spurious hangs on server shutdown

* better error messages during restore collection

* completely overhaul supervision. More detailed tests

* Fixed a dead-lock situation in cluster traversers, it could happen in
  rare cases if the computation on one DBServer could be completed much earlier
  than the other server. It could also be restricted to SmartGraphs only.

* (Enterprise only) Fixed a bug in SmartGraph DepthFirstSearch. In some
  more complicated queries, the maxDepth limit of 1 was not considered strictly
  enough, causing the traverser to do unlimited depth searches.

* fixed issue #2415

* fixed issue #2422

* fixed issue #1974


v3.1.17 (2017-04-04)
--------------------

* (Enterprise only) fixed a bug where replicationFactor was not correctly
  forwarded in SmartGraph creation.

* fixed issue #2404

* fixed issue #2397

* ui - fixed smart graph option not appearing

* fixed issue #2389

* fixed issue #2400


v3.1.16 (2017-03-27)
--------------------

* fixed issue #2392

* try to raise file descriptors to at least 8192, warn otherwise

* ui - aql editor improvements + updated ace editor version (memory leak)

* fixed lost HTTP requests

* ui - fixed some event issues

* avoid name resolution when given connection string is a valid ip address

* helps with issue #1842, bug in COLLECT statement in connection with LIMIT.

* fix locking bug in cluster traversals

* increase lock timeout defaults

* increase various cluster timeouts

* limit default target size for revision cache to 1GB, which is better for
  tight RAM situations (used to be 40% of (totalRAM - 1GB), use
  --database.revision-cache-target-size <VALUEINBYTES> to get back the
  old behaviour

* fixed a bug with restarted servers indicating status as "STARTUP"
  rather that "SERVING" in Nodes UI.


v3.1.15 (2017-03-20)
--------------------

* add logrotate configuration as requested in #2355

* fixed issue #2376

* ui - changed document api due a chrome bug

* ui - fixed a submenu bug

* added endpoint /_api/cluster/endpoints in cluster case to get all
  coordinator endpoints

* fix documentation of /_api/endpoint, declaring this API obsolete.

* Foxx response objects now have a `type` method for manipulating the content-type header

* Foxx tests now support `xunit` and `tap` reporters


v3.1.14 (2017-03-13)
--------------------

* ui - added feature request (multiple start nodes within graph viewer) #2317

* added missing locks to authentication cache methods

* ui - added feature request (multiple start nodes within graph viewer) #2317

* ui - fixed wrong merge of statistics information from different coordinators

* ui - fixed issue #2316

* ui - fixed wrong protocol usage within encrypted environment

* fixed compile error on Mac Yosemite

* minor UI fixes


v3.1.13 (2017-03-06)
--------------------

* fixed variables parsing in GraphQL

* fixed issue #2214

* fixed issue #2342

* changed thread handling to queue only user requests on coordinator

* use exponential backoff when waiting for collection locks

* repair short name server lookup in cluster in the case of a removed
  server


v3.1.12 (2017-02-28)
--------------------

* disable shell color escape sequences on Windows

* fixed issue #2326

* fixed issue #2320

* fixed issue #2315

* fixed a race condition when closing a connection

* raised default hard limit on threads for very small to 64

* fixed negative counting of http connection in UI

* fixed a race when renaming collections

* fixed a race when dropping databases


v3.1.11 (2017-02-17)
--------------------

* fixed a race between connection closing and sending out last chunks of data to clients
  when the "Connection: close" HTTP header was set in requests

* ui: optimized smart graph creation usability

* ui: fixed #2308

* fixed a race in async task cancellation via `require("@arangodb/tasks").unregisterTask()`

* fixed spuriously hanging threads in cluster AQL that could sit idle for a few minutes

* fixed potential numeric overflow for big index ids in index deletion API

* fixed sort issue in cluster, occurring when one of the local sort buffers of a
  GatherNode was empty

* reduce number of HTTP requests made for certain kinds of join queries in cluster,
  leading to speedup of some join queries

* supervision deals with demised coordinators correctly again

* implement a timeout in TraverserEngineRegistry

* agent communication reduced in large batches of append entries RPCs

* inception no longer estimates RAFT timings

* compaction in agents has been moved to a separate thread

* replicated logs hold local timestamps

* supervision jobs failed leader and failed follower revisited for
  function in precarious stability situations

* fixed bug in random number generator for 64bit int


v3.1.10 (2017-02-02)
--------------------

* updated versions of bundled node modules:
  - joi: from 8.4.2 to 9.2.0
  - joi-to-json-schema: from 2.2.0 to 2.3.0
  - sinon: from 1.17.4 to 1.17.6
  - lodash: from 4.13.1 to 4.16.6

* added shortcut for AQL ternary operator
  instead of `condition ? true-part : false-part` it is now possible to also use a
  shortcut variant `condition ? : false-part`, e.g.

      FOR doc IN docs RETURN doc.value ?: 'not present'

  instead of

      FOR doc IN docs RETURN doc.value ? doc.value : 'not present'

* fixed wrong sorting order in cluster, if an index was used to sort with many
  shards.

* added --replication-factor, --number-of-shards and --wait-for-sync to arangobench

* turn on UTF-8 string validation for VelocyPack values received via VST connections

* fixed issue #2257

* upgraded Boost version to 1.62.0

* added optional detail flag for db.<collection>.count()
  setting the flag to `true` will make the count operation returned the per-shard
  counts for the collection:

      db._create("test", { numberOfShards: 10 });
      for (i = 0; i < 1000; ++i) {
        db.test.insert({value: i});
      }
      db.test.count(true);

      {
        "s100058" : 99,
        "s100057" : 103,
        "s100056" : 100,
        "s100050" : 94,
        "s100055" : 90,
        "s100054" : 122,
        "s100051" : 109,
        "s100059" : 99,
        "s100053" : 95,
        "s100052" : 89
      }

* added optional memory limit for AQL queries:

      db._query("FOR i IN 1..100000 SORT i RETURN i", {}, { options: { memoryLimit: 100000 } });

  This option limits the default maximum amount of memory (in bytes) that a single
  AQL query can use.
  When a single AQL query reaches the specified limit value, the query will be
  aborted with a *resource limit exceeded* exception. In a cluster, the memory
  accounting is done per shard, so the limit value is effectively a memory limit per
  query per shard.

  The global limit value can be overriden per query by setting the *memoryLimit*
  option value for individual queries when running an AQL query.

* added server startup option `--query.memory-limit`

* added convenience function to create vertex-centric indexes.

  Usage: `db.collection.ensureVertexCentricIndex("label", {type: "hash", direction: "outbound"})`
  That will create an index that can be used on OUTBOUND with filtering on the
  edge attribute `label`.

* change default log output for tools to stdout (instead of stderr)

* added option -D to define a configuration file environment key=value

* changed encoding behavior for URLs encoded in the C++ code of ArangoDB:
  previously the special characters `-`, `_`, `~` and `.` were returned as-is
  after URL-encoding, now `.` will be encoded to be `%2e`.
  This also changes the behavior of how incoming URIs are processed: previously
  occurrences of `..` in incoming request URIs were collapsed (e.g. `a/../b/` was
  collapsed to a plain `b/`). Now `..` in incoming request URIs are not collapsed.

* Foxx request URL suffix is no longer unescaped

* @arangodb/request option json now defaults to `true` if the response body is not empty and encoding is not explicitly set to `null` (binary).
  The option can still be set to `false` to avoid unnecessary attempts at parsing the response as JSON.

* Foxx configuration values for unknown options will be discarded when saving the configuration in production mode using the web interface

* module.context.dependencies is now immutable

* process.stdout.isTTY now returns `true` in arangosh and when running arangod with the `--console` flag

* add support for Swagger tags in Foxx


v3.1.9 (XXXX-XX-XX)
-------------------

* macos CLI package: store databases and apps in the users home directory

* ui: fixed re-login issue within a non system db, when tab was closed

* fixed a race in the VelocyStream Commtask implementation

* fixed issue #2256


v3.1.8 (2017-01-09)
-------------------

* add Windows silent installer

* add handling of debug symbols during Linux & windows release builds.

* fixed issue #2181

* fixed issue #2248: reduce V8 max old space size from 3 GB to 1 GB on 32 bit systems

* upgraded Boost version to 1.62.0

* fixed issue #2238

* fixed issue #2234

* agents announce new endpoints in inception phase to leader

* agency leadership accepts updatet endpoints to given uuid

* unified endpoints replace localhost with 127.0.0.1

* fix several problems within an authenticated cluster


v3.1.7 (2016-12-29)
-------------------

* fixed one too many elections in RAFT

* new agency comm backported from devel


v3.1.6 (2016-12-20)
-------------------

* fixed issue #2227

* fixed issue #2220

* agency constituent/agent bug fixes in race conditions picking up
  leadership

* supervision does not need waking up anymore as it is running
  regardless

* agents challenge their leadership more rigorously


v3.1.5 (2016-12-16)
-------------------

* lowered default value of `--database.revision-cache-target-size` from 75% of
  RAM to less than 40% of RAM

* fixed issue #2218

* fixed issue #2217

* Foxx router.get/post/etc handler argument can no longer accidentally omitted

* fixed issue #2223


v3.1.4 (2016-12-08)
-------------------

* fixed issue #2211

* fixed issue #2204

* at cluster start, coordinators wait until at least one DBserver is there,
  and either at least two DBservers are there or 15s have passed, before they
  initiate the bootstrap of system collections.

* more robust agency startup from devel

* supervision's AddFollower adds many followers at once

* supervision has new FailedFollower job

* agency's Node has new method getArray

* agency RAFT timing estimates more conservative in waitForSync
  scenario

* agency RAFT timing estimates capped at maximum 2.0/10.0 for low/high


v3.1.3 (2016-12-02)
-------------------

* fix a traversal bug when using skiplist indexes:
  if we have a skiplist of ["a", "unused", "_from"] and a traversal like:
  FOR v,e,p IN OUTBOUND @start @@edges
    FILTER p.edges[0].a == 'foo'
    RETURN v
  And the above index applied on "a" is considered better than EdgeIndex, than
  the executor got into undefined behaviour.

* fix endless loop when trying to create a collection with replicationFactor: -1


v3.1.2 (2016-11-24)
-------------------

* added support for descriptions field in Foxx dependencies

* (Enterprise only) fixed a bug in the statistic report for SmartGraph traversals.
Now they state correctly how many documents were fetched from the index and how many
have been filtered.

* Prevent uniform shard distribution when replicationFactor == numServers

v3.1.1 (2016-11-15)
-------------------

* fixed issue #2176

* fixed issue #2168

* display index usage of traversals in AQL explainer output (previously missing)

* fixed issue #2163

* preserve last-used HLC value across server starts

* allow more control over handling of pre-3.1 _rev values

  this changes the server startup option `--database.check-30-revisions` from a boolean (true/false)
  parameter to a string parameter with the following possible values:

  - "fail":
    will validate _rev values of 3.0 collections on collection loading and throw an exception when invalid _rev values are found.
    in this case collections with invalid _rev values are marked as corrupted and cannot be used in the ArangoDB 3.1 instance.
    the fix procedure for such collections is to export the collections from 3.0 database with arangodump and restore them in 3.1 with arangorestore.
    collections that do not contain invalid _rev values are marked as ok and will not be re-checked on following loads.
    collections that contain invalid _rev values will be re-checked on following loads.

  - "true":
    will validate _rev values of 3.0 collections on collection loading and print a warning when invalid _rev values are found.
    in this case collections with invalid _rev values can be used in the ArangoDB 3.1 instance.
    however, subsequent operations on documents with invalid _rev values may silently fail or fail with explicit errors.
    the fix procedure for such collections is to export the collections from 3.0 database with arangodump and restore them in 3.1 with arangorestore.
    collections that do not contain invalid _rev values are marked as ok and will not be re-checked on following loads.
    collections that contain invalid _rev values will be re-checked on following loads.

  - "false":
    will not validate _rev values on collection loading and not print warnings.
    no hint is given when invalid _rev values are found.
    subsequent operations on documents with invalid _rev values may silently fail or fail with explicit errors.
    this setting does not affect whether collections are re-checked later.
    collections will be re-checked on following loads if `--database.check-30-revisions` is later set to either `true` or `fail`.

  The change also suppresses warnings that were printed when collections were restored using arangorestore, and the restore
  data contained invalid _rev values. Now these warnings are suppressed, and new HLC _rev values are generated for these documents
  as before.

* added missing functions to AQL syntax highlighter in web interface

* fixed display of `ANY` direction in traversal explainer output (direction `ANY` was shown as either
  `INBOUND` or `OUTBOUND`)

* changed behavior of toJSON() function when serializing an object before saving it in the database

  if an object provides a toJSON() function, this function is still called for serializing it.
  the change is that the result of toJSON() is not stringified anymore, but saved as is. previous
  versions of ArangoDB called toJSON() and after that additionally stringified its result.

  This change will affect the saving of JS Buffer objects, which will now be saved as arrays of
  bytes instead of a comma-separated string of the Buffer's byte contents.

* allow creating unique indexes on more attributes than present in shardKeys

  The following combinations of shardKeys and indexKeys are allowed/not allowed:

  shardKeys     indexKeys
      a             a        ok
      a             b    not ok
      a           a b        ok
    a b             a    not ok
    a b             b    not ok
    a b           a b        ok
    a b         a b c        ok
  a b c           a b    not ok
  a b c         a b c        ok

* fixed wrong version in web interface login screen (EE only)

* make web interface not display an exclamation mark next to ArangoDB version number 3.1

* fixed search for arbitrary document attributes in web interface in case multiple
  search values were used on different attribute names. in this case, the search always
  produced an empty result

* disallow updating `_from` and `_to` values of edges in Smart Graphs. Updating these
  attributes would lead to potential redistribution of edges to other shards, which must be
  avoided.

* fixed issue #2148

* updated graphql-sync dependency to 0.6.2

* fixed issue #2156

* fixed CRC4 assembly linkage


v3.1.0 (2016-10-29)
-------------------

* AQL breaking change in cluster:

  from ArangoDB 3.1 onwards `WITH` is required for traversals in a
  clustered environment in order to avoid deadlocks.

  Note that for queries that access only a single collection or that have all
  collection names specified somewhere else in the query string, there is no
  need to use *WITH*. *WITH* is only useful when the AQL query parser cannot
  automatically figure out which collections are going to be used by the query.
  *WITH* is only useful for queries that dynamically access collections, e.g.
  via traversals, shortest path operations or the *DOCUMENT()* function.

  more info can be found [here](https://github.com/arangodb/arangodb/blob/devel/Documentation/Books/AQL/Operations/With.md)

* added AQL function `DISTANCE` to calculate the distance between two arbitrary
  coordinates (haversine formula)

* fixed issue #2110

* added Auto-aptation of RAFT timings as calculations only


v3.1.rc2 (2016-10-10)
---------------------

* second release candidate


v3.1.rc1 (2016-09-30)
---------------------

* first release candidate


v3.1.alpha2 (2016-09-01)
------------------------

* added module.context.createDocumentationRouter to replace module.context.apiDocumentation

* bug in RAFT implementation of reads. dethroned leader still answered requests in isolation

* ui: added new graph viewer

* ui: aql-editor added tabular & graph display

* ui: aql-editor improved usability

* ui: aql-editor: query profiling support

* fixed issue #2109

* fixed issue #2111

* fixed issue #2075

* added AQL function `DISTANCE` to calculate the distance between two arbitrary
  coordinates (haversine formula)

* rewrote scheduler and dispatcher based on boost::asio

  parameters changed:
    `--scheduler.threads` and `--server.threads` are now merged into a single one: `--server.threads`

    hidden `--server.extra-threads` has been removed

    hidden `--server.aql-threads` has been removed

    hidden `--server.backend` has been removed

    hidden `--server.show-backends` has been removed

    hidden `--server.thread-affinity` has been removed

* fixed issue #2086

* fixed issue #2079

* fixed issue #2071

  make the AQL query optimizer inject filter condition expressions referred to
  by variables during filter condition aggregation.
  For example, in the following query

      FOR doc IN collection
        LET cond1 = (doc.value == 1)
        LET cond2 = (doc.value == 2)
        FILTER cond1 || cond2
        RETURN { doc, cond1, cond2 }

  the optimizer will now inject the conditions for `cond1` and `cond2` into the filter
  condition `cond1 || cond2`, expanding it to `(doc.value == 1) || (doc.value == 2)`
  and making these conditions available for index searching.

  Note that the optimizer previously already injected some conditions into other
  conditions, but only if the variable that defined the condition was not used
  elsewhere. For example, the filter condition in the query

      FOR doc IN collection
        LET cond = (doc.value == 1)
        FILTER cond
        RETURN { doc }

  already got optimized before because `cond` was only used once in the query and
  the optimizer decided to inject it into the place where it was used.

  This only worked for variables that were referred to once in the query.
  When a variable was used multiple times, the condition was not injected as
  in the following query:

      FOR doc IN collection
        LET cond = (doc.value == 1)
        FILTER cond
        RETURN { doc, cond }

  The fix for #2070 now will enable this optimization so that the query can
  use an index on `doc.value` if available.

* changed behavior of AQL array comparison operators for empty arrays:
  * `ALL` and `ANY` now always return `false` when the left-hand operand is an
    empty array. The behavior for non-empty arrays does not change:
    * `[] ALL == 1` will return `false`
    * `[1] ALL == 1` will return `true`
    * `[1, 2] ALL == 1` will return `false`
    * `[2, 2] ALL == 1` will return `false`
    * `[] ANY == 1` will return `false`
    * `[1] ANY == 1` will return `true`
    * `[1, 2] ANY == 1` will return `true`
    * `[2, 2] ANY == 1` will return `false`
  * `NONE` now always returns `true` when the left-hand operand is an empty array.
    The behavior for non-empty arrays does not change:
    * `[] NONE == 1` will return `true`
    * `[1] NONE == 1` will return `false`
    * `[1, 2] NONE == 1` will return `false`
    * `[2, 2] NONE == 1` will return `true`

* added experimental AQL functions `JSON_STRINGIFY` and `JSON_PARSE`

* added experimental support for incoming gzip-compressed requests

* added HTTP REST APIs for online loglevel adjustments:

  - GET `/_admin/log/level` returns the current loglevel settings
  - PUT `/_admin/log/level` modifies the current loglevel settings

* PATCH /_api/gharial/{graph-name}/vertex/{collection-name}/{vertex-key}
  - changed default value for keepNull to true

* PATCH /_api/gharial/{graph-name}/edge/{collection-name}/{edge-key}
  - changed default value for keepNull to true

* renamed `maximalSize` attribute in parameter.json files to `journalSize`

  The `maximalSize` attribute will still be picked up from collections that
  have not been adjusted. Responses from the replication API will now also use
  `journalSize` instead of `maximalSize`.

* added `--cluster.system-replication-factor` in order to adjust the
  replication factor for new system collections

* fixed issue #2012

* added a memory expection in case V8 memory gets too low

* added Optimizer Rule for other indexes in Traversals
  this allows AQL traversals to use other indexes than the edge index.
  So traversals with filters on edges can now make use of more specific
  indexes, e.g.

      FOR v, e, p IN 2 OUTBOUND @start @@edge FILTER p.edges[0].foo == "bar"

  will prefer a Hash Index on [_from, foo] above the EdgeIndex.

* fixed epoch computation in hybrid logical clock

* fixed thread affinity

* replaced require("internal").db by require("@arangodb").db

* added option `--skip-lines` for arangoimp
  this allows skipping the first few lines from the import file in case the
  CSV or TSV import are used

* fixed periodic jobs: there should be only one instance running - even if it
  runs longer than the period

* improved performance of primary index and edge index lookups

* optimizations for AQL `[*]` operator in case no filter, no projection and
  no offset/limit are used

* added AQL function `OUTERSECTION` to return the symmetric difference of its
  input arguments

* Foxx manifests of installed services are now saved to disk with indentation

* Foxx tests and scripts in development mode should now always respect updated
  files instead of loading stale modules

* When disabling Foxx development mode the setup script is now re-run

* Foxx now provides an easy way to directly serve GraphQL requests using the
  `@arangodb/foxx/graphql` module and the bundled `graphql-sync` dependency

* Foxx OAuth2 module now correctly passes the `access_token` to the OAuth2 server

* added iconv-lite and timezone modules

* web interface now allows installing GitHub and zip services in legacy mode

* added module.context.createDocumentationRouter to replace module.context.apiDocumentation

* bug in RAFT implementation of reads. dethroned leader still answered
  requests in isolation

* all lambdas in ClusterInfo might have been left with dangling references.

* Agency bug fix for handling of empty json objects as values.

* Foxx tests no longer support the Mocha QUnit interface as this resulted in weird
  inconsistencies in the BDD and TDD interfaces. This fixes the TDD interface
  as well as out-of-sequence problems when using the BDD before/after functions.

* updated bundled JavaScript modules to latest versions; joi has been updated from 8.4 to 9.2
  (see [joi 9.0.0 release notes](https://github.com/hapijs/joi/issues/920) for information on
  breaking changes and new features)

* fixed issue #2139

* updated graphql-sync dependency to 0.6.2

* fixed issue #2156


v3.0.13 (XXXX-XX-XX)
--------------------

* fixed issue #2315

* fixed issue #2210


v3.0.12 (2016-11-23)
--------------------

* fixed issue #2176

* fixed issue #2168

* fixed issues #2149, #2159

* fixed error reporting for issue #2158

* fixed assembly linkage bug in CRC4 module

* added support for descriptions field in Foxx dependencies


v3.0.11 (2016-11-08)
--------------------

* fixed issue #2140: supervisor dies instead of respawning child

* fixed issue #2131: use shard key value entered by user in web interface

* fixed issue #2129: cannot kill a long-run query

* fixed issue #2110

* fixed issue #2081

* fixed issue #2038

* changes to Foxx service configuration or dependencies should now be
  stored correctly when options are cleared or omitted

* Foxx tests no longer support the Mocha QUnit interface as this resulted in weird
  inconsistencies in the BDD and TDD interfaces. This fixes the TDD interface
  as well as out-of-sequence problems when using the BDD before/after functions.

* fixed issue #2148


v3.0.10 (2016-09-26)
--------------------

* fixed issue #2072

* fixed issue #2070

* fixed slow cluster starup issues. supervision will demonstrate more
  patience with db servers


v3.0.9 (2016-09-21)
-------------------

* fixed issue #2064

* fixed issue #2060

* speed up `collection.any()` and skiplist index creation

* fixed multiple issues where ClusterInfo bug hung agency in limbo
  timeouting on multiple collection and database callbacks


v3.0.8 (2016-09-14)
-------------------

* fixed issue #2052

* fixed issue #2005

* fixed issue #2039

* fixed multiple issues where ClusterInfo bug hung agency in limbo
  timeouting on multiple collection and database callbacks


v3.0.7 (2016-09-05)
-------------------

* new supervision job handles db server failure during collection creation.


v3.0.6 (2016-09-02)
-------------------

* fixed issue #2026

* slightly better error diagnostics for AQL query compilation and replication

* fixed issue #2018

* fixed issue #2015

* fixed issue #2012

* fixed wrong default value for arangoimp's `--on-duplicate` value

* fix execution of AQL traversal expressions when there are multiple
  conditions that refer to variables set outside the traversal

* properly return HTTP 503 in JS actions when backend is gone

* supervision creates new key in agency for failed servers

* new shards will not be allocated on failed or cleaned servers


v3.0.5 (2016-08-18)
-------------------

* execute AQL ternary operator via C++ if possible

* fixed issue #1977

* fixed extraction of _id attribute in AQL traversal conditions

* fix SSL agency endpoint

* Minimum RAFT timeout was one order of magnitude to short.

* Optimized RAFT RPCs from leader to followers for efficiency.

* Optimized RAFT RPC handling on followers with respect to compaction.

* Fixed bug in handling of duplicates and overlapping logs

* Fixed bug in supervision take over after leadership change.

v3.0.4 (2016-08-01)
-------------------

* added missing lock for periodic jobs access

* fix multiple foxx related cluster issues

* fix handling of empty AQL query strings

* fixed issue in `INTERSECTION` AQL function with duplicate elements
  in the source arrays

* fixed issue #1970

* fixed issue #1968

* fixed issue #1967

* fixed issue #1962

* fixed issue #1959

* replaced require("internal").db by require("@arangodb").db

* fixed issue #1954

* fixed issue #1953

* fixed issue #1950

* fixed issue #1949

* fixed issue #1943

* fixed segfault in V8, by backporting https://bugs.chromium.org/p/v8/issues/detail?id=5033

* Foxx OAuth2 module now correctly passes the `access_token` to the OAuth2 server

* fixed credentialed CORS requests properly respecting --http.trusted-origin

* fixed a crash in V8Periodic task (forgotten lock)

* fixed two bugs in synchronous replication (syncCollectionFinalize)


v3.0.3 (2016-07-17)
-------------------

* fixed issue #1942

* fixed issue #1941

* fixed array index batch insertion issues for hash indexes that caused problems when
  no elements remained for insertion

* fixed AQL MERGE() function with External objects originating from traversals

* fixed some logfile recovery errors with error message "document not found"

* fixed issue #1937

* fixed issue #1936

* improved performance of arangorestore in clusters with synchronous
  replication

* Foxx tests and scripts in development mode should now always respect updated
  files instead of loading stale modules

* When disabling Foxx development mode the setup script is now re-run

* Foxx manifests of installed services are now saved to disk with indentation


v3.0.2 (2016-07-09)
-------------------

* fixed assertion failure in case multiple remove operations were used in the same query

* fixed upsert behavior in case upsert was used in a loop with the same document example

* fixed issue #1930

* don't expose local file paths in Foxx error messages.

* fixed issue #1929

* make arangodump dump the attribute `isSystem` when dumping the structure
  of a collection, additionally make arangorestore not fail when the attribute
  is missing

* fixed "Could not extract custom attribute" issue when using COLLECT with
  MIN/MAX functions in some contexts

* honor presence of persistent index for sorting

* make AQL query optimizer not skip "use-indexes-rule", even if enough
  plans have been created already

* make AQL optimizer not skip "use-indexes-rule", even if enough execution plans
  have been created already

* fix double precision value loss in VelocyPack JSON parser

* added missing SSL support for arangorestore

* improved cluster import performance

* fix Foxx thumbnails on DC/OS

* fix Foxx configuration not being saved

* fix Foxx app access from within the frontend on DC/OS

* add option --default-replication-factor to arangorestore and simplify
  the control over the number of shards when restoring

* fix a bug in the VPack -> V8 conversion if special attributes _key,
  _id, _rev, _from and _to had non-string values, which is allowed
  below the top level

* fix malloc_usable_size for darwin


v3.0.1 (2016-06-30)
-------------------

* fixed periodic jobs: there should be only one instance running - even if it
  runs longer than the period

* increase max. number of collections in AQL queries from 32 to 256

* fixed issue #1916: header "authorization" is required" when opening
  services page

* fixed issue #1915: Explain: member out of range

* fixed issue #1914: fix unterminated buffer

* don't remove lockfile if we are the same (now stale) pid
  fixes docker setups (our pid will always be 1)

* do not use revision id comparisons in compaction for determining whether a
  revision is obsolete, but marker memory addresses
  this ensures revision ids don't matter when compacting documents

* escape Unicode characters in JSON HTTP responses
  this converts UTF-8 characters in HTTP responses of arangod into `\uXXXX`
  escape sequences. This makes the HTTP responses fit into the 7 bit ASCII
  character range, which speeds up HTTP response parsing for some clients,
  namely node.js/v8

* add write before read collections when starting a user transaction
  this allows specifying the same collection in both read and write mode without
  unintended side effects

* fixed buffer overrun that occurred when building very large result sets

* index lookup optimizations for primary index and edge index

* fixed "collection is a nullptr" issue when starting a traversal from a transaction

* enable /_api/import on coordinator servers


v3.0.0 (2016-06-22)
-------------------

* minor GUI fixxes

* fix for replication and nonces


v3.0.0-rc3 (2016-06-19)
-----------------------

* renamed various Foxx errors to no longer refer to Foxx services as apps

* adjusted various error messages in Foxx to be more informative

* specifying "files" in a Foxx manifest to be mounted at the service root
  no longer results in 404s when trying to access non-file routes

* undeclared path parameters in Foxx no longer break the service

* trusted reverse proxy support is now handled more consistently

* ArangoDB request compatibility and user are now exposed in Foxx

* all bundled NPM modules have been upgraded to their latest versions


v3.0.0-rc2 (2016-06-12)
-----------------------

* added option `--server.max-packet-size` for client tools

* renamed option `--server.ssl-protocol` to `--ssl.protocol` in client tools
  (was already done for arangod, but overlooked for client tools)

* fix handling of `--ssl.protocol` value 5 (TLS v1.2) in client tools, which
  claimed to support it but didn't

* config file can use '@include' to include a different config file as base


v3.0.0-rc1 (2016-06-10)
-----------------------

* the user management has changed: it now has users that are independent of
  databases. A user can have one or more database assigned to the user.

* forward ported V8 Comparator bugfix for inline heuristics from
  https://github.com/v8/v8/commit/5ff7901e24c2c6029114567de5a08ed0f1494c81

* changed to-string conversion for AQL objects and arrays, used by the AQL
  function `TO_STRING()` and implicit to-string casts in AQL

  - arrays are now converted into their JSON-stringify equivalents, e.g.

    - `[ ]` is now converted to `[]`
    - `[ 1, 2, 3 ]` is now converted to `[1,2,3]`
    - `[ "test", 1, 2 ] is now converted to `["test",1,2]`

    Previous versions of ArangoDB converted arrays with no members into the
    empty string, and non-empty arrays into a comma-separated list of member
    values, without the surrounding angular brackets. Additionally, string
    array members were not enclosed in quotes in the result string:

    - `[ ]` was converted to ``
    - `[ 1, 2, 3 ]` was converted to `1,2,3`
    - `[ "test", 1, 2 ] was converted to `test,1,2`

  - objects are now converted to their JSON-stringify equivalents, e.g.

    - `{ }` is converted to `{}`
    - `{ a: 1, b: 2 }` is converted to `{"a":1,"b":2}`
    - `{ "test" : "foobar" }` is converted to `{"test":"foobar"}`

    Previous versions of ArangoDB always converted objects into the string
    `[object Object]`

  This change affects also the AQL functions `CONCAT()` and `CONCAT_SEPARATOR()`
  which treated array values differently in previous versions. Previous versions
  of ArangoDB automatically flattened array values on the first level of the array,
  e.g. `CONCAT([1, 2, 3, [ 4, 5, 6 ]])` produced `1,2,3,4,5,6`. Now this will produce
  `[1,2,3,[4,5,6]]`. To flatten array members on the top level, you can now use
  the more explicit `CONCAT(FLATTEN([1, 2, 3, [4, 5, 6]], 1))`.

* added C++ implementations for AQL functions `SLICE()`, `CONTAINS()` and
  `RANDOM_TOKEN()`

* as a consequence of the upgrade to V8 version 5, the implementation of the
  JavaScript `Buffer` object had to be changed. JavaScript `Buffer` objects in
  ArangoDB now always store their data on the heap. There is no shared pool
  for small Buffer values, and no pointing into existing Buffer data when
  extracting slices. This change may increase the cost of creating Buffers with
  short contents or when peeking into existing Buffers, but was required for
  safer memory management and to prevent leaks.

* the `db` object's function `_listDatabases()` was renamed to just `_databases()`
  in order to make it more consistent with the existing `_collections()` function.
  Additionally the `db` object's `_listEndpoints()` function was renamed to just
  `_endpoints()`.

* changed default value of `--server.authentication` from `false` to `true` in
  configuration files etc/relative/arangod.conf and etc/arangodb/arangod.conf.in.
  This means the server will be started with authentication enabled by default,
  requiring all client connections to provide authentication data when connecting
  to ArangoDB. Authentication can still be turned off via setting the value of
  `--server.authentication` to `false` in ArangoDB's configuration files or by
  specifying the option on the command-line.

* Changed result format for querying all collections via the API GET `/_api/collection`.

  Previous versions of ArangoDB returned an object with an attribute named `collections`
  and an attribute named `names`. Both contained all available collections, but
  `collections` contained the collections as an array, and `names` contained the
  collections again, contained in an object in which the attribute names were the
  collection names, e.g.

  ```
  {
    "collections": [
      {"id":"5874437","name":"test","isSystem":false,"status":3,"type":2},
      {"id":"17343237","name":"something","isSystem":false,"status":3,"type":2},
      ...
    ],
    "names": {
      "test": {"id":"5874437","name":"test","isSystem":false,"status":3,"type":2},
      "something": {"id":"17343237","name":"something","isSystem":false,"status":3,"type":2},
      ...
    }
  }
  ```
  This result structure was redundant, and therefore has been simplified to just

  ```
  {
    "result": [
      {"id":"5874437","name":"test","isSystem":false,"status":3,"type":2},
      {"id":"17343237","name":"something","isSystem":false,"status":3,"type":2},
      ...
    ]
  }
  ```

  in ArangoDB 3.0.

* added AQL functions `TYPENAME()` and `HASH()`

* renamed arangob tool to arangobench

* added AQL string comparison operator `LIKE`

  The operator can be used to compare strings like this:

      value LIKE search

  The operator is currently implemented by calling the already existing AQL
  function `LIKE`.

  This change also makes `LIKE` an AQL keyword. Using `LIKE` in either case as
  an attribute or collection name in AQL thus requires quoting.

* make AQL optimizer rule "remove-unnecessary-calculations" fire in more cases

  The rule will now remove calculations that are used exactly once in other
  expressions (e.g. `LET a = doc RETURN a.value`) and calculations,
  or calculations that are just references (e.g. `LET a = b`).

* renamed AQL optimizer rule "merge-traversal-filter" to "optimize-traversals"
  Additionally, the optimizer rule will remove unused edge and path result variables
  from the traversal in case they are specified in the `FOR` section of the traversal,
  but not referenced later in the query. This saves constructing edges and paths
  results.

* added AQL optimizer rule "inline-subqueries"

  This rule can pull out certain subqueries that are used as an operand to a `FOR`
  loop one level higher, eliminating the subquery completely. For example, the query

      FOR i IN (FOR j IN [1,2,3] RETURN j) RETURN i

  will be transformed by the rule to:

      FOR i IN [1,2,3] RETURN i

  The query

      FOR name IN (FOR doc IN _users FILTER doc.status == 1 RETURN doc.name) LIMIT 2 RETURN name

  will be transformed into

      FOR tmp IN _users FILTER tmp.status == 1 LIMIT 2 RETURN tmp.name

  The rule will only fire when the subquery is used as an operand to a `FOR` loop, and
  if the subquery does not contain a `COLLECT` with an `INTO` variable.

* added new endpoint "srv://" for DNS service records

* The result order of the AQL functions VALUES and ATTRIBUTES has never been
  guaranteed and it only had the "correct" ordering by accident when iterating
  over objects that were not loaded from the database. This accidental behavior
  is now changed by introduction of VelocyPack. No ordering is guaranteed unless
  you specify the sort parameter.

* removed configure option `--enable-logger`

* added AQL array comparison operators

  All AQL comparison operators now also exist in an array variant. In the
  array variant, the operator is preceded with one of the keywords *ALL*, *ANY*
  or *NONE*. Using one of these keywords changes the operator behavior to
  execute the comparison operation for all, any, or none of its left hand
  argument values. It is therefore expected that the left hand argument
  of an array operator is an array.

  Examples:

      [ 1, 2, 3 ] ALL IN [ 2, 3, 4 ]   // false
      [ 1, 2, 3 ] ALL IN [ 1, 2, 3 ]   // true
      [ 1, 2, 3 ] NONE IN [ 3 ]        // false
      [ 1, 2, 3 ] NONE IN [ 23, 42 ]   // true
      [ 1, 2, 3 ] ANY IN [ 4, 5, 6 ]   // false
      [ 1, 2, 3 ] ANY IN [ 1, 42 ]     // true
      [ 1, 2, 3 ] ANY == 2             // true
      [ 1, 2, 3 ] ANY == 4             // false
      [ 1, 2, 3 ] ANY > 0              // true
      [ 1, 2, 3 ] ANY <= 1             // true
      [ 1, 2, 3 ] NONE < 99            // false
      [ 1, 2, 3 ] NONE > 10            // true
      [ 1, 2, 3 ] ALL > 2              // false
      [ 1, 2, 3 ] ALL > 0              // true
      [ 1, 2, 3 ] ALL >= 3             // false
      ["foo", "bar"] ALL != "moo"      // true
      ["foo", "bar"] NONE == "bar"     // false
      ["foo", "bar"] ANY == "foo"      // true

* improved AQL optimizer to remove unnecessary sort operations in more cases

* allow enclosing AQL identifiers in forward ticks in addition to using
  backward ticks

  This allows for convenient writing of AQL queries in JavaScript template strings
  (which are delimited with backticks themselves), e.g.

      var q = `FOR doc IN ´collection´ RETURN doc.´name´`;

* allow to set `print.limitString` to configure the number of characters
  to output before truncating

* make logging configurable per log "topic"

  `--log.level <level>` sets the global log level to <level>, e.g. `info`,
  `debug`, `trace`.

  `--log.level topic=<level>` sets the log level for a specific topic.
  Currently, the following topics exist: `collector`, `compactor`, `mmap`,
  `performance`, `queries`, and `requests`. `performance` and `requests` are
  set to FATAL by default. `queries` is set to info. All others are
  set to the global level by default.

  The new log option `--log.output <definition>` allows directing the global
  or per-topic log output to different outputs. The output definition
  "<definition>" can be one of

    "-" for stdin
    "+" for stderr
    "syslog://<syslog-facility>"
    "syslog://<syslog-facility>/<application-name>"
    "file://<relative-path>"

  The option can be specified multiple times in order to configure the output
  for different log topics. To set up a per-topic output configuration, use
  `--log.output <topic>=<definition>`, e.g.

    queries=file://queries.txt

  logs all queries to the file "queries.txt".

* the option `--log.requests-file` is now deprecated. Instead use

    `--log.level requests=info`
    `--log.output requests=file://requests.txt`

* the option `--log.facility` is now deprecated. Instead use

    `--log.output requests=syslog://facility`

* the option `--log.performance` is now deprecated. Instead use

    `--log.level performance=trace`

* removed option `--log.source-filter`

* removed configure option `--enable-logger`

* change collection directory names to include a random id component at the end

  The new pattern is `collection-<id>-<random>`, where `<id>` is the collection
  id and `<random>` is a random number. Previous versions of ArangoDB used a
  pattern `collection-<id>` without the random number.

  ArangoDB 3.0 understands both the old and name directory name patterns.

* removed mostly unused internal spin-lock implementation

* removed support for pre-Windows 7-style locks. This removes compatibility for
  Windows versions older than Windows 7 (e.g. Windows Vista, Windows XP) and
  Windows 2008R2 (e.g. Windows 2008).

* changed names of sub-threads started by arangod

* added option `--default-number-of-shards` to arangorestore, allowing creating
  collections with a specifiable number of shards from a non-cluster dump

* removed support for CoffeeScript source files

* removed undocumented SleepAndRequeue

* added WorkMonitor to inspect server threads

* when downloading a Foxx service from the web interface the suggested filename
  is now based on the service's mount path instead of simply "app.zip"

* the `@arangodb/request` response object now stores the parsed JSON response
  body in a property `json` instead of `body` when the request was made using the
  `json` option. The `body` instead contains the response body as a string.

* the Foxx API has changed significantly, 2.8 services are still supported
  using a backwards-compatible "legacy mode"


v2.8.12 (XXXX-XX-XX)
--------------------

* issue #2091: decrease connect timeout to 5 seconds on startup

* fixed issue #2072

* slightly better error diagnostics for some replication errors

* fixed issue #1977

* fixed issue in `INTERSECTION` AQL function with duplicate elements
  in the source arrays

* fixed issue #1962

* fixed issue #1959

* export aqlQuery template handler as require('org/arangodb').aql for forwards-compatibility


v2.8.11 (2016-07-13)
--------------------

* fixed array index batch insertion issues for hash indexes that caused problems when
  no elements remained for insertion

* fixed issue #1937


v2.8.10 (2016-07-01)
--------------------

* make sure next local _rev value used for a document is at least as high as the
  _rev value supplied by external sources such as replication

* make adding a collection in both read- and write-mode to a transaction behave as
  expected (write includes read). This prevents the `unregister collection used in
  transaction` error

* fixed sometimes invalid result for `byExample(...).count()` when an index plus
  post-filtering was used

* fixed "collection is a nullptr" issue when starting a traversal from a transaction

* honor the value of startup option `--database.wait-for-sync` (that is used to control
  whether new collections are created with `waitForSync` set to `true` by default) also
  when creating collections via the HTTP API (and thus the ArangoShell). When creating
  a collection via these mechanisms, the option was ignored so far, which was inconsistent.

* fixed issue #1826: arangosh --javascript.execute: internal error (geo index issue)

* fixed issue #1823: Arango crashed hard executing very simple query on windows


v2.8.9 (2016-05-13)
-------------------

* fixed escaping and quoting of extra parameters for executables in Mac OS X App

* added "waiting for" status variable to web interface collection figures view

* fixed undefined behavior in query cache invaldation

* fixed access to /_admin/statistics API in case statistics are disable via option
  `--server.disable-statistics`

* Foxx manager will no longer fail hard when Foxx store is unreachable unless installing
  a service from the Foxx store (e.g. when behind a firewall or GitHub is unreachable).


v2.8.8 (2016-04-19)
-------------------

* fixed issue #1805: Query: internal error (location: arangod/Aql/AqlValue.cpp:182).
  Please report this error to arangodb.com (while executing)

* allow specifying collection name prefixes for `_from` and `_to` in arangoimp:

  To avoid specifying complete document ids (consisting of collection names and document
  keys) for *_from* and *_to* values when importing edges with arangoimp, there are now
  the options *--from-collection-prefix* and *--to-collection-prefix*.

  If specified, these values will be automatically prepended to each value in *_from*
  (or *_to* resp.). This allows specifying only document keys inside *_from* and/or *_to*.

  *Example*

      > arangoimp --from-collection-prefix users --to-collection-prefix products ...

  Importing the following document will then create an edge between *users/1234* and
  *products/4321*:

  ```js
  { "_from" : "1234", "_to" : "4321", "desc" : "users/1234 is connected to products/4321" }
  ```

* requests made with the interactive system API documentation in the web interface
  (Swagger) will now respect the active database instead of always using `_system`


v2.8.7 (2016-04-07)
-------------------

* optimized primary=>secondary failover

* fix to-boolean conversion for documents in AQL

* expose the User-Agent HTTP header from the ArangoShell since Github seems to
  require it now, and we use the ArangoShell for fetching Foxx repositories from Github

* work with http servers that only send

* fixed potential race condition between compactor and collector threads

* fix removal of temporary directories on arangosh exit

* javadoc-style comments in Foxx services are no longer interpreted as
  Foxx comments outside of controller/script/exports files (#1748)

* removed remaining references to class syntax for Foxx Model and Repository
  from the documentation

* added a safe-guard for corrupted master-pointer


v2.8.6 (2016-03-23)
-------------------

* arangosh can now execute JavaScript script files that contain a shebang
  in the first line of the file. This allows executing script files directly.

  Provided there is a script file `/path/to/script.js` with the shebang
  `#!arangosh --javascript.execute`:

      > cat /path/to/script.js
      #!arangosh --javascript.execute
      print("hello from script.js");

  If the script file is made executable

      > chmod a+x /path/to/script.js

  it can be invoked on the shell directly and use arangosh for its execution:

      > /path/to/script.js
      hello from script.js

  This did not work in previous versions of ArangoDB, as the whole script contents
  (including the shebang) were treated as JavaScript code.
  Now shebangs in script files will now be ignored for all files passed to arangosh's
  `--javascript.execute` parameter.

  The alternative way of executing a JavaScript file with arangosh still works:

      > arangosh --javascript.execute /path/to/script.js
      hello from script.js

* added missing reset of traversal state for nested traversals.
  The state of nested traversals (a traversal in an AQL query that was
  located in a repeatedly executed subquery or inside another FOR loop)
  was not reset properly, so that multiple invocations of the same nested
  traversal with different start vertices led to the nested traversal
  always using the start vertex provided on the first invocation.

* fixed issue #1781: ArangoDB startup time increased tremendously

* fixed issue #1783: SIGHUP should rotate the log


v2.8.5 (2016-03-11)
-------------------

* Add OpenSSL handler for TLS V1.2 as sugested by kurtkincaid in #1771

* fixed issue #1765 (The webinterface should display the correct query time)
  and #1770 (Display ACTUAL query time in aardvark's AQL editor)

* Windows: the unhandled exception handler now calls the windows logging
  facilities directly without locks.
  This fixes lockups on crashes from the logging framework.

* improve nullptr handling in logger.

* added new endpoint "srv://" for DNS service records

* `org/arangodb/request` no longer sets the content-type header to the
  string "undefined" when no content-type header should be sent (issue #1776)


v2.8.4 (2016-03-01)
-------------------

* global modules are no longer incorrectly resolved outside the ArangoDB
  JavaScript directory or the Foxx service's root directory (issue #1577)

* improved error messages from Foxx and JavaScript (issues #1564, #1565, #1744)


v2.8.3 (2016-02-22)
-------------------

* fixed AQL filter condition collapsing for deeply-nested cases, potentially
  enabling usage of indexes in some dedicated cases

* added parentheses in AQL explain command output to correctly display precedence
  of logical and arithmetic operators

* Foxx Model event listeners defined on the model are now correctly invoked by
  the Repository methods (issue #1665)

* Deleting a Foxx service in the frontend should now always succeed even if the
  files no longer exist on the file system (issue #1358)

* Routing actions loaded from the database no longer throw exceptions when
  trying to load other modules using "require"

* The `org/arangodb/request` response object now sets a property `json` to the
  parsed JSON response body in addition to overwriting the `body` property when
  the request was made using the `json` option.

* Improved Windows stability

* Fixed a bug in the interactive API documentation that would escape slashes
  in document-handle fields. Document handles are now provided as separate
  fields for collection name and document key.


v2.8.2 (2016-02-09)
-------------------

* the continuous replication applier will now prevent the master's WAL logfiles
  from being removed if they are still needed by the applier on the slave. This
  should help slaves that suffered from masters garbage collection WAL logfiles
  which would have been needed by the slave later.

  The initial synchronization will block removal of still needed WAL logfiles
  on the master for 10 minutes initially, and will extend this period when further
  requests are made to the master. Initial synchronization hands over its handle
  for blocking logfile removal to the continuous replication when started via
  the *setupReplication* function. In this case, continuous replication will
  extend the logfile removal blocking period for the required WAL logfiles when
  the slave makes additional requests.

  All handles that block logfile removal will time out automatically after at
  most 5 minutes should a master not be contacted by the slave anymore (e.g. in
  case the slave's replication is turned off, the slaves loses the connection
  to the master or the slave goes down).

* added all-in-one function *setupReplication* to synchronize data from master
  to slave and start the continuous replication:

      require("@arangodb/replication").setupReplication(configuration);

  The command will return when the initial synchronization is finished and the
  continuous replication has been started, or in case the initial synchronization
  has failed.

  If the initial synchronization is successful, the command will store the given
  configuration on the slave. It also configures the continuous replication to start
  automatically if the slave is restarted, i.e. *autoStart* is set to *true*.

  If the command is run while the slave's replication applier is already running,
  it will first stop the running applier, drop its configuration and do a
  resynchronization of data with the master. It will then use the provided configration,
  overwriting any previously existing replication configuration on the slave.

  The following example demonstrates how to use the command for setting up replication
  for the *_system* database. Note that it should be run on the slave and not the
  master:

      db._useDatabase("_system");
      require("@arangodb/replication").setupReplication({
        endpoint: "tcp://master.domain.org:8529",
        username: "myuser",
        password: "mypasswd",
        verbose: false,
        includeSystem: false,
        incremental: true,
        autoResync: true
      });

* the *sync* and *syncCollection* functions now always start the data synchronization
  as an asynchronous server job. The call to *sync* or *syncCollection* will block
  until synchronization is either complete or has failed with an error. The functions
  will automatically poll the slave periodically for status updates.

  The main benefit is that the connection to the slave does not need to stay open
  permanently and is thus not affected by timeout issues. Additionally the caller does
  not need to query the synchronization status from the slave manually as this is
  now performed automatically by these functions.

* fixed undefined behavior when explaining some types of AQL traversals, fixed
  display of some types of traversals in AQL explain output


v2.8.1 (2016-01-29)
-------------------

* Improved AQL Pattern matching by allowing to specify a different traversal
  direction for one or many of the edge collections.

      FOR v, e, p IN OUTBOUND @start @@ec1, INBOUND @@ec2, @@ec3

  will traverse *ec1* and *ec3* in the OUTBOUND direction and for *ec2* it will use
  the INBOUND direction. These directions can be combined in arbitrary ways, the
  direction defined after *IN [steps]* will we used as default direction and can
  be overriden for specific collections.
  This feature is only available for collection lists, it is not possible to
  combine it with graph names.

* detect more types of transaction deadlocks early

* fixed display of relational operators in traversal explain output

* fixed undefined behavior in AQL function `PARSE_IDENTIFIER`

* added "engines" field to Foxx services generated in the admin interface

* added AQL function `IS_SAME_COLLECTION`:

  *IS_SAME_COLLECTION(collection, document)*: Return true if *document* has the same
  collection id as the collection specified in *collection*. *document* can either be
  a [document handle](../Glossary/README.md#document-handle) string, or a document with
  an *_id* attribute. The function does not validate whether the collection actually
  contains the specified document, but only compares the name of the specified collection
  with the collection name part of the specified document.
  If *document* is neither an object with an *id* attribute nor a *string* value,
  the function will return *null* and raise a warning.

      /* true */
      IS_SAME_COLLECTION('_users', '_users/my-user')
      IS_SAME_COLLECTION('_users', { _id: '_users/my-user' })

      /* false */
      IS_SAME_COLLECTION('_users', 'foobar/baz')
      IS_SAME_COLLECTION('_users', { _id: 'something/else' })


v2.8.0 (2016-01-25)
-------------------

* avoid recursive locking


v2.8.0-beta8 (2016-01-19)
-------------------------

* improved internal datafile statistics for compaction and compaction triggering
  conditions, preventing excessive growth of collection datafiles under some
  workloads. This should also fix issue #1596.

* renamed AQL optimizer rule `remove-collect-into` to `remove-collect-variables`

* fixed primary and edge index lookups prematurely aborting searches when the
  specified id search value contained a different collection than the collection
  the index was created for


v2.8.0-beta7 (2016-01-06)
-------------------------

* added vm.runInThisContext

* added AQL keyword `AGGREGATE` for use in AQL `COLLECT` statement

  Using `AGGREGATE` allows more efficient aggregation (incrementally while building
  the groups) than previous versions of AQL, which built group aggregates afterwards
  from the total of all group values.

  `AGGREGATE` can be used inside a `COLLECT` statement only. If used, it must follow
  the declaration of grouping keys:

      FOR doc IN collection
        COLLECT gender = doc.gender AGGREGATE minAge = MIN(doc.age), maxAge = MAX(doc.age)
        RETURN { gender, minAge, maxAge }

  or, if no grouping keys are used, it can follow the `COLLECT` keyword:

      FOR doc IN collection
        COLLECT AGGREGATE minAge = MIN(doc.age), maxAge = MAX(doc.age)
        RETURN {
  minAge, maxAge
}

  Only specific expressions are allowed on the right-hand side of each `AGGREGATE`
  assignment:

  - on the top level the expression must be a call to one of the supported aggregation
    functions `LENGTH`, `MIN`, `MAX`, `SUM`, `AVERAGE`, `STDDEV_POPULATION`, `STDDEV_SAMPLE`,
    `VARIANCE_POPULATION`, or `VARIANCE_SAMPLE`

  - the expression must not refer to variables introduced in the `COLLECT` itself

* Foxx: mocha test paths with wildcard characters (asterisks) now work on Windows

* reserved AQL keyword `NONE` for future use

* web interface: fixed a graph display bug concerning dashboard view

* web interface: fixed several bugs during the dashboard initialize process

* web interface: included several bugfixes: #1597, #1611, #1623

* AQL query optimizer now converts `LENGTH(collection-name)` to an optimized
  expression that returns the number of documents in a collection

* adjusted the behavior of the expansion (`[*]`) operator in AQL for non-array values

  In ArangoDB 2.8, calling the expansion operator on a non-array value will always
  return an empty array. Previous versions of ArangoDB expanded non-array values by
  calling the `TO_ARRAY()` function for the value, which for example returned an
  array with a single value for boolean, numeric and string input values, and an array
  with the object's values for an object input value. This behavior was inconsistent
  with how the expansion operator works for the array indexes in 2.8, so the behavior
  is now unified:

  - if the left-hand side operand of `[*]` is an array, the array will be returned as
    is when calling `[*]` on it
  - if the left-hand side operand of `[*]` is not an array, an empty array will be
    returned by `[*]`

  AQL queries that rely on the old behavior can be changed by either calling `TO_ARRAY`
  explicitly or by using the `[*]` at the correct position.

  The following example query will change its result in 2.8 compared to 2.7:

      LET values = "foo" RETURN values[*]

  In 2.7 the query has returned the array `[ "foo" ]`, but in 2.8 it will return an
  empty array `[ ]`. To make it return the array `[ "foo" ]` again, an explicit
  `TO_ARRAY` function call is needed in 2.8 (which in this case allows the removal
  of the `[*]` operator altogether). This also works in 2.7:

      LET values = "foo" RETURN TO_ARRAY(values)

  Another example:

      LET values = [ { name: "foo" }, { name: "bar" } ]
      RETURN values[*].name[*]

  The above returned `[ [ "foo" ], [ "bar" ] ] in 2.7. In 2.8 it will return
  `[ [ ], [ ] ]`, because the value of `name` is not an array. To change the results
  to the 2.7 style, the query can be changed to

      LET values = [ { name: "foo" }, { name: "bar" } ]
      RETURN values[* RETURN TO_ARRAY(CURRENT.name)]

  The above also works in 2.7.
  The following types of queries won't change:

      LET values = [ 1, 2, 3 ] RETURN values[*]
      LET values = [ { name: "foo" }, { name: "bar" } ] RETURN values[*].name
      LET values = [ { names: [ "foo", "bar" ] }, { names: [ "baz" ] } ] RETURN values[*].names[*]
      LET values = [ { names: [ "foo", "bar" ] }, { names: [ "baz" ] } ] RETURN values[*].names[**]

* slightly adjusted V8 garbage collection strategy so that collection eventually
  happens in all contexts that hold V8 external references to documents and
  collections.

  also adjusted default value of `--javascript.gc-frequency` from 10 seconds to
  15 seconds, as less internal operations are carried out in JavaScript.

* fixes for AQL optimizer and traversal

* added `--create-collection-type` option to arangoimp

  This allows specifying the type of the collection to be created when
  `--create-collection` is set to `true`.

* Foxx export cache should no longer break if a broken app is loaded in the
  web admin interface.


v2.8.0-beta2 (2015-12-16)
-------------------------

* added AQL query optimizer rule "sort-in-values"

  This rule pre-sorts the right-hand side operand of the `IN` and `NOT IN`
  operators so the operation can use a binary search with logarithmic complexity
  instead of a linear search. The rule is applied when the right-hand side
  operand of an `IN` or `NOT IN` operator in a filter condition is a variable that
  is defined in a different loop/scope than the operator itself. Additionally,
  the filter condition must consist of solely the `IN` or `NOT IN` operation
  in order to avoid any side-effects.

* changed collection status terminology in web interface for collections for
  which an unload request has been issued from `in the process of being unloaded`
  to `will be unloaded`.

* unloading a collection via the web interface will now trigger garbage collection
  in all v8 contexts and force a WAL flush. This increases the chances of perfoming
  the unload faster.

* added the following attributes to the result of `collection.figures()` and the
  corresponding HTTP API at `PUT /_api/collection/<name>/figures`:

  - `documentReferences`: The number of references to documents in datafiles
    that JavaScript code currently holds. This information can be used for
    debugging compaction and unload issues.
  - `waitingFor`: An optional string value that contains information about
    which object type is at the head of the collection's cleanup queue. This
    information can be used for debugging compaction and unload issues.
  - `compactionStatus.time`: The point in time the compaction for the collection
    was last executed. This information can be used for debugging compaction
    issues.
  - `compactionStatus.message`: The action that was performed when the compaction
    was last run for the collection. This information can be used for debugging
    compaction issues.

  Note: `waitingFor` and `compactionStatus` may be empty when called on a coordinator
  in a cluster.

* the compaction will now provide queryable status info that can be used to track
  its progress. The compaction status is displayed in the web interface, too.

* better error reporting for arangodump and arangorestore

* arangodump will now fail by default when trying to dump edges that
  refer to already dropped collections. This can be circumvented by
  specifying the option `--force true` when invoking arangodump

* fixed cluster upgrade procedure

* the AQL functions `NEAR` and `WITHIN` now have stricter validations
  for their input parameters `limit`, `radius` and `distance`. They may now throw
  exceptions when invalid parameters are passed that may have not led
  to exceptions in previous versions.

* deprecation warnings now log stack traces

* Foxx: improved backwards compatibility with 2.5 and 2.6

  - reverted Model and Repository back to non-ES6 "classes" because of
    compatibility issues when using the extend method with a constructor

  - removed deprecation warnings for extend and controller.del

  - restored deprecated method Model.toJSONSchema

  - restored deprecated `type`, `jwt` and `sessionStorageApp` options
    in Controller#activateSessions

* Fixed a deadlock problem in the cluster


v2.8.0-beta1 (2015-12-06)
-------------------------

* added AQL function `IS_DATESTRING(value)`

  Returns true if *value* is a string that can be used in a date function.
  This includes partial dates such as *2015* or *2015-10* and strings containing
  invalid dates such as *2015-02-31*. The function will return false for all
  non-string values, even if some of them may be usable in date functions.


v2.8.0-alpha1 (2015-12-03)
--------------------------

* added AQL keywords `GRAPH`, `OUTBOUND`, `INBOUND` and `ANY` for use in graph
  traversals, reserved AQL keyword `ALL` for future use

  Usage of these keywords as collection names, variable names or attribute names
  in AQL queries will not be possible without quoting. For example, the following
  AQL query will still work as it uses a quoted collection name and a quoted
  attribute name:

      FOR doc IN `OUTBOUND`
        RETURN doc.`any`

* issue #1593: added AQL `POW` function for exponentation

* added cluster execution site info in explain output for AQL queries

* replication improvements:

  - added `autoResync` configuration parameter for continuous replication.

    When set to `true`, a replication slave will automatically trigger a full data
    re-synchronization with the master when the master cannot provide the log data
    the slave had asked for. Note that `autoResync` will only work when the option
    `requireFromPresent` is also set to `true` for the continuous replication, or
    when the continuous syncer is started and detects that no start tick is present.

    Automatic re-synchronization may transfer a lot of data from the master to the
    slave and may be expensive. It is therefore turned off by default.
    When turned off, the slave will never perform an automatic re-synchronization
    with the master.

  - added `idleMinWaitTime` and `idleMaxWaitTime` configuration parameters for
    continuous replication.

    These parameters can be used to control the minimum and maximum wait time the
    slave will (intentionally) idle and not poll for master log changes in case the
    master had sent the full logs already.
    The `idleMaxWaitTime` value will only be used when `adapativePolling` is set
    to `true`. When `adaptivePolling` is disable, only `idleMinWaitTime` will be
    used as a constant time span in which the slave will not poll the master for
    further changes. The default values are 0.5 seconds for `idleMinWaitTime` and
    2.5 seconds for `idleMaxWaitTime`, which correspond to the hard-coded values
    used in previous versions of ArangoDB.

  - added `initialSyncMaxWaitTime` configuration parameter for initial and continuous
    replication

    This option controls the maximum wait time (in seconds) that the initial
    synchronization will wait for a response from the master when fetching initial
    collection data. If no response is received within this time period, the initial
    synchronization will give up and fail. This option is also relevant for
    continuous replication in case *autoResync* is set to *true*, as then the
    continuous replication may trigger a full data re-synchronization in case
    the master cannot the log data the slave had asked for.

  - HTTP requests sent from the slave to the master during initial synchronization
    will now be retried if they fail with connection problems.

  - the initial synchronization now logs its progress so it can be queried using
    the regular replication status check APIs.

  - added `async` attribute for `sync` and `syncCollection` operations called from
    the ArangoShell. Setthing this attribute to `true` will make the synchronization
    job on the server go into the background, so that the shell does not block. The
    status of the started asynchronous synchronization job can be queried from the
    ArangoShell like this:

        /* starts initial synchronization */
        var replication = require("@arangodb/replication");
        var id = replication.sync({
          endpoint: "tcp://master.domain.org:8529",
          username: "myuser",
          password: "mypasswd",
          async: true
       });

       /* now query the id of the returned async job and print the status */
       print(replication.getSyncResult(id));

    The result of `getSyncResult()` will be `false` while the server-side job
    has not completed, and different to `false` if it has completed. When it has
    completed, all job result details will be returned by the call to `getSyncResult()`.


* fixed non-deterministic query results in some cluster queries

* fixed issue #1589

* return HTTP status code 410 (gone) instead of HTTP 408 (request timeout) for
  server-side operations that are canceled / killed. Sending 410 instead of 408
  prevents clients from re-starting the same (canceled) operation. Google Chrome
  for example sends the HTTP request again in case it is responded with an HTTP
  408, and this is exactly the opposite of the desired behavior when an operation
  is canceled / killed by the user.

* web interface: queries in AQL editor now cancelable

* web interface: dashboard - added replication information

* web interface: AQL editor now supports bind parameters

* added startup option `--server.hide-product-header` to make the server not send
  the HTTP response header `"Server: ArangoDB"` in its HTTP responses. By default,
  the option is turned off so the header is still sent as usual.

* added new AQL function `UNSET_RECURSIVE` to recursively unset attritutes from
  objects/documents

* switched command-line editor in ArangoShell and arangod to linenoise-ng

* added automatic deadlock detection for transactions

  In case a deadlock is detected, a multi-collection operation may be rolled back
  automatically and fail with error 29 (`deadlock detected`). Client code for
  operations containing more than one collection should be aware of this potential
  error and handle it accordingly, either by giving up or retrying the transaction.

* Added C++ implementations for the AQL arithmetic operations and the following
  AQL functions:
  - ABS
  - APPEND
  - COLLECTIONS
  - CURRENT_DATABASE
  - DOCUMENT
  - EDGES
  - FIRST
  - FIRST_DOCUMENT
  - FIRST_LIST
  - FLATTEN
  - FLOOR
  - FULLTEXT
  - LAST
  - MEDIAN
  - MERGE_RECURSIVE
  - MINUS
  - NEAR
  - NOT_NULL
  - NTH
  - PARSE_IDENTIFIER
  - PERCENTILE
  - POP
  - POSITION
  - PUSH
  - RAND
  - RANGE
  - REMOVE_NTH
  - REMOVE_VALUE
  - REMOVE_VALUES
  - ROUND
  - SHIFT
  - SQRT
  - STDDEV_POPULATION
  - STDDEV_SAMPLE
  - UNSHIFT
  - VARIANCE_POPULATION
  - VARIANCE_SAMPLE
  - WITHIN
  - ZIP

* improved performance of skipping over many documents in an AQL query when no
  indexes and no filters are used, e.g.

      FOR doc IN collection
        LIMIT 1000000, 10
        RETURN doc

* Added array indexes

  Hash indexes and skiplist indexes can now optionally be defined for array values
  so they index individual array members.

  To define an index for array values, the attribute name is extended with the
  expansion operator `[*]` in the index definition:

      arangosh> db.colName.ensureHashIndex("tags[*]");

  When given the following document

      { tags: [ "AQL", "ArangoDB", "Index" ] }

  the index will now contain the individual values `"AQL"`, `"ArangoDB"` and `"Index"`.

  Now the index can be used for finding all documents having `"ArangoDB"` somewhere in their
  tags array using the following AQL query:

      FOR doc IN colName
        FILTER "ArangoDB" IN doc.tags[*]
        RETURN doc

* rewrote AQL query optimizer rule `use-index-range` and renamed it to `use-indexes`.
  The name change affects rule names in the optimizer's output.

* rewrote AQL execution node `IndexRangeNode` and renamed it to `IndexNode`. The name
  change affects node names in the optimizer's explain output.

* added convenience function `db._explain(query)` for human-readable explanation
  of AQL queries

* module resolution as used by `require` now behaves more like in node.js

* the `org/arangodb/request` module now returns response bodies for error responses
  by default. The old behavior of not returning bodies for error responses can be
  re-enabled by explicitly setting the option `returnBodyOnError` to `false` (#1437)


v2.7.6 (2016-01-30)
-------------------

* detect more types of transaction deadlocks early


v2.7.5 (2016-01-22)
-------------------

* backported added automatic deadlock detection for transactions

  In case a deadlock is detected, a multi-collection operation may be rolled back
  automatically and fail with error 29 (`deadlock detected`). Client code for
  operations containing more than one collection should be aware of this potential
  error and handle it accordingly, either by giving up or retrying the transaction.

* improved internal datafile statistics for compaction and compaction triggering
  conditions, preventing excessive growth of collection datafiles under some
  workloads. This should also fix issue #1596.

* Foxx export cache should no longer break if a broken app is loaded in the
  web admin interface.

* Foxx: removed some incorrect deprecation warnings.

* Foxx: mocha test paths with wildcard characters (asterisks) now work on Windows


v2.7.4 (2015-12-21)
-------------------

* slightly adjusted V8 garbage collection strategy so that collection eventually
  happens in all contexts that hold V8 external references to documents and
  collections.

* added the following attributes to the result of `collection.figures()` and the
  corresponding HTTP API at `PUT /_api/collection/<name>/figures`:

  - `documentReferences`: The number of references to documents in datafiles
    that JavaScript code currently holds. This information can be used for
    debugging compaction and unload issues.
  - `waitingFor`: An optional string value that contains information about
    which object type is at the head of the collection's cleanup queue. This
    information can be used for debugging compaction and unload issues.
  - `compactionStatus.time`: The point in time the compaction for the collection
    was last executed. This information can be used for debugging compaction
    issues.
  - `compactionStatus.message`: The action that was performed when the compaction
    was last run for the collection. This information can be used for debugging
    compaction issues.

  Note: `waitingFor` and `compactionStatus` may be empty when called on a coordinator
  in a cluster.

* the compaction will now provide queryable status info that can be used to track
  its progress. The compaction status is displayed in the web interface, too.


v2.7.3 (2015-12-17)
-------------------

* fixed some replication value conversion issues when replication applier properties
  were set via ArangoShell

* fixed disappearing of documents for collections transferred via `sync` or
  `syncCollection` if the collection was dropped right before synchronization
  and drop and (re-)create collection markers were located in the same WAL file


* fixed an issue where overwriting the system sessions collection would break
  the web interface when authentication is enabled

v2.7.2 (2015-12-01)
-------------------

* replication improvements:

  - added `autoResync` configuration parameter for continuous replication.

    When set to `true`, a replication slave will automatically trigger a full data
    re-synchronization with the master when the master cannot provide the log data
    the slave had asked for. Note that `autoResync` will only work when the option
    `requireFromPresent` is also set to `true` for the continuous replication, or
    when the continuous syncer is started and detects that no start tick is present.

    Automatic re-synchronization may transfer a lot of data from the master to the
    slave and may be expensive. It is therefore turned off by default.
    When turned off, the slave will never perform an automatic re-synchronization
    with the master.

  - added `idleMinWaitTime` and `idleMaxWaitTime` configuration parameters for
    continuous replication.

    These parameters can be used to control the minimum and maximum wait time the
    slave will (intentionally) idle and not poll for master log changes in case the
    master had sent the full logs already.
    The `idleMaxWaitTime` value will only be used when `adapativePolling` is set
    to `true`. When `adaptivePolling` is disable, only `idleMinWaitTime` will be
    used as a constant time span in which the slave will not poll the master for
    further changes. The default values are 0.5 seconds for `idleMinWaitTime` and
    2.5 seconds for `idleMaxWaitTime`, which correspond to the hard-coded values
    used in previous versions of ArangoDB.

  - added `initialSyncMaxWaitTime` configuration parameter for initial and continuous
    replication

    This option controls the maximum wait time (in seconds) that the initial
    synchronization will wait for a response from the master when fetching initial
    collection data. If no response is received within this time period, the initial
    synchronization will give up and fail. This option is also relevant for
    continuous replication in case *autoResync* is set to *true*, as then the
    continuous replication may trigger a full data re-synchronization in case
    the master cannot the log data the slave had asked for.

  - HTTP requests sent from the slave to the master during initial synchronization
    will now be retried if they fail with connection problems.

  - the initial synchronization now logs its progress so it can be queried using
    the regular replication status check APIs.

* fixed non-deterministic query results in some cluster queries

* added missing lock instruction for primary index in compactor size calculation

* fixed issue #1589

* fixed issue #1583

* fixed undefined behavior when accessing the top level of a document with the `[*]`
  operator

* fixed potentially invalid pointer access in shaper when the currently accessed
  document got re-located by the WAL collector at the very same time

* Foxx: optional configuration options no longer log validation errors when assigned
  empty values (#1495)

* Foxx: constructors provided to Repository and Model sub-classes via extend are
  now correctly called (#1592)


v2.7.1 (2015-11-07)
-------------------

* switch to linenoise next generation

* exclude `_apps` collection from replication

  The slave has its own `_apps` collection which it populates on server start.
  When replicating data from the master to the slave, the data from the master may
  clash with the slave's own data in the `_apps` collection. Excluding the `_apps`
  collection from replication avoids this.

* disable replication appliers when starting in modes `--upgrade`, `--no-server`
  and `--check-upgrade`

* more detailed output in arango-dfdb

* fixed "no start tick" issue in replication applier

  This error could occur after restarting a slave server after a shutdown
  when no data was ever transferred from the master to the slave via the
  continuous replication

* fixed problem during SSL client connection abort that led to scheduler thread
  staying at 100% CPU saturation

* fixed potential segfault in AQL `NEIGHBORS` function implementation when C++ function
  variant was used and collection names were passed as strings

* removed duplicate target for some frontend JavaScript files from the Makefile

* make AQL function `MERGE()` work on a single array parameter, too.
  This allows combining the attributes of multiple objects from an array into
  a single object, e.g.

      RETURN MERGE([
        { foo: 'bar' },
        { quux: 'quetzalcoatl', ruled: true },
        { bar: 'baz', foo: 'done' }
      ])

  will now return:

      {
        "foo": "done",
        "quux": "quetzalcoatl",
        "ruled": true,
        "bar": "baz"
      }

* fixed potential deadlock in collection status changing on Windows

* fixed hard-coded `incremental` parameter in shell implementation of
  `syncCollection` function in replication module

* fix for GCC5: added check for '-stdlib' option


v2.7.0 (2015-10-09)
-------------------

* fixed request statistics aggregation
  When arangod was started in supervisor mode, the request statistics always showed
  0 requests, as the statistics aggregation thread did not run then.

* read server configuration files before dropping privileges. this ensures that
  the SSL keyfile specified in the configuration can be read with the server's start
  privileges (i.e. root when using a standard ArangoDB package).

* fixed replication with a 2.6 replication configuration and issues with a 2.6 master

* raised default value of `--server.descriptors-minimum` to 1024

* allow Foxx apps to be installed underneath URL path `/_open/`, so they can be
  (intentionally) accessed without authentication.

* added *allowImplicit* sub-attribute in collections declaration of transactions.
  The *allowImplicit* attributes allows making transactions fail should they
  read-access a collection that was not explicitly declared in the *collections*
  array of the transaction.

* added "special" password ARANGODB_DEFAULT_ROOT_PASSWORD. If you pass
  ARANGODB_DEFAULT_ROOT_PASSWORD as password, it will read the password
  from the environment variable ARANGODB_DEFAULT_ROOT_PASSWORD


v2.7.0-rc2 (2015-09-22)
-----------------------

* fix over-eager datafile compaction

  This should reduce the need to compact directly after loading a collection when a
  collection datafile contained many insertions and updates for the same documents. It
  should also prevent from re-compacting already merged datafiles in case not many
  changes were made. Compaction will also make fewer index lookups than before.

* added `syncCollection()` function in module `org/arangodb/replication`

  This allows synchronizing the data of a single collection from a master to a slave
  server. Synchronization can either restore the whole collection by transferring all
  documents from the master to the slave, or incrementally by only transferring documents
  that differ. This is done by partitioning the collection's entire key space into smaller
  chunks and comparing the data chunk-wise between master and slave. Only chunks that are
  different will be re-transferred.

  The `syncCollection()` function can be used as follows:

      require("org/arangodb/replication").syncCollection(collectionName, options);

  e.g.

      require("org/arangodb/replication").syncCollection("myCollection", {
        endpoint: "tcp://127.0.0.1:8529",  /* master */
        username: "root",                  /* username for master */
        password: "secret",                /* password for master */
        incremental: true                  /* use incremental mode */
      });


* additionally allow the following characters in document keys:

  `(` `)` `+` `,` `=` `;` `$` `!` `*` `'` `%`


v2.7.0-rc1 (2015-09-17)
-----------------------

* removed undocumented server-side-only collection functions:
  * collection.OFFSET()
  * collection.NTH()
  * collection.NTH2()
  * collection.NTH3()

* upgraded Swagger to version 2.0 for the Documentation

  This gives the user better prepared test request structures.
  More conversions will follow so finally client libraries can be auto-generated.

* added extra AQL functions for date and time calculation and manipulation.
  These functions were contributed by GitHub users @CoDEmanX and @friday.
  A big thanks for their work!

  The following extra date functions are available from 2.7 on:

  * `DATE_DAYOFYEAR(date)`: Returns the day of year number of *date*.
    The return values range from 1 to 365, or 366 in a leap year respectively.

  * `DATE_ISOWEEK(date)`: Returns the ISO week date of *date*.
    The return values range from 1 to 53. Monday is considered the first day of the week.
    There are no fractional weeks, thus the last days in December may belong to the first
    week of the next year, and the first days in January may be part of the previous year's
    last week.

  * `DATE_LEAPYEAR(date)`: Returns whether the year of *date* is a leap year.

  * `DATE_QUARTER(date)`: Returns the quarter of the given date (1-based):
    * 1: January, February, March
    * 2: April, May, June
    * 3: July, August, September
    * 4: October, November, December

  - *DATE_DAYS_IN_MONTH(date)*: Returns the number of days in *date*'s month (28..31).

  * `DATE_ADD(date, amount, unit)`: Adds *amount* given in *unit* to *date* and
    returns the calculated date.

    *unit* can be either of the following to specify the time unit to add or
    subtract (case-insensitive):
    - y, year, years
    - m, month, months
    - w, week, weeks
    - d, day, days
    - h, hour, hours
    - i, minute, minutes
    - s, second, seconds
    - f, millisecond, milliseconds

    *amount* is the number of *unit*s to add (positive value) or subtract
    (negative value).

  * `DATE_SUBTRACT(date, amount, unit)`: Subtracts *amount* given in *unit* from
    *date* and returns the calculated date.

    It works the same as `DATE_ADD()`, except that it subtracts. It is equivalent
    to calling `DATE_ADD()` with a negative amount, except that `DATE_SUBTRACT()`
    can also subtract ISO durations. Note that negative ISO durations are not
    supported (i.e. starting with `-P`, like `-P1Y`).

  * `DATE_DIFF(date1, date2, unit, asFloat)`: Calculate the difference
    between two dates in given time *unit*, optionally with decimal places.
    Returns a negative value if *date1* is greater than *date2*.

  * `DATE_COMPARE(date1, date2, unitRangeStart, unitRangeEnd)`: Compare two
    partial dates and return true if they match, false otherwise. The parts to
    compare are defined by a range of time units.

    The full range is: years, months, days, hours, minutes, seconds, milliseconds.
    Pass the unit to start from as *unitRangeStart*, and the unit to end with as
    *unitRangeEnd*. All units in between will be compared. Leave out *unitRangeEnd*
    to only compare *unitRangeStart*.

  * `DATE_FORMAT(date, format)`: Format a date according to the given format string.
    It supports the following placeholders (case-insensitive):
    - %t: timestamp, in milliseconds since midnight 1970-01-01
    - %z: ISO date (0000-00-00T00:00:00.000Z)
    - %w: day of week (0..6)
    - %y: year (0..9999)
    - %yy: year (00..99), abbreviated (last two digits)
    - %yyyy: year (0000..9999), padded to length of 4
    - %yyyyyy: year (-009999 .. +009999), with sign prefix and padded to length of 6
    - %m: month (1..12)
    - %mm: month (01..12), padded to length of 2
    - %d: day (1..31)
    - %dd: day (01..31), padded to length of 2
    - %h: hour (0..23)
    - %hh: hour (00..23), padded to length of 2
    - %i: minute (0..59)
    - %ii: minute (00..59), padded to length of 2
    - %s: second (0..59)
    - %ss: second (00..59), padded to length of 2
    - %f: millisecond (0..999)
    - %fff: millisecond (000..999), padded to length of 3
    - %x: day of year (1..366)
    - %xxx: day of year (001..366), padded to length of 3
    - %k: ISO week date (1..53)
    - %kk: ISO week date (01..53), padded to length of 2
    - %l: leap year (0 or 1)
    - %q: quarter (1..4)
    - %a: days in month (28..31)
    - %mmm: abbreviated English name of month (Jan..Dec)
    - %mmmm: English name of month (January..December)
    - %www: abbreviated English name of weekday (Sun..Sat)
    - %wwww: English name of weekday (Sunday..Saturday)
    - %&: special escape sequence for rare occasions
    - %%: literal %
    - %: ignored

* new WAL logfiles and datafiles are now created non-sparse

  This prevents SIGBUS signals being raised when memory of a sparse datafile is accessed
  and the disk is full and the accessed file part is not actually disk-backed. In
  this case the mapped memory region is not necessarily backed by physical memory, and
  accessing the memory may raise SIGBUS and crash arangod.

* the `internal.download()` function and the module `org/arangodb/request` used some
  internal library function that handled the sending of HTTP requests from inside of
  ArangoDB. This library unconditionally set an HTTP header `Accept-Encoding: gzip`
  in all outgoing HTTP requests.

  This has been fixed in 2.7, so `Accept-Encoding: gzip` is not set automatically anymore.
  Additionally, the header `User-Agent: ArangoDB` is not set automatically either. If
  client applications desire to send these headers, they are free to add it when
  constructing the requests using the `download` function or the request module.

* fixed issue #1436: org/arangodb/request advertises deflate without supporting it

* added template string generator function `aqlQuery` for generating AQL queries

  This can be used to generate safe AQL queries with JavaScript parameter
  variables or expressions easily:

      var name = 'test';
      var attributeName = '_key';
      var query = aqlQuery`FOR u IN users FILTER u.name == ${name} RETURN u.${attributeName}`;
      db._query(query);

* report memory usage for document header data (revision id, pointer to data etc.)
  in `db.collection.figures()`. The memory used for document headers will now
  show up in the already existing attribute `indexes.size`. Due to that, the index
  sizes reported by `figures()` in 2.7 will be higher than those reported by 2.6,
  but the 2.7 values are more accurate.

* IMPORTANT CHANGE: the filenames in dumps created by arangodump now contain
  not only the name of the dumped collection, but also an additional 32-digit hash
  value. This is done to prevent overwriting dump files in case-insensitive file
  systems when there exist multiple collections with the same name (but with
  different cases).

  For example, if a database has two collections: `test` and `Test`, previous
  versions of ArangoDB created the files

  * `test.structure.json` and `test.data.json` for collection `test`
  * `Test.structure.json` and `Test.data.json` for collection `Test`

  This did not work for case-insensitive filesystems, because the files for the
  second collection would have overwritten the files of the first. arangodump in
  2.7 will create the following filenames instead:

  * `test_098f6bcd4621d373cade4e832627b4f6.structure.json` and `test_098f6bcd4621d373cade4e832627b4f6.data.json`
  * `Test_0cbc6611f5540bd0809a388dc95a615b.structure.json` and `Test_0cbc6611f5540bd0809a388dc95a615b.data.json`

  These filenames will be unambiguous even in case-insensitive filesystems.

* IMPORTANT CHANGE: make arangod actually close lingering client connections
  when idle for at least the duration specified via `--server.keep-alive-timeout`.
  In previous versions of ArangoDB, connections were not closed by the server
  when the timeout was reached and the client was still connected. Now the
  connection is properly closed by the server in case of timeout. Client
  applications relying on the old behavior may now need to reconnect to the
  server when their idle connections time out and get closed (note: connections
  being idle for a long time may be closed by the OS or firewalls anyway -
  client applications should be aware of that and try to reconnect).

* IMPORTANT CHANGE: when starting arangod, the server will drop the process
  privileges to the specified values in options `--server.uid` and `--server.gid`
  instantly after parsing the startup options.

  That means when either `--server.uid` or `--server.gid` are set, the privilege
  change will happen earlier. This may prevent binding the server to an endpoint
  with a port number lower than 1024 if the arangodb user has no privileges
  for that. Previous versions of ArangoDB changed the privileges later, so some
  startup actions were still carried out under the invoking user (i.e. likely
  *root* when started via init.d or system scripts) and especially binding to
  low port numbers was still possible there.

  The default privileges for user *arangodb* will not be sufficient for binding
  to port numbers lower than 1024. To have an ArangoDB 2.7 bind to a port number
  lower than 1024, it needs to be started with either a different privileged user,
  or the privileges of the *arangodb* user have to raised manually beforehand.

* added AQL optimizer rule `patch-update-statements`

* Linux startup scripts and systemd configuration for arangod now try to
  adjust the NOFILE (number of open files) limits for the process. The limit
  value is set to 131072 (128k) when ArangoDB is started via start/stop
  commands

* When ArangoDB is started/stopped manually via the start/stop commands, the
  main process will wait for up to 10 seconds after it forks the supervisor
  and arangod child processes. If the startup fails within that period, the
  start/stop script will fail with an exit code other than zero. If the
  startup of the supervisor or arangod is still ongoing after 10 seconds,
  the main program will still return with exit code 0. The limit of 10 seconds
  is arbitrary because the time required for a startup is not known in advance.

* added startup option `--database.throw-collection-not-loaded-error`

  Accessing a not-yet loaded collection will automatically load a collection
  on first access. This flag controls what happens in case an operation
  would need to wait for another thread to finalize loading a collection. If
  set to *true*, then the first operation that accesses an unloaded collection
  will load it. Further threads that try to access the same collection while
  it is still loading immediately fail with an error (1238, *collection not loaded*).
  This is to prevent all server threads from being blocked while waiting on the
  same collection to finish loading. When the first thread has completed loading
  the collection, the collection becomes regularly available, and all operations
  from that point on can be carried out normally, and error 1238 will not be
  thrown anymore for that collection.

  If set to *false*, the first thread that accesses a not-yet loaded collection
  will still load it. Other threads that try to access the collection while
  loading will not fail with error 1238 but instead block until the collection
  is fully loaded. This configuration might lead to all server threads being
  blocked because they are all waiting for the same collection to complete
  loading. Setting the option to *true* will prevent this from happening, but
  requires clients to catch error 1238 and react on it (maybe by scheduling
  a retry for later).

  The default value is *false*.

* added better control-C support in arangosh

  When CTRL-C is pressed in arangosh, it will now print a `^C` first. Pressing
  CTRL-C again will reset the prompt if something was entered before, or quit
  arangosh if no command was entered directly before.

  This affects the arangosh version build with Readline-support only (Linux
  and MacOS).

  The MacOS version of ArangoDB for Homebrew now depends on Readline, too. The
  Homebrew formula has been changed accordingly.
  When self-compiling ArangoDB on MacOS without Homebrew, Readline now is a
  prerequisite.

* increased default value for collection-specific `indexBuckets` value from 1 to 8

  Collections created from 2.7 on will use the new default value of `8` if not
  overridden on collection creation or later using
  `collection.properties({ indexBuckets: ... })`.

  The `indexBuckets` value determines the number of buckets to use for indexes of
  type `primary`, `hash` and `edge`. Having multiple index buckets allows splitting
  an index into smaller components, which can be filled in parallel when a collection
  is loading. Additionally, resizing and reallocation of indexes are faster and
  less intrusive if the index uses multiple buckets, because resize and reallocation
  will affect only data in a single bucket instead of all index values.

  The index buckets will be filled in parallel when loading a collection if the collection
  has an `indexBuckets` value greater than 1 and the collection contains a significant
  amount of documents/edges (the current threshold is 256K documents but this value
  may change in future versions of ArangoDB).

* changed HTTP client to use poll instead of select on Linux and MacOS

  This affects the ArangoShell and user-defined JavaScript code running inside
  arangod that initiates its own HTTP calls.

  Using poll instead of select allows using arbitrary high file descriptors
  (bigger than the compiled in FD_SETSIZE). Server connections are still handled using
  epoll, which has never been affected by FD_SETSIZE.

* implemented AQL `LIKE` function using ICU regexes

* added `RETURN DISTINCT` for AQL queries to return unique results:

      FOR doc IN collection
        RETURN DISTINCT doc.status

  This change also introduces `DISTINCT` as an AQL keyword.

* removed `createNamedQueue()` and `addJob()` functions from org/arangodb/tasks

* use less locks and more atomic variables in the internal dispatcher
  and V8 context handling implementations. This leads to improved throughput in
  some ArangoDB internals and allows for higher HTTP request throughput for
  many operations.

  A short overview of the improvements can be found here:

  https://www.arangodb.com/2015/08/throughput-enhancements/

* added shorthand notation for attribute names in AQL object literals:

      LET name = "Peter"
      LET age = 42
      RETURN { name, age }

  The above is the shorthand equivalent of the generic form

      LET name = "Peter"
      LET age = 42
      RETURN { name : name, age : age }

* removed configure option `--enable-timings`

  This option did not have any effect.

* removed configure option `--enable-figures`

  This option previously controlled whether HTTP request statistics code was
  compiled into ArangoDB or not. The previous default value was `true` so
  statistics code was available in official packages. Setting the option to
  `false` led to compile errors so it is doubtful the default value was
  ever changed. By removing the option some internal statistics code was also
  simplified.

* removed run-time manipulation methods for server endpoints:

  * `db._removeEndpoint()`
  * `db._configureEndpoint()`
  * HTTP POST `/_api/endpoint`
  * HTTP DELETE `/_api/endpoint`

* AQL query result cache

  The query result cache can optionally cache the complete results of all or selected AQL queries.
  It can be operated in the following modes:

  * `off`: the cache is disabled. No query results will be stored
  * `on`: the cache will store the results of all AQL queries unless their `cache`
    attribute flag is set to `false`
  * `demand`: the cache will store the results of AQL queries that have their
    `cache` attribute set to `true`, but will ignore all others

  The mode can be set at server startup using the `--database.query-cache-mode` configuration
  option and later changed at runtime.

  The following HTTP REST APIs have been added for controlling the query cache:

  * HTTP GET `/_api/query-cache/properties`: returns the global query cache configuration
  * HTTP PUT `/_api/query-cache/properties`: modifies the global query cache configuration
  * HTTP DELETE `/_api/query-cache`: invalidates all results in the query cache

  The following JavaScript functions have been added for controlling the query cache:

  * `require("org/arangodb/aql/cache").properties()`: returns the global query cache configuration
  * `require("org/arangodb/aql/cache").properties(properties)`: modifies the global query cache configuration
  * `require("org/arangodb/aql/cache").clear()`: invalidates all results in the query cache

* do not link arangoimp against V8

* AQL function call arguments optimization

  This will lead to arguments in function calls inside AQL queries not being copied but passed
  by reference. This may speed up calls to functions with bigger argument values or queries that
  call functions a lot of times.

* upgraded V8 version to 4.3.61

* removed deprecated AQL `SKIPLIST` function.

  This function was introduced in older versions of ArangoDB with a less powerful query optimizer to
  retrieve data from a skiplist index using a `LIMIT` clause. It was marked as deprecated in ArangoDB
  2.6.

  Since ArangoDB 2.3 the behavior of the `SKIPLIST` function can be emulated using regular AQL
  constructs, e.g.

      FOR doc IN @@collection
        FILTER doc.value >= @value
        SORT doc.value DESC
        LIMIT 1
        RETURN doc

* the `skip()` function for simple queries does not accept negative input any longer.
  This feature was deprecated in 2.6.0.

* fix exception handling

  In some cases JavaScript exceptions would re-throw without information of the original problem.
  Now the original exception is logged for failure analysis.

* based REST API method PUT `/_api/simple/all` on the cursor API and make it use AQL internally.

  The change speeds up this REST API method and will lead to additional query information being
  returned by the REST API. Clients can use this extra information or ignore it.

* Foxx Queue job success/failure handlers arguments have changed from `(jobId, jobData, result, jobFailures)` to `(result, jobData, job)`.

* added Foxx Queue job options `repeatTimes`, `repeatUntil` and `repeatDelay` to automatically re-schedule jobs when they are completed.

* added Foxx manifest configuration type `password` to mask values in the web interface.

* fixed default values in Foxx manifest configurations sometimes not being used as defaults.

* fixed optional parameters in Foxx manifest configurations sometimes not being cleared correctly.

* Foxx dependencies can now be marked as optional using a slightly more verbose syntax in your manifest file.

* converted Foxx constructors to ES6 classes so you can extend them using class syntax.

* updated aqb to 2.0.

* updated chai to 3.0.

* Use more madvise calls to speed up things when memory is tight, in particular
  at load time but also for random accesses later.

* Overhauled web interface

  The web interface now has a new design.

  The API documentation for ArangoDB has been moved from "Tools" to "Links" in the web interface.

  The "Applications" tab in the web interfaces has been renamed to "Services".


v2.6.12 (2015-12-02)
--------------------

* fixed disappearing of documents for collections transferred via `sync` if the
  the collection was dropped right before synchronization and drop and (re-)create
  collection markers were located in the same WAL file

* added missing lock instruction for primary index in compactor size calculation

* fixed issue #1589

* fixed issue #1583

* Foxx: optional configuration options no longer log validation errors when assigned
  empty values (#1495)


v2.6.11 (2015-11-18)
--------------------

* fixed potentially invalid pointer access in shaper when the currently accessed
  document got re-located by the WAL collector at the very same time


v2.6.10 (2015-11-10)
--------------------

* disable replication appliers when starting in modes `--upgrade`, `--no-server`
  and `--check-upgrade`

* more detailed output in arango-dfdb

* fixed potential deadlock in collection status changing on Windows

* issue #1521: Can't dump/restore with user and password


v2.6.9 (2015-09-29)
-------------------

* added "special" password ARANGODB_DEFAULT_ROOT_PASSWORD. If you pass
  ARANGODB_DEFAULT_ROOT_PASSWORD as password, it will read the password
  from the environment variable ARANGODB_DEFAULT_ROOT_PASSWORD

* fixed failing AQL skiplist, sort and limit combination

  When using a Skiplist index on an attribute (say "a") and then using sort
  and skip on this attribute caused the result to be empty e.g.:

    require("internal").db.test.ensureSkiplist("a");
    require("internal").db._query("FOR x IN test SORT x.a LIMIT 10, 10");

  Was always empty no matter how many documents are stored in test.
  This is now fixed.

v2.6.8 (2015-09-09)
-------------------

* ARM only:

  The ArangoDB packages for ARM require the kernel to allow unaligned memory access.
  How the kernel handles unaligned memory access is configurable at runtime by
  checking and adjusting the contents `/proc/cpu/alignment`.

  In order to operate on ARM, ArangoDB requires the bit 1 to be set. This will
  make the kernel trap and adjust unaligned memory accesses. If this bit is not
  set, the kernel may send a SIGBUS signal to ArangoDB and terminate it.

  To set bit 1 in `/proc/cpu/alignment` use the following command as a privileged
  user (e.g. root):

      echo "2" > /proc/cpu/alignment

  Note that this setting affects all user processes and not just ArangoDB. Setting
  the alignment with the above command will also not make the setting permanent,
  so it will be lost after a restart of the system. In order to make the setting
  permanent, it should be executed during system startup or before starting arangod.

  The ArangoDB start/stop scripts do not adjust the alignment setting, but rely on
  the environment to have the correct alignment setting already. The reason for this
  is that the alignment settings also affect all other user processes (which ArangoDB
  is not aware of) and thus may have side-effects outside of ArangoDB. It is therefore
  more reasonable to have the system administrator carry out the change.


v2.6.7 (2015-08-25)
-------------------

* improved AssocMulti index performance when resizing.

  This makes the edge index perform less I/O when under memory pressure.


v2.6.6 (2015-08-23)
-------------------

* added startup option `--server.additional-threads` to create separate queues
  for slow requests.


v2.6.5 (2015-08-17)
-------------------

* added startup option `--database.throw-collection-not-loaded-error`

  Accessing a not-yet loaded collection will automatically load a collection
  on first access. This flag controls what happens in case an operation
  would need to wait for another thread to finalize loading a collection. If
  set to *true*, then the first operation that accesses an unloaded collection
  will load it. Further threads that try to access the same collection while
  it is still loading immediately fail with an error (1238, *collection not loaded*).
  This is to prevent all server threads from being blocked while waiting on the
  same collection to finish loading. When the first thread has completed loading
  the collection, the collection becomes regularly available, and all operations
  from that point on can be carried out normally, and error 1238 will not be
  thrown anymore for that collection.

  If set to *false*, the first thread that accesses a not-yet loaded collection
  will still load it. Other threads that try to access the collection while
  loading will not fail with error 1238 but instead block until the collection
  is fully loaded. This configuration might lead to all server threads being
  blocked because they are all waiting for the same collection to complete
  loading. Setting the option to *true* will prevent this from happening, but
  requires clients to catch error 1238 and react on it (maybe by scheduling
  a retry for later).

  The default value is *false*.

* fixed busy wait loop in scheduler threads that sometimes consumed 100% CPU while
  waiting for events on connections closed unexpectedly by the client side

* handle attribute `indexBuckets` when restoring collections via arangorestore.
  Previously the `indexBuckets` attribute value from the dump was ignored, and the
   server default value for `indexBuckets` was used when restoring a collection.

* fixed "EscapeValue already set error" crash in V8 actions that might have occurred when
  canceling V8-based operations.


v2.6.4 (2015-08-01)
-------------------

* V8: Upgrade to version 4.1.0.27 - this is intended to be the stable V8 version.

* fixed issue #1424: Arango shell should not processing arrows pushing on keyboard


v2.6.3 (2015-07-21)
-------------------

* issue #1409: Document values with null character truncated


v2.6.2 (2015-07-04)
-------------------

* fixed issue #1383: bindVars for HTTP API doesn't work with empty string

* fixed handling of default values in Foxx manifest configurations

* fixed handling of optional parameters in Foxx manifest configurations

* fixed a reference error being thrown in Foxx queues when a function-based job type is used that is not available and no options object is passed to queue.push


v2.6.1 (2015-06-24)
-------------------

* Add missing swagger files to cmake build. fixes #1368

* fixed documentation errors


v2.6.0 (2015-06-20)
-------------------

* using negative values for `SimpleQuery.skip()` is deprecated.
  This functionality will be removed in future versions of ArangoDB.

* The following simple query functions are now deprecated:

  * collection.near
  * collection.within
  * collection.geo
  * collection.fulltext
  * collection.range
  * collection.closedRange

  This also lead to the following REST API methods being deprecated from now on:

  * PUT /_api/simple/near
  * PUT /_api/simple/within
  * PUT /_api/simple/fulltext
  * PUT /_api/simple/range

  It is recommended to replace calls to these functions or APIs with equivalent AQL queries,
  which are more flexible because they can be combined with other operations:

      FOR doc IN NEAR(@@collection, @latitude, @longitude, @limit)
        RETURN doc

      FOR doc IN WITHIN(@@collection, @latitude, @longitude, @radius, @distanceAttributeName)
        RETURN doc

      FOR doc IN FULLTEXT(@@collection, @attributeName, @queryString, @limit)
        RETURN doc

      FOR doc IN @@collection
        FILTER doc.value >= @left && doc.value < @right
        LIMIT @skip, @limit
        RETURN doc`

  The above simple query functions and REST API methods may be removed in future versions
  of ArangoDB.

* deprecated now-obsolete AQL `SKIPLIST` function

  The function was introduced in older versions of ArangoDB with a less powerful query optimizer to
  retrieve data from a skiplist index using a `LIMIT` clause.

  Since 2.3 the same goal can be achieved by using regular AQL constructs, e.g.

      FOR doc IN collection FILTER doc.value >= @value SORT doc.value DESC LIMIT 1 RETURN doc

* fixed issues when switching the database inside tasks and during shutdown of database cursors

  These features were added during 2.6 alpha stage so the fixes affect devel/2.6-alpha builds only

* issue #1360: improved foxx-manager help

* added `--enable-tcmalloc` configure option.

  When this option is set, arangod and the client tools will be linked against tcmalloc, which replaces
  the system allocator. When the option is set, a tcmalloc library must be present on the system under
  one of the names `libtcmalloc`, `libtcmalloc_minimal` or `libtcmalloc_debug`.

  As this is a configure option, it is supported for manual builds on Linux-like systems only. tcmalloc
  support is currently experimental.

* issue #1353: Windows: HTTP API - incorrect path in errorMessage

* issue #1347: added option `--create-database` for arangorestore.

  Setting this option to `true` will now create the target database if it does not exist. When creating
  the target database, the username and passwords passed to arangorestore will be used to create an
  initial user for the new database.

* issue #1345: advanced debug information for User Functions

* issue #1341: Can't use bindvars in UPSERT

* fixed vulnerability in JWT implementation.

* changed default value of option `--database.ignore-datafile-errors` from `true` to `false`

  If the new default value of `false` is used, then arangod will refuse loading collections that contain
  datafiles with CRC mismatches or other errors. A collection with datafile errors will then become
  unavailable. This prevents follow up errors from happening.

  The only way to access such collection is to use the datafile debugger (arango-dfdb) and try to repair
  or truncate the datafile with it.

  If `--database.ignore-datafile-errors` is set to `true`, then collections will become available
  even if parts of their data cannot be loaded. This helps availability, but may cause (partial) data
  loss and follow up errors.

* added server startup option `--server.session-timeout` for controlling the timeout of user sessions
  in the web interface

* add sessions and cookie authentication for ArangoDB's web interface

  ArangoDB's built-in web interface now uses sessions. Session information ids are stored in cookies,
  so clients using the web interface must accept cookies in order to use it

* web interface: display query execution time in AQL editor

* web interface: renamed AQL query *submit* button to *execute*

* web interface: added query explain feature in AQL editor

* web interface: demo page added. only working if demo data is available, hidden otherwise

* web interface: added support for custom app scripts with optional arguments and results

* web interface: mounted apps that need to be configured are now indicated in the app overview

* web interface: added button for running tests to app details

* web interface: added button for configuring app dependencies to app details

* web interface: upgraded API documentation to use Swagger 2

* INCOMPATIBLE CHANGE

  removed startup option `--log.severity`

  The docs for `--log.severity` mentioned lots of severities (e.g. `exception`, `technical`, `functional`, `development`)
  but only a few severities (e.g. `all`, `human`) were actually used, with `human` being the default and `all` enabling the
  additional logging of requests. So the option pretended to control a lot of things which it actually didn't. Additionally,
  the option `--log.requests-file` was around for a long time already, also controlling request logging.

  Because the `--log.severity` option effectively did not control that much, it was removed. A side effect of removing the
  option is that 2.5 installations which used `--log.severity all` will not log requests after the upgrade to 2.6. This can
  be adjusted by setting the `--log.requests-file` option.

* add backtrace to fatal log events

* added optional `limit` parameter for AQL function `FULLTEXT`

* make fulltext index also index text values contained in direct sub-objects of the indexed
  attribute.

  Previous versions of ArangoDB only indexed the attribute value if it was a string. Sub-attributes
  of the index attribute were ignored when fulltext indexing.

  Now, if the index attribute value is an object, the object's values will each be included in the
  fulltext index if they are strings. If the index attribute value is an array, the array's values
  will each be included in the fulltext index if they are strings.

  For example, with a fulltext index present on the `translations` attribute, the following text
  values will now be indexed:

      var c = db._create("example");
      c.ensureFulltextIndex("translations");
      c.insert({ translations: { en: "fox", de: "Fuchs", fr: "renard", ru: "лиса" } });
      c.insert({ translations: "Fox is the English translation of the German word Fuchs" });
      c.insert({ translations: [ "ArangoDB", "document", "database", "Foxx" ] });

      c.fulltext("translations", "лиса").toArray();       // returns only first document
      c.fulltext("translations", "Fox").toArray();        // returns first and second documents
      c.fulltext("translations", "prefix:Fox").toArray(); // returns all three documents

* added batch document removal and lookup commands:

      collection.lookupByKeys(keys)
      collection.removeByKeys(keys)

  These commands can be used to perform multi-document lookup and removal operations efficiently
  from the ArangoShell. The argument to these operations is an array of document keys.

  Also added HTTP APIs for batch document commands:

  * PUT /_api/simple/lookup-by-keys
  * PUT /_api/simple/remove-by-keys

* properly prefix document address URLs with the current database name for calls to the REST
  API method GET `/_api/document?collection=...` (that method will return partial URLs to all
  documents in the collection).

  Previous versions of ArangoDB returned the URLs starting with `/_api/` but without the current
  database name, e.g. `/_api/document/mycollection/mykey`. Starting with 2.6, the response URLs
  will include the database name as well, e.g. `/_db/_system/_api/document/mycollection/mykey`.

* added dedicated collection export HTTP REST API

  ArangoDB now provides a dedicated collection export API, which can take snapshots of entire
  collections more efficiently than the general-purpose cursor API. The export API is useful
  to transfer the contents of an entire collection to a client application. It provides optional
  filtering on specific attributes.

  The export API is available at endpoint `POST /_api/export?collection=...`. The API has the
  same return value structure as the already established cursor API (`POST /_api/cursor`).

  An introduction to the export API is given in this blog post:
  http://jsteemann.github.io/blog/2015/04/04/more-efficient-data-exports/

* subquery optimizations for AQL queries

  This optimization avoids copying intermediate results into subqueries that are not required
  by the subquery.

  A brief description can be found here:
  http://jsteemann.github.io/blog/2015/05/04/subquery-optimizations/

* return value optimization for AQL queries

  This optimization avoids copying the final query result inside the query's main `ReturnNode`.

  A brief description can be found here:
  http://jsteemann.github.io/blog/2015/05/04/return-value-optimization-for-aql/

* speed up AQL queries containing big `IN` lists for index lookups

  `IN` lists used for index lookups had performance issues in previous versions of ArangoDB.
  These issues have been addressed in 2.6 so using bigger `IN` lists for filtering is much
  faster.

  A brief description can be found here:
  http://jsteemann.github.io/blog/2015/05/07/in-list-improvements/

* allow `@` and `.` characters in document keys, too

  This change also leads to document keys being URL-encoded when returned in HTTP `location`
  response headers.

* added alternative implementation for AQL COLLECT

  The alternative method uses a hash table for grouping and does not require its input elements
  to be sorted. It will be taken into account by the optimizer for `COLLECT` statements that do
  not use an `INTO` clause.

  In case a `COLLECT` statement can use the hash table variant, the optimizer will create an extra
  plan for it at the beginning of the planning phase. In this plan, no extra `SORT` node will be
  added in front of the `COLLECT` because the hash table variant of `COLLECT` does not require
  sorted input. Instead, a `SORT` node will be added after it to sort its output. This `SORT` node
  may be optimized away again in later stages. If the sort order of the result is irrelevant to
  the user, adding an extra `SORT null` after a hash `COLLECT` operation will allow the optimizer to
  remove the sorts altogether.

  In addition to the hash table variant of `COLLECT`, the optimizer will modify the original plan
  to use the regular `COLLECT` implementation. As this implementation requires sorted input, the
  optimizer will insert a `SORT` node in front of the `COLLECT`. This `SORT` node may be optimized
  away in later stages.

  The created plans will then be shipped through the regular optimization pipeline. In the end,
  the optimizer will pick the plan with the lowest estimated total cost as usual. The hash table
  variant does not require an up-front sort of the input, and will thus be preferred over the
  regular `COLLECT` if the optimizer estimates many input elements for the `COLLECT` node and
  cannot use an index to sort them.

  The optimizer can be explicitly told to use the regular *sorted* variant of `COLLECT` by
  suffixing a `COLLECT` statement with `OPTIONS { "method" : "sorted" }`. This will override the
  optimizer guesswork and only produce the *sorted* variant of `COLLECT`.

  A blog post on the new `COLLECT` implementation can be found here:
  http://jsteemann.github.io/blog/2015/04/22/collecting-with-a-hash-table/

* refactored HTTP REST API for cursors

  The HTTP REST API for cursors (`/_api/cursor`) has been refactored to improve its performance
  and use less memory.

  A post showing some of the performance improvements can be found here:
  http://jsteemann.github.io/blog/2015/04/01/improvements-for-the-cursor-api/

* simplified return value syntax for data-modification AQL queries

  ArangoDB 2.4 since version allows to return results from data-modification AQL queries. The
  syntax for this was quite limited and verbose:

      FOR i IN 1..10
        INSERT { value: i } IN test
        LET inserted = NEW
        RETURN inserted

  The `LET inserted = NEW RETURN inserted` was required literally to return the inserted
  documents. No calculations could be made using the inserted documents.

  This is now more flexible. After a data-modification clause (e.g. `INSERT`, `UPDATE`, `REPLACE`,
  `REMOVE`, `UPSERT`) there can follow any number of `LET` calculations. These calculations can
  refer to the pseudo-values `OLD` and `NEW` that are created by the data-modification statements.

  This allows returning projections of inserted or updated documents, e.g.:

      FOR i IN 1..10
        INSERT { value: i } IN test
        RETURN { _key: NEW._key, value: i }

  Still not every construct is allowed after a data-modification clause. For example, no functions
  can be called that may access documents.

  More information can be found here:
  http://jsteemann.github.io/blog/2015/03/27/improvements-for-data-modification-queries/

* added AQL `UPSERT` statement

  This adds an `UPSERT` statement to AQL that is a combination of both `INSERT` and `UPDATE` /
  `REPLACE`. The `UPSERT` will search for a matching document using a user-provided example.
  If no document matches the example, the *insert* part of the `UPSERT` statement will be
  executed. If there is a match, the *update* / *replace* part will be carried out:

      UPSERT { page: 'index.html' }                 /* search example */
        INSERT { page: 'index.html', pageViews: 1 } /* insert part */
        UPDATE { pageViews: OLD.pageViews + 1 }     /* update part */
        IN pageViews

  `UPSERT` can be used with an `UPDATE` or `REPLACE` clause. The `UPDATE` clause will perform
  a partial update of the found document, whereas the `REPLACE` clause will replace the found
  document entirely. The `UPDATE` or `REPLACE` parts can refer to the pseudo-value `OLD`, which
  contains all attributes of the found document.

  `UPSERT` statements can optionally return values. In the following query, the return
  attribute `found` will return the found document before the `UPDATE` was applied. If no
  document was found, `found` will contain a value of `null`. The `updated` result attribute will
  contain the inserted / updated document:

      UPSERT { page: 'index.html' }                 /* search example */
        INSERT { page: 'index.html', pageViews: 1 } /* insert part */
        UPDATE { pageViews: OLD.pageViews + 1 }     /* update part */
        IN pageViews
        RETURN { found: OLD, updated: NEW }

  A more detailed description of `UPSERT` can be found here:
  http://jsteemann.github.io/blog/2015/03/27/preview-of-the-upsert-command/

* adjusted default configuration value for `--server.backlog-size` from 10 to 64.

* issue #1231: bug xor feature in AQL: LENGTH(null) == 4

  This changes the behavior of the AQL `LENGTH` function as follows:

  - if the single argument to `LENGTH()` is `null`, then the result will now be `0`. In previous
    versions of ArangoDB, the result of `LENGTH(null)` was `4`.

  - if the single argument to `LENGTH()` is `true`, then the result will now be `1`. In previous
    versions of ArangoDB, the result of `LENGTH(true)` was `4`.

  - if the single argument to `LENGTH()` is `false`, then the result will now be `0`. In previous
    versions of ArangoDB, the result of `LENGTH(false)` was `5`.

  The results of `LENGTH()` with string, numeric, array object argument values do not change.

* issue #1298: Bulk import if data already exists (#1298)

  This change extends the HTTP REST API for bulk imports as follows:

  When documents are imported and the `_key` attribute is specified for them, the import can be
  used for inserting and updating/replacing documents. Previously, the import could be used for
  inserting new documents only, and re-inserting a document with an existing key would have failed
  with a *unique key constraint violated* error.

  The above behavior is still the default. However, the API now allows controlling the behavior
  in case of a unique key constraint error via the optional URL parameter `onDuplicate`.

  This parameter can have one of the following values:

  - `error`: when a unique key constraint error occurs, do not import or update the document but
    report an error. This is the default.

  - `update`: when a unique key constraint error occurs, try to (partially) update the existing
    document with the data specified in the import. This may still fail if the document would
    violate secondary unique indexes. Only the attributes present in the import data will be
    updated and other attributes already present will be preserved. The number of updated documents
    will be reported in the `updated` attribute of the HTTP API result.

  - `replace`: when a unique key constraint error occurs, try to fully replace the existing
    document with the data specified in the import. This may still fail if the document would
    violate secondary unique indexes. The number of replaced documents will be reported in the
    `updated` attribute of the HTTP API result.

  - `ignore`: when a unique key constraint error occurs, ignore this error. There will be no
    insert, update or replace for the particular document. Ignored documents will be reported
    separately in the `ignored` attribute of the HTTP API result.

  The result of the HTTP import API will now contain the attributes `ignored` and `updated`, which
  contain the number of ignored and updated documents respectively. These attributes will contain a
  value of zero unless the `onDuplicate` URL parameter is set to either `update` or `replace`
  (in this case the `updated` attribute may contain non-zero values) or `ignore` (in this case the
  `ignored` attribute may contain a non-zero value).

  To support the feature, arangoimp also has a new command line option `--on-duplicate` which can
  have one of the values `error`, `update`, `replace`, `ignore`. The default value is `error`.

  A few examples for using arangoimp with the `--on-duplicate` option can be found here:
  http://jsteemann.github.io/blog/2015/04/14/updating-documents-with-arangoimp/

* changed behavior of `db._query()` in the ArangoShell:

  if the command's result is printed in the shell, the first 10 results will be printed. Previously
  only a basic description of the underlying query result cursor was printed. Additionally, if the
  cursor result contains more than 10 results, the cursor is assigned to a global variable `more`,
  which can be used to iterate over the cursor result.

  Example:

      arangosh [_system]> db._query("FOR i IN 1..15 RETURN i")
      [object ArangoQueryCursor, count: 15, hasMore: true]

      [
        1,
        2,
        3,
        4,
        5,
        6,
        7,
        8,
        9,
        10
      ]

      type 'more' to show more documents


      arangosh [_system]> more
      [object ArangoQueryCursor, count: 15, hasMore: false]

      [
        11,
        12,
        13,
        14,
        15
      ]

* Disallow batchSize value 0 in HTTP `POST /_api/cursor`:

  The HTTP REST API `POST /_api/cursor` does not accept a `batchSize` parameter value of
  `0` any longer. A batch size of 0 never made much sense, but previous versions of ArangoDB
  did not check for this value. Now creating a cursor using a `batchSize` value 0 will
  result in an HTTP 400 error response

* REST Server: fix memory leaks when failing to add jobs

* 'EDGES' AQL Function

  The AQL function `EDGES` got a new fifth option parameter.
  Right now only one option is available: 'includeVertices'. This is a boolean parameter
  that allows to modify the result of the `EDGES` function.
  Default is 'includeVertices: false' which does not have any effect.
  'includeVertices: true' modifies the result, such that
  {vertex: <vertexDocument>, edge: <edgeDocument>} is returned.

* INCOMPATIBLE CHANGE:

  The result format of the AQL function `NEIGHBORS` has been changed.
  Before it has returned an array of objects containing 'vertex' and 'edge'.
  Now it will only contain the vertex directly.
  Also an additional option 'includeData' has been added.
  This is used to define if only the 'vertex._id' value should be returned (false, default),
  or if the vertex should be looked up in the collection and the complete JSON should be returned
  (true).
  Using only the id values can lead to significantly improved performance if this is the only information
  required.

  In order to get the old result format prior to ArangoDB 2.6, please use the function EDGES instead.
  Edges allows for a new option 'includeVertices' which, set to true, returns exactly the format of NEIGHBORS.
  Example:

      NEIGHBORS(<vertexCollection>, <edgeCollection>, <vertex>, <direction>, <example>)

  This can now be achieved by:

      EDGES(<edgeCollection>, <vertex>, <direction>, <example>, {includeVertices: true})

  If you are nesting several NEIGHBORS steps you can speed up their performance in the following way:

  Old Example:

  FOR va IN NEIGHBORS(Users, relations, 'Users/123', 'outbound') FOR vc IN NEIGHBORS(Products, relations, va.vertex._id, 'outbound') RETURN vc

  This can now be achieved by:

  FOR va IN NEIGHBORS(Users, relations, 'Users/123', 'outbound') FOR vc IN NEIGHBORS(Products, relations, va, 'outbound', null, {includeData: true}) RETURN vc
                                                                                                          ^^^^                  ^^^^^^^^^^^^^^^^^^^
                                                                                                  Use intermediate directly     include Data for final

* INCOMPATIBLE CHANGE:

  The AQL function `GRAPH_NEIGHBORS` now provides an additional option `includeData`.
  This option allows controlling whether the function should return the complete vertices
  or just their IDs. Returning only the IDs instead of the full vertices can lead to
  improved performance .

  If provided, `includeData` is set to `true`, all vertices in the result will be returned
  with all their attributes. The default value of `includeData` is `false`.
  This makes the default function results incompatible with previous versions of ArangoDB.

  To get the old result style in ArangoDB 2.6, please set the options as follows in calls
  to `GRAPH_NEIGHBORS`:

      GRAPH_NEIGHBORS(<graph>, <vertex>, { includeData: true })

* INCOMPATIBLE CHANGE:

  The AQL function `GRAPH_COMMON_NEIGHBORS` now provides an additional option `includeData`.
  This option allows controlling whether the function should return the complete vertices
  or just their IDs. Returning only the IDs instead of the full vertices can lead to
  improved performance .

  If provided, `includeData` is set to `true`, all vertices in the result will be returned
  with all their attributes. The default value of `includeData` is `false`.
  This makes the default function results incompatible with previous versions of ArangoDB.

  To get the old result style in ArangoDB 2.6, please set the options as follows in calls
  to `GRAPH_COMMON_NEIGHBORS`:

      GRAPH_COMMON_NEIGHBORS(<graph>, <vertexExamples1>, <vertexExamples2>, { includeData: true }, { includeData: true })

* INCOMPATIBLE CHANGE:

  The AQL function `GRAPH_SHORTEST_PATH` now provides an additional option `includeData`.
  This option allows controlling whether the function should return the complete vertices
  and edges or just their IDs. Returning only the IDs instead of full vertices and edges
  can lead to improved performance .

  If provided, `includeData` is set to `true`, all vertices and edges in the result will
  be returned with all their attributes. There is also an optional parameter `includePath` of
  type object.
  It has two optional sub-attributes `vertices` and `edges`, both of type boolean.
  Both can be set individually and the result will include all vertices on the path if
  `includePath.vertices == true` and all edges if `includePath.edges == true` respectively.

  The default value of `includeData` is `false`, and paths are now excluded by default.
  This makes the default function results incompatible with previous versions of ArangoDB.

  To get the old result style in ArangoDB 2.6, please set the options as follows in calls
  to `GRAPH_SHORTEST_PATH`:

      GRAPH_SHORTEST_PATH(<graph>, <source>, <target>, { includeData: true, includePath: { edges: true, vertices: true } })

  The attributes `startVertex` and `vertex` that were present in the results of `GRAPH_SHORTEST_PATH`
  in previous versions of ArangoDB will not be produced in 2.6. To calculate these attributes in 2.6,
  please extract the first and last elements from the `vertices` result attribute.

* INCOMPATIBLE CHANGE:

  The AQL function `GRAPH_DISTANCE_TO` will now return only the id the destination vertex
  in the `vertex` attribute, and not the full vertex data with all vertex attributes.

* INCOMPATIBLE CHANGE:

  All graph measurements functions in JavaScript module `general-graph` that calculated a
  single figure previously returned an array containing just the figure. Now these functions
  will return the figure directly and not put it inside an array.

  The affected functions are:

  * `graph._absoluteEccentricity`
  * `graph._eccentricity`
  * `graph._absoluteCloseness`
  * `graph._closeness`
  * `graph._absoluteBetweenness`
  * `graph._betweenness`
  * `graph._radius`
  * `graph._diameter`

* Create the `_graphs` collection in new databases with `waitForSync` attribute set to `false`

  The previous `waitForSync` value was `true`, so default the behavior when creating and dropping
  graphs via the HTTP REST API changes as follows if the new settings are in effect:

  * `POST /_api/graph` by default returns `HTTP 202` instead of `HTTP 201`
  * `DELETE /_api/graph/graph-name` by default returns `HTTP 202` instead of `HTTP 201`

  If the `_graphs` collection still has its `waitForSync` value set to `true`, then the HTTP status
  code will not change.

* Upgraded ICU to version 54; this increases performance in many places.
  based on https://code.google.com/p/chromium/issues/detail?id=428145

* added support for HTTP push aka chunked encoding

* issue #1051: add info whether server is running in service or user mode?

  This will add a "mode" attribute to the result of the result of HTTP GET `/_api/version?details=true`

  "mode" can have the following values:

  - `standalone`: server was started manually (e.g. on command-line)
  - `service`: service is running as Windows service, in daemon mode or under the supervisor

* improve system error messages in Windows port

* increased default value of `--server.request-timeout` from 300 to 1200 seconds for client tools
  (arangosh, arangoimp, arangodump, arangorestore)

* increased default value of `--server.connect-timeout` from 3 to 5 seconds for client tools
  (arangosh, arangoimp, arangodump, arangorestore)

* added startup option `--server.foxx-queues-poll-interval`

  This startup option controls the frequency with which the Foxx queues manager is checking
  the queue (or queues) for jobs to be executed.

  The default value is `1` second. Lowering this value will result in the queue manager waking
  up and checking the queues more frequently, which may increase CPU usage of the server.
  When not using Foxx queues, this value can be raised to save some CPU time.

* added startup option `--server.foxx-queues`

  This startup option controls whether the Foxx queue manager will check queue and job entries.
  Disabling this option can reduce server load but will prevent jobs added to Foxx queues from
  being processed at all.

  The default value is `true`, enabling the Foxx queues feature.

* make Foxx queues really database-specific.

  Foxx queues were and are stored in a database-specific collection `_queues`. However, a global
  cache variable for the queues led to the queue names being treated database-independently, which
  was wrong.

  Since 2.6, Foxx queues names are truly database-specific, so the same queue name can be used in
  two different databases for two different queues. Until then, it is advisable to think of queues
  as already being database-specific, and using the database name as a queue name prefix to be
  avoid name conflicts, e.g.:

      var queueName = "myQueue";
      var Foxx = require("org/arangodb/foxx");
      Foxx.queues.create(db._name() + ":" + queueName);

* added support for Foxx queue job types defined as app scripts.

  The old job types introduced in 2.4 are still supported but are known to cause issues in 2.5
  and later when the server is restarted or the job types are not defined in every thread.

  The new job types avoid this issue by storing an explicit mount path and script name rather
  than an assuming the job type is defined globally. It is strongly recommended to convert your
  job types to the new script-based system.

* renamed Foxx sessions option "sessionStorageApp" to "sessionStorage". The option now also accepts session storages directly.

* Added the following JavaScript methods for file access:
  * fs.copyFile() to copy single files
  * fs.copyRecursive() to copy directory trees
  * fs.chmod() to set the file permissions (non-Windows only)

* Added process.env for accessing the process environment from JavaScript code

* Cluster: kickstarter shutdown routines will more precisely follow the shutdown of its nodes.

* Cluster: don't delete agency connection objects that are currently in use.

* Cluster: improve passing along of HTTP errors

* fixed issue #1247: debian init script problems

* multi-threaded index creation on collection load

  When a collection contains more than one secondary index, they can be built in memory in
  parallel when the collection is loaded. How many threads are used for parallel index creation
  is determined by the new configuration parameter `--database.index-threads`. If this is set
  to 0, indexes are built by the opening thread only and sequentially. This is equivalent to
  the behavior in 2.5 and before.

* speed up building up primary index when loading collections

* added `count` attribute to `parameters.json` files of collections. This attribute indicates
  the number of live documents in the collection on unload. It is read when the collection is
  (re)loaded to determine the initial size for the collection's primary index

* removed remainders of MRuby integration, removed arangoirb

* simplified `controllers` property in Foxx manifests. You can now specify a filename directly
  if you only want to use a single file mounted at the base URL of your Foxx app.

* simplified `exports` property in Foxx manifests. You can now specify a filename directly if
  you only want to export variables from a single file in your Foxx app.

* added support for node.js-style exports in Foxx exports. Your Foxx exports file can now export
  arbitrary values using the `module.exports` property instead of adding properties to the
  `exports` object.

* added `scripts` property to Foxx manifests. You should now specify the `setup` and `teardown`
  files as properties of the `scripts` object in your manifests and can define custom,
  app-specific scripts that can be executed from the web interface or the CLI.

* added `tests` property to Foxx manifests. You can now define test cases using the `mocha`
  framework which can then be executed inside ArangoDB.

* updated `joi` package to 6.0.8.

* added `extendible` package.

* added Foxx model lifecycle events to repositories. See #1257.

* speed up resizing of edge index.

* allow to split an edge index into buckets which are resized individually.
  This is controlled by the `indexBuckets` attribute in the `properties`
  of the collection.

* fix a cluster deadlock bug in larger clusters by marking a thread waiting
  for a lock on a DBserver as blocked


v2.5.7 (2015-08-02)
-------------------

* V8: Upgrade to version 4.1.0.27 - this is intended to be the stable V8 version.


v2.5.6 (2015-07-21)
-------------------

* alter Windows build infrastructure so we can properly store pdb files.

* potentially fixed issue #1313: Wrong metric calculation at dashboard

  Escape whitespace in process name when scanning /proc/pid/stats

  This fixes statistics values read from that file

* Fixed variable naming in AQL `COLLECT INTO` results in case the COLLECT is placed
  in a subquery which itself is followed by other constructs that require variables


v2.5.5 (2015-05-29)
-------------------

* fixed vulnerability in JWT implementation.

* fixed format string for reading /proc/pid/stat

* take into account barriers used in different V8 contexts


v2.5.4 (2015-05-14)
-------------------

* added startup option `--log.performance`: specifying this option at startup will log
  performance-related info messages, mainly timings via the regular logging mechanisms

* cluster fixes

* fix for recursive copy under Windows


v2.5.3 (2015-04-29)
-------------------

* Fix fs.move to work across filesystem borders; Fixes Foxx app installation problems;
  issue #1292.

* Fix Foxx app install when installed on a different drive on Windows

* issue #1322: strange AQL result

* issue #1318: Inconsistent db._create() syntax

* issue #1315: queries to a collection fail with an empty response if the
  collection contains specific JSON data

* issue #1300: Make arangodump not fail if target directory exists but is empty

* allow specifying higher values than SOMAXCONN for `--server.backlog-size`

  Previously, arangod would not start when a `--server.backlog-size` value was
  specified that was higher than the platform's SOMAXCONN header value.

  Now, arangod will use the user-provided value for `--server.backlog-size` and
  pass it to the listen system call even if the value is higher than SOMAXCONN.
  If the user-provided value is higher than SOMAXCONN, arangod will log a warning
  on startup.

* Fixed a cluster deadlock bug. Mark a thread that is in a RemoteBlock as
  blocked to allow for additional dispatcher threads to be started.

* Fix locking in cluster by using another ReadWriteLock class for collections.

* Add a second DispatcherQueue for AQL in the cluster. This fixes a
  cluster-AQL thread explosion bug.


v2.5.2 (2015-04-11)
-------------------

* modules stored in _modules are automatically flushed when changed

* added missing query-id parameter in documentation of HTTP DELETE `/_api/query` endpoint

* added iterator for edge index in AQL queries

  this change may lead to less edges being read when used together with a LIMIT clause

* make graph viewer in web interface issue less expensive queries for determining
  a random vertex from the graph, and for determining vertex attributes

* issue #1285: syntax error, unexpected $undefined near '@_to RETURN obj

  this allows AQL bind parameter names to also start with underscores

* moved /_api/query to C++

* issue #1289: Foxx models created from database documents expose an internal method

* added `Foxx.Repository#exists`

* parallelize initialization of V8 context in multiple threads

* fixed a possible crash when the debug-level was TRACE

* cluster: do not initialize statistics collection on each
  coordinator, this fixes a race condition at startup

* cluster: fix a startup race w.r.t. the _configuration collection

* search for db:// JavaScript modules only after all local files have been
  considered, this speeds up the require command in a cluster considerably

* general cluster speedup in certain areas


v2.5.1 (2015-03-19)
-------------------

* fixed bug that caused undefined behavior when an AQL query was killed inside
  a calculation block

* fixed memleaks in AQL query cleanup in case out-of-memory errors are thrown

* by default, Debian and RedHat packages are built with debug symbols

* added option `--database.ignore-logfile-errors`

  This option controls how collection datafiles with a CRC mismatch are treated.

  If set to `false`, CRC mismatch errors in collection datafiles will lead
  to a collection not being loaded at all. If a collection needs to be loaded
  during WAL recovery, the WAL recovery will also abort (if not forced with
  `--wal.ignore-recovery-errors true`). Setting this flag to `false` protects
  users from unintentionally using a collection with corrupted datafiles, from
  which only a subset of the original data can be recovered.

  If set to `true`, CRC mismatch errors in collection datafiles will lead to
  the datafile being partially loaded. All data up to until the mismatch will
  be loaded. This will enable users to continue with collection datafiles
  that are corrupted, but will result in only a partial load of the data.
  The WAL recovery will still abort when encountering a collection with a
  corrupted datafile, at least if `--wal.ignore-recovery-errors` is not set to
  `true`.

  The default value is *true*, so for collections with corrupted datafiles
  there might be partial data loads once the WAL recovery has finished. If
  the WAL recovery will need to load a collection with a corrupted datafile,
  it will still stop when using the default values.

* INCOMPATIBLE CHANGE:

  make the arangod server refuse to start if during startup it finds a non-readable
  `parameter.json` file for a database or a collection.

  Stopping the startup process in this case requires manual intervention (fixing
  the unreadable files), but prevents follow-up errors due to ignored databases or
  collections from happening.

* datafiles and `parameter.json` files written by arangod are now created with read and write
  privileges for the arangod process user, and with read and write privileges for the arangod
  process group.

  Previously, these files were created with user read and write permissions only.

* INCOMPATIBLE CHANGE:

  abort WAL recovery if one of the collection's datafiles cannot be opened

* INCOMPATIBLE CHANGE:

  never try to raise the privileges after dropping them, this can lead to a race condition while
  running the recovery

  If you require to run ArangoDB on a port lower than 1024, you must run ArangoDB as root.

* fixed inefficiencies in `remove` methods of general-graph module

* added option `--database.slow-query-threshold` for controlling the default AQL slow query
  threshold value on server start

* add system error strings for Windows on many places

* rework service startup so we announce 'RUNNING' only when we're finished starting.

* use the Windows eventlog for FATAL and ERROR - log messages

* fix service handling in NSIS Windows installer, specify human readable name

* add the ICU_DATA environment variable to the fatal error messages

* fixed issue #1265: arangod crashed with SIGSEGV

* fixed issue #1241: Wildcards in examples


v2.5.0 (2015-03-09)
-------------------

* installer fixes for Windows

* fix for downloading Foxx

* fixed issue #1258: http pipelining not working?


v2.5.0-beta4 (2015-03-05)
-------------------------

* fixed issue #1247: debian init script problems


v2.5.0-beta3 (2015-02-27)
-------------------------

* fix Windows install path calculation in arango

* fix Windows logging of long strings

* fix possible undefinedness of const strings in Windows


v2.5.0-beta2 (2015-02-23)
-------------------------

* fixed issue #1256: agency binary not found #1256

* fixed issue #1230: API: document/col-name/_key and cursor return different floats

* front-end: dashboard tries not to (re)load statistics if user has no access

* V8: Upgrade to version 3.31.74.1

* etcd: Upgrade to version 2.0 - This requires go 1.3 to compile at least.

* refuse to startup if ICU wasn't initialized, this will i.e. prevent errors from being printed,
  and libraries from being loaded.

* front-end: unwanted removal of index table header after creating new index

* fixed issue #1248: chrome: applications filtering not working

* fixed issue #1198: queries remain in aql editor (front-end) if you navigate through different tabs

* Simplify usage of Foxx

  Thanks to our user feedback we learned that Foxx is a powerful, yet rather complicated concept.
  With this release we tried to make it less complicated while keeping all its strength.
  That includes a rewrite of the documentation as well as some code changes as listed below:

  * Moved Foxx applications to a different folder.

    The naming convention now is: <app-path>/_db/<dbname>/<mountpoint>/APP
    Before it was: <app-path>/databases/<dbname>/<appname>:<appversion>
    This caused some trouble as apps where cached based on name and version and updates did not apply.
    Hence the path on filesystem and the app's access URL had no relation to one another.
    Now the path on filesystem is identical to the URL (except for slashes and the appended APP)

  * Rewrite of Foxx routing

    The routing of Foxx has been exposed to major internal changes we adjusted because of user feedback.
    This allows us to set the development mode per mountpoint without having to change paths and hold
    apps at separate locations.

  * Foxx Development mode

    The development mode used until 2.4 is gone. It has been replaced by a much more mature version.
    This includes the deprecation of the javascript.dev-app-path parameter, which is useless since 2.5.
    Instead of having two separate app directories for production and development, apps now reside in
    one place, which is used for production as well as for development.
    Apps can still be put into development mode, changing their behavior compared to production mode.
    Development mode apps are still reread from disk at every request, and still they ship more debug
    output.

    This change has also made the startup options `--javascript.frontend-development-mode` and
    `--javascript.dev-app-path` obsolete. The former option will not have any effect when set, and the
    latter option is only read and used during the upgrade to 2.5 and does not have any effects later.

  * Foxx install process

    Installing Foxx apps has been a two step process: import them into ArangoDB and mount them at a
    specific mountpoint. These operations have been joined together. You can install an app at one
    mountpoint, that's it. No fetch, mount, unmount, purge cycle anymore. The commands have been
    simplified to just:

    * install: get your Foxx app up and running
    * uninstall: shut it down and erase it from disk

  * Foxx error output

    Until 2.4 the errors produced by Foxx were not optimal. Often, the error message was just
    `unable to parse manifest` and contained only an internal stack trace.
    In 2.5 we made major improvements there, including a much more fine-grained error output that
    helps you debug your Foxx apps. The error message printed is now much closer to its source and
    should help you track it down.

    Also we added the default handlers for unhandled errors in Foxx apps:

    * You will get a nice internal error page whenever your Foxx app is called but was not installed
      due to any error
    * You will get a proper error message when having an uncaught error appears in any app route

    In production mode the messages above will NOT contain any information about your Foxx internals
    and are safe to be exposed to third party users.
    In development mode the messages above will contain the stacktrace (if available), making it easier for
    your in-house devs to track down errors in the application.

* added `console` object to Foxx apps. All Foxx apps now have a console object implementing
  the familiar Console API in their global scope, which can be used to log diagnostic
  messages to the database.

* added `org/arangodb/request` module, which provides a simple API for making HTTP requests
  to external services.

* added optimizer rule `propagate-constant-attributes`

  This rule will look inside `FILTER` conditions for constant value equality comparisons,
  and insert the constant values in other places in `FILTER`s. For example, the rule will
  insert `42` instead of `i.value` in the second `FILTER` of the following query:

      FOR i IN c1 FOR j IN c2 FILTER i.value == 42 FILTER j.value == i.value RETURN 1

* added `filtered` value to AQL query execution statistics

  This value indicates how many documents were filtered by `FilterNode`s in the AQL query.
  Note that `IndexRangeNode`s can also filter documents by selecting only the required ranges
  from the index. The `filtered` value will not include the work done by `IndexRangeNode`s,
  but only the work performed by `FilterNode`s.

* added support for sparse hash and skiplist indexes

  Hash and skiplist indexes can optionally be made sparse. Sparse indexes exclude documents
  in which at least one of the index attributes is either not set or has a value of `null`.

  As such documents are excluded from sparse indexes, they may contain fewer documents than
  their non-sparse counterparts. This enables faster indexing and can lead to reduced memory
  usage in case the indexed attribute does occur only in some, but not all documents of the
  collection. Sparse indexes will also reduce the number of collisions in non-unique hash
  indexes in case non-existing or optional attributes are indexed.

  In order to create a sparse index, an object with the attribute `sparse` can be added to
  the index creation commands:

      db.collection.ensureHashIndex(attributeName, { sparse: true });
      db.collection.ensureHashIndex(attributeName1, attributeName2, { sparse: true });
      db.collection.ensureUniqueConstraint(attributeName, { sparse: true });
      db.collection.ensureUniqueConstraint(attributeName1, attributeName2, { sparse: true });

      db.collection.ensureSkiplist(attributeName, { sparse: true });
      db.collection.ensureSkiplist(attributeName1, attributeName2, { sparse: true });
      db.collection.ensureUniqueSkiplist(attributeName, { sparse: true });
      db.collection.ensureUniqueSkiplist(attributeName1, attributeName2, { sparse: true });

  Note that in place of the above specialized index creation commands, it is recommended to use
  the more general index creation command `ensureIndex`:

  ```js
  db.collection.ensureIndex({ type: "hash", sparse: true, unique: true, fields: [ attributeName ] });
  db.collection.ensureIndex({ type: "skiplist", sparse: false, unique: false, fields: [ "a", "b" ] });
  ```

  When not explicitly set, the `sparse` attribute defaults to `false` for new indexes.

  This causes a change in behavior when creating a unique hash index without specifying the
  sparse flag: in 2.4, unique hash indexes were implicitly sparse, always excluding `null` values.
  There was no option to control this behavior, and sparsity was neither supported for non-unique
  hash indexes nor skiplists in 2.4. This implicit sparsity of unique hash indexes was considered
  an inconsistency, and therefore the behavior was cleaned up in 2.5. As of 2.5, indexes will
  only be created sparse if sparsity is explicitly requested. Existing unique hash indexes from 2.4
  or before will automatically be migrated so they are still sparse after the upgrade to 2.5.

  Geo indexes are implicitly sparse, meaning documents without the indexed location attribute or
  containing invalid location coordinate values will be excluded from the index automatically. This
  is also a change when compared to pre-2.5 behavior, when documents with missing or invalid
  coordinate values may have caused errors on insertion when the geo index' `unique` flag was set
  and its `ignoreNull` flag was not.

  This was confusing and has been rectified in 2.5. The method `ensureGeoConstaint()` now does the
  same as `ensureGeoIndex()`. Furthermore, the attributes `constraint`, `unique`, `ignoreNull` and
  `sparse` flags are now completely ignored when creating geo indexes.

  The same is true for fulltext indexes. There is no need to specify non-uniqueness or sparsity for
  geo or fulltext indexes. They will always be non-unique and sparse.

  As sparse indexes may exclude some documents, they cannot be used for every type of query.
  Sparse hash indexes cannot be used to find documents for which at least one of the indexed
  attributes has a value of `null`. For example, the following AQL query cannot use a sparse
  index, even if one was created on attribute `attr`:

      FOR doc In collection
        FILTER doc.attr == null
        RETURN doc

  If the lookup value is non-constant, a sparse index may or may not be used, depending on
  the other types of conditions in the query. If the optimizer can safely determine that
  the lookup value cannot be `null`, a sparse index may be used. When uncertain, the optimizer
  will not make use of a sparse index in a query in order to produce correct results.

  For example, the following queries cannot use a sparse index on `attr` because the optimizer
  will not know beforehand whether the comparison values for `doc.attr` will include `null`:

      FOR doc In collection
        FILTER doc.attr == SOME_FUNCTION(...)
        RETURN doc

      FOR other IN otherCollection
        FOR doc In collection
          FILTER doc.attr == other.attr
          RETURN doc

  Sparse skiplist indexes can be used for sorting if the optimizer can safely detect that the
  index range does not include `null` for any of the index attributes.

* inspection of AQL data-modification queries will now detect if the data-modification part
  of the query can run in lockstep with the data retrieval part of the query, or if the data
  retrieval part must be executed before the data modification can start.

  Executing the two in lockstep allows using much smaller buffers for intermediate results
  and starts the actual data-modification operations much earlier than if the two phases
  were executed separately.

* Allow dynamic attribute names in AQL object literals

  This allows using arbitrary expressions to construct attribute names in object
  literals specified in AQL queries. To disambiguate expressions and other unquoted
  attribute names, dynamic attribute names need to be enclosed in brackets (`[` and `]`).
  Example:

      FOR i IN 1..100
        RETURN { [ CONCAT('value-of-', i) ] : i }

* make AQL optimizer rule "use-index-for-sort" remove sort also in case a non-sorted
  index (e.g. a hash index) is used for only equality lookups and all sort attributes
  are covered by the index.

  Example that does not require an extra sort (needs hash index on `value`):

      FOR doc IN collection FILTER doc.value == 1 SORT doc.value RETURN doc

  Another example that does not require an extra sort (with hash index on `value1`, `value2`):

      FOR doc IN collection FILTER doc.value1 == 1 && doc.value2 == 2 SORT doc.value1, doc.value2 RETURN doc

* make AQL optimizer rule "use-index-for-sort" remove sort also in case the sort criteria
  excludes the left-most index attributes, but the left-most index attributes are used
  by the index for equality-only lookups.

  Example that can use the index for sorting (needs skiplist index on `value1`, `value2`):

      FOR doc IN collection FILTER doc.value1 == 1 SORT doc.value2 RETURN doc

* added selectivity estimates for primary index, edge index, and hash index

  The selectivity estimates are returned by the `GET /_api/index` REST API method
  in a sub-attribute `selectivityEstimate` for each index that supports it. This
  attribute will be omitted for indexes that do not provide selectivity estimates.
  If provided, the selectivity estimate will be a numeric value between 0 and 1.

  Selectivity estimates will also be reported in the result of `collection.getIndexes()`
  for all indexes that support this. If no selectivity estimate can be determined for
  an index, the attribute `selectivityEstimate` will be omitted here, too.

  The web interface also shows selectivity estimates for each index that supports this.

  Currently the following index types can provide selectivity estimates:
  - primary index
  - edge index
  - hash index (unique and non-unique)

  No selectivity estimates will be provided when running in cluster mode.

* fixed issue #1226: arangod log issues

* added additional logger if arangod is started in foreground mode on a tty

* added AQL optimizer rule "move-calculations-down"

* use exclusive native SRWLocks on Windows instead of native mutexes

* added AQL functions `MD5`, `SHA1`, and `RANDOM_TOKEN`.

* reduced number of string allocations when parsing certain AQL queries

  parsing numbers (integers or doubles) does not require a string allocation
  per number anymore

* RequestContext#bodyParam now accepts arbitrary joi schemas and rejects invalid (but well-formed) request bodies.

* enforce that AQL user functions are wrapped inside JavaScript function () declarations

  AQL user functions were always expected to be wrapped inside a JavaScript function, but previously
  this was not enforced when registering a user function. Enforcing the AQL user functions to be contained
  inside functions prevents functions from doing some unexpected things that may have led to undefined
  behavior.

* Windows service uninstalling: only remove service if it points to the currently running binary,
  or --force was specified.

* Windows (debug only): print stacktraces on crash and run minidump

* Windows (cygwin): if you run arangosh in a cygwin shell or via ssh we will detect this and use
  the appropriate output functions.

* Windows: improve process management

* fix IPv6 reverse ip lookups - so far we only did IPv4 addresses.

* improve join documentation, add outer join example

* run jslint for unit tests too, to prevent "memory leaks" by global js objects with native code.

* fix error logging for exceptions - we wouldn't log the exception message itself so far.

* improve error reporting in the http client (Windows & *nix)

* improve error reports in cluster

* Standard errors can now contain custom messages.


v2.4.7 (XXXX-XX-XX)
-------------------

* fixed issue #1282: Geo WITHIN_RECTANGLE for nested lat/lng


v2.4.6 (2015-03-18)
-------------------

* added option `--database.ignore-logfile-errors`

  This option controls how collection datafiles with a CRC mismatch are treated.

  If set to `false`, CRC mismatch errors in collection datafiles will lead
  to a collection not being loaded at all. If a collection needs to be loaded
  during WAL recovery, the WAL recovery will also abort (if not forced with
  `--wal.ignore-recovery-errors true`). Setting this flag to `false` protects
  users from unintentionally using a collection with corrupted datafiles, from
  which only a subset of the original data can be recovered.

  If set to `true`, CRC mismatch errors in collection datafiles will lead to
  the datafile being partially loaded. All data up to until the mismatch will
  be loaded. This will enable users to continue with a collection datafiles
  that are corrupted, but will result in only a partial load of the data.
  The WAL recovery will still abort when encountering a collection with a
  corrupted datafile, at least if `--wal.ignore-recovery-errors` is not set to
  `true`.

  The default value is *true*, so for collections with corrupted datafiles
  there might be partial data loads once the WAL recovery has finished. If
  the WAL recovery will need to load a collection with a corrupted datafile,
  it will still stop when using the default values.

* INCOMPATIBLE CHANGE:

  make the arangod server refuse to start if during startup it finds a non-readable
  `parameter.json` file for a database or a collection.

  Stopping the startup process in this case requires manual intervention (fixing
  the unreadable files), but prevents follow-up errors due to ignored databases or
  collections from happening.

* datafiles and `parameter.json` files written by arangod are now created with read and write
  privileges for the arangod process user, and with read and write privileges for the arangod
  process group.

  Previously, these files were created with user read and write permissions only.

* INCOMPATIBLE CHANGE:

  abort WAL recovery if one of the collection's datafiles cannot be opened

* INCOMPATIBLE CHANGE:

  never try to raise the privileges after dropping them, this can lead to a race condition while
  running the recovery

  If you require to run ArangoDB on a port lower than 1024, you must run ArangoDB as root.

* fixed inefficiencies in `remove` methods of general-graph module

* added option `--database.slow-query-threshold` for controlling the default AQL slow query
  threshold value on server start


v2.4.5 (2015-03-16)
-------------------

* added elapsed time to HTTP request logging output (`--log.requests-file`)

* added AQL current and slow query tracking, killing of AQL queries

  This change enables retrieving the list of currently running AQL queries inside the selected database.
  AQL queries with an execution time beyond a certain threshold can be moved to a "slow query" facility
  and retrieved from there. Queries can also be killed by specifying the query id.

  This change adds the following HTTP REST APIs:

  - `GET /_api/query/current`: for retrieving the list of currently running queries
  - `GET /_api/query/slow`: for retrieving the list of slow queries
  - `DELETE /_api/query/slow`: for clearing the list of slow queries
  - `GET /_api/query/properties`: for retrieving the properties for query tracking
  - `PUT /_api/query/properties`: for adjusting the properties for query tracking
  - `DELETE /_api/query/<id>`: for killing an AQL query

  The following JavaScript APIs have been added:

  - require("org/arangodb/aql/queries").current();
  - require("org/arangodb/aql/queries").slow();
  - require("org/arangodb/aql/queries").clearSlow();
  - require("org/arangodb/aql/queries").properties();
  - require("org/arangodb/aql/queries").kill();

* fixed issue #1265: arangod crashed with SIGSEGV

* fixed issue #1241: Wildcards in examples

* fixed comment parsing in Foxx controllers


v2.4.4 (2015-02-24)
-------------------

* fixed the generation template for foxx apps. It now does not create deprecated functions anymore

* add custom visitor functionality for `GRAPH_NEIGHBORS` function, too

* increased default value of traversal option *maxIterations* to 100 times of its previous
  default value


v2.4.3 (2015-02-06)
-------------------

* fix multi-threading with openssl when running under Windows

* fix timeout on socket operations when running under Windows

* Fixed an error in Foxx routing which caused some apps that worked in 2.4.1 to fail with status 500: `undefined is not a function` errors in 2.4.2
  This error was occurring due to seldom internal rerouting introduced by the malformed application handler.


v2.4.2 (2015-01-30)
-------------------

* added custom visitor functionality for AQL traversals

  This allows more complex result processing in traversals triggered by AQL. A few examples
  are shown in [this article](http://jsteemann.github.io/blog/2015/01/28/using-custom-visitors-in-aql-graph-traversals/).

* improved number of results estimated for nodes of type EnumerateListNode and SubqueryNode
  in AQL explain output

* added AQL explain helper to explain arbitrary AQL queries

  The helper function prints the query execution plan and the indexes to be used in the
  query. It can be invoked from the ArangoShell or the web interface as follows:

      require("org/arangodb/aql/explainer").explain(query);

* enable use of indexes for certain AQL conditions with non-equality predicates, in
  case the condition(s) also refer to indexed attributes

  The following queries will now be able to use indexes:

      FILTER a.indexed == ... && a.indexed != ...
      FILTER a.indexed == ... && a.nonIndexed != ...
      FILTER a.indexed == ... && ! (a.indexed == ...)
      FILTER a.indexed == ... && ! (a.nonIndexed == ...)
      FILTER a.indexed == ... && ! (a.indexed != ...)
      FILTER a.indexed == ... && ! (a.nonIndexed != ...)
      FILTER (a.indexed == ... && a.nonIndexed == ...) || (a.indexed == ... && a.nonIndexed == ...)
      FILTER (a.indexed == ... && a.nonIndexed != ...) || (a.indexed == ... && a.nonIndexed != ...)

* Fixed spuriously occurring "collection not found" errors when running queries on local
  collections on a cluster DB server

* Fixed upload of Foxx applications to the server for apps exceeding approx. 1 MB zipped.

* Malformed Foxx applications will now return a more useful error when any route is requested.

  In Production a Foxx app mounted on /app will display an html page on /app/* stating a 503 Service temporarily not available.
  It will not state any information about your Application.
  Before it was a 404 Not Found without any information and not distinguishable from a correct not found on your route.

  In Development Mode the html page also contains information about the error occurred.

* Unhandled errors thrown in Foxx routes are now handled by the Foxx framework itself.

  In Production the route will return a status 500 with a body {error: "Error statement"}.
  In Development the route will return a status 500 with a body {error: "Error statement", stack: "..."}

  Before, it was status 500 with a plain text stack including ArangoDB internal routing information.

* The Applications tab in web interface will now request development apps more often.
  So if you have a fixed a syntax error in your app it should always be visible after reload.


v2.4.1 (2015-01-19)
-------------------

* improved WAL recovery output

* fixed certain OR optimizations in AQL optimizer

* better diagnostics for arangoimp

* fixed invalid result of HTTP REST API method `/_admin/foxx/rescan`

* fixed possible segmentation fault when passing a Buffer object into a V8 function
  as a parameter

* updated AQB module to 1.8.0.


v2.4.0 (2015-01-13)
-------------------

* updated AQB module to 1.7.0.

* fixed V8 integration-related crashes

* make `fs.move(src, dest)` also fail when both `src` and `dest` are
  existing directories. This ensures the same behavior of the move operation
  on different platforms.

* fixed AQL insert operation for multi-shard collections in cluster

* added optional return value for AQL data-modification queries.
  This allows returning the documents inserted, removed or updated with the query, e.g.

      FOR doc IN docs REMOVE doc._key IN docs LET removed = OLD RETURN removed
      FOR doc IN docs INSERT { } IN docs LET inserted = NEW RETURN inserted
      FOR doc IN docs UPDATE doc._key WITH { } IN docs LET previous = OLD RETURN previous
      FOR doc IN docs UPDATE doc._key WITH { } IN docs LET updated = NEW RETURN updated

  The variables `OLD` and `NEW` are automatically available when a `REMOVE`, `INSERT`,
  `UPDATE` or `REPLACE` statement is immediately followed by a `LET` statement.
  Note that the `LET` and `RETURN` statements in data-modification queries are not as
  flexible as the general versions of `LET` and `RETURN`. When returning documents from
  data-modification operations, only a single variable can be assigned using `LET`, and
  the assignment can only be either `OLD` or `NEW`, but not an arbitrary expression. The
  `RETURN` statement also allows using the just-created variable only, and no arbitrary
  expressions.


v2.4.0-beta1 (2014-12-26)
--------------------------

* fixed superstates in FoxxGenerator

* fixed issue #1065: Aardvark: added creation of documents and edges with _key property

* fixed issue #1198: Aardvark: current AQL editor query is now cached

* Upgraded V8 version from 3.16.14 to 3.29.59

  The built-in version of V8 has been upgraded from 3.16.14 to 3.29.59.
  This activates several ES6 (also dubbed *Harmony* or *ES.next*) features in
  ArangoDB, both in the ArangoShell and the ArangoDB server. They can be
  used for scripting and in server-side actions such as Foxx routes, traversals
  etc.

  The following ES6 features are available in ArangoDB 2.4 by default:

  * iterators
  * the `of` operator
  * symbols
  * predefined collections types (Map, Set etc.)
  * typed arrays

  Many other ES6 features are disabled by default, but can be made available by
  starting arangod or arangosh with the appropriate options:

  * arrow functions
  * proxies
  * generators
  * String, Array, and Number enhancements
  * constants
  * enhanced object and numeric literals

  To activate all these ES6 features in arangod or arangosh, start it with
  the following options:

      arangosh --javascript.v8-options="--harmony --harmony_generators"

  More details on the available ES6 features can be found in
  [this blog](https://jsteemann.github.io/blog/2014/12/19/using-es6-features-in-arangodb/).

* Added Foxx generator for building Hypermedia APIs

  A more detailed description is [here](https://www.arangodb.com/2014/12/08/building-hypermedia-apis-foxxgenerator)

* New `Applications` tab in web interface:

  The `applications` tab got a complete redesign.
  It will now only show applications that are currently running on ArangoDB.
  For a selected application, a new detailed view has been created.
  This view provides a better overview of the app:
  * author
  * license
  * version
  * contributors
  * download links
  * API documentation

  To install a new application, a new dialog is now available.
  It provides the features already available in the console application `foxx-manager` plus some more:
  * install an application from Github
  * install an application from a zip file
  * install an application from ArangoDB's application store
  * create a new application from scratch: this feature uses a generator to
    create a Foxx application with pre-defined CRUD methods for a given list
    of collections. The generated Foxx app can either be downloaded as a zip file or
    be installed on the server. Starting with a new Foxx app has never been easier.

* fixed issue #1102: Aardvark: Layout bug in documents overview

  The documents overview was entirely destroyed in some situations on Firefox.
  We replaced the plugin we used there.

* fixed issue #1168: Aardvark: pagination buttons jumping

* fixed issue #1161: Aardvark: Click on Import JSON imports previously uploaded file

* removed configure options `--enable-all-in-one-v8`, `--enable-all-in-one-icu`,
  and `--enable-all-in-one-libev`.

* global internal rename to fix naming incompatibilities with JSON:

  Internal functions with names containing `array` have been renamed to `object`,
  internal functions with names containing `list` have been renamed to `array`.
  The renaming was mainly done in the C++ parts. The documentation has also been
  adjusted so that the correct JSON type names are used in most places.

  The change also led to the addition of a few function aliases in AQL:

  * `TO_LIST` now is an alias of the new `TO_ARRAY`
  * `IS_LIST` now is an alias of the new `IS_ARRAY`
  * `IS_DOCUMENT` now is an alias of the new `IS_OBJECT`

  The changed also renamed the option `mergeArrays` to `mergeObjects` for AQL
  data-modification query options and HTTP document modification API

* AQL: added optimizer rule "remove-filter-covered-by-index"

  This rule removes FilterNodes and CalculationNodes from an execution plan if the
  filter is already covered by a previous IndexRangeNode. Removing the CalculationNode
  and the FilterNode will speed up query execution because the query requires less
  computation.

* AQL: added optimizer rule "remove-sort-rand"

  This rule removes a `SORT RAND()` expression from a query and moves the random
  iteration into the appropriate `EnumerateCollectionNode`. This is more efficient
  than individually enumerating and then sorting randomly.

* AQL: range optimizations for IN and OR

  This change enables usage of indexes for several additional cases. Filters containing
  the `IN` operator can now make use of indexes, and multiple OR- or AND-combined filter
  conditions can now also use indexes if the filters are accessing the same indexed
  attribute.

  Here are a few examples of queries that can now use indexes but couldn't before:

    FOR doc IN collection
      FILTER doc.indexedAttribute == 1 || doc.indexedAttribute > 99
      RETURN doc

    FOR doc IN collection
      FILTER doc.indexedAttribute IN [ 3, 42 ] || doc.indexedAttribute > 99
      RETURN doc

    FOR doc IN collection
      FILTER (doc.indexedAttribute > 2 && doc.indexedAttribute < 10) ||
             (doc.indexedAttribute > 23 && doc.indexedAttribute < 42)
      RETURN doc

* fixed issue #500: AQL parentheses issue

  This change allows passing subqueries as AQL function parameters without using
  duplicate brackets (e.g. `FUNC(query)` instead of `FUNC((query))`

* added optional `COUNT` clause to AQL `COLLECT`

  This allows more efficient group count calculation queries, e.g.

      FOR doc IN collection
        COLLECT age = doc.age WITH COUNT INTO length
        RETURN { age: age, count: length }

  A count-only query is also possible:

      FOR doc IN collection
        COLLECT WITH COUNT INTO length
        RETURN length

* fixed missing makeDirectory when fetching a Foxx application from a zip file

* fixed issue #1134: Change the default endpoint to localhost

  This change will modify the IP address ArangoDB listens on to 127.0.0.1 by default.
  This will make new ArangoDB installations unaccessible from clients other than
  localhost unless changed. This is a security feature.

  To make ArangoDB accessible from any client, change the server's configuration
  (`--server.endpoint`) to either `tcp://0.0.0.0:8529` or the server's publicly
  visible IP address.

* deprecated `Repository#modelPrototype`. Use `Repository#model` instead.

* IMPORTANT CHANGE: by default, system collections are included in replication and all
  replication API return values. This will lead to user accounts and credentials
  data being replicated from master to slave servers. This may overwrite
  slave-specific database users.

  If this is undesired, the `_users` collection can be excluded from replication
  easily by setting the `includeSystem` attribute to `false` in the following commands:

  * replication.sync({ includeSystem: false });
  * replication.applier.properties({ includeSystem: false });

  This will exclude all system collections (including `_aqlfunctions`, `_graphs` etc.)
  from the initial synchronization and the continuous replication.

  If this is also undesired, it is also possible to specify a list of collections to
  exclude from the initial synchronization and the continuous replication using the
  `restrictCollections` attribute, e.g.:

      replication.applier.properties({
        includeSystem: true,
        restrictType: "exclude",
        restrictCollections: [ "_users", "_graphs", "foo" ]
      });

  The HTTP API methods for fetching the replication inventory and for dumping collections
  also support the `includeSystem` control flag via a URL parameter.

* removed DEPRECATED replication methods:
  * `replication.logger.start()`
  * `replication.logger.stop()`
  * `replication.logger.properties()`
  * HTTP PUT `/_api/replication/logger-start`
  * HTTP PUT `/_api/replication/logger-stop`
  * HTTP GET `/_api/replication/logger-config`
  * HTTP PUT `/_api/replication/logger-config`

* fixed issue #1174, which was due to locking problems in distributed
  AQL execution

* improved cluster locking for AQL avoiding deadlocks

* use DistributeNode for modifying queries with REPLACE and UPDATE, if
  possible


v2.3.6 (2015-XX-XX)
-------------------

* fixed AQL subquery optimization that produced wrong result when multiple subqueries
  directly followed each other and and a directly following `LET` statement did refer
  to any but the first subquery.


v2.3.5 (2015-01-16)
-------------------

* fixed intermittent 404 errors in Foxx apps after mounting or unmounting apps

* fixed issue #1200: Expansion operator results in "Cannot call method 'forEach' of null"

* fixed issue #1199: Cannot unlink root node of plan


v2.3.4 (2014-12-23)
-------------------

* fixed cerberus path for MyArangoDB


v2.3.3 (2014-12-17)
-------------------

* fixed error handling in instantiation of distributed AQL queries, this
  also fixes a bug in cluster startup with many servers

* issue #1185: parse non-fractional JSON numbers with exponent (e.g. `4e-261`)

* issue #1159: allow --server.request-timeout and --server.connect-timeout of 0


v2.3.2 (2014-12-09)
-------------------

* fixed issue #1177: Fix bug in the user app's storage

* fixed issue #1173: AQL Editor "Save current query" resets user password

* fixed missing makeDirectory when fetching a Foxx application from a zip file

* put in warning about default changed: fixed issue #1134: Change the default endpoint to localhost

* fixed issue #1163: invalid fullCount value returned from AQL

* fixed range operator precedence

* limit default maximum number of plans created by AQL optimizer to 256 (from 1024)

* make AQL optimizer not generate an extra plan if an index can be used, but modify
  existing plans in place

* fixed AQL cursor ttl (time-to-live) issue

  Any user-specified cursor ttl value was not honored since 2.3.0.

* fixed segfault in AQL query hash index setup with unknown shapes

* fixed memleaks

* added AQL optimizer rule for removing `INTO` from a `COLLECT` statement if not needed

* fixed issue #1131

  This change provides the `KEEP` clause for `COLLECT ... INTO`. The `KEEP` clause
  allows controlling which variables will be kept in the variable created by `INTO`.

* fixed issue #1147, must protect dispatcher ID for etcd

v2.3.1 (2014-11-28)
-------------------

* recreate password if missing during upgrade

* fixed issue #1126

* fixed non-working subquery index optimizations

* do not restrict summary of Foxx applications to 60 characters

* fixed display of "required" path parameters in Foxx application documentation

* added more optimizations of constants values in AQL FILTER conditions

* fixed invalid or-to-in optimization for FILTERs containing comparisons
  with boolean values

* fixed replication of `_graphs` collection

* added AQL list functions `PUSH`, `POP`, `UNSHIFT`, `SHIFT`, `REMOVE_VALUES`,
  `REMOVE_VALUE`, `REMOVE_NTH` and `APPEND`

* added AQL functions `CALL` and `APPLY` to dynamically call other functions

* fixed AQL optimizer cost estimation for LIMIT node

* prevent Foxx queues from permanently writing to the journal even when
  server is idle

* fixed AQL COLLECT statement with INTO clause, which copied more variables
  than v2.2 and thus lead to too much memory consumption.
  This deals with #1107.

* fixed AQL COLLECT statement, this concerned every COLLECT statement,
  only the first group had access to the values of the variables before
  the COLLECT statement. This deals with #1127.

* fixed some AQL internals, where sometimes too many items were
  fetched from upstream in the presence of a LIMIT clause. This should
  generally improve performance.


v2.3.0 (2014-11-18)
-------------------

* fixed syslog flags. `--log.syslog` is deprecated and setting it has no effect,
  `--log.facility` now works as described. Application name has been changed from
  `triagens` to `arangod`. It can be changed using `--log.application`. The syslog
  will only contain the actual log message. The datetime prefix is omitted.

* fixed deflate in SimpleHttpClient

* fixed issue #1104: edgeExamples broken or changed

* fixed issue #1103: Error while importing user queries

* fixed issue #1100: AQL: HAS() fails on doc[attribute_name]

* fixed issue #1098: runtime error when creating graph vertex

* hide system applications in **Applications** tab by default

  Display of system applications can be toggled by using the *system applications*
  toggle in the UI.

* added HTTP REST API for managing tasks (`/_api/tasks`)

* allow passing character lists as optional parameter to AQL functions `TRIM`,
  `LTRIM` and `RTRIM`

  These functions now support trimming using custom character lists. If no character
  lists are specified, all whitespace characters will be removed as previously:

      TRIM("  foobar\t \r\n ")         // "foobar"
      TRIM(";foo;bar;baz, ", "; ")     // "foo;bar;baz"

* added AQL string functions `LTRIM`, `RTRIM`, `FIND_FIRST`, `FIND_LAST`, `SPLIT`,
  `SUBSTITUTE`

* added AQL functions `ZIP`, `VALUES` and `PERCENTILE`

* made AQL functions `CONCAT` and `CONCAT_SEPARATOR` work with list arguments

* dynamically create extra dispatcher threads if required

* fixed issue #1097: schemas in the API docs no longer show required properties as optional


v2.3.0-beta2 (2014-11-08)
-------------------------

* front-end: new icons for uploading and downloading JSON documents into a collection

* front-end: fixed documents pagination css display error

* front-end: fixed flickering of the progress view

* front-end: fixed missing event for documents filter function

* front-end: jsoneditor: added CMD+Return (Mac) CTRL+Return (Linux/Win) shortkey for
  saving a document

* front-end: added information tooltip for uploading json documents.

* front-end: added database management view to the collapsed navigation menu

* front-end: added collection truncation feature

* fixed issue #1086: arangoimp: Odd errors if arguments are not given properly

* performance improvements for AQL queries that use JavaScript-based expressions
  internally

* added AQL geo functions `WITHIN_RECTANGLE` and `IS_IN_POLYGON`

* fixed non-working query results download in AQL editor of web interface

* removed debug print message in AQL editor query export routine

* fixed issue #1075: Aardvark: user name required even if auth is off #1075

  The fix for this prefills the username input field with the current user's
  account name if any and `root` (the default username) otherwise. Additionally,
  the tooltip text has been slightly adjusted.

* fixed issue #1069: Add 'raw' link to swagger ui so that the raw swagger
  json can easily be retrieved

  This adds a link to the Swagger API docs to an application's detail view in
  the **Applications** tab of the web interface. The link produces the Swagger
  JSON directly. If authentication is turned on, the link requires authentication,
  too.

* documentation updates


v2.3.0-beta1 (2014-11-01)
-------------------------

* added dedicated `NOT IN` operator for AQL

  Previously, a `NOT IN` was only achievable by writing a negated `IN` condition:

      FOR i IN ... FILTER ! (i IN [ 23, 42 ]) ...

  This can now alternatively be expressed more intuitively as follows:

      FOR i IN ... FILTER i NOT IN [ 23, 42 ] ...

* added alternative logical operator syntax for AQL

  Previously, the logical operators in AQL could only be written as:
  - `&&`: logical and
  - `||`: logical or
  - `!`: negation

  ArangoDB 2.3 introduces the alternative variants for these operators:
  - `AND`: logical and
  - `OR`: logical or
  - `NOT`: negation

  The new syntax is just an alternative to the old syntax, allowing easier
  migration from SQL. The old syntax is still fully supported and will be.

* improved output of `ArangoStatement.parse()` and POST `/_api/query`

  If an AQL query can be parsed without problems, The return value of
  `ArangoStatement.parse()` now contains an attribute `ast` with the abstract
  syntax tree of the query (before optimizations). Though this is an internal
  representation of the query and is subject to change, it can be used to inspect
  how ArangoDB interprets a given query.

* improved `ArangoStatement.explain()` and POST `/_api/explain`

  The commands for explaining AQL queries have been improved.

* added command-line option `--javascript.v8-contexts` to control the number of
  V8 contexts created in arangod.

  Previously, the number of V8 contexts was equal to the number of server threads
  (as specified by option `--server.threads`).

  However, it may be sensible to create different amounts of threads and V8
  contexts. If the option is not specified, the number of V8 contexts created
  will be equal to the number of server threads. Thus no change in configuration
  is required to keep the old behavior.

  If you are using the default config files or merge them with your local config
  files, please review if the default number of server threads is okay in your
  environment. Additionally you should verify that the number of V8 contexts
  created (as specified in option `--javascript.v8-contexts`) is okay.

* the number of server.threads specified is now the minimum of threads
  started. There are situation in which threads are waiting for results of
  distributed database servers. In this case the number of threads is
  dynamically increased.

* removed index type "bitarray"

  Bitarray indexes were only half-way documented and integrated in previous versions
  of ArangoDB so their benefit was limited. The support for bitarray indexes has
  thus been removed in ArangoDB 2.3. It is not possible to create indexes of type
  "bitarray" with ArangoDB 2.3.

  When a collection is opened that contains a bitarray index definition created
  with a previous version of ArangoDB, ArangoDB will ignore it and log the following
  warning:

      index type 'bitarray' is not supported in this version of ArangoDB and is ignored

  Future versions of ArangoDB may automatically remove such index definitions so the
  warnings will eventually disappear.

* removed internal "_admin/modules/flush" in order to fix requireApp

* added basic support for handling binary data in Foxx

  Requests with binary payload can be processed in Foxx applications by
  using the new method `res.rawBodyBuffer()`. This will return the unparsed request
  body as a Buffer object.

  There is now also the method `req.requestParts()` available in Foxx to retrieve
  the individual components of a multipart HTTP request.

  Buffer objects can now be used when setting the response body of any Foxx action.
  Additionally, `res.send()` has been added as a convenience method for returning
  strings, JSON objects or buffers from a Foxx action:

      res.send("<p>some HTML</p>");
      res.send({ success: true });
      res.send(new Buffer("some binary data"));

  The convenience method `res.sendFile()` can now be used to easily return the
  contents of a file from a Foxx action:

      res.sendFile(applicationContext.foxxFilename("image.png"));

  `fs.write` now accepts not only strings but also Buffer objects as second parameter:

      fs.write(filename, "some data");
      fs.write(filename, new Buffer("some binary data"));

  `fs.readBuffer` can be used to return the contents of a file in a Buffer object.

* improved performance of insertion into non-unique hash indexes significantly in case
  many duplicate keys are used in the index

* issue #1042: set time zone in log output

  the command-line option `--log.use-local-time` was added to print dates and times in
  the server-local timezone instead of UTC

* command-line options that require a boolean value now validate the
  value given on the command-line

  This prevents issues if no value is specified for an option that
  requires a boolean value. For example, the following command-line would
  have caused trouble in 2.2, because `--server.endpoint` would have been
  used as the value for the `--server.disable-authentication` options
  (which requires a boolean value):

      arangod --server.disable-authentication --server.endpoint tcp://127.0.0.1:8529 data

  In 2.3, running this command will fail with an error and requires to
  be modified to:

      arangod --server.disable-authentication true --server.endpoint tcp://127.0.0.1:8529 data

* improved performance of CSV import in arangoimp

* fixed issue #1027: Stack traces are off-by-one

* fixed issue #1026: Modules loaded in different files within the same app
  should refer to the same module

* fixed issue #1025: Traversal not as expected in undirected graph

* added a _relation function in the general-graph module.

  This deprecated _directedRelation and _undirectedRelation.
  ArangoDB does not offer any constraints for undirected edges
  which caused some confusion of users how undirected relations
  have to be handled. Relation now only supports directed relations
  and the user can actively simulate undirected relations.

* changed return value of Foxx.applicationContext#collectionName:

  Previously, the function could return invalid collection names because
  invalid characters were not replaced in the application name prefix, only
  in the collection name passed.

  Now, the function replaces invalid characters also in the application name
  prefix, which might to slightly different results for application names that
  contained any characters outside the ranges [a-z], [A-Z] and [0-9].

* prevent XSS in AQL editor and logs view

* integrated tutorial into ArangoShell and web interface

* added option `--backslash-escape` for arangoimp when running CSV file imports

* front-end: added download feature for (filtered) documents

* front-end: added download feature for the results of a user query

* front-end: added function to move documents to another collection

* front-end: added sort-by attribute to the documents filter

* front-end: added sorting feature to database, graph management and user management view.

* issue #989: front-end: Databases view not refreshing after deleting a database

* issue #991: front-end: Database search broken

* front-end: added infobox which shows more information about a document (_id, _rev, _key) or
  an edge (_id, _rev, _key, _from, _to). The from and to attributes are clickable and redirect
  to their document location.

* front-end: added edit-mode for deleting multiple documents at the same time.

* front-end: added delete button to the detailed document/edge view.

* front-end: added visual feedback for saving documents/edges inside the editor (error/success).

* front-end: added auto-focusing for the first input field in a modal.

* front-end: added validation for user input in a modal.

* front-end: user defined queries are now stored inside the database and are bound to the current
  user, instead of using the local storage functionality of the browsers. The outcome of this is
  that user defined queries are now independently usable from any device. Also queries can now be
  edited through the standard document editor of the front-end through the _users collection.

* front-end: added import and export functionality for user defined queries.

* front-end: added new keywords and functions to the aql-editor theme

* front-end: applied tile-style to the graph view

* front-end: now using the new graph api including multi-collection support

* front-end: foxx apps are now deletable

* front-end: foxx apps are now installable and updateable through github, if github is their
  origin.

* front-end: added foxx app version control. Multiple versions of a single foxx app are now
  installable and easy to manage and are also arranged in groups.

* front-end: the user-set filter of a collection is now stored until the user navigates to
  another collection.

* front-end: fetching and filtering of documents, statistics, and query operations are now
  handled with asynchronous ajax calls.

* front-end: added progress indicator if the front-end is waiting for a server operation.

* front-end: fixed wrong count of documents in the documents view of a collection.

* front-end: fixed unexpected styling of the manage db view and navigation.

* front-end: fixed wrong handling of select fields in a modal view.

* front-end: fixed wrong positioning of some tooltips.

* automatically call `toJSON` function of JavaScript objects (if present)
  when serializing them into database documents. This change allows
  storing JavaScript date objects in the database in a sensible manner.


v2.2.7 (2014-11-19)
-------------------

* fixed issue #998: Incorrect application URL for non-system Foxx apps

* fixed issue #1079: AQL editor: keyword WITH in UPDATE query is not highlighted

* fix memory leak in cluster nodes

* fixed registration of AQL user-defined functions in Web UI (JS shell)

* fixed error display in Web UI for certain errors
  (now error message is printed instead of 'undefined')

* fixed issue #1059: bug in js module console

* fixed issue #1056: "fs": zip functions fail with passwords

* fixed issue #1063: Docs: measuring unit of --wal.logfile-size?

* fixed issue #1062: Docs: typo in 14.2 Example data


v2.2.6 (2014-10-20)
-------------------

* fixed issue #972: Compilation Issue

* fixed issue #743: temporary directories are now unique and one can read
  off the tool that created them, if empty, they are removed atexit

* Highly improved performance of all AQL GRAPH_* functions.

* Orphan collections in general graphs can now be found via GRAPH_VERTICES
  if either "any" or no direction is defined

* Fixed documentation for AQL function GRAPH_NEIGHBORS.
  The option "vertexCollectionRestriction" is meant to filter the target
  vertices only, and should not filter the path.

* Fixed a bug in GRAPH_NEIGHBORS which enforced only empty results
  under certain conditions


v2.2.5 (2014-10-09)
-------------------

* fixed issue #961: allow non-JSON values in undocument request bodies

* fixed issue 1028: libicu is now statically linked

* fixed cached lookups of collections on the server, which may have caused spurious
  problems after collection rename operations


v2.2.4 (2014-10-01)
-------------------

* fixed accessing `_from` and `_to` attributes in `collection.byExample` and
  `collection.firstExample`

  These internal attributes were not handled properly in the mentioned functions, so
  searching for them did not always produce documents

* fixed issue #1030: arangoimp 2.2.3 crashing, not logging on large Windows CSV file

* fixed issue #1025: Traversal not as expected in undirected graph

* fixed issue #1020

  This requires re-introducing the startup option `--database.force-sync-properties`.

  This option can again be used to force fsyncs of collection, index and database properties
  stored as JSON strings on disk in files named `parameter.json`. Syncing these files after
  a write may be necessary if the underlying storage does not sync file contents by itself
  in a "sensible" amount of time after a file has been written and closed.

  The default value is `true` so collection, index and database properties will always be
  synced to disk immediately. This affects creating, renaming and dropping collections as
  well as creating and dropping databases and indexes. Each of these operations will perform
  an additional fsync on the `parameter.json` file if the option is set to `true`.

  It might be sensible to set this option to `false` for workloads that create and drop a
  lot of collections (e.g. test runs).

  Document operations such as creating, updating and dropping documents are not affected
  by this option.

* fixed issue #1016: AQL editor bug

* fixed issue #1014: WITHIN function returns wrong distance

* fixed AQL shortest path calculation in function `GRAPH_SHORTEST_PATH` to return
  complete vertex objects instead of just vertex ids

* allow changing of attributes of documents stored in server-side JavaScript variables

  Previously, the following did not work:

      var doc = db.collection.document(key);
      doc._key = "abc"; // overwriting internal attributes not supported
      doc.value = 123;  // overwriting existing attributes not supported

  Now, modifying documents stored in server-side variables (e.g. `doc` in the above case)
  is supported. Modifying the variables will not update the documents in the database,
  but will modify the JavaScript object (which can be written back to the database using
  `db.collection.update` or `db.collection.replace`)

* fixed issue #997: arangoimp apparently doesn't support files >2gig on Windows

  large file support (requires using `_stat64` instead of `stat`) is now supported on
  Windows


v2.2.3 (2014-09-02)
-------------------

* added `around` for Foxx controller

* added `type` option for HTTP API `GET /_api/document?collection=...`

  This allows controlling the type of results to be returned. By default, paths to
  documents will be returned, e.g.

      [
        `/_api/document/test/mykey1`,
        `/_api/document/test/mykey2`,
        ...
      ]

  To return a list of document ids instead of paths, the `type` URL parameter can be
  set to `id`:

      [
        `test/mykey1`,
        `test/mykey2`,
        ...
      ]

  To return a list of document keys only, the `type` URL parameter can be set to `key`:

      [
        `mykey1`,
        `mykey2`,
        ...
      ]


* properly capitalize HTTP response header field names in case the `x-arango-async`
  HTTP header was used in a request.

* fixed several documentation issues

* speedup for several general-graph functions, AQL functions starting with `GRAPH_`
  and traversals


v2.2.2 (2014-08-08)
-------------------

* allow storing non-reserved attribute names starting with an underscore

  Previous versions of ArangoDB parsed away all attribute names that started with an
  underscore (e.g. `_test', '_foo', `_bar`) on all levels of a document (root level
  and sub-attribute levels). While this behavior was documented, it was unintuitive and
  prevented storing documents inside other documents, e.g.:

      {
        "_key" : "foo",
        "_type" : "mydoc",
        "references" : [
          {
            "_key" : "something",
            "_rev" : "...",
            "value" : 1
          },
          {
            "_key" : "something else",
            "_rev" : "...",
            "value" : 2
          }
        ]
      }

  In the above example, previous versions of ArangoDB removed all attributes and
  sub-attributes that started with underscores, meaning the embedded documents would lose
  some of their attributes. 2.2.2 should preserve such attributes, and will also allow
  storing user-defined attribute names on the top-level even if they start with underscores
  (such as `_type` in the above example).

* fix conversion of JavaScript String, Number and Boolean objects to JSON.

  Objects created in JavaScript using `new Number(...)`, `new String(...)`, or
  `new Boolean(...)` were not converted to JSON correctly.

* fixed a race condition on task registration (i.e. `require("org/arangodb/tasks").register()`)

  this race condition led to undefined behavior when a just-created task with no offset and
  no period was instantly executed and deleted by the task scheduler, before the `register`
  function returned to the caller.

* changed run-tests.sh to execute all suitable tests.

* switch to new version of gyp

* fixed upgrade button


v2.2.1 (2014-07-24)
-------------------

* fixed hanging write-ahead log recovery for certain cases that involved dropping
  databases

* fixed issue with --check-version: when creating a new database the check failed

* issue #947 Foxx applicationContext missing some properties

* fixed issue with --check-version: when creating a new database the check failed

* added startup option `--wal.suppress-shape-information`

  Setting this option to `true` will reduce memory and disk space usage and require
  less CPU time when modifying documents or edges. It should therefore be turned on
  for standalone ArangoDB servers. However, for servers that are used as replication
  masters, setting this option to `true` will effectively disable the usage of the
  write-ahead log for replication, so it should be set to `false` for any replication
  master servers.

  The default value for this option is `false`.

* added optional `ttl` attribute to specify result cursor expiration for HTTP API method
  `POST /_api/cursor`

  The `ttl` attribute can be used to prevent cursor results from timing out too early.

* issue #947: Foxx applicationContext missing some properties

* (reported by Christian Neubauer):

  The problem was that in Google's V8, signed and unsigned chars are not always declared cleanly.
  so we need to force v8 to compile with forced signed chars which is done by the Flag:
    -fsigned-char
  at least it is enough to follow the instructions of compiling arango on rasperry
  and add "CFLAGS='-fsigned-char'" to the make command of V8 and remove the armv7=0

* Fixed a bug with the replication client. In the case of single document
  transactions the collection was not write locked.


v2.2.0 (2014-07-10)
-------------------

* The replication methods `logger.start`, `logger.stop` and `logger.properties` are
  no-ops in ArangoDB 2.2 as there is no separate replication logger anymore. Data changes
  are logged into the write-ahead log in ArangoDB 2.2, and not separately by the
  replication logger. The replication logger object is still there in ArangoDB 2.2 to
  ensure backwards-compatibility, however, logging cannot be started, stopped or
  configured anymore. Using any of these methods will do nothing.

  This also affects the following HTTP API methods:
  - `PUT /_api/replication/logger-start`
  - `PUT /_api/replication/logger-stop`
  - `GET /_api/replication/logger-config`
  - `PUT /_api/replication/logger-config`

  Using any of these methods is discouraged from now on as they will be removed in
  future versions of ArangoDB.

* INCOMPATIBLE CHANGE: replication of transactions has changed. Previously, transactions
  were logged on a master in one big block and shipped to a slave in one block, too.
  Now transactions will be logged and replicated as separate entries, allowing transactions
  to be bigger and also ensure replication progress.

  This change also affects the behavior of the `stop` method of the replication applier.
  If the replication applier is now stopped manually using the `stop` method and later
  restarted using the `start` method, any transactions that were unfinished at the
  point of stopping will be aborted on a slave, even if they later commit on the master.

  In ArangoDB 2.2, stopping the replication applier manually should be avoided unless the
  goal is to stop replication permanently or to do a full resync with the master anyway.
  If the replication applier still must be stopped, it should be made sure that the
  slave has fetched and applied all pending operations from a master, and that no
  extra transactions are started on the master before the `stop` command on the slave
  is executed.

  Replication of transactions in ArangoDB 2.2 might also lock the involved collections on
  the slave while a transaction is either committed or aborted on the master and the
  change has been replicated to the slave. This change in behavior may be important for
  slave servers that are used for read-scaling. In order to avoid long lasting collection
  locks on the slave, transactions should be kept small.

  The `_replication` system collection is not used anymore in ArangoDB 2.2 and its usage is
  discouraged.

* INCOMPATIBLE CHANGE: the figures reported by the `collection.figures` method
  now only reflect documents and data contained in the journals and datafiles of
  collections. Documents or deletions contained only in the write-ahead log will
  not influence collection figures until the write-ahead log garbage collection
  kicks in. The figures for a collection might therefore underreport the total
  resource usage of a collection.

  Additionally, the attributes `lastTick` and `uncollectedLogfileEntries` have been
  added to the result of the `figures` operation and the HTTP API method
  `PUT /_api/collection/figures`

* added `insert` method as an alias for `save`. Documents can now be inserted into
  a collection using either method:

      db.test.save({ foo: "bar" });
      db.test.insert({ foo: "bar" });

* added support for data-modification AQL queries

* added AQL keywords `INSERT`, `UPDATE`, `REPLACE` and `REMOVE` (and `WITH`) to
  support data-modification AQL queries.

  Unquoted usage of these keywords for attribute names in AQL queries will likely
  fail in ArangoDB 2.2. If any such attribute name needs to be used in a query, it
  should be enclosed in backticks to indicate the usage of a literal attribute
  name.

  For example, the following query will fail in ArangoDB 2.2 with a parse error:

      FOR i IN foo RETURN i.remove

  and needs to be rewritten like this:

      FOR i IN foo RETURN i.`remove`

* disallow storing of JavaScript objects that contain JavaScript native objects
  of type `Date`, `Function`, `RegExp` or `External`, e.g.

      db.test.save({ foo: /bar/ });
      db.test.save({ foo: new Date() });

  will now print

      Error: <data> cannot be converted into JSON shape: could not shape document

  Previously, objects of these types were silently converted into an empty object
  (i.e. `{ }`).

  To store such objects in a collection, explicitly convert them into strings
  like this:

      db.test.save({ foo: String(/bar/) });
      db.test.save({ foo: String(new Date()) });

* The replication methods `logger.start`, `logger.stop` and `logger.properties` are
  no-ops in ArangoDB 2.2 as there is no separate replication logger anymore. Data changes
  are logged into the write-ahead log in ArangoDB 2.2, and not separately by the
  replication logger. The replication logger object is still there in ArangoDB 2.2 to
  ensure backwards-compatibility, however, logging cannot be started, stopped or
  configured anymore. Using any of these methods will do nothing.

  This also affects the following HTTP API methods:
  - `PUT /_api/replication/logger-start`
  - `PUT /_api/replication/logger-stop`
  - `GET /_api/replication/logger-config`
  - `PUT /_api/replication/logger-config`

  Using any of these methods is discouraged from now on as they will be removed in
  future versions of ArangoDB.

* INCOMPATIBLE CHANGE: replication of transactions has changed. Previously, transactions
  were logged on a master in one big block and shipped to a slave in one block, too.
  Now transactions will be logged and replicated as separate entries, allowing transactions
  to be bigger and also ensure replication progress.

  This change also affects the behavior of the `stop` method of the replication applier.
  If the replication applier is now stopped manually using the `stop` method and later
  restarted using the `start` method, any transactions that were unfinished at the
  point of stopping will be aborted on a slave, even if they later commit on the master.

  In ArangoDB 2.2, stopping the replication applier manually should be avoided unless the
  goal is to stop replication permanently or to do a full resync with the master anyway.
  If the replication applier still must be stopped, it should be made sure that the
  slave has fetched and applied all pending operations from a master, and that no
  extra transactions are started on the master before the `stop` command on the slave
  is executed.

  Replication of transactions in ArangoDB 2.2 might also lock the involved collections on
  the slave while a transaction is either committed or aborted on the master and the
  change has been replicated to the slave. This change in behavior may be important for
  slave servers that are used for read-scaling. In order to avoid long lasting collection
  locks on the slave, transactions should be kept small.

  The `_replication` system collection is not used anymore in ArangoDB 2.2 and its usage is
  discouraged.

* INCOMPATIBLE CHANGE: the figures reported by the `collection.figures` method
  now only reflect documents and data contained in the journals and datafiles of
  collections. Documents or deletions contained only in the write-ahead log will
  not influence collection figures until the write-ahead log garbage collection
  kicks in. The figures for a collection might therefore underreport the total
  resource usage of a collection.

  Additionally, the attributes `lastTick` and `uncollectedLogfileEntries` have been
  added to the result of the `figures` operation and the HTTP API method
  `PUT /_api/collection/figures`

* added `insert` method as an alias for `save`. Documents can now be inserted into
  a collection using either method:

      db.test.save({ foo: "bar" });
      db.test.insert({ foo: "bar" });

* added support for data-modification AQL queries

* added AQL keywords `INSERT`, `UPDATE`, `REPLACE` and `REMOVE` (and `WITH`) to
  support data-modification AQL queries.

  Unquoted usage of these keywords for attribute names in AQL queries will likely
  fail in ArangoDB 2.2. If any such attribute name needs to be used in a query, it
  should be enclosed in backticks to indicate the usage of a literal attribute
  name.

  For example, the following query will fail in ArangoDB 2.2 with a parse error:

      FOR i IN foo RETURN i.remove

  and needs to be rewritten like this:

      FOR i IN foo RETURN i.`remove`

* disallow storing of JavaScript objects that contain JavaScript native objects
  of type `Date`, `Function`, `RegExp` or `External`, e.g.

      db.test.save({ foo: /bar/ });
      db.test.save({ foo: new Date() });

  will now print

      Error: <data> cannot be converted into JSON shape: could not shape document

  Previously, objects of these types were silently converted into an empty object
  (i.e. `{ }`).

  To store such objects in a collection, explicitly convert them into strings
  like this:

      db.test.save({ foo: String(/bar/) });
      db.test.save({ foo: String(new Date()) });

* honor startup option `--server.disable-statistics` when deciding whether or not
  to start periodic statistics collection jobs

  Previously, the statistics collection jobs were started even if the server was
  started with the `--server.disable-statistics` flag being set to `true`

* removed startup option `--random.no-seed`

  This option had no effect in previous versions of ArangoDB and was thus removed.

* removed startup option `--database.remove-on-drop`

  This option was used for debugging only.

* removed startup option `--database.force-sync-properties`

  This option is now superfluous as collection properties are now stored in the
  write-ahead log.

* introduced write-ahead log

  All write operations in an ArangoDB server instance are automatically logged
  to the server's write-ahead log. The write-ahead log is a set of append-only
  logfiles, and it is used in case of a crash recovery and for replication.
  Data from the write-ahead log will eventually be moved into the journals or
  datafiles of collections, allowing the server to remove older write-ahead log
  logfiles. Figures of collections will be updated when data are moved from the
  write-ahead log into the journals or datafiles of collections.

  Cross-collection transactions in ArangoDB should benefit considerably by this
  change, as less writes than in previous versions are required to ensure the data
  of multiple collections are atomically and durably committed. All data-modifying
  operations inside transactions (insert, update, remove) will write their
  operations into the write-ahead log directly, making transactions with multiple
  operations also require less physical memory than in previous versions of ArangoDB,
  that required all transaction data to fit into RAM.

  The `_trx` system collection is not used anymore in ArangoDB 2.2 and its usage is
  discouraged.

  The data in the write-ahead log can also be used in the replication context.
  The `_replication` collection that was used in previous versions of ArangoDB to
  store all changes on the server is not used anymore in ArangoDB 2.2. Instead,
  slaves can read from a master's write-ahead log to get informed about most
  recent changes. This removes the need to store data-modifying operations in
  both the actual place and the `_replication` collection.

* removed startup option `--server.disable-replication-logger`

  This option is superfluous in ArangoDB 2.2. There is no dedicated replication
  logger in ArangoDB 2.2. There is now always the write-ahead log, and it is also
  used as the server's replication log. Specifying the startup option
  `--server.disable-replication-logger` will do nothing in ArangoDB 2.2, but the
  option should not be used anymore as it might be removed in a future version.

* changed behavior of replication logger

  There is no dedicated replication logger in ArangoDB 2.2 as there is the
  write-ahead log now. The existing APIs for starting and stopping the replication
  logger still exist in ArangoDB 2.2 for downwards-compatibility, but calling
  the start or stop operations are no-ops in ArangoDB 2.2. When querying the
  replication logger status via the API, the server will always report that the
  replication logger is running. Configuring the replication logger is a no-op
  in ArangoDB 2.2, too. Changing the replication logger configuration has no
  effect. Instead, the write-ahead log configuration can be changed.

* removed MRuby integration for arangod

  ArangoDB had an experimental MRuby integration in some of the publish builds.
  This wasn't continuously developed, and so it has been removed in ArangoDB 2.2.

  This change has led to the following startup options being superfluous:

  - `--ruby.gc-interval`
  - `--ruby.action-directory`
  - `--ruby.modules-path`
  - `--ruby.startup-directory`

  Specifying these startup options will do nothing in ArangoDB 2.2, but the
  options should be avoided from now on as they might be removed in future versions.

* reclaim index memory when last document in collection is deleted

  Previously, deleting documents from a collection did not lead to index sizes being
  reduced. Instead, the already allocated index memory was re-used when a collection
  was refilled.

  Now, index memory for primary indexes and hash indexes is reclaimed instantly when
  the last document from a collection is removed.

* inlined and optimized functions in hash indexes

* added AQL TRANSLATE function

  This function can be used to perform lookups from static lists, e.g.

      LET countryNames = { US: "United States", UK: "United Kingdom", FR: "France" }
      RETURN TRANSLATE("FR", countryNames)

* fixed datafile debugger

* fixed check-version for empty directory

* moved try/catch block to the top of routing chain

* added mountedApp function for foxx-manager

* fixed issue #883: arango 2.1 - when starting multi-machine cluster, UI web
  does not change to cluster overview

* fixed dfdb: should not start any other V8 threads

* cleanup of version-check, added module org/arangodb/database-version,
  added --check-version option

* fixed issue #881: [2.1.0] Bombarded (every 10 sec or so) with
  "WARNING format string is corrupt" when in non-system DB Dashboard

* specialized primary index implementation to allow faster hash table
  rebuilding and reduce lookups in datafiles for the actual value of `_key`.

* issue #862: added `--overwrite` option to arangoimp

* removed number of property lookups for documents during AQL queries that
  access documents

* prevent buffering of long print results in arangosh's and arangod's print
  command

  this change will emit buffered intermediate print results and discard the
  output buffer to quickly deliver print results to the user, and to prevent
  constructing very large buffers for large results

* removed sorting of attribute names for use in a collection's shaper

  sorting attribute names was done on document insert to keep attributes
  of a collection in sorted order for faster comparisons. The sort order
  of attributes was only used in one particular and unlikely case, so it
  was removed. Collections with many different attribute names should
  benefit from this change by faster inserts and slightly less memory usage.

* fixed a bug in arangodump which got the collection name in _from and _to
  attributes of edges wrong (all were "_unknown")

* fixed a bug in arangorestore which did not recognize wrong _from and _to
  attributes of edges

* improved error detection and reporting in arangorestore


v2.1.1 (2014-06-06)
-------------------

* fixed dfdb: should not start any other V8 threads

* signature for collection functions was modified

  The basic change was the substitution of the input parameter of the
  function by an generic options object which can contain multiple
  option parameter of the function.
  Following functions were modified
  remove
  removeBySample
  replace
  replaceBySample
  update
  updateBySample

  Old signature is yet supported but it will be removed in future versions

v2.1.0 (2014-05-29)
-------------------

* implemented upgrade procedure for clusters

* fixed communication issue with agency which prevented reconnect
  after an agent failure

* fixed cluster dashboard in the case that one but not all servers
  in the cluster are down

* fixed a bug with coordinators creating local database objects
  in the wrong order (_system needs to be done first)

* improved cluster dashboard


v2.1.0-rc2 (2014-05-25)
-----------------------

* fixed issue #864: Inconsistent behavior of AQL REVERSE(list) function


v2.1.0-rc1 (XXXX-XX-XX)
-----------------------

* added server-side periodic task management functions:

  - require("org/arangodb/tasks").register(): registers a periodic task
  - require("org/arangodb/tasks").unregister(): unregisters and removes a
    periodic task
  - require("org/arangodb/tasks").get(): retrieves a specific tasks or all
    existing tasks

  the previous undocumented function `internal.definePeriodic` is now
  deprecated and will be removed in a future release.

* decrease the size of some seldom used system collections on creation.

  This will make these collections use less disk space and mapped memory.

* added AQL date functions

* added AQL FLATTEN() list function

* added index memory statistics to `db.<collection>.figures()` function

  The `figures` function will now return a sub-document `indexes`, which lists
  the number of indexes in the `count` sub-attribute, and the total memory
  usage of the indexes in bytes in the `size` sub-attribute.

* added AQL CURRENT_DATABASE() function

  This function returns the current database's name.

* added AQL CURRENT_USER() function

  This function returns the current user from an AQL query. The current user is the
  username that was specified in the `Authorization` HTTP header of the request. If
  authentication is turned off or the query was executed outside a request context,
  the function will return `null`.

* fixed issue #796: Searching with newline chars broken?

  fixed slightly different handling of backslash escape characters in a few
  AQL functions. Now handling of escape sequences should be consistent, and
  searching for newline characters should work the same everywhere

* added OpenSSL version check for configure

  It will report all OpenSSL versions < 1.0.1g as being too old.
  `configure` will only complain about an outdated OpenSSL version but not stop.

* require C++ compiler support (requires g++ 4.8, clang++ 3.4 or Visual Studio 13)

* less string copying returning JSONified documents from ArangoDB, e.g. via
  HTTP GET `/_api/document/<collection>/<document>`

* issue #798: Lower case http headers from arango

  This change allows returning capitalized HTTP headers, e.g.
  `Content-Length` instead of `content-length`.
  The HTTP spec says that headers are case-insensitive, but
  in fact several clients rely on a specific case in response
  headers.
  This change will capitalize HTTP headers if the `X-Arango-Version`
  request header is sent by the client and contains a value of at
  least `20100` (for version 2.1). The default value for the
  compatibility can also be set at server start, using the
  `--server.default-api-compatibility` option.

* simplified usage of `db._createStatement()`

  Previously, the function could not be called with a query string parameter as
  follows:

      db._createStatement(queryString);

  Calling it as above resulted in an error because the function expected an
  object as its parameter. From now on, it's possible to call the function with
  just the query string.

* make ArangoDB not send back a `WWW-Authenticate` header to a client in case the
  client sends the `X-Omit-WWW-Authenticate` HTTP header.

  This is done to prevent browsers from showing their built-in HTTP authentication
  dialog for AJAX requests that require authentication.
  ArangoDB will still return an HTTP 401 (Unauthorized) if the request doesn't
  contain valid credentials, but it will omit the `WWW-Authenticate` header,
  allowing clients to bypass the browser's authentication dialog.

* added REST API method HTTP GET `/_api/job/job-id` to query the status of an
  async job without potentially fetching it from the list of done jobs

* fixed non-intuitive behavior in jobs API: previously, querying the status
  of an async job via the API HTTP PUT `/_api/job/job-id` removed a currently
  executing async job from the list of queryable jobs on the server.
  Now, when querying the result of an async job that is still executing,
  the job is kept in the list of queryable jobs so its result can be fetched
  by a subsequent request.

* use a new data structure for the edge index of an edge collection. This
  improves the performance for the creation of the edge index and in
  particular speeds up removal of edges in graphs. Note however that
  this change might change the order in which edges starting at
  or ending in a vertex are returned. However, this order was never
  guaranteed anyway and it is not sensible to guarantee any particular
  order.

* provide a size hint to edge and hash indexes when initially filling them
  this will lead to less re-allocations when populating these indexes

  this may speed up building indexes when opening an existing collection

* don't requeue identical context methods in V8 threads in case a method is
  already registered

* removed arangod command line option `--database.remove-on-compacted`

* export the sort attribute for graph traversals to the HTTP interface

* add support for arangodump/arangorestore for clusters


v2.0.8 (XXXX-XX-XX)
-------------------

* fixed too-busy iteration over skiplists

  Even when a skiplist query was restricted by a limit clause, the skiplist
  index was queried without the limit. this led to slower-than-necessary
  execution times.

* fixed timeout overflows on 32 bit systems

  this bug has led to problems when select was called with a high timeout
  value (2000+ seconds) on 32bit systems that don't have a forgiving select
  implementation. when the call was made on these systems, select failed
  so no data would be read or sent over the connection

  this might have affected some cluster-internal operations.

* fixed ETCD issues on 32 bit systems

  ETCD was non-functional on 32 bit systems at all. The first call to the
  watch API crashed it. This was because atomic operations worked on data
  structures that were not properly aligned on 32 bit systems.

* fixed issue #848: db.someEdgeCollection.inEdge does not return correct
  value when called the 2nd time after a .save to the edge collection


v2.0.7 (2014-05-05)
-------------------

* issue #839: Foxx Manager missing "unfetch"

* fixed a race condition at startup

  this fixes undefined behavior in case the logger was involved directly at
  startup, before the logger initialization code was called. This should have
  occurred only for code that was executed before the invocation of main(),
  e.g. during ctor calls of statically defined objects.


v2.0.6 (2014-04-22)
-------------------

* fixed issue #835: arangosh doesn't show correct database name



v2.0.5 (2014-04-21)
-------------------

* Fixed a caching problem in IE JS Shell

* added cancelation for async jobs

* upgraded to new gyp for V8

* new Windows installer


v2.0.4 (2014-04-14)
-------------------

* fixed cluster authentication front-end issues for Firefox and IE, there are
  still problems with Chrome


v2.0.3 (2014-04-14)
-------------------

* fixed AQL optimizer bug

* fixed front-end issues

* added password change dialog


v2.0.2 (2014-04-06)
-------------------

* during cluster startup, do not log (somewhat expected) connection errors with
  log level error, but with log level info

* fixed dashboard modals

* fixed connection check for cluster planning front end: firefox does
  not support async:false

* document how to persist a cluster plan in order to relaunch an existing
  cluster later


v2.0.1 (2014-03-31)
-------------------

* make ArangoDB not send back a `WWW-Authenticate` header to a client in case the
  client sends the `X-Omit-WWW-Authenticate` HTTP header.

  This is done to prevent browsers from showing their built-in HTTP authentication
  dialog for AJAX requests that require authentication.
  ArangoDB will still return an HTTP 401 (Unauthorized) if the request doesn't
  contain valid credentials, but it will omit the `WWW-Authenticate` header,
  allowing clients to bypass the browser's authentication dialog.

* fixed isses in arango-dfdb:

  the dfdb was not able to unload certain system collections, so these couldn't be
  inspected with the dfdb sometimes. Additionally, it did not truncate corrupt
  markers from datafiles under some circumstances

* added `changePassword` attribute for users

* fixed non-working "save" button in collection edit view of web interface
  clicking the save button did nothing. one had to press enter in one of the input
  fields to send modified form data

* fixed V8 compile error on MacOS X

* prevent `body length: -9223372036854775808` being logged in development mode for
  some Foxx HTTP responses

* fixed several bugs in web interface dashboard

* fixed issue #783: coffee script not working in manifest file

* fixed issue #783: coffee script not working in manifest file

* fixed issue #781: Cant save current query from AQL editor ui

* bumped version in `X-Arango-Version` compatibility header sent by arangosh and other
  client tools from `1.5` to `2.0`.

* fixed startup options for arango-dfdb, added details option for arango-dfdb

* fixed display of missing error messages and codes in arangosh

* when creating a collection via the web interface, the collection type was always
  "document", regardless of the user's choice


v2.0.0 (2014-03-10)
-------------------

* first 2.0 release


v2.0.0-rc2 (2014-03-07)
-----------------------

* fixed cluster authorization


v2.0.0-rc1 (2014-02-28)
-----------------------

* added sharding :-)

* added collection._dbName attribute to query the name of the database from a collection

  more detailed documentation on the sharding and cluster features can be found in the user
  manual, section **Sharding**

* INCOMPATIBLE CHANGE: using complex values in AQL filter conditions with operators other
  than equality (e.g. >=, >, <=, <) will disable usage of skiplist indexes for filter
  evaluation.

  For example, the following queries will be affected by change:

      FOR doc IN docs FILTER doc.value < { foo: "bar" } RETURN doc
      FOR doc IN docs FILTER doc.value >= [ 1, 2, 3 ] RETURN doc

  The following queries will not be affected by the change:

      FOR doc IN docs FILTER doc.value == 1 RETURN doc
      FOR doc IN docs FILTER doc.value == "foo" RETURN doc
      FOR doc IN docs FILTER doc.value == [ 1, 2, 3 ] RETURN doc
      FOR doc IN docs FILTER doc.value == { foo: "bar" } RETURN doc

* INCOMPATIBLE CHANGE: removed undocumented method `collection.saveOrReplace`

  this feature was never advertised nor documented nor tested.

* INCOMPATIBLE CHANGE: removed undocumented REST API method `/_api/simple/BY-EXAMPLE-HASH`

  this feature was never advertised nor documented nor tested.

* added explicit startup parameter `--server.reuse-address`

  This flag can be used to control whether sockets should be acquired with the SO_REUSEADDR
  flag.

  Regardless of this setting, sockets on Windows are always acquired using the
  SO_EXCLUSIVEADDRUSE flag.

* removed undocumented REST API method GET `/_admin/database-name`

* added user validation API at POST `/_api/user/<username>`

* slightly improved users management API in `/_api/user`:

  Previously, when creating a new user via HTTP POST, the username needed to be
  passed in an attribute `username`. When users were returned via this API,
  the usernames were returned in an attribute named `user`. This was slightly
  confusing and was changed in 2.0 as follows:

  - when adding a user via HTTP POST, the username can be specified in an attribute
  `user`. If this attribute is not used, the API will look into the attribute `username`
  as before and use that value.
  - when users are returned via HTTP GET, the usernames are still returned in an
    attribute `user`.

  This change should be fully downwards-compatible with the previous version of the API.

* added AQL SLICE function to extract slices from lists

* made module loader more node compatible

* the startup option `--javascript.package-path` for arangosh is now deprecated and does
  nothing. Using it will not cause an error, but the option is ignored.

* added coffee script support

* Several UI improvements.

* Exchanged icons in the graphviewer toolbar

* always start networking and HTTP listeners when starting the server (even in
  console mode)

* allow vertex and edge filtering with user-defined functions in TRAVERSAL,
  TRAVERSAL_TREE and SHORTEST_PATH AQL functions:

      // using user-defined AQL functions for edge and vertex filtering
      RETURN TRAVERSAL(friends, friendrelations, "friends/john", "outbound", {
        followEdges: "myfunctions::checkedge",
        filterVertices: "myfunctions::checkvertex"
      })

      // using the following custom filter functions
      var aqlfunctions = require("org/arangodb/aql/functions");
      aqlfunctions.register("myfunctions::checkedge", function (config, vertex, edge, path) {
        return (edge.type !== 'dislikes'); // don't follow these edges
      }, false);

      aqlfunctions.register("myfunctions::checkvertex", function (config, vertex, path) {
        if (vertex.isDeleted || ! vertex.isActive) {
          return [ "prune", "exclude" ]; // exclude these and don't follow them
        }
        return [ ]; // include everything else
      }, false);

* fail if invalid `strategy`, `order` or `itemOrder` attribute values
  are passed to the AQL TRAVERSAL function. Omitting these attributes
  is not considered an error, but specifying an invalid value for any
  of these attributes will make an AQL query fail.

* issue #751: Create database through API should return HTTP status code 201

  By default, the server now returns HTTP 201 (created) when creating a new
  database successfully. To keep compatibility with older ArangoDB versions, the
  startup parameter `--server.default-api-compatibility` can be set to a value
  of `10400` to indicate API compatibility with ArangoDB 1.4. The compatibility
  can also be enforced by setting the `X-Arango-Version` HTTP header in a
  client request to this API on a per-request basis.

* allow direct access from the `db` object to collections whose names start
  with an underscore (e.g. db._users).

  Previously, access to such collections via the `db` object was possible from
  arangosh, but not from arangod (and thus Foxx and actions). The only way
  to access such collections from these places was via the `db._collection(<name>)`
  workaround.

* allow `\n` (as well as `\r\n`) as line terminator in batch requests sent to
  `/_api/batch` HTTP API.

* use `--data-binary` instead of `--data` parameter in generated cURL examples

* issue #703: Also show path of logfile for fm.config()

* issue #675: Dropping a collection used in "graph" module breaks the graph

* added "static" Graph.drop() method for graphs API

* fixed issue #695: arangosh server.password error

* use pretty-printing in `--console` mode by default

* simplified ArangoDB startup options

  Some startup options are now superfluous or their usage is simplified. The
  following options have been changed:

  * `--javascript.modules-path`: this option has been removed. The modules paths
    are determined by arangod and arangosh automatically based on the value of
    `--javascript.startup-directory`.

    If the option is set on startup, it is ignored so startup will not abort with
    an error `unrecognized option`.

  * `--javascript.action-directory`: this option has been removed. The actions
    directory is determined by arangod automatically based on the value of
    `--javascript.startup-directory`.

    If the option is set on startup, it is ignored so startup will not abort with
    an error `unrecognized option`.

  * `--javascript.package-path`: this option is still available but it is not
    required anymore to set the standard package paths (e.g. `js/npm`). arangod
    will automatically use this standard package path regardless of whether it
    was specified via the options.

    It is possible to use this option to add additional package paths to the
    standard value.

  Configuration files included with arangod are adjusted accordingly.

* layout of the graphs tab adapted to better fit with the other tabs

* database selection is moved to the bottom right corner of the web interface

* removed priority queue index type

  this feature was never advertised nor documented nor tested.

* display internal attributes in document source view of web interface

* removed separate shape collections

  When upgrading to ArangoDB 2.0, existing collections will be converted to include
  shapes and attribute markers in the datafiles instead of using separate files for
  shapes.

  When a collection is converted, existing shapes from the SHAPES directory will
  be written to a new datafile in the collection directory, and the SHAPES directory
  will be removed afterwards.

  This saves up to 2 MB of memory and disk space for each collection
  (savings are higher, the less different shapes there are in a collection).
  Additionally, one less file descriptor per opened collection will be used.

  When creating a new collection, the amount of sync calls may be reduced. The same
  may be true for documents with yet-unknown shapes. This may help performance
  in these cases.

* added AQL functions `NTH` and `POSITION`

* added signal handler for arangosh to save last command in more cases

* added extra prompt placeholders for arangosh:
  - `%e`: current endpoint
  - `%u`: current user

* added arangosh option `--javascript.gc-interval` to control amount of
  garbage collection performed by arangosh

* fixed issue #651: Allow addEdge() to take vertex ids in the JS library

* removed command-line option `--log.format`

  In previous versions, this option did not have an effect for most log messages, so
  it got removed.

* removed C++ logger implementation

  Logging inside ArangoDB is now done using the LOG_XXX() macros. The LOGGER_XXX()
  macros are gone.

* added collection status "loading"


v1.4.16 (XXXX-XX-XX)
--------------------

* fixed too eager datafile deletion

  this issue could have caused a crash when the compaction had marked datafiles as obsolete
  and they were removed while "old" temporary query results still pointed to the old datafile
  positions

* fixed issue #826: Replication fails when a collection's configuration changes


v1.4.15 (2014-04-19)
--------------------

* bugfix for AQL query optimizer

  the following type of query was too eagerly optimized, leading to errors in code-generation:

      LET a = (FOR i IN [] RETURN i) LET b = (FOR i IN [] RETURN i) RETURN 1

  the problem occurred when both lists in the subqueries were empty. In this case invalid code
  was generated and the query couldn't be executed.


v1.4.14 (2014-04-05)
--------------------

* fixed race conditions during shape / attribute insertion

  A race condition could have led to spurious `cannot find attribute #xx` or
  `cannot find shape #xx` (where xx is a number) warning messages being logged
  by the server. This happened when a new attribute was inserted and at the same
  time was queried by another thread.

  Also fixed a race condition that may have occurred when a thread tried to
  access the shapes / attributes hash tables while they were resized. In this
  cases, the shape / attribute may have been hashed to a wrong slot.

* fixed a memory barrier / cpu synchronization problem with libev, affecting
  Windows with Visual Studio 2013 (probably earlier versions are affected, too)

  The issue is described in detail here:
  http://lists.schmorp.de/pipermail/libev/2014q1/002318.html


v1.4.13 (2014-03-14)
--------------------

* added diagnostic output for Foxx application upload

* allow dump & restore from ArangoDB 1.4 with an ArangoDB 2.0 server

* allow startup options `temp-path` and `default-language` to be specified from the arangod
  configuration file and not only from the command line

* fixed too eager compaction

  The compaction will now wait for several seconds before trying to re-compact the same
  collection. Additionally, some other limits have been introduced for the compaction.


v1.4.12 (2014-03-05)
--------------------

* fixed display bug in web interface which caused the following problems:
  - documents were displayed in web interface as being empty
  - document attributes view displayed many attributes with content "undefined"
  - document source view displayed many attributes with name "TYPEOF" and value "undefined"
  - an alert popping up in the browser with message "Datatables warning..."

* re-introduced old-style read-write locks to supports Windows versions older than
  Windows 2008R2 and Windows 7. This should re-enable support for Windows Vista and
  Windows 2008.


v1.4.11 (2014-02-27)
--------------------

* added SHORTEST_PATH AQL function

  this calculates the shortest paths between two vertices, using the Dijkstra
  algorithm, employing a min-heap

  By default, ArangoDB does not know the distance between any two vertices and
  will use a default distance of 1. A custom distance function can be registered
  as an AQL user function to make the distance calculation use any document
  attributes or custom logic:

      RETURN SHORTEST_PATH(cities, motorways, "cities/CGN", "cities/MUC", "outbound", {
        paths: true,
        distance: "myfunctions::citydistance"
      })

      // using the following custom distance function
      var aqlfunctions = require("org/arangodb/aql/functions");
      aqlfunctions.register("myfunctions::distance", function (config, vertex1, vertex2, edge) {
        return Math.sqrt(Math.pow(vertex1.x - vertex2.x) + Math.pow(vertex1.y - vertex2.y));
      }, false);

* fixed bug in Graph.pathTo function

* fixed small memleak in AQL optimizer

* fixed access to potentially uninitialized variable when collection had a cap constraint


v1.4.10 (2014-02-21)
--------------------

* fixed graph constructor to allow graph with some parameter to be used

* added node.js "events" and "stream"

* updated npm packages

* added loading of .json file

* Fixed http return code in graph api with waitForSync parameter.

* Fixed documentation in graph, simple and index api.

* removed 2 tests due to change in ruby library.

* issue #756: set access-control-expose-headers on CORS response

  the following headers are now whitelisted by ArangoDB in CORS responses:
  - etag
  - content-encoding
  - content-length
  - location
  - server
  - x-arango-errors
  - x-arango-async-id


v1.4.9 (2014-02-07)
-------------------

* return a document's current etag in response header for HTTP HEAD requests on
  documents that return an HTTP 412 (precondition failed) error. This allows
  retrieving the document's current revision easily.

* added AQL function `SKIPLIST` to directly access skiplist indexes from AQL

  This is a shortcut method to use a skiplist index for retrieving specific documents in
  indexed order. The function capability is rather limited, but it may be used
  for several cases to speed up queries. The documents are returned in index order if
  only one condition is used.

      /* return all documents with mycollection.created > 12345678 */
      FOR doc IN SKIPLIST(mycollection, { created: [[ '>', 12345678 ]] })
        RETURN doc

      /* return first document with mycollection.created > 12345678 */
      FOR doc IN SKIPLIST(mycollection, { created: [[ '>', 12345678 ]] }, 0, 1)
        RETURN doc

      /* return all documents with mycollection.created between 12345678 and 123456790 */
      FOR doc IN SKIPLIST(mycollection, { created: [[ '>', 12345678 ], [ '<=', 123456790 ]] })
        RETURN doc

      /* return all documents with mycollection.a equal 1 and .b equal 2 */
      FOR doc IN SKIPLIST(mycollection, { a: [[ '==', 1 ]], b: [[ '==', 2 ]] })
        RETURN doc

  The function requires a skiplist index with the exact same attributes to
  be present on the specified collection. All attributes present in the skiplist
  index must be specified in the conditions specified for the `SKIPLIST` function.
  Attribute declaration order is important, too: attributes must be specified in the
  same order in the condition as they have been declared in the skiplist index.

* added command-line option `--server.disable-authentication-unix-sockets`

  with this option, authentication can be disabled for all requests coming
  in via UNIX domain sockets, enabling clients located on the same host as
  the ArangoDB server to connect without authentication.
  Other connections (e.g. TCP/IP) are not affected by this option.

  The default value for this option is `false`.
  Note: this option is only supported on platforms that support Unix domain
  sockets.

* call global arangod instance destructor on shutdown

* issue #755: TRAVERSAL does not use strategy, order and itemOrder options

  these options were not honored when configuring a traversal via the AQL
  TRAVERSAL function. Now, these options are used if specified.

* allow vertex and edge filtering with user-defined functions in TRAVERSAL,
  TRAVERSAL_TREE and SHORTEST_PATH AQL functions:

      // using user-defined AQL functions for edge and vertex filtering
      RETURN TRAVERSAL(friends, friendrelations, "friends/john", "outbound", {
        followEdges: "myfunctions::checkedge",
        filterVertices: "myfunctions::checkvertex"
      })

      // using the following custom filter functions
      var aqlfunctions = require("org/arangodb/aql/functions");
      aqlfunctions.register("myfunctions::checkedge", function (config, vertex, edge, path) {
        return (edge.type !== 'dislikes'); // don't follow these edges
      }, false);

      aqlfunctions.register("myfunctions::checkvertex", function (config, vertex, path) {
        if (vertex.isDeleted || ! vertex.isActive) {
          return [ "prune", "exclude" ]; // exclude these and don't follow them
        }
        return [ ]; // include everything else
      }, false);

* issue #748: add vertex filtering to AQL's TRAVERSAL[_TREE]() function


v1.4.8 (2014-01-31)
-------------------

* install foxx apps in the web interface

* fixed a segfault in the import API


v1.4.7 (2014-01-23)
-------------------

* issue #744: Add usage example arangoimp from Command line

* issue #738: added __dirname, __filename pseudo-globals. Fixes #733. (@by pluma)

* mount all Foxx applications in system apps directory on startup


v1.4.6 (2014-01-20)
-------------------

* issue #736: AQL function to parse collection and key from document handle

* added fm.rescan() method for Foxx-Manager

* fixed issue #734: foxx cookie and route problem

* added method `fm.configJson` for arangosh

* include `startupPath` in result of API `/_api/foxx/config`


v1.4.5 (2014-01-15)
-------------------

* fixed issue #726: Alternate Windows Install Method

* fixed issue #716: dpkg -P doesn't remove everything

* fixed bugs in description of HTTP API `_api/index`

* fixed issue #732: Rest API GET revision number

* added missing documentation for several methods in HTTP API `/_api/edge/...`

* fixed typos in description of HTTP API `_api/document`

* defer evaluation of AQL subqueries and logical operators (lazy evaluation)

* Updated font in WebFrontend, it now contains a version that renders properly on Windows

* generally allow function return values as call parameters to AQL functions

* fixed potential deadlock in global context method execution

* added override file "arangod.conf.local" (and co)


v1.4.4 (2013-12-24)
-------------------

* uid and gid are now set in the scripts, there is no longer a separate config file for
  arangod when started from a script

* foxx-manager is now an alias for arangosh

* arango-dfdb is now an alias for arangod, moved from bin to sbin

* changed from readline to linenoise for Windows

* added --install-service and --uninstall-service for Windows

* removed --daemon and --supervisor for Windows

* arangosh and arangod now uses the config-file which maps the binary name, i. e. if you
  rename arangosh to foxx-manager it will use the config file foxx-manager.conf

* fixed lock file for Windows

* fixed issue #711, #687: foxx-manager throws internal errors

* added `--server.ssl-protocol` option for client tools
  this allows connecting from arangosh, arangoimp, arangoimp etc. to an ArangoDB
  server that uses a non-default value for `--server.ssl-protocol`. The default
  value for the SSL protocol is 4 (TLSv1). If the server is configured to use a
  different protocol, it was not possible to connect to it with the client tools.

* added more detailed request statistics

  This adds the number of async-executed HTTP requests plus the number of HTTP
  requests per individual HTTP method type.

* added `--force` option for arangorestore
  this option allows continuing a restore operation even if the server reports errors
  in the middle of the restore operation

* better error reporting for arangorestore
  in case the server returned an HTTP error, arangorestore previously reported this
  error as `internal error` without any details only. Now server-side errors are
  reported by arangorestore with the server's error message

* include more system collections in dumps produced by arangodump
  previously some system collections were intentionally excluded from dumps, even if the
  dump was run with `--include-system-collections`. for example, the collections `_aal`,
  `_modules`, `_routing`, and `_users` were excluded. This makes sense in a replication
  context but not always in a dump context.
  When specifying `--include-system-collections`, arangodump will now include the above-
  mentioned collections in the dump, too. Some other system collections are still excluded
  even when the dump is run with `--include-system-collections`, for example `_replication`
  and `_trx`.

* fixed issue #701: ArangoStatement undefined in arangosh

* fixed typos in configuration files


v1.4.3 (2013-11-25)
-------------------

* fixed a segfault in the AQL optimizer, occurring when a constant non-list value was
  used on the right-hand side of an IN operator that had a collection attribute on the
  left-hand side

* issue #662:

  Fixed access violation errors (crashes) in the Windows version, occurring under some
  circumstances when accessing databases with multiple clients in parallel

* fixed issue #681: Problem with ArchLinux PKGBUILD configuration


v1.4.2 (2013-11-20)
-------------------

* fixed issue #669: Tiny documentation update

* ported Windows version to use native Windows API SRWLocks (slim read-write locks)
  and condition variables instead of homemade versions

  MSDN states the following about the compatibility of SRWLocks and Condition Variables:

      Minimum supported client:
      Windows Server 2008 [desktop apps | Windows Store apps]

      Minimum supported server:
      Windows Vista [desktop apps | Windows Store apps]

* fixed issue #662: ArangoDB on Windows hanging

  This fixes a deadlock issue that occurred on Windows when documents were written to
  a collection at the same time when some other thread tried to drop the collection.

* fixed file-based logging in Windows

  the logger complained on startup if the specified log file already existed

* fixed startup of server in daemon mode (`--daemon` startup option)

* fixed a segfault in the AQL optimizer

* issue #671: Method graph.measurement does not exist

* changed Windows condition variable implementation to use Windows native
  condition variables

  This is an attempt to fix spurious Windows hangs as described in issue #662.

* added documentation for JavaScript traversals

* added --code-page command-line option for Windows version of arangosh

* fixed a problem when creating edges via the web interface.

  The problem only occurred if a collection was created with type "document
  collection" via the web interface, and afterwards was dropped and re-created
  with type "edge collection". If the web interface page was not reloaded,
  the old collection type (document) was cached, making the subsequent creation
  of edges into the (seeming-to-be-document) collection fail.

  The fix is to not cache the collection type in the web interface. Users of
  an older version of the web interface can reload the collections page if they
  are affected.

* fixed a caching problem in arangosh: if a collection was created using the web
  interface, and then removed via arangosh, arangosh did not actually drop the
  collection due to caching.

  Because the `drop` operation was not carried out, this caused misleading error
  messages when trying to re-create the collection (e.g. `cannot create collection:
  duplicate name`).

* fixed ALT-introduced characters for arangosh console input on Windows

  The Windows readline port was not able to handle characters that are built
  using CTRL or ALT keys. Regular characters entered using the CTRL or ALT keys
  were silently swallowed and not passed to the terminal input handler.

  This did not seem to cause problems for the US keyboard layout, but was a
  severe issue for keyboard layouts that require the ALT (or ALT-GR) key to
  construct characters. For example, entering the character `{` with a German
  keyboard layout requires pressing ALT-GR + 9.

* fixed issue #665: Hash/skiplist combo madness bit my ass

  this fixes a problem with missing/non-deterministic rollbacks of inserts in
  case of a unique constraint violation into a collection with multiple secondary
  indexes (with at least one of them unique)

* fixed issue #664: ArangoDB installer on Windows requires drive c:

* partly fixed issue #662: ArangoDB on Windows hanging

  This fixes dropping databases on Windows. In previous 1.4 versions on Windows,
  one shape collection file was not unloaded and removed when dropping a database,
  leaving one directory and one shape collection file in the otherwise-dropped
  database directory.

* fixed issue #660: updated documentation on indexes


v1.4.1 (2013-11-08)
-------------------

* performance improvements for skip-list deletes


v1.4.1-rc1 (2013-11-07)
-----------------------

* fixed issue #635: Web-Interface should have a "Databases" Menu for Management

* fixed issue #624: Web-Interface is missing a Database selector

* fixed segfault in bitarray query

* fixed issue #656: Cannot create unique index through web interface

* fixed issue #654: bitarray index makes server down

* fixed issue #653: Slow query

* fixed issue #650: Randomness of any() should be improved

* made AQL `DOCUMENT()` function polymorphic and work with just one parameter.

  This allows using the `DOCUMENT` function like this:

      DOCUMENT('users/john')
      DOCUMENT([ 'users/john', 'users/amy' ])

  in addition to the existing use cases:

      DOCUMENT(users, 'users/john')
      DOCUMENT(users, 'john')
      DOCUMENT(users, [ 'users/john' ])
      DOCUMENT(users, [ 'users/john', 'users/amy' ])
      DOCUMENT(users, [ 'john', 'amy' ])

* simplified usage of ArangoDB batch API

  It is not necessary anymore to send the batch boundary in the HTTP `Content-Type`
  header. Previously, the batch API expected the client to send a Content-Type header
  of`multipart/form-data; boundary=<some boundary value>`. This is still supported in
  ArangoDB 2.0, but clients can now also omit this header. If the header is not
  present in a client request, ArangoDB will ignore the request content type and
  read the MIME boundary from the beginning of the request body.

  This also allows using the batch API with the Swagger "Try it out" feature (which is
  not too good at sending a different or even dynamic content-type request header).

* added API method GET `/_api/database/user`

  This returns the list of databases a specific user can see without changing the
  username/passwd.

* issue #424: Documentation about IDs needs to be upgraded


v1.4.0 (2013-10-29)
-------------------

* fixed issue #648: /batch API is missing from Web Interface API Documentation (Swagger)

* fixed issue #647: Icon tooltips missing

* fixed issue #646: index creation in web interface

* fixed issue #645: Allow jumping from edge to linked vertices

* merged PR for issue #643: Some minor corrections and a link to "Downloads"

* fixed issue #642: Completion of error handling

* fixed issue #639: compiling v1.4 on maverick produces warnings on -Wstrict-null-sentinel

* fixed issue #634: Web interface bug: Escape does not always propagate

* fixed issue #620: added startup option `--server.default-api-compatibility`

  This adds the following changes to the ArangoDB server and clients:
  - the server provides a new startup option `--server.default-api-compatibility`.
    This option can be used to determine the compatibility of (some) server API
    return values. The value for this parameter is a server version number,
    calculated as follows: `10000 * major + 100 * minor` (e.g. `10400` for ArangoDB
    1.3). The default value is `10400` (1.4), the minimum allowed value is `10300`
    (1.3).

    When setting this option to a value lower than the current server version,
    the server might respond with old-style results to "old" clients, increasing
    compatibility with "old" (non-up-to-date) clients.

  - the server will on each incoming request check for an HTTP header
    `x-arango-version`. Clients can optionally set this header to the API
    version number they support. For example, if a client sends the HTTP header
    `x-arango-version: 10300`, the server will pick this up and might send ArangoDB
    1.3-style responses in some situations.

    Setting either the startup parameter or using the HTTP header (or both) allows
    running "old" clients with newer versions of ArangoDB, without having to adjust
    the clients too much.

  - the `location` headers returned by the server for the APIs `/_api/document/...`
    and `/_api/collection/...` will have different values depending on the used API
    version. If the API compatibility is `10300`, the `location` headers returned
    will look like this:

        location: /_api/document/....

    whereas when an API compatibility of `10400` or higher is used, the `location`
    headers will look like this:

        location: /_db/<database name>/_api/document/...

  Please note that even in the presence of this, old API versions still may not
  be supported forever by the server.

* fixed issue #643: Some minor corrections and a link to "Downloads" by @frankmayer

* started issue #642: Completion of error handling

* fixed issue #639: compiling v1.4 on maverick produces warnings on
  -Wstrict-null-sentinel

* fixed issue #621: Standard Config needs to be fixed

* added function to manage indexes (web interface)

* improved server shutdown time by signaling shutdown to applicationserver,
  logging, cleanup and compactor threads

* added foxx-manager `replace` command

* added foxx-manager `installed` command (a more intuitive alias for `list`)

* fixed issue #617: Swagger API is missing '/_api/version'

* fixed issue #615: Swagger API: Some commands have no parameter entry forms

* fixed issue #614: API : Typo in : Request URL /_api/database/current

* fixed issue #609: Graph viz tool - different background color

* fixed issue #608: arangosh config files - eventually missing in the manual

* fixed issue #607: Admin interface: no core documentation

* fixed issue #603: Aardvark Foxx App Manager

* fixed a bug in type-mapping between AQL user functions and the AQL layer

  The bug caused errors like the following when working with collection documents
  in an AQL user function:

      TypeError: Cannot assign to read only property '_id' of #<ShapedJson>

* create less system collections when creating a new database

  This is achieved by deferring collection creation until the collections are actually
  needed by ArangoDB. The following collections are affected by the change:
  - `_fishbowl`
  - `_structures`


v1.4.0-beta2 (2013-10-14)
-------------------------

* fixed compaction on Windows

  The compaction on Windows did not ftruncate the cleaned datafiles to a smaller size.
  This has been fixed so not only the content of the files is cleaned but also files
  are re-created with potentially smaller sizes.

* only the following system collections will be excluded from replication from now on:
  - `_replication`
  - `_trx`
  - `_users`
  - `_aal`
  - `_fishbowl`
  - `_modules`
  - `_routing`

  Especially the following system collections will now be included in replication:
  - `_aqlfunctions`
  - `_graphs`

  In previous versions of ArangoDB, all system collections were excluded from the
  replication.

  The change also caused a change in the replication logger and applier:
  in previous versions of ArangoDB, only a collection's id was logged for an operation.
  This has not caused problems for non-system collections but for system collections
  there ids might differ. In addition to a collection id ArangoDB will now also log the
  name of a collection for each replication event.

  The replication applier will now look for the collection name attribute in logged
  events preferably.

* added database selection to arango-dfdb

* provide foxx-manager, arangodump, and arangorestore in Windows build

* ArangoDB 1.4 will refuse to start if option `--javascript.app-path` is not set.

* added startup option `--server.allow-method-override`

  This option can be set to allow overriding the HTTP request method in a request using
  one of the following custom headers:

  - x-http-method-override
  - x-http-method
  - x-method-override

  This allows bypassing proxies and tools that would otherwise just let certain types of
  requests pass. Enabling this option may impose a security risk, so it should only be
  used in very controlled environments.

  The default value for this option is `false` (no method overriding allowed).

* added "details" URL parameter for bulk import API

  Setting the `details` URL parameter to `true` in a call to POST `/_api/import` will make
  the import return details about non-imported documents in the `details` attribute. If
  `details` is `false` or omitted, no `details` attribute will be present in the response.
  This is the same behavior that previous ArangoDB versions exposed.

* added "complete" option for bulk import API

  Setting the `complete` URL parameter to `true` in a call to POST `/_api/import` will make
  the import completely fail if at least one of documents cannot be imported successfully.

  It defaults to `false`, which will make ArangoDB continue importing the other documents
  from the import even if some documents cannot be imported. This is the same behavior that
  previous ArangoDB versions exposed.

* added missing swagger documentation for `/_api/log`

* calling `/_api/logs` (or `/_admin/logs`) is only permitted from the `_system` database now.

  Calling this API method for/from other database will result in an HTTP 400.

' ported fix from https://github.com/novus/nvd3/commit/0894152def263b8dee60192f75f66700cea532cc

  This prevents JavaScript errors from occurring in Chrome when in the admin interface,
  section "Dashboard".

* show current database name in web interface (bottom right corner)

* added missing documentation for /_api/import in swagger API docs

* allow specification of database name for replication sync command replication applier

  This allows syncing from a master database with a different name than the slave database.

* issue #601: Show DB in prompt

  arangosh now displays the database name as part of the prompt by default.

  Can change the prompt by using the `--prompt` option, e.g.

      > arangosh --prompt "my db is named \"%d\"> "


v1.4.0-beta1 (2013-10-01)
-------------------------

* make the Foxx manager use per-database app directories

  Each database now has its own subdirectory for Foxx applications. Each database
  can thus use different Foxx applications if required. A Foxx app for a specific
  database resides in `<app-path>/databases/<database-name>/<app-name>`.

  System apps are shared between all databases. They reside in `<app-path>/system/<app-name>`.

* only trigger an engine reset in development mode for URLs starting with `/dev/`

  This prevents ArangoDB from reloading all Foxx applications when it is not
  actually necessary.

* changed error code from 10 (bad parameter) to 1232 (invalid key generator) for
  errors that are due to an invalid key generator specification when creating a new
  collection

* automatic detection of content-type / mime-type for Foxx assets based on filenames,
  added possibility to override auto detection

* added endpoint management API at `/_api/endpoint`

* changed HTTP return code of PUT `/_api/cursor` from 400 to 404 in case a
  non-existing cursor is referred to

* issue #360: added support for asynchronous requests

  Incoming HTTP requests with the headers `x-arango-async: true` or
  `x-arango-async: store` will be answered by the server instantly with a generic
  HTTP 202 (Accepted) response.

  The actual requests will be queued and processed by the server asynchronously,
  allowing the client to continue sending other requests without waiting for the
  server to process the actually requested operation.

  The exact point in time when a queued request is executed is undefined. If an
  error occurs during execution of an asynchronous request, the client will not
  be notified by the server.

  The maximum size of the asynchronous task queue can be controlled using the new
  option `--scheduler.maximal-queue-size`. If the queue contains this many number of
  tasks and a new asynchronous request comes in, the server will reject it with an
  HTTP 500 (internal server error) response.

  Results of incoming requests marked with header `x-arango-async: true` will be
  discarded by the server immediately. Clients have no way of accessing the result
  of such asynchronously executed request. This is just _fire and forget_.

  To later retrieve the result of an asynchronously executed request, clients can
  mark a request with the header `x-arango-async: keep`. This makes the server
  store the result of the request in memory until explicitly fetched by a client
  via the `/_api/job` API. The `/_api/job` API also provides methods for basic
  inspection of which pending or already finished requests there are on the server,
  plus ways for garbage collecting unneeded results.

* Added new option `--scheduler.maximal-queue-size`.

* issue #590: Manifest Lint

* added data dump and restore tools, arangodump and arangorestore.

  arangodump can be used to create a logical dump of an ArangoDB database, or
  just dedicated collections. It can be used to dump both a collection's structure
  (properties and indexes) and data (documents).

  arangorestore can be used to restore data from a dump created with arangodump.
  arangorestore currently does not re-create any indexes, and doesn't yet handle
  referenced documents in edges properly when doing just partial restores.
  This will be fixed until 1.4 stable.

* introduced `--server.database` option for arangosh, arangoimp, and arangob.

  The option allows these client tools to use a certain database for their actions.
  In arangosh, the current database can be switched at any time using the command

      db._useDatabase(<name>);

  When no database is specified, all client tools will assume they should use the
  default database `_system`. This is done for downwards-compatibility reasons.

* added basic multi database support (alpha)

  New databases can be created using the REST API POST `/_api/database` and the
  shell command `db._createDatabase(<name>)`.

  The default database in ArangoDB is called `_system`. This database is always
  present and cannot be deleted by the user. When an older version of ArangoDB is
  upgraded to 1.4, the previously only database will automatically become the
  `_system` database.

  New databases can be created with the above commands, and can be deleted with the
  REST API DELETE `/_api/database/<name>` or the shell command `db._dropDatabase(<name>);`.

  Deleting databases is still unstable in ArangoDB 1.4 alpha and might crash the
  server. This will be fixed until 1.4 stable.

  To access a specific database via the HTTP REST API, the `/_db/<name>/` prefix
  can be used in all URLs. ArangoDB will check if an incoming request starts with
  this prefix, and will automatically pick the database name from it. If the prefix
  is not there, ArangoDB will assume the request is made for the default database
  (`_system`). This is done for downwards-compatibility reasons.

  That means, the following URL pathnames are logically identical:

      /_api/document/mycollection/1234
      /_db/_system/document/mycollection/1234

  To access a different database (e.g. `test`), the URL pathname would look like this:

      /_db/test/document/mycollection/1234

  New databases can also be created and existing databases can only be dropped from
  within the default database (`_system`). It is not possible to drop the `_system`
  database itself.

  Cross-database operations are unintended and unsupported. The intention of the
  multi-database feature is to have the possibility to have a few databases managed
  by ArangoDB in parallel, but to only access one database at a time from a connection
  or a request.

  When accessing the web interface via the URL pathname `/_admin/html/` or `/_admin/aardvark`,
  the web interface for the default database (`_system`) will be displayed.
  To access the web interface for a different database, the database name can be
  put into the URLs as a prefix, e.g. `/_db/test/_admin/html` or
  `/_db/test/_admin/aardvark`.

  All internal request handlers and also all user-defined request handlers and actions
  (including Foxx) will only get to see the unprefixed URL pathnames (i.e. excluding
  any database name prefix). This is to ensure downwards-compatibility.

  To access the name of the requested database from any action (including Foxx), use
  use `req.database`.

  For example, when calling the URL `/myapp/myaction`, the content of `req.database`
  will be `_system` (the default database because no database got specified) and the
  content of `req.url` will be `/myapp/myaction`.

  When calling the URL `/_db/test/myapp/myaction`, the content of `req.database` will be
  `test`, and the content of `req.url` will still be `/myapp/myaction`.

* Foxx now excludes files starting with . (dot) when bundling assets

  This mitigates problems with editor swap files etc.

* made the web interface a Foxx application

  This change caused the files for the web interface to be moved from `html/admin` to
  `js/apps/aardvark` in the file system.

  The base URL for the admin interface changed from `_admin/html/index.html` to
  `_admin/aardvark/index.html`.

  The "old" redirection to `_admin/html/index.html` will now produce a 404 error.

  When starting ArangoDB with the `--upgrade` option, this will automatically be remedied
  by putting in a redirection from `/` to `/_admin/aardvark/index.html`, and from
  `/_admin/html/index.html` to `/_admin/aardvark/index.html`.

  This also obsoletes the following configuration (command-line) options:
  - `--server.admin-directory`
  - `--server.disable-admin-interface`

  when using these now obsolete options when the server is started, no error is produced
  for downwards-compatibility.

* changed User-Agent value sent by arangoimp, arangosh, and arangod from "VOC-Agent" to
  "ArangoDB"

* changed journal file creation behavior as follows:

  Previously, a journal file for a collection was always created when a collection was
  created. When a journal filled up and became full, the current journal was made a
  datafile, and a new (empty) journal was created automatically. There weren't many
  intended situations when a collection did not have at least one journal.

  This is changed now as follows:
  - when a collection is created, no journal file will be created automatically
  - when there is a write into a collection without a journal, the journal will be
    created lazily
  - when there is a write into a collection with a full journal, a new journal will
    be created automatically

  From the end user perspective, nothing should have changed, except that there is now
  less disk usage for empty collections. Disk usage of infrequently updated collections
  might also be reduced significantly by running the `rotate()` method of a collection,
  and not writing into a collection subsequently.

* added method `collection.rotate()`

  This allows premature rotation of a collection's current journal file into a (read-only)
  datafile. The purpose of using `rotate()` is to prematurely allow compaction (which is
  performed on datafiles only) on data, even if the journal was not filled up completely.

  Using `rotate()` may make sense in the following scenario:

      c = db._create("test");
      for (i = 0; i < 1000; ++i) {
        c.save(...); // insert lots of data here
      }

      ...
      c.truncate(); // collection is now empty
      // only data in datafiles will be compacted by following compaction runs
      // all data in the current journal would not be compacted

      // calling rotate will make the current journal a datafile, and thus make it
      // eligible for compaction
      c.rotate();

  Using `rotate()` may also be useful when data in a collection is known to not change
  in the immediate future. After having completed all write operations on a collection,
  performing a `rotate()` will reduce the size of the current journal to the actually
  required size (remember that journals are pre-allocated with a specific size) before
  making the journal a datafile. Thus `rotate()` may cause disk space savings, even if
  the datafiles does not qualify for compaction after rotation.

  Note: rotating the journal is asynchronous, so that the actual rotation may be executed
  after `rotate()` returns to the caller.

* changed compaction to merge small datafiles together (up to 3 datafiles are merged in
  a compaction run)

  In the regular case, this should leave less small datafiles stay around on disk and allow
  using less file descriptors in total.

* added AQL MINUS function

* added AQL UNION_DISTINCT function (more efficient than combination of `UNIQUE(UNION())`)

* updated mruby to 2013-08-22

* issue #587: Add db._create() in help for startup arangosh

* issue #586: Share a link on installation instructions in the User Manual

* issue #585: Bison 2.4 missing on Mac for custom build

* issue #584: Web interface images broken in devel

* issue #583: Small documentation update

* issue #581: Parameter binding for attributes

* issue #580: Small improvements (by @guidoreina)

* issue #577: Missing documentation for collection figures in implementor manual

* issue #576: Get disk usage for collections and graphs

  This extends the result of the REST API for /_api/collection/figures with
  the attributes `compactors.count`, `compactors.fileSize`, `shapefiles.count`,
  and `shapefiles.fileSize`.

* issue #575: installing devel version on mac (low prio)

* issue #574: Documentation (POST /_admin/routing/reload)

* issue #558: HTTP cursors, allow count to ignore LIMIT


v1.4.0-alpha1 (2013-08-02)
--------------------------

* added replication. check online manual for details.

* added server startup options `--server.disable-replication-logger` and
  `--server.disable-replication-applier`

* removed action deployment tool, this now handled with Foxx and its manager or
  by kaerus node utility

* fixed a server crash when using byExample / firstExample inside a transaction
  and the collection contained a usable hash/skiplist index for the example

* defineHttp now only expects a single context

* added collection detail dialog (web interface)

  Shows collection properties, figures (datafiles, journals, attributes, etc.)
  and indexes.

* added documents filter (web interface)

  Allows searching for documents based on attribute values. One or many filter
  conditions can be defined, using comparison operators such as '==', '<=', etc.

* improved AQL editor (web interface)

  Editor supports keyboard shortcuts (Submit, Undo, Redo, Select).
  Editor allows saving and reusing of user-defined queries.
  Added example queries to AQL editor.
  Added comment button.

* added document import (web interface)

  Allows upload of JSON-data from files. Files must have an extension of .json.

* added dashboard (web interface)

  Shows the status of replication and multiple system charts, e.g.
  Virtual Memory Size, Request Time, HTTP Connections etc.

* added API method `/_api/graph` to query all graphs with all properties.

* added example queries in web interface AQL editor

* added arango.reconnect(<host>) method for arangosh to dynamically switch server or
  user name

* added AQL range operator `..`

  The `..` operator can be used to easily iterate over a sequence of numeric
  values. It will produce a list of values in the defined range, with both bounding
  values included.

  Example:

      2010..2013

  will produce the following result:

      [ 2010, 2011, 2012, 2013 ]

* added AQL RANGE function

* added collection.first(count) and collection.last(count) document access functions

  These functions allow accessing the first or last n documents in a collection. The order
  is determined by document insertion/update time.

* added AQL INTERSECTION function

* INCOMPATIBLE CHANGE: changed AQL user function namespace resolution operator from `:` to `::`

  AQL user-defined functions were introduced in ArangoDB 1.3, and the namespace resolution
  operator for them was the single colon (`:`). A function call looked like this:

      RETURN mygroup:myfunc()

  The single colon caused an ambiguity in the AQL grammar, making it indistinguishable from
  named attributes or the ternary operator in some cases, e.g.

      { mygroup:myfunc ? mygroup:myfunc }

  The change of the namespace resolution operator from `:` to `::` fixes this ambiguity.

  Existing user functions in the database will be automatically fixed when starting ArangoDB
  1.4 with the `--upgrade` option. However, queries using user-defined functions need to be
  adjusted on the client side to use the new operator.

* allow multiple AQL LET declarations separated by comma, e.g.
  LET a = 1, b = 2, c = 3

* more useful AQL error messages

  The error position (line/column) is more clearly indicated for parse errors.
  Additionally, if a query references a collection that cannot be found, the error
  message will give a hint on the collection name

* changed return value for AQL `DOCUMENT` function in case document is not found

  Previously, when the AQL `DOCUMENT` function was called with the id of a document and
  the document could not be found, it returned `undefined`. This value is not part of the
  JSON type system and this has caused some problems.
  Starting with ArangoDB 1.4, the `DOCUMENT` function will return `null` if the document
  looked for cannot be found.

  In case the function is called with a list of documents, it will continue to return all
  found documents, and will not return `null` for non-found documents. This has not changed.

* added single line comments for AQL

  Single line comments can be started with a double forward slash: `//`.
  They end at the end of the line, or the end of the query string, whichever is first.

* fixed documentation issues #567, #568, #571.

* added collection.checksum(<withData>) method to calculate CRC checksums for
  collections

  This can be used to
  - check if data in a collection has changed
  - compare the contents of two collections on different ArangoDB instances

* issue #565: add description line to aal.listAvailable()

* fixed several out-of-memory situations when double freeing or invalid memory
  accesses could happen

* less msyncing during the creation of collections

  This is achieved by not syncing the initial (standard) markers in shapes collections.
  After all standard markers are written, the shapes collection will get synced.

* renamed command-line option `--log.filter` to `--log.source-filter` to avoid
  misunderstandings

* introduced new command-line option `--log.content-filter` to optionally restrict
  logging to just specific log messages (containing the filter string, case-sensitive).

  For example, to filter on just log entries which contain `ArangoDB`, use:

      --log.content-filter "ArangoDB"

* added optional command-line option `--log.requests-file` to log incoming HTTP
  requests to a file.

  When used, all HTTP requests will be logged to the specified file, containing the
  client IP address, HTTP method, requests URL, HTTP response code, and size of the
  response body.

* added a signal handler for SIGUSR1 signal:

  when ArangoDB receives this signal, it will respond all further incoming requests
  with an HTTP 503 (Service Unavailable) error. This will be the case until another
  SIGUSR1 signal is caught. This will make ArangoDB start serving requests regularly
  again. Note: this is not implemented on Windows.

* limited maximum request URI length to 16384 bytes:

  Incoming requests with longer request URIs will be responded to with an HTTP
  414 (Request-URI Too Long) error.

* require version 1.0 or 1.1 in HTTP version signature of requests sent by clients:

  Clients sending requests with a non-HTTP 1.0 or non-HTTP 1.1 version number will
  be served with an HTTP 505 (HTTP Version Not Supported) error.

* updated manual on indexes:

  using system attributes such as `_id`, `_key`, `_from`, `_to`, `_rev` in indexes is
  disallowed and will be rejected by the server. This was the case since ArangoDB 1.3,
  but was not properly documented.

* issue #563: can aal become a default object?

  aal is now a prefab object in arangosh

* prevent certain system collections from being renamed, dropped, or even unloaded.

  Which restrictions there are for which system collections may vary from release to
  release, but users should in general not try to modify system collections directly
  anyway.

  Note: there are no such restrictions for user-created collections.

* issue #559: added Foxx documentation to user manual

* added server startup option `--server.authenticate-system-only`. This option can be
  used to restrict the need for HTTP authentication to internal functionality and APIs,
  such as `/_api/*` and `/_admin/*`.
  Setting this option to `true` will thus force authentication for the ArangoDB APIs
  and the web interface, but allow unauthenticated requests for other URLs (including
  user defined actions and Foxx applications).
  The default value of this option is `false`, meaning that if authentication is turned
  on, authentication is still required for *all* incoming requests. Only by setting the
  option to `true` this restriction is lifted and authentication becomes required for
  URLs starting with `/_` only.

  Please note that authentication still needs to be enabled regularly by setting the
  `--server.disable-authentication` parameter to `false`. Otherwise no authentication
  will be required for any URLs as before.

* protect collections against unloading when there are still document barriers around.

* extended cap constraints to optionally limit the active data size in a collection to
  a specific number of bytes.

  The arguments for creating a cap constraint are now:
  `collection.ensureCapConstraint(<count>, <byteSize>);`

  It is supported to specify just a count as in ArangoDB 1.3 and before, to specify
  just a fileSize, or both. The first met constraint will trigger the automated
  document removal.

* added `db._exists(doc)` and `collection.exists(doc)` for easy document existence checks

* added API `/_api/current-database` to retrieve information about the database the
  client is currently connected to (note: the API `/_api/current-database` has been
  removed in the meantime. The functionality is accessible via `/_api/database/current`
  now).

* ensure a proper order of tick values in datafiles/journals/compactors.
  any new files written will have the _tick values of their markers in order. for
  older files, there are edge cases at the beginning and end of the datafiles when
  _tick values are not properly in order.

* prevent caching of static pages in PathHandler.
  whenever a static page is requested that is served by the general PathHandler, the
  server will respond to HTTP GET requests with a "Cache-Control: max-age=86400" header.

* added "doCompact" attribute when creating collections and to collection.properties().
  The attribute controls whether collection datafiles are compacted.

* changed the HTTP return code from 400 to 404 for some cases when there is a referral
  to a non-existing collection or document.

* introduced error code 1909 `too many iterations` that is thrown when graph traversals
  hit the `maxIterations` threshold.

* optionally limit traversals to a certain number of iterations
  the limitation can be achieved via the traversal API by setting the `maxIterations`
  attribute, and also via the AQL `TRAVERSAL` and `TRAVERSAL_TREE` functions by setting
  the same attribute. If traversals are not limited by the end user, a server-defined
  limit for `maxIterations` may be used to prevent server-side traversals from running
  endlessly.

* added graph traversal API at `/_api/traversal`

* added "API" link in web interface, pointing to REST API generated with Swagger

* moved "About" link in web interface into "links" menu

* allow incremental access to the documents in a collection from out of AQL
  this allows reading documents from a collection chunks when a full collection scan
  is required. memory usage might be must lower in this case and queries might finish
  earlier if there is an additional LIMIT statement

* changed AQL COLLECT to use a stable sort, so any previous SORT order is preserved

* issue #547: Javascript error in the web interface

* issue #550: Make AQL graph functions support key in addition to id

* issue #526: Unable to escape when an errorneous command is entered into the js shell

* issue #523: Graph and vertex methods for the javascript api

* issue #517: Foxx: Route parameters with capital letters fail

* issue #512: Binded Parameters for LIMIT


v1.3.3 (2013-08-01)
-------------------

* issue #570: updateFishbowl() fails once

* updated and fixed generated examples

* issue #559: added Foxx documentation to user manual

* added missing error reporting for errors that happened during import of edges


v1.3.2 (2013-06-21)
-------------------

* fixed memleak in internal.download()

* made the shape-collection journal size adaptive:
  if too big shapes come in, a shape journal will be created with a big-enough size
  automatically. the maximum size of a shape journal is still restricted, but to a
  very big value that should never be reached in practice.

* fixed a segfault that occurred when inserting documents with a shape size bigger
  than the default shape journal size (2MB)

* fixed a locking issue in collection.truncate()

* fixed value overflow in accumulated filesizes reported by collection.figures()

* issue #545: AQL FILTER unnecessary (?) loop

* issue #549: wrong return code with --daemon


v1.3.1 (2013-05-24)
-------------------

* removed currently unused _ids collection

* fixed usage of --temp-path in aranogd and arangosh

* issue #540: suppress return of temporary internal variables in AQL

* issue #530: ReferenceError: ArangoError is not a constructor

* issue #535: Problem with AQL user functions javascript API

* set --javascript.app-path for test execution to prevent startup error

* issue #532: Graph _edgesCache returns invalid data?

* issue #531: Arangod errors

* issue #529: Really weird transaction issue

* fixed usage of --temp-path in aranogd and arangosh


v1.3.0 (2013-05-10)
-------------------

* fixed problem on restart ("datafile-xxx is not sealed") when server was killed
  during a compaction run

* fixed leak when using cursors with very small batchSize

* issue #508: `unregistergroup` function not mentioned in http interface docs

* issue #507: GET /_api/aqlfunction returns code inside parentheses

* fixed issue #489: Bug in aal.install

* fixed issue 505: statistics not populated on MacOS


v1.3.0-rc1 (2013-04-24)
-----------------------

* updated documentation for 1.3.0

* added node modules and npm packages

* changed compaction to only compact datafiles with more at least 10% of dead
  documents (byte size-wise)

* issue #498: fixed reload of authentication info when using
  `require("org/arangodb/users").reload()`

* issue #495: Passing an empty array to create a document results in a
  "phantom" document

* added more precision for requests statistics figures

* added "sum" attribute for individual statistics results in statistics API
  at /_admin/statistics

* made "limit" an optional parameter in AQL function NEAR().
  limit can now be either omitted completely, or set to 0. If so, an internal
  default value (currently 100) will be applied for the limit.

* issue #481

* added "attributes.count" to output of `collection.figures()`
  this also affects the REST API /_api/collection/<name>/figures

* added IndexedPropertyGetter for ShapedJson objects

* added API for user-defined AQL functions

* issue #475: A better error message for deleting a non-existent graph

* issue #474: Web interface problems with the JS Shell

* added missing documentation for AQL UNION function

* added transaction support.
  This provides ACID transactions for ArangoDB. Transactions can be invoked
  using the `db._executeTransaction()` function, or the `/_api/transaction`
  REST API.

* switched to semantic versioning (at least for alpha & alpha naming)

* added saveOrReplace() for server-side JS

v1.3.alpha1 (2013-04-05)
------------------------

* cleanup of Module, Package, ArangoApp and modules "internal", "fs", "console"

* use Error instead of string in throw to allow stack-trace

* issue #454: error while creation of Collection

* make `collection.count()` not recalculate the number of documents on the fly, but
  use some internal document counters.

* issue #457: invalid string value in web interface

* make datafile id (datafile->_fid) identical to the numeric part of the filename.
  E.g. the datafile `journal-123456.db` will now have a datafile marker with the same
  fid (i.e. `123456`) instead of a different value. This change will only affect
  datafiles that are created with 1.3 and not any older files.
  The intention behind this change is to make datafile debugging easier.

* consistently discard document attributes with reserved names (system attributes)
  but without any known meaning, for example `_test`, `_foo`, ...

  Previously, these attributes were saved with the document regularly in some cases,
  but were discarded in other cases.
  Now these attributes are discarded consistently. "Real" system attributes such as
  `_key`, `_from`, `_to` are not affected and will work as before.

  Additionally, attributes with an empty name (``) are discarded when documents are
  saved.

  Though using reserved or empty attribute names in documents was not really and
  consistently supported in previous versions of ArangoDB, this change might cause
  an incompatibility for clients that rely on this feature.

* added server startup flag `--database.force-sync-properties` to force syncing of
  collection properties on collection creation, deletion and on property update.
  The default value is true to mimic the behavior of previous versions of ArangoDB.
  If set to false, collection properties are written to disk but no call to sync()
  is made.

* added detailed output of server version and components for REST APIs
  `/_admin/version` and `/_api/version`. To retrieve this extended information,
  call the REST APIs with URL parameter `details=true`.

* issue #443: For git-based builds include commit hash in version

* adjust startup log output to be more compact, less verbose

* set the required minimum number of file descriptors to 256.
  On server start, this number is enforced on systems that have rlimit. If the limit
  cannot be enforced, starting the server will fail.
  Note: 256 is considered to be the absolute minimum value. Depending on the use case
  for ArangoDB, a much higher number of file descriptors should be used.

  To avoid checking & potentially changing the number of maximum open files, use the
  startup option `--server.descriptors-minimum 0`

* fixed shapedjson to json conversion for special numeric values (NaN, +inf, -inf).
  Before, "NaN", "inf", or "-inf" were written into the JSONified output, but these
  values are not allowed in JSON. Now, "null" is written to the JSONified output as
  required.

* added AQL functions VARIANCE_POPULATION(), VARIANCE_SAMPLE(), STDDEV_POPULATION(),
  STDDEV_SAMPLE(), AVERAGE(), MEDIAN() to calculate statistical values for lists

* added AQL SQRT() function

* added AQL TRIM(), LEFT() and RIGHT() string functions

* fixed issue #436: GET /_api/document on edge

* make AQL REVERSE() and LENGTH() functions work on strings, too

* disabled DOT generation in `make doxygen`. this speeds up docs generation

* renamed startup option `--dispatcher.report-intervall` to `--dispatcher.report-interval`

* renamed startup option `--scheduler.report-intervall` to `--scheduler.report-interval`

* slightly changed output of REST API method /_admin/log.
  Previously, the log messages returned also contained the date and log level, now
  they will only contain the log message, and no date and log level information.
  This information can be re-created by API users from the `timestamp` and `level`
  attributes of the result.

* removed configure option `--enable-zone-debug`
  memory zone debugging is now automatically turned on when compiling with ArangoDB
  `--enable-maintainer-mode`

* removed configure option `--enable-arangob`
  arangob is now always included in the build


v1.2.3 (XXXX-XX-XX)
-------------------

* added optional parameter `edgexamples` for AQL function EDGES() and NEIGHBORS()

* added AQL function NEIGHBORS()

* added freebsd support

* fixed firstExample() query with `_id` and `_key` attributes

* issue triAGENS/ArangoDB-PHP#55: AQL optimizer may have mis-optimized duplicate
  filter statements with limit


v1.2.2 (2013-03-26)
-------------------

* fixed save of objects with common sub-objects

* issue #459: fulltext internal memory allocation didn't scale well
  This fix improves loading times for collections with fulltext indexes that have
  lots of equal words indexed.

* issue #212: auto-increment support

  The feature can be used by creating a collection with the extra `keyOptions`
  attribute as follows:

      db._create("mycollection", { keyOptions: { type: "autoincrement", offset: 1, increment: 10, allowUserKeys: true } });

  The `type` attribute will make sure the keys will be auto-generated if no
  `_key` attribute is specified for a document.

  The `allowUserKeys` attribute determines whether users might still supply own
  `_key` values with documents or if this is considered an error.

  The `increment` value determines the actual increment value, whereas the `offset`
  value can be used to seed to value sequence with a specific starting value.
  This will be useful later in a multi-master setup, when multiple servers can use
  different auto-increment seed values and thus generate non-conflicting auto-increment values.

  The default values currently are:

  - `allowUserKeys`: `true`
  - `offset`: `0`
  - `increment`: `1`

  The only other available key generator type currently is `traditional`.
  The `traditional` key generator will auto-generate keys in a fashion as ArangoDB
  always did (some increasing integer value, with a more or less unpredictable
  increment value).

  Note that for the `traditional` key generator there is only the option to disallow
  user-supplied keys and give the server the sole responsibility for key generation.
  This can be achieved by setting the `allowUserKeys` property to `false`.

  This change also introduces the following errors that API implementors may want to check
  the return values for:

  - 1222: `document key unexpected`: will be raised when a document is created with
    a `_key` attribute, but the underlying collection was set up with the `keyOptions`
    attribute `allowUserKeys: false`.

  - 1225: `out of keys`: will be raised when the auto-increment key generator runs
    out of keys. This may happen when the next key to be generated is 2^64 or higher.
    In practice, this will only happen if the values for `increment` or `offset` are
    not set appropriately, or if users are allowed to supply own keys, those keys
    are near the 2^64 threshold, and later the auto-increment feature kicks in and
    generates keys that cross that threshold.

    In practice it should not occur with proper configuration and proper usage of the
    collections.

  This change may also affect the following REST APIs:
  - POST `/_api/collection`: the server does now accept the optional `keyOptions`
    attribute in the second parameter
  - GET `/_api/collection/properties`: will return the `keyOptions` attribute as part
    of the collection's properties. The previous optional attribute `createOptions`
    is now gone.

* fixed `ArangoStatement.explain()` method with bind variables

* fixed misleading "cursor not found" error message in arangosh that occurred when
  `count()` was called for client-side cursors

* fixed handling of empty attribute names, which may have crashed the server under
  certain circumstances before

* fixed usage of invalid pointer in error message output when index description could
  not be opened


v1.2.1 (2013-03-14)
-------------------

* issue #444: please darken light color in arangosh

* issue #442: pls update post install info on osx

* fixed conversion of special double values (NaN, -inf, +inf) when converting from
  shapedjson to JSON

* fixed compaction of markers (location of _key was not updated correctly in memory,
  leading to _keys pointing to undefined memory after datafile rotation)

* fixed edge index key pointers to use document master pointer plus offset instead
  of direct _key address

* fixed case when server could not create any more journal or compactor files.
  Previously a wrong status code may have been returned, and not being able to create
  a new compactor file may have led to an infinite loop with error message
  "could not create compactor".

* fixed value truncation for numeric filename parts when renaming datafiles/journals


v1.2.0 (2013-03-01)
-------------------

* by default statistics are now switch off; in order to enable comment out
  the "disable-statistics = yes" line in "arangod.conf"

* fixed issue #435: csv parser skips data at buffer border

* added server startup option `--server.disable-statistics` to turn off statistics
  gathering without recompilation of ArangoDB.
  This partly addresses issue #432.

* fixed dropping of indexes without collection name, e.g.
  `db.xxx.dropIndex("123456");`
  Dropping an index like this failed with an assertion error.

* fixed issue #426: arangoimp should be able to import edges into edge collections

* fixed issue #425: In case of conflict ArangoDB returns HTTP 400 Bad request
  (with 1207 Error) instead of HTTP 409 Conflict

* fixed too greedy token consumption in AQL for negative values:
  e.g. in the statement `RETURN { a: 1 -2 }` the minus token was consumed as part
  of the value `-2`, and not interpreted as the binary arithmetic operator


v1.2.beta3 (2013-02-22)
-----------------------

* issue #427: ArangoDB Importer Manual has no navigation links (previous|home|next)

* issue #319: Documentation missing for Emergency console and incomplete for datafile debugger.

* issue #370: add documentation for reloadRouting and flushServerModules

* issue #393: added REST API for user management at /_api/user

* issue #393, #128: added simple cryptographic functions for user actions in module "crypto":
  * require("org/arangodb/crypto").md5()
  * require("org/arangodb/crypto").sha256()
  * require("org/arangodb/crypto").rand()

* added replaceByExample() Javascript and REST API method

* added updateByExample() Javascript and REST API method

* added optional "limit" parameter for removeByExample() Javascript and REST API method

* fixed issue #413

* updated bundled V8 version from 3.9.4 to 3.16.14.1
  Note: the Windows version used a more recent version (3.14.0.1) and was not updated.

* fixed issue #404: keep original request url in request object


v1.2.beta2 (2013-02-15)
-----------------------

* fixed issue #405: 1.2 compile warnings

* fixed issue #333: [debian] Group "arangodb" is not used when starting vie init.d script

* added optional parameter 'excludeSystem' to GET /_api/collection
  This parameter can be used to disable returning system collections in the list
  of all collections.

* added AQL functions KEEP() and UNSET()

* fixed issue #348: "HTTP Interface for Administration and Monitoring"
  documentation errors.

* fix stringification of specific positive int64 values. Stringification of int64
  values with the upper 32 bits cleared and the 33rd bit set were broken.

* issue #395:  Collection properties() function should return 'isSystem' for
  Javascript and REST API

* make server stop after upgrade procedure when invoked with `--upgrade option`.
  When started with the `--upgrade` option, the server will perfom
  the upgrade, and then exit with a status code indicating the result of the
  upgrade (0 = success, 1 = failure). To start the server regularly in either
  daemon or console mode, the `--upgrade` option must not be specified.
  This change was introduced to allow init.d scripts check the result of
  the upgrade procedure, even in case an upgrade was successful.
  this was introduced as part of issue #391.

* added AQL function EDGES()

* added more crash-protection when reading corrupted collections at startup

* added documentation for AQL function CONTAINS()

* added AQL function LIKE()

* replaced redundant error return code 1520 (Unable to open collection) with error code
  1203 (Collection not found). These error codes have the same meanings, but one of
  them was returned from AQL queries only, the other got thrown by other parts of
  ArangoDB. Now, error 1203 (Collection not found) is used in AQL too in case a
  non-existing collection is used.

v1.2.beta1 (2013-02-01)
-----------------------

* fixed issue #382: [Documentation error] Maschine... should be Machine...

* unified history file locations for arangod, arangosh, and arangoirb.
  - The readline history for arangod (emergency console) is now stored in file
    $HOME/.arangod. It was stored in $HOME/.arango before.
  - The readline history for arangosh is still stored in $HOME/.arangosh.
  - The readline history for arangoirb is now stored in $HOME/.arangoirb. It was
    stored in $HOME/.arango-mrb before.

* fixed issue #381: _users user should have a unique constraint

* allow negative list indexes in AQL to access elements from the end of a list,
  e.g. ```RETURN values[-1]``` will return the last element of the `values` list.

* collection ids, index ids, cursor ids, and document revision ids created and
  returned by ArangoDB are now returned as strings with numeric content inside.
  This is done to prevent some value overrun/truncation in any part of the
  complete client/server workflow.
  In ArangoDB 1.1 and before, these values were previously returned as
  (potentially very big) integer values. This may cause problems (clipping, overrun,
  precision loss) for clients that do not support big integers natively and store
  such values in IEEE754 doubles internally. This type loses precision after about
  52 bits and is thus not safe to hold an id.
  Javascript and 32 bit-PHP are examples for clients that may cause such problems.
  Therefore, ids are now returned by ArangoDB as strings, with the string
  content being the integer value as before.

  Example for documents ("_rev" attribute):
  - Document returned by ArangoDB 1.1: { "_rev": 1234, ... }
  - Document returned by ArangoDB 1.2: { "_rev": "1234", ... }

  Example for collections ("id" attribute / "_id" property):
  - Collection returned by ArangoDB 1.1: { "id": 9327643, "name": "test", ... }
  - Collection returned by ArangoDB 1.2: { "id": "9327643", "name": "test", ... }

  Example for cursors ("id" attribute):
  - Collection returned by ArangoDB 1.1: { "id": 11734292, "hasMore": true, ... }
  - Collection returned by ArangoDB 1.2: { "id": "11734292", "hasMore": true, ... }

* global variables are not automatically available anymore when starting the
  arangod Javascript emergency console (i.e. ```arangod --console```).

  Especially, the variables `db`, `edges`, and `internal` are not available
  anymore. `db` and `internal` can be made available in 1.2 by
  ```var db = require("org/arangodb").db;``` and
  ```var internal = require("internal");```, respectively.
  The reason for this change is to get rid of global variables in the server
  because this will allow more specific inclusion of functionality.

  For convenience, the global variable `db` is still available by default in
  arangosh. The global variable `edges`, which since ArangoDB 1.1 was kind of
  a redundant wrapper of `db`, has been removed in 1.2 completely.
  Please use `db` instead, and if creating an edge collection, use the explicit
  ```db._createEdgeCollection()``` command.

* issue #374: prevent endless redirects when calling admin interface with
  unexpected URLs

* issue #373: TRAVERSAL() `trackPaths` option does not work. Instead `paths` does work

* issue #358: added support for CORS

* honor optional waitForSync property for document removal, replace, update, and
  save operations in arangosh. The waitForSync parameter for these operations
  was previously honored by the REST API and on the server-side, but not when
  the waitForSync parameter was specified for a document operation in arangosh.

* calls to db.collection.figures() and /_api/collection/<collection>/figures now
  additionally return the number of shapes used in the collection in the
  extra attribute "shapes.count"

* added AQL TRAVERSAL_TREE() function to return a hierarchical result from a traversal

* added AQL TRAVERSAL() function to return the results from a traversal

* added AQL function ATTRIBUTES() to return the attribute names of a document

* removed internal server-side AQL functions from global scope.

  Now the AQL internal functions can only be accessed via the exports of the
  ahuacatl module, which can be included via ```require("org/arangodb/ahuacatl")```.
  It shouldn't be necessary for clients to access this module at all, but
  internal code may use this module.

  The previously global AQL-related server-side functions were moved to the
  internal namespace. This produced the following function name changes on
  the server:

     old name              new name
     ------------------------------------------------------
     AHUACATL_RUN       => require("internal").AQL_QUERY
     AHUACATL_EXPLAIN   => require("internal").AQL_EXPLAIN
     AHUACATL_PARSE     => require("internal").AQL_PARSE

  Again, clients shouldn't have used these functions at all as there is the
  ArangoStatement object to execute AQL queries.

* fixed issue #366: Edges index returns strange description

* added AQL function MATCHES() to check a document against a list of examples

* added documentation and tests for db.collection.removeByExample

* added --progress option for arangoimp. This will show the percentage of the input
  file that has been processed by arangoimp while the import is still running. It can
  be used as a rough indicator of progress for the entire import.

* make the server log documents that cannot be imported via /_api/import into the
  logfile using the warning log level. This may help finding illegal documents in big
  import runs.

* check on server startup whether the database directory and all collection directories
  are writable. if not, the server startup will be aborted. this prevents serious
  problems with collections being non-writable and this being detected at some pointer
  after the server has been started

* allow the following AQL constructs: FUNC(...)[...], FUNC(...).attribute

* fixed issue #361: Bug in Admin Interface. Header disappears when clicking new collection

* Added in-memory only collections

  Added collection creation parameter "isVolatile":
  if set to true, the collection is created as an in-memory only collection,
  meaning that all document data of that collection will reside in memory only,
  and will not be stored permanently to disk.
  This means that all collection data will be lost when the collection is unloaded
  or the server is shut down.
  As this collection type does not have datafile disk overhead for the regular
  document operations, it may be faster than normal disk-backed collections. The
  actual performance gains strongly depend on the underlying OS, filesystem, and
  settings though.
  This collection type should be used for caches only and not for any sensible data
  that cannot be re-created otherwise.
  Some platforms, namely Windows, currently do not support this collection type.
  When creating an in-memory collection on such platform, an error message will be
  returned by ArangoDB telling the user the platform does not support it.

  Note: in-memory collections are an experimental feature. The feature might
  change drastically or even be removed altogether in a future version of ArangoDB.

* fixed issue #353: Please include "pretty print" in Emergency Console

* fixed issue #352: "pretty print" console.log
  This was achieved by adding the dump() function for the "internal" object

* reduced insertion time for edges index
  Inserting into the edges index now avoids costly comparisons in case of a hash
  collision, reducing the prefilling/loading timer for bigger edge collections

* added fulltext queries to AQL via FULLTEXT() function. This allows search
  fulltext indexes from an AQL query to find matching documents

* added fulltext index type. This index type allows indexing words and prefixes of
  words from a specific document attribute. The index can be queries using a
  SimpleQueryFull object, the HTTP REST API at /_api/simple/fulltext, or via AQL

* added collection.revision() method to determine whether a collection has changed.
  The revision method returns a revision string that can be used by client programs
  for equality/inequality comparisons. The value returned by the revision method
  should be treated by clients as an opaque string and clients should not try to
  figure out the sense of the revision id. This is still useful enough to check
  whether data in a collection has changed.

* issue #346: adaptively determine NUMBER_HEADERS_PER_BLOCK

* issue #338: arangosh cursor positioning problems

* issue #326: use limit optimization with filters

* issue #325: use index to avoid sorting

* issue #324: add limit optimization to AQL

* removed arango-password script and added Javascript functionality to add/delete
  users instead. The functionality is contained in module `users` and can be invoked
  as follows from arangosh and arangod:
  * require("users").save("name", "passwd");
  * require("users").replace("name", "newPasswd");
  * require("users").remove("name");
  * require("users").reload();
  These functions are intentionally not offered via the web interface.
  This also addresses issue #313

* changed print output in arangosh and the web interface for JSON objects.
  Previously, printing a JSON object in arangosh resulted in the attribute values
  being printed as proper JSON, but attribute names were printed unquoted and
  unescaped. This was fine for the purpose of arangosh, but lead to invalid
  JSON being produced. Now, arangosh will produce valid JSON that can be used
  to send it back to ArangoDB or use it with arangoimp etc.

* fixed issue #300: allow importing documents via the REST /_api/import API
  from a JSON list, too.
  So far, the API only supported importing from a format that had one JSON object
  on each line. This is sometimes inconvenient, e.g. when the result of an AQL
  query or any other list is to be imported. This list is a JSON list and does not
  necessary have a document per line if pretty-printed.
  arangoimp now supports the JSON list format, too. However, the format requires
  arangoimp and the server to read the entire dataset at once. If the dataset is
  too big (bigger than --max-upload-size) then the import will be rejected. Even if
  increased, the entire list must fit in memory on both the client and the server,
  and this may be more resource-intensive than importing individual lines in chunks.

* removed unused parameter --reuse-ids for arangoimp. This parameter did not have
  any effect in 1.2, was never publicly announced and did evil (TM) things.

* fixed issue #297 (partly): added whitespace between command line and
  command result in arangosh, added shell colors for better usability

* fixed issue #296: system collections not usable from AQL

* fixed issue #295: deadlock on shutdown

* fixed issue #293: AQL queries should exploit edges index

* fixed issue #292: use index when filtering on _key in AQL

* allow user-definable document keys
  users can now define their own document keys by using the _key attribute
  when creating new documents or edges. Once specified, the value of _key is
  immutable.
  The restrictions for user-defined key values are:
  * the key must be at most 254 bytes long
  * it must consist of the letters a-z (lower or upper case), the digits 0-9,
    the underscore (_) or dash (-) characters only
  * any other characters, especially multi-byte sequences, whitespace or
    punctuation characters cannot be used inside key values

  Specifying a document key is optional when creating new documents. If no
  document key is specified, ArangoDB will create a document key itself.
  There are no guarantees about the format and pattern of auto-generated document
  keys other than the above restrictions.
  Clients should therefore treat auto-generated document keys as opaque values.
  Keys can be used to look up and reference documents, e.g.:
  * saving a document: `db.users.save({ "_key": "fred", ... })`
  * looking up a document: `db.users.document("fred")`
  * referencing other documents: `edges.relations.save("users/fred", "users/john", ...)`

  This change is downwards-compatible to ArangoDB 1.1 because in ArangoDB 1.1
  users were not able to define their own keys. If the user does not supply a _key
  attribute when creating a document, ArangoDB 1.2 will still generate a key of
  its own as ArangoDB 1.1 did. However, all documents returned by ArangoDB 1.2 will
  include a _key attribute and clients should be able to handle that (e.g. by
  ignoring it if not needed). Documents returned will still include the _id attribute
  as in ArangoDB 1.1.

* require collection names everywhere where a collection id was allowed in
  ArangoDB 1.1 & 1.0
  This change requires clients to use a collection name in place of a collection id
  at all places the client deals with collections.
  Examples:
  * creating edges: the _from and _to attributes must now contain collection names instead
    of collection ids: `edges.relations.save("test/my-key1", "test/my-key2", ...)`
  * retrieving edges: the returned _from and _to attributes now will contain collection
    names instead of ids, too: _from: `test/fred` instead of `1234/3455`
  * looking up documents: db.users.document("fred") or db._document("users/fred")

  Collection names must be used in REST API calls instead of collection ids, too.
  This change is thus not completely downwards-compatible to ArangoDB 1.1. ArangoDB 1.1
  required users to use collection ids in many places instead of collection names.
  This was unintuitive and caused overhead in cases when just the collection name was
  known on client-side but not its id. This overhead can now be avoided so clients can
  work with the collection names directly. There is no need to work with collection ids
  on the client side anymore.
  This change will likely require adjustments to API calls issued by clients, and also
  requires a change in how clients handle the _id value of returned documents. Previously,
  the _id value of returned documents contained the collection id, a slash separator and
  the document number. Since 1.2, _id will contain the collection name, a slash separator
  and the document key. The same applies to the _from and _to attribute values of edges
  that are returned by ArangoDB.

  Also removed (now unnecessary) location header in responses of the collections REST API.
  The location header was previously returned because it was necessary for clients.
  When clients created a collection, they specified the collection name. The collection
  id was generated on the server, but the client needed to use the server-generated
  collection id for further API calls, e.g. when creating edges etc. Therefore, the
  full collection URL, also containing the collection id, was returned by the server in
  responses to the collection API, in the HTTP location header.
  Returning the location header has become unnecessary in ArangoDB 1.2 because users
  can access collections by name and do not need to care about collection ids.


v1.1.3 (2013-XX-XX)
-------------------

* fix case when an error message was looked up for an error code but no error
  message was found. In this case a NULL ptr was returned and not checked everywhere.
  The place this error popped up was when inserting into a non-unique hash index
  failed with a specific, invalid error code.

* fixed issue #381:  db._collection("_users").getIndexes();

* fixed issue #379: arango-password fatal issue javscript.startup-directory

* fixed issue #372: Command-Line Options for the Authentication and Authorization


v1.1.2 (2013-01-20)
-------------------

* upgraded to mruby 2013-01-20 583983385b81c21f82704b116eab52d606a609f4

* fixed issue #357: Some spelling and grammar errors

* fixed issue #355: fix quotes in pdf manual

* fixed issue #351: Strange arangosh error message for long running query

* fixed randomly hanging connections in arangosh on MacOS

* added "any" query method: this returns a random document from a collection. It
  is also available via REST HTTP at /_api/simple/any.

* added deployment tool

* added getPeerVertex

* small fix for logging of long messages: the last character of log messages longer
  than 256 bytes was not logged.

* fixed truncation of human-readable log messages for web interface: the trailing \0
  byte was not appended for messages longer than 256 bytes

* fixed issue #341: ArangoDB crashes when stressed with Batch jobs
  Contrary to the issue title, this did not have anything to do with batch jobs but
  with too high memory usage. The memory usage of ArangoDB is now reduced for cases
   when there are lots of small collections with few documents each

* started with issue #317: Feature Request (from Google Groups): DATE handling

* backported issue #300: Extend arangoImp to Allow importing resultset-like
  (list of documents) formatted files

* fixed issue #337: "WaitForSync" on new collection does not work on Win/X64

* fixed issue #336: Collections REST API docs

* fixed issue #335: mmap errors due to wrong memory address calculation

* fixed issue #332: arangoimp --use-ids parameter seems to have no impact

* added option '--server.disable-authentication' for arangosh as well. No more passwd
  prompts if not needed

* fixed issue #330: session logging for arangosh

* fixed issue #329: Allow passing script file(s) as parameters for arangosh to run

* fixed issue #328: 1.1 compile warnings

* fixed issue #327: Javascript parse errors in front end


v1.1.1 (2012-12-18)
-------------------

* fixed issue #339: DELETE /_api/cursor/cursor-identifier return incollect errorNum

  The fix for this has led to a signature change of the function actions.resultNotFound().
  The meaning of parameter #3 for This function has changed from the error message string
  to the error code. The error message string is now parameter #4.
  Any client code that uses this function in custom actions must be adjusted.

* fixed issue #321: Problem upgrading arangodb 1.0.4 to 1.1.0 with Homebrew (OSX 10.8.2)

* fixed issue #230: add navigation and search for online documentation

* fixed issue #315: Strange result in PATH

* fixed issue #323: Wrong function returned in error message of AQL CHAR_LENGTH()

* fixed some log errors on startup / shutdown due to pid file handling and changing
  of directories


v1.1.0 (2012-12-05)
-------------------

* WARNING:
  arangod now performs a database version check at startup. It will look for a file
  named "VERSION" in its database directory. If the file is not present, arangod will
  perform an automatic upgrade of the database directory. This should be the normal
  case when upgrading from ArangoDB 1.0 to ArangoDB 1.1.

  If the VERSION file is present but is from an older version of ArangoDB, arangod
  will refuse to start and ask the user to run a manual upgrade first. A manual upgrade
  can be performed by starting arangod with the option `--upgrade`.

  This upgrade procedure shall ensure that users have full control over when they
  perform any updates/upgrades of their data, and can plan backups accordingly. The
  procedure also guarantees that the server is not run without any required system
  collections or with in incompatible data state.

* added AQL function DOCUMENT() to retrieve a document by its _id value

* fixed issue #311: fixed segfault on unload

* fixed issue #309: renamed stub "import" button from web interface

* fixed issue #307: added WaitForSync column in collections list in in web interface

* fixed issue #306: naming in web interface

* fixed issue #304: do not clear AQL query text input when switching tabs in
  web interface

* fixed issue #303: added documentation about usage of var keyword in web interface

* fixed issue #301: PATCH does not work in web interface

# fixed issue #269: fix make distclean & clean

* fixed issue #296: system collections not usable from AQL

* fixed issue #295: deadlock on shutdown

* added collection type label to web interface

* fixed issue #290: the web interface now disallows creating non-edges in edge collections
  when creating collections via the web interface, the collection type must also be
  specified (default is document collection)

* fixed issue #289: tab-completion does not insert any spaces

* fixed issue #282: fix escaping in web interface

* made AQL function NOT_NULL take any number of arguments. Will now return its
  first argument that is not null, or null if all arguments are null. This is downwards
  compatible.

* changed misleading AQL function name NOT_LIST() to FIRST_LIST() and slightly changed
  the behavior. The function will now return its first argument that is a list, or null
  if none of the arguments are lists.
  This is mostly downwards-compatible. The only change to the previous implementation in
  1.1-beta will happen if two arguments were passed and the 1st and 2nd arguments were
  both no lists. In previous 1.1, the 2nd argument was returned as is, but now null
  will be returned.

* add AQL function FIRST_DOCUMENT(), with same behavior as FIRST_LIST(), but working
  with documents instead of lists.

* added UPGRADING help text

* fixed issue #284: fixed Javascript errors when adding edges/vertices without own
  attributes

* fixed issue #283: AQL LENGTH() now works on documents, too

* fixed issue #281: documentation for skip lists shows wrong example

* fixed AQL optimizer bug, related to OR-combined conditions that filtered on the
  same attribute but with different conditions

* fixed issue #277: allow usage of collection names when creating edges
  the fix of this issue also implies validation of collection names / ids passed to
  the REST edge create method. edges with invalid collection ids or names in the
  "from" or "to" values will be rejected and not saved


v1.1.beta2 (2012-11-13)
-----------------------

* fixed arangoirb compilation

* fixed doxygen


v1.1.beta1 (2012-10-24)
-----------------------

* fixed AQL optimizer bug

* WARNING:
  - the user has changed from "arango" to "arangodb", the start script has changed from
    "arangod" to "arangodb", the database directory has changed from "/var/arangodb" to
    "/var/lib/arangodb" to be compliant with various Linux policies

  - In 1.1, we have introduced types for collections: regular documents go into document
    collections, and edges go into edge collections. The prefixing (db.xxx vs. edges.xxx)
    works slightly different in 1.1: edges.xxx can still be used to access collections,
    however, it will not determine the type of existing collections anymore. To create an
    edge collection 1.1, you can use db._createEdgeCollection() or edges._create().
    And there's of course also db._createDocumentCollection().
    db._create() is also still there and will create a document collection by default,
    whereas edges._create() will create an edge collection.

  - the admin web interface that was previously available via the simple URL suffix /
    is now available via a dedicated URL suffix only: /_admin/html
    The reason for this is that routing and URLs are now subject to changes by the end user,
    and only URLs parts prefixed with underscores (e.g. /_admin or /_api) are reserved
    for ArangoDB's internal usage.

* the server now handles requests with invalid Content-Length header values as follows:
  - if Content-Length is negative, the server will respond instantly with HTTP 411
    (length required)

  - if Content-Length is positive but shorter than the supplied body, the server will
    respond with HTTP 400 (bad request)

  - if Content-Length is positive but longer than the supplied body, the server will
    wait for the client to send the missing bytes. The server allows 90 seconds for this
    and will close the connection if the client does not send the remaining data

  - if Content-Length is bigger than the maximum allowed size (512 MB), the server will
    fail with HTTP 413 (request entity too large).

  - if the length of the HTTP headers is greater than the maximum allowed size (1 MB),
    the server will fail with HTTP 431 (request header fields too large)

* issue #265: allow optional base64 encoding/decoding of action response data

* issue #252: create _modules collection using arango-upgrade (note: arango-upgrade was
  finally replaced by the `--upgrade` option for arangod)

* issue #251: allow passing arbitrary options to V8 engine using new command line option:
  --javascript.v8-options. Using this option, the Harmony features or other settings in
  v8 can be enabled if the end user requires them

* issue #248: allow AQL optimizer to pull out completely uncorrelated subqueries to the
  top level, resulting in less repeated evaluation of the subquery

* upgraded to Doxygen 1.8.0

* issue #247: added AQL function MERGE_RECURSIVE

* issue #246: added clear() function in arangosh

* issue #245: Documentation: Central place for naming rules/limits inside ArangoDB

* reduced size of hash index elements by 50 %, allowing more index elements to fit in
  memory

* issue #235: GUI Shell throws Error:ReferenceError: db is not defined

* issue #229: methods marked as "under construction"

* issue #228: remove unfinished APIs (/_admin/config/*)

* having the OpenSSL library installed is now a prerequisite to compiling ArangoDB
  Also removed the --enable-ssl configure option because ssl is always required.

* added AQL functions TO_LIST, NOT_LIST

* issue #224: add optional Content-Id for batch requests

* issue #221: more documentation on AQL explain functionality. Also added
  ArangoStatement.explain() client method

* added db._createStatement() method on server as well (was previously available
  on the client only)

* issue #219: continue in case of "document not found" error in PATHS() function

* issue #213: make waitForSync overridable on specific actions

* changed AQL optimizer to use indexes in more cases. Previously, indexes might
  not have been used when in a reference expression the inner collection was
  specified last. Example: FOR u1 IN users FOR u2 IN users FILTER u1._id == u2._id
  Previously, this only checked whether an index could be used for u2._id (not
  possible). It was not checked whether an index on u1._id could be used (possible).
  Now, for expressions that have references/attribute names on both sides of the
  above as above, indexes are checked for both sides.

* issue #204: extend the CSV import by TSV and by user configurable
  separator character(s)

* issue #180: added support for batch operations

* added startup option --server.backlog-size
  this allows setting the value of the backlog for the listen() system call.
  the default value is 10, the maximum value is platform-dependent

* introduced new configure option "--enable-maintainer-mode" for
  ArangoDB maintainers. this option replaces the previous compile switches
  --with-boost-test, --enable-bison, --enable-flex and --enable-errors-dependency
  the individual configure options have been removed. --enable-maintainer-mode
  turns them all on.

* removed potentially unused configure option --enable-memfail

* fixed issue #197: HTML web interface calls /_admin/user-manager/session

* fixed issue #195: VERSION file in database directory

* fixed issue #193: REST API HEAD request returns a message body on 404

* fixed issue #188: intermittent issues with 1.0.0
  (server-side cursors not cleaned up in all cases, pthreads deadlock issue)

* issue #189: key store should use ISO datetime format bug

* issue #187: run arango-upgrade on server start (note: arango-upgrade was finally
  replaced by the `--upgrade` option for arangod)n

* fixed issue #183: strange unittest error

* fixed issue #182: manual pages

* fixed issue #181: use getaddrinfo

* moved default database directory to "/var/lib/arangodb" in accordance with
  http://www.pathname.com/fhs/pub/fhs-2.3.html

* fixed issue #179: strange text in import manual

* fixed issue #178: test for aragoimp is missing

* fixed issue #177: a misleading error message was returned if unknown variables
  were used in certain positions in an AQL query.

* fixed issue #176: explain how to use AQL from the arangosh

* issue #175: re-added hidden (and deprecated) option --server.http-port. This
  option is only there to be downwards-compatible to Arango 1.0.

* fixed issue #174: missing Documentation for `within`

* fixed issue #170: add db.<coll_name>.all().toArray() to arangosh help screen

* fixed issue #169: missing argument in Simple Queries

* added program arango-upgrade. This program must be run after installing ArangoDB
  and after upgrading from a previous version of ArangoDB. The arango-upgrade script
  will ensure all system collections are created and present in the correct state.
  It will also perform any necessary data updates.
  Note: arango-upgrade was finally replaced by the `--upgrade` option for arangod.

* issue #153: edge collection should be a flag for a collection
  collections now have a type so that the distinction between document and edge
  collections can now be done at runtime using a collection's type value.
  A collection's type can be queried in Javascript using the <collection>.type() method.

  When new collections are created using db._create(), they will be document
  collections by default. When edge._create() is called, an edge collection will be created.
  To explicitly create a collection of a specific/different type, use the methods
  _createDocumentCollection() or _createEdgeCollection(), which are available for
  both the db and the edges object.
  The Javascript objects ArangoEdges and ArangoEdgesCollection have been removed
  completely.
  All internal and test code has been adjusted for this, and client code
  that uses edges.* should also still work because edges is still there and creates
  edge collections when _create() is called.

  INCOMPATIBLE CHANGE: Client code might still need to be changed in the following aspect:
  Previously, collections did not have a type so documents and edges could be inserted
  in the same collection. This is now disallowed. Edges can only be inserted into
  edge collections now. As there were no collection types in 1.0, ArangoDB will perform
  an automatic upgrade when migrating from 1.0 to 1.1.
  The automatic upgrade will check every collection and determine its type as follows:
  - if among the first 50 documents in the collection there are documents with
    attributes "_from" and "_to", the collection is typed as an edge collection
  - if among the first 50 documents in the collection there are no documents with
    attributes "_from" and "_to", the collection is made as a document collection

* issue #150: call V8 garbage collection on server periodically

* issue #110: added support for partial updates

  The REST API for documents now offers an HTTP PATCH method to partially update
  documents. Overwriting/replacing documents is still available via the HTTP PUT method
  as before. The Javascript API in the shell also offers a new update() method in extension to
  the previously existing replace() method.


v1.0.4 (2012-11-12)
-------------------

* issue #275: strange error message in arangosh 1.0.3 at startup


v1.0.3 (2012-11-08)
-------------------

* fixed AQL optimizer bug

* issue #273: fixed segfault in arangosh on HTTP 40x

* issue #265: allow optional base64 encoding/decoding of action response data

* issue #252: _modules collection not created automatically


v1.0.2 (2012-10-22)
-------------------

* repository CentOS-X.Y moved to CentOS-X, same for Debian

* bugfix for rollback from edges

* bugfix for hash indexes

* bugfix for StringBuffer::erase_front

* added autoload for modules

* added AQL function TO_LIST


v1.0.1 (2012-09-30)
-------------------

* draft for issue #165: front-end application howto

* updated mruby to cf8fdea4a6598aa470e698e8cbc9b9b492319d

* fix for issue #190: install doesn't create log directory

* fix for issue #194: potential race condition between creating and dropping collections

* fix for issue #193: REST API HEAD request returns a message body on 404

* fix for issue #188: intermittent issues with 1.0.0

* fix for issue #163: server cannot create collection because of abandoned files

* fix for issue #150: call V8 garbage collection on server periodically


v1.0.0 (2012-08-17)
-------------------

* fix for issue #157: check for readline and ncurses headers, not only libraries


v1.0.beta4 (2012-08-15)
-----------------------

* fix for issue #152: fix memleak for barriers


v1.0.beta3 (2012-08-10)
-----------------------

* fix for issue #151: Memleak, collection data not removed

* fix for issue #149: Inconsistent port for admin interface

* fix for issue #163: server cannot create collection because of abandoned files

* fix for issue #157: check for readline and ncurses headers, not only libraries

* fix for issue #108: db.<collection>.truncate() inefficient

* fix for issue #109: added startup note about cached collection names and how to
  refresh them

* fix for issue #156: fixed memleaks in /_api/import

* fix for issue #59: added tests for /_api/import

* modified return value for calls to /_api/import: now, the attribute "empty" is
  returned as well, stating the number of empty lines in the input. Also changed the
  return value of the error code attribute ("errorNum") from 1100 ("corrupted datafile")
  to 400 ("bad request") in case invalid/unexpected JSON data was sent to the server.
  This error code is more appropriate as no datafile is broken but just input data is
  incorrect.

* fix for issue #152: Memleak for barriers

* fix for issue #151: Memleak, collection data not removed

* value of --database.maximal-journal-size parameter is now validated on startup. If
  value is smaller than the minimum value (currently 1048576), an error is thrown and
  the server will not start. Before this change, the global value of maximal journal
  size was not validated at server start, but only on collection level

* increased sleep value in statistics creation loop from 10 to 500 microseconds. This
  reduces accuracy of statistics values somewhere after the decimal points but saves
  CPU time.

* avoid additional sync() calls when writing partial shape data (attribute name data)
  to disk. sync() will still be called when the shape marker (will be written after
  the attributes) is written to disk

* issue #147: added flag --database.force-sync-shapes to force synching of shape data
  to disk. The default value is true so it is the same behavior as in version 1.0.
  if set to false, shape data is synched to disk if waitForSync for the collection is
  set to true, otherwise, shape data is not synched.

* fix for issue #145: strange issue on Travis: added epsilon for numeric comparison in
  geo index

* fix for issue #136: adjusted message during indexing

* issue #131: added timeout for HTTP keep-alive connections. The default value is 300
  seconds. There is a startup parameter server.keep-alive-timeout to configure the value.
  Setting it to 0 will disable keep-alive entirely on the server.

* fix for issue #137: AQL optimizer should use indexes for ref accesses with
  2 named attributes


v1.0.beta2 (2012-08-03)
-----------------------

* fix for issue #134: improvements for centos RPM

* fixed problem with disable-admin-interface in config file


v1.0.beta1 (2012-07-29)
-----------------------

* fixed issue #118: We need a collection "debugger"

* fixed issue #126: Access-Shaper must be cached

* INCOMPATIBLE CHANGE: renamed parameters "connect-timeout" and "request-timeout"
  for arangosh and arangoimp to "--server.connect-timeout" and "--server.request-timeout"

* INCOMPATIBLE CHANGE: authorization is now required on the server side
  Clients sending requests without HTTP authorization will be rejected with HTTP 401
  To allow backwards compatibility, the server can be started with the option
  "--server.disable-authentication"

* added options "--server.username" and "--server.password" for arangosh and arangoimp
  These parameters must be used to specify the user and password to be used when
  connecting to the server. If no password is given on the command line, arangosh/
  arangoimp will interactively prompt for a password.
  If no user name is specified on the command line, the default user "root" will be
  used.

* added startup option "--server.ssl-cipher-list" to determine which ciphers to
  use in SSL context. also added SSL_OP_CIPHER_SERVER_PREFERENCE to SSL default
  options so ciphers are tried in server and not in client order

* changed default SSL protocol to TLSv1 instead of SSLv2

* changed log-level of SSL-related messages

* added SSL connections if server is compiled with OpenSSL support. Use --help-ssl

* INCOMPATIBLE CHANGE: removed startup option "--server.admin-port".
  The new endpoints feature (see --server.endpoint) allows opening multiple endpoints
  anyway, and the distinction between admin and "other" endpoints can be emulated
  later using privileges.

* INCOMPATIBLE CHANGE: removed startup options "--port", "--server.port", and
  "--server.http-port" for arangod.
  These options have been replaced by the new "--server.endpoint" parameter

* INCOMPATIBLE CHANGE: removed startup option "--server" for arangosh and arangoimp.
  These options have been replaced by the new "--server.endpoint" parameter

* Added "--server.endpoint" option to arangod, arangosh, and arangoimp.
  For arangod, this option allows specifying the bind endpoints for the server
  The server can be bound to one or multiple endpoints at once. For arangosh
  and arangoimp, the option specifies the server endpoint to connect to.
  The following endpoint syntax is currently supported:
  - tcp://host:port or http@tcp://host:port (HTTP over IPv4)
  - tcp://[host]:port or http@tcp://[host]:port (HTTP over IPv6)
  - ssl://host:port or http@tcp://host:port (HTTP over SSL-encrypted IPv4)
  - ssl://[host]:port or http@tcp://[host]:port (HTTP over SSL-encrypted IPv6)
  - unix:///path/to/socket or http@unix:///path/to/socket (HTTP over UNIX socket)

  If no port is specified, the default port of 8529 will be used.

* INCOMPATIBLE CHANGE: removed startup options "--server.require-keep-alive" and
  "--server.secure-require-keep-alive".
  The server will now behave as follows which should be more conforming to the
  HTTP standard:
  * if a client sends a "Connection: close" header, the server will close the
    connection
  * if a client sends a "Connection: keep-alive" header, the server will not
    close the connection
  * if a client does not send any "Connection" header, the server will assume
    "keep-alive" if the request was an HTTP/1.1 request, and "close" if the
    request was an HTTP/1.0 request

* (minimal) internal optimizations for HTTP request parsing and response header
  handling

* fixed Unicode unescaping bugs for \f and surrogate pairs in BasicsC/strings.c

* changed implementation of TRI_BlockCrc32 algorithm to use 8 bytes at a time

* fixed issue #122: arangod doesn't start if <log.file> cannot be created

* fixed issue #121: wrong collection size reported

* fixed issue #98: Unable to change journalSize

* fixed issue #88: fds not closed

* fixed escaping of document data in HTML admin front end

* added HTTP basic authentication, this is always turned on

* added server startup option --server.disable-admin-interface to turn off the
  HTML admin interface

* honor server startup option --database.maximal-journal-size when creating new
  collections without specific journalsize setting. Previously, these
  collections were always created with journal file sizes of 32 MB and the
  --database.maximal-journal-size setting was ignored

* added server startup option --database.wait-for-sync to control the default
  behavior

* renamed "--unit-tests" to "--javascript.unit-tests"


v1.0.alpha3 (2012-06-30)
------------------------

* fixed issue #116: createCollection=create option doesn't work

* fixed issue #115: Compilation issue under OSX 10.7 Lion & 10.8 Mountain Lion
  (homebrew)

* fixed issue #114: image not found

* fixed issue #111: crash during "make unittests"

* fixed issue #104: client.js -> ARANGO_QUIET is not defined


v1.0.alpha2 (2012-06-24)
------------------------

* fixed issue #112: do not accept document with duplicate attribute names

* fixed issue #103: Should we cleanup the directory structure

* fixed issue #100: "count" attribute exists in cursor response with "count:
  false"

* fixed issue #84 explain command

* added new MRuby version (2012-06-02)

* added --log.filter

* cleanup of command line options:
** --startup.directory => --javascript.startup-directory
** --quite => --quiet
** --gc.interval => --javascript.gc-interval
** --startup.modules-path => --javascript.modules-path
** --action.system-directory => --javascript.action-directory
** --javascript.action-threads => removed (is now the same pool as --server.threads)

* various bug-fixes

* support for import

* added option SKIP_RANGES=1 for make unittests

* fixed several range-related assertion failures in the AQL query optimizer

* fixed AQL query optimizations for some edge cases (e.g. nested subqueries with
  invalid constant filter expressions)


v1.0.alpha1 (2012-05-28)
------------------------

Alpha Release of ArangoDB 1.0<|MERGE_RESOLUTION|>--- conflicted
+++ resolved
@@ -1,12 +1,11 @@
 v3.2.11 (2018-XX-XX)
 --------------------
 
-<<<<<<< HEAD
 * UI: Shard distribution view now has an accordion view instead of displaying
   all shards of all collections at once.
-=======
+
 * UI: optimized error messages for invalid query bind parameter
->>>>>>> 41221917
+
 
 * fixed issue #4255: AQL SORT consuming too much memory
 
