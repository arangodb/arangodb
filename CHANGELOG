--- conflicted
+++ resolved
@@ -1,15 +1,13 @@
 v3.3.11 (2018-XX-XX)
 --------------------
 
-<<<<<<< HEAD
 * changed communication tasks to use boost strands instead of locks,
   this fixes a race condition with parallel VST communication over
   SSL
-=======
+
 * fixed internal issue #2559: "unexpected document key" error when custom
   shard keys are used and the "allowUserKeys" key generator option is set
   to false
->>>>>>> b8bf87e0
 
 * fixed AQL DOCUMENT lookup function for documents for sharded collections with
   more than a single shard and using a custom shard key (i.e. some shard
