v3.3.20 (XXXX-XX-XX)
--------------------

<<<<<<< HEAD
* fix internal issue #2786: improved confirmation dialog when clicking the
  Truncate button in the Web UI
=======
* fix for supervision, which started failing servers using old transient store
 
* fixed Foxx queues not retrying jobs with infinite `maxFailures`

* Fixed a race condition in a coordinator, it could happen in rare cases and
  only with the maintainer mode enabled if the creation of a collection is in
	progress and at the same time a deletion is forced.

* disable startup warning for Linux kernel variable `vm.overcommit_memory` settings
  values of 0 or 1.
  Effectively `overcommit_memory` settings value of 0 or 1 fix two memory-allocation
  related issues with the default memory allocator used in ArangoDB release builds on 
  64bit Linux. 
  The issues will remain when running with an `overcommit_memory` settings value of 2,
  so this is now discouraged.
  Setting `overcommit_memory` to 0 or 1 (0 is the Linux kernel's default) fixes issues
  with increasing numbers of memory mappings for the arangod process (which may lead
  to an out-of-memory situation if the kernel's maximum number of mappings threshold
  is hit) and an increasing amount of memory that the kernel counts as "committed".
  With an `overcommit_memory` setting of 0 or 1, an arangod process may either be 
  killed by the kernel's OOM killer or will die with a segfault when accessing memory
  it has allocated before but the kernel could not provide later on. This is still 
  more acceptable than the kernel not providing any more memory to the process when
  there is still physical memory left, which may have occurred with an `overcommit_memory`
  setting of 2 after the arangod process had done lots of allocations.

  In summary, the recommendation for the `overcommit_memory` setting is now to set it
  to 0 or 1 (0 is kernel default) and not use 2.

* force connection timeout to be 7 seconds to allow libcurl time to retry lost DNS
  queries.

* increase maximum number of collections/shards in an AQL query from 256 to 2048

* don't rely on `_modules` collection being present and usable for arangod startup

* optimizes the web ui's routing which could possibly led to unwanted events.

* fixes some graph data parsing issues in the ui, e.g. cleaning up duplicate
  edges inside the graph viewer.

* added option `--rocksdb.total-write-buffer-size` to limit total memory usage
  across all RocksDB in-memory write buffers

* in a cluster environment, the arangod process now exits if wrong credentials
  are used during the startup process.
>>>>>>> 4d81b27e

* Fixed an AQL bug where the optimize-traversals rule was falsely applied to
  extensions with inline expressions and thereby ignoring them

* fix side-effects of sorting larger arrays (>= 16 members) of constant literal
  values in AQL, when the array was not used only for IN-value filtering but also
  later in the query.
  The array values were sorted so the IN-value lookup could use a binary search
  instead of a linear search, but this did not take into account that the array
  could have been used elsewhere in the query, e.g. as a return value. The fix
  will create a copy of the array and sort the copy, leaving the original array
  untouched.


v3.3.19 (2018-10-20)
--------------------

* fixes validation of allowed or not allowed foxx service mount paths within
  the Web UI

* The single database or single coordinator statistics in a cluster
  environment within the Web UI sometimes got called way too often.
  This caused artifacts in the graphs, which is now fixed.

* An aardvark statistics route could not collect and sum up the statistics of
  all coordinators if one of them was ahead and had more results than the others

* upgraded arangodb starter version to 0.13.6

* turn on intermediate commits in replication applier in order to decrease
  the size of transactional operations on replication (issue #6821)

* fixed issue #6770: document update: ignoreRevs parameter ignored

* when returning memory to the OS, use the same memory protection flags as
  when initializing the memory

  this prevents "hole punching" and keeps the OS from splitting one memory
  mapping into multiple mappings with different memory protection settings

* fix internal issue #2770: the Query Profiling modal dialog in the Web UI
  was slightly malformed.

* fix internal issue #2035: the Web UI now updates its indices view to check
  whether new indices exist or not.

* fix internal issue #6808: newly created databases within the Web UI did not
  appear when used Internet Explorer 11 as a browser.

* fix internal issue #2688: the Web UI's graph viewer created malformed node
  labels if a node was expanded multiple times.

* fix internal issue #2957: the Web UI was not able to display more than 1000
  documents, even when it was set to a higher amount.

* fix internal issue #2785: web ui's sort dialog sometimes got rendered, even
  if it should not.

* fix internal issue #2764: the waitForSync property of a satellite collection
  could not be changed via the Web UI

* improved logging in case of replication errors

* recover short server id from agency after a restart of a cluster node

  this fixes problems with short server ids being set to 0 after a node restart,
  which then prevented cursor result load-forwarding between multiple coordinators
  to work properly

  this should fix arangojs#573

* increased default timeouts in replication

  this decreases the chances of followers not getting in sync with leaders because
  of replication operations timing out

* fixed internal issue #1983: the Web UI was showing a deletion confirmation
  multiple times.

* fixed agents busy looping gossip

* handle missing `_frontend` collections gracefully

  the `_frontend` system collection is not required for normal ArangoDB operations,
  so if it is missing for whatever reason, ensure that normal operations can go
  on.


v3.3.18
-------

* not released


v3.3.17 (2018-10-04)
--------------------

* upgraded arangosync version to 0.6.0

* added several advanced options for configuring and debugging LDAP connections.
  Please note that some of the following options are platform-specific and may not
  work on all platforms or with all LDAP servers reliably:

  - `--ldap.serialized`: whether or not calls into the underlying LDAP library
    should be serialized.
    This option can be used to work around thread-unsafe LDAP library functionality.
  - `--ldap.serialize-timeout`: sets the timeout value that is used when waiting to
    enter the LDAP library call serialization lock. This is only meaningful when
    `--ldap.serialized` has been set to `true`.
  - `--ldap.retries`: number of tries to attempt a connection. Setting this to values
    greater than one will make ArangoDB retry to contact the LDAP server in case no
    connection can be made initially.
  - `--ldap.restart`: whether or not the LDAP library should implicitly restart
    connections
  - `--ldap.referrals`: whether or not the LDAP library should implicitly chase
    referrals
  - `--ldap.debug`: turn on internal OpenLDAP library output (warning: will print
    to stdout).
  - `--ldap.timeout`: timeout value (in seconds) for synchronous LDAP API calls
    (a value of 0 means default timeout).
  - `--ldap.network-timeout`: timeout value (in seconds) after which network operations
    following the initial connection return in case of no activity (a value of 0 means
    default timeout).
  - `--ldap.async-connect`: whether or not the connection to the LDAP library will
    be done asynchronously.

* fixed a shutdown race in ArangoDB's logger, which could have led to some buffered
  log messages being discarded on shutdown

* display shard synchronization progress for collections outside of the
  `_system` database

* fixed issue #6611: Properly display JSON properties of user defined foxx services
  configuration within the web UI

* fixed issue #6583: Agency node segfaults if sent an authenticated HTTP request is sent to its port

* when cleaning out a leader it could happen that it became follower instead of
  being removed completely

* make synchronous replication detect more error cases when followers cannot
  apply the changes from the leader

* fix some TLS errors that occurred when combining HTTPS/TLS transport with the
  VelocyStream protocol (VST)

  That combination could have led to spurious errors such as "TLS padding error"
  or "Tag mismatch" and connections being closed

* agency endpoint updates now go through RAFT


v3.3.16 (2018-09-19)
--------------------

* fix undefined behavior in AQL query result cache

* the query editor within the web ui is now catching http 501 responses
  properly

* fixed issue #6495 (Document not found when removing records)

* fixed undefined behavior in cluster plan-loading procedure that may have
  unintentionally modified a shared structure

* reduce overhead of function initialization in AQL COLLECT aggregate functions,
  for functions COUNT/LENGTH, SUM and AVG

  this optimization will only be noticable when the COLLECT produces many groups
  and the "hash" COLLECT variant is used

* fixed potential out-of-bounds access in admin log REST handler /_admin/log,
  which could have led to the server returning an HTTP 500 error

* catch more exceptions in replication and handle them appropriately


v3.3.15 (2018-09-10)
--------------------

* fixed an issue in the "sorted" AQL COLLECT variant, that may have led to producing
  an incorrect number of results

* upgraded arangodb starter version to 0.13.3

* fixed issue #5941 if using breadth-first search in traversals uniqueness checks
  on path (vertices and edges) have not been applied. In SmartGraphs the checks
  have been executed properly.

* added more detailed progress output to arangorestore, showing the percentage of
  how much data is restored for bigger collections plus a set of overview statistics
  after each processed collection

* added option `--rocksdb.use-file-logging` to enable writing of RocksDB's own
  informational LOG files into RocksDB's database directory.

  This option is turned off by default, but can be enabled for debugging RocksDB
  internals and performance.

* improved error messages when managing Foxx services

  Install/replace/upgrade will now provide additional information when an error
  is encountered during setup. Errors encountered during a `require` call will
  also include information about the underlying cause in the error message.

* fixed some Foxx script names being displayed incorrectly in web UI and Foxx CLI

* added startup option `--query.optimizer-max-plans value`

  This option allows limiting the number of query execution plans created by the
  AQL optimizer for any incoming queries. The default value is `128`.

  By adjusting this value it can be controlled how many different query execution
  plans the AQL query optimizer will generate at most for any given AQL query.
  Normally the AQL query optimizer will generate a single execution plan per AQL query,
  but there are some cases in which it creates multiple competing plans. More plans
  can lead to better optimized queries, however, plan creation has its costs. The
  more plans are created and shipped through the optimization pipeline, the more time
  will be spent in the optimizer.

  Lowering this option's value will make the optimizer stop creating additional plans
  when it has already created enough plans.

  Note that this setting controls the default maximum number of plans to create. The
  value can still be adjusted on a per-query basis by setting the *maxNumberOfPlans*
  attribute when running a query.

  This change also lowers the default maximum number of query plans from 192 to 128.

* bug fix: facilitate faster shutdown of coordinators and db servers

* cluster nodes should retry registering in agency until successful

* fixed some web ui action events related to Running Queries view and Slow
  Queries History view

* Create a default pacing algorithm for arangoimport to avoid TimeoutErrors
  on VMs with limited disk throughput

* backport PR 6150: establish unique function to indicate when
  application is terminating and therefore network retries should not occur

* backport PR #5201: eliminate race scenario where handlePlanChange
  could run infinite times after an execution exceeded 7.4 second time span


v3.3.14 (2018-08-15)
--------------------

* upgraded arangodb starter version to 0.13.1

* Foxx HTTP API errors now log stacktraces

* fixed issue #5736: Foxx HTTP API responds with 500 error when request body
  is too short

* fixed issue #5831: custom queries in the ui could not be loaded if the user
  only has read access to the _system database.

* fixed internal issue #2566: corrected web UI alignment of the nodes table

* fixed internal issue #2869: when attaching a follower with global applier to an
  authenticated leader already existing users have not been replicated, all users
  created/modified later are replicated.

* fixed internal issue #2865: dumping from an authenticated arangodb the users have
  not been included

* fixed issue #5943: misplaced database ui icon and wrong cursor type were used

* fixed issue #5354: updated the web UI JSON editor, improved usability

* fixed issue #5648: fixed error message when saving unsupported document types

* fixed issue #6076: Segmentation fault after AQL query

  This also fixes issues #6131 and #6174

* fixed issue #5884: Subquery nodes are no longer created on DBServers

* fixed issue #6031: Broken LIMIT in nested list iterations

* fixed internal issue #2812: Cluster fails to create many indexes in parallel

* intermediate commits in the RocksDB engine are now only enabled in standalone AQL
  queries (not within a JS transaction), standalone truncate as well as for the
  "import" API

* Bug fix: race condition could request data from Agency registry that did not
  exist yet.  This caused a throw that would end the Supervision thread.
  All registry query APIs no longer throw exceptions.


v3.3.13 (2018-07-26)
--------------------

* fixed internal issue #2567: the web UI was showing the possibility to move a
  shard from a follower to the current leader

* fixed issue #5977: Unexpected execution plan when subquery contains COLLECT

* Bugfix: The AQL syntax variants `UPDATE/REPLACE k WITH d` now correctly take
  _rev from k instead of d (when ignoreRevs is false) and ignore d._rev.

* put an upper bound on the number of documents to be scanned when using
  `db.<collection>.any()` in the RocksDB storage engine

  previous versions of ArangoDB did a scan of a random amount of documents in
  the collection, up to the total number of documents available. this produced
  a random selection with a good quality, but needed to scan half the number
  of documents in the collection on average.

  The new version will only scan up to 500 documents, so it produces a less
  random result, but will be a lot faster especially for large collections.

  The implementation of `any()` for the MMFiles engine remains unchanged. The
  MMFiles engine will pick a random document from the entire range of the
  in-memory primary index without performing scans.

* return an empty result set instead of an "out of memory" exception when
  querying the geo index with invalid (out of range) coordinates

* added load balancer support and user-restriction to cursor API.

  If a cursor is accessed on a different coordinator than where it was created,
  the requests will be forwarded to the correct coordinator. If a cursor is
  accessed by a different user than the one who created it, the request will
  be denied.

* keep failed follower in followers list in Plan.

  This increases the changes of a failed follower getting back into sync if the
  follower comes back after a short time. In this case the follower can try to
  get in sync again, which normally takes less time than seeding a completely
  new follower.

* fix assertion failure and undefined behavior in Unix domain socket connections,
  introduced by 3.3.12

* added configuration option `--rocksdb.sync-interval`

  This option specifies interval (in milliseconds) that ArangoDB will use to
  automatically synchronize data in RocksDB's write-ahead log (WAL) files to
  disk. Automatic syncs will only be performed for not-yet synchronized data,
  and only for operations that have been executed without the *waitForSync*
  attribute.

  Automatic synchronization is performed by a background thread. The default
  sync interval is 0, meaning the automatic background syncing is turned off.
  Background syncing in 3.3 is opt-in, whereas in ArangoDB 3.4 the default sync
  interval will be 100 milliseconds.

  Note: this option is not supported on Windows platforms. Setting the sync
  interval to a value greater 0 will produce a startup warning.

* fixed graph creation sometimes failing with 'edge collection
  already used in edge def' when the edge definition contained multiple vertex
  collections, despite the edge definitions being identical

* inception could get caught in a trap, where agent configuration
  version and timeout multiplier lead to incapacitated agency

* fixed issue #5827: Batch request handling incompatible with .NET's default
  ContentType format

* fixed agency's log compaction for internal issue #2249

* inspector collects additionally disk data size and storage engine statistics

* fixed a bug in the replication protocol which could lead to followers not
  getting in sync for a long time

v3.3.12 (2018-07-12)
--------------------

* issue #5854: RocksDB engine would frequently request a new DelayToken.  This caused
  excessive write delay on the next Put() call.  Alternate approach taken.

* fixed graph creation under some circumstances failing with 'edge collection
  already used in edge def' despite the edge definitions being identical

* fixed issue #5727: Edge document with user provided key is inserted as many
  times as the number of shards, violating the primary index

* fixed internal issue #2658: AQL modification queries did not allow `_rev`
  checking. There is now a new option `ignoreRevs` which can be set to `false`
  in order to force AQL modification queries to match revision ids before
  doing any modifications

* fixed issue #5679: Replication applier restrictions will crash synchronisation
  after initial sync

* fixed potential issue in RETURN DISTINCT CollectBlock implementation
  that led to the block producing an empty result

* changed communication tasks to use boost strands instead of locks,
  this fixes a race condition with parallel VST communication over
  SSL

* fixed agency restart from compaction without data

* fixed for agent coming back to agency with changed endpoint and
  total data loss

* more patient agency tests to allow for ASAN tests to successfully finish


v3.3.11 (2018-06-26)
--------------------

* upgraded arangosync version to 0.5.3

* upgraded arangodb starter version to 0.12.0

* fixed internal issue #2559: "unexpected document key" error when custom
  shard keys are used and the "allowUserKeys" key generator option is set
  to false

* fixed AQL DOCUMENT lookup function for documents for sharded collections with
  more than a single shard and using a custom shard key (i.e. some shard
  key attribute other than `_key`).
  The previous implementation of DOCUMENT restricted to lookup to a single
  shard in all cases, though this restriction was invalid. That lead to
  `DOCUMENT` not finding documents in cases the wrong shard was contacted. The
  fixed implementation in 3.3.11 will reach out to all shards to find the
  document, meaning it will produce the correct result, but will cause more
  cluster-internal traffic. This increase in traffic may be high if the number
  of shards is also high, because each invocation of `DOCUMENT` will have to
  contact all shards.
  There will be no performance difference for non-sharded collections or
  collections that are sharded by `_key` or that only have a single shard.

* reimplemented replication view in web UI

* fixed internal issue #2256: ui, document id not showing up when deleting a document

* fixed internal issue #2163: wrong labels within foxx validation of service
  input parameters

* fixed internal issue #2160: fixed misplaced tooltips in indices view

* added new arangoinspect client tool, to help users and customers easily collect
  information of any ArangoDB server setup, and facilitate troubleshooting for the
  ArangoDB Support Team


v3.3.10 (2018-06-04)
--------------------

* make optimizer rule "remove-filter-covered-by-index" not stop after removing
  a sub-condition from a FILTER statement, but pass the optimized FILTER
  statement again into the optimizer rule for further optimizations.
  This allows optimizing away some more FILTER conditions than before.

* allow accessing /_admin/status URL on followers too in active failover setup

* fix cluster COLLECT optimization for attributes that were in "sorted" variant of
  COLLECT and that were provided by a sorted index on the collected attribute

* apply fulltext index optimization rule for multiple fulltext searches in
  the same query

  this fixes https://stackoverflow.com/questions/50496274/two-fulltext-searches-on-arangodb-cluster-v8-is-involved

* validate `_from` and `_to` values of edges on updates consistently

* fixed issue #5400: Unexpected AQL Result

* fixed issue #5429: Frequent 'updated local foxx repository' messages

* fixed issue #5252: Empty result if FULLTEXT() is used together with LIMIT offset

* fixed issue #5035: fixed a vulnerability issue within the web ui's index view

* inception was ignoring leader's configuration


v3.3.9 (2018-05-17)
-------------------

* added `/_admin/repair/distributeShardsLike` that repairs collections with
  distributeShardsLike where the shards aren't actually distributed like in the
  prototype collection, as could happen due to internal issue #1770

* fixed Foxx queues bug when queues are created in a request handler with an
  ArangoDB authentication header

* upgraded arangosync version to 0.5.1

* upgraded arangodb starter version to 0.11.3

* fix cluster upgrading issue introduced in 3.3.8

  the issue made arangod crash when starting a DB server with option
  `--database.auto-upgrade true`

* fix C++ implementation of AQL ZIP function to return each distinct attribute
  name only once. The previous implementation added non-unique attribute names
  multiple times, which led to follow-up issues.
  Now if an attribute name occurs multiple times in the input list of attribute
  names, it will only be incorporated once into the result object, with the
  value that corresponds to the first occurrence.
  This fix also changes the V8 implementation of the ZIP function, which now
  will always return the first value for non-unique attribute names and not the
  last occurring value.

* self heal during a Foxx service install, upgrade or replace no longer breaks
  the respective operation

* make /_api/index, /_api/database and /_api/user REST handlers use the scheduler's
  internal queue, so they do not run in an I/O handling thread

* fixed issue #4919: C++ implementation of LIKE function now matches the old and
  correct behavior of the JavaScript implementation.

* added REST API endpoint /_admin/server/availability for monitoring purposes

* UI: fixed an unreasonable event bug within the modal view engine

* fixed issue #3811: gharial api is now checking existence of _from and _to vertices
  during edge creation

* fixed internal issue #2149: number of documents in the UI is not adjusted after
  moving them

* fixed internal issue #2150: UI - loading a saved query does not update the list
  of bind parameters

* fixed internal issue #2147 - fixed database filter in UI

* fixed issue #4934: Wrong used GeoIndex depending on FILTER order

* added `query` and `aql.literal` helpers to `@arangodb` module.

* remove post-sort from GatherNode in cluster AQL queries that do use indexes
  for filtering but that do not require a sorted result

  This optimization can speed up gathering data from multiple shards, because
  it allows to remove a merge sort of the individual shards' results.

* extend the already existing "reduce-extraction-to-projection" AQL optimizer
  rule for RocksDB to provide projections of up to 5 document attributes. The
  previous implementation only supported a projection for a single document
  attribute. The new implementation will extract up to 5 document attributes from
  a document while scanning a collection via an EnumerateCollectionNode.
  Additionally the new version of the optimizer rule can also produce projections
  when scanning an index via an IndexNode.
  The optimization is benefial especially for huge documents because it will copy
  out only the projected attributes from the document instead of copying the entire
  document data from the storage engine.

  When applied, the explainer will show the projected attributes in a `projections`
  remark for an EnumerateCollectionNode or IndexNode. The optimization is limited
  to the RocksDB storage engine.

* added index-only optimization for AQL queries that can satisfy the retrieval of
  all required document attributes directly from an index.

  This optimization will be triggered for the RocksDB engine if an index is used
  that covers all required attributes of the document used later on in the query.
  If applied, it will save retrieving the actual document data (which would require
  an extra lookup in RocksDB), but will instead build the document data solely
  from the index values found. It will only be applied when using up to 5 attributes
  from the document, and only if the rest of the document data is not used later
  on in the query.

  The optimization is currently available for the RocksDB engine for the index types
  primary, edge, hash, skiplist and persistent.

  If the optimization is applied, it will show up as "index only" in an AQL
  query's execution plan for an IndexNode.

* added scan-only optimization for AQL queries that iterate over collections or
  indexes and that do not need to return the actual document values.

  Not fetching the document values from the storage engine will provide a
  considerable speedup when using the RocksDB engine, but may also help a bit
  in case of the MMFiles engine. The optimization will only be applied when
  full-scanning or index-scanning a collection without refering to any of its
  documents later on, and, for an IndexNode, if all filter conditions for the
  documents of the collection are covered by the index.

  If the optimization is applied, it will show up as "scan only" in an AQL
  query's execution plan for an EnumerateCollectionNode or an IndexNode.

* extend existing "collect-in-cluster" optimizer rule to run grouping, counting
  and deduplication on the DB servers in several cases, so that the coordinator
  will only need to sum up the potentially smaller results from the individual shards.

  The following types of COLLECT queries are covered now:
  - RETURN DISTINCT expr
  - COLLECT WITH COUNT INTO ...
  - COLLECT var1 = expr1, ..., varn = exprn (WITH COUNT INTO ...), without INTO or KEEP
  - COLLECT var1 = expr1, ..., varn = exprn AGGREGATE ..., without INTO or KEEP, for
    aggregate functions COUNT/LENGTH, SUM, MIN and MAX.

* honor specified COLLECT method in AQL COLLECT options

  for example, when the user explicitly asks for the COLLECT method
  to be `sorted`, the optimizer will now not produce an alternative
  version of the plan using the hash method.

  additionally, if the user explcitly asks for the COLLECT method to
  be `hash`, the optimizer will now change the existing plan to use
  the hash method if possible instead of just creating an alternative
  plan.

  `COLLECT ... OPTIONS { method: 'sorted' }` => always use sorted method
  `COLLECT ... OPTIONS { method: 'hash' }`   => use hash if this is technically possible
  `COLLECT ...` (no options)                 => create a plan using sorted, and another plan using hash method

* added bulk document lookups for MMFiles engine, which will improve the performance
  of document lookups from an inside an index in case the index lookup produces many
  documents


v3.3.8 (2018-04-24)
-------------------

* included version of ArangoDB Starter (`arangodb` binary) updated to v0.10.11,
  see [Starter changelog](https://github.com/arangodb-helper/arangodb/blob/master/CHANGELOG.md)

* added arangod startup option `--dump-options` to print all configuration parameters
  as a JSON object

* fixed: (Enterprise only) If you restore a SmartGraph where the collections
  are still existing and are supposed to be dropped on restore we ended up in
  duplicate name error. This is now gone and the SmartGraph is correctly restored.

* fix lookups by `_id` in smart graph edge collections

* improve startup resilience in case there are datafile errors (MMFiles)

  also allow repairing broken VERSION files automatically on startup by
  specifying the option `--database.ignore-datafile-errors true`

* fix issue #4582: UI query editor now supports usage of empty string as bind parameter value

* fixed internal issue #2148: Number of documents found by filter is misleading in web UI

* added startup option `--database.required-directory-state`

  using this option it is possible to require the database directory to be
  in a specific state on startup. the options for this value are:

  - non-existing: database directory must not exist
  - existing: database directory must exist
  - empty: database directory must exist but be empty
  - populated: database directory must exist and contain specific files already
  - any: any state allowed

* field "$schema" in Foxx manifest.json files no longer produce warnings

* added `@arangodb/locals` module to expose the Foxx service context as an
  alternative to using `module.context` directly.

* supervision can be put into maintenance mode


v3.3.7 (2018-04-11)
-------------------

* added hidden option `--query.registry-ttl` to control the lifetime of cluster AQL
  query parts

* fixed internal issue #2237: AQL queries on collections with replicationFactor:
  "satellite" crashed arangod in single server mode

* fixed restore of satellite collections: replicationFactor was set to 1 during
  restore

* fixed dump and restore of smart graphs:
  a) The dump will not include the hidden shadow collections anymore, they were dumped
     accidentially and only contain duplicated data.
  b) Restore will now ignore hidden shadow collections as all data is contained
     in the smart-edge collection. You can manually include these collections from an
     old dump (3.3.5 or earlier) by using `--force`.
  c) Restore of a smart-graph will now create smart collections properly instead
     of getting into `TIMEOUT_IN_CLUSTER_OPERATION`

* fixed issue in AQL query optimizer rule "restrict-to-single-shard", which
  may have sent documents to a wrong shard in AQL INSERT queries that specified
  the value for `_key` using an expression (and not a constant value)
  Important: if you were affected by this bug in v3.3.5 it is required that you
  recreate your dataset in v3.3.6 (i.e. dumping and restoring) instead of doing
  a simple binary upgrade

* added /_admin/status HTTP API for debugging purposes

* added ArangoShell helper function for packaging all information about an
  AQL query so it can be run and analyzed elsewhere:

  query = "FOR doc IN mycollection FILTER doc.value > 42 RETURN doc";
  require("@arangodb/aql/explainer").debugDump("/tmp/query-debug-info", query);

  Entitled users can send the generated file to the ArangoDB support to facilitate
  reproduction and debugging.

* added hidden option `--server.ask-jwt-secret`. This is an internal option
  for debugging and should not be exposed to end-users.

* fix for internal issue #2215. supervision will now wait for agent to
  fully prepare before adding 10 second grace period after leadership change

* fixed internal issue #2215's FailedLeader timeout bug

v3.3.5 (2018-03-28)
-------------------

* fixed issue #4934: Wrong used GeoIndex depending on FILTER order

* make build id appear in startup log message alongside with other version info

* make AQL data modification operations that are sent to all shards and that are
  supposed to return values (i.e. `RETURN OLD` or `RETURN NEW`) not return fake
  empty result rows if the document to be updated/replaced/removed was not present
  on the target shard

* added AQL optimizer rule `restrict-to-single-shard`

  This rule will kick in if a collection operation (index lookup or data
  modification operation) will only affect a single shard, and the operation can be
  restricted to the single shard and is not applied for all shards. This optimization
  can be applied for queries that access a collection only once in the query, and that
  do not use traversals, shortest path queries and that do not access collection data
  dynamically using the `DOCUMENT`, `FULLTEXT`, `NEAR` or `WITHIN` AQL functions.
  Additionally, the optimizer will only pull off this optimization if can safely
  determine the values of all the collection's shard keys from the query, and when the
  shard keys are covered by a single index (this is always true if the shard key is
  the default `_key`)

* display missing attributes of GatherNodes in AQL explain output

* make AQL optimizer rule `undistribute-remove-after-enum-coll` fire in a few
  more cases in which it is possible

* slightly improve index selection for the RocksDB engine when there are multiple
  competing indexes with the same attribute prefixes, but different amount of
  attributes covered. In this case, the more specialized index will be preferred
  now

* fix issue #4924: removeFollower now prefers to remove the last follower(s)

* added "collect-in-cluster" optimizer rule to have COLLECT WITH COUNT queries
  without grouping being executed on the DB servers and the coordinator only summing
  up the counts from the individual shards

* fixed issue #4900: Nested FOR query uses index but ignores other filters

* properly exit v8::Context in one place where it was missing before

* added hidden option `--cluster.index-create-timeout` for controlling the
  default value of the index creation timeout in cluster
  under normal circumstances, this option does not need to be adjusted

* increase default timeout for index creation in cluster to 3600s

* fixed issue #4843: Query-Result has more Docs than the Collection itself

* fixed the behavior of ClusterInfo when waiting for current to catch
  up with plan in create collection.

* fixed issue #4827: COLLECT on edge _to field doesn't group distinct values as expected (MMFiles)


v3.3.4 (2018-03-01)
-------------------

* fix AQL `fullCount` result value in some cluster cases when it was off a bit

* fix issue #4651: Simple query taking forever until a request timeout error

* fix issue #4657: fixed incomplete content type header

* Vastly improved the Foxx Store UI

* fix issue #4677: AQL WITH with bind parameters results in "access after data-modification"
  for two independent UPSERTs

* remove unused startup option `--ldap.permissions-attribute-name`

* fix issue #4457: create /var/tmp/arangod with correct user in supervisor mode

* remove long disfunctional admin/long_echo handler

* fixed Foxx API:

  * PUT /_api/foxx/service: Respect force flag
  * PATCH /_api/foxx/service: Check whether a service under given mount exists

* internal issue #1726: supervision failed to remove multiple servers
  from health monitoring at once.

* more information from inception, why agent is activated

* fixed a bug where supervision tried to deal with shards of virtual collections

* Behaviour of permissions for databases and collections changed:
  The new fallback rule for databases for which an access level is not explicitly specified:
  Choose the higher access level of:
    * A wildcard database grant
    * A database grant on the `_system` database
  The new fallback rule for collections for which an access level is not explicitly specified:
  Choose the higher access level of:
    * Any wildcard access grant in the same database, or on "*/*"
    * The access level for the current database
    * The access level for the `_system` database

* fix internal issue 1770: collection creation using distributeShardsLike yields
  errors and did not distribute shards correctly in the following cases:
  1. If numberOfShards * replicationFactor % nrDBServers != 0
     (shards * replication is not divisible by DBServers).
  2. If there was failover / move shard case on the leading collection
     and creating the follower collection afterwards.

* fix timeout issues in replication client expiration

* added missing edge filter to neighbors-only traversals
  in case a filter condition was moved into the traverser and the traversal was
  executed in breadth-first mode and was returning each visited vertex exactly
  once, and there was a filter on the edges of the path and the resulting vertices
  and edges were not used later, the edge filter was not applied

* fixed issue #4160: Run arangod with "--database.auto-upgrade" option always crash silently without error log

* fix internal issue #1848: AQL optimizer was trying to resolve attribute accesses
  to attributes of constant object values at query compile time, but only did so far
  the very first attribute in each object

  this fixes https://stackoverflow.com/questions/48648737/beginner-bug-in-for-loops-from-objects

* fix inconvenience: If we want to start server with a non-existing
  --javascript.app-path it will now be created (if possible)

* fixed: REST API `POST _api/foxx` now returns HTTP code 201 on success, as documented.
         returned 200 before.

* fixed: REST API `PATCH _api/foxx/dependencies` now updates the existing dependencies
         instead of replacing them.

* fixed: Foxx upload of single javascript file. You now can upload via http-url pointing
         to a javascript file.

* fixed issue #4395: If your foxx app includes an `APP` folder it got
         accidently removed by selfhealing this is not the case anymore.

* fixed internal issue #1969 - command apt-get purge/remove arangodb3e was failing


v3.3.3 (2018-01-26)
-------------------

* fix issue #4272: VERSION file keeps disappearing

* fix internal issue #81: quotation marks disappeared when switching table/json
  editor in the query editor ui

* added option `--rocksdb.throttle` to control whether write-throttling is enabled
  Write-throttling is turned on by default, to reduce chances of compactions getting
  too far behind and blocking incoming writes.

* fixed issue #4308: Crash when getter for error.name throws an error (on Windows)

* UI: fixed a query editor caching and parsing issue

* Fixed internal issue #1683: fixes an UI issue where a collection name gets wrongly cached
  within the documents overview of a collection.

* Fixed an issue with the index estimates in RocksDB in the case a transaction is aborted.
  Former the index estimates were modified if the transaction commited or not.
  Now they will only be modified if the transaction commited successfully.

* UI: optimized login view for very small screen sizes

* UI: optimized error messages for invalid query bind parameter

* Truncate in RocksDB will now do intermediate commits every 10.000 documents
  if truncate fails or the server crashes during this operation all deletes
  that have been commited so far are persisted.

* make the default value of `--rocksdb.block-cache-shard-bits` use the RocksDB
  default value. This will mostly mean the default number block cache shard
  bits is lower than before, allowing each shard to store more data and cause
  less evictions from block cache

* UI: optimized login view for very small screen sizes

* issue #4222: Permission error preventing AQL query import / export on webui

* UI: optimized error messages for invalid query bind parameter

* UI: upgraded swagger ui to version 3.9.0

* issue #3504: added option `--force-same-database` for arangorestore

  with this option set to true, it is possible to make any arangorestore attempt
  fail if the specified target database does not match the database name
  specified in the source dump's "dump.json" file. it can thus be used to
  prevent restoring data into the "wrong" database

  The option is set to `false` by default to ensure backwards-compatibility

* make the default value of `--rocksdb.block-cache-shard-bits` use the RocksDB
  default value. This will mostly mean the default number block cache shard
  bits is lower than before, allowing each shard to store more data and cause
  less evictions from block cache

* fixed issue #4255: AQL SORT consuming too much memory

* fixed incorrect persistence of RAFT vote and term


v3.3.2 (2018-01-04)
-------------------

* fixed issue #4199: Internal failure: JavaScript exception in file 'arangosh.js'
  at 98,7: ArangoError 4: Expecting type String

* fixed issue in agency supervision with a good server being left in
  failedServers

* distinguish isReady and allInSync in clusterInventory

* fixed issue #4197: AQL statement not working in 3.3.1 when upgraded from 3.2.10

* do not reuse collection ids when restoring collections from a dump, but assign
  new collection ids, this should prevent collection id conflicts

* fix issue #4393: broken handling of unix domain sockets in
  JS_Download

v3.3.1 (2017-12-28)
-------------------

* UI: displayed wrong wfs property for a collection when using RocksDB as
  storage engine

* added `--ignore-missing` option to arangoimp
  this option allows importing lines with less fields than specified in the CSV
  header line

* changed misleading error message from "no leader" to "not a leader"

* optimize usage of AQL FULLTEXT index function to a FOR loop with index
  usage in some cases
  When the optimization is applied, this especially speeds up fulltext index
  queries in the cluster

* UI: improved the behavior during collection creation in a cluster environment

* Agency lockup fixes for very small machines.

* Agency performance improvement by finer grained locking.

* Use steady_clock in agency whereever possible.

* Agency prevent Supervision thread crash.

* Fix agency integer overflow in timeout calculation.


v3.3.0 (2017-12-14)
-------------------

* release version

* added a missing try/catch block in the supervision thread


v3.3.rc8 (2017-12-12)
---------------------

* UI: fixed broken foxx configuration keys. Some valid configuration values
  could not be edited via the ui.

* UI: Shard distribution view now has an accordion view instead of displaying
  all shards of all collections at once.

* UI: pressing the return key inside a select2 box no longer triggers the modals

* UI: coordinators and db servers are now in sorted order (ascending)


v3.3.rc7 (2017-12-07)
---------------------

* fixed issue #3741: fix terminal color output in Windows

* UI: fixed issue #3822: disabled name input field for system collections

* fixed issue #3640: limit in subquery

* fixed issue #3745: Invalid result when using OLD object with array attribute in UPSERT statement

* UI: edge collections were wrongly added to from and to vertices select box during graph creation

* UI: added not found views for documents and collections

* UI: using default user database api during database creation now

* UI: the graph viewer backend now picks one random start vertex of the
  first 1000 documents instead of calling any(). The implementation of
  "any" is known to scale bad on huge collections with RocksDB.

* UI: fixed disappearing of the navigation label in some case special case

* UI: the graph viewer now displays updated label values correctly.
  Additionally the included node/edge editor now closes automatically
	after a successful node/edge update.

* fixed issue #3917: traversals with high maximal depth take extremely long
  in planning phase.


v3.3.rc4 (2017-11-28)
---------------------

* minor bug-fixes


v3.3.rc3 (2017-11-24)
---------------------

* bug-fixes


v3.3.rc2 (2017-11-22)
---------------------

* UI: document/edge editor now remembering their modes (e.g. code or tree)

* UI: optimized error messages for invalid graph definitions. Also fixed a
  graph renderer cleanup error.

* UI: added a delay within the graph viewer while changing the colors of the
  graph. Necessary due different browser behaviour.

* added options `--encryption.keyfile` and `--encryption.key-generator` to arangodump
  and arangorestore

* UI: the graph viewer now displays updated label values correctly.
  Additionally the included node/edge editor now closes automatically
	after a successful node/edge update.

* removed `--recycle-ids` option for arangorestore

  using that option could have led to problems on the restore, with potential
  id conflicts between the originating server (the source dump server) and the
  target server (the restore server)


v3.3.rc1 (2017-11-17)
---------------------

* add readonly mode REST API

* allow compilation of ArangoDB source code with g++ 7

* upgrade minimum required g++ compiler version to g++ 5.4
  That means ArangoDB source code will not compile with g++ 4.x or g++ < 5.4 anymore.

* AQL: during a traversal if a vertex is not found. It will not print an ERROR to the log and continue
  with a NULL value, but will register a warning at the query and continue with a NULL value.
  The situation is not desired as an ERROR as ArangoDB can store edges pointing to non-existing
  vertex which is perfectly valid, but it may be a n issue on the data model, so users
  can directly see it on the query now and do not "by accident" have to check the LOG output.


v3.3.beta1 (2017-11-07)
-----------------------

* introduce `enforceReplicationFactor`: An optional parameter controlling
  if the server should bail out during collection creation if there are not
  enough DBServers available for the desired `replicationFactor`.

* fixed issue #3516: Show execution time in arangosh

  this change adds more dynamic prompt components for arangosh
  The following components are now available for dynamic prompts,
  settable via the `--console.prompt` option in arangosh:

  - '%t': current time as timestamp
  - '%a': elpased time since ArangoShell start in seconds
  - '%p': duration of last command in seconds
  - '%d': name of current database
  - '%e': current endpoint
  - '%E': current endpoint without protocol
  - '%u': current user

  The time a command takes can be displayed easily by starting arangosh with `--console.prompt "%p> "`.

* make the ArangoShell refill its collection cache when a yet-unknown collection
  is first accessed. This fixes the following problem:

      arangosh1> db._collections();  // shell1 lists all collections
      arangosh2> db._create("test"); // shell2 now creates a new collection 'test'
      arangosh1> db.test.insert({}); // shell1 is not aware of the collection created
                                     // in shell2, so the insert will fail

* incremental transfer of initial collection data now can handle partial
  responses for a chunk, allowing the leader/master to send smaller chunks
  (in terms of HTTP response size) and limit memory usage

* initial creation of shards for cluster collections is now faster with
  replicationFactor values bigger than 1. this is achieved by an optimization
  for the case when the collection on the leader is still empty

* potential fix for issue #3517: several "filesystem full" errors in logs
  while there's a lot of disk space

* added C++ implementations for AQL function `SUBSTRING()`, `LEFT()`, `RIGHT()` and `TRIM()`


v3.3.milestone2 (2017-10-19)
----------------------------

* added new replication module

* make AQL `DISTINCT` not change the order of the results it is applied on

* show C++ function name of call site in ArangoDB log output

  This requires option `--log.line-number` to be set to *true*

* fixed issue #3408: Hard crash in query for pagination

* UI: fixed unresponsive events in cluster shards view

* UI: added word wrapping to query editor

* fixed issue #3395: AQL: cannot instantiate CollectBlock with undetermined
  aggregation method

* minimum number of V8 contexts in console mode must be 2, not 1. this is
  required to ensure the console gets one dedicated V8 context and all other
  operations have at least one extra context. This requirement was not enforced
  anymore.

* UI: fixed wrong user attribute name validation, issue #3228

* make AQL return a proper error message in case of a unique key constraint
  violation. previously it only returned the generic "unique constraint violated"
  error message but omitted the details about which index caused the problem.

  This addresses https://stackoverflow.com/questions/46427126/arangodb-3-2-unique-constraint-violation-id-or-key

* fix potential overflow in CRC marker check when a corrupted CRC marker
  is found at the very beginning of an MMFiles datafile


v3.3.milestone1 (2017-10-11)
----------------------------

* added option `--server.local-authentication`

* UI: added user roles

* added config option `--log.color` to toggle colorful logging to terminal

* added config option `--log.thread-name` to additionally log thread names

* usernames must not start with `:role:`, added new options:
    --server.authentication-timeout
    --ldap.roles-attribute-name
    --ldap.roles-transformation
    --ldap.roles-search
    --ldap.superuser-role
    --ldap.roles-include
    --ldap.roles-exclude

* performance improvements for full collection scans and a few other operations
  in MMFiles engine

* added `--rocksdb.encryption-key-generator` for enterprise

* removed `--compat28` parameter from arangodump and replication API

  older ArangoDB versions will no longer be supported by these tools.

* increase the recommended value for `/proc/sys/vm/max_map_count` to a value
  eight times as high as the previous recommended value. Increasing the
  values helps to prevent an ArangoDB server from running out of memory mappings.

  The raised minimum recommended value may lead to ArangoDB showing some startup
  warnings as follows:

      WARNING {memory} maximum number of memory mappings per process is 65530, which seems too low. it is recommended to set it to at least 512000
      WARNING {memory} execute 'sudo sysctl -w "vm.max_map_count=512000"'


v3.2.17 (XXXX-XX-XX)
--------------------

* added missing virtual destructor for MMFiles transaction data context object

* make synchronous replication detect more error cases when followers cannot
  apply the changes from the leader

* fixed undefined behavior in cluster plan-loading procedure that may have
  unintentionally modified a shared structure

* cluster nodes should retry registering in agency until successful

* fixed issue #5354: updated the ui json editor, improved usability

* fixed issue #5648: fixed error message when saving unsupported document
  types

* fixed issue #5943: misplaced database ui icon and wrong cursor type were used


v3.2.16 (2018-07-12)
--------------------

* upgraded arangodb starter version to 0.12.0

* make edge cache initialization and invalidation more portable by avoiding memset
  on non-POD types

* fixed internal issue #2256: ui, document id not showing up when deleting a document

* fixed issue #5400: Unexpected AQL Result

* Fixed issue #5035: fixed a vulnerability issue within the web ui's index view

* issue one HTTP call less per cluster AQL query

* self heal during a Foxx service install, upgrade or replace no longer breaks
  the respective operation

* inception was ignoring leader's configuration

* inception could get caught in a trap, where agent configuration
  version and timeout multiplier lead to incapacitated agency

* more patient agency tests to allow for ASAN tests to successfully finish

* fixed for agent coming back to agency with changed endpoint and
  total data loss

* fixed agency restart from compaction without data


v3.2.15 (2018-05-13)
--------------------

* upgraded arangodb starter version to 0.11.2

* make /_api/index and /_api/database REST handlers use the scheduler's internal
  queue, so they do not run in an I/O handling thread

* fixed issue #3811: gharial api is now checking existence of _from and _to vertices
  during edge creation


v3.2.14 (2018-04-20)
--------------------

* field "$schema" in Foxx manifest.json files no longer produce warnings

* added `@arangodb/locals` module to expose the Foxx service context as an
  alternative to using `module.context` directly.

* the internal implementation of REST API `/_api/simple/by-example` now uses
  C++ instead of JavaScript

* supervision can be switched to maintenance mode f.e. for rolling upgrades


v3.2.13 (2018-04-13)
--------------------

* improve startup resilience in case there are datafile errors (MMFiles)

  also allow repairing broken VERSION files automatically on startup by
  specifying the option `--database.ignore-datafile-errors true`

* fix issue #4582: UI query editor now supports usage of empty string as bind parameter value

* fix issue #4924: removeFollower now prefers to remove the last follower(s)

* fixed issue #4934: Wrong used GeoIndex depending on FILTER order

* fixed the behavior of clusterinfo when waiting for current to catch
  up with plan in create collection.

* fix for internal issue #2215. supervision will now wait for agent to
  fully prepare before adding 10 second grace period after leadership change

* fixed interal issue #2215 FailedLeader timeout bug


v3.2.12 (2018-02-27)
--------------------

* remove long disfunctional admin/long_echo handler

* fixed Foxx API:

  * PUT /_api/foxx/service: Respect force flag
  * PATCH /_api/foxx/service: Check whether a service under given mount exists

* fix issue #4457: create /var/tmp/arangod with correct user in supervisor mode

* fix internal issue #1848

  AQL optimizer was trying to resolve attribute accesses
  to attributes of constant object values at query compile time, but only did so far
  the very first attribute in each object

  this fixes https://stackoverflow.com/questions/48648737/beginner-bug-in-for-loops-from-objects

* fix inconvenience: If we want to start server with a non-existing
  --javascript.app-path it will now be created (if possible)

* fixed: REST API `POST _api/foxx` now returns HTTP code 201 on success, as documented.
         returned 200 before.

* fixed: REST API `PATCH _api/foxx/dependencies` now updates the existing dependencies
         instead of replacing them.

* fixed: Foxx upload of single javascript file. You now can upload via http-url pointing
         to a javascript file.

* fixed issue #4395: If your foxx app includes an `APP` folder it got accidently removed by selfhealing
         this is not the case anymore.

* fix internal issue 1770: collection creation using distributeShardsLike yields
  errors and did not distribute shards correctly in the following cases:
  1. If numberOfShards * replicationFactor % nrDBServers != 0
     (shards * replication is not divisible by DBServers).
  2. If there was failover / move shard case on the leading collection
     and creating the follower collection afterwards.

* fix timeout issues in replication client expiration

+ fix some inconsistencies in replication for RocksDB engine that could have led
  to some operations not being shipped from master to slave servers

* fix issue #4272: VERSION file keeps disappearing

* fix internal issue #81: quotation marks disappeared when switching table/json
  editor in the query editor ui

* make the default value of `--rocksdb.block-cache-shard-bits` use the RocksDB
  default value. This will mostly mean the default number block cache shard
  bits is lower than before, allowing each shard to store more data and cause
  less evictions from block cache

* fix issue #4393: broken handling of unix domain sockets in
  JS_Download

* fix internal bug #1726: supervision failed to remove multiple
  removed servers from health UI

* fixed internal issue #1969 - command apt-get purge/remove arangodb3e was failing

* fixed a bug where supervision tried to deal with shards of virtual collections


v3.2.11 (2018-01-17)
--------------------

* Fixed an issue with the index estimates in RocksDB in the case a transaction is aborted.
  Former the index estimates were modified if the transaction commited or not.
  Now they will only be modified if the transaction commited successfully.

* Truncate in RocksDB will now do intermediate commits every 10.000 documents
  if truncate fails or the server crashes during this operation all deletes
  that have been commited so far are persisted.

* fixed issue #4308: Crash when getter for error.name throws an error (on Windows)

* UI: fixed a query editor caching and parsing issue for arrays and objects

* Fixed internal issue #1684: Web UI: saving arrays/objects as bind parameters faulty

* Fixed internal issue #1683: fixes an UI issue where a collection name gets wrongly cached
  within the documents overview of a collection.

* issue #4222: Permission error preventing AQL query import / export on webui

* UI: optimized login view for very small screen sizes

* UI: Shard distribution view now has an accordion view instead of displaying
  all shards of all collections at once.

* UI: optimized error messages for invalid query bind parameter

* fixed missing transaction events in RocksDB asynchronous replication

* fixed issue #4255: AQL SORT consuming too much memory

* fixed issue #4199: Internal failure: JavaScript exception in file 'arangosh.js'
  at 98,7: ArangoError 4: Expecting type String

* fixed issue #3818: Foxx configuration keys cannot contain spaces (will not save)

* UI: displayed wrong "waitForSync" property for a collection when
  using RocksDB as storage engine

* prevent binding to the same combination of IP and port on Windows

* fixed incorrect persistence of RAFT vote and term


v3.2.10 (2017-12-22)
--------------------

* replication: more robust initial sync

* fixed a bug in the RocksDB engine that would prevent recalculated
  collection counts to be actually stored

* fixed issue #4095: Inconsistent query execution plan

* fixed issue #4056: Executing empty query causes crash

* fixed issue #4045: Out of memory in `arangorestore` when no access
  rights to dump files

* fixed issue #3031: New Graph: Edge definitions with edges in
  fromCollections and toCollections

* fixed issue #2668: UI: when following wrong link from edge to vertex in
  nonexisting collection misleading error is printed

* UI: improved the behavior during collection creation in a cluster environment

* UI: the graph viewer backend now picks one random start vertex of the
  first 1000 documents instead of calling any(). The implementation of
  any is known to scale bad on huge collections with rocksdb.

* fixed snapshots becoming potentially invalid after intermediate commits in
  the RocksDB engine

* backport agency inquire API changes

* fixed issue #3822: Field validation error in ArangoDB UI - Minor

* UI: fixed disappearing of the navigation label in some cases

* UI: fixed broken foxx configuration keys. Some valid configuration values
  could not be edited via the ui.

* fixed issue #3640: limit in subquery

* UI: edge collections were wrongly added to from and to vertices select
  box during graph creation

* fixed issue #3741: fix terminal color output in Windows

* fixed issue #3917: traversals with high maximal depth take extremely long
  in planning phase.

* fix equality comparison for MMFiles documents in AQL functions UNIQUE
  and UNION_DISTINCT


v3.2.9 (2017-12-04)
-------------------

* under certain conditions, replication could stop. Now fixed by adding an
  equality check for requireFromPresent tick value

* fixed locking for replication context info in RocksDB engine
  this fixes undefined behavior when parallel requests are made to the
  same replication context

* UI: added not found views for documents and collections

* fixed issue #3858: Foxx queues stuck in 'progress' status

* allow compilation of ArangoDB source code with g++ 7

* fixed issue #3224: Issue in the Foxx microservices examples

* fixed a deadlock in user privilege/permission change routine

* fixed a deadlock on server shutdown

* fixed some collection locking issues in MMFiles engine

* properly report commit errors in AQL write queries to the caller for the
  RocksDB engine

* UI: optimized error messages for invalid graph definitions. Also fixed a
  graph renderer cleanrenderer cleanup error.

* UI: document/edge editor now remembering their modes (e.g. code or tree)

* UI: added a delay within the graph viewer while changing the colors of the
  graph. Necessary due different browser behaviour.

* fix removal of failed cluster nodes via web interface

* back port of ClusterComm::wait fix in devel
  among other things this fixes too eager dropping of other followers in case
  one of the followers does not respond in time

* transact interface in agency should not be inquired as of now

* inquiry tests and blocking of inquiry on AgencyGeneralTransaction


v3.2.8 (2017-11-18)
-------------------

* fixed a race condition occuring when upgrading via linux package manager

* fixed authentication issue during replication


v3.2.7 (2017-11-13)
-------------------

* Cluster customers, which have upgraded from 3.1 to 3.2 need to upgrade
  to 3.2.7. The cluster supervision is otherwise not operational.

* Fixed issue #3597: AQL with path filters returns unexpected results
  In some cases breadth first search in combination with vertex filters
  yields wrong result, the filter was not applied correctly.

* fixed some undefined behavior in some internal value caches for AQL GatherNodes
  and SortNodes, which could have led to sorted results being effectively not
  correctly sorted.

* make the replication applier for the RocksDB engine start automatically after a
  restart of the server if the applier was configured with its `autoStart` property
  set to `true`. previously the replication appliers were only automatically restarted
  at server start for the MMFiles engine.

* fixed arangodump batch size adaptivity in cluster mode and upped default batch size
  for arangodump

  these changes speed up arangodump in cluster context

* smart graphs now return a proper inventory in response to replication inventory
  requests

* fixed issue #3618: Inconsistent behavior of OR statement with object bind parameters

* only users with read/write rights on the "_system" database can now execute
  "_admin/shutdown" as well as modify properties of the write-ahead log (WAL)

* increase default maximum number of V8 contexts to at least 16 if not explicitly
  configured otherwise.
  the procedure for determining the actual maximum value of V8 contexts is unchanged
  apart from the value `16` and works as follows:
  - if explicitly set, the value of the configuration option `--javascript.v8-contexts`
    is used as the maximum number of V8 contexts
  - when the option is not set, the maximum number of V8 contexts is determined
    by the configuration option `--server.threads` if that option is set. if
    `--server.threads` is not set, then the maximum number of V8 contexts is the
    server's reported hardware concurrency (number of processors visible
    to the arangod process). if that would result in a maximum value of less than 16
    in any of these two cases, then the maximum value will be increased to 16.

* fixed issue #3447: ArangoError 1202: AQL: NotFound: (while executing) when
  updating collection

* potential fix for issue #3581: Unexpected "rocksdb unique constraint
  violated" with unique hash index

* fixed geo index optimizer rule for geo indexes with a single (array of coordinates)
  attribute.

* improved the speed of the shards overview in cluster (API endpoint /_api/cluster/shardDistribution API)
  It is now guaranteed to return after ~2 seconds even if the entire cluster is unresponsive.

* fix agency precondition check for complex objects
  this fixes issues with several CAS operations in the agency

* several fixes for agency restart and shutdown

* the cluster-internal representation of planned collection objects is now more
  lightweight than before, using less memory and not allocating any cache for indexes
  etc.

* fixed issue #3403: How to kill long running AQL queries with the browser console's
  AQL (display issue)

* fixed issue #3549: server reading ENGINE config file fails on common standard
  newline character

* UI: fixed error notifications for collection modifications

* several improvements for the truncate operation on collections:

  * the timeout for the truncate operation was increased in cluster mode in
    order to prevent too frequent "could not truncate collection" errors

  * after a truncate operation, collections in MMFiles still used disk space.
    to reclaim disk space used by truncated collection, the truncate actions
    in the web interface and from the ArangoShell now issue an extra WAL flush
    command (in cluster mode, this command is also propagated to all servers).
    the WAL flush allows all servers to write out any pending operations into the
    datafiles of the truncated collection. afterwards, a final journal rotate
    command is sent, which enables the compaction to entirely remove all datafiles
    and journals for the truncated collection, so that all disk space can be
    reclaimed

  * for MMFiles a special method will be called after a truncate operation so that
    all indexes of the collection can free most of their memory. previously some
    indexes (hash and skiplist indexes) partially kept already allocated memory
    in order to avoid future memory allocations

  * after a truncate operation in the RocksDB engine, an additional compaction
    will be triggered for the truncated collection. this compaction removes all
    deletions from the key space so that follow-up scans over the collection's key
    range do not have to filter out lots of already-removed values

  These changes make truncate operations potentially more time-consuming than before,
  but allow for memory/disk space savings afterwards.

* enable JEMalloc background threads for purging and returning unused memory
  back to the operating system (Linux only)

  JEMalloc will create its background threads on demand. The number of background
  threads is capped by the number of CPUs or active arenas. The background threads run
  periodically and purge unused memory pages, allowing memory to be returned to the
  operating system.

  This change will make the arangod process create several additional threads.
  It is accompanied by an increased `TasksMax` value in the systemd service configuration
  file for the arangodb3 service.

* upgraded bundled V8 engine to bugfix version v5.7.492.77

  this upgrade fixes a memory leak in upstream V8 described in
  https://bugs.chromium.org/p/v8/issues/detail?id=5945 that will result in memory
  chunks only getting uncommitted but not unmapped


v3.2.6 (2017-10-26)
-------------------

* UI: fixed event cleanup in cluster shards view

* UI: reduced cluster dashboard api calls

* fixed a permission problem that prevented collection contents to be displayed
  in the web interface

* removed posix_fadvise call from RocksDB's PosixSequentialFile::Read(). This is
  consistent with Facebook PR 2573 (#3505)

  this fix should improve the performance of the replication with the RocksDB
  storage engine

* allow changing of collection replication factor for existing collections

* UI: replicationFactor of a collection is now changeable in a cluster
  environment

* several fixes for the cluster agency

* fixed undefined behavior in the RocksDB-based geo index

* fixed Foxxmaster failover

* purging or removing the Debian/Ubuntu arangodb3 packages now properly stops
  the arangod instance before actuallying purging or removing


v3.2.5 (2017-10-16)
-------------------

* general-graph module and _api/gharial now accept cluster options
  for collection creation. It is now possible to set replicationFactor and
  numberOfShards for all collections created via this graph object.
  So adding a new collection will not result in a singleShard and
  no replication anymore.

* fixed issue #3408: Hard crash in query for pagination

* minimum number of V8 contexts in console mode must be 2, not 1. this is
  required to ensure the console gets one dedicated V8 context and all other
  operations have at least one extra context. This requirement was not enforced
  anymore.

* fixed issue #3395: AQL: cannot instantiate CollectBlock with undetermined
  aggregation method

* UI: fixed wrong user attribute name validation, issue #3228

* fix potential overflow in CRC marker check when a corrupted CRC marker
  is found at the very beginning of an MMFiles datafile

* UI: fixed unresponsive events in cluster shards view

* Add statistics about the V8 context counts and number of available/active/busy
  threads we expose through the server statistics interface.


v3.2.4 (2017-09-26)
-------------------

* UI: no default index selected during index creation

* UI: added replicationFactor option during SmartGraph creation

* make the MMFiles compactor perform less writes during normal compaction
  operation

  This partially fixes issue #3144

* make the MMFiles compactor configurable

  The following options have been added:

* `--compaction.db-sleep-time`: sleep interval between two compaction runs
    (in s)
  * `--compaction.min-interval"`: minimum sleep time between two compaction
     runs (in s)
  * `--compaction.min-small-data-file-size`: minimal filesize threshold
    original datafiles have to be below for a compaction
  * `--compaction.dead-documents-threshold`: minimum unused count of documents
    in a datafile
  * `--compaction.dead-size-threshold`: how many bytes of the source data file
    are allowed to be unused at most
  * `--compaction.dead-size-percent-threshold`: how many percent of the source
    datafile should be unused at least
  * `--compaction.max-files`: Maximum number of files to merge to one file
  * `--compaction.max-result-file-size`: how large may the compaction result
    file become (in bytes)
  * `--compaction.max-file-size-factor`: how large the resulting file may
    be in comparison to the collection's `--database.maximal-journal-size' setting`

* fix downwards-incompatibility in /_api/explain REST handler

* fix Windows implementation for fs.getTempPath() to also create a
  sub-directory as we do on linux

* fixed a multi-threading issue in cluster-internal communication

* performance improvements for traversals and edge lookups

* removed internal memory zone handling code. the memory zones were a leftover
  from the early ArangoDB days and did not provide any value in the current
  implementation.

* (Enterprise only) added `skipInaccessibleCollections` option for AQL queries:
  if set, AQL queries (especially graph traversals) will treat collections to
  which a user has no access rights to as if these collections were empty.

* adjusted scheduler thread handling to start and stop less threads in
  normal operations

* leader-follower replication catchup code has been rewritten in C++

* early stage AQL optimization now also uses the C++ implementations of
  AQL functions if present. Previously it always referred to the JavaScript
  implementations and ignored the C++ implementations. This change gives
  more flexibility to the AQL optimizer.

* ArangoDB tty log output is now colored for log messages with levels
  FATAL, ERR and WARN.

* changed the return values of AQL functions `REGEX_TEST` and `REGEX_REPLACE`
  to `null` when the input regex is invalid. Previous versions of ArangoDB
  partly returned `false` for invalid regexes and partly `null`.

* added `--log.role` option for arangod

  When set to `true`, this option will make the ArangoDB logger print a single
  character with the server's role into each logged message. The roles are:

  - U: undefined/unclear (used at startup)
  - S: single server
  - C: coordinator
  - P: primary
  - A: agent

  The default value for this option is `false`, so no roles will be logged.


v3.2.3 (2017-09-07)
-------------------

* fixed issue #3106: orphan collections could not be registered in general-graph module

* fixed wrong selection of the database inside the internal cluster js api

* added startup option `--server.check-max-memory-mappings` to make arangod check
  the number of memory mappings currently used by the process and compare it with
  the maximum number of allowed mappings as determined by /proc/sys/vm/max_map_count

  The default value is `true`, so the checks will be performed. When the current
  number of mappings exceeds 90% of the maximum number of mappings, the creation
  of further V8 contexts will be deferred.

  Note that this option is effective on Linux systems only.

* arangoimp now has a `--remove-attribute` option

* added V8 context lifetime control options
  `--javascript.v8-contexts-max-invocations` and `--javascript.v8-contexts-max-age`

  These options allow specifying after how many invocations a used V8 context is
  disposed, or after what time a V8 context is disposed automatically after its
  creation. If either of the two thresholds is reached, an idl V8 context will be
  disposed.

  The default value of `--javascript.v8-contexts-max-invocations` is 0, meaning that
  the maximum number of invocations per context is unlimited. The default value
  for `--javascript.v8-contexts-max-age` is 60 seconds.

* fixed wrong UI cluster health information

* fixed issue #3070: Add index in _jobs collection

* fixed issue #3125: HTTP Foxx API JSON parsing

* fixed issue #3120: Foxx queue: job isn't running when server.authentication = true

* fixed supervision failure detection and handling, which happened with simultaneous
  agency leadership change


v3.2.2 (2017-08-23)
-------------------

* make "Rebalance shards" button work in selected database only, and not make
  it rebalance the shards of all databases

* fixed issue #2847: adjust the response of the DELETE `/_api/users/database/*` calls

* fixed issue #3075: Error when upgrading arangoDB on linux ubuntu 16.04

* fixed a buffer overrun in linenoise console input library for long input strings

* increase size of the linenoise input buffer to 8 KB

* abort compilation if the detected GCC or CLANG isn't in the range of compilers
  we support

* fixed spurious cluster hangups by always sending AQL-query related requests
  to the correct servers, even after failover or when a follower drops

  The problem with the previous shard-based approach was that responsibilities
  for shards may change from one server to another at runtime, after the query
  was already instanciated. The coordinator and other parts of the query then
  sent further requests for the query to the servers now responsible for the
  shards.
  However, an AQL query must send all further requests to the same servers on
  which the query was originally instanciated, even in case of failover.
  Otherwise this would potentially send requests to servers that do not know
  about the query, and would also send query shutdown requests to the wrong
  servers, leading to abandoned queries piling up and using resources until
  they automatically time out.

* fixed issue with RocksDB engine acquiring the collection count values too
  early, leading to the collection count values potentially being slightly off
  even in exclusive transactions (for which the exclusive access should provide
  an always-correct count value)

* fixed some issues in leader-follower catch-up code, specifically for the
  RocksDB engine

* make V8 log fatal errors to syslog before it terminates the process.
  This change is effective on Linux only.

* fixed issue with MMFiles engine creating superfluous collection journals
  on shutdown

* fixed issue #3067: Upgrade from 3.2 to 3.2.1 reset autoincrement keys

* fixed issue #3044: ArangoDB server shutdown unexpectedly

* fixed issue #3039: Incorrect filter interpretation

* fixed issue #3037: Foxx, internal server error when I try to add a new service

* improved MMFiles fulltext index document removal performance
  and fulltext index query performance for bigger result sets

* ui: fixed a display bug within the slow and running queries view

* ui: fixed a bug when success event triggers twice in a modal

* ui: fixed the appearance of the documents filter

* ui: graph vertex collections not restricted to 10 anymore

* fixed issue #2835: UI detection of JWT token in case of server restart or upgrade

* upgrade jemalloc version to 5.0.1

  This fixes problems with the memory allocator returing "out of memory" when
  calling munmap to free memory in order to return it to the OS.

  It seems that calling munmap on Linux can increase the number of mappings, at least
  when a region is partially unmapped. This can lead to the process exceeding its
  maximum number of mappings, and munmap and future calls to mmap returning errors.

  jemalloc version 5.0.1 does not have the `--enable-munmap` configure option anymore,
  so the problem is avoided. To return memory to the OS eventually, jemalloc 5's
  background purge threads are used on Linux.

* fixed issue #2978: log something more obvious when you log a Buffer

* fixed issue #2982: AQL parse error?

* fixed issue #3125: HTTP Foxx API Json parsing

v3.2.1 (2017-08-09)
-------------------

* added C++ implementations for AQL functions `LEFT()`, `RIGHT()` and `TRIM()`

* fixed docs for issue #2968: Collection _key autoincrement value increases on error

* fixed issue #3011: Optimizer rule reduce-extraction-to-projection breaks queries

* Now allowing to restore users in a sharded environment as well
  It is still not possible to restore collections that are sharded
  differently than by _key.

* fixed an issue with restoring of system collections and user rights.
  It was not possible to restore users into an authenticated server.

* fixed issue #2977: Documentation for db._createDatabase is wrong

* ui: added bind parameters to slow query history view

* fixed issue #1751: Slow Query API should provide bind parameters, webui should display them

* ui: fixed a bug when moving multiple documents was not possible

* fixed docs for issue #2968: Collection _key autoincrement value increases on error

* AQL CHAR_LENGTH(null) returns now 0. Since AQL TO_STRING(null) is '' (string of length 0)

* ui: now supports single js file upload for Foxx services in addition to zip files

* fixed a multi-threading issue in the agency when callElection was called
  while the Supervision was calling updateSnapshot

* added startup option `--query.tracking-with-bindvars`

  This option controls whether the list of currently running queries
  and the list of slow queries should contain the bind variables used
  in the queries or not.

  The option can be changed at runtime using the commands

      // enables tracking of bind variables
      // set to false to turn tracking of bind variables off
      var value = true;
      require("@arangodb/aql/queries").properties({
        trackBindVars: value
      });

* index selectivity estimates are now available in the cluster as well

* fixed issue #2943: loadIndexesIntoMemory not returning the same structure
  as the rest of the collection APIs

* fixed issue #2949: ArangoError 1208: illegal name

* fixed issue #2874: Collection properties do not return `isVolatile`
  attribute

* potential fix for issue #2939: Segmentation fault when starting
  coordinator node

* fixed issue #2810: out of memory error when running UPDATE/REPLACE
  on medium-size collection

* fix potential deadlock errors in collector thread

* disallow the usage of volatile collections in the RocksDB engine
  by throwing an error when a collection is created with attribute
  `isVolatile` set to `true`.
  Volatile collections are unsupported by the RocksDB engine, so
  creating them should not succeed and silently create a non-volatile
  collection

* prevent V8 from issuing SIGILL instructions when it runs out of memory

  Now arangod will attempt to log a FATAL error into its logfile in case V8
  runs out of memory. In case V8 runs out of memory, it will still terminate the
  entire process. But at least there should be something in the ArangoDB logs
  indicating what the problem was. Apart from that, the arangod process should
  now be exited with SIGABRT rather than SIGILL as it shouldn't return into the
  V8 code that aborted the process with `__builtin_trap`.

  this potentially fixes issue #2920: DBServer crashing automatically post upgrade to 3.2

* Foxx queues and tasks now ensure that the scripts in them run with the same
  permissions as the Foxx code who started the task / queue

* fixed issue #2928: Offset problems

* fixed issue #2876: wrong skiplist index usage in edge collection

* fixed issue #2868: cname missing from logger-follow results in rocksdb

* fixed issue #2889: Traversal query using incorrect collection id

* fixed issue #2884: AQL traversal uniqueness constraints "propagating" to other traversals? Weird results

* arangoexport: added `--query` option for passing an AQL query to export the result

* fixed issue #2879: No result when querying for the last record of a query

* ui: allows now to edit default access level for collections in database
  _system for all users except the root user.

* The _users collection is no longer accessible outside the arngod process, _queues is always read-only

* added new option "--rocksdb.max-background-jobs"

* removed options "--rocksdb.max-background-compactions", "--rocksdb.base-background-compactions" and "--rocksdb.max-background-flushes"

* option "--rocksdb.compaction-read-ahead-size" now defaults to 2MB

* change Windows build so that RocksDB doesn't enforce AVX optimizations by default
  This fixes startup crashes on servers that do not have AVX CPU extensions

* speed up RocksDB secondary index creation and dropping

* removed RocksDB note in Geo index docs


v3.2.0 (2017-07-20)
-------------------

* fixed UI issues

* fixed multi-threading issues in Pregel

* fixed Foxx resilience

* added command-line option `--javascript.allow-admin-execute`

  This option can be used to control whether user-defined JavaScript code
  is allowed to be executed on server by sending via HTTP to the API endpoint
  `/_admin/execute`  with an authenticated user account.
  The default value is `false`, which disables the execution of user-defined
  code. This is also the recommended setting for production. In test environments,
  it may be convenient to turn the option on in order to send arbitrary setup
  or teardown commands for execution on the server.


v3.2.beta6 (2017-07-18)
-----------------------

* various bugfixes


v3.2.beta5 (2017-07-16)
-----------------------

* numerous bugfixes


v3.2.beta4 (2017-07-04)
-----------------------

* ui: fixed document view _from and _to linking issue for special characters

* added function `db._parse(query)` for parsing an AQL query and returning information about it

* fixed one medium priority and two low priority security user interface
  issues found by owasp zap.

* ui: added index deduplicate options

* ui: fixed renaming of collections for the rocksdb storage engine

* documentation and js fixes for secondaries

* RocksDB storage format was changed, users of the previous beta/alpha versions
  must delete the database directory and re-import their data

* enabled permissions on database and collection level

* added and changed some user related REST APIs
    * added `PUT /_api/user/{user}/database/{database}/{collection}` to change collection permission
    * added `GET /_api/user/{user}/database/{database}/{collection}`
    * added optional `full` parameter to the `GET /_api/user/{user}/database/` REST call

* added user functions in the arangoshell `@arangodb/users` module
    * added `grantCollection` and `revokeCollection` functions
    * added `permission(user, database, collection)` to retrieve collection specific rights

* added "deduplicate" attribute for array indexes, which controls whether inserting
  duplicate index values from the same document into a unique array index will lead to
  an error or not:

      // with deduplicate = true, which is the default value:
      db._create("test");
      db.test.ensureIndex({ type: "hash", fields: ["tags[*]"], deduplicate: true });
      db.test.insert({ tags: ["a", "b"] });
      db.test.insert({ tags: ["c", "d", "c"] }); // will work, because deduplicate = true
      db.test.insert({ tags: ["a"] }); // will fail

      // with deduplicate = false
      db._create("test");
      db.test.ensureIndex({ type: "hash", fields: ["tags[*]"], deduplicate: false });
      db.test.insert({ tags: ["a", "b"] });
      db.test.insert({ tags: ["c", "d", "c"] }); // will not work, because deduplicate = false
      db.test.insert({ tags: ["a"] }); // will fail

  The "deduplicate" attribute is now also accepted by the index creation HTTP
  API endpoint POST /_api/index and is returned by GET /_api/index.

* added optimizer rule "remove-filters-covered-by-traversal"

* Debian/Ubuntu installer: make messages about future package upgrades more clear

* fix a hangup in VST

  The problem happened when the two first chunks of a VST message arrived
  together on a connection that was newly switched to VST.

* fix deletion of outdated WAL files in RocksDB engine

* make use of selectivity estimates in hash, skiplist and persistent indexes
  in RocksDB engine

* changed VM overcommit recommendation for user-friendliness

* fix a shutdown bug in the cluster: a destroyed query could still be active

* do not terminate the entire server process if a temp file cannot be created
  (Windows only)

* fix log output in the front-end, it stopped in case of too many messages


v3.2.beta3 (2017-06-27)
-----------------------

* numerous bugfixes


v3.2.beta2 (2017-06-20)
-----------------------

* potentially fixed issue #2559: Duplicate _key generated on insertion

* fix invalid results (too many) when a skipping LIMIT was used for a
  traversal. `LIMIT x` or `LIMIT 0, x` were not affected, but `LIMIT s, x`
  may have returned too many results

* fix races in SSL communication code

* fix invalid locking in JWT authentication cache, which could have
  crashed the server

* fix invalid first group results for sorted AQL COLLECT when LIMIT
  was used

* fix potential race, which could make arangod hang on startup

* removed `exception` field from transaction error result; users should throw
  explicit `Error` instances to return custom exceptions (addresses issue #2561)

* fixed issue #2613: Reduce log level when Foxx manager tries to self heal missing database

* add a read only mode for users and collection level authorization

* removed `exception` field from transaction error result; users should throw
  explicit `Error` instances to return custom exceptions (addresses issue #2561)

* fixed issue #2677: Foxx disabling development mode creates non-deterministic service bundle

* fixed issue #2684: Legacy service UI not working


v3.2.beta1 (2017-06-12)
-----------------------

* provide more context for index errors (addresses issue #342)

* arangod now validates several OS/environment settings on startup and warns if
  the settings are non-ideal. Most of the checks are executed on Linux systems only.

* fixed issue #2515: The replace-or-with-in optimization rule might prevent use of indexes

* added `REGEX_REPLACE` AQL function

* the RocksDB storage format was changed, users of the previous alpha versions
  must delete the database directory and re-import their data

* added server startup option `--query.fail-on-warning`

  setting this option to `true` will abort any AQL query with an exception if
  it causes a warning at runtime. The value can be overridden per query by
  setting the `failOnWarning` attribute in a query's options.

* added --rocksdb.num-uncompressed-levels to adjust number of non-compressed levels

* added checks for memory managment and warn (i. e. if hugepages are enabled)

* set default SSL cipher suite string to "HIGH:!EXPORT:!aNULL@STRENGTH"

* fixed issue #2469: Authentication = true does not protect foxx-routes

* fixed issue #2459: compile success but can not run with rocksdb

* `--server.maximal-queue-size` is now an absolute maximum. If the queue is
  full, then 503 is returned. Setting it to 0 means "no limit".

* (Enterprise only) added authentication against an LDAP server

* fixed issue #2083: Foxx services aren't distributed to all coordinators

* fixed issue #2384: new coordinators don't pick up existing Foxx services

* fixed issue #2408: Foxx service validation causes unintended side-effects

* extended HTTP API with routes for managing Foxx services

* added distinction between hasUser and authorized within Foxx
  (cluster internal requests are authorized requests but don't have a user)

* arangoimp now has a `--threads` option to enable parallel imports of data

* PR #2514: Foxx services that can't be fixed by self-healing now serve a 503 error

* added `time` function to `@arangodb` module


v3.2.alpha4 (2017-04-25)
------------------------

* fixed issue #2450: Bad optimization plan on simple query

* fixed issue #2448: ArangoDB Web UI takes no action when Delete button is clicked

* fixed issue #2442: Frontend shows already deleted databases during login

* added 'x-content-type-options: nosniff' to avoid MSIE bug

* set default value for `--ssl.protocol` from TLSv1 to TLSv1.2.

* AQL breaking change in cluster:
  The SHORTEST_PATH statement using edge-collection names instead
  of a graph name now requires to explicitly name the vertex-collection names
  within the AQL query in the cluster. It can be done by adding `WITH <name>`
  at the beginning of the query.

  Example:
  ```
  FOR v,e IN OUTBOUND SHORTEST_PATH @start TO @target edges [...]
  ```

  Now has to be:

  ```
  WITH vertices
  FOR v,e IN OUTBOUND SHORTEST_PATH @start TO @target edges [...]
  ```

  This change is due to avoid dead-lock sitations in clustered case.
  An error stating the above is included.

* add implicit use of geo indexes when using SORT/FILTER in AQL, without
  the need to use the special-purpose geo AQL functions `NEAR` or `WITHIN`.

  the special purpose `NEAR` AQL function can now be substituted with the
  following AQL (provided there is a geo index present on the `doc.latitude`
  and `doc.longitude` attributes):

      FOR doc in geoSort
        SORT DISTANCE(doc.latitude, doc.longitude, 0, 0)
        LIMIT 5
        RETURN doc

  `WITHIN` can be substituted with the following AQL:

      FOR doc in geoFilter
        FILTER DISTANCE(doc.latitude, doc.longitude, 0, 0) < 2000
        RETURN doc

  Compared to using the special purpose AQL functions this approach has the
  advantage that it is more composable, and will also honor any `LIMIT` values
  used in the AQL query.

* potential fix for shutdown hangs on OSX

* added KB, MB, GB prefix for integer parameters, % for integer parameters
  with a base value

* added JEMALLOC 4.5.0

* added `--vm.resident-limit` and `--vm.path` for file-backed memory mapping
  after reaching a configurable maximum RAM size

* try recommended limit for file descriptors in case of unlimited
  hard limit

* issue #2413: improve logging in case of lock timeout and deadlocks

* added log topic attribute to /_admin/log api

* removed internal build option `USE_DEV_TIMERS`

  Enabling this option activated some proprietary timers for only selected
  events in arangod. Instead better use `perf` to gather timings.


v3.2.alpha3 (2017-03-22)
------------------------

* increase default collection lock timeout from 30 to 900 seconds

* added function `db._engine()` for retrieval of storage engine information at
  server runtime

  There is also an HTTP REST handler at GET /_api/engine that returns engine
  information.

* require at least cmake 3.2 for building ArangoDB

* make arangod start with less V8 JavaScript contexts

  This speeds up the server start (a little bit) and makes it use less memory.
  Whenever a V8 context is needed by a Foxx action or some other operation and
  there is no usable V8 context, a new one will be created dynamically now.

  Up to `--javascript.v8-contexts` V8 contexts will be created, so this option
  will change its meaning. Previously as many V8 contexts as specified by this
  option were created at server start, and the number of V8 contexts did not
  change at runtime. Now up to this number of V8 contexts will be in use at the
  same time, but the actual number of V8 contexts is dynamic.

  The garbage collector thread will automatically delete unused V8 contexts after
  a while. The number of spare contexts will go down to as few as configured in
  the new option `--javascript.v8-contexts-minimum`. Actually that many V8 contexts
  are also created at server start.

  The first few requests in new V8 contexts will take longer than in contexts
  that have been there already. Performance may therefore suffer a bit for the
  initial requests sent to ArangoDB or when there are only few but performance-
  critical situations in which new V8 contexts will be created. If this is a
  concern, it can easily be fixed by setting `--javascipt.v8-contexts-minimum`
  and `--javascript.v8-contexts` to a relatively high value, which will guarantee
  that many number of V8 contexts to be created at startup and kept around even
  when unused.

  Waiting for an unused V8 context will now also abort if no V8 context can be
  acquired/created after 120 seconds.

* improved diagnostic messages written to logfiles by supervisor process

* fixed issue #2367

* added "bindVars" to attributes of currently running and slow queries

* added "jsonl" as input file type for arangoimp

* upgraded version of bundled zlib library from 1.2.8 to 1.2.11

* added input file type `auto` for arangoimp so it can automatically detect the
  type of the input file from the filename extension

* fixed variables parsing in GraphQL

* added `--translate` option for arangoimp to translate attribute names from
  the input files to attriubte names expected by ArangoDB

  The `--translate` option can be specified multiple times (once per translation
  to be executed). The following example renames the "id" column from the input
  file to "_key", and the "from" column to "_from", and the "to" column to "_to":

      arangoimp --type csv --file data.csv --translate "id=_key" --translate "from=_from" --translate "to=_to"

  `--translate` works for CSV and TSV inputs only.

* changed default value for `--server.max-packet-size` from 128 MB to 256 MB

* fixed issue #2350

* fixed issue #2349

* fixed issue #2346

* fixed issue #2342

* change default string truncation length from 80 characters to 256 characters for
  `print`/`printShell` functions in ArangoShell and arangod. This will emit longer
  prefixes of string values before truncating them with `...`, which is helpful
  for debugging.

* always validate incoming JSON HTTP requests for duplicate attribute names

  Incoming JSON data with duplicate attribute names will now be rejected as
  invalid. Previous versions of ArangoDB only validated the uniqueness of
  attribute names inside incoming JSON for some API endpoints, but not
  consistently for all APIs.

* don't let read-only transactions block the WAL collector

* allow passing own `graphql-sync` module instance to Foxx GraphQL router

* arangoexport can now export to csv format

* arangoimp: fixed issue #2214

* Foxx: automatically add CORS response headers

* added "OPTIONS" to CORS `access-control-allow-methods` header

* Foxx: Fix arangoUser sometimes not being set correctly

* fixed issue #1974


v3.2.alpha2 (2017-02-20)
------------------------

* ui: fixed issue #2065

* ui: fixed a dashboard related memory issue

* Internal javascript rest actions will now hide their stack traces to the client
  unless maintainer mode is activated. Instead they will always log to the logfile

* Removed undocumented internal HTTP API:
  * PUT _api/edges

  The documented GET _api/edges and the undocumented POST _api/edges remains unmodified.

* updated V8 version to 5.7.0.0

* change undocumented behaviour in case of invalid revision ids in
  If-Match and If-None-Match headers from 400 (BAD) to 412 (PRECONDITION
  FAILED).

* change undocumented behaviour in case of invalid revision ids in
  JavaScript document operations from 1239 ("illegal document revision")
  to 1200 ("conflict").

* added data export tool, arangoexport.

  arangoexport can be used to export collections to json, jsonl or xml
  and export a graph or collections to xgmml.

* fixed a race condition when closing a connection

* raised default hard limit on threads for very small to 64

* fixed negative counting of http connection in UI


v3.2.alpha1 (2017-02-05)
------------------------

* added figure `httpRequests` to AQL query statistics

* removed revisions cache intermediate layer implementation

* obsoleted startup options `--database.revision-cache-chunk-size` and
  `--database.revision-cache-target-size`

* fix potential port number over-/underruns

* added startup option `--log.shorten-filenames` for controlling whether filenames
  in log messages should be shortened to just the filename with the absolute path

* removed IndexThreadFeature, made `--database.index-threads` option obsolete

* changed index filling to make it more parallel, dispatch tasks to boost::asio

* more detailed stacktraces in Foxx apps

* generated Foxx services now use swagger tags


v3.1.24 (XXXX-XX-XX)
--------------------

* fixed one more LIMIT issue in traversals


v3.1.23 (2017-06-19)
--------------------

* potentially fixed issue #2559: Duplicate _key generated on insertion

* fix races in SSL communication code

* fix invalid results (too many) when a skipping LIMIT was used for a
  traversal. `LIMIT x` or `LIMIT 0, x` were not affected, but `LIMIT s, x`
  may have returned too many results

* fix invalid first group results for sorted AQL COLLECT when LIMIT
  was used

* fix invalid locking in JWT authentication cache, which could have
  crashed the server

* fix undefined behavior in traverser when traversals were used inside
  a FOR loop


v3.1.22 (2017-06-07)
--------------------

* fixed issue #2505: Problem with export + report of a bug

* documented changed behavior of WITH

* fixed ui glitch in aardvark

* avoid agency compaction bug

* fixed issue #2283: disabled proxy communication internally


v3.1.21 (2017-05-22)
--------------------

* fixed issue #2488:  AQL operator IN error when data use base64 chars

* more randomness in seeding RNG

v3.1.20 (2016-05-16)
--------------------

* fixed incorrect sorting for distributeShardsLike

* improve reliability of AgencyComm communication with Agency

* fixed shard numbering bug, where ids were erouneously incremented by 1

* remove an unnecessary precondition in createCollectionCoordinator

* funny fail rotation fix

* fix in SimpleHttpClient for correct advancement of readBufferOffset

* forward SIG_HUP in supervisor process to the server process to fix logrotaion
  You need to stop the remaining arangod server process manually for the upgrade to work.


v3.1.19 (2017-04-28)
--------------------

* Fixed a StackOverflow issue in Traversal and ShortestPath. Occured if many (>1000) input
  values in a row do not return any result. Fixes issue: #2445

* fixed issue #2448

* fixed issue #2442

* added 'x-content-type-options: nosniff' to avoid MSIE bug

* fixed issue #2441

* fixed issue #2440

* Fixed a StackOverflow issue in Traversal and ShortestPath. Occured if many (>1000) input
  values in a row do not return any result. Fixes issue: #2445

* fix occasional hanging shutdowns on OS X


v3.1.18 (2017-04-18)
--------------------

* fixed error in continuous synchronization of collections

* fixed spurious hangs on server shutdown

* better error messages during restore collection

* completely overhaul supervision. More detailed tests

* Fixed a dead-lock situation in cluster traversers, it could happen in
  rare cases if the computation on one DBServer could be completed much earlier
  than the other server. It could also be restricted to SmartGraphs only.

* (Enterprise only) Fixed a bug in SmartGraph DepthFirstSearch. In some
  more complicated queries, the maxDepth limit of 1 was not considered strictly
  enough, causing the traverser to do unlimited depth searches.

* fixed issue #2415

* fixed issue #2422

* fixed issue #1974


v3.1.17 (2017-04-04)
--------------------

* (Enterprise only) fixed a bug where replicationFactor was not correctly
  forwarded in SmartGraph creation.

* fixed issue #2404

* fixed issue #2397

* ui - fixed smart graph option not appearing

* fixed issue #2389

* fixed issue #2400


v3.1.16 (2017-03-27)
--------------------

* fixed issue #2392

* try to raise file descriptors to at least 8192, warn otherwise

* ui - aql editor improvements + updated ace editor version (memory leak)

* fixed lost HTTP requests

* ui - fixed some event issues

* avoid name resolution when given connection string is a valid ip address

* helps with issue #1842, bug in COLLECT statement in connection with LIMIT.

* fix locking bug in cluster traversals

* increase lock timeout defaults

* increase various cluster timeouts

* limit default target size for revision cache to 1GB, which is better for
  tight RAM situations (used to be 40% of (totalRAM - 1GB), use
  --database.revision-cache-target-size <VALUEINBYTES> to get back the
  old behaviour

* fixed a bug with restarted servers indicating status as "STARTUP"
  rather that "SERVING" in Nodes UI.


v3.1.15 (2017-03-20)
--------------------

* add logrotate configuration as requested in #2355

* fixed issue #2376

* ui - changed document api due a chrome bug

* ui - fixed a submenu bug

* added endpoint /_api/cluster/endpoints in cluster case to get all
  coordinator endpoints

* fix documentation of /_api/endpoint, declaring this API obsolete.

* Foxx response objects now have a `type` method for manipulating the content-type header

* Foxx tests now support `xunit` and `tap` reporters


v3.1.14 (2017-03-13)
--------------------

* ui - added feature request (multiple start nodes within graph viewer) #2317

* added missing locks to authentication cache methods

* ui - added feature request (multiple start nodes within graph viewer) #2317

* ui - fixed wrong merge of statistics information from different coordinators

* ui - fixed issue #2316

* ui - fixed wrong protocol usage within encrypted environment

* fixed compile error on Mac Yosemite

* minor UI fixes


v3.1.13 (2017-03-06)
--------------------

* fixed variables parsing in GraphQL

* fixed issue #2214

* fixed issue #2342

* changed thread handling to queue only user requests on coordinator

* use exponential backoff when waiting for collection locks

* repair short name server lookup in cluster in the case of a removed
  server


v3.1.12 (2017-02-28)
--------------------

* disable shell color escape sequences on Windows

* fixed issue #2326

* fixed issue #2320

* fixed issue #2315

* fixed a race condition when closing a connection

* raised default hard limit on threads for very small to 64

* fixed negative counting of http connection in UI

* fixed a race when renaming collections

* fixed a race when dropping databases


v3.1.11 (2017-02-17)
--------------------

* fixed a race between connection closing and sending out last chunks of data to clients
  when the "Connection: close" HTTP header was set in requests

* ui: optimized smart graph creation usability

* ui: fixed #2308

* fixed a race in async task cancellation via `require("@arangodb/tasks").unregisterTask()`

* fixed spuriously hanging threads in cluster AQL that could sit idle for a few minutes

* fixed potential numeric overflow for big index ids in index deletion API

* fixed sort issue in cluster, occurring when one of the local sort buffers of a
  GatherNode was empty

* reduce number of HTTP requests made for certain kinds of join queries in cluster,
  leading to speedup of some join queries

* supervision deals with demised coordinators correctly again

* implement a timeout in TraverserEngineRegistry

* agent communication reduced in large batches of append entries RPCs

* inception no longer estimates RAFT timings

* compaction in agents has been moved to a separate thread

* replicated logs hold local timestamps

* supervision jobs failed leader and failed follower revisited for
  function in precarious stability situations

* fixed bug in random number generator for 64bit int


v3.1.10 (2017-02-02)
--------------------

* updated versions of bundled node modules:
  - joi: from 8.4.2 to 9.2.0
  - joi-to-json-schema: from 2.2.0 to 2.3.0
  - sinon: from 1.17.4 to 1.17.6
  - lodash: from 4.13.1 to 4.16.6

* added shortcut for AQL ternary operator
  instead of `condition ? true-part : false-part` it is now possible to also use a
  shortcut variant `condition ? : false-part`, e.g.

      FOR doc IN docs RETURN doc.value ?: 'not present'

  instead of

      FOR doc IN docs RETURN doc.value ? doc.value : 'not present'

* fixed wrong sorting order in cluster, if an index was used to sort with many
  shards.

* added --replication-factor, --number-of-shards and --wait-for-sync to arangobench

* turn on UTF-8 string validation for VelocyPack values received via VST connections

* fixed issue #2257

* upgraded Boost version to 1.62.0

* added optional detail flag for db.<collection>.count()
  setting the flag to `true` will make the count operation returned the per-shard
  counts for the collection:

      db._create("test", { numberOfShards: 10 });
      for (i = 0; i < 1000; ++i) {
        db.test.insert({value: i});
      }
      db.test.count(true);

      {
        "s100058" : 99,
        "s100057" : 103,
        "s100056" : 100,
        "s100050" : 94,
        "s100055" : 90,
        "s100054" : 122,
        "s100051" : 109,
        "s100059" : 99,
        "s100053" : 95,
        "s100052" : 89
      }

* added optional memory limit for AQL queries:

      db._query("FOR i IN 1..100000 SORT i RETURN i", {}, { options: { memoryLimit: 100000 } });

  This option limits the default maximum amount of memory (in bytes) that a single
  AQL query can use.
  When a single AQL query reaches the specified limit value, the query will be
  aborted with a *resource limit exceeded* exception. In a cluster, the memory
  accounting is done per shard, so the limit value is effectively a memory limit per
  query per shard.

  The global limit value can be overriden per query by setting the *memoryLimit*
  option value for individual queries when running an AQL query.

* added server startup option `--query.memory-limit`

* added convenience function to create vertex-centric indexes.

  Usage: `db.collection.ensureVertexCentricIndex("label", {type: "hash", direction: "outbound"})`
  That will create an index that can be used on OUTBOUND with filtering on the
  edge attribute `label`.

* change default log output for tools to stdout (instead of stderr)

* added option -D to define a configuration file environment key=value

* changed encoding behavior for URLs encoded in the C++ code of ArangoDB:
  previously the special characters `-`, `_`, `~` and `.` were returned as-is
  after URL-encoding, now `.` will be encoded to be `%2e`.
  This also changes the behavior of how incoming URIs are processed: previously
  occurrences of `..` in incoming request URIs were collapsed (e.g. `a/../b/` was
  collapsed to a plain `b/`). Now `..` in incoming request URIs are not collapsed.

* Foxx request URL suffix is no longer unescaped

* @arangodb/request option json now defaults to `true` if the response body is not empty and encoding is not explicitly set to `null` (binary).
  The option can still be set to `false` to avoid unnecessary attempts at parsing the response as JSON.

* Foxx configuration values for unknown options will be discarded when saving the configuration in production mode using the web interface

* module.context.dependencies is now immutable

* process.stdout.isTTY now returns `true` in arangosh and when running arangod with the `--console` flag

* add support for Swagger tags in Foxx


v3.1.9 (XXXX-XX-XX)
-------------------

* macos CLI package: store databases and apps in the users home directory

* ui: fixed re-login issue within a non system db, when tab was closed

* fixed a race in the VelocyStream Commtask implementation

* fixed issue #2256


v3.1.8 (2017-01-09)
-------------------

* add Windows silent installer

* add handling of debug symbols during Linux & windows release builds.

* fixed issue #2181

* fixed issue #2248: reduce V8 max old space size from 3 GB to 1 GB on 32 bit systems

* upgraded Boost version to 1.62.0

* fixed issue #2238

* fixed issue #2234

* agents announce new endpoints in inception phase to leader

* agency leadership accepts updatet endpoints to given uuid

* unified endpoints replace localhost with 127.0.0.1

* fix several problems within an authenticated cluster


v3.1.7 (2016-12-29)
-------------------

* fixed one too many elections in RAFT

* new agency comm backported from devel


v3.1.6 (2016-12-20)
-------------------

* fixed issue #2227

* fixed issue #2220

* agency constituent/agent bug fixes in race conditions picking up
  leadership

* supervision does not need waking up anymore as it is running
  regardless

* agents challenge their leadership more rigorously


v3.1.5 (2016-12-16)
-------------------

* lowered default value of `--database.revision-cache-target-size` from 75% of
  RAM to less than 40% of RAM

* fixed issue #2218

* fixed issue #2217

* Foxx router.get/post/etc handler argument can no longer accidentally omitted

* fixed issue #2223


v3.1.4 (2016-12-08)
-------------------

* fixed issue #2211

* fixed issue #2204

* at cluster start, coordinators wait until at least one DBserver is there,
  and either at least two DBservers are there or 15s have passed, before they
  initiate the bootstrap of system collections.

* more robust agency startup from devel

* supervision's AddFollower adds many followers at once

* supervision has new FailedFollower job

* agency's Node has new method getArray

* agency RAFT timing estimates more conservative in waitForSync
  scenario

* agency RAFT timing estimates capped at maximum 2.0/10.0 for low/high


v3.1.3 (2016-12-02)
-------------------

* fix a traversal bug when using skiplist indexes:
  if we have a skiplist of ["a", "unused", "_from"] and a traversal like:
  FOR v,e,p IN OUTBOUND @start @@edges
    FILTER p.edges[0].a == 'foo'
    RETURN v
  And the above index applied on "a" is considered better than EdgeIndex, than
  the executor got into undefined behaviour.

* fix endless loop when trying to create a collection with replicationFactor: -1


v3.1.2 (2016-11-24)
-------------------

* added support for descriptions field in Foxx dependencies

* (Enterprise only) fixed a bug in the statistic report for SmartGraph traversals.
Now they state correctly how many documents were fetched from the index and how many
have been filtered.

* Prevent uniform shard distribution when replicationFactor == numServers

v3.1.1 (2016-11-15)
-------------------

* fixed issue #2176

* fixed issue #2168

* display index usage of traversals in AQL explainer output (previously missing)

* fixed issue #2163

* preserve last-used HLC value across server starts

* allow more control over handling of pre-3.1 _rev values

  this changes the server startup option `--database.check-30-revisions` from a boolean (true/false)
  parameter to a string parameter with the following possible values:

  - "fail":
    will validate _rev values of 3.0 collections on collection loading and throw an exception when invalid _rev values are found.
    in this case collections with invalid _rev values are marked as corrupted and cannot be used in the ArangoDB 3.1 instance.
    the fix procedure for such collections is to export the collections from 3.0 database with arangodump and restore them in 3.1 with arangorestore.
    collections that do not contain invalid _rev values are marked as ok and will not be re-checked on following loads.
    collections that contain invalid _rev values will be re-checked on following loads.

  - "true":
    will validate _rev values of 3.0 collections on collection loading and print a warning when invalid _rev values are found.
    in this case collections with invalid _rev values can be used in the ArangoDB 3.1 instance.
    however, subsequent operations on documents with invalid _rev values may silently fail or fail with explicit errors.
    the fix procedure for such collections is to export the collections from 3.0 database with arangodump and restore them in 3.1 with arangorestore.
    collections that do not contain invalid _rev values are marked as ok and will not be re-checked on following loads.
    collections that contain invalid _rev values will be re-checked on following loads.

  - "false":
    will not validate _rev values on collection loading and not print warnings.
    no hint is given when invalid _rev values are found.
    subsequent operations on documents with invalid _rev values may silently fail or fail with explicit errors.
    this setting does not affect whether collections are re-checked later.
    collections will be re-checked on following loads if `--database.check-30-revisions` is later set to either `true` or `fail`.

  The change also suppresses warnings that were printed when collections were restored using arangorestore, and the restore
  data contained invalid _rev values. Now these warnings are suppressed, and new HLC _rev values are generated for these documents
  as before.

* added missing functions to AQL syntax highlighter in web interface

* fixed display of `ANY` direction in traversal explainer output (direction `ANY` was shown as either
  `INBOUND` or `OUTBOUND`)

* changed behavior of toJSON() function when serializing an object before saving it in the database

  if an object provides a toJSON() function, this function is still called for serializing it.
  the change is that the result of toJSON() is not stringified anymore, but saved as is. previous
  versions of ArangoDB called toJSON() and after that additionally stringified its result.

  This change will affect the saving of JS Buffer objects, which will now be saved as arrays of
  bytes instead of a comma-separated string of the Buffer's byte contents.

* allow creating unique indexes on more attributes than present in shardKeys

  The following combinations of shardKeys and indexKeys are allowed/not allowed:

  shardKeys     indexKeys
      a             a        ok
      a             b    not ok
      a           a b        ok
    a b             a    not ok
    a b             b    not ok
    a b           a b        ok
    a b         a b c        ok
  a b c           a b    not ok
  a b c         a b c        ok

* fixed wrong version in web interface login screen (EE only)

* make web interface not display an exclamation mark next to ArangoDB version number 3.1

* fixed search for arbitrary document attributes in web interface in case multiple
  search values were used on different attribute names. in this case, the search always
  produced an empty result

* disallow updating `_from` and `_to` values of edges in Smart Graphs. Updating these
  attributes would lead to potential redistribution of edges to other shards, which must be
  avoided.

* fixed issue #2148

* updated graphql-sync dependency to 0.6.2

* fixed issue #2156

* fixed CRC4 assembly linkage


v3.1.0 (2016-10-29)
-------------------

* AQL breaking change in cluster:

  from ArangoDB 3.1 onwards `WITH` is required for traversals in a
  clustered environment in order to avoid deadlocks.

  Note that for queries that access only a single collection or that have all
  collection names specified somewhere else in the query string, there is no
  need to use *WITH*. *WITH* is only useful when the AQL query parser cannot
  automatically figure out which collections are going to be used by the query.
  *WITH* is only useful for queries that dynamically access collections, e.g.
  via traversals, shortest path operations or the *DOCUMENT()* function.

  more info can be found [here](https://github.com/arangodb/arangodb/blob/devel/Documentation/Books/AQL/Operations/With.md)

* added AQL function `DISTANCE` to calculate the distance between two arbitrary
  coordinates (haversine formula)

* fixed issue #2110

* added Auto-aptation of RAFT timings as calculations only


v3.1.rc2 (2016-10-10)
---------------------

* second release candidate


v3.1.rc1 (2016-09-30)
---------------------

* first release candidate


v3.1.alpha2 (2016-09-01)
------------------------

* added module.context.createDocumentationRouter to replace module.context.apiDocumentation

* bug in RAFT implementation of reads. dethroned leader still answered requests in isolation

* ui: added new graph viewer

* ui: aql-editor added tabular & graph display

* ui: aql-editor improved usability

* ui: aql-editor: query profiling support

* fixed issue #2109

* fixed issue #2111

* fixed issue #2075

* added AQL function `DISTANCE` to calculate the distance between two arbitrary
  coordinates (haversine formula)

* rewrote scheduler and dispatcher based on boost::asio

  parameters changed:
    `--scheduler.threads` and `--server.threads` are now merged into a single one: `--server.threads`

    hidden `--server.extra-threads` has been removed

    hidden `--server.aql-threads` has been removed

    hidden `--server.backend` has been removed

    hidden `--server.show-backends` has been removed

    hidden `--server.thread-affinity` has been removed

* fixed issue #2086

* fixed issue #2079

* fixed issue #2071

  make the AQL query optimizer inject filter condition expressions referred to
  by variables during filter condition aggregation.
  For example, in the following query

      FOR doc IN collection
        LET cond1 = (doc.value == 1)
        LET cond2 = (doc.value == 2)
        FILTER cond1 || cond2
        RETURN { doc, cond1, cond2 }

  the optimizer will now inject the conditions for `cond1` and `cond2` into the filter
  condition `cond1 || cond2`, expanding it to `(doc.value == 1) || (doc.value == 2)`
  and making these conditions available for index searching.

  Note that the optimizer previously already injected some conditions into other
  conditions, but only if the variable that defined the condition was not used
  elsewhere. For example, the filter condition in the query

      FOR doc IN collection
        LET cond = (doc.value == 1)
        FILTER cond
        RETURN { doc }

  already got optimized before because `cond` was only used once in the query and
  the optimizer decided to inject it into the place where it was used.

  This only worked for variables that were referred to once in the query.
  When a variable was used multiple times, the condition was not injected as
  in the following query:

      FOR doc IN collection
        LET cond = (doc.value == 1)
        FILTER cond
        RETURN { doc, cond }

  The fix for #2070 now will enable this optimization so that the query can
  use an index on `doc.value` if available.

* changed behavior of AQL array comparison operators for empty arrays:
  * `ALL` and `ANY` now always return `false` when the left-hand operand is an
    empty array. The behavior for non-empty arrays does not change:
    * `[] ALL == 1` will return `false`
    * `[1] ALL == 1` will return `true`
    * `[1, 2] ALL == 1` will return `false`
    * `[2, 2] ALL == 1` will return `false`
    * `[] ANY == 1` will return `false`
    * `[1] ANY == 1` will return `true`
    * `[1, 2] ANY == 1` will return `true`
    * `[2, 2] ANY == 1` will return `false`
  * `NONE` now always returns `true` when the left-hand operand is an empty array.
    The behavior for non-empty arrays does not change:
    * `[] NONE == 1` will return `true`
    * `[1] NONE == 1` will return `false`
    * `[1, 2] NONE == 1` will return `false`
    * `[2, 2] NONE == 1` will return `true`

* added experimental AQL functions `JSON_STRINGIFY` and `JSON_PARSE`

* added experimental support for incoming gzip-compressed requests

* added HTTP REST APIs for online loglevel adjustments:

  - GET `/_admin/log/level` returns the current loglevel settings
  - PUT `/_admin/log/level` modifies the current loglevel settings

* PATCH /_api/gharial/{graph-name}/vertex/{collection-name}/{vertex-key}
  - changed default value for keepNull to true

* PATCH /_api/gharial/{graph-name}/edge/{collection-name}/{edge-key}
  - changed default value for keepNull to true

* renamed `maximalSize` attribute in parameter.json files to `journalSize`

  The `maximalSize` attribute will still be picked up from collections that
  have not been adjusted. Responses from the replication API will now also use
  `journalSize` instead of `maximalSize`.

* added `--cluster.system-replication-factor` in order to adjust the
  replication factor for new system collections

* fixed issue #2012

* added a memory expection in case V8 memory gets too low

* added Optimizer Rule for other indexes in Traversals
  this allows AQL traversals to use other indexes than the edge index.
  So traversals with filters on edges can now make use of more specific
  indexes, e.g.

      FOR v, e, p IN 2 OUTBOUND @start @@edge FILTER p.edges[0].foo == "bar"

  will prefer a Hash Index on [_from, foo] above the EdgeIndex.

* fixed epoch computation in hybrid logical clock

* fixed thread affinity

* replaced require("internal").db by require("@arangodb").db

* added option `--skip-lines` for arangoimp
  this allows skipping the first few lines from the import file in case the
  CSV or TSV import are used

* fixed periodic jobs: there should be only one instance running - even if it
  runs longer than the period

* improved performance of primary index and edge index lookups

* optimizations for AQL `[*]` operator in case no filter, no projection and
  no offset/limit are used

* added AQL function `OUTERSECTION` to return the symmetric difference of its
  input arguments

* Foxx manifests of installed services are now saved to disk with indentation

* Foxx tests and scripts in development mode should now always respect updated
  files instead of loading stale modules

* When disabling Foxx development mode the setup script is now re-run

* Foxx now provides an easy way to directly serve GraphQL requests using the
  `@arangodb/foxx/graphql` module and the bundled `graphql-sync` dependency

* Foxx OAuth2 module now correctly passes the `access_token` to the OAuth2 server

* added iconv-lite and timezone modules

* web interface now allows installing GitHub and zip services in legacy mode

* added module.context.createDocumentationRouter to replace module.context.apiDocumentation

* bug in RAFT implementation of reads. dethroned leader still answered
  requests in isolation

* all lambdas in ClusterInfo might have been left with dangling references.

* Agency bug fix for handling of empty json objects as values.

* Foxx tests no longer support the Mocha QUnit interface as this resulted in weird
  inconsistencies in the BDD and TDD interfaces. This fixes the TDD interface
  as well as out-of-sequence problems when using the BDD before/after functions.

* updated bundled JavaScript modules to latest versions; joi has been updated from 8.4 to 9.2
  (see [joi 9.0.0 release notes](https://github.com/hapijs/joi/issues/920) for information on
  breaking changes and new features)

* fixed issue #2139

* updated graphql-sync dependency to 0.6.2

* fixed issue #2156


v3.0.13 (XXXX-XX-XX)
--------------------

* fixed issue #2315

* fixed issue #2210


v3.0.12 (2016-11-23)
--------------------

* fixed issue #2176

* fixed issue #2168

* fixed issues #2149, #2159

* fixed error reporting for issue #2158

* fixed assembly linkage bug in CRC4 module

* added support for descriptions field in Foxx dependencies


v3.0.11 (2016-11-08)
--------------------

* fixed issue #2140: supervisor dies instead of respawning child

* fixed issue #2131: use shard key value entered by user in web interface

* fixed issue #2129: cannot kill a long-run query

* fixed issue #2110

* fixed issue #2081

* fixed issue #2038

* changes to Foxx service configuration or dependencies should now be
  stored correctly when options are cleared or omitted

* Foxx tests no longer support the Mocha QUnit interface as this resulted in weird
  inconsistencies in the BDD and TDD interfaces. This fixes the TDD interface
  as well as out-of-sequence problems when using the BDD before/after functions.

* fixed issue #2148


v3.0.10 (2016-09-26)
--------------------

* fixed issue #2072

* fixed issue #2070

* fixed slow cluster starup issues. supervision will demonstrate more
  patience with db servers


v3.0.9 (2016-09-21)
-------------------

* fixed issue #2064

* fixed issue #2060

* speed up `collection.any()` and skiplist index creation

* fixed multiple issues where ClusterInfo bug hung agency in limbo
  timeouting on multiple collection and database callbacks


v3.0.8 (2016-09-14)
-------------------

* fixed issue #2052

* fixed issue #2005

* fixed issue #2039

* fixed multiple issues where ClusterInfo bug hung agency in limbo
  timeouting on multiple collection and database callbacks


v3.0.7 (2016-09-05)
-------------------

* new supervision job handles db server failure during collection creation.


v3.0.6 (2016-09-02)
-------------------

* fixed issue #2026

* slightly better error diagnostics for AQL query compilation and replication

* fixed issue #2018

* fixed issue #2015

* fixed issue #2012

* fixed wrong default value for arangoimp's `--on-duplicate` value

* fix execution of AQL traversal expressions when there are multiple
  conditions that refer to variables set outside the traversal

* properly return HTTP 503 in JS actions when backend is gone

* supervision creates new key in agency for failed servers

* new shards will not be allocated on failed or cleaned servers


v3.0.5 (2016-08-18)
-------------------

* execute AQL ternary operator via C++ if possible

* fixed issue #1977

* fixed extraction of _id attribute in AQL traversal conditions

* fix SSL agency endpoint

* Minimum RAFT timeout was one order of magnitude to short.

* Optimized RAFT RPCs from leader to followers for efficiency.

* Optimized RAFT RPC handling on followers with respect to compaction.

* Fixed bug in handling of duplicates and overlapping logs

* Fixed bug in supervision take over after leadership change.

v3.0.4 (2016-08-01)
-------------------

* added missing lock for periodic jobs access

* fix multiple foxx related cluster issues

* fix handling of empty AQL query strings

* fixed issue in `INTERSECTION` AQL function with duplicate elements
  in the source arrays

* fixed issue #1970

* fixed issue #1968

* fixed issue #1967

* fixed issue #1962

* fixed issue #1959

* replaced require("internal").db by require("@arangodb").db

* fixed issue #1954

* fixed issue #1953

* fixed issue #1950

* fixed issue #1949

* fixed issue #1943

* fixed segfault in V8, by backporting https://bugs.chromium.org/p/v8/issues/detail?id=5033

* Foxx OAuth2 module now correctly passes the `access_token` to the OAuth2 server

* fixed credentialed CORS requests properly respecting --http.trusted-origin

* fixed a crash in V8Periodic task (forgotten lock)

* fixed two bugs in synchronous replication (syncCollectionFinalize)


v3.0.3 (2016-07-17)
-------------------

* fixed issue #1942

* fixed issue #1941

* fixed array index batch insertion issues for hash indexes that caused problems when
  no elements remained for insertion

* fixed AQL MERGE() function with External objects originating from traversals

* fixed some logfile recovery errors with error message "document not found"

* fixed issue #1937

* fixed issue #1936

* improved performance of arangorestore in clusters with synchronous
  replication

* Foxx tests and scripts in development mode should now always respect updated
  files instead of loading stale modules

* When disabling Foxx development mode the setup script is now re-run

* Foxx manifests of installed services are now saved to disk with indentation


v3.0.2 (2016-07-09)
-------------------

* fixed assertion failure in case multiple remove operations were used in the same query

* fixed upsert behavior in case upsert was used in a loop with the same document example

* fixed issue #1930

* don't expose local file paths in Foxx error messages.

* fixed issue #1929

* make arangodump dump the attribute `isSystem` when dumping the structure
  of a collection, additionally make arangorestore not fail when the attribute
  is missing

* fixed "Could not extract custom attribute" issue when using COLLECT with
  MIN/MAX functions in some contexts

* honor presence of persistent index for sorting

* make AQL query optimizer not skip "use-indexes-rule", even if enough
  plans have been created already

* make AQL optimizer not skip "use-indexes-rule", even if enough execution plans
  have been created already

* fix double precision value loss in VelocyPack JSON parser

* added missing SSL support for arangorestore

* improved cluster import performance

* fix Foxx thumbnails on DC/OS

* fix Foxx configuration not being saved

* fix Foxx app access from within the frontend on DC/OS

* add option --default-replication-factor to arangorestore and simplify
  the control over the number of shards when restoring

* fix a bug in the VPack -> V8 conversion if special attributes _key,
  _id, _rev, _from and _to had non-string values, which is allowed
  below the top level

* fix malloc_usable_size for darwin


v3.0.1 (2016-06-30)
-------------------

* fixed periodic jobs: there should be only one instance running - even if it
  runs longer than the period

* increase max. number of collections in AQL queries from 32 to 256

* fixed issue #1916: header "authorization" is required" when opening
  services page

* fixed issue #1915: Explain: member out of range

* fixed issue #1914: fix unterminated buffer

* don't remove lockfile if we are the same (now stale) pid
  fixes docker setups (our pid will always be 1)

* do not use revision id comparisons in compaction for determining whether a
  revision is obsolete, but marker memory addresses
  this ensures revision ids don't matter when compacting documents

* escape Unicode characters in JSON HTTP responses
  this converts UTF-8 characters in HTTP responses of arangod into `\uXXXX`
  escape sequences. This makes the HTTP responses fit into the 7 bit ASCII
  character range, which speeds up HTTP response parsing for some clients,
  namely node.js/v8

* add write before read collections when starting a user transaction
  this allows specifying the same collection in both read and write mode without
  unintended side effects

* fixed buffer overrun that occurred when building very large result sets

* index lookup optimizations for primary index and edge index

* fixed "collection is a nullptr" issue when starting a traversal from a transaction

* enable /_api/import on coordinator servers


v3.0.0 (2016-06-22)
-------------------

* minor GUI fixxes

* fix for replication and nonces


v3.0.0-rc3 (2016-06-19)
-----------------------

* renamed various Foxx errors to no longer refer to Foxx services as apps

* adjusted various error messages in Foxx to be more informative

* specifying "files" in a Foxx manifest to be mounted at the service root
  no longer results in 404s when trying to access non-file routes

* undeclared path parameters in Foxx no longer break the service

* trusted reverse proxy support is now handled more consistently

* ArangoDB request compatibility and user are now exposed in Foxx

* all bundled NPM modules have been upgraded to their latest versions


v3.0.0-rc2 (2016-06-12)
-----------------------

* added option `--server.max-packet-size` for client tools

* renamed option `--server.ssl-protocol` to `--ssl.protocol` in client tools
  (was already done for arangod, but overlooked for client tools)

* fix handling of `--ssl.protocol` value 5 (TLS v1.2) in client tools, which
  claimed to support it but didn't

* config file can use '@include' to include a different config file as base


v3.0.0-rc1 (2016-06-10)
-----------------------

* the user management has changed: it now has users that are independent of
  databases. A user can have one or more database assigned to the user.

* forward ported V8 Comparator bugfix for inline heuristics from
  https://github.com/v8/v8/commit/5ff7901e24c2c6029114567de5a08ed0f1494c81

* changed to-string conversion for AQL objects and arrays, used by the AQL
  function `TO_STRING()` and implicit to-string casts in AQL

  - arrays are now converted into their JSON-stringify equivalents, e.g.

    - `[ ]` is now converted to `[]`
    - `[ 1, 2, 3 ]` is now converted to `[1,2,3]`
    - `[ "test", 1, 2 ] is now converted to `["test",1,2]`

    Previous versions of ArangoDB converted arrays with no members into the
    empty string, and non-empty arrays into a comma-separated list of member
    values, without the surrounding angular brackets. Additionally, string
    array members were not enclosed in quotes in the result string:

    - `[ ]` was converted to ``
    - `[ 1, 2, 3 ]` was converted to `1,2,3`
    - `[ "test", 1, 2 ] was converted to `test,1,2`

  - objects are now converted to their JSON-stringify equivalents, e.g.

    - `{ }` is converted to `{}`
    - `{ a: 1, b: 2 }` is converted to `{"a":1,"b":2}`
    - `{ "test" : "foobar" }` is converted to `{"test":"foobar"}`

    Previous versions of ArangoDB always converted objects into the string
    `[object Object]`

  This change affects also the AQL functions `CONCAT()` and `CONCAT_SEPARATOR()`
  which treated array values differently in previous versions. Previous versions
  of ArangoDB automatically flattened array values on the first level of the array,
  e.g. `CONCAT([1, 2, 3, [ 4, 5, 6 ]])` produced `1,2,3,4,5,6`. Now this will produce
  `[1,2,3,[4,5,6]]`. To flatten array members on the top level, you can now use
  the more explicit `CONCAT(FLATTEN([1, 2, 3, [4, 5, 6]], 1))`.

* added C++ implementations for AQL functions `SLICE()`, `CONTAINS()` and
  `RANDOM_TOKEN()`

* as a consequence of the upgrade to V8 version 5, the implementation of the
  JavaScript `Buffer` object had to be changed. JavaScript `Buffer` objects in
  ArangoDB now always store their data on the heap. There is no shared pool
  for small Buffer values, and no pointing into existing Buffer data when
  extracting slices. This change may increase the cost of creating Buffers with
  short contents or when peeking into existing Buffers, but was required for
  safer memory management and to prevent leaks.

* the `db` object's function `_listDatabases()` was renamed to just `_databases()`
  in order to make it more consistent with the existing `_collections()` function.
  Additionally the `db` object's `_listEndpoints()` function was renamed to just
  `_endpoints()`.

* changed default value of `--server.authentication` from `false` to `true` in
  configuration files etc/relative/arangod.conf and etc/arangodb/arangod.conf.in.
  This means the server will be started with authentication enabled by default,
  requiring all client connections to provide authentication data when connecting
  to ArangoDB. Authentication can still be turned off via setting the value of
  `--server.authentication` to `false` in ArangoDB's configuration files or by
  specifying the option on the command-line.

* Changed result format for querying all collections via the API GET `/_api/collection`.

  Previous versions of ArangoDB returned an object with an attribute named `collections`
  and an attribute named `names`. Both contained all available collections, but
  `collections` contained the collections as an array, and `names` contained the
  collections again, contained in an object in which the attribute names were the
  collection names, e.g.

  ```
  {
    "collections": [
      {"id":"5874437","name":"test","isSystem":false,"status":3,"type":2},
      {"id":"17343237","name":"something","isSystem":false,"status":3,"type":2},
      ...
    ],
    "names": {
      "test": {"id":"5874437","name":"test","isSystem":false,"status":3,"type":2},
      "something": {"id":"17343237","name":"something","isSystem":false,"status":3,"type":2},
      ...
    }
  }
  ```
  This result structure was redundant, and therefore has been simplified to just

  ```
  {
    "result": [
      {"id":"5874437","name":"test","isSystem":false,"status":3,"type":2},
      {"id":"17343237","name":"something","isSystem":false,"status":3,"type":2},
      ...
    ]
  }
  ```

  in ArangoDB 3.0.

* added AQL functions `TYPENAME()` and `HASH()`

* renamed arangob tool to arangobench

* added AQL string comparison operator `LIKE`

  The operator can be used to compare strings like this:

      value LIKE search

  The operator is currently implemented by calling the already existing AQL
  function `LIKE`.

  This change also makes `LIKE` an AQL keyword. Using `LIKE` in either case as
  an attribute or collection name in AQL thus requires quoting.

* make AQL optimizer rule "remove-unnecessary-calculations" fire in more cases

  The rule will now remove calculations that are used exactly once in other
  expressions (e.g. `LET a = doc RETURN a.value`) and calculations,
  or calculations that are just references (e.g. `LET a = b`).

* renamed AQL optimizer rule "merge-traversal-filter" to "optimize-traversals"
  Additionally, the optimizer rule will remove unused edge and path result variables
  from the traversal in case they are specified in the `FOR` section of the traversal,
  but not referenced later in the query. This saves constructing edges and paths
  results.

* added AQL optimizer rule "inline-subqueries"

  This rule can pull out certain subqueries that are used as an operand to a `FOR`
  loop one level higher, eliminating the subquery completely. For example, the query

      FOR i IN (FOR j IN [1,2,3] RETURN j) RETURN i

  will be transformed by the rule to:

      FOR i IN [1,2,3] RETURN i

  The query

      FOR name IN (FOR doc IN _users FILTER doc.status == 1 RETURN doc.name) LIMIT 2 RETURN name

  will be transformed into

      FOR tmp IN _users FILTER tmp.status == 1 LIMIT 2 RETURN tmp.name

  The rule will only fire when the subquery is used as an operand to a `FOR` loop, and
  if the subquery does not contain a `COLLECT` with an `INTO` variable.

* added new endpoint "srv://" for DNS service records

* The result order of the AQL functions VALUES and ATTRIBUTES has never been
  guaranteed and it only had the "correct" ordering by accident when iterating
  over objects that were not loaded from the database. This accidental behavior
  is now changed by introduction of VelocyPack. No ordering is guaranteed unless
  you specify the sort parameter.

* removed configure option `--enable-logger`

* added AQL array comparison operators

  All AQL comparison operators now also exist in an array variant. In the
  array variant, the operator is preceded with one of the keywords *ALL*, *ANY*
  or *NONE*. Using one of these keywords changes the operator behavior to
  execute the comparison operation for all, any, or none of its left hand
  argument values. It is therefore expected that the left hand argument
  of an array operator is an array.

  Examples:

      [ 1, 2, 3 ] ALL IN [ 2, 3, 4 ]   // false
      [ 1, 2, 3 ] ALL IN [ 1, 2, 3 ]   // true
      [ 1, 2, 3 ] NONE IN [ 3 ]        // false
      [ 1, 2, 3 ] NONE IN [ 23, 42 ]   // true
      [ 1, 2, 3 ] ANY IN [ 4, 5, 6 ]   // false
      [ 1, 2, 3 ] ANY IN [ 1, 42 ]     // true
      [ 1, 2, 3 ] ANY == 2             // true
      [ 1, 2, 3 ] ANY == 4             // false
      [ 1, 2, 3 ] ANY > 0              // true
      [ 1, 2, 3 ] ANY <= 1             // true
      [ 1, 2, 3 ] NONE < 99            // false
      [ 1, 2, 3 ] NONE > 10            // true
      [ 1, 2, 3 ] ALL > 2              // false
      [ 1, 2, 3 ] ALL > 0              // true
      [ 1, 2, 3 ] ALL >= 3             // false
      ["foo", "bar"] ALL != "moo"      // true
      ["foo", "bar"] NONE == "bar"     // false
      ["foo", "bar"] ANY == "foo"      // true

* improved AQL optimizer to remove unnecessary sort operations in more cases

* allow enclosing AQL identifiers in forward ticks in addition to using
  backward ticks

  This allows for convenient writing of AQL queries in JavaScript template strings
  (which are delimited with backticks themselves), e.g.

      var q = `FOR doc IN ´collection´ RETURN doc.´name´`;

* allow to set `print.limitString` to configure the number of characters
  to output before truncating

* make logging configurable per log "topic"

  `--log.level <level>` sets the global log level to <level>, e.g. `info`,
  `debug`, `trace`.

  `--log.level topic=<level>` sets the log level for a specific topic.
  Currently, the following topics exist: `collector`, `compactor`, `mmap`,
  `performance`, `queries`, and `requests`. `performance` and `requests` are
  set to FATAL by default. `queries` is set to info. All others are
  set to the global level by default.

  The new log option `--log.output <definition>` allows directing the global
  or per-topic log output to different outputs. The output definition
  "<definition>" can be one of

    "-" for stdin
    "+" for stderr
    "syslog://<syslog-facility>"
    "syslog://<syslog-facility>/<application-name>"
    "file://<relative-path>"

  The option can be specified multiple times in order to configure the output
  for different log topics. To set up a per-topic output configuration, use
  `--log.output <topic>=<definition>`, e.g.

    queries=file://queries.txt

  logs all queries to the file "queries.txt".

* the option `--log.requests-file` is now deprecated. Instead use

    `--log.level requests=info`
    `--log.output requests=file://requests.txt`

* the option `--log.facility` is now deprecated. Instead use

    `--log.output requests=syslog://facility`

* the option `--log.performance` is now deprecated. Instead use

    `--log.level performance=trace`

* removed option `--log.source-filter`

* removed configure option `--enable-logger`

* change collection directory names to include a random id component at the end

  The new pattern is `collection-<id>-<random>`, where `<id>` is the collection
  id and `<random>` is a random number. Previous versions of ArangoDB used a
  pattern `collection-<id>` without the random number.

  ArangoDB 3.0 understands both the old and name directory name patterns.

* removed mostly unused internal spin-lock implementation

* removed support for pre-Windows 7-style locks. This removes compatibility for
  Windows versions older than Windows 7 (e.g. Windows Vista, Windows XP) and
  Windows 2008R2 (e.g. Windows 2008).

* changed names of sub-threads started by arangod

* added option `--default-number-of-shards` to arangorestore, allowing creating
  collections with a specifiable number of shards from a non-cluster dump

* removed support for CoffeeScript source files

* removed undocumented SleepAndRequeue

* added WorkMonitor to inspect server threads

* when downloading a Foxx service from the web interface the suggested filename
  is now based on the service's mount path instead of simply "app.zip"

* the `@arangodb/request` response object now stores the parsed JSON response
  body in a property `json` instead of `body` when the request was made using the
  `json` option. The `body` instead contains the response body as a string.

* the Foxx API has changed significantly, 2.8 services are still supported
  using a backwards-compatible "legacy mode"


v2.8.12 (XXXX-XX-XX)
--------------------

* issue #2091: decrease connect timeout to 5 seconds on startup

* fixed issue #2072

* slightly better error diagnostics for some replication errors

* fixed issue #1977

* fixed issue in `INTERSECTION` AQL function with duplicate elements
  in the source arrays

* fixed issue #1962

* fixed issue #1959

* export aqlQuery template handler as require('org/arangodb').aql for forwards-compatibility


v2.8.11 (2016-07-13)
--------------------

* fixed array index batch insertion issues for hash indexes that caused problems when
  no elements remained for insertion

* fixed issue #1937


v2.8.10 (2016-07-01)
--------------------

* make sure next local _rev value used for a document is at least as high as the
  _rev value supplied by external sources such as replication

* make adding a collection in both read- and write-mode to a transaction behave as
  expected (write includes read). This prevents the `unregister collection used in
  transaction` error

* fixed sometimes invalid result for `byExample(...).count()` when an index plus
  post-filtering was used

* fixed "collection is a nullptr" issue when starting a traversal from a transaction

* honor the value of startup option `--database.wait-for-sync` (that is used to control
  whether new collections are created with `waitForSync` set to `true` by default) also
  when creating collections via the HTTP API (and thus the ArangoShell). When creating
  a collection via these mechanisms, the option was ignored so far, which was inconsistent.

* fixed issue #1826: arangosh --javascript.execute: internal error (geo index issue)

* fixed issue #1823: Arango crashed hard executing very simple query on windows


v2.8.9 (2016-05-13)
-------------------

* fixed escaping and quoting of extra parameters for executables in Mac OS X App

* added "waiting for" status variable to web interface collection figures view

* fixed undefined behavior in query cache invaldation

* fixed access to /_admin/statistics API in case statistics are disable via option
  `--server.disable-statistics`

* Foxx manager will no longer fail hard when Foxx store is unreachable unless installing
  a service from the Foxx store (e.g. when behind a firewall or GitHub is unreachable).


v2.8.8 (2016-04-19)
-------------------

* fixed issue #1805: Query: internal error (location: arangod/Aql/AqlValue.cpp:182).
  Please report this error to arangodb.com (while executing)

* allow specifying collection name prefixes for `_from` and `_to` in arangoimp:

  To avoid specifying complete document ids (consisting of collection names and document
  keys) for *_from* and *_to* values when importing edges with arangoimp, there are now
  the options *--from-collection-prefix* and *--to-collection-prefix*.

  If specified, these values will be automatically prepended to each value in *_from*
  (or *_to* resp.). This allows specifying only document keys inside *_from* and/or *_to*.

  *Example*

      > arangoimp --from-collection-prefix users --to-collection-prefix products ...

  Importing the following document will then create an edge between *users/1234* and
  *products/4321*:

  ```js
  { "_from" : "1234", "_to" : "4321", "desc" : "users/1234 is connected to products/4321" }
  ```

* requests made with the interactive system API documentation in the web interface
  (Swagger) will now respect the active database instead of always using `_system`


v2.8.7 (2016-04-07)
-------------------

* optimized primary=>secondary failover

* fix to-boolean conversion for documents in AQL

* expose the User-Agent HTTP header from the ArangoShell since Github seems to
  require it now, and we use the ArangoShell for fetching Foxx repositories from Github

* work with http servers that only send

* fixed potential race condition between compactor and collector threads

* fix removal of temporary directories on arangosh exit

* javadoc-style comments in Foxx services are no longer interpreted as
  Foxx comments outside of controller/script/exports files (#1748)

* removed remaining references to class syntax for Foxx Model and Repository
  from the documentation

* added a safe-guard for corrupted master-pointer


v2.8.6 (2016-03-23)
-------------------

* arangosh can now execute JavaScript script files that contain a shebang
  in the first line of the file. This allows executing script files directly.

  Provided there is a script file `/path/to/script.js` with the shebang
  `#!arangosh --javascript.execute`:

      > cat /path/to/script.js
      #!arangosh --javascript.execute
      print("hello from script.js");

  If the script file is made executable

      > chmod a+x /path/to/script.js

  it can be invoked on the shell directly and use arangosh for its execution:

      > /path/to/script.js
      hello from script.js

  This did not work in previous versions of ArangoDB, as the whole script contents
  (including the shebang) were treated as JavaScript code.
  Now shebangs in script files will now be ignored for all files passed to arangosh's
  `--javascript.execute` parameter.

  The alternative way of executing a JavaScript file with arangosh still works:

      > arangosh --javascript.execute /path/to/script.js
      hello from script.js

* added missing reset of traversal state for nested traversals.
  The state of nested traversals (a traversal in an AQL query that was
  located in a repeatedly executed subquery or inside another FOR loop)
  was not reset properly, so that multiple invocations of the same nested
  traversal with different start vertices led to the nested traversal
  always using the start vertex provided on the first invocation.

* fixed issue #1781: ArangoDB startup time increased tremendously

* fixed issue #1783: SIGHUP should rotate the log


v2.8.5 (2016-03-11)
-------------------

* Add OpenSSL handler for TLS V1.2 as sugested by kurtkincaid in #1771

* fixed issue #1765 (The webinterface should display the correct query time)
  and #1770 (Display ACTUAL query time in aardvark's AQL editor)

* Windows: the unhandled exception handler now calls the windows logging
  facilities directly without locks.
  This fixes lockups on crashes from the logging framework.

* improve nullptr handling in logger.

* added new endpoint "srv://" for DNS service records

* `org/arangodb/request` no longer sets the content-type header to the
  string "undefined" when no content-type header should be sent (issue #1776)


v2.8.4 (2016-03-01)
-------------------

* global modules are no longer incorrectly resolved outside the ArangoDB
  JavaScript directory or the Foxx service's root directory (issue #1577)

* improved error messages from Foxx and JavaScript (issues #1564, #1565, #1744)


v2.8.3 (2016-02-22)
-------------------

* fixed AQL filter condition collapsing for deeply-nested cases, potentially
  enabling usage of indexes in some dedicated cases

* added parentheses in AQL explain command output to correctly display precedence
  of logical and arithmetic operators

* Foxx Model event listeners defined on the model are now correctly invoked by
  the Repository methods (issue #1665)

* Deleting a Foxx service in the frontend should now always succeed even if the
  files no longer exist on the file system (issue #1358)

* Routing actions loaded from the database no longer throw exceptions when
  trying to load other modules using "require"

* The `org/arangodb/request` response object now sets a property `json` to the
  parsed JSON response body in addition to overwriting the `body` property when
  the request was made using the `json` option.

* Improved Windows stability

* Fixed a bug in the interactive API documentation that would escape slashes
  in document-handle fields. Document handles are now provided as separate
  fields for collection name and document key.


v2.8.2 (2016-02-09)
-------------------

* the continuous replication applier will now prevent the master's WAL logfiles
  from being removed if they are still needed by the applier on the slave. This
  should help slaves that suffered from masters garbage collection WAL logfiles
  which would have been needed by the slave later.

  The initial synchronization will block removal of still needed WAL logfiles
  on the master for 10 minutes initially, and will extend this period when further
  requests are made to the master. Initial synchronization hands over its handle
  for blocking logfile removal to the continuous replication when started via
  the *setupReplication* function. In this case, continuous replication will
  extend the logfile removal blocking period for the required WAL logfiles when
  the slave makes additional requests.

  All handles that block logfile removal will time out automatically after at
  most 5 minutes should a master not be contacted by the slave anymore (e.g. in
  case the slave's replication is turned off, the slaves loses the connection
  to the master or the slave goes down).

* added all-in-one function *setupReplication* to synchronize data from master
  to slave and start the continuous replication:

      require("@arangodb/replication").setupReplication(configuration);

  The command will return when the initial synchronization is finished and the
  continuous replication has been started, or in case the initial synchronization
  has failed.

  If the initial synchronization is successful, the command will store the given
  configuration on the slave. It also configures the continuous replication to start
  automatically if the slave is restarted, i.e. *autoStart* is set to *true*.

  If the command is run while the slave's replication applier is already running,
  it will first stop the running applier, drop its configuration and do a
  resynchronization of data with the master. It will then use the provided configration,
  overwriting any previously existing replication configuration on the slave.

  The following example demonstrates how to use the command for setting up replication
  for the *_system* database. Note that it should be run on the slave and not the
  master:

      db._useDatabase("_system");
      require("@arangodb/replication").setupReplication({
        endpoint: "tcp://master.domain.org:8529",
        username: "myuser",
        password: "mypasswd",
        verbose: false,
        includeSystem: false,
        incremental: true,
        autoResync: true
      });

* the *sync* and *syncCollection* functions now always start the data synchronization
  as an asynchronous server job. The call to *sync* or *syncCollection* will block
  until synchronization is either complete or has failed with an error. The functions
  will automatically poll the slave periodically for status updates.

  The main benefit is that the connection to the slave does not need to stay open
  permanently and is thus not affected by timeout issues. Additionally the caller does
  not need to query the synchronization status from the slave manually as this is
  now performed automatically by these functions.

* fixed undefined behavior when explaining some types of AQL traversals, fixed
  display of some types of traversals in AQL explain output


v2.8.1 (2016-01-29)
-------------------

* Improved AQL Pattern matching by allowing to specify a different traversal
  direction for one or many of the edge collections.

      FOR v, e, p IN OUTBOUND @start @@ec1, INBOUND @@ec2, @@ec3

  will traverse *ec1* and *ec3* in the OUTBOUND direction and for *ec2* it will use
  the INBOUND direction. These directions can be combined in arbitrary ways, the
  direction defined after *IN [steps]* will we used as default direction and can
  be overriden for specific collections.
  This feature is only available for collection lists, it is not possible to
  combine it with graph names.

* detect more types of transaction deadlocks early

* fixed display of relational operators in traversal explain output

* fixed undefined behavior in AQL function `PARSE_IDENTIFIER`

* added "engines" field to Foxx services generated in the admin interface

* added AQL function `IS_SAME_COLLECTION`:

  *IS_SAME_COLLECTION(collection, document)*: Return true if *document* has the same
  collection id as the collection specified in *collection*. *document* can either be
  a [document handle](../Glossary/README.md#document-handle) string, or a document with
  an *_id* attribute. The function does not validate whether the collection actually
  contains the specified document, but only compares the name of the specified collection
  with the collection name part of the specified document.
  If *document* is neither an object with an *id* attribute nor a *string* value,
  the function will return *null* and raise a warning.

      /* true */
      IS_SAME_COLLECTION('_users', '_users/my-user')
      IS_SAME_COLLECTION('_users', { _id: '_users/my-user' })

      /* false */
      IS_SAME_COLLECTION('_users', 'foobar/baz')
      IS_SAME_COLLECTION('_users', { _id: 'something/else' })


v2.8.0 (2016-01-25)
-------------------

* avoid recursive locking


v2.8.0-beta8 (2016-01-19)
-------------------------

* improved internal datafile statistics for compaction and compaction triggering
  conditions, preventing excessive growth of collection datafiles under some
  workloads. This should also fix issue #1596.

* renamed AQL optimizer rule `remove-collect-into` to `remove-collect-variables`

* fixed primary and edge index lookups prematurely aborting searches when the
  specified id search value contained a different collection than the collection
  the index was created for


v2.8.0-beta7 (2016-01-06)
-------------------------

* added vm.runInThisContext

* added AQL keyword `AGGREGATE` for use in AQL `COLLECT` statement

  Using `AGGREGATE` allows more efficient aggregation (incrementally while building
  the groups) than previous versions of AQL, which built group aggregates afterwards
  from the total of all group values.

  `AGGREGATE` can be used inside a `COLLECT` statement only. If used, it must follow
  the declaration of grouping keys:

      FOR doc IN collection
        COLLECT gender = doc.gender AGGREGATE minAge = MIN(doc.age), maxAge = MAX(doc.age)
        RETURN { gender, minAge, maxAge }

  or, if no grouping keys are used, it can follow the `COLLECT` keyword:

      FOR doc IN collection
        COLLECT AGGREGATE minAge = MIN(doc.age), maxAge = MAX(doc.age)
        RETURN {
  minAge, maxAge
}

  Only specific expressions are allowed on the right-hand side of each `AGGREGATE`
  assignment:

  - on the top level the expression must be a call to one of the supported aggregation
    functions `LENGTH`, `MIN`, `MAX`, `SUM`, `AVERAGE`, `STDDEV_POPULATION`, `STDDEV_SAMPLE`,
    `VARIANCE_POPULATION`, or `VARIANCE_SAMPLE`

  - the expression must not refer to variables introduced in the `COLLECT` itself

* Foxx: mocha test paths with wildcard characters (asterisks) now work on Windows

* reserved AQL keyword `NONE` for future use

* web interface: fixed a graph display bug concerning dashboard view

* web interface: fixed several bugs during the dashboard initialize process

* web interface: included several bugfixes: #1597, #1611, #1623

* AQL query optimizer now converts `LENGTH(collection-name)` to an optimized
  expression that returns the number of documents in a collection

* adjusted the behavior of the expansion (`[*]`) operator in AQL for non-array values

  In ArangoDB 2.8, calling the expansion operator on a non-array value will always
  return an empty array. Previous versions of ArangoDB expanded non-array values by
  calling the `TO_ARRAY()` function for the value, which for example returned an
  array with a single value for boolean, numeric and string input values, and an array
  with the object's values for an object input value. This behavior was inconsistent
  with how the expansion operator works for the array indexes in 2.8, so the behavior
  is now unified:

  - if the left-hand side operand of `[*]` is an array, the array will be returned as
    is when calling `[*]` on it
  - if the left-hand side operand of `[*]` is not an array, an empty array will be
    returned by `[*]`

  AQL queries that rely on the old behavior can be changed by either calling `TO_ARRAY`
  explicitly or by using the `[*]` at the correct position.

  The following example query will change its result in 2.8 compared to 2.7:

      LET values = "foo" RETURN values[*]

  In 2.7 the query has returned the array `[ "foo" ]`, but in 2.8 it will return an
  empty array `[ ]`. To make it return the array `[ "foo" ]` again, an explicit
  `TO_ARRAY` function call is needed in 2.8 (which in this case allows the removal
  of the `[*]` operator altogether). This also works in 2.7:

      LET values = "foo" RETURN TO_ARRAY(values)

  Another example:

      LET values = [ { name: "foo" }, { name: "bar" } ]
      RETURN values[*].name[*]

  The above returned `[ [ "foo" ], [ "bar" ] ] in 2.7. In 2.8 it will return
  `[ [ ], [ ] ]`, because the value of `name` is not an array. To change the results
  to the 2.7 style, the query can be changed to

      LET values = [ { name: "foo" }, { name: "bar" } ]
      RETURN values[* RETURN TO_ARRAY(CURRENT.name)]

  The above also works in 2.7.
  The following types of queries won't change:

      LET values = [ 1, 2, 3 ] RETURN values[*]
      LET values = [ { name: "foo" }, { name: "bar" } ] RETURN values[*].name
      LET values = [ { names: [ "foo", "bar" ] }, { names: [ "baz" ] } ] RETURN values[*].names[*]
      LET values = [ { names: [ "foo", "bar" ] }, { names: [ "baz" ] } ] RETURN values[*].names[**]

* slightly adjusted V8 garbage collection strategy so that collection eventually
  happens in all contexts that hold V8 external references to documents and
  collections.

  also adjusted default value of `--javascript.gc-frequency` from 10 seconds to
  15 seconds, as less internal operations are carried out in JavaScript.

* fixes for AQL optimizer and traversal

* added `--create-collection-type` option to arangoimp

  This allows specifying the type of the collection to be created when
  `--create-collection` is set to `true`.

* Foxx export cache should no longer break if a broken app is loaded in the
  web admin interface.


v2.8.0-beta2 (2015-12-16)
-------------------------

* added AQL query optimizer rule "sort-in-values"

  This rule pre-sorts the right-hand side operand of the `IN` and `NOT IN`
  operators so the operation can use a binary search with logarithmic complexity
  instead of a linear search. The rule is applied when the right-hand side
  operand of an `IN` or `NOT IN` operator in a filter condition is a variable that
  is defined in a different loop/scope than the operator itself. Additionally,
  the filter condition must consist of solely the `IN` or `NOT IN` operation
  in order to avoid any side-effects.

* changed collection status terminology in web interface for collections for
  which an unload request has been issued from `in the process of being unloaded`
  to `will be unloaded`.

* unloading a collection via the web interface will now trigger garbage collection
  in all v8 contexts and force a WAL flush. This increases the chances of perfoming
  the unload faster.

* added the following attributes to the result of `collection.figures()` and the
  corresponding HTTP API at `PUT /_api/collection/<name>/figures`:

  - `documentReferences`: The number of references to documents in datafiles
    that JavaScript code currently holds. This information can be used for
    debugging compaction and unload issues.
  - `waitingFor`: An optional string value that contains information about
    which object type is at the head of the collection's cleanup queue. This
    information can be used for debugging compaction and unload issues.
  - `compactionStatus.time`: The point in time the compaction for the collection
    was last executed. This information can be used for debugging compaction
    issues.
  - `compactionStatus.message`: The action that was performed when the compaction
    was last run for the collection. This information can be used for debugging
    compaction issues.

  Note: `waitingFor` and `compactionStatus` may be empty when called on a coordinator
  in a cluster.

* the compaction will now provide queryable status info that can be used to track
  its progress. The compaction status is displayed in the web interface, too.

* better error reporting for arangodump and arangorestore

* arangodump will now fail by default when trying to dump edges that
  refer to already dropped collections. This can be circumvented by
  specifying the option `--force true` when invoking arangodump

* fixed cluster upgrade procedure

* the AQL functions `NEAR` and `WITHIN` now have stricter validations
  for their input parameters `limit`, `radius` and `distance`. They may now throw
  exceptions when invalid parameters are passed that may have not led
  to exceptions in previous versions.

* deprecation warnings now log stack traces

* Foxx: improved backwards compatibility with 2.5 and 2.6

  - reverted Model and Repository back to non-ES6 "classes" because of
    compatibility issues when using the extend method with a constructor

  - removed deprecation warnings for extend and controller.del

  - restored deprecated method Model.toJSONSchema

  - restored deprecated `type`, `jwt` and `sessionStorageApp` options
    in Controller#activateSessions

* Fixed a deadlock problem in the cluster


v2.8.0-beta1 (2015-12-06)
-------------------------

* added AQL function `IS_DATESTRING(value)`

  Returns true if *value* is a string that can be used in a date function.
  This includes partial dates such as *2015* or *2015-10* and strings containing
  invalid dates such as *2015-02-31*. The function will return false for all
  non-string values, even if some of them may be usable in date functions.


v2.8.0-alpha1 (2015-12-03)
--------------------------

* added AQL keywords `GRAPH`, `OUTBOUND`, `INBOUND` and `ANY` for use in graph
  traversals, reserved AQL keyword `ALL` for future use

  Usage of these keywords as collection names, variable names or attribute names
  in AQL queries will not be possible without quoting. For example, the following
  AQL query will still work as it uses a quoted collection name and a quoted
  attribute name:

      FOR doc IN `OUTBOUND`
        RETURN doc.`any`

* issue #1593: added AQL `POW` function for exponentation

* added cluster execution site info in explain output for AQL queries

* replication improvements:

  - added `autoResync` configuration parameter for continuous replication.

    When set to `true`, a replication slave will automatically trigger a full data
    re-synchronization with the master when the master cannot provide the log data
    the slave had asked for. Note that `autoResync` will only work when the option
    `requireFromPresent` is also set to `true` for the continuous replication, or
    when the continuous syncer is started and detects that no start tick is present.

    Automatic re-synchronization may transfer a lot of data from the master to the
    slave and may be expensive. It is therefore turned off by default.
    When turned off, the slave will never perform an automatic re-synchronization
    with the master.

  - added `idleMinWaitTime` and `idleMaxWaitTime` configuration parameters for
    continuous replication.

    These parameters can be used to control the minimum and maximum wait time the
    slave will (intentionally) idle and not poll for master log changes in case the
    master had sent the full logs already.
    The `idleMaxWaitTime` value will only be used when `adapativePolling` is set
    to `true`. When `adaptivePolling` is disable, only `idleMinWaitTime` will be
    used as a constant time span in which the slave will not poll the master for
    further changes. The default values are 0.5 seconds for `idleMinWaitTime` and
    2.5 seconds for `idleMaxWaitTime`, which correspond to the hard-coded values
    used in previous versions of ArangoDB.

  - added `initialSyncMaxWaitTime` configuration parameter for initial and continuous
    replication

    This option controls the maximum wait time (in seconds) that the initial
    synchronization will wait for a response from the master when fetching initial
    collection data. If no response is received within this time period, the initial
    synchronization will give up and fail. This option is also relevant for
    continuous replication in case *autoResync* is set to *true*, as then the
    continuous replication may trigger a full data re-synchronization in case
    the master cannot the log data the slave had asked for.

  - HTTP requests sent from the slave to the master during initial synchronization
    will now be retried if they fail with connection problems.

  - the initial synchronization now logs its progress so it can be queried using
    the regular replication status check APIs.

  - added `async` attribute for `sync` and `syncCollection` operations called from
    the ArangoShell. Setthing this attribute to `true` will make the synchronization
    job on the server go into the background, so that the shell does not block. The
    status of the started asynchronous synchronization job can be queried from the
    ArangoShell like this:

        /* starts initial synchronization */
        var replication = require("@arangodb/replication");
        var id = replication.sync({
          endpoint: "tcp://master.domain.org:8529",
          username: "myuser",
          password: "mypasswd",
          async: true
       });

       /* now query the id of the returned async job and print the status */
       print(replication.getSyncResult(id));

    The result of `getSyncResult()` will be `false` while the server-side job
    has not completed, and different to `false` if it has completed. When it has
    completed, all job result details will be returned by the call to `getSyncResult()`.


* fixed non-deterministic query results in some cluster queries

* fixed issue #1589

* return HTTP status code 410 (gone) instead of HTTP 408 (request timeout) for
  server-side operations that are canceled / killed. Sending 410 instead of 408
  prevents clients from re-starting the same (canceled) operation. Google Chrome
  for example sends the HTTP request again in case it is responded with an HTTP
  408, and this is exactly the opposite of the desired behavior when an operation
  is canceled / killed by the user.

* web interface: queries in AQL editor now cancelable

* web interface: dashboard - added replication information

* web interface: AQL editor now supports bind parameters

* added startup option `--server.hide-product-header` to make the server not send
  the HTTP response header `"Server: ArangoDB"` in its HTTP responses. By default,
  the option is turned off so the header is still sent as usual.

* added new AQL function `UNSET_RECURSIVE` to recursively unset attritutes from
  objects/documents

* switched command-line editor in ArangoShell and arangod to linenoise-ng

* added automatic deadlock detection for transactions

  In case a deadlock is detected, a multi-collection operation may be rolled back
  automatically and fail with error 29 (`deadlock detected`). Client code for
  operations containing more than one collection should be aware of this potential
  error and handle it accordingly, either by giving up or retrying the transaction.

* Added C++ implementations for the AQL arithmetic operations and the following
  AQL functions:
  - ABS
  - APPEND
  - COLLECTIONS
  - CURRENT_DATABASE
  - DOCUMENT
  - EDGES
  - FIRST
  - FIRST_DOCUMENT
  - FIRST_LIST
  - FLATTEN
  - FLOOR
  - FULLTEXT
  - LAST
  - MEDIAN
  - MERGE_RECURSIVE
  - MINUS
  - NEAR
  - NOT_NULL
  - NTH
  - PARSE_IDENTIFIER
  - PERCENTILE
  - POP
  - POSITION
  - PUSH
  - RAND
  - RANGE
  - REMOVE_NTH
  - REMOVE_VALUE
  - REMOVE_VALUES
  - ROUND
  - SHIFT
  - SQRT
  - STDDEV_POPULATION
  - STDDEV_SAMPLE
  - UNSHIFT
  - VARIANCE_POPULATION
  - VARIANCE_SAMPLE
  - WITHIN
  - ZIP

* improved performance of skipping over many documents in an AQL query when no
  indexes and no filters are used, e.g.

      FOR doc IN collection
        LIMIT 1000000, 10
        RETURN doc

* Added array indexes

  Hash indexes and skiplist indexes can now optionally be defined for array values
  so they index individual array members.

  To define an index for array values, the attribute name is extended with the
  expansion operator `[*]` in the index definition:

      arangosh> db.colName.ensureHashIndex("tags[*]");

  When given the following document

      { tags: [ "AQL", "ArangoDB", "Index" ] }

  the index will now contain the individual values `"AQL"`, `"ArangoDB"` and `"Index"`.

  Now the index can be used for finding all documents having `"ArangoDB"` somewhere in their
  tags array using the following AQL query:

      FOR doc IN colName
        FILTER "ArangoDB" IN doc.tags[*]
        RETURN doc

* rewrote AQL query optimizer rule `use-index-range` and renamed it to `use-indexes`.
  The name change affects rule names in the optimizer's output.

* rewrote AQL execution node `IndexRangeNode` and renamed it to `IndexNode`. The name
  change affects node names in the optimizer's explain output.

* added convenience function `db._explain(query)` for human-readable explanation
  of AQL queries

* module resolution as used by `require` now behaves more like in node.js

* the `org/arangodb/request` module now returns response bodies for error responses
  by default. The old behavior of not returning bodies for error responses can be
  re-enabled by explicitly setting the option `returnBodyOnError` to `false` (#1437)


v2.7.6 (2016-01-30)
-------------------

* detect more types of transaction deadlocks early


v2.7.5 (2016-01-22)
-------------------

* backported added automatic deadlock detection for transactions

  In case a deadlock is detected, a multi-collection operation may be rolled back
  automatically and fail with error 29 (`deadlock detected`). Client code for
  operations containing more than one collection should be aware of this potential
  error and handle it accordingly, either by giving up or retrying the transaction.

* improved internal datafile statistics for compaction and compaction triggering
  conditions, preventing excessive growth of collection datafiles under some
  workloads. This should also fix issue #1596.

* Foxx export cache should no longer break if a broken app is loaded in the
  web admin interface.

* Foxx: removed some incorrect deprecation warnings.

* Foxx: mocha test paths with wildcard characters (asterisks) now work on Windows


v2.7.4 (2015-12-21)
-------------------

* slightly adjusted V8 garbage collection strategy so that collection eventually
  happens in all contexts that hold V8 external references to documents and
  collections.

* added the following attributes to the result of `collection.figures()` and the
  corresponding HTTP API at `PUT /_api/collection/<name>/figures`:

  - `documentReferences`: The number of references to documents in datafiles
    that JavaScript code currently holds. This information can be used for
    debugging compaction and unload issues.
  - `waitingFor`: An optional string value that contains information about
    which object type is at the head of the collection's cleanup queue. This
    information can be used for debugging compaction and unload issues.
  - `compactionStatus.time`: The point in time the compaction for the collection
    was last executed. This information can be used for debugging compaction
    issues.
  - `compactionStatus.message`: The action that was performed when the compaction
    was last run for the collection. This information can be used for debugging
    compaction issues.

  Note: `waitingFor` and `compactionStatus` may be empty when called on a coordinator
  in a cluster.

* the compaction will now provide queryable status info that can be used to track
  its progress. The compaction status is displayed in the web interface, too.


v2.7.3 (2015-12-17)
-------------------

* fixed some replication value conversion issues when replication applier properties
  were set via ArangoShell

* fixed disappearing of documents for collections transferred via `sync` or
  `syncCollection` if the collection was dropped right before synchronization
  and drop and (re-)create collection markers were located in the same WAL file


* fixed an issue where overwriting the system sessions collection would break
  the web interface when authentication is enabled

v2.7.2 (2015-12-01)
-------------------

* replication improvements:

  - added `autoResync` configuration parameter for continuous replication.

    When set to `true`, a replication slave will automatically trigger a full data
    re-synchronization with the master when the master cannot provide the log data
    the slave had asked for. Note that `autoResync` will only work when the option
    `requireFromPresent` is also set to `true` for the continuous replication, or
    when the continuous syncer is started and detects that no start tick is present.

    Automatic re-synchronization may transfer a lot of data from the master to the
    slave and may be expensive. It is therefore turned off by default.
    When turned off, the slave will never perform an automatic re-synchronization
    with the master.

  - added `idleMinWaitTime` and `idleMaxWaitTime` configuration parameters for
    continuous replication.

    These parameters can be used to control the minimum and maximum wait time the
    slave will (intentionally) idle and not poll for master log changes in case the
    master had sent the full logs already.
    The `idleMaxWaitTime` value will only be used when `adapativePolling` is set
    to `true`. When `adaptivePolling` is disable, only `idleMinWaitTime` will be
    used as a constant time span in which the slave will not poll the master for
    further changes. The default values are 0.5 seconds for `idleMinWaitTime` and
    2.5 seconds for `idleMaxWaitTime`, which correspond to the hard-coded values
    used in previous versions of ArangoDB.

  - added `initialSyncMaxWaitTime` configuration parameter for initial and continuous
    replication

    This option controls the maximum wait time (in seconds) that the initial
    synchronization will wait for a response from the master when fetching initial
    collection data. If no response is received within this time period, the initial
    synchronization will give up and fail. This option is also relevant for
    continuous replication in case *autoResync* is set to *true*, as then the
    continuous replication may trigger a full data re-synchronization in case
    the master cannot the log data the slave had asked for.

  - HTTP requests sent from the slave to the master during initial synchronization
    will now be retried if they fail with connection problems.

  - the initial synchronization now logs its progress so it can be queried using
    the regular replication status check APIs.

* fixed non-deterministic query results in some cluster queries

* added missing lock instruction for primary index in compactor size calculation

* fixed issue #1589

* fixed issue #1583

* fixed undefined behavior when accessing the top level of a document with the `[*]`
  operator

* fixed potentially invalid pointer access in shaper when the currently accessed
  document got re-located by the WAL collector at the very same time

* Foxx: optional configuration options no longer log validation errors when assigned
  empty values (#1495)

* Foxx: constructors provided to Repository and Model sub-classes via extend are
  now correctly called (#1592)


v2.7.1 (2015-11-07)
-------------------

* switch to linenoise next generation

* exclude `_apps` collection from replication

  The slave has its own `_apps` collection which it populates on server start.
  When replicating data from the master to the slave, the data from the master may
  clash with the slave's own data in the `_apps` collection. Excluding the `_apps`
  collection from replication avoids this.

* disable replication appliers when starting in modes `--upgrade`, `--no-server`
  and `--check-upgrade`

* more detailed output in arango-dfdb

* fixed "no start tick" issue in replication applier

  This error could occur after restarting a slave server after a shutdown
  when no data was ever transferred from the master to the slave via the
  continuous replication

* fixed problem during SSL client connection abort that led to scheduler thread
  staying at 100% CPU saturation

* fixed potential segfault in AQL `NEIGHBORS` function implementation when C++ function
  variant was used and collection names were passed as strings

* removed duplicate target for some frontend JavaScript files from the Makefile

* make AQL function `MERGE()` work on a single array parameter, too.
  This allows combining the attributes of multiple objects from an array into
  a single object, e.g.

      RETURN MERGE([
        { foo: 'bar' },
        { quux: 'quetzalcoatl', ruled: true },
        { bar: 'baz', foo: 'done' }
      ])

  will now return:

      {
        "foo": "done",
        "quux": "quetzalcoatl",
        "ruled": true,
        "bar": "baz"
      }

* fixed potential deadlock in collection status changing on Windows

* fixed hard-coded `incremental` parameter in shell implementation of
  `syncCollection` function in replication module

* fix for GCC5: added check for '-stdlib' option


v2.7.0 (2015-10-09)
-------------------

* fixed request statistics aggregation
  When arangod was started in supervisor mode, the request statistics always showed
  0 requests, as the statistics aggregation thread did not run then.

* read server configuration files before dropping privileges. this ensures that
  the SSL keyfile specified in the configuration can be read with the server's start
  privileges (i.e. root when using a standard ArangoDB package).

* fixed replication with a 2.6 replication configuration and issues with a 2.6 master

* raised default value of `--server.descriptors-minimum` to 1024

* allow Foxx apps to be installed underneath URL path `/_open/`, so they can be
  (intentionally) accessed without authentication.

* added *allowImplicit* sub-attribute in collections declaration of transactions.
  The *allowImplicit* attributes allows making transactions fail should they
  read-access a collection that was not explicitly declared in the *collections*
  array of the transaction.

* added "special" password ARANGODB_DEFAULT_ROOT_PASSWORD. If you pass
  ARANGODB_DEFAULT_ROOT_PASSWORD as password, it will read the password
  from the environment variable ARANGODB_DEFAULT_ROOT_PASSWORD


v2.7.0-rc2 (2015-09-22)
-----------------------

* fix over-eager datafile compaction

  This should reduce the need to compact directly after loading a collection when a
  collection datafile contained many insertions and updates for the same documents. It
  should also prevent from re-compacting already merged datafiles in case not many
  changes were made. Compaction will also make fewer index lookups than before.

* added `syncCollection()` function in module `org/arangodb/replication`

  This allows synchronizing the data of a single collection from a master to a slave
  server. Synchronization can either restore the whole collection by transferring all
  documents from the master to the slave, or incrementally by only transferring documents
  that differ. This is done by partitioning the collection's entire key space into smaller
  chunks and comparing the data chunk-wise between master and slave. Only chunks that are
  different will be re-transferred.

  The `syncCollection()` function can be used as follows:

      require("org/arangodb/replication").syncCollection(collectionName, options);

  e.g.

      require("org/arangodb/replication").syncCollection("myCollection", {
        endpoint: "tcp://127.0.0.1:8529",  /* master */
        username: "root",                  /* username for master */
        password: "secret",                /* password for master */
        incremental: true                  /* use incremental mode */
      });


* additionally allow the following characters in document keys:

  `(` `)` `+` `,` `=` `;` `$` `!` `*` `'` `%`


v2.7.0-rc1 (2015-09-17)
-----------------------

* removed undocumented server-side-only collection functions:
  * collection.OFFSET()
  * collection.NTH()
  * collection.NTH2()
  * collection.NTH3()

* upgraded Swagger to version 2.0 for the Documentation

  This gives the user better prepared test request structures.
  More conversions will follow so finally client libraries can be auto-generated.

* added extra AQL functions for date and time calculation and manipulation.
  These functions were contributed by GitHub users @CoDEmanX and @friday.
  A big thanks for their work!

  The following extra date functions are available from 2.7 on:

  * `DATE_DAYOFYEAR(date)`: Returns the day of year number of *date*.
    The return values range from 1 to 365, or 366 in a leap year respectively.

  * `DATE_ISOWEEK(date)`: Returns the ISO week date of *date*.
    The return values range from 1 to 53. Monday is considered the first day of the week.
    There are no fractional weeks, thus the last days in December may belong to the first
    week of the next year, and the first days in January may be part of the previous year's
    last week.

  * `DATE_LEAPYEAR(date)`: Returns whether the year of *date* is a leap year.

  * `DATE_QUARTER(date)`: Returns the quarter of the given date (1-based):
    * 1: January, February, March
    * 2: April, May, June
    * 3: July, August, September
    * 4: October, November, December

  - *DATE_DAYS_IN_MONTH(date)*: Returns the number of days in *date*'s month (28..31).

  * `DATE_ADD(date, amount, unit)`: Adds *amount* given in *unit* to *date* and
    returns the calculated date.

    *unit* can be either of the following to specify the time unit to add or
    subtract (case-insensitive):
    - y, year, years
    - m, month, months
    - w, week, weeks
    - d, day, days
    - h, hour, hours
    - i, minute, minutes
    - s, second, seconds
    - f, millisecond, milliseconds

    *amount* is the number of *unit*s to add (positive value) or subtract
    (negative value).

  * `DATE_SUBTRACT(date, amount, unit)`: Subtracts *amount* given in *unit* from
    *date* and returns the calculated date.

    It works the same as `DATE_ADD()`, except that it subtracts. It is equivalent
    to calling `DATE_ADD()` with a negative amount, except that `DATE_SUBTRACT()`
    can also subtract ISO durations. Note that negative ISO durations are not
    supported (i.e. starting with `-P`, like `-P1Y`).

  * `DATE_DIFF(date1, date2, unit, asFloat)`: Calculate the difference
    between two dates in given time *unit*, optionally with decimal places.
    Returns a negative value if *date1* is greater than *date2*.

  * `DATE_COMPARE(date1, date2, unitRangeStart, unitRangeEnd)`: Compare two
    partial dates and return true if they match, false otherwise. The parts to
    compare are defined by a range of time units.

    The full range is: years, months, days, hours, minutes, seconds, milliseconds.
    Pass the unit to start from as *unitRangeStart*, and the unit to end with as
    *unitRangeEnd*. All units in between will be compared. Leave out *unitRangeEnd*
    to only compare *unitRangeStart*.

  * `DATE_FORMAT(date, format)`: Format a date according to the given format string.
    It supports the following placeholders (case-insensitive):
    - %t: timestamp, in milliseconds since midnight 1970-01-01
    - %z: ISO date (0000-00-00T00:00:00.000Z)
    - %w: day of week (0..6)
    - %y: year (0..9999)
    - %yy: year (00..99), abbreviated (last two digits)
    - %yyyy: year (0000..9999), padded to length of 4
    - %yyyyyy: year (-009999 .. +009999), with sign prefix and padded to length of 6
    - %m: month (1..12)
    - %mm: month (01..12), padded to length of 2
    - %d: day (1..31)
    - %dd: day (01..31), padded to length of 2
    - %h: hour (0..23)
    - %hh: hour (00..23), padded to length of 2
    - %i: minute (0..59)
    - %ii: minute (00..59), padded to length of 2
    - %s: second (0..59)
    - %ss: second (00..59), padded to length of 2
    - %f: millisecond (0..999)
    - %fff: millisecond (000..999), padded to length of 3
    - %x: day of year (1..366)
    - %xxx: day of year (001..366), padded to length of 3
    - %k: ISO week date (1..53)
    - %kk: ISO week date (01..53), padded to length of 2
    - %l: leap year (0 or 1)
    - %q: quarter (1..4)
    - %a: days in month (28..31)
    - %mmm: abbreviated English name of month (Jan..Dec)
    - %mmmm: English name of month (January..December)
    - %www: abbreviated English name of weekday (Sun..Sat)
    - %wwww: English name of weekday (Sunday..Saturday)
    - %&: special escape sequence for rare occasions
    - %%: literal %
    - %: ignored

* new WAL logfiles and datafiles are now created non-sparse

  This prevents SIGBUS signals being raised when memory of a sparse datafile is accessed
  and the disk is full and the accessed file part is not actually disk-backed. In
  this case the mapped memory region is not necessarily backed by physical memory, and
  accessing the memory may raise SIGBUS and crash arangod.

* the `internal.download()` function and the module `org/arangodb/request` used some
  internal library function that handled the sending of HTTP requests from inside of
  ArangoDB. This library unconditionally set an HTTP header `Accept-Encoding: gzip`
  in all outgoing HTTP requests.

  This has been fixed in 2.7, so `Accept-Encoding: gzip` is not set automatically anymore.
  Additionally, the header `User-Agent: ArangoDB` is not set automatically either. If
  client applications desire to send these headers, they are free to add it when
  constructing the requests using the `download` function or the request module.

* fixed issue #1436: org/arangodb/request advertises deflate without supporting it

* added template string generator function `aqlQuery` for generating AQL queries

  This can be used to generate safe AQL queries with JavaScript parameter
  variables or expressions easily:

      var name = 'test';
      var attributeName = '_key';
      var query = aqlQuery`FOR u IN users FILTER u.name == ${name} RETURN u.${attributeName}`;
      db._query(query);

* report memory usage for document header data (revision id, pointer to data etc.)
  in `db.collection.figures()`. The memory used for document headers will now
  show up in the already existing attribute `indexes.size`. Due to that, the index
  sizes reported by `figures()` in 2.7 will be higher than those reported by 2.6,
  but the 2.7 values are more accurate.

* IMPORTANT CHANGE: the filenames in dumps created by arangodump now contain
  not only the name of the dumped collection, but also an additional 32-digit hash
  value. This is done to prevent overwriting dump files in case-insensitive file
  systems when there exist multiple collections with the same name (but with
  different cases).

  For example, if a database has two collections: `test` and `Test`, previous
  versions of ArangoDB created the files

  * `test.structure.json` and `test.data.json` for collection `test`
  * `Test.structure.json` and `Test.data.json` for collection `Test`

  This did not work for case-insensitive filesystems, because the files for the
  second collection would have overwritten the files of the first. arangodump in
  2.7 will create the following filenames instead:

  * `test_098f6bcd4621d373cade4e832627b4f6.structure.json` and `test_098f6bcd4621d373cade4e832627b4f6.data.json`
  * `Test_0cbc6611f5540bd0809a388dc95a615b.structure.json` and `Test_0cbc6611f5540bd0809a388dc95a615b.data.json`

  These filenames will be unambiguous even in case-insensitive filesystems.

* IMPORTANT CHANGE: make arangod actually close lingering client connections
  when idle for at least the duration specified via `--server.keep-alive-timeout`.
  In previous versions of ArangoDB, connections were not closed by the server
  when the timeout was reached and the client was still connected. Now the
  connection is properly closed by the server in case of timeout. Client
  applications relying on the old behavior may now need to reconnect to the
  server when their idle connections time out and get closed (note: connections
  being idle for a long time may be closed by the OS or firewalls anyway -
  client applications should be aware of that and try to reconnect).

* IMPORTANT CHANGE: when starting arangod, the server will drop the process
  privileges to the specified values in options `--server.uid` and `--server.gid`
  instantly after parsing the startup options.

  That means when either `--server.uid` or `--server.gid` are set, the privilege
  change will happen earlier. This may prevent binding the server to an endpoint
  with a port number lower than 1024 if the arangodb user has no privileges
  for that. Previous versions of ArangoDB changed the privileges later, so some
  startup actions were still carried out under the invoking user (i.e. likely
  *root* when started via init.d or system scripts) and especially binding to
  low port numbers was still possible there.

  The default privileges for user *arangodb* will not be sufficient for binding
  to port numbers lower than 1024. To have an ArangoDB 2.7 bind to a port number
  lower than 1024, it needs to be started with either a different privileged user,
  or the privileges of the *arangodb* user have to raised manually beforehand.

* added AQL optimizer rule `patch-update-statements`

* Linux startup scripts and systemd configuration for arangod now try to
  adjust the NOFILE (number of open files) limits for the process. The limit
  value is set to 131072 (128k) when ArangoDB is started via start/stop
  commands

* When ArangoDB is started/stopped manually via the start/stop commands, the
  main process will wait for up to 10 seconds after it forks the supervisor
  and arangod child processes. If the startup fails within that period, the
  start/stop script will fail with an exit code other than zero. If the
  startup of the supervisor or arangod is still ongoing after 10 seconds,
  the main program will still return with exit code 0. The limit of 10 seconds
  is arbitrary because the time required for a startup is not known in advance.

* added startup option `--database.throw-collection-not-loaded-error`

  Accessing a not-yet loaded collection will automatically load a collection
  on first access. This flag controls what happens in case an operation
  would need to wait for another thread to finalize loading a collection. If
  set to *true*, then the first operation that accesses an unloaded collection
  will load it. Further threads that try to access the same collection while
  it is still loading immediately fail with an error (1238, *collection not loaded*).
  This is to prevent all server threads from being blocked while waiting on the
  same collection to finish loading. When the first thread has completed loading
  the collection, the collection becomes regularly available, and all operations
  from that point on can be carried out normally, and error 1238 will not be
  thrown anymore for that collection.

  If set to *false*, the first thread that accesses a not-yet loaded collection
  will still load it. Other threads that try to access the collection while
  loading will not fail with error 1238 but instead block until the collection
  is fully loaded. This configuration might lead to all server threads being
  blocked because they are all waiting for the same collection to complete
  loading. Setting the option to *true* will prevent this from happening, but
  requires clients to catch error 1238 and react on it (maybe by scheduling
  a retry for later).

  The default value is *false*.

* added better control-C support in arangosh

  When CTRL-C is pressed in arangosh, it will now print a `^C` first. Pressing
  CTRL-C again will reset the prompt if something was entered before, or quit
  arangosh if no command was entered directly before.

  This affects the arangosh version build with Readline-support only (Linux
  and MacOS).

  The MacOS version of ArangoDB for Homebrew now depends on Readline, too. The
  Homebrew formula has been changed accordingly.
  When self-compiling ArangoDB on MacOS without Homebrew, Readline now is a
  prerequisite.

* increased default value for collection-specific `indexBuckets` value from 1 to 8

  Collections created from 2.7 on will use the new default value of `8` if not
  overridden on collection creation or later using
  `collection.properties({ indexBuckets: ... })`.

  The `indexBuckets` value determines the number of buckets to use for indexes of
  type `primary`, `hash` and `edge`. Having multiple index buckets allows splitting
  an index into smaller components, which can be filled in parallel when a collection
  is loading. Additionally, resizing and reallocation of indexes are faster and
  less intrusive if the index uses multiple buckets, because resize and reallocation
  will affect only data in a single bucket instead of all index values.

  The index buckets will be filled in parallel when loading a collection if the collection
  has an `indexBuckets` value greater than 1 and the collection contains a significant
  amount of documents/edges (the current threshold is 256K documents but this value
  may change in future versions of ArangoDB).

* changed HTTP client to use poll instead of select on Linux and MacOS

  This affects the ArangoShell and user-defined JavaScript code running inside
  arangod that initiates its own HTTP calls.

  Using poll instead of select allows using arbitrary high file descriptors
  (bigger than the compiled in FD_SETSIZE). Server connections are still handled using
  epoll, which has never been affected by FD_SETSIZE.

* implemented AQL `LIKE` function using ICU regexes

* added `RETURN DISTINCT` for AQL queries to return unique results:

      FOR doc IN collection
        RETURN DISTINCT doc.status

  This change also introduces `DISTINCT` as an AQL keyword.

* removed `createNamedQueue()` and `addJob()` functions from org/arangodb/tasks

* use less locks and more atomic variables in the internal dispatcher
  and V8 context handling implementations. This leads to improved throughput in
  some ArangoDB internals and allows for higher HTTP request throughput for
  many operations.

  A short overview of the improvements can be found here:

  https://www.arangodb.com/2015/08/throughput-enhancements/

* added shorthand notation for attribute names in AQL object literals:

      LET name = "Peter"
      LET age = 42
      RETURN { name, age }

  The above is the shorthand equivalent of the generic form

      LET name = "Peter"
      LET age = 42
      RETURN { name : name, age : age }

* removed configure option `--enable-timings`

  This option did not have any effect.

* removed configure option `--enable-figures`

  This option previously controlled whether HTTP request statistics code was
  compiled into ArangoDB or not. The previous default value was `true` so
  statistics code was available in official packages. Setting the option to
  `false` led to compile errors so it is doubtful the default value was
  ever changed. By removing the option some internal statistics code was also
  simplified.

* removed run-time manipulation methods for server endpoints:

  * `db._removeEndpoint()`
  * `db._configureEndpoint()`
  * HTTP POST `/_api/endpoint`
  * HTTP DELETE `/_api/endpoint`

* AQL query result cache

  The query result cache can optionally cache the complete results of all or selected AQL queries.
  It can be operated in the following modes:

  * `off`: the cache is disabled. No query results will be stored
  * `on`: the cache will store the results of all AQL queries unless their `cache`
    attribute flag is set to `false`
  * `demand`: the cache will store the results of AQL queries that have their
    `cache` attribute set to `true`, but will ignore all others

  The mode can be set at server startup using the `--database.query-cache-mode` configuration
  option and later changed at runtime.

  The following HTTP REST APIs have been added for controlling the query cache:

  * HTTP GET `/_api/query-cache/properties`: returns the global query cache configuration
  * HTTP PUT `/_api/query-cache/properties`: modifies the global query cache configuration
  * HTTP DELETE `/_api/query-cache`: invalidates all results in the query cache

  The following JavaScript functions have been added for controlling the query cache:

  * `require("org/arangodb/aql/cache").properties()`: returns the global query cache configuration
  * `require("org/arangodb/aql/cache").properties(properties)`: modifies the global query cache configuration
  * `require("org/arangodb/aql/cache").clear()`: invalidates all results in the query cache

* do not link arangoimp against V8

* AQL function call arguments optimization

  This will lead to arguments in function calls inside AQL queries not being copied but passed
  by reference. This may speed up calls to functions with bigger argument values or queries that
  call functions a lot of times.

* upgraded V8 version to 4.3.61

* removed deprecated AQL `SKIPLIST` function.

  This function was introduced in older versions of ArangoDB with a less powerful query optimizer to
  retrieve data from a skiplist index using a `LIMIT` clause. It was marked as deprecated in ArangoDB
  2.6.

  Since ArangoDB 2.3 the behavior of the `SKIPLIST` function can be emulated using regular AQL
  constructs, e.g.

      FOR doc IN @@collection
        FILTER doc.value >= @value
        SORT doc.value DESC
        LIMIT 1
        RETURN doc

* the `skip()` function for simple queries does not accept negative input any longer.
  This feature was deprecated in 2.6.0.

* fix exception handling

  In some cases JavaScript exceptions would re-throw without information of the original problem.
  Now the original exception is logged for failure analysis.

* based REST API method PUT `/_api/simple/all` on the cursor API and make it use AQL internally.

  The change speeds up this REST API method and will lead to additional query information being
  returned by the REST API. Clients can use this extra information or ignore it.

* Foxx Queue job success/failure handlers arguments have changed from `(jobId, jobData, result, jobFailures)` to `(result, jobData, job)`.

* added Foxx Queue job options `repeatTimes`, `repeatUntil` and `repeatDelay` to automatically re-schedule jobs when they are completed.

* added Foxx manifest configuration type `password` to mask values in the web interface.

* fixed default values in Foxx manifest configurations sometimes not being used as defaults.

* fixed optional parameters in Foxx manifest configurations sometimes not being cleared correctly.

* Foxx dependencies can now be marked as optional using a slightly more verbose syntax in your manifest file.

* converted Foxx constructors to ES6 classes so you can extend them using class syntax.

* updated aqb to 2.0.

* updated chai to 3.0.

* Use more madvise calls to speed up things when memory is tight, in particular
  at load time but also for random accesses later.

* Overhauled web interface

  The web interface now has a new design.

  The API documentation for ArangoDB has been moved from "Tools" to "Links" in the web interface.

  The "Applications" tab in the web interfaces has been renamed to "Services".


v2.6.12 (2015-12-02)
--------------------

* fixed disappearing of documents for collections transferred via `sync` if the
  the collection was dropped right before synchronization and drop and (re-)create
  collection markers were located in the same WAL file

* added missing lock instruction for primary index in compactor size calculation

* fixed issue #1589

* fixed issue #1583

* Foxx: optional configuration options no longer log validation errors when assigned
  empty values (#1495)


v2.6.11 (2015-11-18)
--------------------

* fixed potentially invalid pointer access in shaper when the currently accessed
  document got re-located by the WAL collector at the very same time


v2.6.10 (2015-11-10)
--------------------

* disable replication appliers when starting in modes `--upgrade`, `--no-server`
  and `--check-upgrade`

* more detailed output in arango-dfdb

* fixed potential deadlock in collection status changing on Windows

* issue #1521: Can't dump/restore with user and password


v2.6.9 (2015-09-29)
-------------------

* added "special" password ARANGODB_DEFAULT_ROOT_PASSWORD. If you pass
  ARANGODB_DEFAULT_ROOT_PASSWORD as password, it will read the password
  from the environment variable ARANGODB_DEFAULT_ROOT_PASSWORD

* fixed failing AQL skiplist, sort and limit combination

  When using a Skiplist index on an attribute (say "a") and then using sort
  and skip on this attribute caused the result to be empty e.g.:

    require("internal").db.test.ensureSkiplist("a");
    require("internal").db._query("FOR x IN test SORT x.a LIMIT 10, 10");

  Was always empty no matter how many documents are stored in test.
  This is now fixed.

v2.6.8 (2015-09-09)
-------------------

* ARM only:

  The ArangoDB packages for ARM require the kernel to allow unaligned memory access.
  How the kernel handles unaligned memory access is configurable at runtime by
  checking and adjusting the contents `/proc/cpu/alignment`.

  In order to operate on ARM, ArangoDB requires the bit 1 to be set. This will
  make the kernel trap and adjust unaligned memory accesses. If this bit is not
  set, the kernel may send a SIGBUS signal to ArangoDB and terminate it.

  To set bit 1 in `/proc/cpu/alignment` use the following command as a privileged
  user (e.g. root):

      echo "2" > /proc/cpu/alignment

  Note that this setting affects all user processes and not just ArangoDB. Setting
  the alignment with the above command will also not make the setting permanent,
  so it will be lost after a restart of the system. In order to make the setting
  permanent, it should be executed during system startup or before starting arangod.

  The ArangoDB start/stop scripts do not adjust the alignment setting, but rely on
  the environment to have the correct alignment setting already. The reason for this
  is that the alignment settings also affect all other user processes (which ArangoDB
  is not aware of) and thus may have side-effects outside of ArangoDB. It is therefore
  more reasonable to have the system administrator carry out the change.


v2.6.7 (2015-08-25)
-------------------

* improved AssocMulti index performance when resizing.

  This makes the edge index perform less I/O when under memory pressure.


v2.6.6 (2015-08-23)
-------------------

* added startup option `--server.additional-threads` to create separate queues
  for slow requests.


v2.6.5 (2015-08-17)
-------------------

* added startup option `--database.throw-collection-not-loaded-error`

  Accessing a not-yet loaded collection will automatically load a collection
  on first access. This flag controls what happens in case an operation
  would need to wait for another thread to finalize loading a collection. If
  set to *true*, then the first operation that accesses an unloaded collection
  will load it. Further threads that try to access the same collection while
  it is still loading immediately fail with an error (1238, *collection not loaded*).
  This is to prevent all server threads from being blocked while waiting on the
  same collection to finish loading. When the first thread has completed loading
  the collection, the collection becomes regularly available, and all operations
  from that point on can be carried out normally, and error 1238 will not be
  thrown anymore for that collection.

  If set to *false*, the first thread that accesses a not-yet loaded collection
  will still load it. Other threads that try to access the collection while
  loading will not fail with error 1238 but instead block until the collection
  is fully loaded. This configuration might lead to all server threads being
  blocked because they are all waiting for the same collection to complete
  loading. Setting the option to *true* will prevent this from happening, but
  requires clients to catch error 1238 and react on it (maybe by scheduling
  a retry for later).

  The default value is *false*.

* fixed busy wait loop in scheduler threads that sometimes consumed 100% CPU while
  waiting for events on connections closed unexpectedly by the client side

* handle attribute `indexBuckets` when restoring collections via arangorestore.
  Previously the `indexBuckets` attribute value from the dump was ignored, and the
   server default value for `indexBuckets` was used when restoring a collection.

* fixed "EscapeValue already set error" crash in V8 actions that might have occurred when
  canceling V8-based operations.


v2.6.4 (2015-08-01)
-------------------

* V8: Upgrade to version 4.1.0.27 - this is intended to be the stable V8 version.

* fixed issue #1424: Arango shell should not processing arrows pushing on keyboard


v2.6.3 (2015-07-21)
-------------------

* issue #1409: Document values with null character truncated


v2.6.2 (2015-07-04)
-------------------

* fixed issue #1383: bindVars for HTTP API doesn't work with empty string

* fixed handling of default values in Foxx manifest configurations

* fixed handling of optional parameters in Foxx manifest configurations

* fixed a reference error being thrown in Foxx queues when a function-based job type is used that is not available and no options object is passed to queue.push


v2.6.1 (2015-06-24)
-------------------

* Add missing swagger files to cmake build. fixes #1368

* fixed documentation errors


v2.6.0 (2015-06-20)
-------------------

* using negative values for `SimpleQuery.skip()` is deprecated.
  This functionality will be removed in future versions of ArangoDB.

* The following simple query functions are now deprecated:

  * collection.near
  * collection.within
  * collection.geo
  * collection.fulltext
  * collection.range
  * collection.closedRange

  This also lead to the following REST API methods being deprecated from now on:

  * PUT /_api/simple/near
  * PUT /_api/simple/within
  * PUT /_api/simple/fulltext
  * PUT /_api/simple/range

  It is recommended to replace calls to these functions or APIs with equivalent AQL queries,
  which are more flexible because they can be combined with other operations:

      FOR doc IN NEAR(@@collection, @latitude, @longitude, @limit)
        RETURN doc

      FOR doc IN WITHIN(@@collection, @latitude, @longitude, @radius, @distanceAttributeName)
        RETURN doc

      FOR doc IN FULLTEXT(@@collection, @attributeName, @queryString, @limit)
        RETURN doc

      FOR doc IN @@collection
        FILTER doc.value >= @left && doc.value < @right
        LIMIT @skip, @limit
        RETURN doc`

  The above simple query functions and REST API methods may be removed in future versions
  of ArangoDB.

* deprecated now-obsolete AQL `SKIPLIST` function

  The function was introduced in older versions of ArangoDB with a less powerful query optimizer to
  retrieve data from a skiplist index using a `LIMIT` clause.

  Since 2.3 the same goal can be achieved by using regular AQL constructs, e.g.

      FOR doc IN collection FILTER doc.value >= @value SORT doc.value DESC LIMIT 1 RETURN doc

* fixed issues when switching the database inside tasks and during shutdown of database cursors

  These features were added during 2.6 alpha stage so the fixes affect devel/2.6-alpha builds only

* issue #1360: improved foxx-manager help

* added `--enable-tcmalloc` configure option.

  When this option is set, arangod and the client tools will be linked against tcmalloc, which replaces
  the system allocator. When the option is set, a tcmalloc library must be present on the system under
  one of the names `libtcmalloc`, `libtcmalloc_minimal` or `libtcmalloc_debug`.

  As this is a configure option, it is supported for manual builds on Linux-like systems only. tcmalloc
  support is currently experimental.

* issue #1353: Windows: HTTP API - incorrect path in errorMessage

* issue #1347: added option `--create-database` for arangorestore.

  Setting this option to `true` will now create the target database if it does not exist. When creating
  the target database, the username and passwords passed to arangorestore will be used to create an
  initial user for the new database.

* issue #1345: advanced debug information for User Functions

* issue #1341: Can't use bindvars in UPSERT

* fixed vulnerability in JWT implementation.

* changed default value of option `--database.ignore-datafile-errors` from `true` to `false`

  If the new default value of `false` is used, then arangod will refuse loading collections that contain
  datafiles with CRC mismatches or other errors. A collection with datafile errors will then become
  unavailable. This prevents follow up errors from happening.

  The only way to access such collection is to use the datafile debugger (arango-dfdb) and try to repair
  or truncate the datafile with it.

  If `--database.ignore-datafile-errors` is set to `true`, then collections will become available
  even if parts of their data cannot be loaded. This helps availability, but may cause (partial) data
  loss and follow up errors.

* added server startup option `--server.session-timeout` for controlling the timeout of user sessions
  in the web interface

* add sessions and cookie authentication for ArangoDB's web interface

  ArangoDB's built-in web interface now uses sessions. Session information ids are stored in cookies,
  so clients using the web interface must accept cookies in order to use it

* web interface: display query execution time in AQL editor

* web interface: renamed AQL query *submit* button to *execute*

* web interface: added query explain feature in AQL editor

* web interface: demo page added. only working if demo data is available, hidden otherwise

* web interface: added support for custom app scripts with optional arguments and results

* web interface: mounted apps that need to be configured are now indicated in the app overview

* web interface: added button for running tests to app details

* web interface: added button for configuring app dependencies to app details

* web interface: upgraded API documentation to use Swagger 2

* INCOMPATIBLE CHANGE

  removed startup option `--log.severity`

  The docs for `--log.severity` mentioned lots of severities (e.g. `exception`, `technical`, `functional`, `development`)
  but only a few severities (e.g. `all`, `human`) were actually used, with `human` being the default and `all` enabling the
  additional logging of requests. So the option pretended to control a lot of things which it actually didn't. Additionally,
  the option `--log.requests-file` was around for a long time already, also controlling request logging.

  Because the `--log.severity` option effectively did not control that much, it was removed. A side effect of removing the
  option is that 2.5 installations which used `--log.severity all` will not log requests after the upgrade to 2.6. This can
  be adjusted by setting the `--log.requests-file` option.

* add backtrace to fatal log events

* added optional `limit` parameter for AQL function `FULLTEXT`

* make fulltext index also index text values contained in direct sub-objects of the indexed
  attribute.

  Previous versions of ArangoDB only indexed the attribute value if it was a string. Sub-attributes
  of the index attribute were ignored when fulltext indexing.

  Now, if the index attribute value is an object, the object's values will each be included in the
  fulltext index if they are strings. If the index attribute value is an array, the array's values
  will each be included in the fulltext index if they are strings.

  For example, with a fulltext index present on the `translations` attribute, the following text
  values will now be indexed:

      var c = db._create("example");
      c.ensureFulltextIndex("translations");
      c.insert({ translations: { en: "fox", de: "Fuchs", fr: "renard", ru: "лиса" } });
      c.insert({ translations: "Fox is the English translation of the German word Fuchs" });
      c.insert({ translations: [ "ArangoDB", "document", "database", "Foxx" ] });

      c.fulltext("translations", "лиса").toArray();       // returns only first document
      c.fulltext("translations", "Fox").toArray();        // returns first and second documents
      c.fulltext("translations", "prefix:Fox").toArray(); // returns all three documents

* added batch document removal and lookup commands:

      collection.lookupByKeys(keys)
      collection.removeByKeys(keys)

  These commands can be used to perform multi-document lookup and removal operations efficiently
  from the ArangoShell. The argument to these operations is an array of document keys.

  Also added HTTP APIs for batch document commands:

  * PUT /_api/simple/lookup-by-keys
  * PUT /_api/simple/remove-by-keys

* properly prefix document address URLs with the current database name for calls to the REST
  API method GET `/_api/document?collection=...` (that method will return partial URLs to all
  documents in the collection).

  Previous versions of ArangoDB returned the URLs starting with `/_api/` but without the current
  database name, e.g. `/_api/document/mycollection/mykey`. Starting with 2.6, the response URLs
  will include the database name as well, e.g. `/_db/_system/_api/document/mycollection/mykey`.

* added dedicated collection export HTTP REST API

  ArangoDB now provides a dedicated collection export API, which can take snapshots of entire
  collections more efficiently than the general-purpose cursor API. The export API is useful
  to transfer the contents of an entire collection to a client application. It provides optional
  filtering on specific attributes.

  The export API is available at endpoint `POST /_api/export?collection=...`. The API has the
  same return value structure as the already established cursor API (`POST /_api/cursor`).

  An introduction to the export API is given in this blog post:
  http://jsteemann.github.io/blog/2015/04/04/more-efficient-data-exports/

* subquery optimizations for AQL queries

  This optimization avoids copying intermediate results into subqueries that are not required
  by the subquery.

  A brief description can be found here:
  http://jsteemann.github.io/blog/2015/05/04/subquery-optimizations/

* return value optimization for AQL queries

  This optimization avoids copying the final query result inside the query's main `ReturnNode`.

  A brief description can be found here:
  http://jsteemann.github.io/blog/2015/05/04/return-value-optimization-for-aql/

* speed up AQL queries containing big `IN` lists for index lookups

  `IN` lists used for index lookups had performance issues in previous versions of ArangoDB.
  These issues have been addressed in 2.6 so using bigger `IN` lists for filtering is much
  faster.

  A brief description can be found here:
  http://jsteemann.github.io/blog/2015/05/07/in-list-improvements/

* allow `@` and `.` characters in document keys, too

  This change also leads to document keys being URL-encoded when returned in HTTP `location`
  response headers.

* added alternative implementation for AQL COLLECT

  The alternative method uses a hash table for grouping and does not require its input elements
  to be sorted. It will be taken into account by the optimizer for `COLLECT` statements that do
  not use an `INTO` clause.

  In case a `COLLECT` statement can use the hash table variant, the optimizer will create an extra
  plan for it at the beginning of the planning phase. In this plan, no extra `SORT` node will be
  added in front of the `COLLECT` because the hash table variant of `COLLECT` does not require
  sorted input. Instead, a `SORT` node will be added after it to sort its output. This `SORT` node
  may be optimized away again in later stages. If the sort order of the result is irrelevant to
  the user, adding an extra `SORT null` after a hash `COLLECT` operation will allow the optimizer to
  remove the sorts altogether.

  In addition to the hash table variant of `COLLECT`, the optimizer will modify the original plan
  to use the regular `COLLECT` implementation. As this implementation requires sorted input, the
  optimizer will insert a `SORT` node in front of the `COLLECT`. This `SORT` node may be optimized
  away in later stages.

  The created plans will then be shipped through the regular optimization pipeline. In the end,
  the optimizer will pick the plan with the lowest estimated total cost as usual. The hash table
  variant does not require an up-front sort of the input, and will thus be preferred over the
  regular `COLLECT` if the optimizer estimates many input elements for the `COLLECT` node and
  cannot use an index to sort them.

  The optimizer can be explicitly told to use the regular *sorted* variant of `COLLECT` by
  suffixing a `COLLECT` statement with `OPTIONS { "method" : "sorted" }`. This will override the
  optimizer guesswork and only produce the *sorted* variant of `COLLECT`.

  A blog post on the new `COLLECT` implementation can be found here:
  http://jsteemann.github.io/blog/2015/04/22/collecting-with-a-hash-table/

* refactored HTTP REST API for cursors

  The HTTP REST API for cursors (`/_api/cursor`) has been refactored to improve its performance
  and use less memory.

  A post showing some of the performance improvements can be found here:
  http://jsteemann.github.io/blog/2015/04/01/improvements-for-the-cursor-api/

* simplified return value syntax for data-modification AQL queries

  ArangoDB 2.4 since version allows to return results from data-modification AQL queries. The
  syntax for this was quite limited and verbose:

      FOR i IN 1..10
        INSERT { value: i } IN test
        LET inserted = NEW
        RETURN inserted

  The `LET inserted = NEW RETURN inserted` was required literally to return the inserted
  documents. No calculations could be made using the inserted documents.

  This is now more flexible. After a data-modification clause (e.g. `INSERT`, `UPDATE`, `REPLACE`,
  `REMOVE`, `UPSERT`) there can follow any number of `LET` calculations. These calculations can
  refer to the pseudo-values `OLD` and `NEW` that are created by the data-modification statements.

  This allows returning projections of inserted or updated documents, e.g.:

      FOR i IN 1..10
        INSERT { value: i } IN test
        RETURN { _key: NEW._key, value: i }

  Still not every construct is allowed after a data-modification clause. For example, no functions
  can be called that may access documents.

  More information can be found here:
  http://jsteemann.github.io/blog/2015/03/27/improvements-for-data-modification-queries/

* added AQL `UPSERT` statement

  This adds an `UPSERT` statement to AQL that is a combination of both `INSERT` and `UPDATE` /
  `REPLACE`. The `UPSERT` will search for a matching document using a user-provided example.
  If no document matches the example, the *insert* part of the `UPSERT` statement will be
  executed. If there is a match, the *update* / *replace* part will be carried out:

      UPSERT { page: 'index.html' }                 /* search example */
        INSERT { page: 'index.html', pageViews: 1 } /* insert part */
        UPDATE { pageViews: OLD.pageViews + 1 }     /* update part */
        IN pageViews

  `UPSERT` can be used with an `UPDATE` or `REPLACE` clause. The `UPDATE` clause will perform
  a partial update of the found document, whereas the `REPLACE` clause will replace the found
  document entirely. The `UPDATE` or `REPLACE` parts can refer to the pseudo-value `OLD`, which
  contains all attributes of the found document.

  `UPSERT` statements can optionally return values. In the following query, the return
  attribute `found` will return the found document before the `UPDATE` was applied. If no
  document was found, `found` will contain a value of `null`. The `updated` result attribute will
  contain the inserted / updated document:

      UPSERT { page: 'index.html' }                 /* search example */
        INSERT { page: 'index.html', pageViews: 1 } /* insert part */
        UPDATE { pageViews: OLD.pageViews + 1 }     /* update part */
        IN pageViews
        RETURN { found: OLD, updated: NEW }

  A more detailed description of `UPSERT` can be found here:
  http://jsteemann.github.io/blog/2015/03/27/preview-of-the-upsert-command/

* adjusted default configuration value for `--server.backlog-size` from 10 to 64.

* issue #1231: bug xor feature in AQL: LENGTH(null) == 4

  This changes the behavior of the AQL `LENGTH` function as follows:

  - if the single argument to `LENGTH()` is `null`, then the result will now be `0`. In previous
    versions of ArangoDB, the result of `LENGTH(null)` was `4`.

  - if the single argument to `LENGTH()` is `true`, then the result will now be `1`. In previous
    versions of ArangoDB, the result of `LENGTH(true)` was `4`.

  - if the single argument to `LENGTH()` is `false`, then the result will now be `0`. In previous
    versions of ArangoDB, the result of `LENGTH(false)` was `5`.

  The results of `LENGTH()` with string, numeric, array object argument values do not change.

* issue #1298: Bulk import if data already exists (#1298)

  This change extends the HTTP REST API for bulk imports as follows:

  When documents are imported and the `_key` attribute is specified for them, the import can be
  used for inserting and updating/replacing documents. Previously, the import could be used for
  inserting new documents only, and re-inserting a document with an existing key would have failed
  with a *unique key constraint violated* error.

  The above behavior is still the default. However, the API now allows controlling the behavior
  in case of a unique key constraint error via the optional URL parameter `onDuplicate`.

  This parameter can have one of the following values:

  - `error`: when a unique key constraint error occurs, do not import or update the document but
    report an error. This is the default.

  - `update`: when a unique key constraint error occurs, try to (partially) update the existing
    document with the data specified in the import. This may still fail if the document would
    violate secondary unique indexes. Only the attributes present in the import data will be
    updated and other attributes already present will be preserved. The number of updated documents
    will be reported in the `updated` attribute of the HTTP API result.

  - `replace`: when a unique key constraint error occurs, try to fully replace the existing
    document with the data specified in the import. This may still fail if the document would
    violate secondary unique indexes. The number of replaced documents will be reported in the
    `updated` attribute of the HTTP API result.

  - `ignore`: when a unique key constraint error occurs, ignore this error. There will be no
    insert, update or replace for the particular document. Ignored documents will be reported
    separately in the `ignored` attribute of the HTTP API result.

  The result of the HTTP import API will now contain the attributes `ignored` and `updated`, which
  contain the number of ignored and updated documents respectively. These attributes will contain a
  value of zero unless the `onDuplicate` URL parameter is set to either `update` or `replace`
  (in this case the `updated` attribute may contain non-zero values) or `ignore` (in this case the
  `ignored` attribute may contain a non-zero value).

  To support the feature, arangoimp also has a new command line option `--on-duplicate` which can
  have one of the values `error`, `update`, `replace`, `ignore`. The default value is `error`.

  A few examples for using arangoimp with the `--on-duplicate` option can be found here:
  http://jsteemann.github.io/blog/2015/04/14/updating-documents-with-arangoimp/

* changed behavior of `db._query()` in the ArangoShell:

  if the command's result is printed in the shell, the first 10 results will be printed. Previously
  only a basic description of the underlying query result cursor was printed. Additionally, if the
  cursor result contains more than 10 results, the cursor is assigned to a global variable `more`,
  which can be used to iterate over the cursor result.

  Example:

      arangosh [_system]> db._query("FOR i IN 1..15 RETURN i")
      [object ArangoQueryCursor, count: 15, hasMore: true]

      [
        1,
        2,
        3,
        4,
        5,
        6,
        7,
        8,
        9,
        10
      ]

      type 'more' to show more documents


      arangosh [_system]> more
      [object ArangoQueryCursor, count: 15, hasMore: false]

      [
        11,
        12,
        13,
        14,
        15
      ]

* Disallow batchSize value 0 in HTTP `POST /_api/cursor`:

  The HTTP REST API `POST /_api/cursor` does not accept a `batchSize` parameter value of
  `0` any longer. A batch size of 0 never made much sense, but previous versions of ArangoDB
  did not check for this value. Now creating a cursor using a `batchSize` value 0 will
  result in an HTTP 400 error response

* REST Server: fix memory leaks when failing to add jobs

* 'EDGES' AQL Function

  The AQL function `EDGES` got a new fifth option parameter.
  Right now only one option is available: 'includeVertices'. This is a boolean parameter
  that allows to modify the result of the `EDGES` function.
  Default is 'includeVertices: false' which does not have any effect.
  'includeVertices: true' modifies the result, such that
  {vertex: <vertexDocument>, edge: <edgeDocument>} is returned.

* INCOMPATIBLE CHANGE:

  The result format of the AQL function `NEIGHBORS` has been changed.
  Before it has returned an array of objects containing 'vertex' and 'edge'.
  Now it will only contain the vertex directly.
  Also an additional option 'includeData' has been added.
  This is used to define if only the 'vertex._id' value should be returned (false, default),
  or if the vertex should be looked up in the collection and the complete JSON should be returned
  (true).
  Using only the id values can lead to significantly improved performance if this is the only information
  required.

  In order to get the old result format prior to ArangoDB 2.6, please use the function EDGES instead.
  Edges allows for a new option 'includeVertices' which, set to true, returns exactly the format of NEIGHBORS.
  Example:

      NEIGHBORS(<vertexCollection>, <edgeCollection>, <vertex>, <direction>, <example>)

  This can now be achieved by:

      EDGES(<edgeCollection>, <vertex>, <direction>, <example>, {includeVertices: true})

  If you are nesting several NEIGHBORS steps you can speed up their performance in the following way:

  Old Example:

  FOR va IN NEIGHBORS(Users, relations, 'Users/123', 'outbound') FOR vc IN NEIGHBORS(Products, relations, va.vertex._id, 'outbound') RETURN vc

  This can now be achieved by:

  FOR va IN NEIGHBORS(Users, relations, 'Users/123', 'outbound') FOR vc IN NEIGHBORS(Products, relations, va, 'outbound', null, {includeData: true}) RETURN vc
                                                                                                          ^^^^                  ^^^^^^^^^^^^^^^^^^^
                                                                                                  Use intermediate directly     include Data for final

* INCOMPATIBLE CHANGE:

  The AQL function `GRAPH_NEIGHBORS` now provides an additional option `includeData`.
  This option allows controlling whether the function should return the complete vertices
  or just their IDs. Returning only the IDs instead of the full vertices can lead to
  improved performance .

  If provided, `includeData` is set to `true`, all vertices in the result will be returned
  with all their attributes. The default value of `includeData` is `false`.
  This makes the default function results incompatible with previous versions of ArangoDB.

  To get the old result style in ArangoDB 2.6, please set the options as follows in calls
  to `GRAPH_NEIGHBORS`:

      GRAPH_NEIGHBORS(<graph>, <vertex>, { includeData: true })

* INCOMPATIBLE CHANGE:

  The AQL function `GRAPH_COMMON_NEIGHBORS` now provides an additional option `includeData`.
  This option allows controlling whether the function should return the complete vertices
  or just their IDs. Returning only the IDs instead of the full vertices can lead to
  improved performance .

  If provided, `includeData` is set to `true`, all vertices in the result will be returned
  with all their attributes. The default value of `includeData` is `false`.
  This makes the default function results incompatible with previous versions of ArangoDB.

  To get the old result style in ArangoDB 2.6, please set the options as follows in calls
  to `GRAPH_COMMON_NEIGHBORS`:

      GRAPH_COMMON_NEIGHBORS(<graph>, <vertexExamples1>, <vertexExamples2>, { includeData: true }, { includeData: true })

* INCOMPATIBLE CHANGE:

  The AQL function `GRAPH_SHORTEST_PATH` now provides an additional option `includeData`.
  This option allows controlling whether the function should return the complete vertices
  and edges or just their IDs. Returning only the IDs instead of full vertices and edges
  can lead to improved performance .

  If provided, `includeData` is set to `true`, all vertices and edges in the result will
  be returned with all their attributes. There is also an optional parameter `includePath` of
  type object.
  It has two optional sub-attributes `vertices` and `edges`, both of type boolean.
  Both can be set individually and the result will include all vertices on the path if
  `includePath.vertices == true` and all edges if `includePath.edges == true` respectively.

  The default value of `includeData` is `false`, and paths are now excluded by default.
  This makes the default function results incompatible with previous versions of ArangoDB.

  To get the old result style in ArangoDB 2.6, please set the options as follows in calls
  to `GRAPH_SHORTEST_PATH`:

      GRAPH_SHORTEST_PATH(<graph>, <source>, <target>, { includeData: true, includePath: { edges: true, vertices: true } })

  The attributes `startVertex` and `vertex` that were present in the results of `GRAPH_SHORTEST_PATH`
  in previous versions of ArangoDB will not be produced in 2.6. To calculate these attributes in 2.6,
  please extract the first and last elements from the `vertices` result attribute.

* INCOMPATIBLE CHANGE:

  The AQL function `GRAPH_DISTANCE_TO` will now return only the id the destination vertex
  in the `vertex` attribute, and not the full vertex data with all vertex attributes.

* INCOMPATIBLE CHANGE:

  All graph measurements functions in JavaScript module `general-graph` that calculated a
  single figure previously returned an array containing just the figure. Now these functions
  will return the figure directly and not put it inside an array.

  The affected functions are:

  * `graph._absoluteEccentricity`
  * `graph._eccentricity`
  * `graph._absoluteCloseness`
  * `graph._closeness`
  * `graph._absoluteBetweenness`
  * `graph._betweenness`
  * `graph._radius`
  * `graph._diameter`

* Create the `_graphs` collection in new databases with `waitForSync` attribute set to `false`

  The previous `waitForSync` value was `true`, so default the behavior when creating and dropping
  graphs via the HTTP REST API changes as follows if the new settings are in effect:

  * `POST /_api/graph` by default returns `HTTP 202` instead of `HTTP 201`
  * `DELETE /_api/graph/graph-name` by default returns `HTTP 202` instead of `HTTP 201`

  If the `_graphs` collection still has its `waitForSync` value set to `true`, then the HTTP status
  code will not change.

* Upgraded ICU to version 54; this increases performance in many places.
  based on https://code.google.com/p/chromium/issues/detail?id=428145

* added support for HTTP push aka chunked encoding

* issue #1051: add info whether server is running in service or user mode?

  This will add a "mode" attribute to the result of the result of HTTP GET `/_api/version?details=true`

  "mode" can have the following values:

  - `standalone`: server was started manually (e.g. on command-line)
  - `service`: service is running as Windows service, in daemon mode or under the supervisor

* improve system error messages in Windows port

* increased default value of `--server.request-timeout` from 300 to 1200 seconds for client tools
  (arangosh, arangoimp, arangodump, arangorestore)

* increased default value of `--server.connect-timeout` from 3 to 5 seconds for client tools
  (arangosh, arangoimp, arangodump, arangorestore)

* added startup option `--server.foxx-queues-poll-interval`

  This startup option controls the frequency with which the Foxx queues manager is checking
  the queue (or queues) for jobs to be executed.

  The default value is `1` second. Lowering this value will result in the queue manager waking
  up and checking the queues more frequently, which may increase CPU usage of the server.
  When not using Foxx queues, this value can be raised to save some CPU time.

* added startup option `--server.foxx-queues`

  This startup option controls whether the Foxx queue manager will check queue and job entries.
  Disabling this option can reduce server load but will prevent jobs added to Foxx queues from
  being processed at all.

  The default value is `true`, enabling the Foxx queues feature.

* make Foxx queues really database-specific.

  Foxx queues were and are stored in a database-specific collection `_queues`. However, a global
  cache variable for the queues led to the queue names being treated database-independently, which
  was wrong.

  Since 2.6, Foxx queues names are truly database-specific, so the same queue name can be used in
  two different databases for two different queues. Until then, it is advisable to think of queues
  as already being database-specific, and using the database name as a queue name prefix to be
  avoid name conflicts, e.g.:

      var queueName = "myQueue";
      var Foxx = require("org/arangodb/foxx");
      Foxx.queues.create(db._name() + ":" + queueName);

* added support for Foxx queue job types defined as app scripts.

  The old job types introduced in 2.4 are still supported but are known to cause issues in 2.5
  and later when the server is restarted or the job types are not defined in every thread.

  The new job types avoid this issue by storing an explicit mount path and script name rather
  than an assuming the job type is defined globally. It is strongly recommended to convert your
  job types to the new script-based system.

* renamed Foxx sessions option "sessionStorageApp" to "sessionStorage". The option now also accepts session storages directly.

* Added the following JavaScript methods for file access:
  * fs.copyFile() to copy single files
  * fs.copyRecursive() to copy directory trees
  * fs.chmod() to set the file permissions (non-Windows only)

* Added process.env for accessing the process environment from JavaScript code

* Cluster: kickstarter shutdown routines will more precisely follow the shutdown of its nodes.

* Cluster: don't delete agency connection objects that are currently in use.

* Cluster: improve passing along of HTTP errors

* fixed issue #1247: debian init script problems

* multi-threaded index creation on collection load

  When a collection contains more than one secondary index, they can be built in memory in
  parallel when the collection is loaded. How many threads are used for parallel index creation
  is determined by the new configuration parameter `--database.index-threads`. If this is set
  to 0, indexes are built by the opening thread only and sequentially. This is equivalent to
  the behavior in 2.5 and before.

* speed up building up primary index when loading collections

* added `count` attribute to `parameters.json` files of collections. This attribute indicates
  the number of live documents in the collection on unload. It is read when the collection is
  (re)loaded to determine the initial size for the collection's primary index

* removed remainders of MRuby integration, removed arangoirb

* simplified `controllers` property in Foxx manifests. You can now specify a filename directly
  if you only want to use a single file mounted at the base URL of your Foxx app.

* simplified `exports` property in Foxx manifests. You can now specify a filename directly if
  you only want to export variables from a single file in your Foxx app.

* added support for node.js-style exports in Foxx exports. Your Foxx exports file can now export
  arbitrary values using the `module.exports` property instead of adding properties to the
  `exports` object.

* added `scripts` property to Foxx manifests. You should now specify the `setup` and `teardown`
  files as properties of the `scripts` object in your manifests and can define custom,
  app-specific scripts that can be executed from the web interface or the CLI.

* added `tests` property to Foxx manifests. You can now define test cases using the `mocha`
  framework which can then be executed inside ArangoDB.

* updated `joi` package to 6.0.8.

* added `extendible` package.

* added Foxx model lifecycle events to repositories. See #1257.

* speed up resizing of edge index.

* allow to split an edge index into buckets which are resized individually.
  This is controlled by the `indexBuckets` attribute in the `properties`
  of the collection.

* fix a cluster deadlock bug in larger clusters by marking a thread waiting
  for a lock on a DBserver as blocked


v2.5.7 (2015-08-02)
-------------------

* V8: Upgrade to version 4.1.0.27 - this is intended to be the stable V8 version.


v2.5.6 (2015-07-21)
-------------------

* alter Windows build infrastructure so we can properly store pdb files.

* potentially fixed issue #1313: Wrong metric calculation at dashboard

  Escape whitespace in process name when scanning /proc/pid/stats

  This fixes statistics values read from that file

* Fixed variable naming in AQL `COLLECT INTO` results in case the COLLECT is placed
  in a subquery which itself is followed by other constructs that require variables


v2.5.5 (2015-05-29)
-------------------

* fixed vulnerability in JWT implementation.

* fixed format string for reading /proc/pid/stat

* take into account barriers used in different V8 contexts


v2.5.4 (2015-05-14)
-------------------

* added startup option `--log.performance`: specifying this option at startup will log
  performance-related info messages, mainly timings via the regular logging mechanisms

* cluster fixes

* fix for recursive copy under Windows


v2.5.3 (2015-04-29)
-------------------

* Fix fs.move to work across filesystem borders; Fixes Foxx app installation problems;
  issue #1292.

* Fix Foxx app install when installed on a different drive on Windows

* issue #1322: strange AQL result

* issue #1318: Inconsistent db._create() syntax

* issue #1315: queries to a collection fail with an empty response if the
  collection contains specific JSON data

* issue #1300: Make arangodump not fail if target directory exists but is empty

* allow specifying higher values than SOMAXCONN for `--server.backlog-size`

  Previously, arangod would not start when a `--server.backlog-size` value was
  specified that was higher than the platform's SOMAXCONN header value.

  Now, arangod will use the user-provided value for `--server.backlog-size` and
  pass it to the listen system call even if the value is higher than SOMAXCONN.
  If the user-provided value is higher than SOMAXCONN, arangod will log a warning
  on startup.

* Fixed a cluster deadlock bug. Mark a thread that is in a RemoteBlock as
  blocked to allow for additional dispatcher threads to be started.

* Fix locking in cluster by using another ReadWriteLock class for collections.

* Add a second DispatcherQueue for AQL in the cluster. This fixes a
  cluster-AQL thread explosion bug.


v2.5.2 (2015-04-11)
-------------------

* modules stored in _modules are automatically flushed when changed

* added missing query-id parameter in documentation of HTTP DELETE `/_api/query` endpoint

* added iterator for edge index in AQL queries

  this change may lead to less edges being read when used together with a LIMIT clause

* make graph viewer in web interface issue less expensive queries for determining
  a random vertex from the graph, and for determining vertex attributes

* issue #1285: syntax error, unexpected $undefined near '@_to RETURN obj

  this allows AQL bind parameter names to also start with underscores

* moved /_api/query to C++

* issue #1289: Foxx models created from database documents expose an internal method

* added `Foxx.Repository#exists`

* parallelize initialization of V8 context in multiple threads

* fixed a possible crash when the debug-level was TRACE

* cluster: do not initialize statistics collection on each
  coordinator, this fixes a race condition at startup

* cluster: fix a startup race w.r.t. the _configuration collection

* search for db:// JavaScript modules only after all local files have been
  considered, this speeds up the require command in a cluster considerably

* general cluster speedup in certain areas


v2.5.1 (2015-03-19)
-------------------

* fixed bug that caused undefined behavior when an AQL query was killed inside
  a calculation block

* fixed memleaks in AQL query cleanup in case out-of-memory errors are thrown

* by default, Debian and RedHat packages are built with debug symbols

* added option `--database.ignore-logfile-errors`

  This option controls how collection datafiles with a CRC mismatch are treated.

  If set to `false`, CRC mismatch errors in collection datafiles will lead
  to a collection not being loaded at all. If a collection needs to be loaded
  during WAL recovery, the WAL recovery will also abort (if not forced with
  `--wal.ignore-recovery-errors true`). Setting this flag to `false` protects
  users from unintentionally using a collection with corrupted datafiles, from
  which only a subset of the original data can be recovered.

  If set to `true`, CRC mismatch errors in collection datafiles will lead to
  the datafile being partially loaded. All data up to until the mismatch will
  be loaded. This will enable users to continue with collection datafiles
  that are corrupted, but will result in only a partial load of the data.
  The WAL recovery will still abort when encountering a collection with a
  corrupted datafile, at least if `--wal.ignore-recovery-errors` is not set to
  `true`.

  The default value is *true*, so for collections with corrupted datafiles
  there might be partial data loads once the WAL recovery has finished. If
  the WAL recovery will need to load a collection with a corrupted datafile,
  it will still stop when using the default values.

* INCOMPATIBLE CHANGE:

  make the arangod server refuse to start if during startup it finds a non-readable
  `parameter.json` file for a database or a collection.

  Stopping the startup process in this case requires manual intervention (fixing
  the unreadable files), but prevents follow-up errors due to ignored databases or
  collections from happening.

* datafiles and `parameter.json` files written by arangod are now created with read and write
  privileges for the arangod process user, and with read and write privileges for the arangod
  process group.

  Previously, these files were created with user read and write permissions only.

* INCOMPATIBLE CHANGE:

  abort WAL recovery if one of the collection's datafiles cannot be opened

* INCOMPATIBLE CHANGE:

  never try to raise the privileges after dropping them, this can lead to a race condition while
  running the recovery

  If you require to run ArangoDB on a port lower than 1024, you must run ArangoDB as root.

* fixed inefficiencies in `remove` methods of general-graph module

* added option `--database.slow-query-threshold` for controlling the default AQL slow query
  threshold value on server start

* add system error strings for Windows on many places

* rework service startup so we announce 'RUNNING' only when we're finished starting.

* use the Windows eventlog for FATAL and ERROR - log messages

* fix service handling in NSIS Windows installer, specify human readable name

* add the ICU_DATA environment variable to the fatal error messages

* fixed issue #1265: arangod crashed with SIGSEGV

* fixed issue #1241: Wildcards in examples


v2.5.0 (2015-03-09)
-------------------

* installer fixes for Windows

* fix for downloading Foxx

* fixed issue #1258: http pipelining not working?


v2.5.0-beta4 (2015-03-05)
-------------------------

* fixed issue #1247: debian init script problems


v2.5.0-beta3 (2015-02-27)
-------------------------

* fix Windows install path calculation in arango

* fix Windows logging of long strings

* fix possible undefinedness of const strings in Windows


v2.5.0-beta2 (2015-02-23)
-------------------------

* fixed issue #1256: agency binary not found #1256

* fixed issue #1230: API: document/col-name/_key and cursor return different floats

* front-end: dashboard tries not to (re)load statistics if user has no access

* V8: Upgrade to version 3.31.74.1

* etcd: Upgrade to version 2.0 - This requires go 1.3 to compile at least.

* refuse to startup if ICU wasn't initialized, this will i.e. prevent errors from being printed,
  and libraries from being loaded.

* front-end: unwanted removal of index table header after creating new index

* fixed issue #1248: chrome: applications filtering not working

* fixed issue #1198: queries remain in aql editor (front-end) if you navigate through different tabs

* Simplify usage of Foxx

  Thanks to our user feedback we learned that Foxx is a powerful, yet rather complicated concept.
  With this release we tried to make it less complicated while keeping all its strength.
  That includes a rewrite of the documentation as well as some code changes as listed below:

  * Moved Foxx applications to a different folder.

    The naming convention now is: <app-path>/_db/<dbname>/<mountpoint>/APP
    Before it was: <app-path>/databases/<dbname>/<appname>:<appversion>
    This caused some trouble as apps where cached based on name and version and updates did not apply.
    Hence the path on filesystem and the app's access URL had no relation to one another.
    Now the path on filesystem is identical to the URL (except for slashes and the appended APP)

  * Rewrite of Foxx routing

    The routing of Foxx has been exposed to major internal changes we adjusted because of user feedback.
    This allows us to set the development mode per mountpoint without having to change paths and hold
    apps at separate locations.

  * Foxx Development mode

    The development mode used until 2.4 is gone. It has been replaced by a much more mature version.
    This includes the deprecation of the javascript.dev-app-path parameter, which is useless since 2.5.
    Instead of having two separate app directories for production and development, apps now reside in
    one place, which is used for production as well as for development.
    Apps can still be put into development mode, changing their behavior compared to production mode.
    Development mode apps are still reread from disk at every request, and still they ship more debug
    output.

    This change has also made the startup options `--javascript.frontend-development-mode` and
    `--javascript.dev-app-path` obsolete. The former option will not have any effect when set, and the
    latter option is only read and used during the upgrade to 2.5 and does not have any effects later.

  * Foxx install process

    Installing Foxx apps has been a two step process: import them into ArangoDB and mount them at a
    specific mountpoint. These operations have been joined together. You can install an app at one
    mountpoint, that's it. No fetch, mount, unmount, purge cycle anymore. The commands have been
    simplified to just:

    * install: get your Foxx app up and running
    * uninstall: shut it down and erase it from disk

  * Foxx error output

    Until 2.4 the errors produced by Foxx were not optimal. Often, the error message was just
    `unable to parse manifest` and contained only an internal stack trace.
    In 2.5 we made major improvements there, including a much more fine-grained error output that
    helps you debug your Foxx apps. The error message printed is now much closer to its source and
    should help you track it down.

    Also we added the default handlers for unhandled errors in Foxx apps:

    * You will get a nice internal error page whenever your Foxx app is called but was not installed
      due to any error
    * You will get a proper error message when having an uncaught error appears in any app route

    In production mode the messages above will NOT contain any information about your Foxx internals
    and are safe to be exposed to third party users.
    In development mode the messages above will contain the stacktrace (if available), making it easier for
    your in-house devs to track down errors in the application.

* added `console` object to Foxx apps. All Foxx apps now have a console object implementing
  the familiar Console API in their global scope, which can be used to log diagnostic
  messages to the database.

* added `org/arangodb/request` module, which provides a simple API for making HTTP requests
  to external services.

* added optimizer rule `propagate-constant-attributes`

  This rule will look inside `FILTER` conditions for constant value equality comparisons,
  and insert the constant values in other places in `FILTER`s. For example, the rule will
  insert `42` instead of `i.value` in the second `FILTER` of the following query:

      FOR i IN c1 FOR j IN c2 FILTER i.value == 42 FILTER j.value == i.value RETURN 1

* added `filtered` value to AQL query execution statistics

  This value indicates how many documents were filtered by `FilterNode`s in the AQL query.
  Note that `IndexRangeNode`s can also filter documents by selecting only the required ranges
  from the index. The `filtered` value will not include the work done by `IndexRangeNode`s,
  but only the work performed by `FilterNode`s.

* added support for sparse hash and skiplist indexes

  Hash and skiplist indexes can optionally be made sparse. Sparse indexes exclude documents
  in which at least one of the index attributes is either not set or has a value of `null`.

  As such documents are excluded from sparse indexes, they may contain fewer documents than
  their non-sparse counterparts. This enables faster indexing and can lead to reduced memory
  usage in case the indexed attribute does occur only in some, but not all documents of the
  collection. Sparse indexes will also reduce the number of collisions in non-unique hash
  indexes in case non-existing or optional attributes are indexed.

  In order to create a sparse index, an object with the attribute `sparse` can be added to
  the index creation commands:

      db.collection.ensureHashIndex(attributeName, { sparse: true });
      db.collection.ensureHashIndex(attributeName1, attributeName2, { sparse: true });
      db.collection.ensureUniqueConstraint(attributeName, { sparse: true });
      db.collection.ensureUniqueConstraint(attributeName1, attributeName2, { sparse: true });

      db.collection.ensureSkiplist(attributeName, { sparse: true });
      db.collection.ensureSkiplist(attributeName1, attributeName2, { sparse: true });
      db.collection.ensureUniqueSkiplist(attributeName, { sparse: true });
      db.collection.ensureUniqueSkiplist(attributeName1, attributeName2, { sparse: true });

  Note that in place of the above specialized index creation commands, it is recommended to use
  the more general index creation command `ensureIndex`:

  ```js
  db.collection.ensureIndex({ type: "hash", sparse: true, unique: true, fields: [ attributeName ] });
  db.collection.ensureIndex({ type: "skiplist", sparse: false, unique: false, fields: [ "a", "b" ] });
  ```

  When not explicitly set, the `sparse` attribute defaults to `false` for new indexes.

  This causes a change in behavior when creating a unique hash index without specifying the
  sparse flag: in 2.4, unique hash indexes were implicitly sparse, always excluding `null` values.
  There was no option to control this behavior, and sparsity was neither supported for non-unique
  hash indexes nor skiplists in 2.4. This implicit sparsity of unique hash indexes was considered
  an inconsistency, and therefore the behavior was cleaned up in 2.5. As of 2.5, indexes will
  only be created sparse if sparsity is explicitly requested. Existing unique hash indexes from 2.4
  or before will automatically be migrated so they are still sparse after the upgrade to 2.5.

  Geo indexes are implicitly sparse, meaning documents without the indexed location attribute or
  containing invalid location coordinate values will be excluded from the index automatically. This
  is also a change when compared to pre-2.5 behavior, when documents with missing or invalid
  coordinate values may have caused errors on insertion when the geo index' `unique` flag was set
  and its `ignoreNull` flag was not.

  This was confusing and has been rectified in 2.5. The method `ensureGeoConstaint()` now does the
  same as `ensureGeoIndex()`. Furthermore, the attributes `constraint`, `unique`, `ignoreNull` and
  `sparse` flags are now completely ignored when creating geo indexes.

  The same is true for fulltext indexes. There is no need to specify non-uniqueness or sparsity for
  geo or fulltext indexes. They will always be non-unique and sparse.

  As sparse indexes may exclude some documents, they cannot be used for every type of query.
  Sparse hash indexes cannot be used to find documents for which at least one of the indexed
  attributes has a value of `null`. For example, the following AQL query cannot use a sparse
  index, even if one was created on attribute `attr`:

      FOR doc In collection
        FILTER doc.attr == null
        RETURN doc

  If the lookup value is non-constant, a sparse index may or may not be used, depending on
  the other types of conditions in the query. If the optimizer can safely determine that
  the lookup value cannot be `null`, a sparse index may be used. When uncertain, the optimizer
  will not make use of a sparse index in a query in order to produce correct results.

  For example, the following queries cannot use a sparse index on `attr` because the optimizer
  will not know beforehand whether the comparison values for `doc.attr` will include `null`:

      FOR doc In collection
        FILTER doc.attr == SOME_FUNCTION(...)
        RETURN doc

      FOR other IN otherCollection
        FOR doc In collection
          FILTER doc.attr == other.attr
          RETURN doc

  Sparse skiplist indexes can be used for sorting if the optimizer can safely detect that the
  index range does not include `null` for any of the index attributes.

* inspection of AQL data-modification queries will now detect if the data-modification part
  of the query can run in lockstep with the data retrieval part of the query, or if the data
  retrieval part must be executed before the data modification can start.

  Executing the two in lockstep allows using much smaller buffers for intermediate results
  and starts the actual data-modification operations much earlier than if the two phases
  were executed separately.

* Allow dynamic attribute names in AQL object literals

  This allows using arbitrary expressions to construct attribute names in object
  literals specified in AQL queries. To disambiguate expressions and other unquoted
  attribute names, dynamic attribute names need to be enclosed in brackets (`[` and `]`).
  Example:

      FOR i IN 1..100
        RETURN { [ CONCAT('value-of-', i) ] : i }

* make AQL optimizer rule "use-index-for-sort" remove sort also in case a non-sorted
  index (e.g. a hash index) is used for only equality lookups and all sort attributes
  are covered by the index.

  Example that does not require an extra sort (needs hash index on `value`):

      FOR doc IN collection FILTER doc.value == 1 SORT doc.value RETURN doc

  Another example that does not require an extra sort (with hash index on `value1`, `value2`):

      FOR doc IN collection FILTER doc.value1 == 1 && doc.value2 == 2 SORT doc.value1, doc.value2 RETURN doc

* make AQL optimizer rule "use-index-for-sort" remove sort also in case the sort criteria
  excludes the left-most index attributes, but the left-most index attributes are used
  by the index for equality-only lookups.

  Example that can use the index for sorting (needs skiplist index on `value1`, `value2`):

      FOR doc IN collection FILTER doc.value1 == 1 SORT doc.value2 RETURN doc

* added selectivity estimates for primary index, edge index, and hash index

  The selectivity estimates are returned by the `GET /_api/index` REST API method
  in a sub-attribute `selectivityEstimate` for each index that supports it. This
  attribute will be omitted for indexes that do not provide selectivity estimates.
  If provided, the selectivity estimate will be a numeric value between 0 and 1.

  Selectivity estimates will also be reported in the result of `collection.getIndexes()`
  for all indexes that support this. If no selectivity estimate can be determined for
  an index, the attribute `selectivityEstimate` will be omitted here, too.

  The web interface also shows selectivity estimates for each index that supports this.

  Currently the following index types can provide selectivity estimates:
  - primary index
  - edge index
  - hash index (unique and non-unique)

  No selectivity estimates will be provided when running in cluster mode.

* fixed issue #1226: arangod log issues

* added additional logger if arangod is started in foreground mode on a tty

* added AQL optimizer rule "move-calculations-down"

* use exclusive native SRWLocks on Windows instead of native mutexes

* added AQL functions `MD5`, `SHA1`, and `RANDOM_TOKEN`.

* reduced number of string allocations when parsing certain AQL queries

  parsing numbers (integers or doubles) does not require a string allocation
  per number anymore

* RequestContext#bodyParam now accepts arbitrary joi schemas and rejects invalid (but well-formed) request bodies.

* enforce that AQL user functions are wrapped inside JavaScript function () declarations

  AQL user functions were always expected to be wrapped inside a JavaScript function, but previously
  this was not enforced when registering a user function. Enforcing the AQL user functions to be contained
  inside functions prevents functions from doing some unexpected things that may have led to undefined
  behavior.

* Windows service uninstalling: only remove service if it points to the currently running binary,
  or --force was specified.

* Windows (debug only): print stacktraces on crash and run minidump

* Windows (cygwin): if you run arangosh in a cygwin shell or via ssh we will detect this and use
  the appropriate output functions.

* Windows: improve process management

* fix IPv6 reverse ip lookups - so far we only did IPv4 addresses.

* improve join documentation, add outer join example

* run jslint for unit tests too, to prevent "memory leaks" by global js objects with native code.

* fix error logging for exceptions - we wouldn't log the exception message itself so far.

* improve error reporting in the http client (Windows & *nix)

* improve error reports in cluster

* Standard errors can now contain custom messages.


v2.4.7 (XXXX-XX-XX)
-------------------

* fixed issue #1282: Geo WITHIN_RECTANGLE for nested lat/lng


v2.4.6 (2015-03-18)
-------------------

* added option `--database.ignore-logfile-errors`

  This option controls how collection datafiles with a CRC mismatch are treated.

  If set to `false`, CRC mismatch errors in collection datafiles will lead
  to a collection not being loaded at all. If a collection needs to be loaded
  during WAL recovery, the WAL recovery will also abort (if not forced with
  `--wal.ignore-recovery-errors true`). Setting this flag to `false` protects
  users from unintentionally using a collection with corrupted datafiles, from
  which only a subset of the original data can be recovered.

  If set to `true`, CRC mismatch errors in collection datafiles will lead to
  the datafile being partially loaded. All data up to until the mismatch will
  be loaded. This will enable users to continue with a collection datafiles
  that are corrupted, but will result in only a partial load of the data.
  The WAL recovery will still abort when encountering a collection with a
  corrupted datafile, at least if `--wal.ignore-recovery-errors` is not set to
  `true`.

  The default value is *true*, so for collections with corrupted datafiles
  there might be partial data loads once the WAL recovery has finished. If
  the WAL recovery will need to load a collection with a corrupted datafile,
  it will still stop when using the default values.

* INCOMPATIBLE CHANGE:

  make the arangod server refuse to start if during startup it finds a non-readable
  `parameter.json` file for a database or a collection.

  Stopping the startup process in this case requires manual intervention (fixing
  the unreadable files), but prevents follow-up errors due to ignored databases or
  collections from happening.

* datafiles and `parameter.json` files written by arangod are now created with read and write
  privileges for the arangod process user, and with read and write privileges for the arangod
  process group.

  Previously, these files were created with user read and write permissions only.

* INCOMPATIBLE CHANGE:

  abort WAL recovery if one of the collection's datafiles cannot be opened

* INCOMPATIBLE CHANGE:

  never try to raise the privileges after dropping them, this can lead to a race condition while
  running the recovery

  If you require to run ArangoDB on a port lower than 1024, you must run ArangoDB as root.

* fixed inefficiencies in `remove` methods of general-graph module

* added option `--database.slow-query-threshold` for controlling the default AQL slow query
  threshold value on server start


v2.4.5 (2015-03-16)
-------------------

* added elapsed time to HTTP request logging output (`--log.requests-file`)

* added AQL current and slow query tracking, killing of AQL queries

  This change enables retrieving the list of currently running AQL queries inside the selected database.
  AQL queries with an execution time beyond a certain threshold can be moved to a "slow query" facility
  and retrieved from there. Queries can also be killed by specifying the query id.

  This change adds the following HTTP REST APIs:

  - `GET /_api/query/current`: for retrieving the list of currently running queries
  - `GET /_api/query/slow`: for retrieving the list of slow queries
  - `DELETE /_api/query/slow`: for clearing the list of slow queries
  - `GET /_api/query/properties`: for retrieving the properties for query tracking
  - `PUT /_api/query/properties`: for adjusting the properties for query tracking
  - `DELETE /_api/query/<id>`: for killing an AQL query

  The following JavaScript APIs have been added:

  - require("org/arangodb/aql/queries").current();
  - require("org/arangodb/aql/queries").slow();
  - require("org/arangodb/aql/queries").clearSlow();
  - require("org/arangodb/aql/queries").properties();
  - require("org/arangodb/aql/queries").kill();

* fixed issue #1265: arangod crashed with SIGSEGV

* fixed issue #1241: Wildcards in examples

* fixed comment parsing in Foxx controllers


v2.4.4 (2015-02-24)
-------------------

* fixed the generation template for foxx apps. It now does not create deprecated functions anymore

* add custom visitor functionality for `GRAPH_NEIGHBORS` function, too

* increased default value of traversal option *maxIterations* to 100 times of its previous
  default value


v2.4.3 (2015-02-06)
-------------------

* fix multi-threading with openssl when running under Windows

* fix timeout on socket operations when running under Windows

* Fixed an error in Foxx routing which caused some apps that worked in 2.4.1 to fail with status 500: `undefined is not a function` errors in 2.4.2
  This error was occurring due to seldom internal rerouting introduced by the malformed application handler.


v2.4.2 (2015-01-30)
-------------------

* added custom visitor functionality for AQL traversals

  This allows more complex result processing in traversals triggered by AQL. A few examples
  are shown in [this article](http://jsteemann.github.io/blog/2015/01/28/using-custom-visitors-in-aql-graph-traversals/).

* improved number of results estimated for nodes of type EnumerateListNode and SubqueryNode
  in AQL explain output

* added AQL explain helper to explain arbitrary AQL queries

  The helper function prints the query execution plan and the indexes to be used in the
  query. It can be invoked from the ArangoShell or the web interface as follows:

      require("org/arangodb/aql/explainer").explain(query);

* enable use of indexes for certain AQL conditions with non-equality predicates, in
  case the condition(s) also refer to indexed attributes

  The following queries will now be able to use indexes:

      FILTER a.indexed == ... && a.indexed != ...
      FILTER a.indexed == ... && a.nonIndexed != ...
      FILTER a.indexed == ... && ! (a.indexed == ...)
      FILTER a.indexed == ... && ! (a.nonIndexed == ...)
      FILTER a.indexed == ... && ! (a.indexed != ...)
      FILTER a.indexed == ... && ! (a.nonIndexed != ...)
      FILTER (a.indexed == ... && a.nonIndexed == ...) || (a.indexed == ... && a.nonIndexed == ...)
      FILTER (a.indexed == ... && a.nonIndexed != ...) || (a.indexed == ... && a.nonIndexed != ...)

* Fixed spuriously occurring "collection not found" errors when running queries on local
  collections on a cluster DB server

* Fixed upload of Foxx applications to the server for apps exceeding approx. 1 MB zipped.

* Malformed Foxx applications will now return a more useful error when any route is requested.

  In Production a Foxx app mounted on /app will display an html page on /app/* stating a 503 Service temporarily not available.
  It will not state any information about your Application.
  Before it was a 404 Not Found without any information and not distinguishable from a correct not found on your route.

  In Development Mode the html page also contains information about the error occurred.

* Unhandled errors thrown in Foxx routes are now handled by the Foxx framework itself.

  In Production the route will return a status 500 with a body {error: "Error statement"}.
  In Development the route will return a status 500 with a body {error: "Error statement", stack: "..."}

  Before, it was status 500 with a plain text stack including ArangoDB internal routing information.

* The Applications tab in web interface will now request development apps more often.
  So if you have a fixed a syntax error in your app it should always be visible after reload.


v2.4.1 (2015-01-19)
-------------------

* improved WAL recovery output

* fixed certain OR optimizations in AQL optimizer

* better diagnostics for arangoimp

* fixed invalid result of HTTP REST API method `/_admin/foxx/rescan`

* fixed possible segmentation fault when passing a Buffer object into a V8 function
  as a parameter

* updated AQB module to 1.8.0.


v2.4.0 (2015-01-13)
-------------------

* updated AQB module to 1.7.0.

* fixed V8 integration-related crashes

* make `fs.move(src, dest)` also fail when both `src` and `dest` are
  existing directories. This ensures the same behavior of the move operation
  on different platforms.

* fixed AQL insert operation for multi-shard collections in cluster

* added optional return value for AQL data-modification queries.
  This allows returning the documents inserted, removed or updated with the query, e.g.

      FOR doc IN docs REMOVE doc._key IN docs LET removed = OLD RETURN removed
      FOR doc IN docs INSERT { } IN docs LET inserted = NEW RETURN inserted
      FOR doc IN docs UPDATE doc._key WITH { } IN docs LET previous = OLD RETURN previous
      FOR doc IN docs UPDATE doc._key WITH { } IN docs LET updated = NEW RETURN updated

  The variables `OLD` and `NEW` are automatically available when a `REMOVE`, `INSERT`,
  `UPDATE` or `REPLACE` statement is immediately followed by a `LET` statement.
  Note that the `LET` and `RETURN` statements in data-modification queries are not as
  flexible as the general versions of `LET` and `RETURN`. When returning documents from
  data-modification operations, only a single variable can be assigned using `LET`, and
  the assignment can only be either `OLD` or `NEW`, but not an arbitrary expression. The
  `RETURN` statement also allows using the just-created variable only, and no arbitrary
  expressions.


v2.4.0-beta1 (2014-12-26)
--------------------------

* fixed superstates in FoxxGenerator

* fixed issue #1065: Aardvark: added creation of documents and edges with _key property

* fixed issue #1198: Aardvark: current AQL editor query is now cached

* Upgraded V8 version from 3.16.14 to 3.29.59

  The built-in version of V8 has been upgraded from 3.16.14 to 3.29.59.
  This activates several ES6 (also dubbed *Harmony* or *ES.next*) features in
  ArangoDB, both in the ArangoShell and the ArangoDB server. They can be
  used for scripting and in server-side actions such as Foxx routes, traversals
  etc.

  The following ES6 features are available in ArangoDB 2.4 by default:

  * iterators
  * the `of` operator
  * symbols
  * predefined collections types (Map, Set etc.)
  * typed arrays

  Many other ES6 features are disabled by default, but can be made available by
  starting arangod or arangosh with the appropriate options:

  * arrow functions
  * proxies
  * generators
  * String, Array, and Number enhancements
  * constants
  * enhanced object and numeric literals

  To activate all these ES6 features in arangod or arangosh, start it with
  the following options:

      arangosh --javascript.v8-options="--harmony --harmony_generators"

  More details on the available ES6 features can be found in
  [this blog](https://jsteemann.github.io/blog/2014/12/19/using-es6-features-in-arangodb/).

* Added Foxx generator for building Hypermedia APIs

  A more detailed description is [here](https://www.arangodb.com/2014/12/08/building-hypermedia-apis-foxxgenerator)

* New `Applications` tab in web interface:

  The `applications` tab got a complete redesign.
  It will now only show applications that are currently running on ArangoDB.
  For a selected application, a new detailed view has been created.
  This view provides a better overview of the app:
  * author
  * license
  * version
  * contributors
  * download links
  * API documentation

  To install a new application, a new dialog is now available.
  It provides the features already available in the console application `foxx-manager` plus some more:
  * install an application from Github
  * install an application from a zip file
  * install an application from ArangoDB's application store
  * create a new application from scratch: this feature uses a generator to
    create a Foxx application with pre-defined CRUD methods for a given list
    of collections. The generated Foxx app can either be downloaded as a zip file or
    be installed on the server. Starting with a new Foxx app has never been easier.

* fixed issue #1102: Aardvark: Layout bug in documents overview

  The documents overview was entirely destroyed in some situations on Firefox.
  We replaced the plugin we used there.

* fixed issue #1168: Aardvark: pagination buttons jumping

* fixed issue #1161: Aardvark: Click on Import JSON imports previously uploaded file

* removed configure options `--enable-all-in-one-v8`, `--enable-all-in-one-icu`,
  and `--enable-all-in-one-libev`.

* global internal rename to fix naming incompatibilities with JSON:

  Internal functions with names containing `array` have been renamed to `object`,
  internal functions with names containing `list` have been renamed to `array`.
  The renaming was mainly done in the C++ parts. The documentation has also been
  adjusted so that the correct JSON type names are used in most places.

  The change also led to the addition of a few function aliases in AQL:

  * `TO_LIST` now is an alias of the new `TO_ARRAY`
  * `IS_LIST` now is an alias of the new `IS_ARRAY`
  * `IS_DOCUMENT` now is an alias of the new `IS_OBJECT`

  The changed also renamed the option `mergeArrays` to `mergeObjects` for AQL
  data-modification query options and HTTP document modification API

* AQL: added optimizer rule "remove-filter-covered-by-index"

  This rule removes FilterNodes and CalculationNodes from an execution plan if the
  filter is already covered by a previous IndexRangeNode. Removing the CalculationNode
  and the FilterNode will speed up query execution because the query requires less
  computation.

* AQL: added optimizer rule "remove-sort-rand"

  This rule removes a `SORT RAND()` expression from a query and moves the random
  iteration into the appropriate `EnumerateCollectionNode`. This is more efficient
  than individually enumerating and then sorting randomly.

* AQL: range optimizations for IN and OR

  This change enables usage of indexes for several additional cases. Filters containing
  the `IN` operator can now make use of indexes, and multiple OR- or AND-combined filter
  conditions can now also use indexes if the filters are accessing the same indexed
  attribute.

  Here are a few examples of queries that can now use indexes but couldn't before:

    FOR doc IN collection
      FILTER doc.indexedAttribute == 1 || doc.indexedAttribute > 99
      RETURN doc

    FOR doc IN collection
      FILTER doc.indexedAttribute IN [ 3, 42 ] || doc.indexedAttribute > 99
      RETURN doc

    FOR doc IN collection
      FILTER (doc.indexedAttribute > 2 && doc.indexedAttribute < 10) ||
             (doc.indexedAttribute > 23 && doc.indexedAttribute < 42)
      RETURN doc

* fixed issue #500: AQL parentheses issue

  This change allows passing subqueries as AQL function parameters without using
  duplicate brackets (e.g. `FUNC(query)` instead of `FUNC((query))`

* added optional `COUNT` clause to AQL `COLLECT`

  This allows more efficient group count calculation queries, e.g.

      FOR doc IN collection
        COLLECT age = doc.age WITH COUNT INTO length
        RETURN { age: age, count: length }

  A count-only query is also possible:

      FOR doc IN collection
        COLLECT WITH COUNT INTO length
        RETURN length

* fixed missing makeDirectory when fetching a Foxx application from a zip file

* fixed issue #1134: Change the default endpoint to localhost

  This change will modify the IP address ArangoDB listens on to 127.0.0.1 by default.
  This will make new ArangoDB installations unaccessible from clients other than
  localhost unless changed. This is a security feature.

  To make ArangoDB accessible from any client, change the server's configuration
  (`--server.endpoint`) to either `tcp://0.0.0.0:8529` or the server's publicly
  visible IP address.

* deprecated `Repository#modelPrototype`. Use `Repository#model` instead.

* IMPORTANT CHANGE: by default, system collections are included in replication and all
  replication API return values. This will lead to user accounts and credentials
  data being replicated from master to slave servers. This may overwrite
  slave-specific database users.

  If this is undesired, the `_users` collection can be excluded from replication
  easily by setting the `includeSystem` attribute to `false` in the following commands:

  * replication.sync({ includeSystem: false });
  * replication.applier.properties({ includeSystem: false });

  This will exclude all system collections (including `_aqlfunctions`, `_graphs` etc.)
  from the initial synchronization and the continuous replication.

  If this is also undesired, it is also possible to specify a list of collections to
  exclude from the initial synchronization and the continuous replication using the
  `restrictCollections` attribute, e.g.:

      replication.applier.properties({
        includeSystem: true,
        restrictType: "exclude",
        restrictCollections: [ "_users", "_graphs", "foo" ]
      });

  The HTTP API methods for fetching the replication inventory and for dumping collections
  also support the `includeSystem` control flag via a URL parameter.

* removed DEPRECATED replication methods:
  * `replication.logger.start()`
  * `replication.logger.stop()`
  * `replication.logger.properties()`
  * HTTP PUT `/_api/replication/logger-start`
  * HTTP PUT `/_api/replication/logger-stop`
  * HTTP GET `/_api/replication/logger-config`
  * HTTP PUT `/_api/replication/logger-config`

* fixed issue #1174, which was due to locking problems in distributed
  AQL execution

* improved cluster locking for AQL avoiding deadlocks

* use DistributeNode for modifying queries with REPLACE and UPDATE, if
  possible


v2.3.6 (2015-XX-XX)
-------------------

* fixed AQL subquery optimization that produced wrong result when multiple subqueries
  directly followed each other and and a directly following `LET` statement did refer
  to any but the first subquery.


v2.3.5 (2015-01-16)
-------------------

* fixed intermittent 404 errors in Foxx apps after mounting or unmounting apps

* fixed issue #1200: Expansion operator results in "Cannot call method 'forEach' of null"

* fixed issue #1199: Cannot unlink root node of plan


v2.3.4 (2014-12-23)
-------------------

* fixed cerberus path for MyArangoDB


v2.3.3 (2014-12-17)
-------------------

* fixed error handling in instantiation of distributed AQL queries, this
  also fixes a bug in cluster startup with many servers

* issue #1185: parse non-fractional JSON numbers with exponent (e.g. `4e-261`)

* issue #1159: allow --server.request-timeout and --server.connect-timeout of 0


v2.3.2 (2014-12-09)
-------------------

* fixed issue #1177: Fix bug in the user app's storage

* fixed issue #1173: AQL Editor "Save current query" resets user password

* fixed missing makeDirectory when fetching a Foxx application from a zip file

* put in warning about default changed: fixed issue #1134: Change the default endpoint to localhost

* fixed issue #1163: invalid fullCount value returned from AQL

* fixed range operator precedence

* limit default maximum number of plans created by AQL optimizer to 256 (from 1024)

* make AQL optimizer not generate an extra plan if an index can be used, but modify
  existing plans in place

* fixed AQL cursor ttl (time-to-live) issue

  Any user-specified cursor ttl value was not honored since 2.3.0.

* fixed segfault in AQL query hash index setup with unknown shapes

* fixed memleaks

* added AQL optimizer rule for removing `INTO` from a `COLLECT` statement if not needed

* fixed issue #1131

  This change provides the `KEEP` clause for `COLLECT ... INTO`. The `KEEP` clause
  allows controlling which variables will be kept in the variable created by `INTO`.

* fixed issue #1147, must protect dispatcher ID for etcd

v2.3.1 (2014-11-28)
-------------------

* recreate password if missing during upgrade

* fixed issue #1126

* fixed non-working subquery index optimizations

* do not restrict summary of Foxx applications to 60 characters

* fixed display of "required" path parameters in Foxx application documentation

* added more optimizations of constants values in AQL FILTER conditions

* fixed invalid or-to-in optimization for FILTERs containing comparisons
  with boolean values

* fixed replication of `_graphs` collection

* added AQL list functions `PUSH`, `POP`, `UNSHIFT`, `SHIFT`, `REMOVE_VALUES`,
  `REMOVE_VALUE`, `REMOVE_NTH` and `APPEND`

* added AQL functions `CALL` and `APPLY` to dynamically call other functions

* fixed AQL optimizer cost estimation for LIMIT node

* prevent Foxx queues from permanently writing to the journal even when
  server is idle

* fixed AQL COLLECT statement with INTO clause, which copied more variables
  than v2.2 and thus lead to too much memory consumption.
  This deals with #1107.

* fixed AQL COLLECT statement, this concerned every COLLECT statement,
  only the first group had access to the values of the variables before
  the COLLECT statement. This deals with #1127.

* fixed some AQL internals, where sometimes too many items were
  fetched from upstream in the presence of a LIMIT clause. This should
  generally improve performance.


v2.3.0 (2014-11-18)
-------------------

* fixed syslog flags. `--log.syslog` is deprecated and setting it has no effect,
  `--log.facility` now works as described. Application name has been changed from
  `triagens` to `arangod`. It can be changed using `--log.application`. The syslog
  will only contain the actual log message. The datetime prefix is omitted.

* fixed deflate in SimpleHttpClient

* fixed issue #1104: edgeExamples broken or changed

* fixed issue #1103: Error while importing user queries

* fixed issue #1100: AQL: HAS() fails on doc[attribute_name]

* fixed issue #1098: runtime error when creating graph vertex

* hide system applications in **Applications** tab by default

  Display of system applications can be toggled by using the *system applications*
  toggle in the UI.

* added HTTP REST API for managing tasks (`/_api/tasks`)

* allow passing character lists as optional parameter to AQL functions `TRIM`,
  `LTRIM` and `RTRIM`

  These functions now support trimming using custom character lists. If no character
  lists are specified, all whitespace characters will be removed as previously:

      TRIM("  foobar\t \r\n ")         // "foobar"
      TRIM(";foo;bar;baz, ", "; ")     // "foo;bar;baz"

* added AQL string functions `LTRIM`, `RTRIM`, `FIND_FIRST`, `FIND_LAST`, `SPLIT`,
  `SUBSTITUTE`

* added AQL functions `ZIP`, `VALUES` and `PERCENTILE`

* made AQL functions `CONCAT` and `CONCAT_SEPARATOR` work with list arguments

* dynamically create extra dispatcher threads if required

* fixed issue #1097: schemas in the API docs no longer show required properties as optional


v2.3.0-beta2 (2014-11-08)
-------------------------

* front-end: new icons for uploading and downloading JSON documents into a collection

* front-end: fixed documents pagination css display error

* front-end: fixed flickering of the progress view

* front-end: fixed missing event for documents filter function

* front-end: jsoneditor: added CMD+Return (Mac) CTRL+Return (Linux/Win) shortkey for
  saving a document

* front-end: added information tooltip for uploading json documents.

* front-end: added database management view to the collapsed navigation menu

* front-end: added collection truncation feature

* fixed issue #1086: arangoimp: Odd errors if arguments are not given properly

* performance improvements for AQL queries that use JavaScript-based expressions
  internally

* added AQL geo functions `WITHIN_RECTANGLE` and `IS_IN_POLYGON`

* fixed non-working query results download in AQL editor of web interface

* removed debug print message in AQL editor query export routine

* fixed issue #1075: Aardvark: user name required even if auth is off #1075

  The fix for this prefills the username input field with the current user's
  account name if any and `root` (the default username) otherwise. Additionally,
  the tooltip text has been slightly adjusted.

* fixed issue #1069: Add 'raw' link to swagger ui so that the raw swagger
  json can easily be retrieved

  This adds a link to the Swagger API docs to an application's detail view in
  the **Applications** tab of the web interface. The link produces the Swagger
  JSON directly. If authentication is turned on, the link requires authentication,
  too.

* documentation updates


v2.3.0-beta1 (2014-11-01)
-------------------------

* added dedicated `NOT IN` operator for AQL

  Previously, a `NOT IN` was only achievable by writing a negated `IN` condition:

      FOR i IN ... FILTER ! (i IN [ 23, 42 ]) ...

  This can now alternatively be expressed more intuitively as follows:

      FOR i IN ... FILTER i NOT IN [ 23, 42 ] ...

* added alternative logical operator syntax for AQL

  Previously, the logical operators in AQL could only be written as:
  - `&&`: logical and
  - `||`: logical or
  - `!`: negation

  ArangoDB 2.3 introduces the alternative variants for these operators:
  - `AND`: logical and
  - `OR`: logical or
  - `NOT`: negation

  The new syntax is just an alternative to the old syntax, allowing easier
  migration from SQL. The old syntax is still fully supported and will be.

* improved output of `ArangoStatement.parse()` and POST `/_api/query`

  If an AQL query can be parsed without problems, The return value of
  `ArangoStatement.parse()` now contains an attribute `ast` with the abstract
  syntax tree of the query (before optimizations). Though this is an internal
  representation of the query and is subject to change, it can be used to inspect
  how ArangoDB interprets a given query.

* improved `ArangoStatement.explain()` and POST `/_api/explain`

  The commands for explaining AQL queries have been improved.

* added command-line option `--javascript.v8-contexts` to control the number of
  V8 contexts created in arangod.

  Previously, the number of V8 contexts was equal to the number of server threads
  (as specified by option `--server.threads`).

  However, it may be sensible to create different amounts of threads and V8
  contexts. If the option is not specified, the number of V8 contexts created
  will be equal to the number of server threads. Thus no change in configuration
  is required to keep the old behavior.

  If you are using the default config files or merge them with your local config
  files, please review if the default number of server threads is okay in your
  environment. Additionally you should verify that the number of V8 contexts
  created (as specified in option `--javascript.v8-contexts`) is okay.

* the number of server.threads specified is now the minimum of threads
  started. There are situation in which threads are waiting for results of
  distributed database servers. In this case the number of threads is
  dynamically increased.

* removed index type "bitarray"

  Bitarray indexes were only half-way documented and integrated in previous versions
  of ArangoDB so their benefit was limited. The support for bitarray indexes has
  thus been removed in ArangoDB 2.3. It is not possible to create indexes of type
  "bitarray" with ArangoDB 2.3.

  When a collection is opened that contains a bitarray index definition created
  with a previous version of ArangoDB, ArangoDB will ignore it and log the following
  warning:

      index type 'bitarray' is not supported in this version of ArangoDB and is ignored

  Future versions of ArangoDB may automatically remove such index definitions so the
  warnings will eventually disappear.

* removed internal "_admin/modules/flush" in order to fix requireApp

* added basic support for handling binary data in Foxx

  Requests with binary payload can be processed in Foxx applications by
  using the new method `res.rawBodyBuffer()`. This will return the unparsed request
  body as a Buffer object.

  There is now also the method `req.requestParts()` available in Foxx to retrieve
  the individual components of a multipart HTTP request.

  Buffer objects can now be used when setting the response body of any Foxx action.
  Additionally, `res.send()` has been added as a convenience method for returning
  strings, JSON objects or buffers from a Foxx action:

      res.send("<p>some HTML</p>");
      res.send({ success: true });
      res.send(new Buffer("some binary data"));

  The convenience method `res.sendFile()` can now be used to easily return the
  contents of a file from a Foxx action:

      res.sendFile(applicationContext.foxxFilename("image.png"));

  `fs.write` now accepts not only strings but also Buffer objects as second parameter:

      fs.write(filename, "some data");
      fs.write(filename, new Buffer("some binary data"));

  `fs.readBuffer` can be used to return the contents of a file in a Buffer object.

* improved performance of insertion into non-unique hash indexes significantly in case
  many duplicate keys are used in the index

* issue #1042: set time zone in log output

  the command-line option `--log.use-local-time` was added to print dates and times in
  the server-local timezone instead of UTC

* command-line options that require a boolean value now validate the
  value given on the command-line

  This prevents issues if no value is specified for an option that
  requires a boolean value. For example, the following command-line would
  have caused trouble in 2.2, because `--server.endpoint` would have been
  used as the value for the `--server.disable-authentication` options
  (which requires a boolean value):

      arangod --server.disable-authentication --server.endpoint tcp://127.0.0.1:8529 data

  In 2.3, running this command will fail with an error and requires to
  be modified to:

      arangod --server.disable-authentication true --server.endpoint tcp://127.0.0.1:8529 data

* improved performance of CSV import in arangoimp

* fixed issue #1027: Stack traces are off-by-one

* fixed issue #1026: Modules loaded in different files within the same app
  should refer to the same module

* fixed issue #1025: Traversal not as expected in undirected graph

* added a _relation function in the general-graph module.

  This deprecated _directedRelation and _undirectedRelation.
  ArangoDB does not offer any constraints for undirected edges
  which caused some confusion of users how undirected relations
  have to be handled. Relation now only supports directed relations
  and the user can actively simulate undirected relations.

* changed return value of Foxx.applicationContext#collectionName:

  Previously, the function could return invalid collection names because
  invalid characters were not replaced in the application name prefix, only
  in the collection name passed.

  Now, the function replaces invalid characters also in the application name
  prefix, which might to slightly different results for application names that
  contained any characters outside the ranges [a-z], [A-Z] and [0-9].

* prevent XSS in AQL editor and logs view

* integrated tutorial into ArangoShell and web interface

* added option `--backslash-escape` for arangoimp when running CSV file imports

* front-end: added download feature for (filtered) documents

* front-end: added download feature for the results of a user query

* front-end: added function to move documents to another collection

* front-end: added sort-by attribute to the documents filter

* front-end: added sorting feature to database, graph management and user management view.

* issue #989: front-end: Databases view not refreshing after deleting a database

* issue #991: front-end: Database search broken

* front-end: added infobox which shows more information about a document (_id, _rev, _key) or
  an edge (_id, _rev, _key, _from, _to). The from and to attributes are clickable and redirect
  to their document location.

* front-end: added edit-mode for deleting multiple documents at the same time.

* front-end: added delete button to the detailed document/edge view.

* front-end: added visual feedback for saving documents/edges inside the editor (error/success).

* front-end: added auto-focusing for the first input field in a modal.

* front-end: added validation for user input in a modal.

* front-end: user defined queries are now stored inside the database and are bound to the current
  user, instead of using the local storage functionality of the browsers. The outcome of this is
  that user defined queries are now independently usable from any device. Also queries can now be
  edited through the standard document editor of the front-end through the _users collection.

* front-end: added import and export functionality for user defined queries.

* front-end: added new keywords and functions to the aql-editor theme

* front-end: applied tile-style to the graph view

* front-end: now using the new graph api including multi-collection support

* front-end: foxx apps are now deletable

* front-end: foxx apps are now installable and updateable through github, if github is their
  origin.

* front-end: added foxx app version control. Multiple versions of a single foxx app are now
  installable and easy to manage and are also arranged in groups.

* front-end: the user-set filter of a collection is now stored until the user navigates to
  another collection.

* front-end: fetching and filtering of documents, statistics, and query operations are now
  handled with asynchronous ajax calls.

* front-end: added progress indicator if the front-end is waiting for a server operation.

* front-end: fixed wrong count of documents in the documents view of a collection.

* front-end: fixed unexpected styling of the manage db view and navigation.

* front-end: fixed wrong handling of select fields in a modal view.

* front-end: fixed wrong positioning of some tooltips.

* automatically call `toJSON` function of JavaScript objects (if present)
  when serializing them into database documents. This change allows
  storing JavaScript date objects in the database in a sensible manner.


v2.2.7 (2014-11-19)
-------------------

* fixed issue #998: Incorrect application URL for non-system Foxx apps

* fixed issue #1079: AQL editor: keyword WITH in UPDATE query is not highlighted

* fix memory leak in cluster nodes

* fixed registration of AQL user-defined functions in Web UI (JS shell)

* fixed error display in Web UI for certain errors
  (now error message is printed instead of 'undefined')

* fixed issue #1059: bug in js module console

* fixed issue #1056: "fs": zip functions fail with passwords

* fixed issue #1063: Docs: measuring unit of --wal.logfile-size?

* fixed issue #1062: Docs: typo in 14.2 Example data


v2.2.6 (2014-10-20)
-------------------

* fixed issue #972: Compilation Issue

* fixed issue #743: temporary directories are now unique and one can read
  off the tool that created them, if empty, they are removed atexit

* Highly improved performance of all AQL GRAPH_* functions.

* Orphan collections in general graphs can now be found via GRAPH_VERTICES
  if either "any" or no direction is defined

* Fixed documentation for AQL function GRAPH_NEIGHBORS.
  The option "vertexCollectionRestriction" is meant to filter the target
  vertices only, and should not filter the path.

* Fixed a bug in GRAPH_NEIGHBORS which enforced only empty results
  under certain conditions


v2.2.5 (2014-10-09)
-------------------

* fixed issue #961: allow non-JSON values in undocument request bodies

* fixed issue 1028: libicu is now statically linked

* fixed cached lookups of collections on the server, which may have caused spurious
  problems after collection rename operations


v2.2.4 (2014-10-01)
-------------------

* fixed accessing `_from` and `_to` attributes in `collection.byExample` and
  `collection.firstExample`

  These internal attributes were not handled properly in the mentioned functions, so
  searching for them did not always produce documents

* fixed issue #1030: arangoimp 2.2.3 crashing, not logging on large Windows CSV file

* fixed issue #1025: Traversal not as expected in undirected graph

* fixed issue #1020

  This requires re-introducing the startup option `--database.force-sync-properties`.

  This option can again be used to force fsyncs of collection, index and database properties
  stored as JSON strings on disk in files named `parameter.json`. Syncing these files after
  a write may be necessary if the underlying storage does not sync file contents by itself
  in a "sensible" amount of time after a file has been written and closed.

  The default value is `true` so collection, index and database properties will always be
  synced to disk immediately. This affects creating, renaming and dropping collections as
  well as creating and dropping databases and indexes. Each of these operations will perform
  an additional fsync on the `parameter.json` file if the option is set to `true`.

  It might be sensible to set this option to `false` for workloads that create and drop a
  lot of collections (e.g. test runs).

  Document operations such as creating, updating and dropping documents are not affected
  by this option.

* fixed issue #1016: AQL editor bug

* fixed issue #1014: WITHIN function returns wrong distance

* fixed AQL shortest path calculation in function `GRAPH_SHORTEST_PATH` to return
  complete vertex objects instead of just vertex ids

* allow changing of attributes of documents stored in server-side JavaScript variables

  Previously, the following did not work:

      var doc = db.collection.document(key);
      doc._key = "abc"; // overwriting internal attributes not supported
      doc.value = 123;  // overwriting existing attributes not supported

  Now, modifying documents stored in server-side variables (e.g. `doc` in the above case)
  is supported. Modifying the variables will not update the documents in the database,
  but will modify the JavaScript object (which can be written back to the database using
  `db.collection.update` or `db.collection.replace`)

* fixed issue #997: arangoimp apparently doesn't support files >2gig on Windows

  large file support (requires using `_stat64` instead of `stat`) is now supported on
  Windows


v2.2.3 (2014-09-02)
-------------------

* added `around` for Foxx controller

* added `type` option for HTTP API `GET /_api/document?collection=...`

  This allows controlling the type of results to be returned. By default, paths to
  documents will be returned, e.g.

      [
        `/_api/document/test/mykey1`,
        `/_api/document/test/mykey2`,
        ...
      ]

  To return a list of document ids instead of paths, the `type` URL parameter can be
  set to `id`:

      [
        `test/mykey1`,
        `test/mykey2`,
        ...
      ]

  To return a list of document keys only, the `type` URL parameter can be set to `key`:

      [
        `mykey1`,
        `mykey2`,
        ...
      ]


* properly capitalize HTTP response header field names in case the `x-arango-async`
  HTTP header was used in a request.

* fixed several documentation issues

* speedup for several general-graph functions, AQL functions starting with `GRAPH_`
  and traversals


v2.2.2 (2014-08-08)
-------------------

* allow storing non-reserved attribute names starting with an underscore

  Previous versions of ArangoDB parsed away all attribute names that started with an
  underscore (e.g. `_test', '_foo', `_bar`) on all levels of a document (root level
  and sub-attribute levels). While this behavior was documented, it was unintuitive and
  prevented storing documents inside other documents, e.g.:

      {
        "_key" : "foo",
        "_type" : "mydoc",
        "references" : [
          {
            "_key" : "something",
            "_rev" : "...",
            "value" : 1
          },
          {
            "_key" : "something else",
            "_rev" : "...",
            "value" : 2
          }
        ]
      }

  In the above example, previous versions of ArangoDB removed all attributes and
  sub-attributes that started with underscores, meaning the embedded documents would lose
  some of their attributes. 2.2.2 should preserve such attributes, and will also allow
  storing user-defined attribute names on the top-level even if they start with underscores
  (such as `_type` in the above example).

* fix conversion of JavaScript String, Number and Boolean objects to JSON.

  Objects created in JavaScript using `new Number(...)`, `new String(...)`, or
  `new Boolean(...)` were not converted to JSON correctly.

* fixed a race condition on task registration (i.e. `require("org/arangodb/tasks").register()`)

  this race condition led to undefined behavior when a just-created task with no offset and
  no period was instantly executed and deleted by the task scheduler, before the `register`
  function returned to the caller.

* changed run-tests.sh to execute all suitable tests.

* switch to new version of gyp

* fixed upgrade button


v2.2.1 (2014-07-24)
-------------------

* fixed hanging write-ahead log recovery for certain cases that involved dropping
  databases

* fixed issue with --check-version: when creating a new database the check failed

* issue #947 Foxx applicationContext missing some properties

* fixed issue with --check-version: when creating a new database the check failed

* added startup option `--wal.suppress-shape-information`

  Setting this option to `true` will reduce memory and disk space usage and require
  less CPU time when modifying documents or edges. It should therefore be turned on
  for standalone ArangoDB servers. However, for servers that are used as replication
  masters, setting this option to `true` will effectively disable the usage of the
  write-ahead log for replication, so it should be set to `false` for any replication
  master servers.

  The default value for this option is `false`.

* added optional `ttl` attribute to specify result cursor expiration for HTTP API method
  `POST /_api/cursor`

  The `ttl` attribute can be used to prevent cursor results from timing out too early.

* issue #947: Foxx applicationContext missing some properties

* (reported by Christian Neubauer):

  The problem was that in Google's V8, signed and unsigned chars are not always declared cleanly.
  so we need to force v8 to compile with forced signed chars which is done by the Flag:
    -fsigned-char
  at least it is enough to follow the instructions of compiling arango on rasperry
  and add "CFLAGS='-fsigned-char'" to the make command of V8 and remove the armv7=0

* Fixed a bug with the replication client. In the case of single document
  transactions the collection was not write locked.


v2.2.0 (2014-07-10)
-------------------

* The replication methods `logger.start`, `logger.stop` and `logger.properties` are
  no-ops in ArangoDB 2.2 as there is no separate replication logger anymore. Data changes
  are logged into the write-ahead log in ArangoDB 2.2, and not separately by the
  replication logger. The replication logger object is still there in ArangoDB 2.2 to
  ensure backwards-compatibility, however, logging cannot be started, stopped or
  configured anymore. Using any of these methods will do nothing.

  This also affects the following HTTP API methods:
  - `PUT /_api/replication/logger-start`
  - `PUT /_api/replication/logger-stop`
  - `GET /_api/replication/logger-config`
  - `PUT /_api/replication/logger-config`

  Using any of these methods is discouraged from now on as they will be removed in
  future versions of ArangoDB.

* INCOMPATIBLE CHANGE: replication of transactions has changed. Previously, transactions
  were logged on a master in one big block and shipped to a slave in one block, too.
  Now transactions will be logged and replicated as separate entries, allowing transactions
  to be bigger and also ensure replication progress.

  This change also affects the behavior of the `stop` method of the replication applier.
  If the replication applier is now stopped manually using the `stop` method and later
  restarted using the `start` method, any transactions that were unfinished at the
  point of stopping will be aborted on a slave, even if they later commit on the master.

  In ArangoDB 2.2, stopping the replication applier manually should be avoided unless the
  goal is to stop replication permanently or to do a full resync with the master anyway.
  If the replication applier still must be stopped, it should be made sure that the
  slave has fetched and applied all pending operations from a master, and that no
  extra transactions are started on the master before the `stop` command on the slave
  is executed.

  Replication of transactions in ArangoDB 2.2 might also lock the involved collections on
  the slave while a transaction is either committed or aborted on the master and the
  change has been replicated to the slave. This change in behavior may be important for
  slave servers that are used for read-scaling. In order to avoid long lasting collection
  locks on the slave, transactions should be kept small.

  The `_replication` system collection is not used anymore in ArangoDB 2.2 and its usage is
  discouraged.

* INCOMPATIBLE CHANGE: the figures reported by the `collection.figures` method
  now only reflect documents and data contained in the journals and datafiles of
  collections. Documents or deletions contained only in the write-ahead log will
  not influence collection figures until the write-ahead log garbage collection
  kicks in. The figures for a collection might therefore underreport the total
  resource usage of a collection.

  Additionally, the attributes `lastTick` and `uncollectedLogfileEntries` have been
  added to the result of the `figures` operation and the HTTP API method
  `PUT /_api/collection/figures`

* added `insert` method as an alias for `save`. Documents can now be inserted into
  a collection using either method:

      db.test.save({ foo: "bar" });
      db.test.insert({ foo: "bar" });

* added support for data-modification AQL queries

* added AQL keywords `INSERT`, `UPDATE`, `REPLACE` and `REMOVE` (and `WITH`) to
  support data-modification AQL queries.

  Unquoted usage of these keywords for attribute names in AQL queries will likely
  fail in ArangoDB 2.2. If any such attribute name needs to be used in a query, it
  should be enclosed in backticks to indicate the usage of a literal attribute
  name.

  For example, the following query will fail in ArangoDB 2.2 with a parse error:

      FOR i IN foo RETURN i.remove

  and needs to be rewritten like this:

      FOR i IN foo RETURN i.`remove`

* disallow storing of JavaScript objects that contain JavaScript native objects
  of type `Date`, `Function`, `RegExp` or `External`, e.g.

      db.test.save({ foo: /bar/ });
      db.test.save({ foo: new Date() });

  will now print

      Error: <data> cannot be converted into JSON shape: could not shape document

  Previously, objects of these types were silently converted into an empty object
  (i.e. `{ }`).

  To store such objects in a collection, explicitly convert them into strings
  like this:

      db.test.save({ foo: String(/bar/) });
      db.test.save({ foo: String(new Date()) });

* The replication methods `logger.start`, `logger.stop` and `logger.properties` are
  no-ops in ArangoDB 2.2 as there is no separate replication logger anymore. Data changes
  are logged into the write-ahead log in ArangoDB 2.2, and not separately by the
  replication logger. The replication logger object is still there in ArangoDB 2.2 to
  ensure backwards-compatibility, however, logging cannot be started, stopped or
  configured anymore. Using any of these methods will do nothing.

  This also affects the following HTTP API methods:
  - `PUT /_api/replication/logger-start`
  - `PUT /_api/replication/logger-stop`
  - `GET /_api/replication/logger-config`
  - `PUT /_api/replication/logger-config`

  Using any of these methods is discouraged from now on as they will be removed in
  future versions of ArangoDB.

* INCOMPATIBLE CHANGE: replication of transactions has changed. Previously, transactions
  were logged on a master in one big block and shipped to a slave in one block, too.
  Now transactions will be logged and replicated as separate entries, allowing transactions
  to be bigger and also ensure replication progress.

  This change also affects the behavior of the `stop` method of the replication applier.
  If the replication applier is now stopped manually using the `stop` method and later
  restarted using the `start` method, any transactions that were unfinished at the
  point of stopping will be aborted on a slave, even if they later commit on the master.

  In ArangoDB 2.2, stopping the replication applier manually should be avoided unless the
  goal is to stop replication permanently or to do a full resync with the master anyway.
  If the replication applier still must be stopped, it should be made sure that the
  slave has fetched and applied all pending operations from a master, and that no
  extra transactions are started on the master before the `stop` command on the slave
  is executed.

  Replication of transactions in ArangoDB 2.2 might also lock the involved collections on
  the slave while a transaction is either committed or aborted on the master and the
  change has been replicated to the slave. This change in behavior may be important for
  slave servers that are used for read-scaling. In order to avoid long lasting collection
  locks on the slave, transactions should be kept small.

  The `_replication` system collection is not used anymore in ArangoDB 2.2 and its usage is
  discouraged.

* INCOMPATIBLE CHANGE: the figures reported by the `collection.figures` method
  now only reflect documents and data contained in the journals and datafiles of
  collections. Documents or deletions contained only in the write-ahead log will
  not influence collection figures until the write-ahead log garbage collection
  kicks in. The figures for a collection might therefore underreport the total
  resource usage of a collection.

  Additionally, the attributes `lastTick` and `uncollectedLogfileEntries` have been
  added to the result of the `figures` operation and the HTTP API method
  `PUT /_api/collection/figures`

* added `insert` method as an alias for `save`. Documents can now be inserted into
  a collection using either method:

      db.test.save({ foo: "bar" });
      db.test.insert({ foo: "bar" });

* added support for data-modification AQL queries

* added AQL keywords `INSERT`, `UPDATE`, `REPLACE` and `REMOVE` (and `WITH`) to
  support data-modification AQL queries.

  Unquoted usage of these keywords for attribute names in AQL queries will likely
  fail in ArangoDB 2.2. If any such attribute name needs to be used in a query, it
  should be enclosed in backticks to indicate the usage of a literal attribute
  name.

  For example, the following query will fail in ArangoDB 2.2 with a parse error:

      FOR i IN foo RETURN i.remove

  and needs to be rewritten like this:

      FOR i IN foo RETURN i.`remove`

* disallow storing of JavaScript objects that contain JavaScript native objects
  of type `Date`, `Function`, `RegExp` or `External`, e.g.

      db.test.save({ foo: /bar/ });
      db.test.save({ foo: new Date() });

  will now print

      Error: <data> cannot be converted into JSON shape: could not shape document

  Previously, objects of these types were silently converted into an empty object
  (i.e. `{ }`).

  To store such objects in a collection, explicitly convert them into strings
  like this:

      db.test.save({ foo: String(/bar/) });
      db.test.save({ foo: String(new Date()) });

* honor startup option `--server.disable-statistics` when deciding whether or not
  to start periodic statistics collection jobs

  Previously, the statistics collection jobs were started even if the server was
  started with the `--server.disable-statistics` flag being set to `true`

* removed startup option `--random.no-seed`

  This option had no effect in previous versions of ArangoDB and was thus removed.

* removed startup option `--database.remove-on-drop`

  This option was used for debugging only.

* removed startup option `--database.force-sync-properties`

  This option is now superfluous as collection properties are now stored in the
  write-ahead log.

* introduced write-ahead log

  All write operations in an ArangoDB server instance are automatically logged
  to the server's write-ahead log. The write-ahead log is a set of append-only
  logfiles, and it is used in case of a crash recovery and for replication.
  Data from the write-ahead log will eventually be moved into the journals or
  datafiles of collections, allowing the server to remove older write-ahead log
  logfiles. Figures of collections will be updated when data are moved from the
  write-ahead log into the journals or datafiles of collections.

  Cross-collection transactions in ArangoDB should benefit considerably by this
  change, as less writes than in previous versions are required to ensure the data
  of multiple collections are atomically and durably committed. All data-modifying
  operations inside transactions (insert, update, remove) will write their
  operations into the write-ahead log directly, making transactions with multiple
  operations also require less physical memory than in previous versions of ArangoDB,
  that required all transaction data to fit into RAM.

  The `_trx` system collection is not used anymore in ArangoDB 2.2 and its usage is
  discouraged.

  The data in the write-ahead log can also be used in the replication context.
  The `_replication` collection that was used in previous versions of ArangoDB to
  store all changes on the server is not used anymore in ArangoDB 2.2. Instead,
  slaves can read from a master's write-ahead log to get informed about most
  recent changes. This removes the need to store data-modifying operations in
  both the actual place and the `_replication` collection.

* removed startup option `--server.disable-replication-logger`

  This option is superfluous in ArangoDB 2.2. There is no dedicated replication
  logger in ArangoDB 2.2. There is now always the write-ahead log, and it is also
  used as the server's replication log. Specifying the startup option
  `--server.disable-replication-logger` will do nothing in ArangoDB 2.2, but the
  option should not be used anymore as it might be removed in a future version.

* changed behavior of replication logger

  There is no dedicated replication logger in ArangoDB 2.2 as there is the
  write-ahead log now. The existing APIs for starting and stopping the replication
  logger still exist in ArangoDB 2.2 for downwards-compatibility, but calling
  the start or stop operations are no-ops in ArangoDB 2.2. When querying the
  replication logger status via the API, the server will always report that the
  replication logger is running. Configuring the replication logger is a no-op
  in ArangoDB 2.2, too. Changing the replication logger configuration has no
  effect. Instead, the write-ahead log configuration can be changed.

* removed MRuby integration for arangod

  ArangoDB had an experimental MRuby integration in some of the publish builds.
  This wasn't continuously developed, and so it has been removed in ArangoDB 2.2.

  This change has led to the following startup options being superfluous:

  - `--ruby.gc-interval`
  - `--ruby.action-directory`
  - `--ruby.modules-path`
  - `--ruby.startup-directory`

  Specifying these startup options will do nothing in ArangoDB 2.2, but the
  options should be avoided from now on as they might be removed in future versions.

* reclaim index memory when last document in collection is deleted

  Previously, deleting documents from a collection did not lead to index sizes being
  reduced. Instead, the already allocated index memory was re-used when a collection
  was refilled.

  Now, index memory for primary indexes and hash indexes is reclaimed instantly when
  the last document from a collection is removed.

* inlined and optimized functions in hash indexes

* added AQL TRANSLATE function

  This function can be used to perform lookups from static lists, e.g.

      LET countryNames = { US: "United States", UK: "United Kingdom", FR: "France" }
      RETURN TRANSLATE("FR", countryNames)

* fixed datafile debugger

* fixed check-version for empty directory

* moved try/catch block to the top of routing chain

* added mountedApp function for foxx-manager

* fixed issue #883: arango 2.1 - when starting multi-machine cluster, UI web
  does not change to cluster overview

* fixed dfdb: should not start any other V8 threads

* cleanup of version-check, added module org/arangodb/database-version,
  added --check-version option

* fixed issue #881: [2.1.0] Bombarded (every 10 sec or so) with
  "WARNING format string is corrupt" when in non-system DB Dashboard

* specialized primary index implementation to allow faster hash table
  rebuilding and reduce lookups in datafiles for the actual value of `_key`.

* issue #862: added `--overwrite` option to arangoimp

* removed number of property lookups for documents during AQL queries that
  access documents

* prevent buffering of long print results in arangosh's and arangod's print
  command

  this change will emit buffered intermediate print results and discard the
  output buffer to quickly deliver print results to the user, and to prevent
  constructing very large buffers for large results

* removed sorting of attribute names for use in a collection's shaper

  sorting attribute names was done on document insert to keep attributes
  of a collection in sorted order for faster comparisons. The sort order
  of attributes was only used in one particular and unlikely case, so it
  was removed. Collections with many different attribute names should
  benefit from this change by faster inserts and slightly less memory usage.

* fixed a bug in arangodump which got the collection name in _from and _to
  attributes of edges wrong (all were "_unknown")

* fixed a bug in arangorestore which did not recognize wrong _from and _to
  attributes of edges

* improved error detection and reporting in arangorestore


v2.1.1 (2014-06-06)
-------------------

* fixed dfdb: should not start any other V8 threads

* signature for collection functions was modified

  The basic change was the substitution of the input parameter of the
  function by an generic options object which can contain multiple
  option parameter of the function.
  Following functions were modified
  remove
  removeBySample
  replace
  replaceBySample
  update
  updateBySample

  Old signature is yet supported but it will be removed in future versions

v2.1.0 (2014-05-29)
-------------------

* implemented upgrade procedure for clusters

* fixed communication issue with agency which prevented reconnect
  after an agent failure

* fixed cluster dashboard in the case that one but not all servers
  in the cluster are down

* fixed a bug with coordinators creating local database objects
  in the wrong order (_system needs to be done first)

* improved cluster dashboard


v2.1.0-rc2 (2014-05-25)
-----------------------

* fixed issue #864: Inconsistent behavior of AQL REVERSE(list) function


v2.1.0-rc1 (XXXX-XX-XX)
-----------------------

* added server-side periodic task management functions:

  - require("org/arangodb/tasks").register(): registers a periodic task
  - require("org/arangodb/tasks").unregister(): unregisters and removes a
    periodic task
  - require("org/arangodb/tasks").get(): retrieves a specific tasks or all
    existing tasks

  the previous undocumented function `internal.definePeriodic` is now
  deprecated and will be removed in a future release.

* decrease the size of some seldom used system collections on creation.

  This will make these collections use less disk space and mapped memory.

* added AQL date functions

* added AQL FLATTEN() list function

* added index memory statistics to `db.<collection>.figures()` function

  The `figures` function will now return a sub-document `indexes`, which lists
  the number of indexes in the `count` sub-attribute, and the total memory
  usage of the indexes in bytes in the `size` sub-attribute.

* added AQL CURRENT_DATABASE() function

  This function returns the current database's name.

* added AQL CURRENT_USER() function

  This function returns the current user from an AQL query. The current user is the
  username that was specified in the `Authorization` HTTP header of the request. If
  authentication is turned off or the query was executed outside a request context,
  the function will return `null`.

* fixed issue #796: Searching with newline chars broken?

  fixed slightly different handling of backslash escape characters in a few
  AQL functions. Now handling of escape sequences should be consistent, and
  searching for newline characters should work the same everywhere

* added OpenSSL version check for configure

  It will report all OpenSSL versions < 1.0.1g as being too old.
  `configure` will only complain about an outdated OpenSSL version but not stop.

* require C++ compiler support (requires g++ 4.8, clang++ 3.4 or Visual Studio 13)

* less string copying returning JSONified documents from ArangoDB, e.g. via
  HTTP GET `/_api/document/<collection>/<document>`

* issue #798: Lower case http headers from arango

  This change allows returning capitalized HTTP headers, e.g.
  `Content-Length` instead of `content-length`.
  The HTTP spec says that headers are case-insensitive, but
  in fact several clients rely on a specific case in response
  headers.
  This change will capitalize HTTP headers if the `X-Arango-Version`
  request header is sent by the client and contains a value of at
  least `20100` (for version 2.1). The default value for the
  compatibility can also be set at server start, using the
  `--server.default-api-compatibility` option.

* simplified usage of `db._createStatement()`

  Previously, the function could not be called with a query string parameter as
  follows:

      db._createStatement(queryString);

  Calling it as above resulted in an error because the function expected an
  object as its parameter. From now on, it's possible to call the function with
  just the query string.

* make ArangoDB not send back a `WWW-Authenticate` header to a client in case the
  client sends the `X-Omit-WWW-Authenticate` HTTP header.

  This is done to prevent browsers from showing their built-in HTTP authentication
  dialog for AJAX requests that require authentication.
  ArangoDB will still return an HTTP 401 (Unauthorized) if the request doesn't
  contain valid credentials, but it will omit the `WWW-Authenticate` header,
  allowing clients to bypass the browser's authentication dialog.

* added REST API method HTTP GET `/_api/job/job-id` to query the status of an
  async job without potentially fetching it from the list of done jobs

* fixed non-intuitive behavior in jobs API: previously, querying the status
  of an async job via the API HTTP PUT `/_api/job/job-id` removed a currently
  executing async job from the list of queryable jobs on the server.
  Now, when querying the result of an async job that is still executing,
  the job is kept in the list of queryable jobs so its result can be fetched
  by a subsequent request.

* use a new data structure for the edge index of an edge collection. This
  improves the performance for the creation of the edge index and in
  particular speeds up removal of edges in graphs. Note however that
  this change might change the order in which edges starting at
  or ending in a vertex are returned. However, this order was never
  guaranteed anyway and it is not sensible to guarantee any particular
  order.

* provide a size hint to edge and hash indexes when initially filling them
  this will lead to less re-allocations when populating these indexes

  this may speed up building indexes when opening an existing collection

* don't requeue identical context methods in V8 threads in case a method is
  already registered

* removed arangod command line option `--database.remove-on-compacted`

* export the sort attribute for graph traversals to the HTTP interface

* add support for arangodump/arangorestore for clusters


v2.0.8 (XXXX-XX-XX)
-------------------

* fixed too-busy iteration over skiplists

  Even when a skiplist query was restricted by a limit clause, the skiplist
  index was queried without the limit. this led to slower-than-necessary
  execution times.

* fixed timeout overflows on 32 bit systems

  this bug has led to problems when select was called with a high timeout
  value (2000+ seconds) on 32bit systems that don't have a forgiving select
  implementation. when the call was made on these systems, select failed
  so no data would be read or sent over the connection

  this might have affected some cluster-internal operations.

* fixed ETCD issues on 32 bit systems

  ETCD was non-functional on 32 bit systems at all. The first call to the
  watch API crashed it. This was because atomic operations worked on data
  structures that were not properly aligned on 32 bit systems.

* fixed issue #848: db.someEdgeCollection.inEdge does not return correct
  value when called the 2nd time after a .save to the edge collection


v2.0.7 (2014-05-05)
-------------------

* issue #839: Foxx Manager missing "unfetch"

* fixed a race condition at startup

  this fixes undefined behavior in case the logger was involved directly at
  startup, before the logger initialization code was called. This should have
  occurred only for code that was executed before the invocation of main(),
  e.g. during ctor calls of statically defined objects.


v2.0.6 (2014-04-22)
-------------------

* fixed issue #835: arangosh doesn't show correct database name



v2.0.5 (2014-04-21)
-------------------

* Fixed a caching problem in IE JS Shell

* added cancelation for async jobs

* upgraded to new gyp for V8

* new Windows installer


v2.0.4 (2014-04-14)
-------------------

* fixed cluster authentication front-end issues for Firefox and IE, there are
  still problems with Chrome


v2.0.3 (2014-04-14)
-------------------

* fixed AQL optimizer bug

* fixed front-end issues

* added password change dialog


v2.0.2 (2014-04-06)
-------------------

* during cluster startup, do not log (somewhat expected) connection errors with
  log level error, but with log level info

* fixed dashboard modals

* fixed connection check for cluster planning front end: firefox does
  not support async:false

* document how to persist a cluster plan in order to relaunch an existing
  cluster later


v2.0.1 (2014-03-31)
-------------------

* make ArangoDB not send back a `WWW-Authenticate` header to a client in case the
  client sends the `X-Omit-WWW-Authenticate` HTTP header.

  This is done to prevent browsers from showing their built-in HTTP authentication
  dialog for AJAX requests that require authentication.
  ArangoDB will still return an HTTP 401 (Unauthorized) if the request doesn't
  contain valid credentials, but it will omit the `WWW-Authenticate` header,
  allowing clients to bypass the browser's authentication dialog.

* fixed isses in arango-dfdb:

  the dfdb was not able to unload certain system collections, so these couldn't be
  inspected with the dfdb sometimes. Additionally, it did not truncate corrupt
  markers from datafiles under some circumstances

* added `changePassword` attribute for users

* fixed non-working "save" button in collection edit view of web interface
  clicking the save button did nothing. one had to press enter in one of the input
  fields to send modified form data

* fixed V8 compile error on MacOS X

* prevent `body length: -9223372036854775808` being logged in development mode for
  some Foxx HTTP responses

* fixed several bugs in web interface dashboard

* fixed issue #783: coffee script not working in manifest file

* fixed issue #783: coffee script not working in manifest file

* fixed issue #781: Cant save current query from AQL editor ui

* bumped version in `X-Arango-Version` compatibility header sent by arangosh and other
  client tools from `1.5` to `2.0`.

* fixed startup options for arango-dfdb, added details option for arango-dfdb

* fixed display of missing error messages and codes in arangosh

* when creating a collection via the web interface, the collection type was always
  "document", regardless of the user's choice


v2.0.0 (2014-03-10)
-------------------

* first 2.0 release


v2.0.0-rc2 (2014-03-07)
-----------------------

* fixed cluster authorization


v2.0.0-rc1 (2014-02-28)
-----------------------

* added sharding :-)

* added collection._dbName attribute to query the name of the database from a collection

  more detailed documentation on the sharding and cluster features can be found in the user
  manual, section **Sharding**

* INCOMPATIBLE CHANGE: using complex values in AQL filter conditions with operators other
  than equality (e.g. >=, >, <=, <) will disable usage of skiplist indexes for filter
  evaluation.

  For example, the following queries will be affected by change:

      FOR doc IN docs FILTER doc.value < { foo: "bar" } RETURN doc
      FOR doc IN docs FILTER doc.value >= [ 1, 2, 3 ] RETURN doc

  The following queries will not be affected by the change:

      FOR doc IN docs FILTER doc.value == 1 RETURN doc
      FOR doc IN docs FILTER doc.value == "foo" RETURN doc
      FOR doc IN docs FILTER doc.value == [ 1, 2, 3 ] RETURN doc
      FOR doc IN docs FILTER doc.value == { foo: "bar" } RETURN doc

* INCOMPATIBLE CHANGE: removed undocumented method `collection.saveOrReplace`

  this feature was never advertised nor documented nor tested.

* INCOMPATIBLE CHANGE: removed undocumented REST API method `/_api/simple/BY-EXAMPLE-HASH`

  this feature was never advertised nor documented nor tested.

* added explicit startup parameter `--server.reuse-address`

  This flag can be used to control whether sockets should be acquired with the SO_REUSEADDR
  flag.

  Regardless of this setting, sockets on Windows are always acquired using the
  SO_EXCLUSIVEADDRUSE flag.

* removed undocumented REST API method GET `/_admin/database-name`

* added user validation API at POST `/_api/user/<username>`

* slightly improved users management API in `/_api/user`:

  Previously, when creating a new user via HTTP POST, the username needed to be
  passed in an attribute `username`. When users were returned via this API,
  the usernames were returned in an attribute named `user`. This was slightly
  confusing and was changed in 2.0 as follows:

  - when adding a user via HTTP POST, the username can be specified in an attribute
  `user`. If this attribute is not used, the API will look into the attribute `username`
  as before and use that value.
  - when users are returned via HTTP GET, the usernames are still returned in an
    attribute `user`.

  This change should be fully downwards-compatible with the previous version of the API.

* added AQL SLICE function to extract slices from lists

* made module loader more node compatible

* the startup option `--javascript.package-path` for arangosh is now deprecated and does
  nothing. Using it will not cause an error, but the option is ignored.

* added coffee script support

* Several UI improvements.

* Exchanged icons in the graphviewer toolbar

* always start networking and HTTP listeners when starting the server (even in
  console mode)

* allow vertex and edge filtering with user-defined functions in TRAVERSAL,
  TRAVERSAL_TREE and SHORTEST_PATH AQL functions:

      // using user-defined AQL functions for edge and vertex filtering
      RETURN TRAVERSAL(friends, friendrelations, "friends/john", "outbound", {
        followEdges: "myfunctions::checkedge",
        filterVertices: "myfunctions::checkvertex"
      })

      // using the following custom filter functions
      var aqlfunctions = require("org/arangodb/aql/functions");
      aqlfunctions.register("myfunctions::checkedge", function (config, vertex, edge, path) {
        return (edge.type !== 'dislikes'); // don't follow these edges
      }, false);

      aqlfunctions.register("myfunctions::checkvertex", function (config, vertex, path) {
        if (vertex.isDeleted || ! vertex.isActive) {
          return [ "prune", "exclude" ]; // exclude these and don't follow them
        }
        return [ ]; // include everything else
      }, false);

* fail if invalid `strategy`, `order` or `itemOrder` attribute values
  are passed to the AQL TRAVERSAL function. Omitting these attributes
  is not considered an error, but specifying an invalid value for any
  of these attributes will make an AQL query fail.

* issue #751: Create database through API should return HTTP status code 201

  By default, the server now returns HTTP 201 (created) when creating a new
  database successfully. To keep compatibility with older ArangoDB versions, the
  startup parameter `--server.default-api-compatibility` can be set to a value
  of `10400` to indicate API compatibility with ArangoDB 1.4. The compatibility
  can also be enforced by setting the `X-Arango-Version` HTTP header in a
  client request to this API on a per-request basis.

* allow direct access from the `db` object to collections whose names start
  with an underscore (e.g. db._users).

  Previously, access to such collections via the `db` object was possible from
  arangosh, but not from arangod (and thus Foxx and actions). The only way
  to access such collections from these places was via the `db._collection(<name>)`
  workaround.

* allow `\n` (as well as `\r\n`) as line terminator in batch requests sent to
  `/_api/batch` HTTP API.

* use `--data-binary` instead of `--data` parameter in generated cURL examples

* issue #703: Also show path of logfile for fm.config()

* issue #675: Dropping a collection used in "graph" module breaks the graph

* added "static" Graph.drop() method for graphs API

* fixed issue #695: arangosh server.password error

* use pretty-printing in `--console` mode by default

* simplified ArangoDB startup options

  Some startup options are now superfluous or their usage is simplified. The
  following options have been changed:

  * `--javascript.modules-path`: this option has been removed. The modules paths
    are determined by arangod and arangosh automatically based on the value of
    `--javascript.startup-directory`.

    If the option is set on startup, it is ignored so startup will not abort with
    an error `unrecognized option`.

  * `--javascript.action-directory`: this option has been removed. The actions
    directory is determined by arangod automatically based on the value of
    `--javascript.startup-directory`.

    If the option is set on startup, it is ignored so startup will not abort with
    an error `unrecognized option`.

  * `--javascript.package-path`: this option is still available but it is not
    required anymore to set the standard package paths (e.g. `js/npm`). arangod
    will automatically use this standard package path regardless of whether it
    was specified via the options.

    It is possible to use this option to add additional package paths to the
    standard value.

  Configuration files included with arangod are adjusted accordingly.

* layout of the graphs tab adapted to better fit with the other tabs

* database selection is moved to the bottom right corner of the web interface

* removed priority queue index type

  this feature was never advertised nor documented nor tested.

* display internal attributes in document source view of web interface

* removed separate shape collections

  When upgrading to ArangoDB 2.0, existing collections will be converted to include
  shapes and attribute markers in the datafiles instead of using separate files for
  shapes.

  When a collection is converted, existing shapes from the SHAPES directory will
  be written to a new datafile in the collection directory, and the SHAPES directory
  will be removed afterwards.

  This saves up to 2 MB of memory and disk space for each collection
  (savings are higher, the less different shapes there are in a collection).
  Additionally, one less file descriptor per opened collection will be used.

  When creating a new collection, the amount of sync calls may be reduced. The same
  may be true for documents with yet-unknown shapes. This may help performance
  in these cases.

* added AQL functions `NTH` and `POSITION`

* added signal handler for arangosh to save last command in more cases

* added extra prompt placeholders for arangosh:
  - `%e`: current endpoint
  - `%u`: current user

* added arangosh option `--javascript.gc-interval` to control amount of
  garbage collection performed by arangosh

* fixed issue #651: Allow addEdge() to take vertex ids in the JS library

* removed command-line option `--log.format`

  In previous versions, this option did not have an effect for most log messages, so
  it got removed.

* removed C++ logger implementation

  Logging inside ArangoDB is now done using the LOG_XXX() macros. The LOGGER_XXX()
  macros are gone.

* added collection status "loading"


v1.4.16 (XXXX-XX-XX)
--------------------

* fixed too eager datafile deletion

  this issue could have caused a crash when the compaction had marked datafiles as obsolete
  and they were removed while "old" temporary query results still pointed to the old datafile
  positions

* fixed issue #826: Replication fails when a collection's configuration changes


v1.4.15 (2014-04-19)
--------------------

* bugfix for AQL query optimizer

  the following type of query was too eagerly optimized, leading to errors in code-generation:

      LET a = (FOR i IN [] RETURN i) LET b = (FOR i IN [] RETURN i) RETURN 1

  the problem occurred when both lists in the subqueries were empty. In this case invalid code
  was generated and the query couldn't be executed.


v1.4.14 (2014-04-05)
--------------------

* fixed race conditions during shape / attribute insertion

  A race condition could have led to spurious `cannot find attribute #xx` or
  `cannot find shape #xx` (where xx is a number) warning messages being logged
  by the server. This happened when a new attribute was inserted and at the same
  time was queried by another thread.

  Also fixed a race condition that may have occurred when a thread tried to
  access the shapes / attributes hash tables while they were resized. In this
  cases, the shape / attribute may have been hashed to a wrong slot.

* fixed a memory barrier / cpu synchronization problem with libev, affecting
  Windows with Visual Studio 2013 (probably earlier versions are affected, too)

  The issue is described in detail here:
  http://lists.schmorp.de/pipermail/libev/2014q1/002318.html


v1.4.13 (2014-03-14)
--------------------

* added diagnostic output for Foxx application upload

* allow dump & restore from ArangoDB 1.4 with an ArangoDB 2.0 server

* allow startup options `temp-path` and `default-language` to be specified from the arangod
  configuration file and not only from the command line

* fixed too eager compaction

  The compaction will now wait for several seconds before trying to re-compact the same
  collection. Additionally, some other limits have been introduced for the compaction.


v1.4.12 (2014-03-05)
--------------------

* fixed display bug in web interface which caused the following problems:
  - documents were displayed in web interface as being empty
  - document attributes view displayed many attributes with content "undefined"
  - document source view displayed many attributes with name "TYPEOF" and value "undefined"
  - an alert popping up in the browser with message "Datatables warning..."

* re-introduced old-style read-write locks to supports Windows versions older than
  Windows 2008R2 and Windows 7. This should re-enable support for Windows Vista and
  Windows 2008.


v1.4.11 (2014-02-27)
--------------------

* added SHORTEST_PATH AQL function

  this calculates the shortest paths between two vertices, using the Dijkstra
  algorithm, employing a min-heap

  By default, ArangoDB does not know the distance between any two vertices and
  will use a default distance of 1. A custom distance function can be registered
  as an AQL user function to make the distance calculation use any document
  attributes or custom logic:

      RETURN SHORTEST_PATH(cities, motorways, "cities/CGN", "cities/MUC", "outbound", {
        paths: true,
        distance: "myfunctions::citydistance"
      })

      // using the following custom distance function
      var aqlfunctions = require("org/arangodb/aql/functions");
      aqlfunctions.register("myfunctions::distance", function (config, vertex1, vertex2, edge) {
        return Math.sqrt(Math.pow(vertex1.x - vertex2.x) + Math.pow(vertex1.y - vertex2.y));
      }, false);

* fixed bug in Graph.pathTo function

* fixed small memleak in AQL optimizer

* fixed access to potentially uninitialized variable when collection had a cap constraint


v1.4.10 (2014-02-21)
--------------------

* fixed graph constructor to allow graph with some parameter to be used

* added node.js "events" and "stream"

* updated npm packages

* added loading of .json file

* Fixed http return code in graph api with waitForSync parameter.

* Fixed documentation in graph, simple and index api.

* removed 2 tests due to change in ruby library.

* issue #756: set access-control-expose-headers on CORS response

  the following headers are now whitelisted by ArangoDB in CORS responses:
  - etag
  - content-encoding
  - content-length
  - location
  - server
  - x-arango-errors
  - x-arango-async-id


v1.4.9 (2014-02-07)
-------------------

* return a document's current etag in response header for HTTP HEAD requests on
  documents that return an HTTP 412 (precondition failed) error. This allows
  retrieving the document's current revision easily.

* added AQL function `SKIPLIST` to directly access skiplist indexes from AQL

  This is a shortcut method to use a skiplist index for retrieving specific documents in
  indexed order. The function capability is rather limited, but it may be used
  for several cases to speed up queries. The documents are returned in index order if
  only one condition is used.

      /* return all documents with mycollection.created > 12345678 */
      FOR doc IN SKIPLIST(mycollection, { created: [[ '>', 12345678 ]] })
        RETURN doc

      /* return first document with mycollection.created > 12345678 */
      FOR doc IN SKIPLIST(mycollection, { created: [[ '>', 12345678 ]] }, 0, 1)
        RETURN doc

      /* return all documents with mycollection.created between 12345678 and 123456790 */
      FOR doc IN SKIPLIST(mycollection, { created: [[ '>', 12345678 ], [ '<=', 123456790 ]] })
        RETURN doc

      /* return all documents with mycollection.a equal 1 and .b equal 2 */
      FOR doc IN SKIPLIST(mycollection, { a: [[ '==', 1 ]], b: [[ '==', 2 ]] })
        RETURN doc

  The function requires a skiplist index with the exact same attributes to
  be present on the specified collection. All attributes present in the skiplist
  index must be specified in the conditions specified for the `SKIPLIST` function.
  Attribute declaration order is important, too: attributes must be specified in the
  same order in the condition as they have been declared in the skiplist index.

* added command-line option `--server.disable-authentication-unix-sockets`

  with this option, authentication can be disabled for all requests coming
  in via UNIX domain sockets, enabling clients located on the same host as
  the ArangoDB server to connect without authentication.
  Other connections (e.g. TCP/IP) are not affected by this option.

  The default value for this option is `false`.
  Note: this option is only supported on platforms that support Unix domain
  sockets.

* call global arangod instance destructor on shutdown

* issue #755: TRAVERSAL does not use strategy, order and itemOrder options

  these options were not honored when configuring a traversal via the AQL
  TRAVERSAL function. Now, these options are used if specified.

* allow vertex and edge filtering with user-defined functions in TRAVERSAL,
  TRAVERSAL_TREE and SHORTEST_PATH AQL functions:

      // using user-defined AQL functions for edge and vertex filtering
      RETURN TRAVERSAL(friends, friendrelations, "friends/john", "outbound", {
        followEdges: "myfunctions::checkedge",
        filterVertices: "myfunctions::checkvertex"
      })

      // using the following custom filter functions
      var aqlfunctions = require("org/arangodb/aql/functions");
      aqlfunctions.register("myfunctions::checkedge", function (config, vertex, edge, path) {
        return (edge.type !== 'dislikes'); // don't follow these edges
      }, false);

      aqlfunctions.register("myfunctions::checkvertex", function (config, vertex, path) {
        if (vertex.isDeleted || ! vertex.isActive) {
          return [ "prune", "exclude" ]; // exclude these and don't follow them
        }
        return [ ]; // include everything else
      }, false);

* issue #748: add vertex filtering to AQL's TRAVERSAL[_TREE]() function


v1.4.8 (2014-01-31)
-------------------

* install foxx apps in the web interface

* fixed a segfault in the import API


v1.4.7 (2014-01-23)
-------------------

* issue #744: Add usage example arangoimp from Command line

* issue #738: added __dirname, __filename pseudo-globals. Fixes #733. (@by pluma)

* mount all Foxx applications in system apps directory on startup


v1.4.6 (2014-01-20)
-------------------

* issue #736: AQL function to parse collection and key from document handle

* added fm.rescan() method for Foxx-Manager

* fixed issue #734: foxx cookie and route problem

* added method `fm.configJson` for arangosh

* include `startupPath` in result of API `/_api/foxx/config`


v1.4.5 (2014-01-15)
-------------------

* fixed issue #726: Alternate Windows Install Method

* fixed issue #716: dpkg -P doesn't remove everything

* fixed bugs in description of HTTP API `_api/index`

* fixed issue #732: Rest API GET revision number

* added missing documentation for several methods in HTTP API `/_api/edge/...`

* fixed typos in description of HTTP API `_api/document`

* defer evaluation of AQL subqueries and logical operators (lazy evaluation)

* Updated font in WebFrontend, it now contains a version that renders properly on Windows

* generally allow function return values as call parameters to AQL functions

* fixed potential deadlock in global context method execution

* added override file "arangod.conf.local" (and co)


v1.4.4 (2013-12-24)
-------------------

* uid and gid are now set in the scripts, there is no longer a separate config file for
  arangod when started from a script

* foxx-manager is now an alias for arangosh

* arango-dfdb is now an alias for arangod, moved from bin to sbin

* changed from readline to linenoise for Windows

* added --install-service and --uninstall-service for Windows

* removed --daemon and --supervisor for Windows

* arangosh and arangod now uses the config-file which maps the binary name, i. e. if you
  rename arangosh to foxx-manager it will use the config file foxx-manager.conf

* fixed lock file for Windows

* fixed issue #711, #687: foxx-manager throws internal errors

* added `--server.ssl-protocol` option for client tools
  this allows connecting from arangosh, arangoimp, arangoimp etc. to an ArangoDB
  server that uses a non-default value for `--server.ssl-protocol`. The default
  value for the SSL protocol is 4 (TLSv1). If the server is configured to use a
  different protocol, it was not possible to connect to it with the client tools.

* added more detailed request statistics

  This adds the number of async-executed HTTP requests plus the number of HTTP
  requests per individual HTTP method type.

* added `--force` option for arangorestore
  this option allows continuing a restore operation even if the server reports errors
  in the middle of the restore operation

* better error reporting for arangorestore
  in case the server returned an HTTP error, arangorestore previously reported this
  error as `internal error` without any details only. Now server-side errors are
  reported by arangorestore with the server's error message

* include more system collections in dumps produced by arangodump
  previously some system collections were intentionally excluded from dumps, even if the
  dump was run with `--include-system-collections`. for example, the collections `_aal`,
  `_modules`, `_routing`, and `_users` were excluded. This makes sense in a replication
  context but not always in a dump context.
  When specifying `--include-system-collections`, arangodump will now include the above-
  mentioned collections in the dump, too. Some other system collections are still excluded
  even when the dump is run with `--include-system-collections`, for example `_replication`
  and `_trx`.

* fixed issue #701: ArangoStatement undefined in arangosh

* fixed typos in configuration files


v1.4.3 (2013-11-25)
-------------------

* fixed a segfault in the AQL optimizer, occurring when a constant non-list value was
  used on the right-hand side of an IN operator that had a collection attribute on the
  left-hand side

* issue #662:

  Fixed access violation errors (crashes) in the Windows version, occurring under some
  circumstances when accessing databases with multiple clients in parallel

* fixed issue #681: Problem with ArchLinux PKGBUILD configuration


v1.4.2 (2013-11-20)
-------------------

* fixed issue #669: Tiny documentation update

* ported Windows version to use native Windows API SRWLocks (slim read-write locks)
  and condition variables instead of homemade versions

  MSDN states the following about the compatibility of SRWLocks and Condition Variables:

      Minimum supported client:
      Windows Server 2008 [desktop apps | Windows Store apps]

      Minimum supported server:
      Windows Vista [desktop apps | Windows Store apps]

* fixed issue #662: ArangoDB on Windows hanging

  This fixes a deadlock issue that occurred on Windows when documents were written to
  a collection at the same time when some other thread tried to drop the collection.

* fixed file-based logging in Windows

  the logger complained on startup if the specified log file already existed

* fixed startup of server in daemon mode (`--daemon` startup option)

* fixed a segfault in the AQL optimizer

* issue #671: Method graph.measurement does not exist

* changed Windows condition variable implementation to use Windows native
  condition variables

  This is an attempt to fix spurious Windows hangs as described in issue #662.

* added documentation for JavaScript traversals

* added --code-page command-line option for Windows version of arangosh

* fixed a problem when creating edges via the web interface.

  The problem only occurred if a collection was created with type "document
  collection" via the web interface, and afterwards was dropped and re-created
  with type "edge collection". If the web interface page was not reloaded,
  the old collection type (document) was cached, making the subsequent creation
  of edges into the (seeming-to-be-document) collection fail.

  The fix is to not cache the collection type in the web interface. Users of
  an older version of the web interface can reload the collections page if they
  are affected.

* fixed a caching problem in arangosh: if a collection was created using the web
  interface, and then removed via arangosh, arangosh did not actually drop the
  collection due to caching.

  Because the `drop` operation was not carried out, this caused misleading error
  messages when trying to re-create the collection (e.g. `cannot create collection:
  duplicate name`).

* fixed ALT-introduced characters for arangosh console input on Windows

  The Windows readline port was not able to handle characters that are built
  using CTRL or ALT keys. Regular characters entered using the CTRL or ALT keys
  were silently swallowed and not passed to the terminal input handler.

  This did not seem to cause problems for the US keyboard layout, but was a
  severe issue for keyboard layouts that require the ALT (or ALT-GR) key to
  construct characters. For example, entering the character `{` with a German
  keyboard layout requires pressing ALT-GR + 9.

* fixed issue #665: Hash/skiplist combo madness bit my ass

  this fixes a problem with missing/non-deterministic rollbacks of inserts in
  case of a unique constraint violation into a collection with multiple secondary
  indexes (with at least one of them unique)

* fixed issue #664: ArangoDB installer on Windows requires drive c:

* partly fixed issue #662: ArangoDB on Windows hanging

  This fixes dropping databases on Windows. In previous 1.4 versions on Windows,
  one shape collection file was not unloaded and removed when dropping a database,
  leaving one directory and one shape collection file in the otherwise-dropped
  database directory.

* fixed issue #660: updated documentation on indexes


v1.4.1 (2013-11-08)
-------------------

* performance improvements for skip-list deletes


v1.4.1-rc1 (2013-11-07)
-----------------------

* fixed issue #635: Web-Interface should have a "Databases" Menu for Management

* fixed issue #624: Web-Interface is missing a Database selector

* fixed segfault in bitarray query

* fixed issue #656: Cannot create unique index through web interface

* fixed issue #654: bitarray index makes server down

* fixed issue #653: Slow query

* fixed issue #650: Randomness of any() should be improved

* made AQL `DOCUMENT()` function polymorphic and work with just one parameter.

  This allows using the `DOCUMENT` function like this:

      DOCUMENT('users/john')
      DOCUMENT([ 'users/john', 'users/amy' ])

  in addition to the existing use cases:

      DOCUMENT(users, 'users/john')
      DOCUMENT(users, 'john')
      DOCUMENT(users, [ 'users/john' ])
      DOCUMENT(users, [ 'users/john', 'users/amy' ])
      DOCUMENT(users, [ 'john', 'amy' ])

* simplified usage of ArangoDB batch API

  It is not necessary anymore to send the batch boundary in the HTTP `Content-Type`
  header. Previously, the batch API expected the client to send a Content-Type header
  of`multipart/form-data; boundary=<some boundary value>`. This is still supported in
  ArangoDB 2.0, but clients can now also omit this header. If the header is not
  present in a client request, ArangoDB will ignore the request content type and
  read the MIME boundary from the beginning of the request body.

  This also allows using the batch API with the Swagger "Try it out" feature (which is
  not too good at sending a different or even dynamic content-type request header).

* added API method GET `/_api/database/user`

  This returns the list of databases a specific user can see without changing the
  username/passwd.

* issue #424: Documentation about IDs needs to be upgraded


v1.4.0 (2013-10-29)
-------------------

* fixed issue #648: /batch API is missing from Web Interface API Documentation (Swagger)

* fixed issue #647: Icon tooltips missing

* fixed issue #646: index creation in web interface

* fixed issue #645: Allow jumping from edge to linked vertices

* merged PR for issue #643: Some minor corrections and a link to "Downloads"

* fixed issue #642: Completion of error handling

* fixed issue #639: compiling v1.4 on maverick produces warnings on -Wstrict-null-sentinel

* fixed issue #634: Web interface bug: Escape does not always propagate

* fixed issue #620: added startup option `--server.default-api-compatibility`

  This adds the following changes to the ArangoDB server and clients:
  - the server provides a new startup option `--server.default-api-compatibility`.
    This option can be used to determine the compatibility of (some) server API
    return values. The value for this parameter is a server version number,
    calculated as follows: `10000 * major + 100 * minor` (e.g. `10400` for ArangoDB
    1.3). The default value is `10400` (1.4), the minimum allowed value is `10300`
    (1.3).

    When setting this option to a value lower than the current server version,
    the server might respond with old-style results to "old" clients, increasing
    compatibility with "old" (non-up-to-date) clients.

  - the server will on each incoming request check for an HTTP header
    `x-arango-version`. Clients can optionally set this header to the API
    version number they support. For example, if a client sends the HTTP header
    `x-arango-version: 10300`, the server will pick this up and might send ArangoDB
    1.3-style responses in some situations.

    Setting either the startup parameter or using the HTTP header (or both) allows
    running "old" clients with newer versions of ArangoDB, without having to adjust
    the clients too much.

  - the `location` headers returned by the server for the APIs `/_api/document/...`
    and `/_api/collection/...` will have different values depending on the used API
    version. If the API compatibility is `10300`, the `location` headers returned
    will look like this:

        location: /_api/document/....

    whereas when an API compatibility of `10400` or higher is used, the `location`
    headers will look like this:

        location: /_db/<database name>/_api/document/...

  Please note that even in the presence of this, old API versions still may not
  be supported forever by the server.

* fixed issue #643: Some minor corrections and a link to "Downloads" by @frankmayer

* started issue #642: Completion of error handling

* fixed issue #639: compiling v1.4 on maverick produces warnings on
  -Wstrict-null-sentinel

* fixed issue #621: Standard Config needs to be fixed

* added function to manage indexes (web interface)

* improved server shutdown time by signaling shutdown to applicationserver,
  logging, cleanup and compactor threads

* added foxx-manager `replace` command

* added foxx-manager `installed` command (a more intuitive alias for `list`)

* fixed issue #617: Swagger API is missing '/_api/version'

* fixed issue #615: Swagger API: Some commands have no parameter entry forms

* fixed issue #614: API : Typo in : Request URL /_api/database/current

* fixed issue #609: Graph viz tool - different background color

* fixed issue #608: arangosh config files - eventually missing in the manual

* fixed issue #607: Admin interface: no core documentation

* fixed issue #603: Aardvark Foxx App Manager

* fixed a bug in type-mapping between AQL user functions and the AQL layer

  The bug caused errors like the following when working with collection documents
  in an AQL user function:

      TypeError: Cannot assign to read only property '_id' of #<ShapedJson>

* create less system collections when creating a new database

  This is achieved by deferring collection creation until the collections are actually
  needed by ArangoDB. The following collections are affected by the change:
  - `_fishbowl`
  - `_structures`


v1.4.0-beta2 (2013-10-14)
-------------------------

* fixed compaction on Windows

  The compaction on Windows did not ftruncate the cleaned datafiles to a smaller size.
  This has been fixed so not only the content of the files is cleaned but also files
  are re-created with potentially smaller sizes.

* only the following system collections will be excluded from replication from now on:
  - `_replication`
  - `_trx`
  - `_users`
  - `_aal`
  - `_fishbowl`
  - `_modules`
  - `_routing`

  Especially the following system collections will now be included in replication:
  - `_aqlfunctions`
  - `_graphs`

  In previous versions of ArangoDB, all system collections were excluded from the
  replication.

  The change also caused a change in the replication logger and applier:
  in previous versions of ArangoDB, only a collection's id was logged for an operation.
  This has not caused problems for non-system collections but for system collections
  there ids might differ. In addition to a collection id ArangoDB will now also log the
  name of a collection for each replication event.

  The replication applier will now look for the collection name attribute in logged
  events preferably.

* added database selection to arango-dfdb

* provide foxx-manager, arangodump, and arangorestore in Windows build

* ArangoDB 1.4 will refuse to start if option `--javascript.app-path` is not set.

* added startup option `--server.allow-method-override`

  This option can be set to allow overriding the HTTP request method in a request using
  one of the following custom headers:

  - x-http-method-override
  - x-http-method
  - x-method-override

  This allows bypassing proxies and tools that would otherwise just let certain types of
  requests pass. Enabling this option may impose a security risk, so it should only be
  used in very controlled environments.

  The default value for this option is `false` (no method overriding allowed).

* added "details" URL parameter for bulk import API

  Setting the `details` URL parameter to `true` in a call to POST `/_api/import` will make
  the import return details about non-imported documents in the `details` attribute. If
  `details` is `false` or omitted, no `details` attribute will be present in the response.
  This is the same behavior that previous ArangoDB versions exposed.

* added "complete" option for bulk import API

  Setting the `complete` URL parameter to `true` in a call to POST `/_api/import` will make
  the import completely fail if at least one of documents cannot be imported successfully.

  It defaults to `false`, which will make ArangoDB continue importing the other documents
  from the import even if some documents cannot be imported. This is the same behavior that
  previous ArangoDB versions exposed.

* added missing swagger documentation for `/_api/log`

* calling `/_api/logs` (or `/_admin/logs`) is only permitted from the `_system` database now.

  Calling this API method for/from other database will result in an HTTP 400.

' ported fix from https://github.com/novus/nvd3/commit/0894152def263b8dee60192f75f66700cea532cc

  This prevents JavaScript errors from occurring in Chrome when in the admin interface,
  section "Dashboard".

* show current database name in web interface (bottom right corner)

* added missing documentation for /_api/import in swagger API docs

* allow specification of database name for replication sync command replication applier

  This allows syncing from a master database with a different name than the slave database.

* issue #601: Show DB in prompt

  arangosh now displays the database name as part of the prompt by default.

  Can change the prompt by using the `--prompt` option, e.g.

      > arangosh --prompt "my db is named \"%d\"> "


v1.4.0-beta1 (2013-10-01)
-------------------------

* make the Foxx manager use per-database app directories

  Each database now has its own subdirectory for Foxx applications. Each database
  can thus use different Foxx applications if required. A Foxx app for a specific
  database resides in `<app-path>/databases/<database-name>/<app-name>`.

  System apps are shared between all databases. They reside in `<app-path>/system/<app-name>`.

* only trigger an engine reset in development mode for URLs starting with `/dev/`

  This prevents ArangoDB from reloading all Foxx applications when it is not
  actually necessary.

* changed error code from 10 (bad parameter) to 1232 (invalid key generator) for
  errors that are due to an invalid key generator specification when creating a new
  collection

* automatic detection of content-type / mime-type for Foxx assets based on filenames,
  added possibility to override auto detection

* added endpoint management API at `/_api/endpoint`

* changed HTTP return code of PUT `/_api/cursor` from 400 to 404 in case a
  non-existing cursor is referred to

* issue #360: added support for asynchronous requests

  Incoming HTTP requests with the headers `x-arango-async: true` or
  `x-arango-async: store` will be answered by the server instantly with a generic
  HTTP 202 (Accepted) response.

  The actual requests will be queued and processed by the server asynchronously,
  allowing the client to continue sending other requests without waiting for the
  server to process the actually requested operation.

  The exact point in time when a queued request is executed is undefined. If an
  error occurs during execution of an asynchronous request, the client will not
  be notified by the server.

  The maximum size of the asynchronous task queue can be controlled using the new
  option `--scheduler.maximal-queue-size`. If the queue contains this many number of
  tasks and a new asynchronous request comes in, the server will reject it with an
  HTTP 500 (internal server error) response.

  Results of incoming requests marked with header `x-arango-async: true` will be
  discarded by the server immediately. Clients have no way of accessing the result
  of such asynchronously executed request. This is just _fire and forget_.

  To later retrieve the result of an asynchronously executed request, clients can
  mark a request with the header `x-arango-async: keep`. This makes the server
  store the result of the request in memory until explicitly fetched by a client
  via the `/_api/job` API. The `/_api/job` API also provides methods for basic
  inspection of which pending or already finished requests there are on the server,
  plus ways for garbage collecting unneeded results.

* Added new option `--scheduler.maximal-queue-size`.

* issue #590: Manifest Lint

* added data dump and restore tools, arangodump and arangorestore.

  arangodump can be used to create a logical dump of an ArangoDB database, or
  just dedicated collections. It can be used to dump both a collection's structure
  (properties and indexes) and data (documents).

  arangorestore can be used to restore data from a dump created with arangodump.
  arangorestore currently does not re-create any indexes, and doesn't yet handle
  referenced documents in edges properly when doing just partial restores.
  This will be fixed until 1.4 stable.

* introduced `--server.database` option for arangosh, arangoimp, and arangob.

  The option allows these client tools to use a certain database for their actions.
  In arangosh, the current database can be switched at any time using the command

      db._useDatabase(<name>);

  When no database is specified, all client tools will assume they should use the
  default database `_system`. This is done for downwards-compatibility reasons.

* added basic multi database support (alpha)

  New databases can be created using the REST API POST `/_api/database` and the
  shell command `db._createDatabase(<name>)`.

  The default database in ArangoDB is called `_system`. This database is always
  present and cannot be deleted by the user. When an older version of ArangoDB is
  upgraded to 1.4, the previously only database will automatically become the
  `_system` database.

  New databases can be created with the above commands, and can be deleted with the
  REST API DELETE `/_api/database/<name>` or the shell command `db._dropDatabase(<name>);`.

  Deleting databases is still unstable in ArangoDB 1.4 alpha and might crash the
  server. This will be fixed until 1.4 stable.

  To access a specific database via the HTTP REST API, the `/_db/<name>/` prefix
  can be used in all URLs. ArangoDB will check if an incoming request starts with
  this prefix, and will automatically pick the database name from it. If the prefix
  is not there, ArangoDB will assume the request is made for the default database
  (`_system`). This is done for downwards-compatibility reasons.

  That means, the following URL pathnames are logically identical:

      /_api/document/mycollection/1234
      /_db/_system/document/mycollection/1234

  To access a different database (e.g. `test`), the URL pathname would look like this:

      /_db/test/document/mycollection/1234

  New databases can also be created and existing databases can only be dropped from
  within the default database (`_system`). It is not possible to drop the `_system`
  database itself.

  Cross-database operations are unintended and unsupported. The intention of the
  multi-database feature is to have the possibility to have a few databases managed
  by ArangoDB in parallel, but to only access one database at a time from a connection
  or a request.

  When accessing the web interface via the URL pathname `/_admin/html/` or `/_admin/aardvark`,
  the web interface for the default database (`_system`) will be displayed.
  To access the web interface for a different database, the database name can be
  put into the URLs as a prefix, e.g. `/_db/test/_admin/html` or
  `/_db/test/_admin/aardvark`.

  All internal request handlers and also all user-defined request handlers and actions
  (including Foxx) will only get to see the unprefixed URL pathnames (i.e. excluding
  any database name prefix). This is to ensure downwards-compatibility.

  To access the name of the requested database from any action (including Foxx), use
  use `req.database`.

  For example, when calling the URL `/myapp/myaction`, the content of `req.database`
  will be `_system` (the default database because no database got specified) and the
  content of `req.url` will be `/myapp/myaction`.

  When calling the URL `/_db/test/myapp/myaction`, the content of `req.database` will be
  `test`, and the content of `req.url` will still be `/myapp/myaction`.

* Foxx now excludes files starting with . (dot) when bundling assets

  This mitigates problems with editor swap files etc.

* made the web interface a Foxx application

  This change caused the files for the web interface to be moved from `html/admin` to
  `js/apps/aardvark` in the file system.

  The base URL for the admin interface changed from `_admin/html/index.html` to
  `_admin/aardvark/index.html`.

  The "old" redirection to `_admin/html/index.html` will now produce a 404 error.

  When starting ArangoDB with the `--upgrade` option, this will automatically be remedied
  by putting in a redirection from `/` to `/_admin/aardvark/index.html`, and from
  `/_admin/html/index.html` to `/_admin/aardvark/index.html`.

  This also obsoletes the following configuration (command-line) options:
  - `--server.admin-directory`
  - `--server.disable-admin-interface`

  when using these now obsolete options when the server is started, no error is produced
  for downwards-compatibility.

* changed User-Agent value sent by arangoimp, arangosh, and arangod from "VOC-Agent" to
  "ArangoDB"

* changed journal file creation behavior as follows:

  Previously, a journal file for a collection was always created when a collection was
  created. When a journal filled up and became full, the current journal was made a
  datafile, and a new (empty) journal was created automatically. There weren't many
  intended situations when a collection did not have at least one journal.

  This is changed now as follows:
  - when a collection is created, no journal file will be created automatically
  - when there is a write into a collection without a journal, the journal will be
    created lazily
  - when there is a write into a collection with a full journal, a new journal will
    be created automatically

  From the end user perspective, nothing should have changed, except that there is now
  less disk usage for empty collections. Disk usage of infrequently updated collections
  might also be reduced significantly by running the `rotate()` method of a collection,
  and not writing into a collection subsequently.

* added method `collection.rotate()`

  This allows premature rotation of a collection's current journal file into a (read-only)
  datafile. The purpose of using `rotate()` is to prematurely allow compaction (which is
  performed on datafiles only) on data, even if the journal was not filled up completely.

  Using `rotate()` may make sense in the following scenario:

      c = db._create("test");
      for (i = 0; i < 1000; ++i) {
        c.save(...); // insert lots of data here
      }

      ...
      c.truncate(); // collection is now empty
      // only data in datafiles will be compacted by following compaction runs
      // all data in the current journal would not be compacted

      // calling rotate will make the current journal a datafile, and thus make it
      // eligible for compaction
      c.rotate();

  Using `rotate()` may also be useful when data in a collection is known to not change
  in the immediate future. After having completed all write operations on a collection,
  performing a `rotate()` will reduce the size of the current journal to the actually
  required size (remember that journals are pre-allocated with a specific size) before
  making the journal a datafile. Thus `rotate()` may cause disk space savings, even if
  the datafiles does not qualify for compaction after rotation.

  Note: rotating the journal is asynchronous, so that the actual rotation may be executed
  after `rotate()` returns to the caller.

* changed compaction to merge small datafiles together (up to 3 datafiles are merged in
  a compaction run)

  In the regular case, this should leave less small datafiles stay around on disk and allow
  using less file descriptors in total.

* added AQL MINUS function

* added AQL UNION_DISTINCT function (more efficient than combination of `UNIQUE(UNION())`)

* updated mruby to 2013-08-22

* issue #587: Add db._create() in help for startup arangosh

* issue #586: Share a link on installation instructions in the User Manual

* issue #585: Bison 2.4 missing on Mac for custom build

* issue #584: Web interface images broken in devel

* issue #583: Small documentation update

* issue #581: Parameter binding for attributes

* issue #580: Small improvements (by @guidoreina)

* issue #577: Missing documentation for collection figures in implementor manual

* issue #576: Get disk usage for collections and graphs

  This extends the result of the REST API for /_api/collection/figures with
  the attributes `compactors.count`, `compactors.fileSize`, `shapefiles.count`,
  and `shapefiles.fileSize`.

* issue #575: installing devel version on mac (low prio)

* issue #574: Documentation (POST /_admin/routing/reload)

* issue #558: HTTP cursors, allow count to ignore LIMIT


v1.4.0-alpha1 (2013-08-02)
--------------------------

* added replication. check online manual for details.

* added server startup options `--server.disable-replication-logger` and
  `--server.disable-replication-applier`

* removed action deployment tool, this now handled with Foxx and its manager or
  by kaerus node utility

* fixed a server crash when using byExample / firstExample inside a transaction
  and the collection contained a usable hash/skiplist index for the example

* defineHttp now only expects a single context

* added collection detail dialog (web interface)

  Shows collection properties, figures (datafiles, journals, attributes, etc.)
  and indexes.

* added documents filter (web interface)

  Allows searching for documents based on attribute values. One or many filter
  conditions can be defined, using comparison operators such as '==', '<=', etc.

* improved AQL editor (web interface)

  Editor supports keyboard shortcuts (Submit, Undo, Redo, Select).
  Editor allows saving and reusing of user-defined queries.
  Added example queries to AQL editor.
  Added comment button.

* added document import (web interface)

  Allows upload of JSON-data from files. Files must have an extension of .json.

* added dashboard (web interface)

  Shows the status of replication and multiple system charts, e.g.
  Virtual Memory Size, Request Time, HTTP Connections etc.

* added API method `/_api/graph` to query all graphs with all properties.

* added example queries in web interface AQL editor

* added arango.reconnect(<host>) method for arangosh to dynamically switch server or
  user name

* added AQL range operator `..`

  The `..` operator can be used to easily iterate over a sequence of numeric
  values. It will produce a list of values in the defined range, with both bounding
  values included.

  Example:

      2010..2013

  will produce the following result:

      [ 2010, 2011, 2012, 2013 ]

* added AQL RANGE function

* added collection.first(count) and collection.last(count) document access functions

  These functions allow accessing the first or last n documents in a collection. The order
  is determined by document insertion/update time.

* added AQL INTERSECTION function

* INCOMPATIBLE CHANGE: changed AQL user function namespace resolution operator from `:` to `::`

  AQL user-defined functions were introduced in ArangoDB 1.3, and the namespace resolution
  operator for them was the single colon (`:`). A function call looked like this:

      RETURN mygroup:myfunc()

  The single colon caused an ambiguity in the AQL grammar, making it indistinguishable from
  named attributes or the ternary operator in some cases, e.g.

      { mygroup:myfunc ? mygroup:myfunc }

  The change of the namespace resolution operator from `:` to `::` fixes this ambiguity.

  Existing user functions in the database will be automatically fixed when starting ArangoDB
  1.4 with the `--upgrade` option. However, queries using user-defined functions need to be
  adjusted on the client side to use the new operator.

* allow multiple AQL LET declarations separated by comma, e.g.
  LET a = 1, b = 2, c = 3

* more useful AQL error messages

  The error position (line/column) is more clearly indicated for parse errors.
  Additionally, if a query references a collection that cannot be found, the error
  message will give a hint on the collection name

* changed return value for AQL `DOCUMENT` function in case document is not found

  Previously, when the AQL `DOCUMENT` function was called with the id of a document and
  the document could not be found, it returned `undefined`. This value is not part of the
  JSON type system and this has caused some problems.
  Starting with ArangoDB 1.4, the `DOCUMENT` function will return `null` if the document
  looked for cannot be found.

  In case the function is called with a list of documents, it will continue to return all
  found documents, and will not return `null` for non-found documents. This has not changed.

* added single line comments for AQL

  Single line comments can be started with a double forward slash: `//`.
  They end at the end of the line, or the end of the query string, whichever is first.

* fixed documentation issues #567, #568, #571.

* added collection.checksum(<withData>) method to calculate CRC checksums for
  collections

  This can be used to
  - check if data in a collection has changed
  - compare the contents of two collections on different ArangoDB instances

* issue #565: add description line to aal.listAvailable()

* fixed several out-of-memory situations when double freeing or invalid memory
  accesses could happen

* less msyncing during the creation of collections

  This is achieved by not syncing the initial (standard) markers in shapes collections.
  After all standard markers are written, the shapes collection will get synced.

* renamed command-line option `--log.filter` to `--log.source-filter` to avoid
  misunderstandings

* introduced new command-line option `--log.content-filter` to optionally restrict
  logging to just specific log messages (containing the filter string, case-sensitive).

  For example, to filter on just log entries which contain `ArangoDB`, use:

      --log.content-filter "ArangoDB"

* added optional command-line option `--log.requests-file` to log incoming HTTP
  requests to a file.

  When used, all HTTP requests will be logged to the specified file, containing the
  client IP address, HTTP method, requests URL, HTTP response code, and size of the
  response body.

* added a signal handler for SIGUSR1 signal:

  when ArangoDB receives this signal, it will respond all further incoming requests
  with an HTTP 503 (Service Unavailable) error. This will be the case until another
  SIGUSR1 signal is caught. This will make ArangoDB start serving requests regularly
  again. Note: this is not implemented on Windows.

* limited maximum request URI length to 16384 bytes:

  Incoming requests with longer request URIs will be responded to with an HTTP
  414 (Request-URI Too Long) error.

* require version 1.0 or 1.1 in HTTP version signature of requests sent by clients:

  Clients sending requests with a non-HTTP 1.0 or non-HTTP 1.1 version number will
  be served with an HTTP 505 (HTTP Version Not Supported) error.

* updated manual on indexes:

  using system attributes such as `_id`, `_key`, `_from`, `_to`, `_rev` in indexes is
  disallowed and will be rejected by the server. This was the case since ArangoDB 1.3,
  but was not properly documented.

* issue #563: can aal become a default object?

  aal is now a prefab object in arangosh

* prevent certain system collections from being renamed, dropped, or even unloaded.

  Which restrictions there are for which system collections may vary from release to
  release, but users should in general not try to modify system collections directly
  anyway.

  Note: there are no such restrictions for user-created collections.

* issue #559: added Foxx documentation to user manual

* added server startup option `--server.authenticate-system-only`. This option can be
  used to restrict the need for HTTP authentication to internal functionality and APIs,
  such as `/_api/*` and `/_admin/*`.
  Setting this option to `true` will thus force authentication for the ArangoDB APIs
  and the web interface, but allow unauthenticated requests for other URLs (including
  user defined actions and Foxx applications).
  The default value of this option is `false`, meaning that if authentication is turned
  on, authentication is still required for *all* incoming requests. Only by setting the
  option to `true` this restriction is lifted and authentication becomes required for
  URLs starting with `/_` only.

  Please note that authentication still needs to be enabled regularly by setting the
  `--server.disable-authentication` parameter to `false`. Otherwise no authentication
  will be required for any URLs as before.

* protect collections against unloading when there are still document barriers around.

* extended cap constraints to optionally limit the active data size in a collection to
  a specific number of bytes.

  The arguments for creating a cap constraint are now:
  `collection.ensureCapConstraint(<count>, <byteSize>);`

  It is supported to specify just a count as in ArangoDB 1.3 and before, to specify
  just a fileSize, or both. The first met constraint will trigger the automated
  document removal.

* added `db._exists(doc)` and `collection.exists(doc)` for easy document existence checks

* added API `/_api/current-database` to retrieve information about the database the
  client is currently connected to (note: the API `/_api/current-database` has been
  removed in the meantime. The functionality is accessible via `/_api/database/current`
  now).

* ensure a proper order of tick values in datafiles/journals/compactors.
  any new files written will have the _tick values of their markers in order. for
  older files, there are edge cases at the beginning and end of the datafiles when
  _tick values are not properly in order.

* prevent caching of static pages in PathHandler.
  whenever a static page is requested that is served by the general PathHandler, the
  server will respond to HTTP GET requests with a "Cache-Control: max-age=86400" header.

* added "doCompact" attribute when creating collections and to collection.properties().
  The attribute controls whether collection datafiles are compacted.

* changed the HTTP return code from 400 to 404 for some cases when there is a referral
  to a non-existing collection or document.

* introduced error code 1909 `too many iterations` that is thrown when graph traversals
  hit the `maxIterations` threshold.

* optionally limit traversals to a certain number of iterations
  the limitation can be achieved via the traversal API by setting the `maxIterations`
  attribute, and also via the AQL `TRAVERSAL` and `TRAVERSAL_TREE` functions by setting
  the same attribute. If traversals are not limited by the end user, a server-defined
  limit for `maxIterations` may be used to prevent server-side traversals from running
  endlessly.

* added graph traversal API at `/_api/traversal`

* added "API" link in web interface, pointing to REST API generated with Swagger

* moved "About" link in web interface into "links" menu

* allow incremental access to the documents in a collection from out of AQL
  this allows reading documents from a collection chunks when a full collection scan
  is required. memory usage might be must lower in this case and queries might finish
  earlier if there is an additional LIMIT statement

* changed AQL COLLECT to use a stable sort, so any previous SORT order is preserved

* issue #547: Javascript error in the web interface

* issue #550: Make AQL graph functions support key in addition to id

* issue #526: Unable to escape when an errorneous command is entered into the js shell

* issue #523: Graph and vertex methods for the javascript api

* issue #517: Foxx: Route parameters with capital letters fail

* issue #512: Binded Parameters for LIMIT


v1.3.3 (2013-08-01)
-------------------

* issue #570: updateFishbowl() fails once

* updated and fixed generated examples

* issue #559: added Foxx documentation to user manual

* added missing error reporting for errors that happened during import of edges


v1.3.2 (2013-06-21)
-------------------

* fixed memleak in internal.download()

* made the shape-collection journal size adaptive:
  if too big shapes come in, a shape journal will be created with a big-enough size
  automatically. the maximum size of a shape journal is still restricted, but to a
  very big value that should never be reached in practice.

* fixed a segfault that occurred when inserting documents with a shape size bigger
  than the default shape journal size (2MB)

* fixed a locking issue in collection.truncate()

* fixed value overflow in accumulated filesizes reported by collection.figures()

* issue #545: AQL FILTER unnecessary (?) loop

* issue #549: wrong return code with --daemon


v1.3.1 (2013-05-24)
-------------------

* removed currently unused _ids collection

* fixed usage of --temp-path in aranogd and arangosh

* issue #540: suppress return of temporary internal variables in AQL

* issue #530: ReferenceError: ArangoError is not a constructor

* issue #535: Problem with AQL user functions javascript API

* set --javascript.app-path for test execution to prevent startup error

* issue #532: Graph _edgesCache returns invalid data?

* issue #531: Arangod errors

* issue #529: Really weird transaction issue

* fixed usage of --temp-path in aranogd and arangosh


v1.3.0 (2013-05-10)
-------------------

* fixed problem on restart ("datafile-xxx is not sealed") when server was killed
  during a compaction run

* fixed leak when using cursors with very small batchSize

* issue #508: `unregistergroup` function not mentioned in http interface docs

* issue #507: GET /_api/aqlfunction returns code inside parentheses

* fixed issue #489: Bug in aal.install

* fixed issue 505: statistics not populated on MacOS


v1.3.0-rc1 (2013-04-24)
-----------------------

* updated documentation for 1.3.0

* added node modules and npm packages

* changed compaction to only compact datafiles with more at least 10% of dead
  documents (byte size-wise)

* issue #498: fixed reload of authentication info when using
  `require("org/arangodb/users").reload()`

* issue #495: Passing an empty array to create a document results in a
  "phantom" document

* added more precision for requests statistics figures

* added "sum" attribute for individual statistics results in statistics API
  at /_admin/statistics

* made "limit" an optional parameter in AQL function NEAR().
  limit can now be either omitted completely, or set to 0. If so, an internal
  default value (currently 100) will be applied for the limit.

* issue #481

* added "attributes.count" to output of `collection.figures()`
  this also affects the REST API /_api/collection/<name>/figures

* added IndexedPropertyGetter for ShapedJson objects

* added API for user-defined AQL functions

* issue #475: A better error message for deleting a non-existent graph

* issue #474: Web interface problems with the JS Shell

* added missing documentation for AQL UNION function

* added transaction support.
  This provides ACID transactions for ArangoDB. Transactions can be invoked
  using the `db._executeTransaction()` function, or the `/_api/transaction`
  REST API.

* switched to semantic versioning (at least for alpha & alpha naming)

* added saveOrReplace() for server-side JS

v1.3.alpha1 (2013-04-05)
------------------------

* cleanup of Module, Package, ArangoApp and modules "internal", "fs", "console"

* use Error instead of string in throw to allow stack-trace

* issue #454: error while creation of Collection

* make `collection.count()` not recalculate the number of documents on the fly, but
  use some internal document counters.

* issue #457: invalid string value in web interface

* make datafile id (datafile->_fid) identical to the numeric part of the filename.
  E.g. the datafile `journal-123456.db` will now have a datafile marker with the same
  fid (i.e. `123456`) instead of a different value. This change will only affect
  datafiles that are created with 1.3 and not any older files.
  The intention behind this change is to make datafile debugging easier.

* consistently discard document attributes with reserved names (system attributes)
  but without any known meaning, for example `_test`, `_foo`, ...

  Previously, these attributes were saved with the document regularly in some cases,
  but were discarded in other cases.
  Now these attributes are discarded consistently. "Real" system attributes such as
  `_key`, `_from`, `_to` are not affected and will work as before.

  Additionally, attributes with an empty name (``) are discarded when documents are
  saved.

  Though using reserved or empty attribute names in documents was not really and
  consistently supported in previous versions of ArangoDB, this change might cause
  an incompatibility for clients that rely on this feature.

* added server startup flag `--database.force-sync-properties` to force syncing of
  collection properties on collection creation, deletion and on property update.
  The default value is true to mimic the behavior of previous versions of ArangoDB.
  If set to false, collection properties are written to disk but no call to sync()
  is made.

* added detailed output of server version and components for REST APIs
  `/_admin/version` and `/_api/version`. To retrieve this extended information,
  call the REST APIs with URL parameter `details=true`.

* issue #443: For git-based builds include commit hash in version

* adjust startup log output to be more compact, less verbose

* set the required minimum number of file descriptors to 256.
  On server start, this number is enforced on systems that have rlimit. If the limit
  cannot be enforced, starting the server will fail.
  Note: 256 is considered to be the absolute minimum value. Depending on the use case
  for ArangoDB, a much higher number of file descriptors should be used.

  To avoid checking & potentially changing the number of maximum open files, use the
  startup option `--server.descriptors-minimum 0`

* fixed shapedjson to json conversion for special numeric values (NaN, +inf, -inf).
  Before, "NaN", "inf", or "-inf" were written into the JSONified output, but these
  values are not allowed in JSON. Now, "null" is written to the JSONified output as
  required.

* added AQL functions VARIANCE_POPULATION(), VARIANCE_SAMPLE(), STDDEV_POPULATION(),
  STDDEV_SAMPLE(), AVERAGE(), MEDIAN() to calculate statistical values for lists

* added AQL SQRT() function

* added AQL TRIM(), LEFT() and RIGHT() string functions

* fixed issue #436: GET /_api/document on edge

* make AQL REVERSE() and LENGTH() functions work on strings, too

* disabled DOT generation in `make doxygen`. this speeds up docs generation

* renamed startup option `--dispatcher.report-intervall` to `--dispatcher.report-interval`

* renamed startup option `--scheduler.report-intervall` to `--scheduler.report-interval`

* slightly changed output of REST API method /_admin/log.
  Previously, the log messages returned also contained the date and log level, now
  they will only contain the log message, and no date and log level information.
  This information can be re-created by API users from the `timestamp` and `level`
  attributes of the result.

* removed configure option `--enable-zone-debug`
  memory zone debugging is now automatically turned on when compiling with ArangoDB
  `--enable-maintainer-mode`

* removed configure option `--enable-arangob`
  arangob is now always included in the build


v1.2.3 (XXXX-XX-XX)
-------------------

* added optional parameter `edgexamples` for AQL function EDGES() and NEIGHBORS()

* added AQL function NEIGHBORS()

* added freebsd support

* fixed firstExample() query with `_id` and `_key` attributes

* issue triAGENS/ArangoDB-PHP#55: AQL optimizer may have mis-optimized duplicate
  filter statements with limit


v1.2.2 (2013-03-26)
-------------------

* fixed save of objects with common sub-objects

* issue #459: fulltext internal memory allocation didn't scale well
  This fix improves loading times for collections with fulltext indexes that have
  lots of equal words indexed.

* issue #212: auto-increment support

  The feature can be used by creating a collection with the extra `keyOptions`
  attribute as follows:

      db._create("mycollection", { keyOptions: { type: "autoincrement", offset: 1, increment: 10, allowUserKeys: true } });

  The `type` attribute will make sure the keys will be auto-generated if no
  `_key` attribute is specified for a document.

  The `allowUserKeys` attribute determines whether users might still supply own
  `_key` values with documents or if this is considered an error.

  The `increment` value determines the actual increment value, whereas the `offset`
  value can be used to seed to value sequence with a specific starting value.
  This will be useful later in a multi-master setup, when multiple servers can use
  different auto-increment seed values and thus generate non-conflicting auto-increment values.

  The default values currently are:

  - `allowUserKeys`: `true`
  - `offset`: `0`
  - `increment`: `1`

  The only other available key generator type currently is `traditional`.
  The `traditional` key generator will auto-generate keys in a fashion as ArangoDB
  always did (some increasing integer value, with a more or less unpredictable
  increment value).

  Note that for the `traditional` key generator there is only the option to disallow
  user-supplied keys and give the server the sole responsibility for key generation.
  This can be achieved by setting the `allowUserKeys` property to `false`.

  This change also introduces the following errors that API implementors may want to check
  the return values for:

  - 1222: `document key unexpected`: will be raised when a document is created with
    a `_key` attribute, but the underlying collection was set up with the `keyOptions`
    attribute `allowUserKeys: false`.

  - 1225: `out of keys`: will be raised when the auto-increment key generator runs
    out of keys. This may happen when the next key to be generated is 2^64 or higher.
    In practice, this will only happen if the values for `increment` or `offset` are
    not set appropriately, or if users are allowed to supply own keys, those keys
    are near the 2^64 threshold, and later the auto-increment feature kicks in and
    generates keys that cross that threshold.

    In practice it should not occur with proper configuration and proper usage of the
    collections.

  This change may also affect the following REST APIs:
  - POST `/_api/collection`: the server does now accept the optional `keyOptions`
    attribute in the second parameter
  - GET `/_api/collection/properties`: will return the `keyOptions` attribute as part
    of the collection's properties. The previous optional attribute `createOptions`
    is now gone.

* fixed `ArangoStatement.explain()` method with bind variables

* fixed misleading "cursor not found" error message in arangosh that occurred when
  `count()` was called for client-side cursors

* fixed handling of empty attribute names, which may have crashed the server under
  certain circumstances before

* fixed usage of invalid pointer in error message output when index description could
  not be opened


v1.2.1 (2013-03-14)
-------------------

* issue #444: please darken light color in arangosh

* issue #442: pls update post install info on osx

* fixed conversion of special double values (NaN, -inf, +inf) when converting from
  shapedjson to JSON

* fixed compaction of markers (location of _key was not updated correctly in memory,
  leading to _keys pointing to undefined memory after datafile rotation)

* fixed edge index key pointers to use document master pointer plus offset instead
  of direct _key address

* fixed case when server could not create any more journal or compactor files.
  Previously a wrong status code may have been returned, and not being able to create
  a new compactor file may have led to an infinite loop with error message
  "could not create compactor".

* fixed value truncation for numeric filename parts when renaming datafiles/journals


v1.2.0 (2013-03-01)
-------------------

* by default statistics are now switch off; in order to enable comment out
  the "disable-statistics = yes" line in "arangod.conf"

* fixed issue #435: csv parser skips data at buffer border

* added server startup option `--server.disable-statistics` to turn off statistics
  gathering without recompilation of ArangoDB.
  This partly addresses issue #432.

* fixed dropping of indexes without collection name, e.g.
  `db.xxx.dropIndex("123456");`
  Dropping an index like this failed with an assertion error.

* fixed issue #426: arangoimp should be able to import edges into edge collections

* fixed issue #425: In case of conflict ArangoDB returns HTTP 400 Bad request
  (with 1207 Error) instead of HTTP 409 Conflict

* fixed too greedy token consumption in AQL for negative values:
  e.g. in the statement `RETURN { a: 1 -2 }` the minus token was consumed as part
  of the value `-2`, and not interpreted as the binary arithmetic operator


v1.2.beta3 (2013-02-22)
-----------------------

* issue #427: ArangoDB Importer Manual has no navigation links (previous|home|next)

* issue #319: Documentation missing for Emergency console and incomplete for datafile debugger.

* issue #370: add documentation for reloadRouting and flushServerModules

* issue #393: added REST API for user management at /_api/user

* issue #393, #128: added simple cryptographic functions for user actions in module "crypto":
  * require("org/arangodb/crypto").md5()
  * require("org/arangodb/crypto").sha256()
  * require("org/arangodb/crypto").rand()

* added replaceByExample() Javascript and REST API method

* added updateByExample() Javascript and REST API method

* added optional "limit" parameter for removeByExample() Javascript and REST API method

* fixed issue #413

* updated bundled V8 version from 3.9.4 to 3.16.14.1
  Note: the Windows version used a more recent version (3.14.0.1) and was not updated.

* fixed issue #404: keep original request url in request object


v1.2.beta2 (2013-02-15)
-----------------------

* fixed issue #405: 1.2 compile warnings

* fixed issue #333: [debian] Group "arangodb" is not used when starting vie init.d script

* added optional parameter 'excludeSystem' to GET /_api/collection
  This parameter can be used to disable returning system collections in the list
  of all collections.

* added AQL functions KEEP() and UNSET()

* fixed issue #348: "HTTP Interface for Administration and Monitoring"
  documentation errors.

* fix stringification of specific positive int64 values. Stringification of int64
  values with the upper 32 bits cleared and the 33rd bit set were broken.

* issue #395:  Collection properties() function should return 'isSystem' for
  Javascript and REST API

* make server stop after upgrade procedure when invoked with `--upgrade option`.
  When started with the `--upgrade` option, the server will perfom
  the upgrade, and then exit with a status code indicating the result of the
  upgrade (0 = success, 1 = failure). To start the server regularly in either
  daemon or console mode, the `--upgrade` option must not be specified.
  This change was introduced to allow init.d scripts check the result of
  the upgrade procedure, even in case an upgrade was successful.
  this was introduced as part of issue #391.

* added AQL function EDGES()

* added more crash-protection when reading corrupted collections at startup

* added documentation for AQL function CONTAINS()

* added AQL function LIKE()

* replaced redundant error return code 1520 (Unable to open collection) with error code
  1203 (Collection not found). These error codes have the same meanings, but one of
  them was returned from AQL queries only, the other got thrown by other parts of
  ArangoDB. Now, error 1203 (Collection not found) is used in AQL too in case a
  non-existing collection is used.

v1.2.beta1 (2013-02-01)
-----------------------

* fixed issue #382: [Documentation error] Maschine... should be Machine...

* unified history file locations for arangod, arangosh, and arangoirb.
  - The readline history for arangod (emergency console) is now stored in file
    $HOME/.arangod. It was stored in $HOME/.arango before.
  - The readline history for arangosh is still stored in $HOME/.arangosh.
  - The readline history for arangoirb is now stored in $HOME/.arangoirb. It was
    stored in $HOME/.arango-mrb before.

* fixed issue #381: _users user should have a unique constraint

* allow negative list indexes in AQL to access elements from the end of a list,
  e.g. ```RETURN values[-1]``` will return the last element of the `values` list.

* collection ids, index ids, cursor ids, and document revision ids created and
  returned by ArangoDB are now returned as strings with numeric content inside.
  This is done to prevent some value overrun/truncation in any part of the
  complete client/server workflow.
  In ArangoDB 1.1 and before, these values were previously returned as
  (potentially very big) integer values. This may cause problems (clipping, overrun,
  precision loss) for clients that do not support big integers natively and store
  such values in IEEE754 doubles internally. This type loses precision after about
  52 bits and is thus not safe to hold an id.
  Javascript and 32 bit-PHP are examples for clients that may cause such problems.
  Therefore, ids are now returned by ArangoDB as strings, with the string
  content being the integer value as before.

  Example for documents ("_rev" attribute):
  - Document returned by ArangoDB 1.1: { "_rev": 1234, ... }
  - Document returned by ArangoDB 1.2: { "_rev": "1234", ... }

  Example for collections ("id" attribute / "_id" property):
  - Collection returned by ArangoDB 1.1: { "id": 9327643, "name": "test", ... }
  - Collection returned by ArangoDB 1.2: { "id": "9327643", "name": "test", ... }

  Example for cursors ("id" attribute):
  - Collection returned by ArangoDB 1.1: { "id": 11734292, "hasMore": true, ... }
  - Collection returned by ArangoDB 1.2: { "id": "11734292", "hasMore": true, ... }

* global variables are not automatically available anymore when starting the
  arangod Javascript emergency console (i.e. ```arangod --console```).

  Especially, the variables `db`, `edges`, and `internal` are not available
  anymore. `db` and `internal` can be made available in 1.2 by
  ```var db = require("org/arangodb").db;``` and
  ```var internal = require("internal");```, respectively.
  The reason for this change is to get rid of global variables in the server
  because this will allow more specific inclusion of functionality.

  For convenience, the global variable `db` is still available by default in
  arangosh. The global variable `edges`, which since ArangoDB 1.1 was kind of
  a redundant wrapper of `db`, has been removed in 1.2 completely.
  Please use `db` instead, and if creating an edge collection, use the explicit
  ```db._createEdgeCollection()``` command.

* issue #374: prevent endless redirects when calling admin interface with
  unexpected URLs

* issue #373: TRAVERSAL() `trackPaths` option does not work. Instead `paths` does work

* issue #358: added support for CORS

* honor optional waitForSync property for document removal, replace, update, and
  save operations in arangosh. The waitForSync parameter for these operations
  was previously honored by the REST API and on the server-side, but not when
  the waitForSync parameter was specified for a document operation in arangosh.

* calls to db.collection.figures() and /_api/collection/<collection>/figures now
  additionally return the number of shapes used in the collection in the
  extra attribute "shapes.count"

* added AQL TRAVERSAL_TREE() function to return a hierarchical result from a traversal

* added AQL TRAVERSAL() function to return the results from a traversal

* added AQL function ATTRIBUTES() to return the attribute names of a document

* removed internal server-side AQL functions from global scope.

  Now the AQL internal functions can only be accessed via the exports of the
  ahuacatl module, which can be included via ```require("org/arangodb/ahuacatl")```.
  It shouldn't be necessary for clients to access this module at all, but
  internal code may use this module.

  The previously global AQL-related server-side functions were moved to the
  internal namespace. This produced the following function name changes on
  the server:

     old name              new name
     ------------------------------------------------------
     AHUACATL_RUN       => require("internal").AQL_QUERY
     AHUACATL_EXPLAIN   => require("internal").AQL_EXPLAIN
     AHUACATL_PARSE     => require("internal").AQL_PARSE

  Again, clients shouldn't have used these functions at all as there is the
  ArangoStatement object to execute AQL queries.

* fixed issue #366: Edges index returns strange description

* added AQL function MATCHES() to check a document against a list of examples

* added documentation and tests for db.collection.removeByExample

* added --progress option for arangoimp. This will show the percentage of the input
  file that has been processed by arangoimp while the import is still running. It can
  be used as a rough indicator of progress for the entire import.

* make the server log documents that cannot be imported via /_api/import into the
  logfile using the warning log level. This may help finding illegal documents in big
  import runs.

* check on server startup whether the database directory and all collection directories
  are writable. if not, the server startup will be aborted. this prevents serious
  problems with collections being non-writable and this being detected at some pointer
  after the server has been started

* allow the following AQL constructs: FUNC(...)[...], FUNC(...).attribute

* fixed issue #361: Bug in Admin Interface. Header disappears when clicking new collection

* Added in-memory only collections

  Added collection creation parameter "isVolatile":
  if set to true, the collection is created as an in-memory only collection,
  meaning that all document data of that collection will reside in memory only,
  and will not be stored permanently to disk.
  This means that all collection data will be lost when the collection is unloaded
  or the server is shut down.
  As this collection type does not have datafile disk overhead for the regular
  document operations, it may be faster than normal disk-backed collections. The
  actual performance gains strongly depend on the underlying OS, filesystem, and
  settings though.
  This collection type should be used for caches only and not for any sensible data
  that cannot be re-created otherwise.
  Some platforms, namely Windows, currently do not support this collection type.
  When creating an in-memory collection on such platform, an error message will be
  returned by ArangoDB telling the user the platform does not support it.

  Note: in-memory collections are an experimental feature. The feature might
  change drastically or even be removed altogether in a future version of ArangoDB.

* fixed issue #353: Please include "pretty print" in Emergency Console

* fixed issue #352: "pretty print" console.log
  This was achieved by adding the dump() function for the "internal" object

* reduced insertion time for edges index
  Inserting into the edges index now avoids costly comparisons in case of a hash
  collision, reducing the prefilling/loading timer for bigger edge collections

* added fulltext queries to AQL via FULLTEXT() function. This allows search
  fulltext indexes from an AQL query to find matching documents

* added fulltext index type. This index type allows indexing words and prefixes of
  words from a specific document attribute. The index can be queries using a
  SimpleQueryFull object, the HTTP REST API at /_api/simple/fulltext, or via AQL

* added collection.revision() method to determine whether a collection has changed.
  The revision method returns a revision string that can be used by client programs
  for equality/inequality comparisons. The value returned by the revision method
  should be treated by clients as an opaque string and clients should not try to
  figure out the sense of the revision id. This is still useful enough to check
  whether data in a collection has changed.

* issue #346: adaptively determine NUMBER_HEADERS_PER_BLOCK

* issue #338: arangosh cursor positioning problems

* issue #326: use limit optimization with filters

* issue #325: use index to avoid sorting

* issue #324: add limit optimization to AQL

* removed arango-password script and added Javascript functionality to add/delete
  users instead. The functionality is contained in module `users` and can be invoked
  as follows from arangosh and arangod:
  * require("users").save("name", "passwd");
  * require("users").replace("name", "newPasswd");
  * require("users").remove("name");
  * require("users").reload();
  These functions are intentionally not offered via the web interface.
  This also addresses issue #313

* changed print output in arangosh and the web interface for JSON objects.
  Previously, printing a JSON object in arangosh resulted in the attribute values
  being printed as proper JSON, but attribute names were printed unquoted and
  unescaped. This was fine for the purpose of arangosh, but lead to invalid
  JSON being produced. Now, arangosh will produce valid JSON that can be used
  to send it back to ArangoDB or use it with arangoimp etc.

* fixed issue #300: allow importing documents via the REST /_api/import API
  from a JSON list, too.
  So far, the API only supported importing from a format that had one JSON object
  on each line. This is sometimes inconvenient, e.g. when the result of an AQL
  query or any other list is to be imported. This list is a JSON list and does not
  necessary have a document per line if pretty-printed.
  arangoimp now supports the JSON list format, too. However, the format requires
  arangoimp and the server to read the entire dataset at once. If the dataset is
  too big (bigger than --max-upload-size) then the import will be rejected. Even if
  increased, the entire list must fit in memory on both the client and the server,
  and this may be more resource-intensive than importing individual lines in chunks.

* removed unused parameter --reuse-ids for arangoimp. This parameter did not have
  any effect in 1.2, was never publicly announced and did evil (TM) things.

* fixed issue #297 (partly): added whitespace between command line and
  command result in arangosh, added shell colors for better usability

* fixed issue #296: system collections not usable from AQL

* fixed issue #295: deadlock on shutdown

* fixed issue #293: AQL queries should exploit edges index

* fixed issue #292: use index when filtering on _key in AQL

* allow user-definable document keys
  users can now define their own document keys by using the _key attribute
  when creating new documents or edges. Once specified, the value of _key is
  immutable.
  The restrictions for user-defined key values are:
  * the key must be at most 254 bytes long
  * it must consist of the letters a-z (lower or upper case), the digits 0-9,
    the underscore (_) or dash (-) characters only
  * any other characters, especially multi-byte sequences, whitespace or
    punctuation characters cannot be used inside key values

  Specifying a document key is optional when creating new documents. If no
  document key is specified, ArangoDB will create a document key itself.
  There are no guarantees about the format and pattern of auto-generated document
  keys other than the above restrictions.
  Clients should therefore treat auto-generated document keys as opaque values.
  Keys can be used to look up and reference documents, e.g.:
  * saving a document: `db.users.save({ "_key": "fred", ... })`
  * looking up a document: `db.users.document("fred")`
  * referencing other documents: `edges.relations.save("users/fred", "users/john", ...)`

  This change is downwards-compatible to ArangoDB 1.1 because in ArangoDB 1.1
  users were not able to define their own keys. If the user does not supply a _key
  attribute when creating a document, ArangoDB 1.2 will still generate a key of
  its own as ArangoDB 1.1 did. However, all documents returned by ArangoDB 1.2 will
  include a _key attribute and clients should be able to handle that (e.g. by
  ignoring it if not needed). Documents returned will still include the _id attribute
  as in ArangoDB 1.1.

* require collection names everywhere where a collection id was allowed in
  ArangoDB 1.1 & 1.0
  This change requires clients to use a collection name in place of a collection id
  at all places the client deals with collections.
  Examples:
  * creating edges: the _from and _to attributes must now contain collection names instead
    of collection ids: `edges.relations.save("test/my-key1", "test/my-key2", ...)`
  * retrieving edges: the returned _from and _to attributes now will contain collection
    names instead of ids, too: _from: `test/fred` instead of `1234/3455`
  * looking up documents: db.users.document("fred") or db._document("users/fred")

  Collection names must be used in REST API calls instead of collection ids, too.
  This change is thus not completely downwards-compatible to ArangoDB 1.1. ArangoDB 1.1
  required users to use collection ids in many places instead of collection names.
  This was unintuitive and caused overhead in cases when just the collection name was
  known on client-side but not its id. This overhead can now be avoided so clients can
  work with the collection names directly. There is no need to work with collection ids
  on the client side anymore.
  This change will likely require adjustments to API calls issued by clients, and also
  requires a change in how clients handle the _id value of returned documents. Previously,
  the _id value of returned documents contained the collection id, a slash separator and
  the document number. Since 1.2, _id will contain the collection name, a slash separator
  and the document key. The same applies to the _from and _to attribute values of edges
  that are returned by ArangoDB.

  Also removed (now unnecessary) location header in responses of the collections REST API.
  The location header was previously returned because it was necessary for clients.
  When clients created a collection, they specified the collection name. The collection
  id was generated on the server, but the client needed to use the server-generated
  collection id for further API calls, e.g. when creating edges etc. Therefore, the
  full collection URL, also containing the collection id, was returned by the server in
  responses to the collection API, in the HTTP location header.
  Returning the location header has become unnecessary in ArangoDB 1.2 because users
  can access collections by name and do not need to care about collection ids.


v1.1.3 (2013-XX-XX)
-------------------

* fix case when an error message was looked up for an error code but no error
  message was found. In this case a NULL ptr was returned and not checked everywhere.
  The place this error popped up was when inserting into a non-unique hash index
  failed with a specific, invalid error code.

* fixed issue #381:  db._collection("_users").getIndexes();

* fixed issue #379: arango-password fatal issue javscript.startup-directory

* fixed issue #372: Command-Line Options for the Authentication and Authorization


v1.1.2 (2013-01-20)
-------------------

* upgraded to mruby 2013-01-20 583983385b81c21f82704b116eab52d606a609f4

* fixed issue #357: Some spelling and grammar errors

* fixed issue #355: fix quotes in pdf manual

* fixed issue #351: Strange arangosh error message for long running query

* fixed randomly hanging connections in arangosh on MacOS

* added "any" query method: this returns a random document from a collection. It
  is also available via REST HTTP at /_api/simple/any.

* added deployment tool

* added getPeerVertex

* small fix for logging of long messages: the last character of log messages longer
  than 256 bytes was not logged.

* fixed truncation of human-readable log messages for web interface: the trailing \0
  byte was not appended for messages longer than 256 bytes

* fixed issue #341: ArangoDB crashes when stressed with Batch jobs
  Contrary to the issue title, this did not have anything to do with batch jobs but
  with too high memory usage. The memory usage of ArangoDB is now reduced for cases
   when there are lots of small collections with few documents each

* started with issue #317: Feature Request (from Google Groups): DATE handling

* backported issue #300: Extend arangoImp to Allow importing resultset-like
  (list of documents) formatted files

* fixed issue #337: "WaitForSync" on new collection does not work on Win/X64

* fixed issue #336: Collections REST API docs

* fixed issue #335: mmap errors due to wrong memory address calculation

* fixed issue #332: arangoimp --use-ids parameter seems to have no impact

* added option '--server.disable-authentication' for arangosh as well. No more passwd
  prompts if not needed

* fixed issue #330: session logging for arangosh

* fixed issue #329: Allow passing script file(s) as parameters for arangosh to run

* fixed issue #328: 1.1 compile warnings

* fixed issue #327: Javascript parse errors in front end


v1.1.1 (2012-12-18)
-------------------

* fixed issue #339: DELETE /_api/cursor/cursor-identifier return incollect errorNum

  The fix for this has led to a signature change of the function actions.resultNotFound().
  The meaning of parameter #3 for This function has changed from the error message string
  to the error code. The error message string is now parameter #4.
  Any client code that uses this function in custom actions must be adjusted.

* fixed issue #321: Problem upgrading arangodb 1.0.4 to 1.1.0 with Homebrew (OSX 10.8.2)

* fixed issue #230: add navigation and search for online documentation

* fixed issue #315: Strange result in PATH

* fixed issue #323: Wrong function returned in error message of AQL CHAR_LENGTH()

* fixed some log errors on startup / shutdown due to pid file handling and changing
  of directories


v1.1.0 (2012-12-05)
-------------------

* WARNING:
  arangod now performs a database version check at startup. It will look for a file
  named "VERSION" in its database directory. If the file is not present, arangod will
  perform an automatic upgrade of the database directory. This should be the normal
  case when upgrading from ArangoDB 1.0 to ArangoDB 1.1.

  If the VERSION file is present but is from an older version of ArangoDB, arangod
  will refuse to start and ask the user to run a manual upgrade first. A manual upgrade
  can be performed by starting arangod with the option `--upgrade`.

  This upgrade procedure shall ensure that users have full control over when they
  perform any updates/upgrades of their data, and can plan backups accordingly. The
  procedure also guarantees that the server is not run without any required system
  collections or with in incompatible data state.

* added AQL function DOCUMENT() to retrieve a document by its _id value

* fixed issue #311: fixed segfault on unload

* fixed issue #309: renamed stub "import" button from web interface

* fixed issue #307: added WaitForSync column in collections list in in web interface

* fixed issue #306: naming in web interface

* fixed issue #304: do not clear AQL query text input when switching tabs in
  web interface

* fixed issue #303: added documentation about usage of var keyword in web interface

* fixed issue #301: PATCH does not work in web interface

# fixed issue #269: fix make distclean & clean

* fixed issue #296: system collections not usable from AQL

* fixed issue #295: deadlock on shutdown

* added collection type label to web interface

* fixed issue #290: the web interface now disallows creating non-edges in edge collections
  when creating collections via the web interface, the collection type must also be
  specified (default is document collection)

* fixed issue #289: tab-completion does not insert any spaces

* fixed issue #282: fix escaping in web interface

* made AQL function NOT_NULL take any number of arguments. Will now return its
  first argument that is not null, or null if all arguments are null. This is downwards
  compatible.

* changed misleading AQL function name NOT_LIST() to FIRST_LIST() and slightly changed
  the behavior. The function will now return its first argument that is a list, or null
  if none of the arguments are lists.
  This is mostly downwards-compatible. The only change to the previous implementation in
  1.1-beta will happen if two arguments were passed and the 1st and 2nd arguments were
  both no lists. In previous 1.1, the 2nd argument was returned as is, but now null
  will be returned.

* add AQL function FIRST_DOCUMENT(), with same behavior as FIRST_LIST(), but working
  with documents instead of lists.

* added UPGRADING help text

* fixed issue #284: fixed Javascript errors when adding edges/vertices without own
  attributes

* fixed issue #283: AQL LENGTH() now works on documents, too

* fixed issue #281: documentation for skip lists shows wrong example

* fixed AQL optimizer bug, related to OR-combined conditions that filtered on the
  same attribute but with different conditions

* fixed issue #277: allow usage of collection names when creating edges
  the fix of this issue also implies validation of collection names / ids passed to
  the REST edge create method. edges with invalid collection ids or names in the
  "from" or "to" values will be rejected and not saved


v1.1.beta2 (2012-11-13)
-----------------------

* fixed arangoirb compilation

* fixed doxygen


v1.1.beta1 (2012-10-24)
-----------------------

* fixed AQL optimizer bug

* WARNING:
  - the user has changed from "arango" to "arangodb", the start script has changed from
    "arangod" to "arangodb", the database directory has changed from "/var/arangodb" to
    "/var/lib/arangodb" to be compliant with various Linux policies

  - In 1.1, we have introduced types for collections: regular documents go into document
    collections, and edges go into edge collections. The prefixing (db.xxx vs. edges.xxx)
    works slightly different in 1.1: edges.xxx can still be used to access collections,
    however, it will not determine the type of existing collections anymore. To create an
    edge collection 1.1, you can use db._createEdgeCollection() or edges._create().
    And there's of course also db._createDocumentCollection().
    db._create() is also still there and will create a document collection by default,
    whereas edges._create() will create an edge collection.

  - the admin web interface that was previously available via the simple URL suffix /
    is now available via a dedicated URL suffix only: /_admin/html
    The reason for this is that routing and URLs are now subject to changes by the end user,
    and only URLs parts prefixed with underscores (e.g. /_admin or /_api) are reserved
    for ArangoDB's internal usage.

* the server now handles requests with invalid Content-Length header values as follows:
  - if Content-Length is negative, the server will respond instantly with HTTP 411
    (length required)

  - if Content-Length is positive but shorter than the supplied body, the server will
    respond with HTTP 400 (bad request)

  - if Content-Length is positive but longer than the supplied body, the server will
    wait for the client to send the missing bytes. The server allows 90 seconds for this
    and will close the connection if the client does not send the remaining data

  - if Content-Length is bigger than the maximum allowed size (512 MB), the server will
    fail with HTTP 413 (request entity too large).

  - if the length of the HTTP headers is greater than the maximum allowed size (1 MB),
    the server will fail with HTTP 431 (request header fields too large)

* issue #265: allow optional base64 encoding/decoding of action response data

* issue #252: create _modules collection using arango-upgrade (note: arango-upgrade was
  finally replaced by the `--upgrade` option for arangod)

* issue #251: allow passing arbitrary options to V8 engine using new command line option:
  --javascript.v8-options. Using this option, the Harmony features or other settings in
  v8 can be enabled if the end user requires them

* issue #248: allow AQL optimizer to pull out completely uncorrelated subqueries to the
  top level, resulting in less repeated evaluation of the subquery

* upgraded to Doxygen 1.8.0

* issue #247: added AQL function MERGE_RECURSIVE

* issue #246: added clear() function in arangosh

* issue #245: Documentation: Central place for naming rules/limits inside ArangoDB

* reduced size of hash index elements by 50 %, allowing more index elements to fit in
  memory

* issue #235: GUI Shell throws Error:ReferenceError: db is not defined

* issue #229: methods marked as "under construction"

* issue #228: remove unfinished APIs (/_admin/config/*)

* having the OpenSSL library installed is now a prerequisite to compiling ArangoDB
  Also removed the --enable-ssl configure option because ssl is always required.

* added AQL functions TO_LIST, NOT_LIST

* issue #224: add optional Content-Id for batch requests

* issue #221: more documentation on AQL explain functionality. Also added
  ArangoStatement.explain() client method

* added db._createStatement() method on server as well (was previously available
  on the client only)

* issue #219: continue in case of "document not found" error in PATHS() function

* issue #213: make waitForSync overridable on specific actions

* changed AQL optimizer to use indexes in more cases. Previously, indexes might
  not have been used when in a reference expression the inner collection was
  specified last. Example: FOR u1 IN users FOR u2 IN users FILTER u1._id == u2._id
  Previously, this only checked whether an index could be used for u2._id (not
  possible). It was not checked whether an index on u1._id could be used (possible).
  Now, for expressions that have references/attribute names on both sides of the
  above as above, indexes are checked for both sides.

* issue #204: extend the CSV import by TSV and by user configurable
  separator character(s)

* issue #180: added support for batch operations

* added startup option --server.backlog-size
  this allows setting the value of the backlog for the listen() system call.
  the default value is 10, the maximum value is platform-dependent

* introduced new configure option "--enable-maintainer-mode" for
  ArangoDB maintainers. this option replaces the previous compile switches
  --with-boost-test, --enable-bison, --enable-flex and --enable-errors-dependency
  the individual configure options have been removed. --enable-maintainer-mode
  turns them all on.

* removed potentially unused configure option --enable-memfail

* fixed issue #197: HTML web interface calls /_admin/user-manager/session

* fixed issue #195: VERSION file in database directory

* fixed issue #193: REST API HEAD request returns a message body on 404

* fixed issue #188: intermittent issues with 1.0.0
  (server-side cursors not cleaned up in all cases, pthreads deadlock issue)

* issue #189: key store should use ISO datetime format bug

* issue #187: run arango-upgrade on server start (note: arango-upgrade was finally
  replaced by the `--upgrade` option for arangod)n

* fixed issue #183: strange unittest error

* fixed issue #182: manual pages

* fixed issue #181: use getaddrinfo

* moved default database directory to "/var/lib/arangodb" in accordance with
  http://www.pathname.com/fhs/pub/fhs-2.3.html

* fixed issue #179: strange text in import manual

* fixed issue #178: test for aragoimp is missing

* fixed issue #177: a misleading error message was returned if unknown variables
  were used in certain positions in an AQL query.

* fixed issue #176: explain how to use AQL from the arangosh

* issue #175: re-added hidden (and deprecated) option --server.http-port. This
  option is only there to be downwards-compatible to Arango 1.0.

* fixed issue #174: missing Documentation for `within`

* fixed issue #170: add db.<coll_name>.all().toArray() to arangosh help screen

* fixed issue #169: missing argument in Simple Queries

* added program arango-upgrade. This program must be run after installing ArangoDB
  and after upgrading from a previous version of ArangoDB. The arango-upgrade script
  will ensure all system collections are created and present in the correct state.
  It will also perform any necessary data updates.
  Note: arango-upgrade was finally replaced by the `--upgrade` option for arangod.

* issue #153: edge collection should be a flag for a collection
  collections now have a type so that the distinction between document and edge
  collections can now be done at runtime using a collection's type value.
  A collection's type can be queried in Javascript using the <collection>.type() method.

  When new collections are created using db._create(), they will be document
  collections by default. When edge._create() is called, an edge collection will be created.
  To explicitly create a collection of a specific/different type, use the methods
  _createDocumentCollection() or _createEdgeCollection(), which are available for
  both the db and the edges object.
  The Javascript objects ArangoEdges and ArangoEdgesCollection have been removed
  completely.
  All internal and test code has been adjusted for this, and client code
  that uses edges.* should also still work because edges is still there and creates
  edge collections when _create() is called.

  INCOMPATIBLE CHANGE: Client code might still need to be changed in the following aspect:
  Previously, collections did not have a type so documents and edges could be inserted
  in the same collection. This is now disallowed. Edges can only be inserted into
  edge collections now. As there were no collection types in 1.0, ArangoDB will perform
  an automatic upgrade when migrating from 1.0 to 1.1.
  The automatic upgrade will check every collection and determine its type as follows:
  - if among the first 50 documents in the collection there are documents with
    attributes "_from" and "_to", the collection is typed as an edge collection
  - if among the first 50 documents in the collection there are no documents with
    attributes "_from" and "_to", the collection is made as a document collection

* issue #150: call V8 garbage collection on server periodically

* issue #110: added support for partial updates

  The REST API for documents now offers an HTTP PATCH method to partially update
  documents. Overwriting/replacing documents is still available via the HTTP PUT method
  as before. The Javascript API in the shell also offers a new update() method in extension to
  the previously existing replace() method.


v1.0.4 (2012-11-12)
-------------------

* issue #275: strange error message in arangosh 1.0.3 at startup


v1.0.3 (2012-11-08)
-------------------

* fixed AQL optimizer bug

* issue #273: fixed segfault in arangosh on HTTP 40x

* issue #265: allow optional base64 encoding/decoding of action response data

* issue #252: _modules collection not created automatically


v1.0.2 (2012-10-22)
-------------------

* repository CentOS-X.Y moved to CentOS-X, same for Debian

* bugfix for rollback from edges

* bugfix for hash indexes

* bugfix for StringBuffer::erase_front

* added autoload for modules

* added AQL function TO_LIST


v1.0.1 (2012-09-30)
-------------------

* draft for issue #165: front-end application howto

* updated mruby to cf8fdea4a6598aa470e698e8cbc9b9b492319d

* fix for issue #190: install doesn't create log directory

* fix for issue #194: potential race condition between creating and dropping collections

* fix for issue #193: REST API HEAD request returns a message body on 404

* fix for issue #188: intermittent issues with 1.0.0

* fix for issue #163: server cannot create collection because of abandoned files

* fix for issue #150: call V8 garbage collection on server periodically


v1.0.0 (2012-08-17)
-------------------

* fix for issue #157: check for readline and ncurses headers, not only libraries


v1.0.beta4 (2012-08-15)
-----------------------

* fix for issue #152: fix memleak for barriers


v1.0.beta3 (2012-08-10)
-----------------------

* fix for issue #151: Memleak, collection data not removed

* fix for issue #149: Inconsistent port for admin interface

* fix for issue #163: server cannot create collection because of abandoned files

* fix for issue #157: check for readline and ncurses headers, not only libraries

* fix for issue #108: db.<collection>.truncate() inefficient

* fix for issue #109: added startup note about cached collection names and how to
  refresh them

* fix for issue #156: fixed memleaks in /_api/import

* fix for issue #59: added tests for /_api/import

* modified return value for calls to /_api/import: now, the attribute "empty" is
  returned as well, stating the number of empty lines in the input. Also changed the
  return value of the error code attribute ("errorNum") from 1100 ("corrupted datafile")
  to 400 ("bad request") in case invalid/unexpected JSON data was sent to the server.
  This error code is more appropriate as no datafile is broken but just input data is
  incorrect.

* fix for issue #152: Memleak for barriers

* fix for issue #151: Memleak, collection data not removed

* value of --database.maximal-journal-size parameter is now validated on startup. If
  value is smaller than the minimum value (currently 1048576), an error is thrown and
  the server will not start. Before this change, the global value of maximal journal
  size was not validated at server start, but only on collection level

* increased sleep value in statistics creation loop from 10 to 500 microseconds. This
  reduces accuracy of statistics values somewhere after the decimal points but saves
  CPU time.

* avoid additional sync() calls when writing partial shape data (attribute name data)
  to disk. sync() will still be called when the shape marker (will be written after
  the attributes) is written to disk

* issue #147: added flag --database.force-sync-shapes to force synching of shape data
  to disk. The default value is true so it is the same behavior as in version 1.0.
  if set to false, shape data is synched to disk if waitForSync for the collection is
  set to true, otherwise, shape data is not synched.

* fix for issue #145: strange issue on Travis: added epsilon for numeric comparison in
  geo index

* fix for issue #136: adjusted message during indexing

* issue #131: added timeout for HTTP keep-alive connections. The default value is 300
  seconds. There is a startup parameter server.keep-alive-timeout to configure the value.
  Setting it to 0 will disable keep-alive entirely on the server.

* fix for issue #137: AQL optimizer should use indexes for ref accesses with
  2 named attributes


v1.0.beta2 (2012-08-03)
-----------------------

* fix for issue #134: improvements for centos RPM

* fixed problem with disable-admin-interface in config file


v1.0.beta1 (2012-07-29)
-----------------------

* fixed issue #118: We need a collection "debugger"

* fixed issue #126: Access-Shaper must be cached

* INCOMPATIBLE CHANGE: renamed parameters "connect-timeout" and "request-timeout"
  for arangosh and arangoimp to "--server.connect-timeout" and "--server.request-timeout"

* INCOMPATIBLE CHANGE: authorization is now required on the server side
  Clients sending requests without HTTP authorization will be rejected with HTTP 401
  To allow backwards compatibility, the server can be started with the option
  "--server.disable-authentication"

* added options "--server.username" and "--server.password" for arangosh and arangoimp
  These parameters must be used to specify the user and password to be used when
  connecting to the server. If no password is given on the command line, arangosh/
  arangoimp will interactively prompt for a password.
  If no user name is specified on the command line, the default user "root" will be
  used.

* added startup option "--server.ssl-cipher-list" to determine which ciphers to
  use in SSL context. also added SSL_OP_CIPHER_SERVER_PREFERENCE to SSL default
  options so ciphers are tried in server and not in client order

* changed default SSL protocol to TLSv1 instead of SSLv2

* changed log-level of SSL-related messages

* added SSL connections if server is compiled with OpenSSL support. Use --help-ssl

* INCOMPATIBLE CHANGE: removed startup option "--server.admin-port".
  The new endpoints feature (see --server.endpoint) allows opening multiple endpoints
  anyway, and the distinction between admin and "other" endpoints can be emulated
  later using privileges.

* INCOMPATIBLE CHANGE: removed startup options "--port", "--server.port", and
  "--server.http-port" for arangod.
  These options have been replaced by the new "--server.endpoint" parameter

* INCOMPATIBLE CHANGE: removed startup option "--server" for arangosh and arangoimp.
  These options have been replaced by the new "--server.endpoint" parameter

* Added "--server.endpoint" option to arangod, arangosh, and arangoimp.
  For arangod, this option allows specifying the bind endpoints for the server
  The server can be bound to one or multiple endpoints at once. For arangosh
  and arangoimp, the option specifies the server endpoint to connect to.
  The following endpoint syntax is currently supported:
  - tcp://host:port or http@tcp://host:port (HTTP over IPv4)
  - tcp://[host]:port or http@tcp://[host]:port (HTTP over IPv6)
  - ssl://host:port or http@tcp://host:port (HTTP over SSL-encrypted IPv4)
  - ssl://[host]:port or http@tcp://[host]:port (HTTP over SSL-encrypted IPv6)
  - unix:///path/to/socket or http@unix:///path/to/socket (HTTP over UNIX socket)

  If no port is specified, the default port of 8529 will be used.

* INCOMPATIBLE CHANGE: removed startup options "--server.require-keep-alive" and
  "--server.secure-require-keep-alive".
  The server will now behave as follows which should be more conforming to the
  HTTP standard:
  * if a client sends a "Connection: close" header, the server will close the
    connection
  * if a client sends a "Connection: keep-alive" header, the server will not
    close the connection
  * if a client does not send any "Connection" header, the server will assume
    "keep-alive" if the request was an HTTP/1.1 request, and "close" if the
    request was an HTTP/1.0 request

* (minimal) internal optimizations for HTTP request parsing and response header
  handling

* fixed Unicode unescaping bugs for \f and surrogate pairs in BasicsC/strings.c

* changed implementation of TRI_BlockCrc32 algorithm to use 8 bytes at a time

* fixed issue #122: arangod doesn't start if <log.file> cannot be created

* fixed issue #121: wrong collection size reported

* fixed issue #98: Unable to change journalSize

* fixed issue #88: fds not closed

* fixed escaping of document data in HTML admin front end

* added HTTP basic authentication, this is always turned on

* added server startup option --server.disable-admin-interface to turn off the
  HTML admin interface

* honor server startup option --database.maximal-journal-size when creating new
  collections without specific journalsize setting. Previously, these
  collections were always created with journal file sizes of 32 MB and the
  --database.maximal-journal-size setting was ignored

* added server startup option --database.wait-for-sync to control the default
  behavior

* renamed "--unit-tests" to "--javascript.unit-tests"


v1.0.alpha3 (2012-06-30)
------------------------

* fixed issue #116: createCollection=create option doesn't work

* fixed issue #115: Compilation issue under OSX 10.7 Lion & 10.8 Mountain Lion
  (homebrew)

* fixed issue #114: image not found

* fixed issue #111: crash during "make unittests"

* fixed issue #104: client.js -> ARANGO_QUIET is not defined


v1.0.alpha2 (2012-06-24)
------------------------

* fixed issue #112: do not accept document with duplicate attribute names

* fixed issue #103: Should we cleanup the directory structure

* fixed issue #100: "count" attribute exists in cursor response with "count:
  false"

* fixed issue #84 explain command

* added new MRuby version (2012-06-02)

* added --log.filter

* cleanup of command line options:
** --startup.directory => --javascript.startup-directory
** --quite => --quiet
** --gc.interval => --javascript.gc-interval
** --startup.modules-path => --javascript.modules-path
** --action.system-directory => --javascript.action-directory
** --javascript.action-threads => removed (is now the same pool as --server.threads)

* various bug-fixes

* support for import

* added option SKIP_RANGES=1 for make unittests

* fixed several range-related assertion failures in the AQL query optimizer

* fixed AQL query optimizations for some edge cases (e.g. nested subqueries with
  invalid constant filter expressions)


v1.0.alpha1 (2012-05-28)
------------------------

Alpha Release of ArangoDB 1.0<|MERGE_RESOLUTION|>--- conflicted
+++ resolved
@@ -1,10 +1,9 @@
 v3.3.20 (XXXX-XX-XX)
 --------------------
 
-<<<<<<< HEAD
 * fix internal issue #2786: improved confirmation dialog when clicking the
   Truncate button in the Web UI
-=======
+
 * fix for supervision, which started failing servers using old transient store
  
 * fixed Foxx queues not retrying jobs with infinite `maxFailures`
@@ -51,7 +50,6 @@
 
 * in a cluster environment, the arangod process now exits if wrong credentials
   are used during the startup process.
->>>>>>> 4d81b27e
 
 * Fixed an AQL bug where the optimize-traversals rule was falsely applied to
   extensions with inline expressions and thereby ignoring them
