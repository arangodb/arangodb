--- conflicted
+++ resolved
@@ -1,16 +1,12 @@
 devel
 -----
 
-<<<<<<< HEAD
-* The order of JSON object keys will now be no longer be sorted in any defined order
-=======
 * The single database or single coordinator statistics in a cluster
   environment within the Web UI sometimes got called way too often.
   This caused artifacts in the graphs, which is now fixed.
 
 * An aardvark statistics route could not collect and sum up the statistics of
   all coordinators if one of them was ahead and had more results than the others
->>>>>>> 9b36a94d
 
 * Web UI now checks if server statistics are enabled before it sends its first
   request to the statistics API
