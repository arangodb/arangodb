devel
-----
<<<<<<< HEAD


v3.3.2 (XXXX-XX-XX)
-------------------

* fixed issue #4197: AQL statement not working in 3.3.1 when upgraded from 3.2.10


v3.3.1 (2017-12-28)
-------------------

* UI: displayed wrong wfs property for a collection when using rocksdb as storage engine
=======
>>>>>>> d113b755

* UI: updated dygraph js library to version 2.1.0

* added C++ implementation for AQL function `SHA512()`

* added AQL function `IS_KEY`
  this function checks if the value passed to it can be used as a document key,
  i.e. as the value of the `_key` attribute

* add AQL functions `SORTED` and `SORTED_UNIQUE`
  
  `SORTED` will return a sorted version of the input array using AQL's internal 
  comparison order
  `SORTED_UNIQUE` will do the same, but additionally removes duplicates.

* Added C++ implementation for the AQL TRANSLATE function

* renamed arangoimp to arangoimport for consistency
  Release packages will still install arangoimp as a symlink so user scripts 
  invoking arangoimp do not need to be changed

* UI: Shard distribution view now has an accordion view instead of displaying
  all shards of all collections at once.


v3.3.2 (XXXX-XX-XX)
-------------------

* fixed issue #4199: Internal failure: JavaScript exception in file 'arangosh.js' 
  at 98,7: ArangoError 4: Expecting type String 


v3.3.1 (2017-12-28)
-------------------

* UI: displayed wrong wfs property for a collection when using RocksDB as 
  storage engine

* added `--ignore-missing` option to arangoimp
  this option allows importing lines with less fields than specified in the CSV
  header line

* changed misleading error message from "no leader" to "not a leader"

* optimize usage of AQL FULLTEXT index function to a FOR loop with index
  usage in some cases
  When the optimization is applied, this especially speeds up fulltext index 
  queries in the cluster

* UI: improved the behavior during collection creation in a cluster environment 

* Agency lockup fixes for very small machines.

* Agency performance improvement by finer grained locking.

* Use steady_clock in agency whereever possible.

* Agency prevent Supervision thread crash.

* Fix agency integer overflow in timeout calculation.


v3.3.0 (2012-12-14)
-------------------

* release version

* added a missing try/catch block in the supervision thread


v3.3.rc8 (2017-12-12)
---------------------

* UI: fixed broken foxx configuration keys. Some valid configuration values
  could not be edited via the ui.

* UI: pressing the return key inside a select2 box no longer triggers the modal's
  success function

* UI: coordinators and db servers are now in sorted order (ascending)


v3.3.rc7 (2017-12-07)
---------------------

* fixed issue #3741: fix terminal color output in Windows 

* UI: fixed issue #3822: disabled name input field for system collections

* fixed issue #3640: limit in subquery

* fixed issue #3745: Invalid result when using OLD object with array attribute in UPSERT statement

* UI: edge collections were wrongly added to from and to vertices select box during graph creation

* UI: added not found views for documents and collections

* UI: using default user database api during database creation now

* UI: the graph viewer backend now picks one random start vertex of the
  first 1000 documents instead of calling any(). The implementation of
  "any" is known to scale bad on huge collections with RocksDB.

* UI: fixed disappearing of the navigation label in some case special case

* UI: the graph viewer now displays updated label values correctly.
  Additionally the included node/edge editor now closes automatically
  after a successful node/edge update.
  
* fixed issue #3917: traversals with high maximal depth take extremely long
  in planning phase.


v3.3.rc4 (2017-11-28)
---------------------

* minor bug-fixes


v3.3.rc3 (2017-11-24)
---------------------

* bug-fixes


v3.3.rc2 (2017-11-22)
---------------------

* UI: document/edge editor now remembering their modes (e.g. code or tree)

* UI: optimized error messages for invalid graph definitions. Also fixed a
  graph renderer cleanup error.

* UI: added a delay within the graph viewer while changing the colors of the
  graph. Necessary due different browser behaviour.

* added options `--encryption.keyfile` and `--encryption.key-generator` to arangodump
  and arangorestore

* UI: the graph viewer now displays updated label values correctly.
  Additionally the included node/edge editor now closes automatically
	after a successful node/edge update.

* removed `--recycle-ids` option for arangorestore

  using that option could have led to problems on the restore, with potential
  id conflicts between the originating server (the source dump server) and the
  target server (the restore server)


v3.3.rc1 (2017-11-17)
---------------------

* add readonly mode REST API

* allow compilation of ArangoDB source code with g++ 7

* upgrade minimum required g++ compiler version to g++ 5.4
  That means ArangoDB source code will not compile with g++ 4.x or g++ < 5.4 anymore.

* AQL: during a traversal if a vertex is not found. It will not print an ERROR to the log and continue
  with a NULL value, but will register a warning at the query and continue with a NULL value.
  The situation is not desired as an ERROR as ArangoDB can store edges pointing to non-existing
  vertex which is perfectly valid, but it may be a n issue on the data model, so users
  can directly see it on the query now and do not "by accident" have to check the LOG output.

* introduce `enforceReplicationFactor` attribute for creating collections:
  this optional parameter controls if the coordinator should bail out during collection
  creation if there are not enough DBServers available for the desired `replicationFactor`.

* fixed issue #3516: Show execution time in arangosh

  this change adds more dynamic prompt components for arangosh
  The following components are now available for dynamic prompts,
  settable via the `--console.prompt` option in arangosh:

  - '%t': current time as timestamp
  - '%a': elpased time since ArangoShell start in seconds
  - '%p': duration of last command in seconds
  - '%d': name of current database
  - '%e': current endpoint
  - '%E': current endpoint without protocol
  - '%u': current user

  The time a command takes can be displayed easily by starting arangosh with `--console.prompt "%p> "`.

* make the ArangoShell refill its collection cache when a yet-unknown collection
  is first accessed. This fixes the following problem:

      arangosh1> db._collections();  // shell1 lists all collections
      arangosh2> db._create("test"); // shell2 now creates a new collection 'test'
      arangosh1> db.test.insert({}); // shell1 is not aware of the collection created
                                     // in shell2, so the insert will fail

* make AQL `DISTINCT` not change the order of the results it is applied on

* incremental transfer of initial collection data now can handle partial
  responses for a chunk, allowing the leader/master to send smaller chunks
  (in terms of HTTP response size) and limit memory usage

  this optimization is only active if client applications send the "offset" parameter
  in their requests to PUT `/_api/replication/keys/<id>?type=docs`

* initial creation of shards for cluster collections is now faster with
  `replicationFactor` values bigger than 1. this is achieved by an optimization
  for the case when the collection on the leader is still empty

* potential fix for issue #3517: several "filesystem full" errors in logs
  while there's a lot of disk space

* added C++ implementations for AQL function `SUBSTRING()`, `LEFT()`, `RIGHT()` and `TRIM()`

* show C++ function name of call site in ArangoDB log output

  this requires option `--log.line-number` to be set to *true*

* UI: added word wrapping to query editor

* UI: fixed wrong user attribute name validation, issue #3228

* make AQL return a proper error message in case of a unique key constraint
  violation. previously it only returned the generic "unique constraint violated"
  error message but omitted the details about which index caused the problem.

  This addresses https://stackoverflow.com/questions/46427126/arangodb-3-2-unique-constraint-violation-id-or-key

* added option `--server.local-authentication`

* UI: added user roles

* added config option `--log.color` to toggle colorful logging to terminal

* added config option `--log.thread-name` to additionally log thread names

* usernames must not start with `:role:`, added new options:
    --server.authentication-timeout
    --ldap.roles-attribute-name
    --ldap.roles-transformation
    --ldap.roles-search
    --ldap.superuser-role
    --ldap.roles-include
    --ldap.roles-exclude

* performance improvements for full collection scans and a few other operations
  in MMFiles engine

* added `--rocksdb.encryption-key-generator` for enterprise

* removed `--compat28` parameter from arangodump and replication API

  older ArangoDB versions will no longer be supported by these tools.

* increase the recommended value for `/proc/sys/vm/max_map_count` to a value
  eight times as high as the previous recommended value. Increasing the
  values helps to prevent an ArangoDB server from running out of memory mappings.

  The raised minimum recommended value may lead to ArangoDB showing some startup
  warnings as follows:

      WARNING {memory} maximum number of memory mappings per process is 65530, which seems too low. it is recommended to set it to at least 512000
      WARNING {memory} execute 'sudo sysctl -w "vm.max_map_count=512000"'

* Foxx now warns about malformed configuration/dependency names and aliases in the manifest.

v3.2.7 (2017-11-13)
-------------------

* Cluster customers, which have upgraded from 3.1 to 3.2 need to upgrade
  to 3.2.7. The cluster supervision is otherwise not operational.

* Fixed issue #3597: AQL with path filters returns unexpected results
  In some cases breadth first search in combination with vertex filters
  yields wrong result, the filter was not applied correctly.

* fixed some undefined behavior in some internal value caches for AQL GatherNodes
  and SortNodes, which could have led to sorted results being effectively not
  correctly sorted.

* make the replication applier for the RocksDB engine start automatically after a
  restart of the server if the applier was configured with its `autoStart` property
  set to `true`. previously the replication appliers were only automatically restarted
  at server start for the MMFiles engine.

* fixed arangodump batch size adaptivity in cluster mode and upped default batch size
  for arangodump

  these changes speed up arangodump in cluster context

* smart graphs now return a proper inventory in response to replication inventory
  requests

* fixed issue #3618: Inconsistent behavior of OR statement with object bind parameters

* only users with read/write rights on the "_system" database can now execute
  "_admin/shutdown" as well as modify properties of the write-ahead log (WAL)

* increase default maximum number of V8 contexts to at least 16 if not explicitly
  configured otherwise.
  the procedure for determining the actual maximum value of V8 contexts is unchanged
  apart from the value `16` and works as follows:
  - if explicitly set, the value of the configuration option `--javascript.v8-contexts`
    is used as the maximum number of V8 contexts
  - when the option is not set, the maximum number of V8 contexts is determined
    by the configuration option `--server.threads` if that option is set. if
    `--server.threads` is not set, then the maximum number of V8 contexts is the
    server's reported hardware concurrency (number of processors visible
    to the arangod process). if that would result in a maximum value of less than 16
    in any of these two cases, then the maximum value will be increased to 16.

* fixed issue #3447: ArangoError 1202: AQL: NotFound: (while executing) when
  updating collection

* potential fix for issue #3581: Unexpected "rocksdb unique constraint
  violated" with unique hash index

* fixed geo index optimizer rule for geo indexes with a single (array of coordinates)
  attribute.

* improved the speed of the shards overview in cluster (API endpoint /_api/cluster/shardDistribution API)
  It is now guaranteed to return after ~2 seconds even if the entire cluster is unresponsive.

* fix agency precondition check for complex objects
  this fixes issues with several CAS operations in the agency

* several fixes for agency restart and shutdown

* the cluster-internal representation of planned collection objects is now more
  lightweight than before, using less memory and not allocating any cache for indexes
  etc.

* fixed issue #3403: How to kill long running AQL queries with the browser console's
  AQL (display issue)

* fixed issue #3549: server reading ENGINE config file fails on common standard
  newline character

* UI: fixed error notifications for collection modifications

* several improvements for the truncate operation on collections:

  * the timeout for the truncate operation was increased in cluster mode in
    order to prevent too frequent "could not truncate collection" errors

  * after a truncate operation, collections in MMFiles still used disk space.
    to reclaim disk space used by truncated collection, the truncate actions
    in the web interface and from the ArangoShell now issue an extra WAL flush
    command (in cluster mode, this command is also propagated to all servers).
    the WAL flush allows all servers to write out any pending operations into the
    datafiles of the truncated collection. afterwards, a final journal rotate
    command is sent, which enables the compaction to entirely remove all datafiles
    and journals for the truncated collection, so that all disk space can be
    reclaimed

  * for MMFiles a special method will be called after a truncate operation so that
    all indexes of the collection can free most of their memory. previously some
    indexes (hash and skiplist indexes) partially kept already allocated memory
    in order to avoid future memory allocations

  * after a truncate operation in the RocksDB engine, an additional compaction
    will be triggered for the truncated collection. this compaction removes all
    deletions from the key space so that follow-up scans over the collection's key
    range do not have to filter out lots of already-removed values

  These changes make truncate operations potentially more time-consuming than before,
  but allow for memory/disk space savings afterwards.

* enable JEMalloc background threads for purging and returning unused memory
  back to the operating system (Linux only)

  JEMalloc will create its background threads on demand. The number of background
  threads is capped by the number of CPUs or active arenas. The background threads run
  periodically and purge unused memory pages, allowing memory to be returned to the
  operating system.

  This change will make the arangod process create several additional threads.
  It is accompanied by an increased `TasksMax` value in the systemd service configuration
  file for the arangodb3 service.

* upgraded bundled V8 engine to bugfix version v5.7.492.77

  this upgrade fixes a memory leak in upstream V8 described in
  https://bugs.chromium.org/p/v8/issues/detail?id=5945 that will result in memory
  chunks only getting uncommitted but not unmapped


v3.2.6 (2017-10-26)
-------------------

* UI: fixed event cleanup in cluster shards view

* UI: reduced cluster dashboard api calls

* fixed a permission problem that prevented collection contents to be displayed
  in the web interface

* removed posix_fadvise call from RocksDB's PosixSequentialFile::Read(). This is
  consistent with Facebook PR 2573 (#3505)

  this fix should improve the performance of the replication with the RocksDB
  storage engine

* allow changing of collection replication factor for existing collections

* UI: replicationFactor of a collection is now changeable in a cluster
  environment

* several fixes for the cluster agency

* fixed undefined behavior in the RocksDB-based geo index

* fixed Foxxmaster failover

* purging or removing the Debian/Ubuntu arangodb3 packages now properly stops
  the arangod instance before actuallying purging or removing


v3.2.5 (2017-10-16)
-------------------

* general-graph module and _api/gharial now accept cluster options
  for collection creation. It is now possible to set replicationFactor and
  numberOfShards for all collections created via this graph object.
  So adding a new collection will not result in a singleShard and
  no replication anymore.

* fixed issue #3408: Hard crash in query for pagination

* minimum number of V8 contexts in console mode must be 2, not 1. this is
  required to ensure the console gets one dedicated V8 context and all other
  operations have at least one extra context. This requirement was not enforced
  anymore.

* fixed issue #3395: AQL: cannot instantiate CollectBlock with undetermined
  aggregation method

* UI: fixed wrong user attribute name validation, issue #3228

* fix potential overflow in CRC marker check when a corrupted CRC marker
  is found at the very beginning of an MMFiles datafile

* UI: fixed unresponsive events in cluster shards view

* Add statistics about the V8 context counts and number of available/active/busy
  threads we expose through the server statistics interface.


v3.2.4 (2017-09-26)
-------------------

* UI: no default index selected during index creation

* UI: added replicationFactor option during SmartGraph creation

* make the MMFiles compactor perform less writes during normal compaction
  operation

  This partially fixes issue #3144

* make the MMFiles compactor configurable

  The following options have been added:

* `--compaction.db-sleep-time`: sleep interval between two compaction runs
    (in s)
  * `--compaction.min-interval"`: minimum sleep time between two compaction
     runs (in s)
  * `--compaction.min-small-data-file-size`: minimal filesize threshold
    original datafiles have to be below for a compaction
  * `--compaction.dead-documents-threshold`: minimum unused count of documents
    in a datafile
  * `--compaction.dead-size-threshold`: how many bytes of the source data file
    are allowed to be unused at most
  * `--compaction.dead-size-percent-threshold`: how many percent of the source
    datafile should be unused at least
  * `--compaction.max-files`: Maximum number of files to merge to one file
  * `--compaction.max-result-file-size`: how large may the compaction result
    file become (in bytes)
  * `--compaction.max-file-size-factor`: how large the resulting file may
    be in comparison to the collection's `--database.maximal-journal-size' setting`

* fix downwards-incompatibility in /_api/explain REST handler

* fix Windows implementation for fs.getTempPath() to also create a
  sub-directory as we do on linux

* fixed a multi-threading issue in cluster-internal communication

* performance improvements for traversals and edge lookups

* removed internal memory zone handling code. the memory zones were a leftover
  from the early ArangoDB days and did not provide any value in the current
  implementation.

* (Enterprise only) added `skipInaccessibleCollections` option for AQL queries:
  if set, AQL queries (especially graph traversals) will treat collections to
  which a user has no access rights to as if these collections were empty.

* adjusted scheduler thread handling to start and stop less threads in
  normal operations

* leader-follower replication catchup code has been rewritten in C++

* early stage AQL optimization now also uses the C++ implementations of
  AQL functions if present. Previously it always referred to the JavaScript
  implementations and ignored the C++ implementations. This change gives
  more flexibility to the AQL optimizer.

* ArangoDB tty log output is now colored for log messages with levels
  FATAL, ERR and WARN.

* changed the return values of AQL functions `REGEX_TEST` and `REGEX_REPLACE`
  to `null` when the input regex is invalid. Previous versions of ArangoDB
  partly returned `false` for invalid regexes and partly `null`.

* added `--log.role` option for arangod

  When set to `true`, this option will make the ArangoDB logger print a single
  character with the server's role into each logged message. The roles are:

  - U: undefined/unclear (used at startup)
  - S: single server
  - C: coordinator
  - P: primary
  - A: agent

  The default value for this option is `false`, so no roles will be logged.


v3.2.3 (2017-09-07)
-------------------

* fixed issue #3106: orphan collections could not be registered in general-graph module

* fixed wrong selection of the database inside the internal cluster js api

* added startup option `--server.check-max-memory-mappings` to make arangod check
  the number of memory mappings currently used by the process and compare it with
  the maximum number of allowed mappings as determined by /proc/sys/vm/max_map_count

  The default value is `true`, so the checks will be performed. When the current
  number of mappings exceeds 90% of the maximum number of mappings, the creation
  of further V8 contexts will be deferred.

  Note that this option is effective on Linux systems only.

* arangoimp now has a `--remove-attribute` option

* added V8 context lifetime control options
  `--javascript.v8-contexts-max-invocations` and `--javascript.v8-contexts-max-age`

  These options allow specifying after how many invocations a used V8 context is
  disposed, or after what time a V8 context is disposed automatically after its
  creation. If either of the two thresholds is reached, an idl V8 context will be
  disposed.

  The default value of `--javascript.v8-contexts-max-invocations` is 0, meaning that
  the maximum number of invocations per context is unlimited. The default value
  for `--javascript.v8-contexts-max-age` is 60 seconds.

* fixed wrong UI cluster health information

* fixed issue #3070: Add index in _jobs collection

* fixed issue #3125: HTTP Foxx API JSON parsing

* fixed issue #3120: Foxx queue: job isn't running when server.authentication = true

* fixed supervision failure detection and handling, which happened with simultaneous
  agency leadership change


v3.2.2 (2017-08-23)
-------------------

* make "Rebalance shards" button work in selected database only, and not make
  it rebalance the shards of all databases

* fixed issue #2847: adjust the response of the DELETE `/_api/users/database/*` calls

* fixed issue #3075: Error when upgrading arangoDB on linux ubuntu 16.04

* fixed a buffer overrun in linenoise console input library for long input strings

* increase size of the linenoise input buffer to 8 KB

* abort compilation if the detected GCC or CLANG isn't in the range of compilers
  we support

* fixed spurious cluster hangups by always sending AQL-query related requests
  to the correct servers, even after failover or when a follower drops

  The problem with the previous shard-based approach was that responsibilities
  for shards may change from one server to another at runtime, after the query
  was already instanciated. The coordinator and other parts of the query then
  sent further requests for the query to the servers now responsible for the
  shards.
  However, an AQL query must send all further requests to the same servers on
  which the query was originally instanciated, even in case of failover.
  Otherwise this would potentially send requests to servers that do not know
  about the query, and would also send query shutdown requests to the wrong
  servers, leading to abandoned queries piling up and using resources until
  they automatically time out.

* fixed issue with RocksDB engine acquiring the collection count values too
  early, leading to the collection count values potentially being slightly off
  even in exclusive transactions (for which the exclusive access should provide
  an always-correct count value)

* fixed some issues in leader-follower catch-up code, specifically for the
  RocksDB engine

* make V8 log fatal errors to syslog before it terminates the process.
  This change is effective on Linux only.

* fixed issue with MMFiles engine creating superfluous collection journals
  on shutdown

* fixed issue #3067: Upgrade from 3.2 to 3.2.1 reset autoincrement keys

* fixed issue #3044: ArangoDB server shutdown unexpectedly

* fixed issue #3039: Incorrect filter interpretation

* fixed issue #3037: Foxx, internal server error when I try to add a new service

* improved MMFiles fulltext index document removal performance
  and fulltext index query performance for bigger result sets

* ui: fixed a display bug within the slow and running queries view

* ui: fixed a bug when success event triggers twice in a modal

* ui: fixed the appearance of the documents filter

* ui: graph vertex collections not restricted to 10 anymore

* fixed issue #2835: UI detection of JWT token in case of server restart or upgrade

* upgrade jemalloc version to 5.0.1

  This fixes problems with the memory allocator returing "out of memory" when
  calling munmap to free memory in order to return it to the OS.

  It seems that calling munmap on Linux can increase the number of mappings, at least
  when a region is partially unmapped. This can lead to the process exceeding its
  maximum number of mappings, and munmap and future calls to mmap returning errors.

  jemalloc version 5.0.1 does not have the `--enable-munmap` configure option anymore,
  so the problem is avoided. To return memory to the OS eventually, jemalloc 5's
  background purge threads are used on Linux.

* fixed issue #2978: log something more obvious when you log a Buffer

* fixed issue #2982: AQL parse error?

* fixed issue #3125: HTTP Foxx API Json parsing

v3.2.1 (2017-08-09)
-------------------

* added C++ implementations for AQL functions `LEFT()`, `RIGHT()` and `TRIM()`

* fixed docs for issue #2968: Collection _key autoincrement value increases on error

* fixed issue #3011: Optimizer rule reduce-extraction-to-projection breaks queries

* Now allowing to restore users in a sharded environment as well
  It is still not possible to restore collections that are sharded
  differently than by _key.

* fixed an issue with restoring of system collections and user rights.
  It was not possible to restore users into an authenticated server.

* fixed issue #2977: Documentation for db._createDatabase is wrong

* ui: added bind parameters to slow query history view

* fixed issue #1751: Slow Query API should provide bind parameters, webui should display them

* ui: fixed a bug when moving multiple documents was not possible

* fixed docs for issue #2968: Collection _key autoincrement value increases on error

* AQL CHAR_LENGTH(null) returns now 0. Since AQL TO_STRING(null) is '' (string of length 0)

* ui: now supports single js file upload for Foxx services in addition to zip files

* fixed a multi-threading issue in the agency when callElection was called
  while the Supervision was calling updateSnapshot

* added startup option `--query.tracking-with-bindvars`

  This option controls whether the list of currently running queries
  and the list of slow queries should contain the bind variables used
  in the queries or not.

  The option can be changed at runtime using the commands

      // enables tracking of bind variables
      // set to false to turn tracking of bind variables off
      var value = true;
      require("@arangodb/aql/queries").properties({
        trackBindVars: value
      });

* index selectivity estimates are now available in the cluster as well

* fixed issue #2943: loadIndexesIntoMemory not returning the same structure
  as the rest of the collection APIs

* fixed issue #2949: ArangoError 1208: illegal name

* fixed issue #2874: Collection properties do not return `isVolatile`
  attribute

* potential fix for issue #2939: Segmentation fault when starting
  coordinator node

* fixed issue #2810: out of memory error when running UPDATE/REPLACE
  on medium-size collection

* fix potential deadlock errors in collector thread

* disallow the usage of volatile collections in the RocksDB engine
  by throwing an error when a collection is created with attribute
  `isVolatile` set to `true`.
  Volatile collections are unsupported by the RocksDB engine, so
  creating them should not succeed and silently create a non-volatile
  collection

* prevent V8 from issuing SIGILL instructions when it runs out of memory

  Now arangod will attempt to log a FATAL error into its logfile in case V8
  runs out of memory. In case V8 runs out of memory, it will still terminate the
  entire process. But at least there should be something in the ArangoDB logs
  indicating what the problem was. Apart from that, the arangod process should
  now be exited with SIGABRT rather than SIGILL as it shouldn't return into the
  V8 code that aborted the process with `__builtin_trap`.

  this potentially fixes issue #2920: DBServer crashing automatically post upgrade to 3.2

* Foxx queues and tasks now ensure that the scripts in them run with the same
  permissions as the Foxx code who started the task / queue

* fixed issue #2928: Offset problems

* fixed issue #2876: wrong skiplist index usage in edge collection

* fixed issue #2868: cname missing from logger-follow results in rocksdb

* fixed issue #2889: Traversal query using incorrect collection id

* fixed issue #2884: AQL traversal uniqueness constraints "propagating" to other traversals? Weird results

* arangoexport: added `--query` option for passing an AQL query to export the result

* fixed issue #2879: No result when querying for the last record of a query

* ui: allows now to edit default access level for collections in database
  _system for all users except the root user.

* The _users collection is no longer accessible outside the arngod process, _queues is always read-only

* added new option "--rocksdb.max-background-jobs"

* removed options "--rocksdb.max-background-compactions", "--rocksdb.base-background-compactions" and "--rocksdb.max-background-flushes"

* option "--rocksdb.compaction-read-ahead-size" now defaults to 2MB

* change Windows build so that RocksDB doesn't enforce AVX optimizations by default
  This fixes startup crashes on servers that do not have AVX CPU extensions

* speed up RocksDB secondary index creation and dropping

* removed RocksDB note in Geo index docs


v3.2.0 (2017-07-20)
-------------------

* fixed UI issues

* fixed multi-threading issues in Pregel

* fixed Foxx resilience

* added command-line option `--javascript.allow-admin-execute`

  This option can be used to control whether user-defined JavaScript code
  is allowed to be executed on server by sending via HTTP to the API endpoint
  `/_admin/execute`  with an authenticated user account.
  The default value is `false`, which disables the execution of user-defined
  code. This is also the recommended setting for production. In test environments,
  it may be convenient to turn the option on in order to send arbitrary setup
  or teardown commands for execution on the server.


v3.2.beta6 (2017-07-18)
-----------------------

* various bugfixes


v3.2.beta5 (2017-07-16)
-----------------------

* numerous bugfixes


v3.2.beta4 (2017-07-04)
-----------------------

* ui: fixed document view _from and _to linking issue for special characters

* added function `db._parse(query)` for parsing an AQL query and returning information about it

* fixed one medium priority and two low priority security user interface
  issues found by owasp zap.

* ui: added index deduplicate options

* ui: fixed renaming of collections for the rocksdb storage engine

* documentation and js fixes for secondaries

* RocksDB storage format was changed, users of the previous beta/alpha versions
  must delete the database directory and re-import their data

* enabled permissions on database and collection level

* added and changed some user related REST APIs
    * added `PUT /_api/user/{user}/database/{database}/{collection}` to change collection permission
    * added `GET /_api/user/{user}/database/{database}/{collection}`
    * added optional `full` parameter to the `GET /_api/user/{user}/database/` REST call

* added user functions in the arangoshell `@arangodb/users` module
    * added `grantCollection` and `revokeCollection` functions
    * added `permission(user, database, collection)` to retrieve collection specific rights

* added "deduplicate" attribute for array indexes, which controls whether inserting
  duplicate index values from the same document into a unique array index will lead to
  an error or not:

      // with deduplicate = true, which is the default value:
      db._create("test");
      db.test.ensureIndex({ type: "hash", fields: ["tags[*]"], deduplicate: true });
      db.test.insert({ tags: ["a", "b"] });
      db.test.insert({ tags: ["c", "d", "c"] }); // will work, because deduplicate = true
      db.test.insert({ tags: ["a"] }); // will fail

      // with deduplicate = false
      db._create("test");
      db.test.ensureIndex({ type: "hash", fields: ["tags[*]"], deduplicate: false });
      db.test.insert({ tags: ["a", "b"] });
      db.test.insert({ tags: ["c", "d", "c"] }); // will not work, because deduplicate = false
      db.test.insert({ tags: ["a"] }); // will fail

  The "deduplicate" attribute is now also accepted by the index creation HTTP
  API endpoint POST /_api/index and is returned by GET /_api/index.

* added optimizer rule "remove-filters-covered-by-traversal"

* Debian/Ubuntu installer: make messages about future package upgrades more clear

* fix a hangup in VST

  The problem happened when the two first chunks of a VST message arrived
  together on a connection that was newly switched to VST.

* fix deletion of outdated WAL files in RocksDB engine

* make use of selectivity estimates in hash, skiplist and persistent indexes
  in RocksDB engine

* changed VM overcommit recommendation for user-friendliness

* fix a shutdown bug in the cluster: a destroyed query could still be active

* do not terminate the entire server process if a temp file cannot be created
  (Windows only)

* fix log output in the front-end, it stopped in case of too many messages


v3.2.beta3 (2017-06-27)
-----------------------

* numerous bugfixes


v3.2.beta2 (2017-06-20)
-----------------------

* potentially fixed issue #2559: Duplicate _key generated on insertion

* fix invalid results (too many) when a skipping LIMIT was used for a
  traversal. `LIMIT x` or `LIMIT 0, x` were not affected, but `LIMIT s, x`
  may have returned too many results

* fix races in SSL communication code

* fix invalid locking in JWT authentication cache, which could have
  crashed the server

* fix invalid first group results for sorted AQL COLLECT when LIMIT
  was used

* fix potential race, which could make arangod hang on startup

* removed `exception` field from transaction error result; users should throw
  explicit `Error` instances to return custom exceptions (addresses issue #2561)

* fixed issue #2613: Reduce log level when Foxx manager tries to self heal missing database

* add a read only mode for users and collection level authorization

* removed `exception` field from transaction error result; users should throw
  explicit `Error` instances to return custom exceptions (addresses issue #2561)

* fixed issue #2677: Foxx disabling development mode creates non-deterministic service bundle

* fixed issue #2684: Legacy service UI not working


v3.2.beta1 (2017-06-12)
-----------------------

* provide more context for index errors (addresses issue #342)

* arangod now validates several OS/environment settings on startup and warns if
  the settings are non-ideal. Most of the checks are executed on Linux systems only.

* fixed issue #2515: The replace-or-with-in optimization rule might prevent use of indexes

* added `REGEX_REPLACE` AQL function

* the RocksDB storage format was changed, users of the previous alpha versions
  must delete the database directory and re-import their data

* added server startup option `--query.fail-on-warning`

  setting this option to `true` will abort any AQL query with an exception if
  it causes a warning at runtime. The value can be overridden per query by
  setting the `failOnWarning` attribute in a query's options.

* added --rocksdb.num-uncompressed-levels to adjust number of non-compressed levels

* added checks for memory managment and warn (i. e. if hugepages are enabled)

* set default SSL cipher suite string to "HIGH:!EXPORT:!aNULL@STRENGTH"

* fixed issue #2469: Authentication = true does not protect foxx-routes

* fixed issue #2459: compile success but can not run with rocksdb

* `--server.maximal-queue-size` is now an absolute maximum. If the queue is
  full, then 503 is returned. Setting it to 0 means "no limit".

* (Enterprise only) added authentication against an LDAP server

* fixed issue #2083: Foxx services aren't distributed to all coordinators

* fixed issue #2384: new coordinators don't pick up existing Foxx services

* fixed issue #2408: Foxx service validation causes unintended side-effects

* extended HTTP API with routes for managing Foxx services

* added distinction between hasUser and authorized within Foxx
  (cluster internal requests are authorized requests but don't have a user)

* arangoimp now has a `--threads` option to enable parallel imports of data

* PR #2514: Foxx services that can't be fixed by self-healing now serve a 503 error

* added `time` function to `@arangodb` module


v3.2.alpha4 (2017-04-25)
------------------------

* fixed issue #2450: Bad optimization plan on simple query

* fixed issue #2448: ArangoDB Web UI takes no action when Delete button is clicked

* fixed issue #2442: Frontend shows already deleted databases during login

* added 'x-content-type-options: nosniff' to avoid MSIE bug

* set default value for `--ssl.protocol` from TLSv1 to TLSv1.2.

* AQL breaking change in cluster:
  The SHORTEST_PATH statement using edge-collection names instead
  of a graph name now requires to explicitly name the vertex-collection names
  within the AQL query in the cluster. It can be done by adding `WITH <name>`
  at the beginning of the query.

  Example:
  ```
  FOR v,e IN OUTBOUND SHORTEST_PATH @start TO @target edges [...]
  ```

  Now has to be:

  ```
  WITH vertices
  FOR v,e IN OUTBOUND SHORTEST_PATH @start TO @target edges [...]
  ```

  This change is due to avoid dead-lock sitations in clustered case.
  An error stating the above is included.

* add implicit use of geo indexes when using SORT/FILTER in AQL, without
  the need to use the special-purpose geo AQL functions `NEAR` or `WITHIN`.

  the special purpose `NEAR` AQL function can now be substituted with the
  following AQL (provided there is a geo index present on the `doc.latitude`
  and `doc.longitude` attributes):

      FOR doc in geoSort
        SORT DISTANCE(doc.latitude, doc.longitude, 0, 0)
        LIMIT 5
        RETURN doc

  `WITHIN` can be substituted with the following AQL:

      FOR doc in geoFilter
        FILTER DISTANCE(doc.latitude, doc.longitude, 0, 0) < 2000
        RETURN doc

  Compared to using the special purpose AQL functions this approach has the
  advantage that it is more composable, and will also honor any `LIMIT` values
  used in the AQL query.

* potential fix for shutdown hangs on OSX

* added KB, MB, GB prefix for integer parameters, % for integer parameters
  with a base value

* added JEMALLOC 4.5.0

* added `--vm.resident-limit` and `--vm.path` for file-backed memory mapping
  after reaching a configurable maximum RAM size

* try recommended limit for file descriptors in case of unlimited
  hard limit

* issue #2413: improve logging in case of lock timeout and deadlocks

* added log topic attribute to /_admin/log api

* removed internal build option `USE_DEV_TIMERS`

  Enabling this option activated some proprietary timers for only selected
  events in arangod. Instead better use `perf` to gather timings.


v3.2.alpha3 (2017-03-22)
------------------------

* increase default collection lock timeout from 30 to 900 seconds

* added function `db._engine()` for retrieval of storage engine information at
  server runtime

  There is also an HTTP REST handler at GET /_api/engine that returns engine
  information.

* require at least cmake 3.2 for building ArangoDB

* make arangod start with less V8 JavaScript contexts

  This speeds up the server start (a little bit) and makes it use less memory.
  Whenever a V8 context is needed by a Foxx action or some other operation and
  there is no usable V8 context, a new one will be created dynamically now.

  Up to `--javascript.v8-contexts` V8 contexts will be created, so this option
  will change its meaning. Previously as many V8 contexts as specified by this
  option were created at server start, and the number of V8 contexts did not
  change at runtime. Now up to this number of V8 contexts will be in use at the
  same time, but the actual number of V8 contexts is dynamic.

  The garbage collector thread will automatically delete unused V8 contexts after
  a while. The number of spare contexts will go down to as few as configured in
  the new option `--javascript.v8-contexts-minimum`. Actually that many V8 contexts
  are also created at server start.

  The first few requests in new V8 contexts will take longer than in contexts
  that have been there already. Performance may therefore suffer a bit for the
  initial requests sent to ArangoDB or when there are only few but performance-
  critical situations in which new V8 contexts will be created. If this is a
  concern, it can easily be fixed by setting `--javascipt.v8-contexts-minimum`
  and `--javascript.v8-contexts` to a relatively high value, which will guarantee
  that many number of V8 contexts to be created at startup and kept around even
  when unused.

  Waiting for an unused V8 context will now also abort if no V8 context can be
  acquired/created after 120 seconds.

* improved diagnostic messages written to logfiles by supervisor process

* fixed issue #2367

* added "bindVars" to attributes of currently running and slow queries

* added "jsonl" as input file type for arangoimp

* upgraded version of bundled zlib library from 1.2.8 to 1.2.11

* added input file type `auto` for arangoimp so it can automatically detect the
  type of the input file from the filename extension

* fixed variables parsing in GraphQL

* added `--translate` option for arangoimp to translate attribute names from
  the input files to attriubte names expected by ArangoDB

  The `--translate` option can be specified multiple times (once per translation
  to be executed). The following example renames the "id" column from the input
  file to "_key", and the "from" column to "_from", and the "to" column to "_to":

      arangoimp --type csv --file data.csv --translate "id=_key" --translate "from=_from" --translate "to=_to"

  `--translate` works for CSV and TSV inputs only.

* changed default value for `--server.max-packet-size` from 128 MB to 256 MB

* fixed issue #2350

* fixed issue #2349

* fixed issue #2346

* fixed issue #2342

* change default string truncation length from 80 characters to 256 characters for
  `print`/`printShell` functions in ArangoShell and arangod. This will emit longer
  prefixes of string values before truncating them with `...`, which is helpful
  for debugging.

* always validate incoming JSON HTTP requests for duplicate attribute names

  Incoming JSON data with duplicate attribute names will now be rejected as
  invalid. Previous versions of ArangoDB only validated the uniqueness of
  attribute names inside incoming JSON for some API endpoints, but not
  consistently for all APIs.

* don't let read-only transactions block the WAL collector

* allow passing own `graphql-sync` module instance to Foxx GraphQL router

* arangoexport can now export to csv format

* arangoimp: fixed issue #2214

* Foxx: automatically add CORS response headers

* added "OPTIONS" to CORS `access-control-allow-methods` header

* Foxx: Fix arangoUser sometimes not being set correctly

* fixed issue #1974


v3.2.alpha2 (2017-02-20)
------------------------

* ui: fixed issue #2065

* ui: fixed a dashboard related memory issue

* Internal javascript rest actions will now hide their stack traces to the client
  unless maintainer mode is activated. Instead they will always log to the logfile

* Removed undocumented internal HTTP API:
  * PUT _api/edges

  The documented GET _api/edges and the undocumented POST _api/edges remains unmodified.

* updated V8 version to 5.7.0.0

* change undocumented behaviour in case of invalid revision ids in
  If-Match and If-None-Match headers from 400 (BAD) to 412 (PRECONDITION
  FAILED).

* change undocumented behaviour in case of invalid revision ids in
  JavaScript document operations from 1239 ("illegal document revision")
  to 1200 ("conflict").

* added data export tool, arangoexport.

  arangoexport can be used to export collections to json, jsonl or xml
  and export a graph or collections to xgmml.

* fixed a race condition when closing a connection

* raised default hard limit on threads for very small to 64

* fixed negative counting of http connection in UI


v3.2.alpha1 (2017-02-05)
------------------------

* added figure `httpRequests` to AQL query statistics

* removed revisions cache intermediate layer implementation

* obsoleted startup options `--database.revision-cache-chunk-size` and
  `--database.revision-cache-target-size`

* fix potential port number over-/underruns

* added startup option `--log.shorten-filenames` for controlling whether filenames
  in log messages should be shortened to just the filename with the absolute path

* removed IndexThreadFeature, made `--database.index-threads` option obsolete

* changed index filling to make it more parallel, dispatch tasks to boost::asio

* more detailed stacktraces in Foxx apps

* generated Foxx services now use swagger tags


v3.1.24 (XXXX-XX-XX)
--------------------

* fixed one more LIMIT issue in traversals


v3.1.23 (2017-06-19)
--------------------

* potentially fixed issue #2559: Duplicate _key generated on insertion

* fix races in SSL communication code

* fix invalid results (too many) when a skipping LIMIT was used for a
  traversal. `LIMIT x` or `LIMIT 0, x` were not affected, but `LIMIT s, x`
  may have returned too many results

* fix invalid first group results for sorted AQL COLLECT when LIMIT
  was used

* fix invalid locking in JWT authentication cache, which could have
  crashed the server

* fix undefined behavior in traverser when traversals were used inside
  a FOR loop


v3.1.22 (2017-06-07)
--------------------

* fixed issue #2505: Problem with export + report of a bug

* documented changed behavior of WITH

* fixed ui glitch in aardvark

* avoid agency compaction bug

* fixed issue #2283: disabled proxy communication internally


v3.1.21 (2017-05-22)
--------------------

* fixed issue #2488:  AQL operator IN error when data use base64 chars

* more randomness in seeding RNG

v3.1.20 (2016-05-16)
--------------------

* fixed incorrect sorting for distributeShardsLike

* improve reliability of AgencyComm communication with Agency

* fixed shard numbering bug, where ids were erouneously incremented by 1

* remove an unnecessary precondition in createCollectionCoordinator

* funny fail rotation fix

* fix in SimpleHttpClient for correct advancement of readBufferOffset

* forward SIG_HUP in supervisor process to the server process to fix logrotaion
  You need to stop the remaining arangod server process manually for the upgrade to work.


v3.1.19 (2017-04-28)
--------------------

* Fixed a StackOverflow issue in Traversal and ShortestPath. Occured if many (>1000) input
  values in a row do not return any result. Fixes issue: #2445

* fixed issue #2448

* fixed issue #2442

* added 'x-content-type-options: nosniff' to avoid MSIE bug

* fixed issue #2441

* fixed issue #2440

* Fixed a StackOverflow issue in Traversal and ShortestPath. Occured if many (>1000) input
  values in a row do not return any result. Fixes issue: #2445

* fix occasional hanging shutdowns on OS X


v3.1.18 (2017-04-18)
--------------------

* fixed error in continuous synchronization of collections

* fixed spurious hangs on server shutdown

* better error messages during restore collection

* completely overhaul supervision. More detailed tests

* Fixed a dead-lock situation in cluster traversers, it could happen in
  rare cases if the computation on one DBServer could be completed much earlier
  than the other server. It could also be restricted to SmartGraphs only.

* (Enterprise only) Fixed a bug in SmartGraph DepthFirstSearch. In some
  more complicated queries, the maxDepth limit of 1 was not considered strictly
  enough, causing the traverser to do unlimited depth searches.

* fixed issue #2415

* fixed issue #2422

* fixed issue #1974


v3.1.17 (2017-04-04)
--------------------

* (Enterprise only) fixed a bug where replicationFactor was not correctly
  forwarded in SmartGraph creation.

* fixed issue #2404

* fixed issue #2397

* ui - fixed smart graph option not appearing

* fixed issue #2389

* fixed issue #2400


v3.1.16 (2017-03-27)
--------------------

* fixed issue #2392

* try to raise file descriptors to at least 8192, warn otherwise

* ui - aql editor improvements + updated ace editor version (memory leak)

* fixed lost HTTP requests

* ui - fixed some event issues

* avoid name resolution when given connection string is a valid ip address

* helps with issue #1842, bug in COLLECT statement in connection with LIMIT.

* fix locking bug in cluster traversals

* increase lock timeout defaults

* increase various cluster timeouts

* limit default target size for revision cache to 1GB, which is better for
  tight RAM situations (used to be 40% of (totalRAM - 1GB), use
  --database.revision-cache-target-size <VALUEINBYTES> to get back the
  old behaviour

* fixed a bug with restarted servers indicating status as "STARTUP"
  rather that "SERVING" in Nodes UI.


v3.1.15 (2017-03-20)
--------------------

* add logrotate configuration as requested in #2355

* fixed issue #2376

* ui - changed document api due a chrome bug

* ui - fixed a submenu bug

* added endpoint /_api/cluster/endpoints in cluster case to get all
  coordinator endpoints

* fix documentation of /_api/endpoint, declaring this API obsolete.

* Foxx response objects now have a `type` method for manipulating the content-type header

* Foxx tests now support `xunit` and `tap` reporters


v3.1.14 (2017-03-13)
--------------------

* ui - added feature request (multiple start nodes within graph viewer) #2317

* added missing locks to authentication cache methods

* ui - added feature request (multiple start nodes within graph viewer) #2317

* ui - fixed wrong merge of statistics information from different coordinators

* ui - fixed issue #2316

* ui - fixed wrong protocol usage within encrypted environment

* fixed compile error on Mac Yosemite

* minor UI fixes


v3.1.13 (2017-03-06)
--------------------

* fixed variables parsing in GraphQL

* fixed issue #2214

* fixed issue #2342

* changed thread handling to queue only user requests on coordinator

* use exponential backoff when waiting for collection locks

* repair short name server lookup in cluster in the case of a removed
  server


v3.1.12 (2017-02-28)
--------------------

* disable shell color escape sequences on Windows

* fixed issue #2326

* fixed issue #2320

* fixed issue #2315

* fixed a race condition when closing a connection

* raised default hard limit on threads for very small to 64

* fixed negative counting of http connection in UI

* fixed a race when renaming collections

* fixed a race when dropping databases


v3.1.11 (2017-02-17)
--------------------

* fixed a race between connection closing and sending out last chunks of data to clients
  when the "Connection: close" HTTP header was set in requests

* ui: optimized smart graph creation usability

* ui: fixed #2308

* fixed a race in async task cancellation via `require("@arangodb/tasks").unregisterTask()`

* fixed spuriously hanging threads in cluster AQL that could sit idle for a few minutes

* fixed potential numeric overflow for big index ids in index deletion API

* fixed sort issue in cluster, occurring when one of the local sort buffers of a
  GatherNode was empty

* reduce number of HTTP requests made for certain kinds of join queries in cluster,
  leading to speedup of some join queries

* supervision deals with demised coordinators correctly again

* implement a timeout in TraverserEngineRegistry

* agent communication reduced in large batches of append entries RPCs

* inception no longer estimates RAFT timings

* compaction in agents has been moved to a separate thread

* replicated logs hold local timestamps

* supervision jobs failed leader and failed follower revisited for
  function in precarious stability situations

* fixed bug in random number generator for 64bit int


v3.1.10 (2017-02-02)
--------------------

* updated versions of bundled node modules:
  - joi: from 8.4.2 to 9.2.0
  - joi-to-json-schema: from 2.2.0 to 2.3.0
  - sinon: from 1.17.4 to 1.17.6
  - lodash: from 4.13.1 to 4.16.6

* added shortcut for AQL ternary operator
  instead of `condition ? true-part : false-part` it is now possible to also use a
  shortcut variant `condition ? : false-part`, e.g.

      FOR doc IN docs RETURN doc.value ?: 'not present'

  instead of

      FOR doc IN docs RETURN doc.value ? doc.value : 'not present'

* fixed wrong sorting order in cluster, if an index was used to sort with many
  shards.

* added --replication-factor, --number-of-shards and --wait-for-sync to arangobench

* turn on UTF-8 string validation for VelocyPack values received via VST connections

* fixed issue #2257

* upgraded Boost version to 1.62.0

* added optional detail flag for db.<collection>.count()
  setting the flag to `true` will make the count operation returned the per-shard
  counts for the collection:

      db._create("test", { numberOfShards: 10 });
      for (i = 0; i < 1000; ++i) {
        db.test.insert({value: i});
      }
      db.test.count(true);

      {
        "s100058" : 99,
        "s100057" : 103,
        "s100056" : 100,
        "s100050" : 94,
        "s100055" : 90,
        "s100054" : 122,
        "s100051" : 109,
        "s100059" : 99,
        "s100053" : 95,
        "s100052" : 89
      }

* added optional memory limit for AQL queries:

      db._query("FOR i IN 1..100000 SORT i RETURN i", {}, { options: { memoryLimit: 100000 } });

  This option limits the default maximum amount of memory (in bytes) that a single
  AQL query can use.
  When a single AQL query reaches the specified limit value, the query will be
  aborted with a *resource limit exceeded* exception. In a cluster, the memory
  accounting is done per shard, so the limit value is effectively a memory limit per
  query per shard.

  The global limit value can be overriden per query by setting the *memoryLimit*
  option value for individual queries when running an AQL query.

* added server startup option `--query.memory-limit`

* added convenience function to create vertex-centric indexes.

  Usage: `db.collection.ensureVertexCentricIndex("label", {type: "hash", direction: "outbound"})`
  That will create an index that can be used on OUTBOUND with filtering on the
  edge attribute `label`.

* change default log output for tools to stdout (instead of stderr)

* added option -D to define a configuration file environment key=value

* changed encoding behavior for URLs encoded in the C++ code of ArangoDB:
  previously the special characters `-`, `_`, `~` and `.` were returned as-is
  after URL-encoding, now `.` will be encoded to be `%2e`.
  This also changes the behavior of how incoming URIs are processed: previously
  occurrences of `..` in incoming request URIs were collapsed (e.g. `a/../b/` was
  collapsed to a plain `b/`). Now `..` in incoming request URIs are not collapsed.

* Foxx request URL suffix is no longer unescaped

* @arangodb/request option json now defaults to `true` if the response body is not empty and encoding is not explicitly set to `null` (binary).
  The option can still be set to `false` to avoid unnecessary attempts at parsing the response as JSON.

* Foxx configuration values for unknown options will be discarded when saving the configuration in production mode using the web interface

* module.context.dependencies is now immutable

* process.stdout.isTTY now returns `true` in arangosh and when running arangod with the `--console` flag

* add support for Swagger tags in Foxx


v3.1.9 (XXXX-XX-XX)
-------------------

* macos CLI package: store databases and apps in the users home directory

* ui: fixed re-login issue within a non system db, when tab was closed

* fixed a race in the VelocyStream Commtask implementation

* fixed issue #2256


v3.1.8 (2017-01-09)
-------------------

* add Windows silent installer

* add handling of debug symbols during Linux & windows release builds.

* fixed issue #2181

* fixed issue #2248: reduce V8 max old space size from 3 GB to 1 GB on 32 bit systems

* upgraded Boost version to 1.62.0

* fixed issue #2238

* fixed issue #2234

* agents announce new endpoints in inception phase to leader

* agency leadership accepts updatet endpoints to given uuid

* unified endpoints replace localhost with 127.0.0.1

* fix several problems within an authenticated cluster


v3.1.7 (2016-12-29)
-------------------

* fixed one too many elections in RAFT

* new agency comm backported from devel


v3.1.6 (2016-12-20)
-------------------

* fixed issue #2227

* fixed issue #2220

* agency constituent/agent bug fixes in race conditions picking up
  leadership

* supervision does not need waking up anymore as it is running
  regardless

* agents challenge their leadership more rigorously


v3.1.5 (2016-12-16)
-------------------

* lowered default value of `--database.revision-cache-target-size` from 75% of
  RAM to less than 40% of RAM

* fixed issue #2218

* fixed issue #2217

* Foxx router.get/post/etc handler argument can no longer accidentally omitted

* fixed issue #2223


v3.1.4 (2016-12-08)
-------------------

* fixed issue #2211

* fixed issue #2204

* at cluster start, coordinators wait until at least one DBserver is there,
  and either at least two DBservers are there or 15s have passed, before they
  initiate the bootstrap of system collections.

* more robust agency startup from devel

* supervision's AddFollower adds many followers at once

* supervision has new FailedFollower job

* agency's Node has new method getArray

* agency RAFT timing estimates more conservative in waitForSync
  scenario

* agency RAFT timing estimates capped at maximum 2.0/10.0 for low/high


v3.1.3 (2016-12-02)
-------------------

* fix a traversal bug when using skiplist indexes:
  if we have a skiplist of ["a", "unused", "_from"] and a traversal like:
  FOR v,e,p IN OUTBOUND @start @@edges
    FILTER p.edges[0].a == 'foo'
    RETURN v
  And the above index applied on "a" is considered better than EdgeIndex, than
  the executor got into undefined behaviour.

* fix endless loop when trying to create a collection with replicationFactor: -1


v3.1.2 (2016-11-24)
-------------------

* added support for descriptions field in Foxx dependencies

* (Enterprise only) fixed a bug in the statistic report for SmartGraph traversals.
Now they state correctly how many documents were fetched from the index and how many
have been filtered.

* Prevent uniform shard distribution when replicationFactor == numServers

v3.1.1 (2016-11-15)
-------------------

* fixed issue #2176

* fixed issue #2168

* display index usage of traversals in AQL explainer output (previously missing)

* fixed issue #2163

* preserve last-used HLC value across server starts

* allow more control over handling of pre-3.1 _rev values

  this changes the server startup option `--database.check-30-revisions` from a boolean (true/false)
  parameter to a string parameter with the following possible values:

  - "fail":
    will validate _rev values of 3.0 collections on collection loading and throw an exception when invalid _rev values are found.
    in this case collections with invalid _rev values are marked as corrupted and cannot be used in the ArangoDB 3.1 instance.
    the fix procedure for such collections is to export the collections from 3.0 database with arangodump and restore them in 3.1 with arangorestore.
    collections that do not contain invalid _rev values are marked as ok and will not be re-checked on following loads.
    collections that contain invalid _rev values will be re-checked on following loads.

  - "true":
    will validate _rev values of 3.0 collections on collection loading and print a warning when invalid _rev values are found.
    in this case collections with invalid _rev values can be used in the ArangoDB 3.1 instance.
    however, subsequent operations on documents with invalid _rev values may silently fail or fail with explicit errors.
    the fix procedure for such collections is to export the collections from 3.0 database with arangodump and restore them in 3.1 with arangorestore.
    collections that do not contain invalid _rev values are marked as ok and will not be re-checked on following loads.
    collections that contain invalid _rev values will be re-checked on following loads.

  - "false":
    will not validate _rev values on collection loading and not print warnings.
    no hint is given when invalid _rev values are found.
    subsequent operations on documents with invalid _rev values may silently fail or fail with explicit errors.
    this setting does not affect whether collections are re-checked later.
    collections will be re-checked on following loads if `--database.check-30-revisions` is later set to either `true` or `fail`.

  The change also suppresses warnings that were printed when collections were restored using arangorestore, and the restore
  data contained invalid _rev values. Now these warnings are suppressed, and new HLC _rev values are generated for these documents
  as before.

* added missing functions to AQL syntax highlighter in web interface

* fixed display of `ANY` direction in traversal explainer output (direction `ANY` was shown as either
  `INBOUND` or `OUTBOUND`)

* changed behavior of toJSON() function when serializing an object before saving it in the database

  if an object provides a toJSON() function, this function is still called for serializing it.
  the change is that the result of toJSON() is not stringified anymore, but saved as is. previous
  versions of ArangoDB called toJSON() and after that additionally stringified its result.

  This change will affect the saving of JS Buffer objects, which will now be saved as arrays of
  bytes instead of a comma-separated string of the Buffer's byte contents.

* allow creating unique indexes on more attributes than present in shardKeys

  The following combinations of shardKeys and indexKeys are allowed/not allowed:

  shardKeys     indexKeys
      a             a        ok
      a             b    not ok
      a           a b        ok
    a b             a    not ok
    a b             b    not ok
    a b           a b        ok
    a b         a b c        ok
  a b c           a b    not ok
  a b c         a b c        ok

* fixed wrong version in web interface login screen (EE only)

* make web interface not display an exclamation mark next to ArangoDB version number 3.1

* fixed search for arbitrary document attributes in web interface in case multiple
  search values were used on different attribute names. in this case, the search always
  produced an empty result

* disallow updating `_from` and `_to` values of edges in Smart Graphs. Updating these
  attributes would lead to potential redistribution of edges to other shards, which must be
  avoided.

* fixed issue #2148

* updated graphql-sync dependency to 0.6.2

* fixed issue #2156

* fixed CRC4 assembly linkage


v3.1.0 (2016-10-29)
-------------------

* AQL breaking change in cluster:

  from ArangoDB 3.1 onwards `WITH` is required for traversals in a
  clustered environment in order to avoid deadlocks.

  Note that for queries that access only a single collection or that have all
  collection names specified somewhere else in the query string, there is no
  need to use *WITH*. *WITH* is only useful when the AQL query parser cannot
  automatically figure out which collections are going to be used by the query.
  *WITH* is only useful for queries that dynamically access collections, e.g.
  via traversals, shortest path operations or the *DOCUMENT()* function.

  more info can be found [here](https://github.com/arangodb/arangodb/blob/devel/Documentation/Books/AQL/Operations/With.md)

* added AQL function `DISTANCE` to calculate the distance between two arbitrary
  coordinates (haversine formula)

* fixed issue #2110

* added Auto-aptation of RAFT timings as calculations only


v3.1.rc2 (2016-10-10)
---------------------

* second release candidate


v3.1.rc1 (2016-09-30)
---------------------

* first release candidate


v3.1.alpha2 (2016-09-01)
------------------------

* added module.context.createDocumentationRouter to replace module.context.apiDocumentation

* bug in RAFT implementation of reads. dethroned leader still answered requests in isolation

* ui: added new graph viewer

* ui: aql-editor added tabular & graph display

* ui: aql-editor improved usability

* ui: aql-editor: query profiling support

* fixed issue #2109

* fixed issue #2111

* fixed issue #2075

* added AQL function `DISTANCE` to calculate the distance between two arbitrary
  coordinates (haversine formula)

* rewrote scheduler and dispatcher based on boost::asio

  parameters changed:
    `--scheduler.threads` and `--server.threads` are now merged into a single one: `--server.threads`

    hidden `--server.extra-threads` has been removed

    hidden `--server.aql-threads` has been removed

    hidden `--server.backend` has been removed

    hidden `--server.show-backends` has been removed

    hidden `--server.thread-affinity` has been removed

* fixed issue #2086

* fixed issue #2079

* fixed issue #2071

  make the AQL query optimizer inject filter condition expressions referred to
  by variables during filter condition aggregation.
  For example, in the following query

      FOR doc IN collection
        LET cond1 = (doc.value == 1)
        LET cond2 = (doc.value == 2)
        FILTER cond1 || cond2
        RETURN { doc, cond1, cond2 }

  the optimizer will now inject the conditions for `cond1` and `cond2` into the filter
  condition `cond1 || cond2`, expanding it to `(doc.value == 1) || (doc.value == 2)`
  and making these conditions available for index searching.

  Note that the optimizer previously already injected some conditions into other
  conditions, but only if the variable that defined the condition was not used
  elsewhere. For example, the filter condition in the query

      FOR doc IN collection
        LET cond = (doc.value == 1)
        FILTER cond
        RETURN { doc }

  already got optimized before because `cond` was only used once in the query and
  the optimizer decided to inject it into the place where it was used.

  This only worked for variables that were referred to once in the query.
  When a variable was used multiple times, the condition was not injected as
  in the following query:

      FOR doc IN collection
        LET cond = (doc.value == 1)
        FILTER cond
        RETURN { doc, cond }

  The fix for #2070 now will enable this optimization so that the query can
  use an index on `doc.value` if available.

* changed behavior of AQL array comparison operators for empty arrays:
  * `ALL` and `ANY` now always return `false` when the left-hand operand is an
    empty array. The behavior for non-empty arrays does not change:
    * `[] ALL == 1` will return `false`
    * `[1] ALL == 1` will return `true`
    * `[1, 2] ALL == 1` will return `false`
    * `[2, 2] ALL == 1` will return `false`
    * `[] ANY == 1` will return `false`
    * `[1] ANY == 1` will return `true`
    * `[1, 2] ANY == 1` will return `true`
    * `[2, 2] ANY == 1` will return `false`
  * `NONE` now always returns `true` when the left-hand operand is an empty array.
    The behavior for non-empty arrays does not change:
    * `[] NONE == 1` will return `true`
    * `[1] NONE == 1` will return `false`
    * `[1, 2] NONE == 1` will return `false`
    * `[2, 2] NONE == 1` will return `true`

* added experimental AQL functions `JSON_STRINGIFY` and `JSON_PARSE`

* added experimental support for incoming gzip-compressed requests

* added HTTP REST APIs for online loglevel adjustments:

  - GET `/_admin/log/level` returns the current loglevel settings
  - PUT `/_admin/log/level` modifies the current loglevel settings

* PATCH /_api/gharial/{graph-name}/vertex/{collection-name}/{vertex-key}
  - changed default value for keepNull to true

* PATCH /_api/gharial/{graph-name}/edge/{collection-name}/{edge-key}
  - changed default value for keepNull to true

* renamed `maximalSize` attribute in parameter.json files to `journalSize`

  The `maximalSize` attribute will still be picked up from collections that
  have not been adjusted. Responses from the replication API will now also use
  `journalSize` instead of `maximalSize`.

* added `--cluster.system-replication-factor` in order to adjust the
  replication factor for new system collections

* fixed issue #2012

* added a memory expection in case V8 memory gets too low

* added Optimizer Rule for other indexes in Traversals
  this allows AQL traversals to use other indexes than the edge index.
  So traversals with filters on edges can now make use of more specific
  indexes, e.g.

      FOR v, e, p IN 2 OUTBOUND @start @@edge FILTER p.edges[0].foo == "bar"

  will prefer a Hash Index on [_from, foo] above the EdgeIndex.

* fixed epoch computation in hybrid logical clock

* fixed thread affinity

* replaced require("internal").db by require("@arangodb").db

* added option `--skip-lines` for arangoimp
  this allows skipping the first few lines from the import file in case the
  CSV or TSV import are used

* fixed periodic jobs: there should be only one instance running - even if it
  runs longer than the period

* improved performance of primary index and edge index lookups

* optimizations for AQL `[*]` operator in case no filter, no projection and
  no offset/limit are used

* added AQL function `OUTERSECTION` to return the symmetric difference of its
  input arguments

* Foxx manifests of installed services are now saved to disk with indentation

* Foxx tests and scripts in development mode should now always respect updated
  files instead of loading stale modules

* When disabling Foxx development mode the setup script is now re-run

* Foxx now provides an easy way to directly serve GraphQL requests using the
  `@arangodb/foxx/graphql` module and the bundled `graphql-sync` dependency

* Foxx OAuth2 module now correctly passes the `access_token` to the OAuth2 server

* added iconv-lite and timezone modules

* web interface now allows installing GitHub and zip services in legacy mode

* added module.context.createDocumentationRouter to replace module.context.apiDocumentation

* bug in RAFT implementation of reads. dethroned leader still answered
  requests in isolation

* all lambdas in ClusterInfo might have been left with dangling references.

* Agency bug fix for handling of empty json objects as values.

* Foxx tests no longer support the Mocha QUnit interface as this resulted in weird
  inconsistencies in the BDD and TDD interfaces. This fixes the TDD interface
  as well as out-of-sequence problems when using the BDD before/after functions.

* updated bundled JavaScript modules to latest versions; joi has been updated from 8.4 to 9.2
  (see [joi 9.0.0 release notes](https://github.com/hapijs/joi/issues/920) for information on
  breaking changes and new features)

* fixed issue #2139

* updated graphql-sync dependency to 0.6.2

* fixed issue #2156


v3.0.13 (XXXX-XX-XX)
--------------------

* fixed issue #2315

* fixed issue #2210


v3.0.12 (2016-11-23)
--------------------

* fixed issue #2176

* fixed issue #2168

* fixed issues #2149, #2159

* fixed error reporting for issue #2158

* fixed assembly linkage bug in CRC4 module

* added support for descriptions field in Foxx dependencies


v3.0.11 (2016-11-08)
--------------------

* fixed issue #2140: supervisor dies instead of respawning child

* fixed issue #2131: use shard key value entered by user in web interface

* fixed issue #2129: cannot kill a long-run query

* fixed issue #2110

* fixed issue #2081

* fixed issue #2038

* changes to Foxx service configuration or dependencies should now be
  stored correctly when options are cleared or omitted

* Foxx tests no longer support the Mocha QUnit interface as this resulted in weird
  inconsistencies in the BDD and TDD interfaces. This fixes the TDD interface
  as well as out-of-sequence problems when using the BDD before/after functions.

* fixed issue #2148


v3.0.10 (2016-09-26)
--------------------

* fixed issue #2072

* fixed issue #2070

* fixed slow cluster starup issues. supervision will demonstrate more
  patience with db servers


v3.0.9 (2016-09-21)
-------------------

* fixed issue #2064

* fixed issue #2060

* speed up `collection.any()` and skiplist index creation

* fixed multiple issues where ClusterInfo bug hung agency in limbo
  timeouting on multiple collection and database callbacks


v3.0.8 (2016-09-14)
-------------------

* fixed issue #2052

* fixed issue #2005

* fixed issue #2039

* fixed multiple issues where ClusterInfo bug hung agency in limbo
  timeouting on multiple collection and database callbacks


v3.0.7 (2016-09-05)
-------------------

* new supervision job handles db server failure during collection creation.


v3.0.6 (2016-09-02)
-------------------

* fixed issue #2026

* slightly better error diagnostics for AQL query compilation and replication

* fixed issue #2018

* fixed issue #2015

* fixed issue #2012

* fixed wrong default value for arangoimp's `--on-duplicate` value

* fix execution of AQL traversal expressions when there are multiple
  conditions that refer to variables set outside the traversal

* properly return HTTP 503 in JS actions when backend is gone

* supervision creates new key in agency for failed servers

* new shards will not be allocated on failed or cleaned servers


v3.0.5 (2016-08-18)
-------------------

* execute AQL ternary operator via C++ if possible

* fixed issue #1977

* fixed extraction of _id attribute in AQL traversal conditions

* fix SSL agency endpoint

* Minimum RAFT timeout was one order of magnitude to short.

* Optimized RAFT RPCs from leader to followers for efficiency.

* Optimized RAFT RPC handling on followers with respect to compaction.

* Fixed bug in handling of duplicates and overlapping logs

* Fixed bug in supervision take over after leadership change.

v3.0.4 (2016-08-01)
-------------------

* added missing lock for periodic jobs access

* fix multiple foxx related cluster issues

* fix handling of empty AQL query strings

* fixed issue in `INTERSECTION` AQL function with duplicate elements
  in the source arrays

* fixed issue #1970

* fixed issue #1968

* fixed issue #1967

* fixed issue #1962

* fixed issue #1959

* replaced require("internal").db by require("@arangodb").db

* fixed issue #1954

* fixed issue #1953

* fixed issue #1950

* fixed issue #1949

* fixed issue #1943

* fixed segfault in V8, by backporting https://bugs.chromium.org/p/v8/issues/detail?id=5033

* Foxx OAuth2 module now correctly passes the `access_token` to the OAuth2 server

* fixed credentialed CORS requests properly respecting --http.trusted-origin

* fixed a crash in V8Periodic task (forgotten lock)

* fixed two bugs in synchronous replication (syncCollectionFinalize)


v3.0.3 (2016-07-17)
-------------------

* fixed issue #1942

* fixed issue #1941

* fixed array index batch insertion issues for hash indexes that caused problems when
  no elements remained for insertion

* fixed AQL MERGE() function with External objects originating from traversals

* fixed some logfile recovery errors with error message "document not found"

* fixed issue #1937

* fixed issue #1936

* improved performance of arangorestore in clusters with synchronous
  replication

* Foxx tests and scripts in development mode should now always respect updated
  files instead of loading stale modules

* When disabling Foxx development mode the setup script is now re-run

* Foxx manifests of installed services are now saved to disk with indentation


v3.0.2 (2016-07-09)
-------------------

* fixed assertion failure in case multiple remove operations were used in the same query

* fixed upsert behavior in case upsert was used in a loop with the same document example

* fixed issue #1930

* don't expose local file paths in Foxx error messages.

* fixed issue #1929

* make arangodump dump the attribute `isSystem` when dumping the structure
  of a collection, additionally make arangorestore not fail when the attribute
  is missing

* fixed "Could not extract custom attribute" issue when using COLLECT with
  MIN/MAX functions in some contexts

* honor presence of persistent index for sorting

* make AQL query optimizer not skip "use-indexes-rule", even if enough
  plans have been created already

* make AQL optimizer not skip "use-indexes-rule", even if enough execution plans
  have been created already

* fix double precision value loss in VelocyPack JSON parser

* added missing SSL support for arangorestore

* improved cluster import performance

* fix Foxx thumbnails on DC/OS

* fix Foxx configuration not being saved

* fix Foxx app access from within the frontend on DC/OS

* add option --default-replication-factor to arangorestore and simplify
  the control over the number of shards when restoring

* fix a bug in the VPack -> V8 conversion if special attributes _key,
  _id, _rev, _from and _to had non-string values, which is allowed
  below the top level

* fix malloc_usable_size for darwin


v3.0.1 (2016-06-30)
-------------------

* fixed periodic jobs: there should be only one instance running - even if it
  runs longer than the period

* increase max. number of collections in AQL queries from 32 to 256

* fixed issue #1916: header "authorization" is required" when opening
  services page

* fixed issue #1915: Explain: member out of range

* fixed issue #1914: fix unterminated buffer

* don't remove lockfile if we are the same (now stale) pid
  fixes docker setups (our pid will always be 1)

* do not use revision id comparisons in compaction for determining whether a
  revision is obsolete, but marker memory addresses
  this ensures revision ids don't matter when compacting documents

* escape Unicode characters in JSON HTTP responses
  this converts UTF-8 characters in HTTP responses of arangod into `\uXXXX`
  escape sequences. This makes the HTTP responses fit into the 7 bit ASCII
  character range, which speeds up HTTP response parsing for some clients,
  namely node.js/v8

* add write before read collections when starting a user transaction
  this allows specifying the same collection in both read and write mode without
  unintended side effects

* fixed buffer overrun that occurred when building very large result sets

* index lookup optimizations for primary index and edge index

* fixed "collection is a nullptr" issue when starting a traversal from a transaction

* enable /_api/import on coordinator servers


v3.0.0 (2016-06-22)
-------------------

* minor GUI fixxes

* fix for replication and nonces


v3.0.0-rc3 (2016-06-19)
-----------------------

* renamed various Foxx errors to no longer refer to Foxx services as apps

* adjusted various error messages in Foxx to be more informative

* specifying "files" in a Foxx manifest to be mounted at the service root
  no longer results in 404s when trying to access non-file routes

* undeclared path parameters in Foxx no longer break the service

* trusted reverse proxy support is now handled more consistently

* ArangoDB request compatibility and user are now exposed in Foxx

* all bundled NPM modules have been upgraded to their latest versions


v3.0.0-rc2 (2016-06-12)
-----------------------

* added option `--server.max-packet-size` for client tools

* renamed option `--server.ssl-protocol` to `--ssl.protocol` in client tools
  (was already done for arangod, but overlooked for client tools)

* fix handling of `--ssl.protocol` value 5 (TLS v1.2) in client tools, which
  claimed to support it but didn't

* config file can use '@include' to include a different config file as base


v3.0.0-rc1 (2016-06-10)
-----------------------

* the user management has changed: it now has users that are independent of
  databases. A user can have one or more database assigned to the user.

* forward ported V8 Comparator bugfix for inline heuristics from
  https://github.com/v8/v8/commit/5ff7901e24c2c6029114567de5a08ed0f1494c81

* changed to-string conversion for AQL objects and arrays, used by the AQL
  function `TO_STRING()` and implicit to-string casts in AQL

  - arrays are now converted into their JSON-stringify equivalents, e.g.

    - `[ ]` is now converted to `[]`
    - `[ 1, 2, 3 ]` is now converted to `[1,2,3]`
    - `[ "test", 1, 2 ] is now converted to `["test",1,2]`

    Previous versions of ArangoDB converted arrays with no members into the
    empty string, and non-empty arrays into a comma-separated list of member
    values, without the surrounding angular brackets. Additionally, string
    array members were not enclosed in quotes in the result string:

    - `[ ]` was converted to ``
    - `[ 1, 2, 3 ]` was converted to `1,2,3`
    - `[ "test", 1, 2 ] was converted to `test,1,2`

  - objects are now converted to their JSON-stringify equivalents, e.g.

    - `{ }` is converted to `{}`
    - `{ a: 1, b: 2 }` is converted to `{"a":1,"b":2}`
    - `{ "test" : "foobar" }` is converted to `{"test":"foobar"}`

    Previous versions of ArangoDB always converted objects into the string
    `[object Object]`

  This change affects also the AQL functions `CONCAT()` and `CONCAT_SEPARATOR()`
  which treated array values differently in previous versions. Previous versions
  of ArangoDB automatically flattened array values on the first level of the array,
  e.g. `CONCAT([1, 2, 3, [ 4, 5, 6 ]])` produced `1,2,3,4,5,6`. Now this will produce
  `[1,2,3,[4,5,6]]`. To flatten array members on the top level, you can now use
  the more explicit `CONCAT(FLATTEN([1, 2, 3, [4, 5, 6]], 1))`.

* added C++ implementations for AQL functions `SLICE()`, `CONTAINS()` and
  `RANDOM_TOKEN()`

* as a consequence of the upgrade to V8 version 5, the implementation of the
  JavaScript `Buffer` object had to be changed. JavaScript `Buffer` objects in
  ArangoDB now always store their data on the heap. There is no shared pool
  for small Buffer values, and no pointing into existing Buffer data when
  extracting slices. This change may increase the cost of creating Buffers with
  short contents or when peeking into existing Buffers, but was required for
  safer memory management and to prevent leaks.

* the `db` object's function `_listDatabases()` was renamed to just `_databases()`
  in order to make it more consistent with the existing `_collections()` function.
  Additionally the `db` object's `_listEndpoints()` function was renamed to just
  `_endpoints()`.

* changed default value of `--server.authentication` from `false` to `true` in
  configuration files etc/relative/arangod.conf and etc/arangodb/arangod.conf.in.
  This means the server will be started with authentication enabled by default,
  requiring all client connections to provide authentication data when connecting
  to ArangoDB. Authentication can still be turned off via setting the value of
  `--server.authentication` to `false` in ArangoDB's configuration files or by
  specifying the option on the command-line.

* Changed result format for querying all collections via the API GET `/_api/collection`.

  Previous versions of ArangoDB returned an object with an attribute named `collections`
  and an attribute named `names`. Both contained all available collections, but
  `collections` contained the collections as an array, and `names` contained the
  collections again, contained in an object in which the attribute names were the
  collection names, e.g.

  ```
  {
    "collections": [
      {"id":"5874437","name":"test","isSystem":false,"status":3,"type":2},
      {"id":"17343237","name":"something","isSystem":false,"status":3,"type":2},
      ...
    ],
    "names": {
      "test": {"id":"5874437","name":"test","isSystem":false,"status":3,"type":2},
      "something": {"id":"17343237","name":"something","isSystem":false,"status":3,"type":2},
      ...
    }
  }
  ```
  This result structure was redundant, and therefore has been simplified to just

  ```
  {
    "result": [
      {"id":"5874437","name":"test","isSystem":false,"status":3,"type":2},
      {"id":"17343237","name":"something","isSystem":false,"status":3,"type":2},
      ...
    ]
  }
  ```

  in ArangoDB 3.0.

* added AQL functions `TYPENAME()` and `HASH()`

* renamed arangob tool to arangobench

* added AQL string comparison operator `LIKE`

  The operator can be used to compare strings like this:

      value LIKE search

  The operator is currently implemented by calling the already existing AQL
  function `LIKE`.

  This change also makes `LIKE` an AQL keyword. Using `LIKE` in either case as
  an attribute or collection name in AQL thus requires quoting.

* make AQL optimizer rule "remove-unnecessary-calculations" fire in more cases

  The rule will now remove calculations that are used exactly once in other
  expressions (e.g. `LET a = doc RETURN a.value`) and calculations,
  or calculations that are just references (e.g. `LET a = b`).

* renamed AQL optimizer rule "merge-traversal-filter" to "optimize-traversals"
  Additionally, the optimizer rule will remove unused edge and path result variables
  from the traversal in case they are specified in the `FOR` section of the traversal,
  but not referenced later in the query. This saves constructing edges and paths
  results.

* added AQL optimizer rule "inline-subqueries"

  This rule can pull out certain subqueries that are used as an operand to a `FOR`
  loop one level higher, eliminating the subquery completely. For example, the query

      FOR i IN (FOR j IN [1,2,3] RETURN j) RETURN i

  will be transformed by the rule to:

      FOR i IN [1,2,3] RETURN i

  The query

      FOR name IN (FOR doc IN _users FILTER doc.status == 1 RETURN doc.name) LIMIT 2 RETURN name

  will be transformed into

      FOR tmp IN _users FILTER tmp.status == 1 LIMIT 2 RETURN tmp.name

  The rule will only fire when the subquery is used as an operand to a `FOR` loop, and
  if the subquery does not contain a `COLLECT` with an `INTO` variable.

* added new endpoint "srv://" for DNS service records

* The result order of the AQL functions VALUES and ATTRIBUTES has never been
  guaranteed and it only had the "correct" ordering by accident when iterating
  over objects that were not loaded from the database. This accidental behavior
  is now changed by introduction of VelocyPack. No ordering is guaranteed unless
  you specify the sort parameter.

* removed configure option `--enable-logger`

* added AQL array comparison operators

  All AQL comparison operators now also exist in an array variant. In the
  array variant, the operator is preceded with one of the keywords *ALL*, *ANY*
  or *NONE*. Using one of these keywords changes the operator behavior to
  execute the comparison operation for all, any, or none of its left hand
  argument values. It is therefore expected that the left hand argument
  of an array operator is an array.

  Examples:

      [ 1, 2, 3 ] ALL IN [ 2, 3, 4 ]   // false
      [ 1, 2, 3 ] ALL IN [ 1, 2, 3 ]   // true
      [ 1, 2, 3 ] NONE IN [ 3 ]        // false
      [ 1, 2, 3 ] NONE IN [ 23, 42 ]   // true
      [ 1, 2, 3 ] ANY IN [ 4, 5, 6 ]   // false
      [ 1, 2, 3 ] ANY IN [ 1, 42 ]     // true
      [ 1, 2, 3 ] ANY == 2             // true
      [ 1, 2, 3 ] ANY == 4             // false
      [ 1, 2, 3 ] ANY > 0              // true
      [ 1, 2, 3 ] ANY <= 1             // true
      [ 1, 2, 3 ] NONE < 99            // false
      [ 1, 2, 3 ] NONE > 10            // true
      [ 1, 2, 3 ] ALL > 2              // false
      [ 1, 2, 3 ] ALL > 0              // true
      [ 1, 2, 3 ] ALL >= 3             // false
      ["foo", "bar"] ALL != "moo"      // true
      ["foo", "bar"] NONE == "bar"     // false
      ["foo", "bar"] ANY == "foo"      // true

* improved AQL optimizer to remove unnecessary sort operations in more cases

* allow enclosing AQL identifiers in forward ticks in addition to using
  backward ticks

  This allows for convenient writing of AQL queries in JavaScript template strings
  (which are delimited with backticks themselves), e.g.

      var q = `FOR doc IN ´collection´ RETURN doc.´name´`;

* allow to set `print.limitString` to configure the number of characters
  to output before truncating

* make logging configurable per log "topic"

  `--log.level <level>` sets the global log level to <level>, e.g. `info`,
  `debug`, `trace`.

  `--log.level topic=<level>` sets the log level for a specific topic.
  Currently, the following topics exist: `collector`, `compactor`, `mmap`,
  `performance`, `queries`, and `requests`. `performance` and `requests` are
  set to FATAL by default. `queries` is set to info. All others are
  set to the global level by default.

  The new log option `--log.output <definition>` allows directing the global
  or per-topic log output to different outputs. The output definition
  "<definition>" can be one of

    "-" for stdin
    "+" for stderr
    "syslog://<syslog-facility>"
    "syslog://<syslog-facility>/<application-name>"
    "file://<relative-path>"

  The option can be specified multiple times in order to configure the output
  for different log topics. To set up a per-topic output configuration, use
  `--log.output <topic>=<definition>`, e.g.

    queries=file://queries.txt

  logs all queries to the file "queries.txt".

* the option `--log.requests-file` is now deprecated. Instead use

    `--log.level requests=info`
    `--log.output requests=file://requests.txt`

* the option `--log.facility` is now deprecated. Instead use

    `--log.output requests=syslog://facility`

* the option `--log.performance` is now deprecated. Instead use

    `--log.level performance=trace`

* removed option `--log.source-filter`

* removed configure option `--enable-logger`

* change collection directory names to include a random id component at the end

  The new pattern is `collection-<id>-<random>`, where `<id>` is the collection
  id and `<random>` is a random number. Previous versions of ArangoDB used a
  pattern `collection-<id>` without the random number.

  ArangoDB 3.0 understands both the old and name directory name patterns.

* removed mostly unused internal spin-lock implementation

* removed support for pre-Windows 7-style locks. This removes compatibility for
  Windows versions older than Windows 7 (e.g. Windows Vista, Windows XP) and
  Windows 2008R2 (e.g. Windows 2008).

* changed names of sub-threads started by arangod

* added option `--default-number-of-shards` to arangorestore, allowing creating
  collections with a specifiable number of shards from a non-cluster dump

* removed support for CoffeeScript source files

* removed undocumented SleepAndRequeue

* added WorkMonitor to inspect server threads

* when downloading a Foxx service from the web interface the suggested filename
  is now based on the service's mount path instead of simply "app.zip"

* the `@arangodb/request` response object now stores the parsed JSON response
  body in a property `json` instead of `body` when the request was made using the
  `json` option. The `body` instead contains the response body as a string.

* the Foxx API has changed significantly, 2.8 services are still supported
  using a backwards-compatible "legacy mode"


v2.8.12 (XXXX-XX-XX)
--------------------

* issue #2091: decrease connect timeout to 5 seconds on startup

* fixed issue #2072

* slightly better error diagnostics for some replication errors

* fixed issue #1977

* fixed issue in `INTERSECTION` AQL function with duplicate elements
  in the source arrays

* fixed issue #1962

* fixed issue #1959

* export aqlQuery template handler as require('org/arangodb').aql for forwards-compatibility


v2.8.11 (2016-07-13)
--------------------

* fixed array index batch insertion issues for hash indexes that caused problems when
  no elements remained for insertion

* fixed issue #1937


v2.8.10 (2016-07-01)
--------------------

* make sure next local _rev value used for a document is at least as high as the
  _rev value supplied by external sources such as replication

* make adding a collection in both read- and write-mode to a transaction behave as
  expected (write includes read). This prevents the `unregister collection used in
  transaction` error

* fixed sometimes invalid result for `byExample(...).count()` when an index plus
  post-filtering was used

* fixed "collection is a nullptr" issue when starting a traversal from a transaction

* honor the value of startup option `--database.wait-for-sync` (that is used to control
  whether new collections are created with `waitForSync` set to `true` by default) also
  when creating collections via the HTTP API (and thus the ArangoShell). When creating
  a collection via these mechanisms, the option was ignored so far, which was inconsistent.

* fixed issue #1826: arangosh --javascript.execute: internal error (geo index issue)

* fixed issue #1823: Arango crashed hard executing very simple query on windows


v2.8.9 (2016-05-13)
-------------------

* fixed escaping and quoting of extra parameters for executables in Mac OS X App

* added "waiting for" status variable to web interface collection figures view

* fixed undefined behavior in query cache invaldation

* fixed access to /_admin/statistics API in case statistics are disable via option
  `--server.disable-statistics`

* Foxx manager will no longer fail hard when Foxx store is unreachable unless installing
  a service from the Foxx store (e.g. when behind a firewall or GitHub is unreachable).


v2.8.8 (2016-04-19)
-------------------

* fixed issue #1805: Query: internal error (location: arangod/Aql/AqlValue.cpp:182).
  Please report this error to arangodb.com (while executing)

* allow specifying collection name prefixes for `_from` and `_to` in arangoimp:

  To avoid specifying complete document ids (consisting of collection names and document
  keys) for *_from* and *_to* values when importing edges with arangoimp, there are now
  the options *--from-collection-prefix* and *--to-collection-prefix*.

  If specified, these values will be automatically prepended to each value in *_from*
  (or *_to* resp.). This allows specifying only document keys inside *_from* and/or *_to*.

  *Example*

      > arangoimp --from-collection-prefix users --to-collection-prefix products ...

  Importing the following document will then create an edge between *users/1234* and
  *products/4321*:

  ```js
  { "_from" : "1234", "_to" : "4321", "desc" : "users/1234 is connected to products/4321" }
  ```

* requests made with the interactive system API documentation in the web interface
  (Swagger) will now respect the active database instead of always using `_system`


v2.8.7 (2016-04-07)
-------------------

* optimized primary=>secondary failover

* fix to-boolean conversion for documents in AQL

* expose the User-Agent HTTP header from the ArangoShell since Github seems to
  require it now, and we use the ArangoShell for fetching Foxx repositories from Github

* work with http servers that only send

* fixed potential race condition between compactor and collector threads

* fix removal of temporary directories on arangosh exit

* javadoc-style comments in Foxx services are no longer interpreted as
  Foxx comments outside of controller/script/exports files (#1748)

* removed remaining references to class syntax for Foxx Model and Repository
  from the documentation

* added a safe-guard for corrupted master-pointer


v2.8.6 (2016-03-23)
-------------------

* arangosh can now execute JavaScript script files that contain a shebang
  in the first line of the file. This allows executing script files directly.

  Provided there is a script file `/path/to/script.js` with the shebang
  `#!arangosh --javascript.execute`:

      > cat /path/to/script.js
      #!arangosh --javascript.execute
      print("hello from script.js");

  If the script file is made executable

      > chmod a+x /path/to/script.js

  it can be invoked on the shell directly and use arangosh for its execution:

      > /path/to/script.js
      hello from script.js

  This did not work in previous versions of ArangoDB, as the whole script contents
  (including the shebang) were treated as JavaScript code.
  Now shebangs in script files will now be ignored for all files passed to arangosh's
  `--javascript.execute` parameter.

  The alternative way of executing a JavaScript file with arangosh still works:

      > arangosh --javascript.execute /path/to/script.js
      hello from script.js

* added missing reset of traversal state for nested traversals.
  The state of nested traversals (a traversal in an AQL query that was
  located in a repeatedly executed subquery or inside another FOR loop)
  was not reset properly, so that multiple invocations of the same nested
  traversal with different start vertices led to the nested traversal
  always using the start vertex provided on the first invocation.

* fixed issue #1781: ArangoDB startup time increased tremendously

* fixed issue #1783: SIGHUP should rotate the log


v2.8.5 (2016-03-11)
-------------------

* Add OpenSSL handler for TLS V1.2 as sugested by kurtkincaid in #1771

* fixed issue #1765 (The webinterface should display the correct query time)
  and #1770 (Display ACTUAL query time in aardvark's AQL editor)

* Windows: the unhandled exception handler now calls the windows logging
  facilities directly without locks.
  This fixes lockups on crashes from the logging framework.

* improve nullptr handling in logger.

* added new endpoint "srv://" for DNS service records

* `org/arangodb/request` no longer sets the content-type header to the
  string "undefined" when no content-type header should be sent (issue #1776)


v2.8.4 (2016-03-01)
-------------------

* global modules are no longer incorrectly resolved outside the ArangoDB
  JavaScript directory or the Foxx service's root directory (issue #1577)

* improved error messages from Foxx and JavaScript (issues #1564, #1565, #1744)


v2.8.3 (2016-02-22)
-------------------

* fixed AQL filter condition collapsing for deeply-nested cases, potentially
  enabling usage of indexes in some dedicated cases

* added parentheses in AQL explain command output to correctly display precedence
  of logical and arithmetic operators

* Foxx Model event listeners defined on the model are now correctly invoked by
  the Repository methods (issue #1665)

* Deleting a Foxx service in the frontend should now always succeed even if the
  files no longer exist on the file system (issue #1358)

* Routing actions loaded from the database no longer throw exceptions when
  trying to load other modules using "require"

* The `org/arangodb/request` response object now sets a property `json` to the
  parsed JSON response body in addition to overwriting the `body` property when
  the request was made using the `json` option.

* Improved Windows stability

* Fixed a bug in the interactive API documentation that would escape slashes
  in document-handle fields. Document handles are now provided as separate
  fields for collection name and document key.


v2.8.2 (2016-02-09)
-------------------

* the continuous replication applier will now prevent the master's WAL logfiles
  from being removed if they are still needed by the applier on the slave. This
  should help slaves that suffered from masters garbage collection WAL logfiles
  which would have been needed by the slave later.

  The initial synchronization will block removal of still needed WAL logfiles
  on the master for 10 minutes initially, and will extend this period when further
  requests are made to the master. Initial synchronization hands over its handle
  for blocking logfile removal to the continuous replication when started via
  the *setupReplication* function. In this case, continuous replication will
  extend the logfile removal blocking period for the required WAL logfiles when
  the slave makes additional requests.

  All handles that block logfile removal will time out automatically after at
  most 5 minutes should a master not be contacted by the slave anymore (e.g. in
  case the slave's replication is turned off, the slaves loses the connection
  to the master or the slave goes down).

* added all-in-one function *setupReplication* to synchronize data from master
  to slave and start the continuous replication:

      require("@arangodb/replication").setupReplication(configuration);

  The command will return when the initial synchronization is finished and the
  continuous replication has been started, or in case the initial synchronization
  has failed.

  If the initial synchronization is successful, the command will store the given
  configuration on the slave. It also configures the continuous replication to start
  automatically if the slave is restarted, i.e. *autoStart* is set to *true*.

  If the command is run while the slave's replication applier is already running,
  it will first stop the running applier, drop its configuration and do a
  resynchronization of data with the master. It will then use the provided configration,
  overwriting any previously existing replication configuration on the slave.

  The following example demonstrates how to use the command for setting up replication
  for the *_system* database. Note that it should be run on the slave and not the
  master:

      db._useDatabase("_system");
      require("@arangodb/replication").setupReplication({
        endpoint: "tcp://master.domain.org:8529",
        username: "myuser",
        password: "mypasswd",
        verbose: false,
        includeSystem: false,
        incremental: true,
        autoResync: true
      });

* the *sync* and *syncCollection* functions now always start the data synchronization
  as an asynchronous server job. The call to *sync* or *syncCollection* will block
  until synchronization is either complete or has failed with an error. The functions
  will automatically poll the slave periodically for status updates.

  The main benefit is that the connection to the slave does not need to stay open
  permanently and is thus not affected by timeout issues. Additionally the caller does
  not need to query the synchronization status from the slave manually as this is
  now performed automatically by these functions.

* fixed undefined behavior when explaining some types of AQL traversals, fixed
  display of some types of traversals in AQL explain output


v2.8.1 (2016-01-29)
-------------------

* Improved AQL Pattern matching by allowing to specify a different traversal
  direction for one or many of the edge collections.

      FOR v, e, p IN OUTBOUND @start @@ec1, INBOUND @@ec2, @@ec3

  will traverse *ec1* and *ec3* in the OUTBOUND direction and for *ec2* it will use
  the INBOUND direction. These directions can be combined in arbitrary ways, the
  direction defined after *IN [steps]* will we used as default direction and can
  be overriden for specific collections.
  This feature is only available for collection lists, it is not possible to
  combine it with graph names.

* detect more types of transaction deadlocks early

* fixed display of relational operators in traversal explain output

* fixed undefined behavior in AQL function `PARSE_IDENTIFIER`

* added "engines" field to Foxx services generated in the admin interface

* added AQL function `IS_SAME_COLLECTION`:

  *IS_SAME_COLLECTION(collection, document)*: Return true if *document* has the same
  collection id as the collection specified in *collection*. *document* can either be
  a [document handle](../Glossary/README.md#document-handle) string, or a document with
  an *_id* attribute. The function does not validate whether the collection actually
  contains the specified document, but only compares the name of the specified collection
  with the collection name part of the specified document.
  If *document* is neither an object with an *id* attribute nor a *string* value,
  the function will return *null* and raise a warning.

      /* true */
      IS_SAME_COLLECTION('_users', '_users/my-user')
      IS_SAME_COLLECTION('_users', { _id: '_users/my-user' })

      /* false */
      IS_SAME_COLLECTION('_users', 'foobar/baz')
      IS_SAME_COLLECTION('_users', { _id: 'something/else' })


v2.8.0 (2016-01-25)
-------------------

* avoid recursive locking


v2.8.0-beta8 (2016-01-19)
-------------------------

* improved internal datafile statistics for compaction and compaction triggering
  conditions, preventing excessive growth of collection datafiles under some
  workloads. This should also fix issue #1596.

* renamed AQL optimizer rule `remove-collect-into` to `remove-collect-variables`

* fixed primary and edge index lookups prematurely aborting searches when the
  specified id search value contained a different collection than the collection
  the index was created for


v2.8.0-beta7 (2016-01-06)
-------------------------

* added vm.runInThisContext

* added AQL keyword `AGGREGATE` for use in AQL `COLLECT` statement

  Using `AGGREGATE` allows more efficient aggregation (incrementally while building
  the groups) than previous versions of AQL, which built group aggregates afterwards
  from the total of all group values.

  `AGGREGATE` can be used inside a `COLLECT` statement only. If used, it must follow
  the declaration of grouping keys:

      FOR doc IN collection
        COLLECT gender = doc.gender AGGREGATE minAge = MIN(doc.age), maxAge = MAX(doc.age)
        RETURN { gender, minAge, maxAge }

  or, if no grouping keys are used, it can follow the `COLLECT` keyword:

      FOR doc IN collection
        COLLECT AGGREGATE minAge = MIN(doc.age), maxAge = MAX(doc.age)
        RETURN {
  minAge, maxAge
}

  Only specific expressions are allowed on the right-hand side of each `AGGREGATE`
  assignment:

  - on the top level the expression must be a call to one of the supported aggregation
    functions `LENGTH`, `MIN`, `MAX`, `SUM`, `AVERAGE`, `STDDEV_POPULATION`, `STDDEV_SAMPLE`,
    `VARIANCE_POPULATION`, or `VARIANCE_SAMPLE`

  - the expression must not refer to variables introduced in the `COLLECT` itself

* Foxx: mocha test paths with wildcard characters (asterisks) now work on Windows

* reserved AQL keyword `NONE` for future use

* web interface: fixed a graph display bug concerning dashboard view

* web interface: fixed several bugs during the dashboard initialize process

* web interface: included several bugfixes: #1597, #1611, #1623

* AQL query optimizer now converts `LENGTH(collection-name)` to an optimized
  expression that returns the number of documents in a collection

* adjusted the behavior of the expansion (`[*]`) operator in AQL for non-array values

  In ArangoDB 2.8, calling the expansion operator on a non-array value will always
  return an empty array. Previous versions of ArangoDB expanded non-array values by
  calling the `TO_ARRAY()` function for the value, which for example returned an
  array with a single value for boolean, numeric and string input values, and an array
  with the object's values for an object input value. This behavior was inconsistent
  with how the expansion operator works for the array indexes in 2.8, so the behavior
  is now unified:

  - if the left-hand side operand of `[*]` is an array, the array will be returned as
    is when calling `[*]` on it
  - if the left-hand side operand of `[*]` is not an array, an empty array will be
    returned by `[*]`

  AQL queries that rely on the old behavior can be changed by either calling `TO_ARRAY`
  explicitly or by using the `[*]` at the correct position.

  The following example query will change its result in 2.8 compared to 2.7:

      LET values = "foo" RETURN values[*]

  In 2.7 the query has returned the array `[ "foo" ]`, but in 2.8 it will return an
  empty array `[ ]`. To make it return the array `[ "foo" ]` again, an explicit
  `TO_ARRAY` function call is needed in 2.8 (which in this case allows the removal
  of the `[*]` operator altogether). This also works in 2.7:

      LET values = "foo" RETURN TO_ARRAY(values)

  Another example:

      LET values = [ { name: "foo" }, { name: "bar" } ]
      RETURN values[*].name[*]

  The above returned `[ [ "foo" ], [ "bar" ] ] in 2.7. In 2.8 it will return
  `[ [ ], [ ] ]`, because the value of `name` is not an array. To change the results
  to the 2.7 style, the query can be changed to

      LET values = [ { name: "foo" }, { name: "bar" } ]
      RETURN values[* RETURN TO_ARRAY(CURRENT.name)]

  The above also works in 2.7.
  The following types of queries won't change:

      LET values = [ 1, 2, 3 ] RETURN values[*]
      LET values = [ { name: "foo" }, { name: "bar" } ] RETURN values[*].name
      LET values = [ { names: [ "foo", "bar" ] }, { names: [ "baz" ] } ] RETURN values[*].names[*]
      LET values = [ { names: [ "foo", "bar" ] }, { names: [ "baz" ] } ] RETURN values[*].names[**]

* slightly adjusted V8 garbage collection strategy so that collection eventually
  happens in all contexts that hold V8 external references to documents and
  collections.

  also adjusted default value of `--javascript.gc-frequency` from 10 seconds to
  15 seconds, as less internal operations are carried out in JavaScript.

* fixes for AQL optimizer and traversal

* added `--create-collection-type` option to arangoimp

  This allows specifying the type of the collection to be created when
  `--create-collection` is set to `true`.

* Foxx export cache should no longer break if a broken app is loaded in the
  web admin interface.


v2.8.0-beta2 (2015-12-16)
-------------------------

* added AQL query optimizer rule "sort-in-values"

  This rule pre-sorts the right-hand side operand of the `IN` and `NOT IN`
  operators so the operation can use a binary search with logarithmic complexity
  instead of a linear search. The rule is applied when the right-hand side
  operand of an `IN` or `NOT IN` operator in a filter condition is a variable that
  is defined in a different loop/scope than the operator itself. Additionally,
  the filter condition must consist of solely the `IN` or `NOT IN` operation
  in order to avoid any side-effects.

* changed collection status terminology in web interface for collections for
  which an unload request has been issued from `in the process of being unloaded`
  to `will be unloaded`.

* unloading a collection via the web interface will now trigger garbage collection
  in all v8 contexts and force a WAL flush. This increases the chances of perfoming
  the unload faster.

* added the following attributes to the result of `collection.figures()` and the
  corresponding HTTP API at `PUT /_api/collection/<name>/figures`:

  - `documentReferences`: The number of references to documents in datafiles
    that JavaScript code currently holds. This information can be used for
    debugging compaction and unload issues.
  - `waitingFor`: An optional string value that contains information about
    which object type is at the head of the collection's cleanup queue. This
    information can be used for debugging compaction and unload issues.
  - `compactionStatus.time`: The point in time the compaction for the collection
    was last executed. This information can be used for debugging compaction
    issues.
  - `compactionStatus.message`: The action that was performed when the compaction
    was last run for the collection. This information can be used for debugging
    compaction issues.

  Note: `waitingFor` and `compactionStatus` may be empty when called on a coordinator
  in a cluster.

* the compaction will now provide queryable status info that can be used to track
  its progress. The compaction status is displayed in the web interface, too.

* better error reporting for arangodump and arangorestore

* arangodump will now fail by default when trying to dump edges that
  refer to already dropped collections. This can be circumvented by
  specifying the option `--force true` when invoking arangodump

* fixed cluster upgrade procedure

* the AQL functions `NEAR` and `WITHIN` now have stricter validations
  for their input parameters `limit`, `radius` and `distance`. They may now throw
  exceptions when invalid parameters are passed that may have not led
  to exceptions in previous versions.

* deprecation warnings now log stack traces

* Foxx: improved backwards compatibility with 2.5 and 2.6

  - reverted Model and Repository back to non-ES6 "classes" because of
    compatibility issues when using the extend method with a constructor

  - removed deprecation warnings for extend and controller.del

  - restored deprecated method Model.toJSONSchema

  - restored deprecated `type`, `jwt` and `sessionStorageApp` options
    in Controller#activateSessions

* Fixed a deadlock problem in the cluster


v2.8.0-beta1 (2015-12-06)
-------------------------

* added AQL function `IS_DATESTRING(value)`

  Returns true if *value* is a string that can be used in a date function.
  This includes partial dates such as *2015* or *2015-10* and strings containing
  invalid dates such as *2015-02-31*. The function will return false for all
  non-string values, even if some of them may be usable in date functions.


v2.8.0-alpha1 (2015-12-03)
--------------------------

* added AQL keywords `GRAPH`, `OUTBOUND`, `INBOUND` and `ANY` for use in graph
  traversals, reserved AQL keyword `ALL` for future use

  Usage of these keywords as collection names, variable names or attribute names
  in AQL queries will not be possible without quoting. For example, the following
  AQL query will still work as it uses a quoted collection name and a quoted
  attribute name:

      FOR doc IN `OUTBOUND`
        RETURN doc.`any`

* issue #1593: added AQL `POW` function for exponentation

* added cluster execution site info in explain output for AQL queries

* replication improvements:

  - added `autoResync` configuration parameter for continuous replication.

    When set to `true`, a replication slave will automatically trigger a full data
    re-synchronization with the master when the master cannot provide the log data
    the slave had asked for. Note that `autoResync` will only work when the option
    `requireFromPresent` is also set to `true` for the continuous replication, or
    when the continuous syncer is started and detects that no start tick is present.

    Automatic re-synchronization may transfer a lot of data from the master to the
    slave and may be expensive. It is therefore turned off by default.
    When turned off, the slave will never perform an automatic re-synchronization
    with the master.

  - added `idleMinWaitTime` and `idleMaxWaitTime` configuration parameters for
    continuous replication.

    These parameters can be used to control the minimum and maximum wait time the
    slave will (intentionally) idle and not poll for master log changes in case the
    master had sent the full logs already.
    The `idleMaxWaitTime` value will only be used when `adapativePolling` is set
    to `true`. When `adaptivePolling` is disable, only `idleMinWaitTime` will be
    used as a constant time span in which the slave will not poll the master for
    further changes. The default values are 0.5 seconds for `idleMinWaitTime` and
    2.5 seconds for `idleMaxWaitTime`, which correspond to the hard-coded values
    used in previous versions of ArangoDB.

  - added `initialSyncMaxWaitTime` configuration parameter for initial and continuous
    replication

    This option controls the maximum wait time (in seconds) that the initial
    synchronization will wait for a response from the master when fetching initial
    collection data. If no response is received within this time period, the initial
    synchronization will give up and fail. This option is also relevant for
    continuous replication in case *autoResync* is set to *true*, as then the
    continuous replication may trigger a full data re-synchronization in case
    the master cannot the log data the slave had asked for.

  - HTTP requests sent from the slave to the master during initial synchronization
    will now be retried if they fail with connection problems.

  - the initial synchronization now logs its progress so it can be queried using
    the regular replication status check APIs.

  - added `async` attribute for `sync` and `syncCollection` operations called from
    the ArangoShell. Setthing this attribute to `true` will make the synchronization
    job on the server go into the background, so that the shell does not block. The
    status of the started asynchronous synchronization job can be queried from the
    ArangoShell like this:

        /* starts initial synchronization */
        var replication = require("@arangodb/replication");
        var id = replication.sync({
          endpoint: "tcp://master.domain.org:8529",
          username: "myuser",
          password: "mypasswd",
          async: true
       });

       /* now query the id of the returned async job and print the status */
       print(replication.getSyncResult(id));

    The result of `getSyncResult()` will be `false` while the server-side job
    has not completed, and different to `false` if it has completed. When it has
    completed, all job result details will be returned by the call to `getSyncResult()`.


* fixed non-deterministic query results in some cluster queries

* fixed issue #1589

* return HTTP status code 410 (gone) instead of HTTP 408 (request timeout) for
  server-side operations that are canceled / killed. Sending 410 instead of 408
  prevents clients from re-starting the same (canceled) operation. Google Chrome
  for example sends the HTTP request again in case it is responded with an HTTP
  408, and this is exactly the opposite of the desired behavior when an operation
  is canceled / killed by the user.

* web interface: queries in AQL editor now cancelable

* web interface: dashboard - added replication information

* web interface: AQL editor now supports bind parameters

* added startup option `--server.hide-product-header` to make the server not send
  the HTTP response header `"Server: ArangoDB"` in its HTTP responses. By default,
  the option is turned off so the header is still sent as usual.

* added new AQL function `UNSET_RECURSIVE` to recursively unset attritutes from
  objects/documents

* switched command-line editor in ArangoShell and arangod to linenoise-ng

* added automatic deadlock detection for transactions

  In case a deadlock is detected, a multi-collection operation may be rolled back
  automatically and fail with error 29 (`deadlock detected`). Client code for
  operations containing more than one collection should be aware of this potential
  error and handle it accordingly, either by giving up or retrying the transaction.

* Added C++ implementations for the AQL arithmetic operations and the following
  AQL functions:
  - ABS
  - APPEND
  - COLLECTIONS
  - CURRENT_DATABASE
  - DOCUMENT
  - EDGES
  - FIRST
  - FIRST_DOCUMENT
  - FIRST_LIST
  - FLATTEN
  - FLOOR
  - FULLTEXT
  - LAST
  - MEDIAN
  - MERGE_RECURSIVE
  - MINUS
  - NEAR
  - NOT_NULL
  - NTH
  - PARSE_IDENTIFIER
  - PERCENTILE
  - POP
  - POSITION
  - PUSH
  - RAND
  - RANGE
  - REMOVE_NTH
  - REMOVE_VALUE
  - REMOVE_VALUES
  - ROUND
  - SHIFT
  - SQRT
  - STDDEV_POPULATION
  - STDDEV_SAMPLE
  - UNSHIFT
  - VARIANCE_POPULATION
  - VARIANCE_SAMPLE
  - WITHIN
  - ZIP

* improved performance of skipping over many documents in an AQL query when no
  indexes and no filters are used, e.g.

      FOR doc IN collection
        LIMIT 1000000, 10
        RETURN doc

* Added array indexes

  Hash indexes and skiplist indexes can now optionally be defined for array values
  so they index individual array members.

  To define an index for array values, the attribute name is extended with the
  expansion operator `[*]` in the index definition:

      arangosh> db.colName.ensureHashIndex("tags[*]");

  When given the following document

      { tags: [ "AQL", "ArangoDB", "Index" ] }

  the index will now contain the individual values `"AQL"`, `"ArangoDB"` and `"Index"`.

  Now the index can be used for finding all documents having `"ArangoDB"` somewhere in their
  tags array using the following AQL query:

      FOR doc IN colName
        FILTER "ArangoDB" IN doc.tags[*]
        RETURN doc

* rewrote AQL query optimizer rule `use-index-range` and renamed it to `use-indexes`.
  The name change affects rule names in the optimizer's output.

* rewrote AQL execution node `IndexRangeNode` and renamed it to `IndexNode`. The name
  change affects node names in the optimizer's explain output.

* added convenience function `db._explain(query)` for human-readable explanation
  of AQL queries

* module resolution as used by `require` now behaves more like in node.js

* the `org/arangodb/request` module now returns response bodies for error responses
  by default. The old behavior of not returning bodies for error responses can be
  re-enabled by explicitly setting the option `returnBodyOnError` to `false` (#1437)


v2.7.6 (2016-01-30)
-------------------

* detect more types of transaction deadlocks early


v2.7.5 (2016-01-22)
-------------------

* backported added automatic deadlock detection for transactions

  In case a deadlock is detected, a multi-collection operation may be rolled back
  automatically and fail with error 29 (`deadlock detected`). Client code for
  operations containing more than one collection should be aware of this potential
  error and handle it accordingly, either by giving up or retrying the transaction.

* improved internal datafile statistics for compaction and compaction triggering
  conditions, preventing excessive growth of collection datafiles under some
  workloads. This should also fix issue #1596.

* Foxx export cache should no longer break if a broken app is loaded in the
  web admin interface.

* Foxx: removed some incorrect deprecation warnings.

* Foxx: mocha test paths with wildcard characters (asterisks) now work on Windows


v2.7.4 (2015-12-21)
-------------------

* slightly adjusted V8 garbage collection strategy so that collection eventually
  happens in all contexts that hold V8 external references to documents and
  collections.

* added the following attributes to the result of `collection.figures()` and the
  corresponding HTTP API at `PUT /_api/collection/<name>/figures`:

  - `documentReferences`: The number of references to documents in datafiles
    that JavaScript code currently holds. This information can be used for
    debugging compaction and unload issues.
  - `waitingFor`: An optional string value that contains information about
    which object type is at the head of the collection's cleanup queue. This
    information can be used for debugging compaction and unload issues.
  - `compactionStatus.time`: The point in time the compaction for the collection
    was last executed. This information can be used for debugging compaction
    issues.
  - `compactionStatus.message`: The action that was performed when the compaction
    was last run for the collection. This information can be used for debugging
    compaction issues.

  Note: `waitingFor` and `compactionStatus` may be empty when called on a coordinator
  in a cluster.

* the compaction will now provide queryable status info that can be used to track
  its progress. The compaction status is displayed in the web interface, too.


v2.7.3 (2015-12-17)
-------------------

* fixed some replication value conversion issues when replication applier properties
  were set via ArangoShell

* fixed disappearing of documents for collections transferred via `sync` or
  `syncCollection` if the collection was dropped right before synchronization
  and drop and (re-)create collection markers were located in the same WAL file


* fixed an issue where overwriting the system sessions collection would break
  the web interface when authentication is enabled

v2.7.2 (2015-12-01)
-------------------

* replication improvements:

  - added `autoResync` configuration parameter for continuous replication.

    When set to `true`, a replication slave will automatically trigger a full data
    re-synchronization with the master when the master cannot provide the log data
    the slave had asked for. Note that `autoResync` will only work when the option
    `requireFromPresent` is also set to `true` for the continuous replication, or
    when the continuous syncer is started and detects that no start tick is present.

    Automatic re-synchronization may transfer a lot of data from the master to the
    slave and may be expensive. It is therefore turned off by default.
    When turned off, the slave will never perform an automatic re-synchronization
    with the master.

  - added `idleMinWaitTime` and `idleMaxWaitTime` configuration parameters for
    continuous replication.

    These parameters can be used to control the minimum and maximum wait time the
    slave will (intentionally) idle and not poll for master log changes in case the
    master had sent the full logs already.
    The `idleMaxWaitTime` value will only be used when `adapativePolling` is set
    to `true`. When `adaptivePolling` is disable, only `idleMinWaitTime` will be
    used as a constant time span in which the slave will not poll the master for
    further changes. The default values are 0.5 seconds for `idleMinWaitTime` and
    2.5 seconds for `idleMaxWaitTime`, which correspond to the hard-coded values
    used in previous versions of ArangoDB.

  - added `initialSyncMaxWaitTime` configuration parameter for initial and continuous
    replication

    This option controls the maximum wait time (in seconds) that the initial
    synchronization will wait for a response from the master when fetching initial
    collection data. If no response is received within this time period, the initial
    synchronization will give up and fail. This option is also relevant for
    continuous replication in case *autoResync* is set to *true*, as then the
    continuous replication may trigger a full data re-synchronization in case
    the master cannot the log data the slave had asked for.

  - HTTP requests sent from the slave to the master during initial synchronization
    will now be retried if they fail with connection problems.

  - the initial synchronization now logs its progress so it can be queried using
    the regular replication status check APIs.

* fixed non-deterministic query results in some cluster queries

* added missing lock instruction for primary index in compactor size calculation

* fixed issue #1589

* fixed issue #1583

* fixed undefined behavior when accessing the top level of a document with the `[*]`
  operator

* fixed potentially invalid pointer access in shaper when the currently accessed
  document got re-located by the WAL collector at the very same time

* Foxx: optional configuration options no longer log validation errors when assigned
  empty values (#1495)

* Foxx: constructors provided to Repository and Model sub-classes via extend are
  now correctly called (#1592)


v2.7.1 (2015-11-07)
-------------------

* switch to linenoise next generation

* exclude `_apps` collection from replication

  The slave has its own `_apps` collection which it populates on server start.
  When replicating data from the master to the slave, the data from the master may
  clash with the slave's own data in the `_apps` collection. Excluding the `_apps`
  collection from replication avoids this.

* disable replication appliers when starting in modes `--upgrade`, `--no-server`
  and `--check-upgrade`

* more detailed output in arango-dfdb

* fixed "no start tick" issue in replication applier

  This error could occur after restarting a slave server after a shutdown
  when no data was ever transferred from the master to the slave via the
  continuous replication

* fixed problem during SSL client connection abort that led to scheduler thread
  staying at 100% CPU saturation

* fixed potential segfault in AQL `NEIGHBORS` function implementation when C++ function
  variant was used and collection names were passed as strings

* removed duplicate target for some frontend JavaScript files from the Makefile

* make AQL function `MERGE()` work on a single array parameter, too.
  This allows combining the attributes of multiple objects from an array into
  a single object, e.g.

      RETURN MERGE([
        { foo: 'bar' },
        { quux: 'quetzalcoatl', ruled: true },
        { bar: 'baz', foo: 'done' }
      ])

  will now return:

      {
        "foo": "done",
        "quux": "quetzalcoatl",
        "ruled": true,
        "bar": "baz"
      }

* fixed potential deadlock in collection status changing on Windows

* fixed hard-coded `incremental` parameter in shell implementation of
  `syncCollection` function in replication module

* fix for GCC5: added check for '-stdlib' option


v2.7.0 (2015-10-09)
-------------------

* fixed request statistics aggregation
  When arangod was started in supervisor mode, the request statistics always showed
  0 requests, as the statistics aggregation thread did not run then.

* read server configuration files before dropping privileges. this ensures that
  the SSL keyfile specified in the configuration can be read with the server's start
  privileges (i.e. root when using a standard ArangoDB package).

* fixed replication with a 2.6 replication configuration and issues with a 2.6 master

* raised default value of `--server.descriptors-minimum` to 1024

* allow Foxx apps to be installed underneath URL path `/_open/`, so they can be
  (intentionally) accessed without authentication.

* added *allowImplicit* sub-attribute in collections declaration of transactions.
  The *allowImplicit* attributes allows making transactions fail should they
  read-access a collection that was not explicitly declared in the *collections*
  array of the transaction.

* added "special" password ARANGODB_DEFAULT_ROOT_PASSWORD. If you pass
  ARANGODB_DEFAULT_ROOT_PASSWORD as password, it will read the password
  from the environment variable ARANGODB_DEFAULT_ROOT_PASSWORD


v2.7.0-rc2 (2015-09-22)
-----------------------

* fix over-eager datafile compaction

  This should reduce the need to compact directly after loading a collection when a
  collection datafile contained many insertions and updates for the same documents. It
  should also prevent from re-compacting already merged datafiles in case not many
  changes were made. Compaction will also make fewer index lookups than before.

* added `syncCollection()` function in module `org/arangodb/replication`

  This allows synchronizing the data of a single collection from a master to a slave
  server. Synchronization can either restore the whole collection by transferring all
  documents from the master to the slave, or incrementally by only transferring documents
  that differ. This is done by partitioning the collection's entire key space into smaller
  chunks and comparing the data chunk-wise between master and slave. Only chunks that are
  different will be re-transferred.

  The `syncCollection()` function can be used as follows:

      require("org/arangodb/replication").syncCollection(collectionName, options);

  e.g.

      require("org/arangodb/replication").syncCollection("myCollection", {
        endpoint: "tcp://127.0.0.1:8529",  /* master */
        username: "root",                  /* username for master */
        password: "secret",                /* password for master */
        incremental: true                  /* use incremental mode */
      });


* additionally allow the following characters in document keys:

  `(` `)` `+` `,` `=` `;` `$` `!` `*` `'` `%`


v2.7.0-rc1 (2015-09-17)
-----------------------

* removed undocumented server-side-only collection functions:
  * collection.OFFSET()
  * collection.NTH()
  * collection.NTH2()
  * collection.NTH3()

* upgraded Swagger to version 2.0 for the Documentation

  This gives the user better prepared test request structures.
  More conversions will follow so finally client libraries can be auto-generated.

* added extra AQL functions for date and time calculation and manipulation.
  These functions were contributed by GitHub users @CoDEmanX and @friday.
  A big thanks for their work!

  The following extra date functions are available from 2.7 on:

  * `DATE_DAYOFYEAR(date)`: Returns the day of year number of *date*.
    The return values range from 1 to 365, or 366 in a leap year respectively.

  * `DATE_ISOWEEK(date)`: Returns the ISO week date of *date*.
    The return values range from 1 to 53. Monday is considered the first day of the week.
    There are no fractional weeks, thus the last days in December may belong to the first
    week of the next year, and the first days in January may be part of the previous year's
    last week.

  * `DATE_LEAPYEAR(date)`: Returns whether the year of *date* is a leap year.

  * `DATE_QUARTER(date)`: Returns the quarter of the given date (1-based):
    * 1: January, February, March
    * 2: April, May, June
    * 3: July, August, September
    * 4: October, November, December

  - *DATE_DAYS_IN_MONTH(date)*: Returns the number of days in *date*'s month (28..31).

  * `DATE_ADD(date, amount, unit)`: Adds *amount* given in *unit* to *date* and
    returns the calculated date.

    *unit* can be either of the following to specify the time unit to add or
    subtract (case-insensitive):
    - y, year, years
    - m, month, months
    - w, week, weeks
    - d, day, days
    - h, hour, hours
    - i, minute, minutes
    - s, second, seconds
    - f, millisecond, milliseconds

    *amount* is the number of *unit*s to add (positive value) or subtract
    (negative value).

  * `DATE_SUBTRACT(date, amount, unit)`: Subtracts *amount* given in *unit* from
    *date* and returns the calculated date.

    It works the same as `DATE_ADD()`, except that it subtracts. It is equivalent
    to calling `DATE_ADD()` with a negative amount, except that `DATE_SUBTRACT()`
    can also subtract ISO durations. Note that negative ISO durations are not
    supported (i.e. starting with `-P`, like `-P1Y`).

  * `DATE_DIFF(date1, date2, unit, asFloat)`: Calculate the difference
    between two dates in given time *unit*, optionally with decimal places.
    Returns a negative value if *date1* is greater than *date2*.

  * `DATE_COMPARE(date1, date2, unitRangeStart, unitRangeEnd)`: Compare two
    partial dates and return true if they match, false otherwise. The parts to
    compare are defined by a range of time units.

    The full range is: years, months, days, hours, minutes, seconds, milliseconds.
    Pass the unit to start from as *unitRangeStart*, and the unit to end with as
    *unitRangeEnd*. All units in between will be compared. Leave out *unitRangeEnd*
    to only compare *unitRangeStart*.

  * `DATE_FORMAT(date, format)`: Format a date according to the given format string.
    It supports the following placeholders (case-insensitive):
    - %t: timestamp, in milliseconds since midnight 1970-01-01
    - %z: ISO date (0000-00-00T00:00:00.000Z)
    - %w: day of week (0..6)
    - %y: year (0..9999)
    - %yy: year (00..99), abbreviated (last two digits)
    - %yyyy: year (0000..9999), padded to length of 4
    - %yyyyyy: year (-009999 .. +009999), with sign prefix and padded to length of 6
    - %m: month (1..12)
    - %mm: month (01..12), padded to length of 2
    - %d: day (1..31)
    - %dd: day (01..31), padded to length of 2
    - %h: hour (0..23)
    - %hh: hour (00..23), padded to length of 2
    - %i: minute (0..59)
    - %ii: minute (00..59), padded to length of 2
    - %s: second (0..59)
    - %ss: second (00..59), padded to length of 2
    - %f: millisecond (0..999)
    - %fff: millisecond (000..999), padded to length of 3
    - %x: day of year (1..366)
    - %xxx: day of year (001..366), padded to length of 3
    - %k: ISO week date (1..53)
    - %kk: ISO week date (01..53), padded to length of 2
    - %l: leap year (0 or 1)
    - %q: quarter (1..4)
    - %a: days in month (28..31)
    - %mmm: abbreviated English name of month (Jan..Dec)
    - %mmmm: English name of month (January..December)
    - %www: abbreviated English name of weekday (Sun..Sat)
    - %wwww: English name of weekday (Sunday..Saturday)
    - %&: special escape sequence for rare occasions
    - %%: literal %
    - %: ignored

* new WAL logfiles and datafiles are now created non-sparse

  This prevents SIGBUS signals being raised when memory of a sparse datafile is accessed
  and the disk is full and the accessed file part is not actually disk-backed. In
  this case the mapped memory region is not necessarily backed by physical memory, and
  accessing the memory may raise SIGBUS and crash arangod.

* the `internal.download()` function and the module `org/arangodb/request` used some
  internal library function that handled the sending of HTTP requests from inside of
  ArangoDB. This library unconditionally set an HTTP header `Accept-Encoding: gzip`
  in all outgoing HTTP requests.

  This has been fixed in 2.7, so `Accept-Encoding: gzip` is not set automatically anymore.
  Additionally, the header `User-Agent: ArangoDB` is not set automatically either. If
  client applications desire to send these headers, they are free to add it when
  constructing the requests using the `download` function or the request module.

* fixed issue #1436: org/arangodb/request advertises deflate without supporting it

* added template string generator function `aqlQuery` for generating AQL queries

  This can be used to generate safe AQL queries with JavaScript parameter
  variables or expressions easily:

      var name = 'test';
      var attributeName = '_key';
      var query = aqlQuery`FOR u IN users FILTER u.name == ${name} RETURN u.${attributeName}`;
      db._query(query);

* report memory usage for document header data (revision id, pointer to data etc.)
  in `db.collection.figures()`. The memory used for document headers will now
  show up in the already existing attribute `indexes.size`. Due to that, the index
  sizes reported by `figures()` in 2.7 will be higher than those reported by 2.6,
  but the 2.7 values are more accurate.

* IMPORTANT CHANGE: the filenames in dumps created by arangodump now contain
  not only the name of the dumped collection, but also an additional 32-digit hash
  value. This is done to prevent overwriting dump files in case-insensitive file
  systems when there exist multiple collections with the same name (but with
  different cases).

  For example, if a database has two collections: `test` and `Test`, previous
  versions of ArangoDB created the files

  * `test.structure.json` and `test.data.json` for collection `test`
  * `Test.structure.json` and `Test.data.json` for collection `Test`

  This did not work for case-insensitive filesystems, because the files for the
  second collection would have overwritten the files of the first. arangodump in
  2.7 will create the following filenames instead:

  * `test_098f6bcd4621d373cade4e832627b4f6.structure.json` and `test_098f6bcd4621d373cade4e832627b4f6.data.json`
  * `Test_0cbc6611f5540bd0809a388dc95a615b.structure.json` and `Test_0cbc6611f5540bd0809a388dc95a615b.data.json`

  These filenames will be unambiguous even in case-insensitive filesystems.

* IMPORTANT CHANGE: make arangod actually close lingering client connections
  when idle for at least the duration specified via `--server.keep-alive-timeout`.
  In previous versions of ArangoDB, connections were not closed by the server
  when the timeout was reached and the client was still connected. Now the
  connection is properly closed by the server in case of timeout. Client
  applications relying on the old behavior may now need to reconnect to the
  server when their idle connections time out and get closed (note: connections
  being idle for a long time may be closed by the OS or firewalls anyway -
  client applications should be aware of that and try to reconnect).

* IMPORTANT CHANGE: when starting arangod, the server will drop the process
  privileges to the specified values in options `--server.uid` and `--server.gid`
  instantly after parsing the startup options.

  That means when either `--server.uid` or `--server.gid` are set, the privilege
  change will happen earlier. This may prevent binding the server to an endpoint
  with a port number lower than 1024 if the arangodb user has no privileges
  for that. Previous versions of ArangoDB changed the privileges later, so some
  startup actions were still carried out under the invoking user (i.e. likely
  *root* when started via init.d or system scripts) and especially binding to
  low port numbers was still possible there.

  The default privileges for user *arangodb* will not be sufficient for binding
  to port numbers lower than 1024. To have an ArangoDB 2.7 bind to a port number
  lower than 1024, it needs to be started with either a different privileged user,
  or the privileges of the *arangodb* user have to raised manually beforehand.

* added AQL optimizer rule `patch-update-statements`

* Linux startup scripts and systemd configuration for arangod now try to
  adjust the NOFILE (number of open files) limits for the process. The limit
  value is set to 131072 (128k) when ArangoDB is started via start/stop
  commands

* When ArangoDB is started/stopped manually via the start/stop commands, the
  main process will wait for up to 10 seconds after it forks the supervisor
  and arangod child processes. If the startup fails within that period, the
  start/stop script will fail with an exit code other than zero. If the
  startup of the supervisor or arangod is still ongoing after 10 seconds,
  the main program will still return with exit code 0. The limit of 10 seconds
  is arbitrary because the time required for a startup is not known in advance.

* added startup option `--database.throw-collection-not-loaded-error`

  Accessing a not-yet loaded collection will automatically load a collection
  on first access. This flag controls what happens in case an operation
  would need to wait for another thread to finalize loading a collection. If
  set to *true*, then the first operation that accesses an unloaded collection
  will load it. Further threads that try to access the same collection while
  it is still loading immediately fail with an error (1238, *collection not loaded*).
  This is to prevent all server threads from being blocked while waiting on the
  same collection to finish loading. When the first thread has completed loading
  the collection, the collection becomes regularly available, and all operations
  from that point on can be carried out normally, and error 1238 will not be
  thrown anymore for that collection.

  If set to *false*, the first thread that accesses a not-yet loaded collection
  will still load it. Other threads that try to access the collection while
  loading will not fail with error 1238 but instead block until the collection
  is fully loaded. This configuration might lead to all server threads being
  blocked because they are all waiting for the same collection to complete
  loading. Setting the option to *true* will prevent this from happening, but
  requires clients to catch error 1238 and react on it (maybe by scheduling
  a retry for later).

  The default value is *false*.

* added better control-C support in arangosh

  When CTRL-C is pressed in arangosh, it will now print a `^C` first. Pressing
  CTRL-C again will reset the prompt if something was entered before, or quit
  arangosh if no command was entered directly before.

  This affects the arangosh version build with Readline-support only (Linux
  and MacOS).

  The MacOS version of ArangoDB for Homebrew now depends on Readline, too. The
  Homebrew formula has been changed accordingly.
  When self-compiling ArangoDB on MacOS without Homebrew, Readline now is a
  prerequisite.

* increased default value for collection-specific `indexBuckets` value from 1 to 8

  Collections created from 2.7 on will use the new default value of `8` if not
  overridden on collection creation or later using
  `collection.properties({ indexBuckets: ... })`.

  The `indexBuckets` value determines the number of buckets to use for indexes of
  type `primary`, `hash` and `edge`. Having multiple index buckets allows splitting
  an index into smaller components, which can be filled in parallel when a collection
  is loading. Additionally, resizing and reallocation of indexes are faster and
  less intrusive if the index uses multiple buckets, because resize and reallocation
  will affect only data in a single bucket instead of all index values.

  The index buckets will be filled in parallel when loading a collection if the collection
  has an `indexBuckets` value greater than 1 and the collection contains a significant
  amount of documents/edges (the current threshold is 256K documents but this value
  may change in future versions of ArangoDB).

* changed HTTP client to use poll instead of select on Linux and MacOS

  This affects the ArangoShell and user-defined JavaScript code running inside
  arangod that initiates its own HTTP calls.

  Using poll instead of select allows using arbitrary high file descriptors
  (bigger than the compiled in FD_SETSIZE). Server connections are still handled using
  epoll, which has never been affected by FD_SETSIZE.

* implemented AQL `LIKE` function using ICU regexes

* added `RETURN DISTINCT` for AQL queries to return unique results:

      FOR doc IN collection
        RETURN DISTINCT doc.status

  This change also introduces `DISTINCT` as an AQL keyword.

* removed `createNamedQueue()` and `addJob()` functions from org/arangodb/tasks

* use less locks and more atomic variables in the internal dispatcher
  and V8 context handling implementations. This leads to improved throughput in
  some ArangoDB internals and allows for higher HTTP request throughput for
  many operations.

  A short overview of the improvements can be found here:

  https://www.arangodb.com/2015/08/throughput-enhancements/

* added shorthand notation for attribute names in AQL object literals:

      LET name = "Peter"
      LET age = 42
      RETURN { name, age }

  The above is the shorthand equivalent of the generic form

      LET name = "Peter"
      LET age = 42
      RETURN { name : name, age : age }

* removed configure option `--enable-timings`

  This option did not have any effect.

* removed configure option `--enable-figures`

  This option previously controlled whether HTTP request statistics code was
  compiled into ArangoDB or not. The previous default value was `true` so
  statistics code was available in official packages. Setting the option to
  `false` led to compile errors so it is doubtful the default value was
  ever changed. By removing the option some internal statistics code was also
  simplified.

* removed run-time manipulation methods for server endpoints:

  * `db._removeEndpoint()`
  * `db._configureEndpoint()`
  * HTTP POST `/_api/endpoint`
  * HTTP DELETE `/_api/endpoint`

* AQL query result cache

  The query result cache can optionally cache the complete results of all or selected AQL queries.
  It can be operated in the following modes:

  * `off`: the cache is disabled. No query results will be stored
  * `on`: the cache will store the results of all AQL queries unless their `cache`
    attribute flag is set to `false`
  * `demand`: the cache will store the results of AQL queries that have their
    `cache` attribute set to `true`, but will ignore all others

  The mode can be set at server startup using the `--database.query-cache-mode` configuration
  option and later changed at runtime.

  The following HTTP REST APIs have been added for controlling the query cache:

  * HTTP GET `/_api/query-cache/properties`: returns the global query cache configuration
  * HTTP PUT `/_api/query-cache/properties`: modifies the global query cache configuration
  * HTTP DELETE `/_api/query-cache`: invalidates all results in the query cache

  The following JavaScript functions have been added for controlling the query cache:

  * `require("org/arangodb/aql/cache").properties()`: returns the global query cache configuration
  * `require("org/arangodb/aql/cache").properties(properties)`: modifies the global query cache configuration
  * `require("org/arangodb/aql/cache").clear()`: invalidates all results in the query cache

* do not link arangoimp against V8

* AQL function call arguments optimization

  This will lead to arguments in function calls inside AQL queries not being copied but passed
  by reference. This may speed up calls to functions with bigger argument values or queries that
  call functions a lot of times.

* upgraded V8 version to 4.3.61

* removed deprecated AQL `SKIPLIST` function.

  This function was introduced in older versions of ArangoDB with a less powerful query optimizer to
  retrieve data from a skiplist index using a `LIMIT` clause. It was marked as deprecated in ArangoDB
  2.6.

  Since ArangoDB 2.3 the behavior of the `SKIPLIST` function can be emulated using regular AQL
  constructs, e.g.

      FOR doc IN @@collection
        FILTER doc.value >= @value
        SORT doc.value DESC
        LIMIT 1
        RETURN doc

* the `skip()` function for simple queries does not accept negative input any longer.
  This feature was deprecated in 2.6.0.

* fix exception handling

  In some cases JavaScript exceptions would re-throw without information of the original problem.
  Now the original exception is logged for failure analysis.

* based REST API method PUT `/_api/simple/all` on the cursor API and make it use AQL internally.

  The change speeds up this REST API method and will lead to additional query information being
  returned by the REST API. Clients can use this extra information or ignore it.

* Foxx Queue job success/failure handlers arguments have changed from `(jobId, jobData, result, jobFailures)` to `(result, jobData, job)`.

* added Foxx Queue job options `repeatTimes`, `repeatUntil` and `repeatDelay` to automatically re-schedule jobs when they are completed.

* added Foxx manifest configuration type `password` to mask values in the web interface.

* fixed default values in Foxx manifest configurations sometimes not being used as defaults.

* fixed optional parameters in Foxx manifest configurations sometimes not being cleared correctly.

* Foxx dependencies can now be marked as optional using a slightly more verbose syntax in your manifest file.

* converted Foxx constructors to ES6 classes so you can extend them using class syntax.

* updated aqb to 2.0.

* updated chai to 3.0.

* Use more madvise calls to speed up things when memory is tight, in particular
  at load time but also for random accesses later.

* Overhauled web interface

  The web interface now has a new design.

  The API documentation for ArangoDB has been moved from "Tools" to "Links" in the web interface.

  The "Applications" tab in the web interfaces has been renamed to "Services".


v2.6.12 (2015-12-02)
--------------------

* fixed disappearing of documents for collections transferred via `sync` if the
  the collection was dropped right before synchronization and drop and (re-)create
  collection markers were located in the same WAL file

* added missing lock instruction for primary index in compactor size calculation

* fixed issue #1589

* fixed issue #1583

* Foxx: optional configuration options no longer log validation errors when assigned
  empty values (#1495)


v2.6.11 (2015-11-18)
--------------------

* fixed potentially invalid pointer access in shaper when the currently accessed
  document got re-located by the WAL collector at the very same time


v2.6.10 (2015-11-10)
--------------------

* disable replication appliers when starting in modes `--upgrade`, `--no-server`
  and `--check-upgrade`

* more detailed output in arango-dfdb

* fixed potential deadlock in collection status changing on Windows

* issue #1521: Can't dump/restore with user and password


v2.6.9 (2015-09-29)
-------------------

* added "special" password ARANGODB_DEFAULT_ROOT_PASSWORD. If you pass
  ARANGODB_DEFAULT_ROOT_PASSWORD as password, it will read the password
  from the environment variable ARANGODB_DEFAULT_ROOT_PASSWORD

* fixed failing AQL skiplist, sort and limit combination

  When using a Skiplist index on an attribute (say "a") and then using sort
  and skip on this attribute caused the result to be empty e.g.:

    require("internal").db.test.ensureSkiplist("a");
    require("internal").db._query("FOR x IN test SORT x.a LIMIT 10, 10");

  Was always empty no matter how many documents are stored in test.
  This is now fixed.

v2.6.8 (2015-09-09)
-------------------

* ARM only:

  The ArangoDB packages for ARM require the kernel to allow unaligned memory access.
  How the kernel handles unaligned memory access is configurable at runtime by
  checking and adjusting the contents `/proc/cpu/alignment`.

  In order to operate on ARM, ArangoDB requires the bit 1 to be set. This will
  make the kernel trap and adjust unaligned memory accesses. If this bit is not
  set, the kernel may send a SIGBUS signal to ArangoDB and terminate it.

  To set bit 1 in `/proc/cpu/alignment` use the following command as a privileged
  user (e.g. root):

      echo "2" > /proc/cpu/alignment

  Note that this setting affects all user processes and not just ArangoDB. Setting
  the alignment with the above command will also not make the setting permanent,
  so it will be lost after a restart of the system. In order to make the setting
  permanent, it should be executed during system startup or before starting arangod.

  The ArangoDB start/stop scripts do not adjust the alignment setting, but rely on
  the environment to have the correct alignment setting already. The reason for this
  is that the alignment settings also affect all other user processes (which ArangoDB
  is not aware of) and thus may have side-effects outside of ArangoDB. It is therefore
  more reasonable to have the system administrator carry out the change.


v2.6.7 (2015-08-25)
-------------------

* improved AssocMulti index performance when resizing.

  This makes the edge index perform less I/O when under memory pressure.


v2.6.6 (2015-08-23)
-------------------

* added startup option `--server.additional-threads` to create separate queues
  for slow requests.


v2.6.5 (2015-08-17)
-------------------

* added startup option `--database.throw-collection-not-loaded-error`

  Accessing a not-yet loaded collection will automatically load a collection
  on first access. This flag controls what happens in case an operation
  would need to wait for another thread to finalize loading a collection. If
  set to *true*, then the first operation that accesses an unloaded collection
  will load it. Further threads that try to access the same collection while
  it is still loading immediately fail with an error (1238, *collection not loaded*).
  This is to prevent all server threads from being blocked while waiting on the
  same collection to finish loading. When the first thread has completed loading
  the collection, the collection becomes regularly available, and all operations
  from that point on can be carried out normally, and error 1238 will not be
  thrown anymore for that collection.

  If set to *false*, the first thread that accesses a not-yet loaded collection
  will still load it. Other threads that try to access the collection while
  loading will not fail with error 1238 but instead block until the collection
  is fully loaded. This configuration might lead to all server threads being
  blocked because they are all waiting for the same collection to complete
  loading. Setting the option to *true* will prevent this from happening, but
  requires clients to catch error 1238 and react on it (maybe by scheduling
  a retry for later).

  The default value is *false*.

* fixed busy wait loop in scheduler threads that sometimes consumed 100% CPU while
  waiting for events on connections closed unexpectedly by the client side

* handle attribute `indexBuckets` when restoring collections via arangorestore.
  Previously the `indexBuckets` attribute value from the dump was ignored, and the
   server default value for `indexBuckets` was used when restoring a collection.

* fixed "EscapeValue already set error" crash in V8 actions that might have occurred when
  canceling V8-based operations.


v2.6.4 (2015-08-01)
-------------------

* V8: Upgrade to version 4.1.0.27 - this is intended to be the stable V8 version.

* fixed issue #1424: Arango shell should not processing arrows pushing on keyboard


v2.6.3 (2015-07-21)
-------------------

* issue #1409: Document values with null character truncated


v2.6.2 (2015-07-04)
-------------------

* fixed issue #1383: bindVars for HTTP API doesn't work with empty string

* fixed handling of default values in Foxx manifest configurations

* fixed handling of optional parameters in Foxx manifest configurations

* fixed a reference error being thrown in Foxx queues when a function-based job type is used that is not available and no options object is passed to queue.push


v2.6.1 (2015-06-24)
-------------------

* Add missing swagger files to cmake build. fixes #1368

* fixed documentation errors


v2.6.0 (2015-06-20)
-------------------

* using negative values for `SimpleQuery.skip()` is deprecated.
  This functionality will be removed in future versions of ArangoDB.

* The following simple query functions are now deprecated:

  * collection.near
  * collection.within
  * collection.geo
  * collection.fulltext
  * collection.range
  * collection.closedRange

  This also lead to the following REST API methods being deprecated from now on:

  * PUT /_api/simple/near
  * PUT /_api/simple/within
  * PUT /_api/simple/fulltext
  * PUT /_api/simple/range

  It is recommended to replace calls to these functions or APIs with equivalent AQL queries,
  which are more flexible because they can be combined with other operations:

      FOR doc IN NEAR(@@collection, @latitude, @longitude, @limit)
        RETURN doc

      FOR doc IN WITHIN(@@collection, @latitude, @longitude, @radius, @distanceAttributeName)
        RETURN doc

      FOR doc IN FULLTEXT(@@collection, @attributeName, @queryString, @limit)
        RETURN doc

      FOR doc IN @@collection
        FILTER doc.value >= @left && doc.value < @right
        LIMIT @skip, @limit
        RETURN doc`

  The above simple query functions and REST API methods may be removed in future versions
  of ArangoDB.

* deprecated now-obsolete AQL `SKIPLIST` function

  The function was introduced in older versions of ArangoDB with a less powerful query optimizer to
  retrieve data from a skiplist index using a `LIMIT` clause.

  Since 2.3 the same goal can be achieved by using regular AQL constructs, e.g.

      FOR doc IN collection FILTER doc.value >= @value SORT doc.value DESC LIMIT 1 RETURN doc

* fixed issues when switching the database inside tasks and during shutdown of database cursors

  These features were added during 2.6 alpha stage so the fixes affect devel/2.6-alpha builds only

* issue #1360: improved foxx-manager help

* added `--enable-tcmalloc` configure option.

  When this option is set, arangod and the client tools will be linked against tcmalloc, which replaces
  the system allocator. When the option is set, a tcmalloc library must be present on the system under
  one of the names `libtcmalloc`, `libtcmalloc_minimal` or `libtcmalloc_debug`.

  As this is a configure option, it is supported for manual builds on Linux-like systems only. tcmalloc
  support is currently experimental.

* issue #1353: Windows: HTTP API - incorrect path in errorMessage

* issue #1347: added option `--create-database` for arangorestore.

  Setting this option to `true` will now create the target database if it does not exist. When creating
  the target database, the username and passwords passed to arangorestore will be used to create an
  initial user for the new database.

* issue #1345: advanced debug information for User Functions

* issue #1341: Can't use bindvars in UPSERT

* fixed vulnerability in JWT implementation.

* changed default value of option `--database.ignore-datafile-errors` from `true` to `false`

  If the new default value of `false` is used, then arangod will refuse loading collections that contain
  datafiles with CRC mismatches or other errors. A collection with datafile errors will then become
  unavailable. This prevents follow up errors from happening.

  The only way to access such collection is to use the datafile debugger (arango-dfdb) and try to repair
  or truncate the datafile with it.

  If `--database.ignore-datafile-errors` is set to `true`, then collections will become available
  even if parts of their data cannot be loaded. This helps availability, but may cause (partial) data
  loss and follow up errors.

* added server startup option `--server.session-timeout` for controlling the timeout of user sessions
  in the web interface

* add sessions and cookie authentication for ArangoDB's web interface

  ArangoDB's built-in web interface now uses sessions. Session information ids are stored in cookies,
  so clients using the web interface must accept cookies in order to use it

* web interface: display query execution time in AQL editor

* web interface: renamed AQL query *submit* button to *execute*

* web interface: added query explain feature in AQL editor

* web interface: demo page added. only working if demo data is available, hidden otherwise

* web interface: added support for custom app scripts with optional arguments and results

* web interface: mounted apps that need to be configured are now indicated in the app overview

* web interface: added button for running tests to app details

* web interface: added button for configuring app dependencies to app details

* web interface: upgraded API documentation to use Swagger 2

* INCOMPATIBLE CHANGE

  removed startup option `--log.severity`

  The docs for `--log.severity` mentioned lots of severities (e.g. `exception`, `technical`, `functional`, `development`)
  but only a few severities (e.g. `all`, `human`) were actually used, with `human` being the default and `all` enabling the
  additional logging of requests. So the option pretended to control a lot of things which it actually didn't. Additionally,
  the option `--log.requests-file` was around for a long time already, also controlling request logging.

  Because the `--log.severity` option effectively did not control that much, it was removed. A side effect of removing the
  option is that 2.5 installations which used `--log.severity all` will not log requests after the upgrade to 2.6. This can
  be adjusted by setting the `--log.requests-file` option.

* add backtrace to fatal log events

* added optional `limit` parameter for AQL function `FULLTEXT`

* make fulltext index also index text values contained in direct sub-objects of the indexed
  attribute.

  Previous versions of ArangoDB only indexed the attribute value if it was a string. Sub-attributes
  of the index attribute were ignored when fulltext indexing.

  Now, if the index attribute value is an object, the object's values will each be included in the
  fulltext index if they are strings. If the index attribute value is an array, the array's values
  will each be included in the fulltext index if they are strings.

  For example, with a fulltext index present on the `translations` attribute, the following text
  values will now be indexed:

      var c = db._create("example");
      c.ensureFulltextIndex("translations");
      c.insert({ translations: { en: "fox", de: "Fuchs", fr: "renard", ru: "лиса" } });
      c.insert({ translations: "Fox is the English translation of the German word Fuchs" });
      c.insert({ translations: [ "ArangoDB", "document", "database", "Foxx" ] });

      c.fulltext("translations", "лиса").toArray();       // returns only first document
      c.fulltext("translations", "Fox").toArray();        // returns first and second documents
      c.fulltext("translations", "prefix:Fox").toArray(); // returns all three documents

* added batch document removal and lookup commands:

      collection.lookupByKeys(keys)
      collection.removeByKeys(keys)

  These commands can be used to perform multi-document lookup and removal operations efficiently
  from the ArangoShell. The argument to these operations is an array of document keys.

  Also added HTTP APIs for batch document commands:

  * PUT /_api/simple/lookup-by-keys
  * PUT /_api/simple/remove-by-keys

* properly prefix document address URLs with the current database name for calls to the REST
  API method GET `/_api/document?collection=...` (that method will return partial URLs to all
  documents in the collection).

  Previous versions of ArangoDB returned the URLs starting with `/_api/` but without the current
  database name, e.g. `/_api/document/mycollection/mykey`. Starting with 2.6, the response URLs
  will include the database name as well, e.g. `/_db/_system/_api/document/mycollection/mykey`.

* added dedicated collection export HTTP REST API

  ArangoDB now provides a dedicated collection export API, which can take snapshots of entire
  collections more efficiently than the general-purpose cursor API. The export API is useful
  to transfer the contents of an entire collection to a client application. It provides optional
  filtering on specific attributes.

  The export API is available at endpoint `POST /_api/export?collection=...`. The API has the
  same return value structure as the already established cursor API (`POST /_api/cursor`).

  An introduction to the export API is given in this blog post:
  http://jsteemann.github.io/blog/2015/04/04/more-efficient-data-exports/

* subquery optimizations for AQL queries

  This optimization avoids copying intermediate results into subqueries that are not required
  by the subquery.

  A brief description can be found here:
  http://jsteemann.github.io/blog/2015/05/04/subquery-optimizations/

* return value optimization for AQL queries

  This optimization avoids copying the final query result inside the query's main `ReturnNode`.

  A brief description can be found here:
  http://jsteemann.github.io/blog/2015/05/04/return-value-optimization-for-aql/

* speed up AQL queries containing big `IN` lists for index lookups

  `IN` lists used for index lookups had performance issues in previous versions of ArangoDB.
  These issues have been addressed in 2.6 so using bigger `IN` lists for filtering is much
  faster.

  A brief description can be found here:
  http://jsteemann.github.io/blog/2015/05/07/in-list-improvements/

* allow `@` and `.` characters in document keys, too

  This change also leads to document keys being URL-encoded when returned in HTTP `location`
  response headers.

* added alternative implementation for AQL COLLECT

  The alternative method uses a hash table for grouping and does not require its input elements
  to be sorted. It will be taken into account by the optimizer for `COLLECT` statements that do
  not use an `INTO` clause.

  In case a `COLLECT` statement can use the hash table variant, the optimizer will create an extra
  plan for it at the beginning of the planning phase. In this plan, no extra `SORT` node will be
  added in front of the `COLLECT` because the hash table variant of `COLLECT` does not require
  sorted input. Instead, a `SORT` node will be added after it to sort its output. This `SORT` node
  may be optimized away again in later stages. If the sort order of the result is irrelevant to
  the user, adding an extra `SORT null` after a hash `COLLECT` operation will allow the optimizer to
  remove the sorts altogether.

  In addition to the hash table variant of `COLLECT`, the optimizer will modify the original plan
  to use the regular `COLLECT` implementation. As this implementation requires sorted input, the
  optimizer will insert a `SORT` node in front of the `COLLECT`. This `SORT` node may be optimized
  away in later stages.

  The created plans will then be shipped through the regular optimization pipeline. In the end,
  the optimizer will pick the plan with the lowest estimated total cost as usual. The hash table
  variant does not require an up-front sort of the input, and will thus be preferred over the
  regular `COLLECT` if the optimizer estimates many input elements for the `COLLECT` node and
  cannot use an index to sort them.

  The optimizer can be explicitly told to use the regular *sorted* variant of `COLLECT` by
  suffixing a `COLLECT` statement with `OPTIONS { "method" : "sorted" }`. This will override the
  optimizer guesswork and only produce the *sorted* variant of `COLLECT`.

  A blog post on the new `COLLECT` implementation can be found here:
  http://jsteemann.github.io/blog/2015/04/22/collecting-with-a-hash-table/

* refactored HTTP REST API for cursors

  The HTTP REST API for cursors (`/_api/cursor`) has been refactored to improve its performance
  and use less memory.

  A post showing some of the performance improvements can be found here:
  http://jsteemann.github.io/blog/2015/04/01/improvements-for-the-cursor-api/

* simplified return value syntax for data-modification AQL queries

  ArangoDB 2.4 since version allows to return results from data-modification AQL queries. The
  syntax for this was quite limited and verbose:

      FOR i IN 1..10
        INSERT { value: i } IN test
        LET inserted = NEW
        RETURN inserted

  The `LET inserted = NEW RETURN inserted` was required literally to return the inserted
  documents. No calculations could be made using the inserted documents.

  This is now more flexible. After a data-modification clause (e.g. `INSERT`, `UPDATE`, `REPLACE`,
  `REMOVE`, `UPSERT`) there can follow any number of `LET` calculations. These calculations can
  refer to the pseudo-values `OLD` and `NEW` that are created by the data-modification statements.

  This allows returning projections of inserted or updated documents, e.g.:

      FOR i IN 1..10
        INSERT { value: i } IN test
        RETURN { _key: NEW._key, value: i }

  Still not every construct is allowed after a data-modification clause. For example, no functions
  can be called that may access documents.

  More information can be found here:
  http://jsteemann.github.io/blog/2015/03/27/improvements-for-data-modification-queries/

* added AQL `UPSERT` statement

  This adds an `UPSERT` statement to AQL that is a combination of both `INSERT` and `UPDATE` /
  `REPLACE`. The `UPSERT` will search for a matching document using a user-provided example.
  If no document matches the example, the *insert* part of the `UPSERT` statement will be
  executed. If there is a match, the *update* / *replace* part will be carried out:

      UPSERT { page: 'index.html' }                 /* search example */
        INSERT { page: 'index.html', pageViews: 1 } /* insert part */
        UPDATE { pageViews: OLD.pageViews + 1 }     /* update part */
        IN pageViews

  `UPSERT` can be used with an `UPDATE` or `REPLACE` clause. The `UPDATE` clause will perform
  a partial update of the found document, whereas the `REPLACE` clause will replace the found
  document entirely. The `UPDATE` or `REPLACE` parts can refer to the pseudo-value `OLD`, which
  contains all attributes of the found document.

  `UPSERT` statements can optionally return values. In the following query, the return
  attribute `found` will return the found document before the `UPDATE` was applied. If no
  document was found, `found` will contain a value of `null`. The `updated` result attribute will
  contain the inserted / updated document:

      UPSERT { page: 'index.html' }                 /* search example */
        INSERT { page: 'index.html', pageViews: 1 } /* insert part */
        UPDATE { pageViews: OLD.pageViews + 1 }     /* update part */
        IN pageViews
        RETURN { found: OLD, updated: NEW }

  A more detailed description of `UPSERT` can be found here:
  http://jsteemann.github.io/blog/2015/03/27/preview-of-the-upsert-command/

* adjusted default configuration value for `--server.backlog-size` from 10 to 64.

* issue #1231: bug xor feature in AQL: LENGTH(null) == 4

  This changes the behavior of the AQL `LENGTH` function as follows:

  - if the single argument to `LENGTH()` is `null`, then the result will now be `0`. In previous
    versions of ArangoDB, the result of `LENGTH(null)` was `4`.

  - if the single argument to `LENGTH()` is `true`, then the result will now be `1`. In previous
    versions of ArangoDB, the result of `LENGTH(true)` was `4`.

  - if the single argument to `LENGTH()` is `false`, then the result will now be `0`. In previous
    versions of ArangoDB, the result of `LENGTH(false)` was `5`.

  The results of `LENGTH()` with string, numeric, array object argument values do not change.

* issue #1298: Bulk import if data already exists (#1298)

  This change extends the HTTP REST API for bulk imports as follows:

  When documents are imported and the `_key` attribute is specified for them, the import can be
  used for inserting and updating/replacing documents. Previously, the import could be used for
  inserting new documents only, and re-inserting a document with an existing key would have failed
  with a *unique key constraint violated* error.

  The above behavior is still the default. However, the API now allows controlling the behavior
  in case of a unique key constraint error via the optional URL parameter `onDuplicate`.

  This parameter can have one of the following values:

  - `error`: when a unique key constraint error occurs, do not import or update the document but
    report an error. This is the default.

  - `update`: when a unique key constraint error occurs, try to (partially) update the existing
    document with the data specified in the import. This may still fail if the document would
    violate secondary unique indexes. Only the attributes present in the import data will be
    updated and other attributes already present will be preserved. The number of updated documents
    will be reported in the `updated` attribute of the HTTP API result.

  - `replace`: when a unique key constraint error occurs, try to fully replace the existing
    document with the data specified in the import. This may still fail if the document would
    violate secondary unique indexes. The number of replaced documents will be reported in the
    `updated` attribute of the HTTP API result.

  - `ignore`: when a unique key constraint error occurs, ignore this error. There will be no
    insert, update or replace for the particular document. Ignored documents will be reported
    separately in the `ignored` attribute of the HTTP API result.

  The result of the HTTP import API will now contain the attributes `ignored` and `updated`, which
  contain the number of ignored and updated documents respectively. These attributes will contain a
  value of zero unless the `onDuplicate` URL parameter is set to either `update` or `replace`
  (in this case the `updated` attribute may contain non-zero values) or `ignore` (in this case the
  `ignored` attribute may contain a non-zero value).

  To support the feature, arangoimp also has a new command line option `--on-duplicate` which can
  have one of the values `error`, `update`, `replace`, `ignore`. The default value is `error`.

  A few examples for using arangoimp with the `--on-duplicate` option can be found here:
  http://jsteemann.github.io/blog/2015/04/14/updating-documents-with-arangoimp/

* changed behavior of `db._query()` in the ArangoShell:

  if the command's result is printed in the shell, the first 10 results will be printed. Previously
  only a basic description of the underlying query result cursor was printed. Additionally, if the
  cursor result contains more than 10 results, the cursor is assigned to a global variable `more`,
  which can be used to iterate over the cursor result.

  Example:

      arangosh [_system]> db._query("FOR i IN 1..15 RETURN i")
      [object ArangoQueryCursor, count: 15, hasMore: true]

      [
        1,
        2,
        3,
        4,
        5,
        6,
        7,
        8,
        9,
        10
      ]

      type 'more' to show more documents


      arangosh [_system]> more
      [object ArangoQueryCursor, count: 15, hasMore: false]

      [
        11,
        12,
        13,
        14,
        15
      ]

* Disallow batchSize value 0 in HTTP `POST /_api/cursor`:

  The HTTP REST API `POST /_api/cursor` does not accept a `batchSize` parameter value of
  `0` any longer. A batch size of 0 never made much sense, but previous versions of ArangoDB
  did not check for this value. Now creating a cursor using a `batchSize` value 0 will
  result in an HTTP 400 error response

* REST Server: fix memory leaks when failing to add jobs

* 'EDGES' AQL Function

  The AQL function `EDGES` got a new fifth option parameter.
  Right now only one option is available: 'includeVertices'. This is a boolean parameter
  that allows to modify the result of the `EDGES` function.
  Default is 'includeVertices: false' which does not have any effect.
  'includeVertices: true' modifies the result, such that
  {vertex: <vertexDocument>, edge: <edgeDocument>} is returned.

* INCOMPATIBLE CHANGE:

  The result format of the AQL function `NEIGHBORS` has been changed.
  Before it has returned an array of objects containing 'vertex' and 'edge'.
  Now it will only contain the vertex directly.
  Also an additional option 'includeData' has been added.
  This is used to define if only the 'vertex._id' value should be returned (false, default),
  or if the vertex should be looked up in the collection and the complete JSON should be returned
  (true).
  Using only the id values can lead to significantly improved performance if this is the only information
  required.

  In order to get the old result format prior to ArangoDB 2.6, please use the function EDGES instead.
  Edges allows for a new option 'includeVertices' which, set to true, returns exactly the format of NEIGHBORS.
  Example:

      NEIGHBORS(<vertexCollection>, <edgeCollection>, <vertex>, <direction>, <example>)

  This can now be achieved by:

      EDGES(<edgeCollection>, <vertex>, <direction>, <example>, {includeVertices: true})

  If you are nesting several NEIGHBORS steps you can speed up their performance in the following way:

  Old Example:

  FOR va IN NEIGHBORS(Users, relations, 'Users/123', 'outbound') FOR vc IN NEIGHBORS(Products, relations, va.vertex._id, 'outbound') RETURN vc

  This can now be achieved by:

  FOR va IN NEIGHBORS(Users, relations, 'Users/123', 'outbound') FOR vc IN NEIGHBORS(Products, relations, va, 'outbound', null, {includeData: true}) RETURN vc
                                                                                                          ^^^^                  ^^^^^^^^^^^^^^^^^^^
                                                                                                  Use intermediate directly     include Data for final

* INCOMPATIBLE CHANGE:

  The AQL function `GRAPH_NEIGHBORS` now provides an additional option `includeData`.
  This option allows controlling whether the function should return the complete vertices
  or just their IDs. Returning only the IDs instead of the full vertices can lead to
  improved performance .

  If provided, `includeData` is set to `true`, all vertices in the result will be returned
  with all their attributes. The default value of `includeData` is `false`.
  This makes the default function results incompatible with previous versions of ArangoDB.

  To get the old result style in ArangoDB 2.6, please set the options as follows in calls
  to `GRAPH_NEIGHBORS`:

      GRAPH_NEIGHBORS(<graph>, <vertex>, { includeData: true })

* INCOMPATIBLE CHANGE:

  The AQL function `GRAPH_COMMON_NEIGHBORS` now provides an additional option `includeData`.
  This option allows controlling whether the function should return the complete vertices
  or just their IDs. Returning only the IDs instead of the full vertices can lead to
  improved performance .

  If provided, `includeData` is set to `true`, all vertices in the result will be returned
  with all their attributes. The default value of `includeData` is `false`.
  This makes the default function results incompatible with previous versions of ArangoDB.

  To get the old result style in ArangoDB 2.6, please set the options as follows in calls
  to `GRAPH_COMMON_NEIGHBORS`:

      GRAPH_COMMON_NEIGHBORS(<graph>, <vertexExamples1>, <vertexExamples2>, { includeData: true }, { includeData: true })

* INCOMPATIBLE CHANGE:

  The AQL function `GRAPH_SHORTEST_PATH` now provides an additional option `includeData`.
  This option allows controlling whether the function should return the complete vertices
  and edges or just their IDs. Returning only the IDs instead of full vertices and edges
  can lead to improved performance .

  If provided, `includeData` is set to `true`, all vertices and edges in the result will
  be returned with all their attributes. There is also an optional parameter `includePath` of
  type object.
  It has two optional sub-attributes `vertices` and `edges`, both of type boolean.
  Both can be set individually and the result will include all vertices on the path if
  `includePath.vertices == true` and all edges if `includePath.edges == true` respectively.

  The default value of `includeData` is `false`, and paths are now excluded by default.
  This makes the default function results incompatible with previous versions of ArangoDB.

  To get the old result style in ArangoDB 2.6, please set the options as follows in calls
  to `GRAPH_SHORTEST_PATH`:

      GRAPH_SHORTEST_PATH(<graph>, <source>, <target>, { includeData: true, includePath: { edges: true, vertices: true } })

  The attributes `startVertex` and `vertex` that were present in the results of `GRAPH_SHORTEST_PATH`
  in previous versions of ArangoDB will not be produced in 2.6. To calculate these attributes in 2.6,
  please extract the first and last elements from the `vertices` result attribute.

* INCOMPATIBLE CHANGE:

  The AQL function `GRAPH_DISTANCE_TO` will now return only the id the destination vertex
  in the `vertex` attribute, and not the full vertex data with all vertex attributes.

* INCOMPATIBLE CHANGE:

  All graph measurements functions in JavaScript module `general-graph` that calculated a
  single figure previously returned an array containing just the figure. Now these functions
  will return the figure directly and not put it inside an array.

  The affected functions are:

  * `graph._absoluteEccentricity`
  * `graph._eccentricity`
  * `graph._absoluteCloseness`
  * `graph._closeness`
  * `graph._absoluteBetweenness`
  * `graph._betweenness`
  * `graph._radius`
  * `graph._diameter`

* Create the `_graphs` collection in new databases with `waitForSync` attribute set to `false`

  The previous `waitForSync` value was `true`, so default the behavior when creating and dropping
  graphs via the HTTP REST API changes as follows if the new settings are in effect:

  * `POST /_api/graph` by default returns `HTTP 202` instead of `HTTP 201`
  * `DELETE /_api/graph/graph-name` by default returns `HTTP 202` instead of `HTTP 201`

  If the `_graphs` collection still has its `waitForSync` value set to `true`, then the HTTP status
  code will not change.

* Upgraded ICU to version 54; this increases performance in many places.
  based on https://code.google.com/p/chromium/issues/detail?id=428145

* added support for HTTP push aka chunked encoding

* issue #1051: add info whether server is running in service or user mode?

  This will add a "mode" attribute to the result of the result of HTTP GET `/_api/version?details=true`

  "mode" can have the following values:

  - `standalone`: server was started manually (e.g. on command-line)
  - `service`: service is running as Windows service, in daemon mode or under the supervisor

* improve system error messages in Windows port

* increased default value of `--server.request-timeout` from 300 to 1200 seconds for client tools
  (arangosh, arangoimp, arangodump, arangorestore)

* increased default value of `--server.connect-timeout` from 3 to 5 seconds for client tools
  (arangosh, arangoimp, arangodump, arangorestore)

* added startup option `--server.foxx-queues-poll-interval`

  This startup option controls the frequency with which the Foxx queues manager is checking
  the queue (or queues) for jobs to be executed.

  The default value is `1` second. Lowering this value will result in the queue manager waking
  up and checking the queues more frequently, which may increase CPU usage of the server.
  When not using Foxx queues, this value can be raised to save some CPU time.

* added startup option `--server.foxx-queues`

  This startup option controls whether the Foxx queue manager will check queue and job entries.
  Disabling this option can reduce server load but will prevent jobs added to Foxx queues from
  being processed at all.

  The default value is `true`, enabling the Foxx queues feature.

* make Foxx queues really database-specific.

  Foxx queues were and are stored in a database-specific collection `_queues`. However, a global
  cache variable for the queues led to the queue names being treated database-independently, which
  was wrong.

  Since 2.6, Foxx queues names are truly database-specific, so the same queue name can be used in
  two different databases for two different queues. Until then, it is advisable to think of queues
  as already being database-specific, and using the database name as a queue name prefix to be
  avoid name conflicts, e.g.:

      var queueName = "myQueue";
      var Foxx = require("org/arangodb/foxx");
      Foxx.queues.create(db._name() + ":" + queueName);

* added support for Foxx queue job types defined as app scripts.

  The old job types introduced in 2.4 are still supported but are known to cause issues in 2.5
  and later when the server is restarted or the job types are not defined in every thread.

  The new job types avoid this issue by storing an explicit mount path and script name rather
  than an assuming the job type is defined globally. It is strongly recommended to convert your
  job types to the new script-based system.

* renamed Foxx sessions option "sessionStorageApp" to "sessionStorage". The option now also accepts session storages directly.

* Added the following JavaScript methods for file access:
  * fs.copyFile() to copy single files
  * fs.copyRecursive() to copy directory trees
  * fs.chmod() to set the file permissions (non-Windows only)

* Added process.env for accessing the process environment from JavaScript code

* Cluster: kickstarter shutdown routines will more precisely follow the shutdown of its nodes.

* Cluster: don't delete agency connection objects that are currently in use.

* Cluster: improve passing along of HTTP errors

* fixed issue #1247: debian init script problems

* multi-threaded index creation on collection load

  When a collection contains more than one secondary index, they can be built in memory in
  parallel when the collection is loaded. How many threads are used for parallel index creation
  is determined by the new configuration parameter `--database.index-threads`. If this is set
  to 0, indexes are built by the opening thread only and sequentially. This is equivalent to
  the behavior in 2.5 and before.

* speed up building up primary index when loading collections

* added `count` attribute to `parameters.json` files of collections. This attribute indicates
  the number of live documents in the collection on unload. It is read when the collection is
  (re)loaded to determine the initial size for the collection's primary index

* removed remainders of MRuby integration, removed arangoirb

* simplified `controllers` property in Foxx manifests. You can now specify a filename directly
  if you only want to use a single file mounted at the base URL of your Foxx app.

* simplified `exports` property in Foxx manifests. You can now specify a filename directly if
  you only want to export variables from a single file in your Foxx app.

* added support for node.js-style exports in Foxx exports. Your Foxx exports file can now export
  arbitrary values using the `module.exports` property instead of adding properties to the
  `exports` object.

* added `scripts` property to Foxx manifests. You should now specify the `setup` and `teardown`
  files as properties of the `scripts` object in your manifests and can define custom,
  app-specific scripts that can be executed from the web interface or the CLI.

* added `tests` property to Foxx manifests. You can now define test cases using the `mocha`
  framework which can then be executed inside ArangoDB.

* updated `joi` package to 6.0.8.

* added `extendible` package.

* added Foxx model lifecycle events to repositories. See #1257.

* speed up resizing of edge index.

* allow to split an edge index into buckets which are resized individually.
  This is controlled by the `indexBuckets` attribute in the `properties`
  of the collection.

* fix a cluster deadlock bug in larger clusters by marking a thread waiting
  for a lock on a DBserver as blocked


v2.5.7 (2015-08-02)
-------------------

* V8: Upgrade to version 4.1.0.27 - this is intended to be the stable V8 version.


v2.5.6 (2015-07-21)
-------------------

* alter Windows build infrastructure so we can properly store pdb files.

* potentially fixed issue #1313: Wrong metric calculation at dashboard

  Escape whitespace in process name when scanning /proc/pid/stats

  This fixes statistics values read from that file

* Fixed variable naming in AQL `COLLECT INTO` results in case the COLLECT is placed
  in a subquery which itself is followed by other constructs that require variables


v2.5.5 (2015-05-29)
-------------------

* fixed vulnerability in JWT implementation.

* fixed format string for reading /proc/pid/stat

* take into account barriers used in different V8 contexts


v2.5.4 (2015-05-14)
-------------------

* added startup option `--log.performance`: specifying this option at startup will log
  performance-related info messages, mainly timings via the regular logging mechanisms

* cluster fixes

* fix for recursive copy under Windows


v2.5.3 (2015-04-29)
-------------------

* Fix fs.move to work across filesystem borders; Fixes Foxx app installation problems;
  issue #1292.

* Fix Foxx app install when installed on a different drive on Windows

* issue #1322: strange AQL result

* issue #1318: Inconsistent db._create() syntax

* issue #1315: queries to a collection fail with an empty response if the
  collection contains specific JSON data

* issue #1300: Make arangodump not fail if target directory exists but is empty

* allow specifying higher values than SOMAXCONN for `--server.backlog-size`

  Previously, arangod would not start when a `--server.backlog-size` value was
  specified that was higher than the platform's SOMAXCONN header value.

  Now, arangod will use the user-provided value for `--server.backlog-size` and
  pass it to the listen system call even if the value is higher than SOMAXCONN.
  If the user-provided value is higher than SOMAXCONN, arangod will log a warning
  on startup.

* Fixed a cluster deadlock bug. Mark a thread that is in a RemoteBlock as
  blocked to allow for additional dispatcher threads to be started.

* Fix locking in cluster by using another ReadWriteLock class for collections.

* Add a second DispatcherQueue for AQL in the cluster. This fixes a
  cluster-AQL thread explosion bug.


v2.5.2 (2015-04-11)
-------------------

* modules stored in _modules are automatically flushed when changed

* added missing query-id parameter in documentation of HTTP DELETE `/_api/query` endpoint

* added iterator for edge index in AQL queries

  this change may lead to less edges being read when used together with a LIMIT clause

* make graph viewer in web interface issue less expensive queries for determining
  a random vertex from the graph, and for determining vertex attributes

* issue #1285: syntax error, unexpected $undefined near '@_to RETURN obj

  this allows AQL bind parameter names to also start with underscores

* moved /_api/query to C++

* issue #1289: Foxx models created from database documents expose an internal method

* added `Foxx.Repository#exists`

* parallelize initialization of V8 context in multiple threads

* fixed a possible crash when the debug-level was TRACE

* cluster: do not initialize statistics collection on each
  coordinator, this fixes a race condition at startup

* cluster: fix a startup race w.r.t. the _configuration collection

* search for db:// JavaScript modules only after all local files have been
  considered, this speeds up the require command in a cluster considerably

* general cluster speedup in certain areas


v2.5.1 (2015-03-19)
-------------------

* fixed bug that caused undefined behavior when an AQL query was killed inside
  a calculation block

* fixed memleaks in AQL query cleanup in case out-of-memory errors are thrown

* by default, Debian and RedHat packages are built with debug symbols

* added option `--database.ignore-logfile-errors`

  This option controls how collection datafiles with a CRC mismatch are treated.

  If set to `false`, CRC mismatch errors in collection datafiles will lead
  to a collection not being loaded at all. If a collection needs to be loaded
  during WAL recovery, the WAL recovery will also abort (if not forced with
  `--wal.ignore-recovery-errors true`). Setting this flag to `false` protects
  users from unintentionally using a collection with corrupted datafiles, from
  which only a subset of the original data can be recovered.

  If set to `true`, CRC mismatch errors in collection datafiles will lead to
  the datafile being partially loaded. All data up to until the mismatch will
  be loaded. This will enable users to continue with collection datafiles
  that are corrupted, but will result in only a partial load of the data.
  The WAL recovery will still abort when encountering a collection with a
  corrupted datafile, at least if `--wal.ignore-recovery-errors` is not set to
  `true`.

  The default value is *true*, so for collections with corrupted datafiles
  there might be partial data loads once the WAL recovery has finished. If
  the WAL recovery will need to load a collection with a corrupted datafile,
  it will still stop when using the default values.

* INCOMPATIBLE CHANGE:

  make the arangod server refuse to start if during startup it finds a non-readable
  `parameter.json` file for a database or a collection.

  Stopping the startup process in this case requires manual intervention (fixing
  the unreadable files), but prevents follow-up errors due to ignored databases or
  collections from happening.

* datafiles and `parameter.json` files written by arangod are now created with read and write
  privileges for the arangod process user, and with read and write privileges for the arangod
  process group.

  Previously, these files were created with user read and write permissions only.

* INCOMPATIBLE CHANGE:

  abort WAL recovery if one of the collection's datafiles cannot be opened

* INCOMPATIBLE CHANGE:

  never try to raise the privileges after dropping them, this can lead to a race condition while
  running the recovery

  If you require to run ArangoDB on a port lower than 1024, you must run ArangoDB as root.

* fixed inefficiencies in `remove` methods of general-graph module

* added option `--database.slow-query-threshold` for controlling the default AQL slow query
  threshold value on server start

* add system error strings for Windows on many places

* rework service startup so we announce 'RUNNING' only when we're finished starting.

* use the Windows eventlog for FATAL and ERROR - log messages

* fix service handling in NSIS Windows installer, specify human readable name

* add the ICU_DATA environment variable to the fatal error messages

* fixed issue #1265: arangod crashed with SIGSEGV

* fixed issue #1241: Wildcards in examples


v2.5.0 (2015-03-09)
-------------------

* installer fixes for Windows

* fix for downloading Foxx

* fixed issue #1258: http pipelining not working?


v2.5.0-beta4 (2015-03-05)
-------------------------

* fixed issue #1247: debian init script problems


v2.5.0-beta3 (2015-02-27)
-------------------------

* fix Windows install path calculation in arango

* fix Windows logging of long strings

* fix possible undefinedness of const strings in Windows


v2.5.0-beta2 (2015-02-23)
-------------------------

* fixed issue #1256: agency binary not found #1256

* fixed issue #1230: API: document/col-name/_key and cursor return different floats

* front-end: dashboard tries not to (re)load statistics if user has no access

* V8: Upgrade to version 3.31.74.1

* etcd: Upgrade to version 2.0 - This requires go 1.3 to compile at least.

* refuse to startup if ICU wasn't initialized, this will i.e. prevent errors from being printed,
  and libraries from being loaded.

* front-end: unwanted removal of index table header after creating new index

* fixed issue #1248: chrome: applications filtering not working

* fixed issue #1198: queries remain in aql editor (front-end) if you navigate through different tabs

* Simplify usage of Foxx

  Thanks to our user feedback we learned that Foxx is a powerful, yet rather complicated concept.
  With this release we tried to make it less complicated while keeping all its strength.
  That includes a rewrite of the documentation as well as some code changes as listed below:

  * Moved Foxx applications to a different folder.

    The naming convention now is: <app-path>/_db/<dbname>/<mountpoint>/APP
    Before it was: <app-path>/databases/<dbname>/<appname>:<appversion>
    This caused some trouble as apps where cached based on name and version and updates did not apply.
    Hence the path on filesystem and the app's access URL had no relation to one another.
    Now the path on filesystem is identical to the URL (except for slashes and the appended APP)

  * Rewrite of Foxx routing

    The routing of Foxx has been exposed to major internal changes we adjusted because of user feedback.
    This allows us to set the development mode per mountpoint without having to change paths and hold
    apps at separate locations.

  * Foxx Development mode

    The development mode used until 2.4 is gone. It has been replaced by a much more mature version.
    This includes the deprecation of the javascript.dev-app-path parameter, which is useless since 2.5.
    Instead of having two separate app directories for production and development, apps now reside in
    one place, which is used for production as well as for development.
    Apps can still be put into development mode, changing their behavior compared to production mode.
    Development mode apps are still reread from disk at every request, and still they ship more debug
    output.

    This change has also made the startup options `--javascript.frontend-development-mode` and
    `--javascript.dev-app-path` obsolete. The former option will not have any effect when set, and the
    latter option is only read and used during the upgrade to 2.5 and does not have any effects later.

  * Foxx install process

    Installing Foxx apps has been a two step process: import them into ArangoDB and mount them at a
    specific mountpoint. These operations have been joined together. You can install an app at one
    mountpoint, that's it. No fetch, mount, unmount, purge cycle anymore. The commands have been
    simplified to just:

    * install: get your Foxx app up and running
    * uninstall: shut it down and erase it from disk

  * Foxx error output

    Until 2.4 the errors produced by Foxx were not optimal. Often, the error message was just
    `unable to parse manifest` and contained only an internal stack trace.
    In 2.5 we made major improvements there, including a much more fine-grained error output that
    helps you debug your Foxx apps. The error message printed is now much closer to its source and
    should help you track it down.

    Also we added the default handlers for unhandled errors in Foxx apps:

    * You will get a nice internal error page whenever your Foxx app is called but was not installed
      due to any error
    * You will get a proper error message when having an uncaught error appears in any app route

    In production mode the messages above will NOT contain any information about your Foxx internals
    and are safe to be exposed to third party users.
    In development mode the messages above will contain the stacktrace (if available), making it easier for
    your in-house devs to track down errors in the application.

* added `console` object to Foxx apps. All Foxx apps now have a console object implementing
  the familiar Console API in their global scope, which can be used to log diagnostic
  messages to the database.

* added `org/arangodb/request` module, which provides a simple API for making HTTP requests
  to external services.

* added optimizer rule `propagate-constant-attributes`

  This rule will look inside `FILTER` conditions for constant value equality comparisons,
  and insert the constant values in other places in `FILTER`s. For example, the rule will
  insert `42` instead of `i.value` in the second `FILTER` of the following query:

      FOR i IN c1 FOR j IN c2 FILTER i.value == 42 FILTER j.value == i.value RETURN 1

* added `filtered` value to AQL query execution statistics

  This value indicates how many documents were filtered by `FilterNode`s in the AQL query.
  Note that `IndexRangeNode`s can also filter documents by selecting only the required ranges
  from the index. The `filtered` value will not include the work done by `IndexRangeNode`s,
  but only the work performed by `FilterNode`s.

* added support for sparse hash and skiplist indexes

  Hash and skiplist indexes can optionally be made sparse. Sparse indexes exclude documents
  in which at least one of the index attributes is either not set or has a value of `null`.

  As such documents are excluded from sparse indexes, they may contain fewer documents than
  their non-sparse counterparts. This enables faster indexing and can lead to reduced memory
  usage in case the indexed attribute does occur only in some, but not all documents of the
  collection. Sparse indexes will also reduce the number of collisions in non-unique hash
  indexes in case non-existing or optional attributes are indexed.

  In order to create a sparse index, an object with the attribute `sparse` can be added to
  the index creation commands:

      db.collection.ensureHashIndex(attributeName, { sparse: true });
      db.collection.ensureHashIndex(attributeName1, attributeName2, { sparse: true });
      db.collection.ensureUniqueConstraint(attributeName, { sparse: true });
      db.collection.ensureUniqueConstraint(attributeName1, attributeName2, { sparse: true });

      db.collection.ensureSkiplist(attributeName, { sparse: true });
      db.collection.ensureSkiplist(attributeName1, attributeName2, { sparse: true });
      db.collection.ensureUniqueSkiplist(attributeName, { sparse: true });
      db.collection.ensureUniqueSkiplist(attributeName1, attributeName2, { sparse: true });

  Note that in place of the above specialized index creation commands, it is recommended to use
  the more general index creation command `ensureIndex`:

  ```js
  db.collection.ensureIndex({ type: "hash", sparse: true, unique: true, fields: [ attributeName ] });
  db.collection.ensureIndex({ type: "skiplist", sparse: false, unique: false, fields: [ "a", "b" ] });
  ```

  When not explicitly set, the `sparse` attribute defaults to `false` for new indexes.

  This causes a change in behavior when creating a unique hash index without specifying the
  sparse flag: in 2.4, unique hash indexes were implicitly sparse, always excluding `null` values.
  There was no option to control this behavior, and sparsity was neither supported for non-unique
  hash indexes nor skiplists in 2.4. This implicit sparsity of unique hash indexes was considered
  an inconsistency, and therefore the behavior was cleaned up in 2.5. As of 2.5, indexes will
  only be created sparse if sparsity is explicitly requested. Existing unique hash indexes from 2.4
  or before will automatically be migrated so they are still sparse after the upgrade to 2.5.

  Geo indexes are implicitly sparse, meaning documents without the indexed location attribute or
  containing invalid location coordinate values will be excluded from the index automatically. This
  is also a change when compared to pre-2.5 behavior, when documents with missing or invalid
  coordinate values may have caused errors on insertion when the geo index' `unique` flag was set
  and its `ignoreNull` flag was not.

  This was confusing and has been rectified in 2.5. The method `ensureGeoConstaint()` now does the
  same as `ensureGeoIndex()`. Furthermore, the attributes `constraint`, `unique`, `ignoreNull` and
  `sparse` flags are now completely ignored when creating geo indexes.

  The same is true for fulltext indexes. There is no need to specify non-uniqueness or sparsity for
  geo or fulltext indexes. They will always be non-unique and sparse.

  As sparse indexes may exclude some documents, they cannot be used for every type of query.
  Sparse hash indexes cannot be used to find documents for which at least one of the indexed
  attributes has a value of `null`. For example, the following AQL query cannot use a sparse
  index, even if one was created on attribute `attr`:

      FOR doc In collection
        FILTER doc.attr == null
        RETURN doc

  If the lookup value is non-constant, a sparse index may or may not be used, depending on
  the other types of conditions in the query. If the optimizer can safely determine that
  the lookup value cannot be `null`, a sparse index may be used. When uncertain, the optimizer
  will not make use of a sparse index in a query in order to produce correct results.

  For example, the following queries cannot use a sparse index on `attr` because the optimizer
  will not know beforehand whether the comparison values for `doc.attr` will include `null`:

      FOR doc In collection
        FILTER doc.attr == SOME_FUNCTION(...)
        RETURN doc

      FOR other IN otherCollection
        FOR doc In collection
          FILTER doc.attr == other.attr
          RETURN doc

  Sparse skiplist indexes can be used for sorting if the optimizer can safely detect that the
  index range does not include `null` for any of the index attributes.

* inspection of AQL data-modification queries will now detect if the data-modification part
  of the query can run in lockstep with the data retrieval part of the query, or if the data
  retrieval part must be executed before the data modification can start.

  Executing the two in lockstep allows using much smaller buffers for intermediate results
  and starts the actual data-modification operations much earlier than if the two phases
  were executed separately.

* Allow dynamic attribute names in AQL object literals

  This allows using arbitrary expressions to construct attribute names in object
  literals specified in AQL queries. To disambiguate expressions and other unquoted
  attribute names, dynamic attribute names need to be enclosed in brackets (`[` and `]`).
  Example:

      FOR i IN 1..100
        RETURN { [ CONCAT('value-of-', i) ] : i }

* make AQL optimizer rule "use-index-for-sort" remove sort also in case a non-sorted
  index (e.g. a hash index) is used for only equality lookups and all sort attributes
  are covered by the index.

  Example that does not require an extra sort (needs hash index on `value`):

      FOR doc IN collection FILTER doc.value == 1 SORT doc.value RETURN doc

  Another example that does not require an extra sort (with hash index on `value1`, `value2`):

      FOR doc IN collection FILTER doc.value1 == 1 && doc.value2 == 2 SORT doc.value1, doc.value2 RETURN doc

* make AQL optimizer rule "use-index-for-sort" remove sort also in case the sort criteria
  excludes the left-most index attributes, but the left-most index attributes are used
  by the index for equality-only lookups.

  Example that can use the index for sorting (needs skiplist index on `value1`, `value2`):

      FOR doc IN collection FILTER doc.value1 == 1 SORT doc.value2 RETURN doc

* added selectivity estimates for primary index, edge index, and hash index

  The selectivity estimates are returned by the `GET /_api/index` REST API method
  in a sub-attribute `selectivityEstimate` for each index that supports it. This
  attribute will be omitted for indexes that do not provide selectivity estimates.
  If provided, the selectivity estimate will be a numeric value between 0 and 1.

  Selectivity estimates will also be reported in the result of `collection.getIndexes()`
  for all indexes that support this. If no selectivity estimate can be determined for
  an index, the attribute `selectivityEstimate` will be omitted here, too.

  The web interface also shows selectivity estimates for each index that supports this.

  Currently the following index types can provide selectivity estimates:
  - primary index
  - edge index
  - hash index (unique and non-unique)

  No selectivity estimates will be provided when running in cluster mode.

* fixed issue #1226: arangod log issues

* added additional logger if arangod is started in foreground mode on a tty

* added AQL optimizer rule "move-calculations-down"

* use exclusive native SRWLocks on Windows instead of native mutexes

* added AQL functions `MD5`, `SHA1`, and `RANDOM_TOKEN`.

* reduced number of string allocations when parsing certain AQL queries

  parsing numbers (integers or doubles) does not require a string allocation
  per number anymore

* RequestContext#bodyParam now accepts arbitrary joi schemas and rejects invalid (but well-formed) request bodies.

* enforce that AQL user functions are wrapped inside JavaScript function () declarations

  AQL user functions were always expected to be wrapped inside a JavaScript function, but previously
  this was not enforced when registering a user function. Enforcing the AQL user functions to be contained
  inside functions prevents functions from doing some unexpected things that may have led to undefined
  behavior.

* Windows service uninstalling: only remove service if it points to the currently running binary,
  or --force was specified.

* Windows (debug only): print stacktraces on crash and run minidump

* Windows (cygwin): if you run arangosh in a cygwin shell or via ssh we will detect this and use
  the appropriate output functions.

* Windows: improve process management

* fix IPv6 reverse ip lookups - so far we only did IPv4 addresses.

* improve join documentation, add outer join example

* run jslint for unit tests too, to prevent "memory leaks" by global js objects with native code.

* fix error logging for exceptions - we wouldn't log the exception message itself so far.

* improve error reporting in the http client (Windows & *nix)

* improve error reports in cluster

* Standard errors can now contain custom messages.


v2.4.7 (XXXX-XX-XX)
-------------------

* fixed issue #1282: Geo WITHIN_RECTANGLE for nested lat/lng


v2.4.6 (2015-03-18)
-------------------

* added option `--database.ignore-logfile-errors`

  This option controls how collection datafiles with a CRC mismatch are treated.

  If set to `false`, CRC mismatch errors in collection datafiles will lead
  to a collection not being loaded at all. If a collection needs to be loaded
  during WAL recovery, the WAL recovery will also abort (if not forced with
  `--wal.ignore-recovery-errors true`). Setting this flag to `false` protects
  users from unintentionally using a collection with corrupted datafiles, from
  which only a subset of the original data can be recovered.

  If set to `true`, CRC mismatch errors in collection datafiles will lead to
  the datafile being partially loaded. All data up to until the mismatch will
  be loaded. This will enable users to continue with a collection datafiles
  that are corrupted, but will result in only a partial load of the data.
  The WAL recovery will still abort when encountering a collection with a
  corrupted datafile, at least if `--wal.ignore-recovery-errors` is not set to
  `true`.

  The default value is *true*, so for collections with corrupted datafiles
  there might be partial data loads once the WAL recovery has finished. If
  the WAL recovery will need to load a collection with a corrupted datafile,
  it will still stop when using the default values.

* INCOMPATIBLE CHANGE:

  make the arangod server refuse to start if during startup it finds a non-readable
  `parameter.json` file for a database or a collection.

  Stopping the startup process in this case requires manual intervention (fixing
  the unreadable files), but prevents follow-up errors due to ignored databases or
  collections from happening.

* datafiles and `parameter.json` files written by arangod are now created with read and write
  privileges for the arangod process user, and with read and write privileges for the arangod
  process group.

  Previously, these files were created with user read and write permissions only.

* INCOMPATIBLE CHANGE:

  abort WAL recovery if one of the collection's datafiles cannot be opened

* INCOMPATIBLE CHANGE:

  never try to raise the privileges after dropping them, this can lead to a race condition while
  running the recovery

  If you require to run ArangoDB on a port lower than 1024, you must run ArangoDB as root.

* fixed inefficiencies in `remove` methods of general-graph module

* added option `--database.slow-query-threshold` for controlling the default AQL slow query
  threshold value on server start


v2.4.5 (2015-03-16)
-------------------

* added elapsed time to HTTP request logging output (`--log.requests-file`)

* added AQL current and slow query tracking, killing of AQL queries

  This change enables retrieving the list of currently running AQL queries inside the selected database.
  AQL queries with an execution time beyond a certain threshold can be moved to a "slow query" facility
  and retrieved from there. Queries can also be killed by specifying the query id.

  This change adds the following HTTP REST APIs:

  - `GET /_api/query/current`: for retrieving the list of currently running queries
  - `GET /_api/query/slow`: for retrieving the list of slow queries
  - `DELETE /_api/query/slow`: for clearing the list of slow queries
  - `GET /_api/query/properties`: for retrieving the properties for query tracking
  - `PUT /_api/query/properties`: for adjusting the properties for query tracking
  - `DELETE /_api/query/<id>`: for killing an AQL query

  The following JavaScript APIs have been added:

  - require("org/arangodb/aql/queries").current();
  - require("org/arangodb/aql/queries").slow();
  - require("org/arangodb/aql/queries").clearSlow();
  - require("org/arangodb/aql/queries").properties();
  - require("org/arangodb/aql/queries").kill();

* fixed issue #1265: arangod crashed with SIGSEGV

* fixed issue #1241: Wildcards in examples

* fixed comment parsing in Foxx controllers


v2.4.4 (2015-02-24)
-------------------

* fixed the generation template for foxx apps. It now does not create deprecated functions anymore

* add custom visitor functionality for `GRAPH_NEIGHBORS` function, too

* increased default value of traversal option *maxIterations* to 100 times of its previous
  default value


v2.4.3 (2015-02-06)
-------------------

* fix multi-threading with openssl when running under Windows

* fix timeout on socket operations when running under Windows

* Fixed an error in Foxx routing which caused some apps that worked in 2.4.1 to fail with status 500: `undefined is not a function` errors in 2.4.2
  This error was occurring due to seldom internal rerouting introduced by the malformed application handler.


v2.4.2 (2015-01-30)
-------------------

* added custom visitor functionality for AQL traversals

  This allows more complex result processing in traversals triggered by AQL. A few examples
  are shown in [this article](http://jsteemann.github.io/blog/2015/01/28/using-custom-visitors-in-aql-graph-traversals/).

* improved number of results estimated for nodes of type EnumerateListNode and SubqueryNode
  in AQL explain output

* added AQL explain helper to explain arbitrary AQL queries

  The helper function prints the query execution plan and the indexes to be used in the
  query. It can be invoked from the ArangoShell or the web interface as follows:

      require("org/arangodb/aql/explainer").explain(query);

* enable use of indexes for certain AQL conditions with non-equality predicates, in
  case the condition(s) also refer to indexed attributes

  The following queries will now be able to use indexes:

      FILTER a.indexed == ... && a.indexed != ...
      FILTER a.indexed == ... && a.nonIndexed != ...
      FILTER a.indexed == ... && ! (a.indexed == ...)
      FILTER a.indexed == ... && ! (a.nonIndexed == ...)
      FILTER a.indexed == ... && ! (a.indexed != ...)
      FILTER a.indexed == ... && ! (a.nonIndexed != ...)
      FILTER (a.indexed == ... && a.nonIndexed == ...) || (a.indexed == ... && a.nonIndexed == ...)
      FILTER (a.indexed == ... && a.nonIndexed != ...) || (a.indexed == ... && a.nonIndexed != ...)

* Fixed spuriously occurring "collection not found" errors when running queries on local
  collections on a cluster DB server

* Fixed upload of Foxx applications to the server for apps exceeding approx. 1 MB zipped.

* Malformed Foxx applications will now return a more useful error when any route is requested.

  In Production a Foxx app mounted on /app will display an html page on /app/* stating a 503 Service temporarily not available.
  It will not state any information about your Application.
  Before it was a 404 Not Found without any information and not distinguishable from a correct not found on your route.

  In Development Mode the html page also contains information about the error occurred.

* Unhandled errors thrown in Foxx routes are now handled by the Foxx framework itself.

  In Production the route will return a status 500 with a body {error: "Error statement"}.
  In Development the route will return a status 500 with a body {error: "Error statement", stack: "..."}

  Before, it was status 500 with a plain text stack including ArangoDB internal routing information.

* The Applications tab in web interface will now request development apps more often.
  So if you have a fixed a syntax error in your app it should always be visible after reload.


v2.4.1 (2015-01-19)
-------------------

* improved WAL recovery output

* fixed certain OR optimizations in AQL optimizer

* better diagnostics for arangoimp

* fixed invalid result of HTTP REST API method `/_admin/foxx/rescan`

* fixed possible segmentation fault when passing a Buffer object into a V8 function
  as a parameter

* updated AQB module to 1.8.0.


v2.4.0 (2015-01-13)
-------------------

* updated AQB module to 1.7.0.

* fixed V8 integration-related crashes

* make `fs.move(src, dest)` also fail when both `src` and `dest` are
  existing directories. This ensures the same behavior of the move operation
  on different platforms.

* fixed AQL insert operation for multi-shard collections in cluster

* added optional return value for AQL data-modification queries.
  This allows returning the documents inserted, removed or updated with the query, e.g.

      FOR doc IN docs REMOVE doc._key IN docs LET removed = OLD RETURN removed
      FOR doc IN docs INSERT { } IN docs LET inserted = NEW RETURN inserted
      FOR doc IN docs UPDATE doc._key WITH { } IN docs LET previous = OLD RETURN previous
      FOR doc IN docs UPDATE doc._key WITH { } IN docs LET updated = NEW RETURN updated

  The variables `OLD` and `NEW` are automatically available when a `REMOVE`, `INSERT`,
  `UPDATE` or `REPLACE` statement is immediately followed by a `LET` statement.
  Note that the `LET` and `RETURN` statements in data-modification queries are not as
  flexible as the general versions of `LET` and `RETURN`. When returning documents from
  data-modification operations, only a single variable can be assigned using `LET`, and
  the assignment can only be either `OLD` or `NEW`, but not an arbitrary expression. The
  `RETURN` statement also allows using the just-created variable only, and no arbitrary
  expressions.


v2.4.0-beta1 (2014-12-26)
--------------------------

* fixed superstates in FoxxGenerator

* fixed issue #1065: Aardvark: added creation of documents and edges with _key property

* fixed issue #1198: Aardvark: current AQL editor query is now cached

* Upgraded V8 version from 3.16.14 to 3.29.59

  The built-in version of V8 has been upgraded from 3.16.14 to 3.29.59.
  This activates several ES6 (also dubbed *Harmony* or *ES.next*) features in
  ArangoDB, both in the ArangoShell and the ArangoDB server. They can be
  used for scripting and in server-side actions such as Foxx routes, traversals
  etc.

  The following ES6 features are available in ArangoDB 2.4 by default:

  * iterators
  * the `of` operator
  * symbols
  * predefined collections types (Map, Set etc.)
  * typed arrays

  Many other ES6 features are disabled by default, but can be made available by
  starting arangod or arangosh with the appropriate options:

  * arrow functions
  * proxies
  * generators
  * String, Array, and Number enhancements
  * constants
  * enhanced object and numeric literals

  To activate all these ES6 features in arangod or arangosh, start it with
  the following options:

      arangosh --javascript.v8-options="--harmony --harmony_generators"

  More details on the available ES6 features can be found in
  [this blog](https://jsteemann.github.io/blog/2014/12/19/using-es6-features-in-arangodb/).

* Added Foxx generator for building Hypermedia APIs

  A more detailed description is [here](https://www.arangodb.com/2014/12/08/building-hypermedia-apis-foxxgenerator)

* New `Applications` tab in web interface:

  The `applications` tab got a complete redesign.
  It will now only show applications that are currently running on ArangoDB.
  For a selected application, a new detailed view has been created.
  This view provides a better overview of the app:
  * author
  * license
  * version
  * contributors
  * download links
  * API documentation

  To install a new application, a new dialog is now available.
  It provides the features already available in the console application `foxx-manager` plus some more:
  * install an application from Github
  * install an application from a zip file
  * install an application from ArangoDB's application store
  * create a new application from scratch: this feature uses a generator to
    create a Foxx application with pre-defined CRUD methods for a given list
    of collections. The generated Foxx app can either be downloaded as a zip file or
    be installed on the server. Starting with a new Foxx app has never been easier.

* fixed issue #1102: Aardvark: Layout bug in documents overview

  The documents overview was entirely destroyed in some situations on Firefox.
  We replaced the plugin we used there.

* fixed issue #1168: Aardvark: pagination buttons jumping

* fixed issue #1161: Aardvark: Click on Import JSON imports previously uploaded file

* removed configure options `--enable-all-in-one-v8`, `--enable-all-in-one-icu`,
  and `--enable-all-in-one-libev`.

* global internal rename to fix naming incompatibilities with JSON:

  Internal functions with names containing `array` have been renamed to `object`,
  internal functions with names containing `list` have been renamed to `array`.
  The renaming was mainly done in the C++ parts. The documentation has also been
  adjusted so that the correct JSON type names are used in most places.

  The change also led to the addition of a few function aliases in AQL:

  * `TO_LIST` now is an alias of the new `TO_ARRAY`
  * `IS_LIST` now is an alias of the new `IS_ARRAY`
  * `IS_DOCUMENT` now is an alias of the new `IS_OBJECT`

  The changed also renamed the option `mergeArrays` to `mergeObjects` for AQL
  data-modification query options and HTTP document modification API

* AQL: added optimizer rule "remove-filter-covered-by-index"

  This rule removes FilterNodes and CalculationNodes from an execution plan if the
  filter is already covered by a previous IndexRangeNode. Removing the CalculationNode
  and the FilterNode will speed up query execution because the query requires less
  computation.

* AQL: added optimizer rule "remove-sort-rand"

  This rule removes a `SORT RAND()` expression from a query and moves the random
  iteration into the appropriate `EnumerateCollectionNode`. This is more efficient
  than individually enumerating and then sorting randomly.

* AQL: range optimizations for IN and OR

  This change enables usage of indexes for several additional cases. Filters containing
  the `IN` operator can now make use of indexes, and multiple OR- or AND-combined filter
  conditions can now also use indexes if the filters are accessing the same indexed
  attribute.

  Here are a few examples of queries that can now use indexes but couldn't before:

    FOR doc IN collection
      FILTER doc.indexedAttribute == 1 || doc.indexedAttribute > 99
      RETURN doc

    FOR doc IN collection
      FILTER doc.indexedAttribute IN [ 3, 42 ] || doc.indexedAttribute > 99
      RETURN doc

    FOR doc IN collection
      FILTER (doc.indexedAttribute > 2 && doc.indexedAttribute < 10) ||
             (doc.indexedAttribute > 23 && doc.indexedAttribute < 42)
      RETURN doc

* fixed issue #500: AQL parentheses issue

  This change allows passing subqueries as AQL function parameters without using
  duplicate brackets (e.g. `FUNC(query)` instead of `FUNC((query))`

* added optional `COUNT` clause to AQL `COLLECT`

  This allows more efficient group count calculation queries, e.g.

      FOR doc IN collection
        COLLECT age = doc.age WITH COUNT INTO length
        RETURN { age: age, count: length }

  A count-only query is also possible:

      FOR doc IN collection
        COLLECT WITH COUNT INTO length
        RETURN length

* fixed missing makeDirectory when fetching a Foxx application from a zip file

* fixed issue #1134: Change the default endpoint to localhost

  This change will modify the IP address ArangoDB listens on to 127.0.0.1 by default.
  This will make new ArangoDB installations unaccessible from clients other than
  localhost unless changed. This is a security feature.

  To make ArangoDB accessible from any client, change the server's configuration
  (`--server.endpoint`) to either `tcp://0.0.0.0:8529` or the server's publicly
  visible IP address.

* deprecated `Repository#modelPrototype`. Use `Repository#model` instead.

* IMPORTANT CHANGE: by default, system collections are included in replication and all
  replication API return values. This will lead to user accounts and credentials
  data being replicated from master to slave servers. This may overwrite
  slave-specific database users.

  If this is undesired, the `_users` collection can be excluded from replication
  easily by setting the `includeSystem` attribute to `false` in the following commands:

  * replication.sync({ includeSystem: false });
  * replication.applier.properties({ includeSystem: false });

  This will exclude all system collections (including `_aqlfunctions`, `_graphs` etc.)
  from the initial synchronization and the continuous replication.

  If this is also undesired, it is also possible to specify a list of collections to
  exclude from the initial synchronization and the continuous replication using the
  `restrictCollections` attribute, e.g.:

      replication.applier.properties({
        includeSystem: true,
        restrictType: "exclude",
        restrictCollections: [ "_users", "_graphs", "foo" ]
      });

  The HTTP API methods for fetching the replication inventory and for dumping collections
  also support the `includeSystem` control flag via a URL parameter.

* removed DEPRECATED replication methods:
  * `replication.logger.start()`
  * `replication.logger.stop()`
  * `replication.logger.properties()`
  * HTTP PUT `/_api/replication/logger-start`
  * HTTP PUT `/_api/replication/logger-stop`
  * HTTP GET `/_api/replication/logger-config`
  * HTTP PUT `/_api/replication/logger-config`

* fixed issue #1174, which was due to locking problems in distributed
  AQL execution

* improved cluster locking for AQL avoiding deadlocks

* use DistributeNode for modifying queries with REPLACE and UPDATE, if
  possible


v2.3.6 (2015-XX-XX)
-------------------

* fixed AQL subquery optimization that produced wrong result when multiple subqueries
  directly followed each other and and a directly following `LET` statement did refer
  to any but the first subquery.


v2.3.5 (2015-01-16)
-------------------

* fixed intermittent 404 errors in Foxx apps after mounting or unmounting apps

* fixed issue #1200: Expansion operator results in "Cannot call method 'forEach' of null"

* fixed issue #1199: Cannot unlink root node of plan


v2.3.4 (2014-12-23)
-------------------

* fixed cerberus path for MyArangoDB


v2.3.3 (2014-12-17)
-------------------

* fixed error handling in instantiation of distributed AQL queries, this
  also fixes a bug in cluster startup with many servers

* issue #1185: parse non-fractional JSON numbers with exponent (e.g. `4e-261`)

* issue #1159: allow --server.request-timeout and --server.connect-timeout of 0


v2.3.2 (2014-12-09)
-------------------

* fixed issue #1177: Fix bug in the user app's storage

* fixed issue #1173: AQL Editor "Save current query" resets user password

* fixed missing makeDirectory when fetching a Foxx application from a zip file

* put in warning about default changed: fixed issue #1134: Change the default endpoint to localhost

* fixed issue #1163: invalid fullCount value returned from AQL

* fixed range operator precedence

* limit default maximum number of plans created by AQL optimizer to 256 (from 1024)

* make AQL optimizer not generate an extra plan if an index can be used, but modify
  existing plans in place

* fixed AQL cursor ttl (time-to-live) issue

  Any user-specified cursor ttl value was not honored since 2.3.0.

* fixed segfault in AQL query hash index setup with unknown shapes

* fixed memleaks

* added AQL optimizer rule for removing `INTO` from a `COLLECT` statement if not needed

* fixed issue #1131

  This change provides the `KEEP` clause for `COLLECT ... INTO`. The `KEEP` clause
  allows controlling which variables will be kept in the variable created by `INTO`.

* fixed issue #1147, must protect dispatcher ID for etcd

v2.3.1 (2014-11-28)
-------------------

* recreate password if missing during upgrade

* fixed issue #1126

* fixed non-working subquery index optimizations

* do not restrict summary of Foxx applications to 60 characters

* fixed display of "required" path parameters in Foxx application documentation

* added more optimizations of constants values in AQL FILTER conditions

* fixed invalid or-to-in optimization for FILTERs containing comparisons
  with boolean values

* fixed replication of `_graphs` collection

* added AQL list functions `PUSH`, `POP`, `UNSHIFT`, `SHIFT`, `REMOVE_VALUES`,
  `REMOVE_VALUE`, `REMOVE_NTH` and `APPEND`

* added AQL functions `CALL` and `APPLY` to dynamically call other functions

* fixed AQL optimizer cost estimation for LIMIT node

* prevent Foxx queues from permanently writing to the journal even when
  server is idle

* fixed AQL COLLECT statement with INTO clause, which copied more variables
  than v2.2 and thus lead to too much memory consumption.
  This deals with #1107.

* fixed AQL COLLECT statement, this concerned every COLLECT statement,
  only the first group had access to the values of the variables before
  the COLLECT statement. This deals with #1127.

* fixed some AQL internals, where sometimes too many items were
  fetched from upstream in the presence of a LIMIT clause. This should
  generally improve performance.


v2.3.0 (2014-11-18)
-------------------

* fixed syslog flags. `--log.syslog` is deprecated and setting it has no effect,
  `--log.facility` now works as described. Application name has been changed from
  `triagens` to `arangod`. It can be changed using `--log.application`. The syslog
  will only contain the actual log message. The datetime prefix is omitted.

* fixed deflate in SimpleHttpClient

* fixed issue #1104: edgeExamples broken or changed

* fixed issue #1103: Error while importing user queries

* fixed issue #1100: AQL: HAS() fails on doc[attribute_name]

* fixed issue #1098: runtime error when creating graph vertex

* hide system applications in **Applications** tab by default

  Display of system applications can be toggled by using the *system applications*
  toggle in the UI.

* added HTTP REST API for managing tasks (`/_api/tasks`)

* allow passing character lists as optional parameter to AQL functions `TRIM`,
  `LTRIM` and `RTRIM`

  These functions now support trimming using custom character lists. If no character
  lists are specified, all whitespace characters will be removed as previously:

      TRIM("  foobar\t \r\n ")         // "foobar"
      TRIM(";foo;bar;baz, ", "; ")     // "foo;bar;baz"

* added AQL string functions `LTRIM`, `RTRIM`, `FIND_FIRST`, `FIND_LAST`, `SPLIT`,
  `SUBSTITUTE`

* added AQL functions `ZIP`, `VALUES` and `PERCENTILE`

* made AQL functions `CONCAT` and `CONCAT_SEPARATOR` work with list arguments

* dynamically create extra dispatcher threads if required

* fixed issue #1097: schemas in the API docs no longer show required properties as optional


v2.3.0-beta2 (2014-11-08)
-------------------------

* front-end: new icons for uploading and downloading JSON documents into a collection

* front-end: fixed documents pagination css display error

* front-end: fixed flickering of the progress view

* front-end: fixed missing event for documents filter function

* front-end: jsoneditor: added CMD+Return (Mac) CTRL+Return (Linux/Win) shortkey for
  saving a document

* front-end: added information tooltip for uploading json documents.

* front-end: added database management view to the collapsed navigation menu

* front-end: added collection truncation feature

* fixed issue #1086: arangoimp: Odd errors if arguments are not given properly

* performance improvements for AQL queries that use JavaScript-based expressions
  internally

* added AQL geo functions `WITHIN_RECTANGLE` and `IS_IN_POLYGON`

* fixed non-working query results download in AQL editor of web interface

* removed debug print message in AQL editor query export routine

* fixed issue #1075: Aardvark: user name required even if auth is off #1075

  The fix for this prefills the username input field with the current user's
  account name if any and `root` (the default username) otherwise. Additionally,
  the tooltip text has been slightly adjusted.

* fixed issue #1069: Add 'raw' link to swagger ui so that the raw swagger
  json can easily be retrieved

  This adds a link to the Swagger API docs to an application's detail view in
  the **Applications** tab of the web interface. The link produces the Swagger
  JSON directly. If authentication is turned on, the link requires authentication,
  too.

* documentation updates


v2.3.0-beta1 (2014-11-01)
-------------------------

* added dedicated `NOT IN` operator for AQL

  Previously, a `NOT IN` was only achievable by writing a negated `IN` condition:

      FOR i IN ... FILTER ! (i IN [ 23, 42 ]) ...

  This can now alternatively be expressed more intuitively as follows:

      FOR i IN ... FILTER i NOT IN [ 23, 42 ] ...

* added alternative logical operator syntax for AQL

  Previously, the logical operators in AQL could only be written as:
  - `&&`: logical and
  - `||`: logical or
  - `!`: negation

  ArangoDB 2.3 introduces the alternative variants for these operators:
  - `AND`: logical and
  - `OR`: logical or
  - `NOT`: negation

  The new syntax is just an alternative to the old syntax, allowing easier
  migration from SQL. The old syntax is still fully supported and will be.

* improved output of `ArangoStatement.parse()` and POST `/_api/query`

  If an AQL query can be parsed without problems, The return value of
  `ArangoStatement.parse()` now contains an attribute `ast` with the abstract
  syntax tree of the query (before optimizations). Though this is an internal
  representation of the query and is subject to change, it can be used to inspect
  how ArangoDB interprets a given query.

* improved `ArangoStatement.explain()` and POST `/_api/explain`

  The commands for explaining AQL queries have been improved.

* added command-line option `--javascript.v8-contexts` to control the number of
  V8 contexts created in arangod.

  Previously, the number of V8 contexts was equal to the number of server threads
  (as specified by option `--server.threads`).

  However, it may be sensible to create different amounts of threads and V8
  contexts. If the option is not specified, the number of V8 contexts created
  will be equal to the number of server threads. Thus no change in configuration
  is required to keep the old behavior.

  If you are using the default config files or merge them with your local config
  files, please review if the default number of server threads is okay in your
  environment. Additionally you should verify that the number of V8 contexts
  created (as specified in option `--javascript.v8-contexts`) is okay.

* the number of server.threads specified is now the minimum of threads
  started. There are situation in which threads are waiting for results of
  distributed database servers. In this case the number of threads is
  dynamically increased.

* removed index type "bitarray"

  Bitarray indexes were only half-way documented and integrated in previous versions
  of ArangoDB so their benefit was limited. The support for bitarray indexes has
  thus been removed in ArangoDB 2.3. It is not possible to create indexes of type
  "bitarray" with ArangoDB 2.3.

  When a collection is opened that contains a bitarray index definition created
  with a previous version of ArangoDB, ArangoDB will ignore it and log the following
  warning:

      index type 'bitarray' is not supported in this version of ArangoDB and is ignored

  Future versions of ArangoDB may automatically remove such index definitions so the
  warnings will eventually disappear.

* removed internal "_admin/modules/flush" in order to fix requireApp

* added basic support for handling binary data in Foxx

  Requests with binary payload can be processed in Foxx applications by
  using the new method `res.rawBodyBuffer()`. This will return the unparsed request
  body as a Buffer object.

  There is now also the method `req.requestParts()` available in Foxx to retrieve
  the individual components of a multipart HTTP request.

  Buffer objects can now be used when setting the response body of any Foxx action.
  Additionally, `res.send()` has been added as a convenience method for returning
  strings, JSON objects or buffers from a Foxx action:

      res.send("<p>some HTML</p>");
      res.send({ success: true });
      res.send(new Buffer("some binary data"));

  The convenience method `res.sendFile()` can now be used to easily return the
  contents of a file from a Foxx action:

      res.sendFile(applicationContext.foxxFilename("image.png"));

  `fs.write` now accepts not only strings but also Buffer objects as second parameter:

      fs.write(filename, "some data");
      fs.write(filename, new Buffer("some binary data"));

  `fs.readBuffer` can be used to return the contents of a file in a Buffer object.

* improved performance of insertion into non-unique hash indexes significantly in case
  many duplicate keys are used in the index

* issue #1042: set time zone in log output

  the command-line option `--log.use-local-time` was added to print dates and times in
  the server-local timezone instead of UTC

* command-line options that require a boolean value now validate the
  value given on the command-line

  This prevents issues if no value is specified for an option that
  requires a boolean value. For example, the following command-line would
  have caused trouble in 2.2, because `--server.endpoint` would have been
  used as the value for the `--server.disable-authentication` options
  (which requires a boolean value):

      arangod --server.disable-authentication --server.endpoint tcp://127.0.0.1:8529 data

  In 2.3, running this command will fail with an error and requires to
  be modified to:

      arangod --server.disable-authentication true --server.endpoint tcp://127.0.0.1:8529 data

* improved performance of CSV import in arangoimp

* fixed issue #1027: Stack traces are off-by-one

* fixed issue #1026: Modules loaded in different files within the same app
  should refer to the same module

* fixed issue #1025: Traversal not as expected in undirected graph

* added a _relation function in the general-graph module.

  This deprecated _directedRelation and _undirectedRelation.
  ArangoDB does not offer any constraints for undirected edges
  which caused some confusion of users how undirected relations
  have to be handled. Relation now only supports directed relations
  and the user can actively simulate undirected relations.

* changed return value of Foxx.applicationContext#collectionName:

  Previously, the function could return invalid collection names because
  invalid characters were not replaced in the application name prefix, only
  in the collection name passed.

  Now, the function replaces invalid characters also in the application name
  prefix, which might to slightly different results for application names that
  contained any characters outside the ranges [a-z], [A-Z] and [0-9].

* prevent XSS in AQL editor and logs view

* integrated tutorial into ArangoShell and web interface

* added option `--backslash-escape` for arangoimp when running CSV file imports

* front-end: added download feature for (filtered) documents

* front-end: added download feature for the results of a user query

* front-end: added function to move documents to another collection

* front-end: added sort-by attribute to the documents filter

* front-end: added sorting feature to database, graph management and user management view.

* issue #989: front-end: Databases view not refreshing after deleting a database

* issue #991: front-end: Database search broken

* front-end: added infobox which shows more information about a document (_id, _rev, _key) or
  an edge (_id, _rev, _key, _from, _to). The from and to attributes are clickable and redirect
  to their document location.

* front-end: added edit-mode for deleting multiple documents at the same time.

* front-end: added delete button to the detailed document/edge view.

* front-end: added visual feedback for saving documents/edges inside the editor (error/success).

* front-end: added auto-focusing for the first input field in a modal.

* front-end: added validation for user input in a modal.

* front-end: user defined queries are now stored inside the database and are bound to the current
  user, instead of using the local storage functionality of the browsers. The outcome of this is
  that user defined queries are now independently usable from any device. Also queries can now be
  edited through the standard document editor of the front-end through the _users collection.

* front-end: added import and export functionality for user defined queries.

* front-end: added new keywords and functions to the aql-editor theme

* front-end: applied tile-style to the graph view

* front-end: now using the new graph api including multi-collection support

* front-end: foxx apps are now deletable

* front-end: foxx apps are now installable and updateable through github, if github is their
  origin.

* front-end: added foxx app version control. Multiple versions of a single foxx app are now
  installable and easy to manage and are also arranged in groups.

* front-end: the user-set filter of a collection is now stored until the user navigates to
  another collection.

* front-end: fetching and filtering of documents, statistics, and query operations are now
  handled with asynchronous ajax calls.

* front-end: added progress indicator if the front-end is waiting for a server operation.

* front-end: fixed wrong count of documents in the documents view of a collection.

* front-end: fixed unexpected styling of the manage db view and navigation.

* front-end: fixed wrong handling of select fields in a modal view.

* front-end: fixed wrong positioning of some tooltips.

* automatically call `toJSON` function of JavaScript objects (if present)
  when serializing them into database documents. This change allows
  storing JavaScript date objects in the database in a sensible manner.


v2.2.7 (2014-11-19)
-------------------

* fixed issue #998: Incorrect application URL for non-system Foxx apps

* fixed issue #1079: AQL editor: keyword WITH in UPDATE query is not highlighted

* fix memory leak in cluster nodes

* fixed registration of AQL user-defined functions in Web UI (JS shell)

* fixed error display in Web UI for certain errors
  (now error message is printed instead of 'undefined')

* fixed issue #1059: bug in js module console

* fixed issue #1056: "fs": zip functions fail with passwords

* fixed issue #1063: Docs: measuring unit of --wal.logfile-size?

* fixed issue #1062: Docs: typo in 14.2 Example data


v2.2.6 (2014-10-20)
-------------------

* fixed issue #972: Compilation Issue

* fixed issue #743: temporary directories are now unique and one can read
  off the tool that created them, if empty, they are removed atexit

* Highly improved performance of all AQL GRAPH_* functions.

* Orphan collections in general graphs can now be found via GRAPH_VERTICES
  if either "any" or no direction is defined

* Fixed documentation for AQL function GRAPH_NEIGHBORS.
  The option "vertexCollectionRestriction" is meant to filter the target
  vertices only, and should not filter the path.

* Fixed a bug in GRAPH_NEIGHBORS which enforced only empty results
  under certain conditions


v2.2.5 (2014-10-09)
-------------------

* fixed issue #961: allow non-JSON values in undocument request bodies

* fixed issue 1028: libicu is now statically linked

* fixed cached lookups of collections on the server, which may have caused spurious
  problems after collection rename operations


v2.2.4 (2014-10-01)
-------------------

* fixed accessing `_from` and `_to` attributes in `collection.byExample` and
  `collection.firstExample`

  These internal attributes were not handled properly in the mentioned functions, so
  searching for them did not always produce documents

* fixed issue #1030: arangoimp 2.2.3 crashing, not logging on large Windows CSV file

* fixed issue #1025: Traversal not as expected in undirected graph

* fixed issue #1020

  This requires re-introducing the startup option `--database.force-sync-properties`.

  This option can again be used to force fsyncs of collection, index and database properties
  stored as JSON strings on disk in files named `parameter.json`. Syncing these files after
  a write may be necessary if the underlying storage does not sync file contents by itself
  in a "sensible" amount of time after a file has been written and closed.

  The default value is `true` so collection, index and database properties will always be
  synced to disk immediately. This affects creating, renaming and dropping collections as
  well as creating and dropping databases and indexes. Each of these operations will perform
  an additional fsync on the `parameter.json` file if the option is set to `true`.

  It might be sensible to set this option to `false` for workloads that create and drop a
  lot of collections (e.g. test runs).

  Document operations such as creating, updating and dropping documents are not affected
  by this option.

* fixed issue #1016: AQL editor bug

* fixed issue #1014: WITHIN function returns wrong distance

* fixed AQL shortest path calculation in function `GRAPH_SHORTEST_PATH` to return
  complete vertex objects instead of just vertex ids

* allow changing of attributes of documents stored in server-side JavaScript variables

  Previously, the following did not work:

      var doc = db.collection.document(key);
      doc._key = "abc"; // overwriting internal attributes not supported
      doc.value = 123;  // overwriting existing attributes not supported

  Now, modifying documents stored in server-side variables (e.g. `doc` in the above case)
  is supported. Modifying the variables will not update the documents in the database,
  but will modify the JavaScript object (which can be written back to the database using
  `db.collection.update` or `db.collection.replace`)

* fixed issue #997: arangoimp apparently doesn't support files >2gig on Windows

  large file support (requires using `_stat64` instead of `stat`) is now supported on
  Windows


v2.2.3 (2014-09-02)
-------------------

* added `around` for Foxx controller

* added `type` option for HTTP API `GET /_api/document?collection=...`

  This allows controlling the type of results to be returned. By default, paths to
  documents will be returned, e.g.

      [
        `/_api/document/test/mykey1`,
        `/_api/document/test/mykey2`,
        ...
      ]

  To return a list of document ids instead of paths, the `type` URL parameter can be
  set to `id`:

      [
        `test/mykey1`,
        `test/mykey2`,
        ...
      ]

  To return a list of document keys only, the `type` URL parameter can be set to `key`:

      [
        `mykey1`,
        `mykey2`,
        ...
      ]


* properly capitalize HTTP response header field names in case the `x-arango-async`
  HTTP header was used in a request.

* fixed several documentation issues

* speedup for several general-graph functions, AQL functions starting with `GRAPH_`
  and traversals


v2.2.2 (2014-08-08)
-------------------

* allow storing non-reserved attribute names starting with an underscore

  Previous versions of ArangoDB parsed away all attribute names that started with an
  underscore (e.g. `_test', '_foo', `_bar`) on all levels of a document (root level
  and sub-attribute levels). While this behavior was documented, it was unintuitive and
  prevented storing documents inside other documents, e.g.:

      {
        "_key" : "foo",
        "_type" : "mydoc",
        "references" : [
          {
            "_key" : "something",
            "_rev" : "...",
            "value" : 1
          },
          {
            "_key" : "something else",
            "_rev" : "...",
            "value" : 2
          }
        ]
      }

  In the above example, previous versions of ArangoDB removed all attributes and
  sub-attributes that started with underscores, meaning the embedded documents would lose
  some of their attributes. 2.2.2 should preserve such attributes, and will also allow
  storing user-defined attribute names on the top-level even if they start with underscores
  (such as `_type` in the above example).

* fix conversion of JavaScript String, Number and Boolean objects to JSON.

  Objects created in JavaScript using `new Number(...)`, `new String(...)`, or
  `new Boolean(...)` were not converted to JSON correctly.

* fixed a race condition on task registration (i.e. `require("org/arangodb/tasks").register()`)

  this race condition led to undefined behavior when a just-created task with no offset and
  no period was instantly executed and deleted by the task scheduler, before the `register`
  function returned to the caller.

* changed run-tests.sh to execute all suitable tests.

* switch to new version of gyp

* fixed upgrade button


v2.2.1 (2014-07-24)
-------------------

* fixed hanging write-ahead log recovery for certain cases that involved dropping
  databases

* fixed issue with --check-version: when creating a new database the check failed

* issue #947 Foxx applicationContext missing some properties

* fixed issue with --check-version: when creating a new database the check failed

* added startup option `--wal.suppress-shape-information`

  Setting this option to `true` will reduce memory and disk space usage and require
  less CPU time when modifying documents or edges. It should therefore be turned on
  for standalone ArangoDB servers. However, for servers that are used as replication
  masters, setting this option to `true` will effectively disable the usage of the
  write-ahead log for replication, so it should be set to `false` for any replication
  master servers.

  The default value for this option is `false`.

* added optional `ttl` attribute to specify result cursor expiration for HTTP API method
  `POST /_api/cursor`

  The `ttl` attribute can be used to prevent cursor results from timing out too early.

* issue #947: Foxx applicationContext missing some properties

* (reported by Christian Neubauer):

  The problem was that in Google's V8, signed and unsigned chars are not always declared cleanly.
  so we need to force v8 to compile with forced signed chars which is done by the Flag:
    -fsigned-char
  at least it is enough to follow the instructions of compiling arango on rasperry
  and add "CFLAGS='-fsigned-char'" to the make command of V8 and remove the armv7=0

* Fixed a bug with the replication client. In the case of single document
  transactions the collection was not write locked.


v2.2.0 (2014-07-10)
-------------------

* The replication methods `logger.start`, `logger.stop` and `logger.properties` are
  no-ops in ArangoDB 2.2 as there is no separate replication logger anymore. Data changes
  are logged into the write-ahead log in ArangoDB 2.2, and not separately by the
  replication logger. The replication logger object is still there in ArangoDB 2.2 to
  ensure backwards-compatibility, however, logging cannot be started, stopped or
  configured anymore. Using any of these methods will do nothing.

  This also affects the following HTTP API methods:
  - `PUT /_api/replication/logger-start`
  - `PUT /_api/replication/logger-stop`
  - `GET /_api/replication/logger-config`
  - `PUT /_api/replication/logger-config`

  Using any of these methods is discouraged from now on as they will be removed in
  future versions of ArangoDB.

* INCOMPATIBLE CHANGE: replication of transactions has changed. Previously, transactions
  were logged on a master in one big block and shipped to a slave in one block, too.
  Now transactions will be logged and replicated as separate entries, allowing transactions
  to be bigger and also ensure replication progress.

  This change also affects the behavior of the `stop` method of the replication applier.
  If the replication applier is now stopped manually using the `stop` method and later
  restarted using the `start` method, any transactions that were unfinished at the
  point of stopping will be aborted on a slave, even if they later commit on the master.

  In ArangoDB 2.2, stopping the replication applier manually should be avoided unless the
  goal is to stop replication permanently or to do a full resync with the master anyway.
  If the replication applier still must be stopped, it should be made sure that the
  slave has fetched and applied all pending operations from a master, and that no
  extra transactions are started on the master before the `stop` command on the slave
  is executed.

  Replication of transactions in ArangoDB 2.2 might also lock the involved collections on
  the slave while a transaction is either committed or aborted on the master and the
  change has been replicated to the slave. This change in behavior may be important for
  slave servers that are used for read-scaling. In order to avoid long lasting collection
  locks on the slave, transactions should be kept small.

  The `_replication` system collection is not used anymore in ArangoDB 2.2 and its usage is
  discouraged.

* INCOMPATIBLE CHANGE: the figures reported by the `collection.figures` method
  now only reflect documents and data contained in the journals and datafiles of
  collections. Documents or deletions contained only in the write-ahead log will
  not influence collection figures until the write-ahead log garbage collection
  kicks in. The figures for a collection might therefore underreport the total
  resource usage of a collection.

  Additionally, the attributes `lastTick` and `uncollectedLogfileEntries` have been
  added to the result of the `figures` operation and the HTTP API method
  `PUT /_api/collection/figures`

* added `insert` method as an alias for `save`. Documents can now be inserted into
  a collection using either method:

      db.test.save({ foo: "bar" });
      db.test.insert({ foo: "bar" });

* added support for data-modification AQL queries

* added AQL keywords `INSERT`, `UPDATE`, `REPLACE` and `REMOVE` (and `WITH`) to
  support data-modification AQL queries.

  Unquoted usage of these keywords for attribute names in AQL queries will likely
  fail in ArangoDB 2.2. If any such attribute name needs to be used in a query, it
  should be enclosed in backticks to indicate the usage of a literal attribute
  name.

  For example, the following query will fail in ArangoDB 2.2 with a parse error:

      FOR i IN foo RETURN i.remove

  and needs to be rewritten like this:

      FOR i IN foo RETURN i.`remove`

* disallow storing of JavaScript objects that contain JavaScript native objects
  of type `Date`, `Function`, `RegExp` or `External`, e.g.

      db.test.save({ foo: /bar/ });
      db.test.save({ foo: new Date() });

  will now print

      Error: <data> cannot be converted into JSON shape: could not shape document

  Previously, objects of these types were silently converted into an empty object
  (i.e. `{ }`).

  To store such objects in a collection, explicitly convert them into strings
  like this:

      db.test.save({ foo: String(/bar/) });
      db.test.save({ foo: String(new Date()) });

* The replication methods `logger.start`, `logger.stop` and `logger.properties` are
  no-ops in ArangoDB 2.2 as there is no separate replication logger anymore. Data changes
  are logged into the write-ahead log in ArangoDB 2.2, and not separately by the
  replication logger. The replication logger object is still there in ArangoDB 2.2 to
  ensure backwards-compatibility, however, logging cannot be started, stopped or
  configured anymore. Using any of these methods will do nothing.

  This also affects the following HTTP API methods:
  - `PUT /_api/replication/logger-start`
  - `PUT /_api/replication/logger-stop`
  - `GET /_api/replication/logger-config`
  - `PUT /_api/replication/logger-config`

  Using any of these methods is discouraged from now on as they will be removed in
  future versions of ArangoDB.

* INCOMPATIBLE CHANGE: replication of transactions has changed. Previously, transactions
  were logged on a master in one big block and shipped to a slave in one block, too.
  Now transactions will be logged and replicated as separate entries, allowing transactions
  to be bigger and also ensure replication progress.

  This change also affects the behavior of the `stop` method of the replication applier.
  If the replication applier is now stopped manually using the `stop` method and later
  restarted using the `start` method, any transactions that were unfinished at the
  point of stopping will be aborted on a slave, even if they later commit on the master.

  In ArangoDB 2.2, stopping the replication applier manually should be avoided unless the
  goal is to stop replication permanently or to do a full resync with the master anyway.
  If the replication applier still must be stopped, it should be made sure that the
  slave has fetched and applied all pending operations from a master, and that no
  extra transactions are started on the master before the `stop` command on the slave
  is executed.

  Replication of transactions in ArangoDB 2.2 might also lock the involved collections on
  the slave while a transaction is either committed or aborted on the master and the
  change has been replicated to the slave. This change in behavior may be important for
  slave servers that are used for read-scaling. In order to avoid long lasting collection
  locks on the slave, transactions should be kept small.

  The `_replication` system collection is not used anymore in ArangoDB 2.2 and its usage is
  discouraged.

* INCOMPATIBLE CHANGE: the figures reported by the `collection.figures` method
  now only reflect documents and data contained in the journals and datafiles of
  collections. Documents or deletions contained only in the write-ahead log will
  not influence collection figures until the write-ahead log garbage collection
  kicks in. The figures for a collection might therefore underreport the total
  resource usage of a collection.

  Additionally, the attributes `lastTick` and `uncollectedLogfileEntries` have been
  added to the result of the `figures` operation and the HTTP API method
  `PUT /_api/collection/figures`

* added `insert` method as an alias for `save`. Documents can now be inserted into
  a collection using either method:

      db.test.save({ foo: "bar" });
      db.test.insert({ foo: "bar" });

* added support for data-modification AQL queries

* added AQL keywords `INSERT`, `UPDATE`, `REPLACE` and `REMOVE` (and `WITH`) to
  support data-modification AQL queries.

  Unquoted usage of these keywords for attribute names in AQL queries will likely
  fail in ArangoDB 2.2. If any such attribute name needs to be used in a query, it
  should be enclosed in backticks to indicate the usage of a literal attribute
  name.

  For example, the following query will fail in ArangoDB 2.2 with a parse error:

      FOR i IN foo RETURN i.remove

  and needs to be rewritten like this:

      FOR i IN foo RETURN i.`remove`

* disallow storing of JavaScript objects that contain JavaScript native objects
  of type `Date`, `Function`, `RegExp` or `External`, e.g.

      db.test.save({ foo: /bar/ });
      db.test.save({ foo: new Date() });

  will now print

      Error: <data> cannot be converted into JSON shape: could not shape document

  Previously, objects of these types were silently converted into an empty object
  (i.e. `{ }`).

  To store such objects in a collection, explicitly convert them into strings
  like this:

      db.test.save({ foo: String(/bar/) });
      db.test.save({ foo: String(new Date()) });

* honor startup option `--server.disable-statistics` when deciding whether or not
  to start periodic statistics collection jobs

  Previously, the statistics collection jobs were started even if the server was
  started with the `--server.disable-statistics` flag being set to `true`

* removed startup option `--random.no-seed`

  This option had no effect in previous versions of ArangoDB and was thus removed.

* removed startup option `--database.remove-on-drop`

  This option was used for debugging only.

* removed startup option `--database.force-sync-properties`

  This option is now superfluous as collection properties are now stored in the
  write-ahead log.

* introduced write-ahead log

  All write operations in an ArangoDB server instance are automatically logged
  to the server's write-ahead log. The write-ahead log is a set of append-only
  logfiles, and it is used in case of a crash recovery and for replication.
  Data from the write-ahead log will eventually be moved into the journals or
  datafiles of collections, allowing the server to remove older write-ahead log
  logfiles. Figures of collections will be updated when data are moved from the
  write-ahead log into the journals or datafiles of collections.

  Cross-collection transactions in ArangoDB should benefit considerably by this
  change, as less writes than in previous versions are required to ensure the data
  of multiple collections are atomically and durably committed. All data-modifying
  operations inside transactions (insert, update, remove) will write their
  operations into the write-ahead log directly, making transactions with multiple
  operations also require less physical memory than in previous versions of ArangoDB,
  that required all transaction data to fit into RAM.

  The `_trx` system collection is not used anymore in ArangoDB 2.2 and its usage is
  discouraged.

  The data in the write-ahead log can also be used in the replication context.
  The `_replication` collection that was used in previous versions of ArangoDB to
  store all changes on the server is not used anymore in ArangoDB 2.2. Instead,
  slaves can read from a master's write-ahead log to get informed about most
  recent changes. This removes the need to store data-modifying operations in
  both the actual place and the `_replication` collection.

* removed startup option `--server.disable-replication-logger`

  This option is superfluous in ArangoDB 2.2. There is no dedicated replication
  logger in ArangoDB 2.2. There is now always the write-ahead log, and it is also
  used as the server's replication log. Specifying the startup option
  `--server.disable-replication-logger` will do nothing in ArangoDB 2.2, but the
  option should not be used anymore as it might be removed in a future version.

* changed behavior of replication logger

  There is no dedicated replication logger in ArangoDB 2.2 as there is the
  write-ahead log now. The existing APIs for starting and stopping the replication
  logger still exist in ArangoDB 2.2 for downwards-compatibility, but calling
  the start or stop operations are no-ops in ArangoDB 2.2. When querying the
  replication logger status via the API, the server will always report that the
  replication logger is running. Configuring the replication logger is a no-op
  in ArangoDB 2.2, too. Changing the replication logger configuration has no
  effect. Instead, the write-ahead log configuration can be changed.

* removed MRuby integration for arangod

  ArangoDB had an experimental MRuby integration in some of the publish builds.
  This wasn't continuously developed, and so it has been removed in ArangoDB 2.2.

  This change has led to the following startup options being superfluous:

  - `--ruby.gc-interval`
  - `--ruby.action-directory`
  - `--ruby.modules-path`
  - `--ruby.startup-directory`

  Specifying these startup options will do nothing in ArangoDB 2.2, but the
  options should be avoided from now on as they might be removed in future versions.

* reclaim index memory when last document in collection is deleted

  Previously, deleting documents from a collection did not lead to index sizes being
  reduced. Instead, the already allocated index memory was re-used when a collection
  was refilled.

  Now, index memory for primary indexes and hash indexes is reclaimed instantly when
  the last document from a collection is removed.

* inlined and optimized functions in hash indexes

* added AQL TRANSLATE function

  This function can be used to perform lookups from static lists, e.g.

      LET countryNames = { US: "United States", UK: "United Kingdom", FR: "France" }
      RETURN TRANSLATE("FR", countryNames)

* fixed datafile debugger

* fixed check-version for empty directory

* moved try/catch block to the top of routing chain

* added mountedApp function for foxx-manager

* fixed issue #883: arango 2.1 - when starting multi-machine cluster, UI web
  does not change to cluster overview

* fixed dfdb: should not start any other V8 threads

* cleanup of version-check, added module org/arangodb/database-version,
  added --check-version option

* fixed issue #881: [2.1.0] Bombarded (every 10 sec or so) with
  "WARNING format string is corrupt" when in non-system DB Dashboard

* specialized primary index implementation to allow faster hash table
  rebuilding and reduce lookups in datafiles for the actual value of `_key`.

* issue #862: added `--overwrite` option to arangoimp

* removed number of property lookups for documents during AQL queries that
  access documents

* prevent buffering of long print results in arangosh's and arangod's print
  command

  this change will emit buffered intermediate print results and discard the
  output buffer to quickly deliver print results to the user, and to prevent
  constructing very large buffers for large results

* removed sorting of attribute names for use in a collection's shaper

  sorting attribute names was done on document insert to keep attributes
  of a collection in sorted order for faster comparisons. The sort order
  of attributes was only used in one particular and unlikely case, so it
  was removed. Collections with many different attribute names should
  benefit from this change by faster inserts and slightly less memory usage.

* fixed a bug in arangodump which got the collection name in _from and _to
  attributes of edges wrong (all were "_unknown")

* fixed a bug in arangorestore which did not recognize wrong _from and _to
  attributes of edges

* improved error detection and reporting in arangorestore


v2.1.1 (2014-06-06)
-------------------

* fixed dfdb: should not start any other V8 threads

* signature for collection functions was modified

  The basic change was the substitution of the input parameter of the
  function by an generic options object which can contain multiple
  option parameter of the function.
  Following functions were modified
  remove
  removeBySample
  replace
  replaceBySample
  update
  updateBySample

  Old signature is yet supported but it will be removed in future versions

v2.1.0 (2014-05-29)
-------------------

* implemented upgrade procedure for clusters

* fixed communication issue with agency which prevented reconnect
  after an agent failure

* fixed cluster dashboard in the case that one but not all servers
  in the cluster are down

* fixed a bug with coordinators creating local database objects
  in the wrong order (_system needs to be done first)

* improved cluster dashboard


v2.1.0-rc2 (2014-05-25)
-----------------------

* fixed issue #864: Inconsistent behavior of AQL REVERSE(list) function


v2.1.0-rc1 (XXXX-XX-XX)
-----------------------

* added server-side periodic task management functions:

  - require("org/arangodb/tasks").register(): registers a periodic task
  - require("org/arangodb/tasks").unregister(): unregisters and removes a
    periodic task
  - require("org/arangodb/tasks").get(): retrieves a specific tasks or all
    existing tasks

  the previous undocumented function `internal.definePeriodic` is now
  deprecated and will be removed in a future release.

* decrease the size of some seldom used system collections on creation.

  This will make these collections use less disk space and mapped memory.

* added AQL date functions

* added AQL FLATTEN() list function

* added index memory statistics to `db.<collection>.figures()` function

  The `figures` function will now return a sub-document `indexes`, which lists
  the number of indexes in the `count` sub-attribute, and the total memory
  usage of the indexes in bytes in the `size` sub-attribute.

* added AQL CURRENT_DATABASE() function

  This function returns the current database's name.

* added AQL CURRENT_USER() function

  This function returns the current user from an AQL query. The current user is the
  username that was specified in the `Authorization` HTTP header of the request. If
  authentication is turned off or the query was executed outside a request context,
  the function will return `null`.

* fixed issue #796: Searching with newline chars broken?

  fixed slightly different handling of backslash escape characters in a few
  AQL functions. Now handling of escape sequences should be consistent, and
  searching for newline characters should work the same everywhere

* added OpenSSL version check for configure

  It will report all OpenSSL versions < 1.0.1g as being too old.
  `configure` will only complain about an outdated OpenSSL version but not stop.

* require C++ compiler support (requires g++ 4.8, clang++ 3.4 or Visual Studio 13)

* less string copying returning JSONified documents from ArangoDB, e.g. via
  HTTP GET `/_api/document/<collection>/<document>`

* issue #798: Lower case http headers from arango

  This change allows returning capitalized HTTP headers, e.g.
  `Content-Length` instead of `content-length`.
  The HTTP spec says that headers are case-insensitive, but
  in fact several clients rely on a specific case in response
  headers.
  This change will capitalize HTTP headers if the `X-Arango-Version`
  request header is sent by the client and contains a value of at
  least `20100` (for version 2.1). The default value for the
  compatibility can also be set at server start, using the
  `--server.default-api-compatibility` option.

* simplified usage of `db._createStatement()`

  Previously, the function could not be called with a query string parameter as
  follows:

      db._createStatement(queryString);

  Calling it as above resulted in an error because the function expected an
  object as its parameter. From now on, it's possible to call the function with
  just the query string.

* make ArangoDB not send back a `WWW-Authenticate` header to a client in case the
  client sends the `X-Omit-WWW-Authenticate` HTTP header.

  This is done to prevent browsers from showing their built-in HTTP authentication
  dialog for AJAX requests that require authentication.
  ArangoDB will still return an HTTP 401 (Unauthorized) if the request doesn't
  contain valid credentials, but it will omit the `WWW-Authenticate` header,
  allowing clients to bypass the browser's authentication dialog.

* added REST API method HTTP GET `/_api/job/job-id` to query the status of an
  async job without potentially fetching it from the list of done jobs

* fixed non-intuitive behavior in jobs API: previously, querying the status
  of an async job via the API HTTP PUT `/_api/job/job-id` removed a currently
  executing async job from the list of queryable jobs on the server.
  Now, when querying the result of an async job that is still executing,
  the job is kept in the list of queryable jobs so its result can be fetched
  by a subsequent request.

* use a new data structure for the edge index of an edge collection. This
  improves the performance for the creation of the edge index and in
  particular speeds up removal of edges in graphs. Note however that
  this change might change the order in which edges starting at
  or ending in a vertex are returned. However, this order was never
  guaranteed anyway and it is not sensible to guarantee any particular
  order.

* provide a size hint to edge and hash indexes when initially filling them
  this will lead to less re-allocations when populating these indexes

  this may speed up building indexes when opening an existing collection

* don't requeue identical context methods in V8 threads in case a method is
  already registered

* removed arangod command line option `--database.remove-on-compacted`

* export the sort attribute for graph traversals to the HTTP interface

* add support for arangodump/arangorestore for clusters


v2.0.8 (XXXX-XX-XX)
-------------------

* fixed too-busy iteration over skiplists

  Even when a skiplist query was restricted by a limit clause, the skiplist
  index was queried without the limit. this led to slower-than-necessary
  execution times.

* fixed timeout overflows on 32 bit systems

  this bug has led to problems when select was called with a high timeout
  value (2000+ seconds) on 32bit systems that don't have a forgiving select
  implementation. when the call was made on these systems, select failed
  so no data would be read or sent over the connection

  this might have affected some cluster-internal operations.

* fixed ETCD issues on 32 bit systems

  ETCD was non-functional on 32 bit systems at all. The first call to the
  watch API crashed it. This was because atomic operations worked on data
  structures that were not properly aligned on 32 bit systems.

* fixed issue #848: db.someEdgeCollection.inEdge does not return correct
  value when called the 2nd time after a .save to the edge collection


v2.0.7 (2014-05-05)
-------------------

* issue #839: Foxx Manager missing "unfetch"

* fixed a race condition at startup

  this fixes undefined behavior in case the logger was involved directly at
  startup, before the logger initialization code was called. This should have
  occurred only for code that was executed before the invocation of main(),
  e.g. during ctor calls of statically defined objects.


v2.0.6 (2014-04-22)
-------------------

* fixed issue #835: arangosh doesn't show correct database name



v2.0.5 (2014-04-21)
-------------------

* Fixed a caching problem in IE JS Shell

* added cancelation for async jobs

* upgraded to new gyp for V8

* new Windows installer


v2.0.4 (2014-04-14)
-------------------

* fixed cluster authentication front-end issues for Firefox and IE, there are
  still problems with Chrome


v2.0.3 (2014-04-14)
-------------------

* fixed AQL optimizer bug

* fixed front-end issues

* added password change dialog


v2.0.2 (2014-04-06)
-------------------

* during cluster startup, do not log (somewhat expected) connection errors with
  log level error, but with log level info

* fixed dashboard modals

* fixed connection check for cluster planning front end: firefox does
  not support async:false

* document how to persist a cluster plan in order to relaunch an existing
  cluster later


v2.0.1 (2014-03-31)
-------------------

* make ArangoDB not send back a `WWW-Authenticate` header to a client in case the
  client sends the `X-Omit-WWW-Authenticate` HTTP header.

  This is done to prevent browsers from showing their built-in HTTP authentication
  dialog for AJAX requests that require authentication.
  ArangoDB will still return an HTTP 401 (Unauthorized) if the request doesn't
  contain valid credentials, but it will omit the `WWW-Authenticate` header,
  allowing clients to bypass the browser's authentication dialog.

* fixed isses in arango-dfdb:

  the dfdb was not able to unload certain system collections, so these couldn't be
  inspected with the dfdb sometimes. Additionally, it did not truncate corrupt
  markers from datafiles under some circumstances

* added `changePassword` attribute for users

* fixed non-working "save" button in collection edit view of web interface
  clicking the save button did nothing. one had to press enter in one of the input
  fields to send modified form data

* fixed V8 compile error on MacOS X

* prevent `body length: -9223372036854775808` being logged in development mode for
  some Foxx HTTP responses

* fixed several bugs in web interface dashboard

* fixed issue #783: coffee script not working in manifest file

* fixed issue #783: coffee script not working in manifest file

* fixed issue #781: Cant save current query from AQL editor ui

* bumped version in `X-Arango-Version` compatibility header sent by arangosh and other
  client tools from `1.5` to `2.0`.

* fixed startup options for arango-dfdb, added details option for arango-dfdb

* fixed display of missing error messages and codes in arangosh

* when creating a collection via the web interface, the collection type was always
  "document", regardless of the user's choice


v2.0.0 (2014-03-10)
-------------------

* first 2.0 release


v2.0.0-rc2 (2014-03-07)
-----------------------

* fixed cluster authorization


v2.0.0-rc1 (2014-02-28)
-----------------------

* added sharding :-)

* added collection._dbName attribute to query the name of the database from a collection

  more detailed documentation on the sharding and cluster features can be found in the user
  manual, section **Sharding**

* INCOMPATIBLE CHANGE: using complex values in AQL filter conditions with operators other
  than equality (e.g. >=, >, <=, <) will disable usage of skiplist indexes for filter
  evaluation.

  For example, the following queries will be affected by change:

      FOR doc IN docs FILTER doc.value < { foo: "bar" } RETURN doc
      FOR doc IN docs FILTER doc.value >= [ 1, 2, 3 ] RETURN doc

  The following queries will not be affected by the change:

      FOR doc IN docs FILTER doc.value == 1 RETURN doc
      FOR doc IN docs FILTER doc.value == "foo" RETURN doc
      FOR doc IN docs FILTER doc.value == [ 1, 2, 3 ] RETURN doc
      FOR doc IN docs FILTER doc.value == { foo: "bar" } RETURN doc

* INCOMPATIBLE CHANGE: removed undocumented method `collection.saveOrReplace`

  this feature was never advertised nor documented nor tested.

* INCOMPATIBLE CHANGE: removed undocumented REST API method `/_api/simple/BY-EXAMPLE-HASH`

  this feature was never advertised nor documented nor tested.

* added explicit startup parameter `--server.reuse-address`

  This flag can be used to control whether sockets should be acquired with the SO_REUSEADDR
  flag.

  Regardless of this setting, sockets on Windows are always acquired using the
  SO_EXCLUSIVEADDRUSE flag.

* removed undocumented REST API method GET `/_admin/database-name`

* added user validation API at POST `/_api/user/<username>`

* slightly improved users management API in `/_api/user`:

  Previously, when creating a new user via HTTP POST, the username needed to be
  passed in an attribute `username`. When users were returned via this API,
  the usernames were returned in an attribute named `user`. This was slightly
  confusing and was changed in 2.0 as follows:

  - when adding a user via HTTP POST, the username can be specified in an attribute
  `user`. If this attribute is not used, the API will look into the attribute `username`
  as before and use that value.
  - when users are returned via HTTP GET, the usernames are still returned in an
    attribute `user`.

  This change should be fully downwards-compatible with the previous version of the API.

* added AQL SLICE function to extract slices from lists

* made module loader more node compatible

* the startup option `--javascript.package-path` for arangosh is now deprecated and does
  nothing. Using it will not cause an error, but the option is ignored.

* added coffee script support

* Several UI improvements.

* Exchanged icons in the graphviewer toolbar

* always start networking and HTTP listeners when starting the server (even in
  console mode)

* allow vertex and edge filtering with user-defined functions in TRAVERSAL,
  TRAVERSAL_TREE and SHORTEST_PATH AQL functions:

      // using user-defined AQL functions for edge and vertex filtering
      RETURN TRAVERSAL(friends, friendrelations, "friends/john", "outbound", {
        followEdges: "myfunctions::checkedge",
        filterVertices: "myfunctions::checkvertex"
      })

      // using the following custom filter functions
      var aqlfunctions = require("org/arangodb/aql/functions");
      aqlfunctions.register("myfunctions::checkedge", function (config, vertex, edge, path) {
        return (edge.type !== 'dislikes'); // don't follow these edges
      }, false);

      aqlfunctions.register("myfunctions::checkvertex", function (config, vertex, path) {
        if (vertex.isDeleted || ! vertex.isActive) {
          return [ "prune", "exclude" ]; // exclude these and don't follow them
        }
        return [ ]; // include everything else
      }, false);

* fail if invalid `strategy`, `order` or `itemOrder` attribute values
  are passed to the AQL TRAVERSAL function. Omitting these attributes
  is not considered an error, but specifying an invalid value for any
  of these attributes will make an AQL query fail.

* issue #751: Create database through API should return HTTP status code 201

  By default, the server now returns HTTP 201 (created) when creating a new
  database successfully. To keep compatibility with older ArangoDB versions, the
  startup parameter `--server.default-api-compatibility` can be set to a value
  of `10400` to indicate API compatibility with ArangoDB 1.4. The compatibility
  can also be enforced by setting the `X-Arango-Version` HTTP header in a
  client request to this API on a per-request basis.

* allow direct access from the `db` object to collections whose names start
  with an underscore (e.g. db._users).

  Previously, access to such collections via the `db` object was possible from
  arangosh, but not from arangod (and thus Foxx and actions). The only way
  to access such collections from these places was via the `db._collection(<name>)`
  workaround.

* allow `\n` (as well as `\r\n`) as line terminator in batch requests sent to
  `/_api/batch` HTTP API.

* use `--data-binary` instead of `--data` parameter in generated cURL examples

* issue #703: Also show path of logfile for fm.config()

* issue #675: Dropping a collection used in "graph" module breaks the graph

* added "static" Graph.drop() method for graphs API

* fixed issue #695: arangosh server.password error

* use pretty-printing in `--console` mode by default

* simplified ArangoDB startup options

  Some startup options are now superfluous or their usage is simplified. The
  following options have been changed:

  * `--javascript.modules-path`: this option has been removed. The modules paths
    are determined by arangod and arangosh automatically based on the value of
    `--javascript.startup-directory`.

    If the option is set on startup, it is ignored so startup will not abort with
    an error `unrecognized option`.

  * `--javascript.action-directory`: this option has been removed. The actions
    directory is determined by arangod automatically based on the value of
    `--javascript.startup-directory`.

    If the option is set on startup, it is ignored so startup will not abort with
    an error `unrecognized option`.

  * `--javascript.package-path`: this option is still available but it is not
    required anymore to set the standard package paths (e.g. `js/npm`). arangod
    will automatically use this standard package path regardless of whether it
    was specified via the options.

    It is possible to use this option to add additional package paths to the
    standard value.

  Configuration files included with arangod are adjusted accordingly.

* layout of the graphs tab adapted to better fit with the other tabs

* database selection is moved to the bottom right corner of the web interface

* removed priority queue index type

  this feature was never advertised nor documented nor tested.

* display internal attributes in document source view of web interface

* removed separate shape collections

  When upgrading to ArangoDB 2.0, existing collections will be converted to include
  shapes and attribute markers in the datafiles instead of using separate files for
  shapes.

  When a collection is converted, existing shapes from the SHAPES directory will
  be written to a new datafile in the collection directory, and the SHAPES directory
  will be removed afterwards.

  This saves up to 2 MB of memory and disk space for each collection
  (savings are higher, the less different shapes there are in a collection).
  Additionally, one less file descriptor per opened collection will be used.

  When creating a new collection, the amount of sync calls may be reduced. The same
  may be true for documents with yet-unknown shapes. This may help performance
  in these cases.

* added AQL functions `NTH` and `POSITION`

* added signal handler for arangosh to save last command in more cases

* added extra prompt placeholders for arangosh:
  - `%e`: current endpoint
  - `%u`: current user

* added arangosh option `--javascript.gc-interval` to control amount of
  garbage collection performed by arangosh

* fixed issue #651: Allow addEdge() to take vertex ids in the JS library

* removed command-line option `--log.format`

  In previous versions, this option did not have an effect for most log messages, so
  it got removed.

* removed C++ logger implementation

  Logging inside ArangoDB is now done using the LOG_XXX() macros. The LOGGER_XXX()
  macros are gone.

* added collection status "loading"


v1.4.16 (XXXX-XX-XX)
--------------------

* fixed too eager datafile deletion

  this issue could have caused a crash when the compaction had marked datafiles as obsolete
  and they were removed while "old" temporary query results still pointed to the old datafile
  positions

* fixed issue #826: Replication fails when a collection's configuration changes


v1.4.15 (2014-04-19)
--------------------

* bugfix for AQL query optimizer

  the following type of query was too eagerly optimized, leading to errors in code-generation:

      LET a = (FOR i IN [] RETURN i) LET b = (FOR i IN [] RETURN i) RETURN 1

  the problem occurred when both lists in the subqueries were empty. In this case invalid code
  was generated and the query couldn't be executed.


v1.4.14 (2014-04-05)
--------------------

* fixed race conditions during shape / attribute insertion

  A race condition could have led to spurious `cannot find attribute #xx` or
  `cannot find shape #xx` (where xx is a number) warning messages being logged
  by the server. This happened when a new attribute was inserted and at the same
  time was queried by another thread.

  Also fixed a race condition that may have occurred when a thread tried to
  access the shapes / attributes hash tables while they were resized. In this
  cases, the shape / attribute may have been hashed to a wrong slot.

* fixed a memory barrier / cpu synchronization problem with libev, affecting
  Windows with Visual Studio 2013 (probably earlier versions are affected, too)

  The issue is described in detail here:
  http://lists.schmorp.de/pipermail/libev/2014q1/002318.html


v1.4.13 (2014-03-14)
--------------------

* added diagnostic output for Foxx application upload

* allow dump & restore from ArangoDB 1.4 with an ArangoDB 2.0 server

* allow startup options `temp-path` and `default-language` to be specified from the arangod
  configuration file and not only from the command line

* fixed too eager compaction

  The compaction will now wait for several seconds before trying to re-compact the same
  collection. Additionally, some other limits have been introduced for the compaction.


v1.4.12 (2014-03-05)
--------------------

* fixed display bug in web interface which caused the following problems:
  - documents were displayed in web interface as being empty
  - document attributes view displayed many attributes with content "undefined"
  - document source view displayed many attributes with name "TYPEOF" and value "undefined"
  - an alert popping up in the browser with message "Datatables warning..."

* re-introduced old-style read-write locks to supports Windows versions older than
  Windows 2008R2 and Windows 7. This should re-enable support for Windows Vista and
  Windows 2008.


v1.4.11 (2014-02-27)
--------------------

* added SHORTEST_PATH AQL function

  this calculates the shortest paths between two vertices, using the Dijkstra
  algorithm, employing a min-heap

  By default, ArangoDB does not know the distance between any two vertices and
  will use a default distance of 1. A custom distance function can be registered
  as an AQL user function to make the distance calculation use any document
  attributes or custom logic:

      RETURN SHORTEST_PATH(cities, motorways, "cities/CGN", "cities/MUC", "outbound", {
        paths: true,
        distance: "myfunctions::citydistance"
      })

      // using the following custom distance function
      var aqlfunctions = require("org/arangodb/aql/functions");
      aqlfunctions.register("myfunctions::distance", function (config, vertex1, vertex2, edge) {
        return Math.sqrt(Math.pow(vertex1.x - vertex2.x) + Math.pow(vertex1.y - vertex2.y));
      }, false);

* fixed bug in Graph.pathTo function

* fixed small memleak in AQL optimizer

* fixed access to potentially uninitialized variable when collection had a cap constraint


v1.4.10 (2014-02-21)
--------------------

* fixed graph constructor to allow graph with some parameter to be used

* added node.js "events" and "stream"

* updated npm packages

* added loading of .json file

* Fixed http return code in graph api with waitForSync parameter.

* Fixed documentation in graph, simple and index api.

* removed 2 tests due to change in ruby library.

* issue #756: set access-control-expose-headers on CORS response

  the following headers are now whitelisted by ArangoDB in CORS responses:
  - etag
  - content-encoding
  - content-length
  - location
  - server
  - x-arango-errors
  - x-arango-async-id


v1.4.9 (2014-02-07)
-------------------

* return a document's current etag in response header for HTTP HEAD requests on
  documents that return an HTTP 412 (precondition failed) error. This allows
  retrieving the document's current revision easily.

* added AQL function `SKIPLIST` to directly access skiplist indexes from AQL

  This is a shortcut method to use a skiplist index for retrieving specific documents in
  indexed order. The function capability is rather limited, but it may be used
  for several cases to speed up queries. The documents are returned in index order if
  only one condition is used.

      /* return all documents with mycollection.created > 12345678 */
      FOR doc IN SKIPLIST(mycollection, { created: [[ '>', 12345678 ]] })
        RETURN doc

      /* return first document with mycollection.created > 12345678 */
      FOR doc IN SKIPLIST(mycollection, { created: [[ '>', 12345678 ]] }, 0, 1)
        RETURN doc

      /* return all documents with mycollection.created between 12345678 and 123456790 */
      FOR doc IN SKIPLIST(mycollection, { created: [[ '>', 12345678 ], [ '<=', 123456790 ]] })
        RETURN doc

      /* return all documents with mycollection.a equal 1 and .b equal 2 */
      FOR doc IN SKIPLIST(mycollection, { a: [[ '==', 1 ]], b: [[ '==', 2 ]] })
        RETURN doc

  The function requires a skiplist index with the exact same attributes to
  be present on the specified collection. All attributes present in the skiplist
  index must be specified in the conditions specified for the `SKIPLIST` function.
  Attribute declaration order is important, too: attributes must be specified in the
  same order in the condition as they have been declared in the skiplist index.

* added command-line option `--server.disable-authentication-unix-sockets`

  with this option, authentication can be disabled for all requests coming
  in via UNIX domain sockets, enabling clients located on the same host as
  the ArangoDB server to connect without authentication.
  Other connections (e.g. TCP/IP) are not affected by this option.

  The default value for this option is `false`.
  Note: this option is only supported on platforms that support Unix domain
  sockets.

* call global arangod instance destructor on shutdown

* issue #755: TRAVERSAL does not use strategy, order and itemOrder options

  these options were not honored when configuring a traversal via the AQL
  TRAVERSAL function. Now, these options are used if specified.

* allow vertex and edge filtering with user-defined functions in TRAVERSAL,
  TRAVERSAL_TREE and SHORTEST_PATH AQL functions:

      // using user-defined AQL functions for edge and vertex filtering
      RETURN TRAVERSAL(friends, friendrelations, "friends/john", "outbound", {
        followEdges: "myfunctions::checkedge",
        filterVertices: "myfunctions::checkvertex"
      })

      // using the following custom filter functions
      var aqlfunctions = require("org/arangodb/aql/functions");
      aqlfunctions.register("myfunctions::checkedge", function (config, vertex, edge, path) {
        return (edge.type !== 'dislikes'); // don't follow these edges
      }, false);

      aqlfunctions.register("myfunctions::checkvertex", function (config, vertex, path) {
        if (vertex.isDeleted || ! vertex.isActive) {
          return [ "prune", "exclude" ]; // exclude these and don't follow them
        }
        return [ ]; // include everything else
      }, false);

* issue #748: add vertex filtering to AQL's TRAVERSAL[_TREE]() function


v1.4.8 (2014-01-31)
-------------------

* install foxx apps in the web interface

* fixed a segfault in the import API


v1.4.7 (2014-01-23)
-------------------

* issue #744: Add usage example arangoimp from Command line

* issue #738: added __dirname, __filename pseudo-globals. Fixes #733. (@by pluma)

* mount all Foxx applications in system apps directory on startup


v1.4.6 (2014-01-20)
-------------------

* issue #736: AQL function to parse collection and key from document handle

* added fm.rescan() method for Foxx-Manager

* fixed issue #734: foxx cookie and route problem

* added method `fm.configJson` for arangosh

* include `startupPath` in result of API `/_api/foxx/config`


v1.4.5 (2014-01-15)
-------------------

* fixed issue #726: Alternate Windows Install Method

* fixed issue #716: dpkg -P doesn't remove everything

* fixed bugs in description of HTTP API `_api/index`

* fixed issue #732: Rest API GET revision number

* added missing documentation for several methods in HTTP API `/_api/edge/...`

* fixed typos in description of HTTP API `_api/document`

* defer evaluation of AQL subqueries and logical operators (lazy evaluation)

* Updated font in WebFrontend, it now contains a version that renders properly on Windows

* generally allow function return values as call parameters to AQL functions

* fixed potential deadlock in global context method execution

* added override file "arangod.conf.local" (and co)


v1.4.4 (2013-12-24)
-------------------

* uid and gid are now set in the scripts, there is no longer a separate config file for
  arangod when started from a script

* foxx-manager is now an alias for arangosh

* arango-dfdb is now an alias for arangod, moved from bin to sbin

* changed from readline to linenoise for Windows

* added --install-service and --uninstall-service for Windows

* removed --daemon and --supervisor for Windows

* arangosh and arangod now uses the config-file which maps the binary name, i. e. if you
  rename arangosh to foxx-manager it will use the config file foxx-manager.conf

* fixed lock file for Windows

* fixed issue #711, #687: foxx-manager throws internal errors

* added `--server.ssl-protocol` option for client tools
  this allows connecting from arangosh, arangoimp, arangoimp etc. to an ArangoDB
  server that uses a non-default value for `--server.ssl-protocol`. The default
  value for the SSL protocol is 4 (TLSv1). If the server is configured to use a
  different protocol, it was not possible to connect to it with the client tools.

* added more detailed request statistics

  This adds the number of async-executed HTTP requests plus the number of HTTP
  requests per individual HTTP method type.

* added `--force` option for arangorestore
  this option allows continuing a restore operation even if the server reports errors
  in the middle of the restore operation

* better error reporting for arangorestore
  in case the server returned an HTTP error, arangorestore previously reported this
  error as `internal error` without any details only. Now server-side errors are
  reported by arangorestore with the server's error message

* include more system collections in dumps produced by arangodump
  previously some system collections were intentionally excluded from dumps, even if the
  dump was run with `--include-system-collections`. for example, the collections `_aal`,
  `_modules`, `_routing`, and `_users` were excluded. This makes sense in a replication
  context but not always in a dump context.
  When specifying `--include-system-collections`, arangodump will now include the above-
  mentioned collections in the dump, too. Some other system collections are still excluded
  even when the dump is run with `--include-system-collections`, for example `_replication`
  and `_trx`.

* fixed issue #701: ArangoStatement undefined in arangosh

* fixed typos in configuration files


v1.4.3 (2013-11-25)
-------------------

* fixed a segfault in the AQL optimizer, occurring when a constant non-list value was
  used on the right-hand side of an IN operator that had a collection attribute on the
  left-hand side

* issue #662:

  Fixed access violation errors (crashes) in the Windows version, occurring under some
  circumstances when accessing databases with multiple clients in parallel

* fixed issue #681: Problem with ArchLinux PKGBUILD configuration


v1.4.2 (2013-11-20)
-------------------

* fixed issue #669: Tiny documentation update

* ported Windows version to use native Windows API SRWLocks (slim read-write locks)
  and condition variables instead of homemade versions

  MSDN states the following about the compatibility of SRWLocks and Condition Variables:

      Minimum supported client:
      Windows Server 2008 [desktop apps | Windows Store apps]

      Minimum supported server:
      Windows Vista [desktop apps | Windows Store apps]

* fixed issue #662: ArangoDB on Windows hanging

  This fixes a deadlock issue that occurred on Windows when documents were written to
  a collection at the same time when some other thread tried to drop the collection.

* fixed file-based logging in Windows

  the logger complained on startup if the specified log file already existed

* fixed startup of server in daemon mode (`--daemon` startup option)

* fixed a segfault in the AQL optimizer

* issue #671: Method graph.measurement does not exist

* changed Windows condition variable implementation to use Windows native
  condition variables

  This is an attempt to fix spurious Windows hangs as described in issue #662.

* added documentation for JavaScript traversals

* added --code-page command-line option for Windows version of arangosh

* fixed a problem when creating edges via the web interface.

  The problem only occurred if a collection was created with type "document
  collection" via the web interface, and afterwards was dropped and re-created
  with type "edge collection". If the web interface page was not reloaded,
  the old collection type (document) was cached, making the subsequent creation
  of edges into the (seeming-to-be-document) collection fail.

  The fix is to not cache the collection type in the web interface. Users of
  an older version of the web interface can reload the collections page if they
  are affected.

* fixed a caching problem in arangosh: if a collection was created using the web
  interface, and then removed via arangosh, arangosh did not actually drop the
  collection due to caching.

  Because the `drop` operation was not carried out, this caused misleading error
  messages when trying to re-create the collection (e.g. `cannot create collection:
  duplicate name`).

* fixed ALT-introduced characters for arangosh console input on Windows

  The Windows readline port was not able to handle characters that are built
  using CTRL or ALT keys. Regular characters entered using the CTRL or ALT keys
  were silently swallowed and not passed to the terminal input handler.

  This did not seem to cause problems for the US keyboard layout, but was a
  severe issue for keyboard layouts that require the ALT (or ALT-GR) key to
  construct characters. For example, entering the character `{` with a German
  keyboard layout requires pressing ALT-GR + 9.

* fixed issue #665: Hash/skiplist combo madness bit my ass

  this fixes a problem with missing/non-deterministic rollbacks of inserts in
  case of a unique constraint violation into a collection with multiple secondary
  indexes (with at least one of them unique)

* fixed issue #664: ArangoDB installer on Windows requires drive c:

* partly fixed issue #662: ArangoDB on Windows hanging

  This fixes dropping databases on Windows. In previous 1.4 versions on Windows,
  one shape collection file was not unloaded and removed when dropping a database,
  leaving one directory and one shape collection file in the otherwise-dropped
  database directory.

* fixed issue #660: updated documentation on indexes


v1.4.1 (2013-11-08)
-------------------

* performance improvements for skip-list deletes


v1.4.1-rc1 (2013-11-07)
-----------------------

* fixed issue #635: Web-Interface should have a "Databases" Menu for Management

* fixed issue #624: Web-Interface is missing a Database selector

* fixed segfault in bitarray query

* fixed issue #656: Cannot create unique index through web interface

* fixed issue #654: bitarray index makes server down

* fixed issue #653: Slow query

* fixed issue #650: Randomness of any() should be improved

* made AQL `DOCUMENT()` function polymorphic and work with just one parameter.

  This allows using the `DOCUMENT` function like this:

      DOCUMENT('users/john')
      DOCUMENT([ 'users/john', 'users/amy' ])

  in addition to the existing use cases:

      DOCUMENT(users, 'users/john')
      DOCUMENT(users, 'john')
      DOCUMENT(users, [ 'users/john' ])
      DOCUMENT(users, [ 'users/john', 'users/amy' ])
      DOCUMENT(users, [ 'john', 'amy' ])

* simplified usage of ArangoDB batch API

  It is not necessary anymore to send the batch boundary in the HTTP `Content-Type`
  header. Previously, the batch API expected the client to send a Content-Type header
  of`multipart/form-data; boundary=<some boundary value>`. This is still supported in
  ArangoDB 2.0, but clients can now also omit this header. If the header is not
  present in a client request, ArangoDB will ignore the request content type and
  read the MIME boundary from the beginning of the request body.

  This also allows using the batch API with the Swagger "Try it out" feature (which is
  not too good at sending a different or even dynamic content-type request header).

* added API method GET `/_api/database/user`

  This returns the list of databases a specific user can see without changing the
  username/passwd.

* issue #424: Documentation about IDs needs to be upgraded


v1.4.0 (2013-10-29)
-------------------

* fixed issue #648: /batch API is missing from Web Interface API Documentation (Swagger)

* fixed issue #647: Icon tooltips missing

* fixed issue #646: index creation in web interface

* fixed issue #645: Allow jumping from edge to linked vertices

* merged PR for issue #643: Some minor corrections and a link to "Downloads"

* fixed issue #642: Completion of error handling

* fixed issue #639: compiling v1.4 on maverick produces warnings on -Wstrict-null-sentinel

* fixed issue #634: Web interface bug: Escape does not always propagate

* fixed issue #620: added startup option `--server.default-api-compatibility`

  This adds the following changes to the ArangoDB server and clients:
  - the server provides a new startup option `--server.default-api-compatibility`.
    This option can be used to determine the compatibility of (some) server API
    return values. The value for this parameter is a server version number,
    calculated as follows: `10000 * major + 100 * minor` (e.g. `10400` for ArangoDB
    1.3). The default value is `10400` (1.4), the minimum allowed value is `10300`
    (1.3).

    When setting this option to a value lower than the current server version,
    the server might respond with old-style results to "old" clients, increasing
    compatibility with "old" (non-up-to-date) clients.

  - the server will on each incoming request check for an HTTP header
    `x-arango-version`. Clients can optionally set this header to the API
    version number they support. For example, if a client sends the HTTP header
    `x-arango-version: 10300`, the server will pick this up and might send ArangoDB
    1.3-style responses in some situations.

    Setting either the startup parameter or using the HTTP header (or both) allows
    running "old" clients with newer versions of ArangoDB, without having to adjust
    the clients too much.

  - the `location` headers returned by the server for the APIs `/_api/document/...`
    and `/_api/collection/...` will have different values depending on the used API
    version. If the API compatibility is `10300`, the `location` headers returned
    will look like this:

        location: /_api/document/....

    whereas when an API compatibility of `10400` or higher is used, the `location`
    headers will look like this:

        location: /_db/<database name>/_api/document/...

  Please note that even in the presence of this, old API versions still may not
  be supported forever by the server.

* fixed issue #643: Some minor corrections and a link to "Downloads" by @frankmayer

* started issue #642: Completion of error handling

* fixed issue #639: compiling v1.4 on maverick produces warnings on
  -Wstrict-null-sentinel

* fixed issue #621: Standard Config needs to be fixed

* added function to manage indexes (web interface)

* improved server shutdown time by signaling shutdown to applicationserver,
  logging, cleanup and compactor threads

* added foxx-manager `replace` command

* added foxx-manager `installed` command (a more intuitive alias for `list`)

* fixed issue #617: Swagger API is missing '/_api/version'

* fixed issue #615: Swagger API: Some commands have no parameter entry forms

* fixed issue #614: API : Typo in : Request URL /_api/database/current

* fixed issue #609: Graph viz tool - different background color

* fixed issue #608: arangosh config files - eventually missing in the manual

* fixed issue #607: Admin interface: no core documentation

* fixed issue #603: Aardvark Foxx App Manager

* fixed a bug in type-mapping between AQL user functions and the AQL layer

  The bug caused errors like the following when working with collection documents
  in an AQL user function:

      TypeError: Cannot assign to read only property '_id' of #<ShapedJson>

* create less system collections when creating a new database

  This is achieved by deferring collection creation until the collections are actually
  needed by ArangoDB. The following collections are affected by the change:
  - `_fishbowl`
  - `_structures`


v1.4.0-beta2 (2013-10-14)
-------------------------

* fixed compaction on Windows

  The compaction on Windows did not ftruncate the cleaned datafiles to a smaller size.
  This has been fixed so not only the content of the files is cleaned but also files
  are re-created with potentially smaller sizes.

* only the following system collections will be excluded from replication from now on:
  - `_replication`
  - `_trx`
  - `_users`
  - `_aal`
  - `_fishbowl`
  - `_modules`
  - `_routing`

  Especially the following system collections will now be included in replication:
  - `_aqlfunctions`
  - `_graphs`

  In previous versions of ArangoDB, all system collections were excluded from the
  replication.

  The change also caused a change in the replication logger and applier:
  in previous versions of ArangoDB, only a collection's id was logged for an operation.
  This has not caused problems for non-system collections but for system collections
  there ids might differ. In addition to a collection id ArangoDB will now also log the
  name of a collection for each replication event.

  The replication applier will now look for the collection name attribute in logged
  events preferably.

* added database selection to arango-dfdb

* provide foxx-manager, arangodump, and arangorestore in Windows build

* ArangoDB 1.4 will refuse to start if option `--javascript.app-path` is not set.

* added startup option `--server.allow-method-override`

  This option can be set to allow overriding the HTTP request method in a request using
  one of the following custom headers:

  - x-http-method-override
  - x-http-method
  - x-method-override

  This allows bypassing proxies and tools that would otherwise just let certain types of
  requests pass. Enabling this option may impose a security risk, so it should only be
  used in very controlled environments.

  The default value for this option is `false` (no method overriding allowed).

* added "details" URL parameter for bulk import API

  Setting the `details` URL parameter to `true` in a call to POST `/_api/import` will make
  the import return details about non-imported documents in the `details` attribute. If
  `details` is `false` or omitted, no `details` attribute will be present in the response.
  This is the same behavior that previous ArangoDB versions exposed.

* added "complete" option for bulk import API

  Setting the `complete` URL parameter to `true` in a call to POST `/_api/import` will make
  the import completely fail if at least one of documents cannot be imported successfully.

  It defaults to `false`, which will make ArangoDB continue importing the other documents
  from the import even if some documents cannot be imported. This is the same behavior that
  previous ArangoDB versions exposed.

* added missing swagger documentation for `/_api/log`

* calling `/_api/logs` (or `/_admin/logs`) is only permitted from the `_system` database now.

  Calling this API method for/from other database will result in an HTTP 400.

' ported fix from https://github.com/novus/nvd3/commit/0894152def263b8dee60192f75f66700cea532cc

  This prevents JavaScript errors from occurring in Chrome when in the admin interface,
  section "Dashboard".

* show current database name in web interface (bottom right corner)

* added missing documentation for /_api/import in swagger API docs

* allow specification of database name for replication sync command replication applier

  This allows syncing from a master database with a different name than the slave database.

* issue #601: Show DB in prompt

  arangosh now displays the database name as part of the prompt by default.

  Can change the prompt by using the `--prompt` option, e.g.

      > arangosh --prompt "my db is named \"%d\"> "


v1.4.0-beta1 (2013-10-01)
-------------------------

* make the Foxx manager use per-database app directories

  Each database now has its own subdirectory for Foxx applications. Each database
  can thus use different Foxx applications if required. A Foxx app for a specific
  database resides in `<app-path>/databases/<database-name>/<app-name>`.

  System apps are shared between all databases. They reside in `<app-path>/system/<app-name>`.

* only trigger an engine reset in development mode for URLs starting with `/dev/`

  This prevents ArangoDB from reloading all Foxx applications when it is not
  actually necessary.

* changed error code from 10 (bad parameter) to 1232 (invalid key generator) for
  errors that are due to an invalid key generator specification when creating a new
  collection

* automatic detection of content-type / mime-type for Foxx assets based on filenames,
  added possibility to override auto detection

* added endpoint management API at `/_api/endpoint`

* changed HTTP return code of PUT `/_api/cursor` from 400 to 404 in case a
  non-existing cursor is referred to

* issue #360: added support for asynchronous requests

  Incoming HTTP requests with the headers `x-arango-async: true` or
  `x-arango-async: store` will be answered by the server instantly with a generic
  HTTP 202 (Accepted) response.

  The actual requests will be queued and processed by the server asynchronously,
  allowing the client to continue sending other requests without waiting for the
  server to process the actually requested operation.

  The exact point in time when a queued request is executed is undefined. If an
  error occurs during execution of an asynchronous request, the client will not
  be notified by the server.

  The maximum size of the asynchronous task queue can be controlled using the new
  option `--scheduler.maximal-queue-size`. If the queue contains this many number of
  tasks and a new asynchronous request comes in, the server will reject it with an
  HTTP 500 (internal server error) response.

  Results of incoming requests marked with header `x-arango-async: true` will be
  discarded by the server immediately. Clients have no way of accessing the result
  of such asynchronously executed request. This is just _fire and forget_.

  To later retrieve the result of an asynchronously executed request, clients can
  mark a request with the header `x-arango-async: keep`. This makes the server
  store the result of the request in memory until explicitly fetched by a client
  via the `/_api/job` API. The `/_api/job` API also provides methods for basic
  inspection of which pending or already finished requests there are on the server,
  plus ways for garbage collecting unneeded results.

* Added new option `--scheduler.maximal-queue-size`.

* issue #590: Manifest Lint

* added data dump and restore tools, arangodump and arangorestore.

  arangodump can be used to create a logical dump of an ArangoDB database, or
  just dedicated collections. It can be used to dump both a collection's structure
  (properties and indexes) and data (documents).

  arangorestore can be used to restore data from a dump created with arangodump.
  arangorestore currently does not re-create any indexes, and doesn't yet handle
  referenced documents in edges properly when doing just partial restores.
  This will be fixed until 1.4 stable.

* introduced `--server.database` option for arangosh, arangoimp, and arangob.

  The option allows these client tools to use a certain database for their actions.
  In arangosh, the current database can be switched at any time using the command

      db._useDatabase(<name>);

  When no database is specified, all client tools will assume they should use the
  default database `_system`. This is done for downwards-compatibility reasons.

* added basic multi database support (alpha)

  New databases can be created using the REST API POST `/_api/database` and the
  shell command `db._createDatabase(<name>)`.

  The default database in ArangoDB is called `_system`. This database is always
  present and cannot be deleted by the user. When an older version of ArangoDB is
  upgraded to 1.4, the previously only database will automatically become the
  `_system` database.

  New databases can be created with the above commands, and can be deleted with the
  REST API DELETE `/_api/database/<name>` or the shell command `db._dropDatabase(<name>);`.

  Deleting databases is still unstable in ArangoDB 1.4 alpha and might crash the
  server. This will be fixed until 1.4 stable.

  To access a specific database via the HTTP REST API, the `/_db/<name>/` prefix
  can be used in all URLs. ArangoDB will check if an incoming request starts with
  this prefix, and will automatically pick the database name from it. If the prefix
  is not there, ArangoDB will assume the request is made for the default database
  (`_system`). This is done for downwards-compatibility reasons.

  That means, the following URL pathnames are logically identical:

      /_api/document/mycollection/1234
      /_db/_system/document/mycollection/1234

  To access a different database (e.g. `test`), the URL pathname would look like this:

      /_db/test/document/mycollection/1234

  New databases can also be created and existing databases can only be dropped from
  within the default database (`_system`). It is not possible to drop the `_system`
  database itself.

  Cross-database operations are unintended and unsupported. The intention of the
  multi-database feature is to have the possibility to have a few databases managed
  by ArangoDB in parallel, but to only access one database at a time from a connection
  or a request.

  When accessing the web interface via the URL pathname `/_admin/html/` or `/_admin/aardvark`,
  the web interface for the default database (`_system`) will be displayed.
  To access the web interface for a different database, the database name can be
  put into the URLs as a prefix, e.g. `/_db/test/_admin/html` or
  `/_db/test/_admin/aardvark`.

  All internal request handlers and also all user-defined request handlers and actions
  (including Foxx) will only get to see the unprefixed URL pathnames (i.e. excluding
  any database name prefix). This is to ensure downwards-compatibility.

  To access the name of the requested database from any action (including Foxx), use
  use `req.database`.

  For example, when calling the URL `/myapp/myaction`, the content of `req.database`
  will be `_system` (the default database because no database got specified) and the
  content of `req.url` will be `/myapp/myaction`.

  When calling the URL `/_db/test/myapp/myaction`, the content of `req.database` will be
  `test`, and the content of `req.url` will still be `/myapp/myaction`.

* Foxx now excludes files starting with . (dot) when bundling assets

  This mitigates problems with editor swap files etc.

* made the web interface a Foxx application

  This change caused the files for the web interface to be moved from `html/admin` to
  `js/apps/aardvark` in the file system.

  The base URL for the admin interface changed from `_admin/html/index.html` to
  `_admin/aardvark/index.html`.

  The "old" redirection to `_admin/html/index.html` will now produce a 404 error.

  When starting ArangoDB with the `--upgrade` option, this will automatically be remedied
  by putting in a redirection from `/` to `/_admin/aardvark/index.html`, and from
  `/_admin/html/index.html` to `/_admin/aardvark/index.html`.

  This also obsoletes the following configuration (command-line) options:
  - `--server.admin-directory`
  - `--server.disable-admin-interface`

  when using these now obsolete options when the server is started, no error is produced
  for downwards-compatibility.

* changed User-Agent value sent by arangoimp, arangosh, and arangod from "VOC-Agent" to
  "ArangoDB"

* changed journal file creation behavior as follows:

  Previously, a journal file for a collection was always created when a collection was
  created. When a journal filled up and became full, the current journal was made a
  datafile, and a new (empty) journal was created automatically. There weren't many
  intended situations when a collection did not have at least one journal.

  This is changed now as follows:
  - when a collection is created, no journal file will be created automatically
  - when there is a write into a collection without a journal, the journal will be
    created lazily
  - when there is a write into a collection with a full journal, a new journal will
    be created automatically

  From the end user perspective, nothing should have changed, except that there is now
  less disk usage for empty collections. Disk usage of infrequently updated collections
  might also be reduced significantly by running the `rotate()` method of a collection,
  and not writing into a collection subsequently.

* added method `collection.rotate()`

  This allows premature rotation of a collection's current journal file into a (read-only)
  datafile. The purpose of using `rotate()` is to prematurely allow compaction (which is
  performed on datafiles only) on data, even if the journal was not filled up completely.

  Using `rotate()` may make sense in the following scenario:

      c = db._create("test");
      for (i = 0; i < 1000; ++i) {
        c.save(...); // insert lots of data here
      }

      ...
      c.truncate(); // collection is now empty
      // only data in datafiles will be compacted by following compaction runs
      // all data in the current journal would not be compacted

      // calling rotate will make the current journal a datafile, and thus make it
      // eligible for compaction
      c.rotate();

  Using `rotate()` may also be useful when data in a collection is known to not change
  in the immediate future. After having completed all write operations on a collection,
  performing a `rotate()` will reduce the size of the current journal to the actually
  required size (remember that journals are pre-allocated with a specific size) before
  making the journal a datafile. Thus `rotate()` may cause disk space savings, even if
  the datafiles does not qualify for compaction after rotation.

  Note: rotating the journal is asynchronous, so that the actual rotation may be executed
  after `rotate()` returns to the caller.

* changed compaction to merge small datafiles together (up to 3 datafiles are merged in
  a compaction run)

  In the regular case, this should leave less small datafiles stay around on disk and allow
  using less file descriptors in total.

* added AQL MINUS function

* added AQL UNION_DISTINCT function (more efficient than combination of `UNIQUE(UNION())`)

* updated mruby to 2013-08-22

* issue #587: Add db._create() in help for startup arangosh

* issue #586: Share a link on installation instructions in the User Manual

* issue #585: Bison 2.4 missing on Mac for custom build

* issue #584: Web interface images broken in devel

* issue #583: Small documentation update

* issue #581: Parameter binding for attributes

* issue #580: Small improvements (by @guidoreina)

* issue #577: Missing documentation for collection figures in implementor manual

* issue #576: Get disk usage for collections and graphs

  This extends the result of the REST API for /_api/collection/figures with
  the attributes `compactors.count`, `compactors.fileSize`, `shapefiles.count`,
  and `shapefiles.fileSize`.

* issue #575: installing devel version on mac (low prio)

* issue #574: Documentation (POST /_admin/routing/reload)

* issue #558: HTTP cursors, allow count to ignore LIMIT


v1.4.0-alpha1 (2013-08-02)
--------------------------

* added replication. check online manual for details.

* added server startup options `--server.disable-replication-logger` and
  `--server.disable-replication-applier`

* removed action deployment tool, this now handled with Foxx and its manager or
  by kaerus node utility

* fixed a server crash when using byExample / firstExample inside a transaction
  and the collection contained a usable hash/skiplist index for the example

* defineHttp now only expects a single context

* added collection detail dialog (web interface)

  Shows collection properties, figures (datafiles, journals, attributes, etc.)
  and indexes.

* added documents filter (web interface)

  Allows searching for documents based on attribute values. One or many filter
  conditions can be defined, using comparison operators such as '==', '<=', etc.

* improved AQL editor (web interface)

  Editor supports keyboard shortcuts (Submit, Undo, Redo, Select).
  Editor allows saving and reusing of user-defined queries.
  Added example queries to AQL editor.
  Added comment button.

* added document import (web interface)

  Allows upload of JSON-data from files. Files must have an extension of .json.

* added dashboard (web interface)

  Shows the status of replication and multiple system charts, e.g.
  Virtual Memory Size, Request Time, HTTP Connections etc.

* added API method `/_api/graph` to query all graphs with all properties.

* added example queries in web interface AQL editor

* added arango.reconnect(<host>) method for arangosh to dynamically switch server or
  user name

* added AQL range operator `..`

  The `..` operator can be used to easily iterate over a sequence of numeric
  values. It will produce a list of values in the defined range, with both bounding
  values included.

  Example:

      2010..2013

  will produce the following result:

      [ 2010, 2011, 2012, 2013 ]

* added AQL RANGE function

* added collection.first(count) and collection.last(count) document access functions

  These functions allow accessing the first or last n documents in a collection. The order
  is determined by document insertion/update time.

* added AQL INTERSECTION function

* INCOMPATIBLE CHANGE: changed AQL user function namespace resolution operator from `:` to `::`

  AQL user-defined functions were introduced in ArangoDB 1.3, and the namespace resolution
  operator for them was the single colon (`:`). A function call looked like this:

      RETURN mygroup:myfunc()

  The single colon caused an ambiguity in the AQL grammar, making it indistinguishable from
  named attributes or the ternary operator in some cases, e.g.

      { mygroup:myfunc ? mygroup:myfunc }

  The change of the namespace resolution operator from `:` to `::` fixes this ambiguity.

  Existing user functions in the database will be automatically fixed when starting ArangoDB
  1.4 with the `--upgrade` option. However, queries using user-defined functions need to be
  adjusted on the client side to use the new operator.

* allow multiple AQL LET declarations separated by comma, e.g.
  LET a = 1, b = 2, c = 3

* more useful AQL error messages

  The error position (line/column) is more clearly indicated for parse errors.
  Additionally, if a query references a collection that cannot be found, the error
  message will give a hint on the collection name

* changed return value for AQL `DOCUMENT` function in case document is not found

  Previously, when the AQL `DOCUMENT` function was called with the id of a document and
  the document could not be found, it returned `undefined`. This value is not part of the
  JSON type system and this has caused some problems.
  Starting with ArangoDB 1.4, the `DOCUMENT` function will return `null` if the document
  looked for cannot be found.

  In case the function is called with a list of documents, it will continue to return all
  found documents, and will not return `null` for non-found documents. This has not changed.

* added single line comments for AQL

  Single line comments can be started with a double forward slash: `//`.
  They end at the end of the line, or the end of the query string, whichever is first.

* fixed documentation issues #567, #568, #571.

* added collection.checksum(<withData>) method to calculate CRC checksums for
  collections

  This can be used to
  - check if data in a collection has changed
  - compare the contents of two collections on different ArangoDB instances

* issue #565: add description line to aal.listAvailable()

* fixed several out-of-memory situations when double freeing or invalid memory
  accesses could happen

* less msyncing during the creation of collections

  This is achieved by not syncing the initial (standard) markers in shapes collections.
  After all standard markers are written, the shapes collection will get synced.

* renamed command-line option `--log.filter` to `--log.source-filter` to avoid
  misunderstandings

* introduced new command-line option `--log.content-filter` to optionally restrict
  logging to just specific log messages (containing the filter string, case-sensitive).

  For example, to filter on just log entries which contain `ArangoDB`, use:

      --log.content-filter "ArangoDB"

* added optional command-line option `--log.requests-file` to log incoming HTTP
  requests to a file.

  When used, all HTTP requests will be logged to the specified file, containing the
  client IP address, HTTP method, requests URL, HTTP response code, and size of the
  response body.

* added a signal handler for SIGUSR1 signal:

  when ArangoDB receives this signal, it will respond all further incoming requests
  with an HTTP 503 (Service Unavailable) error. This will be the case until another
  SIGUSR1 signal is caught. This will make ArangoDB start serving requests regularly
  again. Note: this is not implemented on Windows.

* limited maximum request URI length to 16384 bytes:

  Incoming requests with longer request URIs will be responded to with an HTTP
  414 (Request-URI Too Long) error.

* require version 1.0 or 1.1 in HTTP version signature of requests sent by clients:

  Clients sending requests with a non-HTTP 1.0 or non-HTTP 1.1 version number will
  be served with an HTTP 505 (HTTP Version Not Supported) error.

* updated manual on indexes:

  using system attributes such as `_id`, `_key`, `_from`, `_to`, `_rev` in indexes is
  disallowed and will be rejected by the server. This was the case since ArangoDB 1.3,
  but was not properly documented.

* issue #563: can aal become a default object?

  aal is now a prefab object in arangosh

* prevent certain system collections from being renamed, dropped, or even unloaded.

  Which restrictions there are for which system collections may vary from release to
  release, but users should in general not try to modify system collections directly
  anyway.

  Note: there are no such restrictions for user-created collections.

* issue #559: added Foxx documentation to user manual

* added server startup option `--server.authenticate-system-only`. This option can be
  used to restrict the need for HTTP authentication to internal functionality and APIs,
  such as `/_api/*` and `/_admin/*`.
  Setting this option to `true` will thus force authentication for the ArangoDB APIs
  and the web interface, but allow unauthenticated requests for other URLs (including
  user defined actions and Foxx applications).
  The default value of this option is `false`, meaning that if authentication is turned
  on, authentication is still required for *all* incoming requests. Only by setting the
  option to `true` this restriction is lifted and authentication becomes required for
  URLs starting with `/_` only.

  Please note that authentication still needs to be enabled regularly by setting the
  `--server.disable-authentication` parameter to `false`. Otherwise no authentication
  will be required for any URLs as before.

* protect collections against unloading when there are still document barriers around.

* extended cap constraints to optionally limit the active data size in a collection to
  a specific number of bytes.

  The arguments for creating a cap constraint are now:
  `collection.ensureCapConstraint(<count>, <byteSize>);`

  It is supported to specify just a count as in ArangoDB 1.3 and before, to specify
  just a fileSize, or both. The first met constraint will trigger the automated
  document removal.

* added `db._exists(doc)` and `collection.exists(doc)` for easy document existence checks

* added API `/_api/current-database` to retrieve information about the database the
  client is currently connected to (note: the API `/_api/current-database` has been
  removed in the meantime. The functionality is accessible via `/_api/database/current`
  now).

* ensure a proper order of tick values in datafiles/journals/compactors.
  any new files written will have the _tick values of their markers in order. for
  older files, there are edge cases at the beginning and end of the datafiles when
  _tick values are not properly in order.

* prevent caching of static pages in PathHandler.
  whenever a static page is requested that is served by the general PathHandler, the
  server will respond to HTTP GET requests with a "Cache-Control: max-age=86400" header.

* added "doCompact" attribute when creating collections and to collection.properties().
  The attribute controls whether collection datafiles are compacted.

* changed the HTTP return code from 400 to 404 for some cases when there is a referral
  to a non-existing collection or document.

* introduced error code 1909 `too many iterations` that is thrown when graph traversals
  hit the `maxIterations` threshold.

* optionally limit traversals to a certain number of iterations
  the limitation can be achieved via the traversal API by setting the `maxIterations`
  attribute, and also via the AQL `TRAVERSAL` and `TRAVERSAL_TREE` functions by setting
  the same attribute. If traversals are not limited by the end user, a server-defined
  limit for `maxIterations` may be used to prevent server-side traversals from running
  endlessly.

* added graph traversal API at `/_api/traversal`

* added "API" link in web interface, pointing to REST API generated with Swagger

* moved "About" link in web interface into "links" menu

* allow incremental access to the documents in a collection from out of AQL
  this allows reading documents from a collection chunks when a full collection scan
  is required. memory usage might be must lower in this case and queries might finish
  earlier if there is an additional LIMIT statement

* changed AQL COLLECT to use a stable sort, so any previous SORT order is preserved

* issue #547: Javascript error in the web interface

* issue #550: Make AQL graph functions support key in addition to id

* issue #526: Unable to escape when an errorneous command is entered into the js shell

* issue #523: Graph and vertex methods for the javascript api

* issue #517: Foxx: Route parameters with capital letters fail

* issue #512: Binded Parameters for LIMIT


v1.3.3 (2013-08-01)
-------------------

* issue #570: updateFishbowl() fails once

* updated and fixed generated examples

* issue #559: added Foxx documentation to user manual

* added missing error reporting for errors that happened during import of edges


v1.3.2 (2013-06-21)
-------------------

* fixed memleak in internal.download()

* made the shape-collection journal size adaptive:
  if too big shapes come in, a shape journal will be created with a big-enough size
  automatically. the maximum size of a shape journal is still restricted, but to a
  very big value that should never be reached in practice.

* fixed a segfault that occurred when inserting documents with a shape size bigger
  than the default shape journal size (2MB)

* fixed a locking issue in collection.truncate()

* fixed value overflow in accumulated filesizes reported by collection.figures()

* issue #545: AQL FILTER unnecessary (?) loop

* issue #549: wrong return code with --daemon


v1.3.1 (2013-05-24)
-------------------

* removed currently unused _ids collection

* fixed usage of --temp-path in aranogd and arangosh

* issue #540: suppress return of temporary internal variables in AQL

* issue #530: ReferenceError: ArangoError is not a constructor

* issue #535: Problem with AQL user functions javascript API

* set --javascript.app-path for test execution to prevent startup error

* issue #532: Graph _edgesCache returns invalid data?

* issue #531: Arangod errors

* issue #529: Really weird transaction issue

* fixed usage of --temp-path in aranogd and arangosh


v1.3.0 (2013-05-10)
-------------------

* fixed problem on restart ("datafile-xxx is not sealed") when server was killed
  during a compaction run

* fixed leak when using cursors with very small batchSize

* issue #508: `unregistergroup` function not mentioned in http interface docs

* issue #507: GET /_api/aqlfunction returns code inside parentheses

* fixed issue #489: Bug in aal.install

* fixed issue 505: statistics not populated on MacOS


v1.3.0-rc1 (2013-04-24)
-----------------------

* updated documentation for 1.3.0

* added node modules and npm packages

* changed compaction to only compact datafiles with more at least 10% of dead
  documents (byte size-wise)

* issue #498: fixed reload of authentication info when using
  `require("org/arangodb/users").reload()`

* issue #495: Passing an empty array to create a document results in a
  "phantom" document

* added more precision for requests statistics figures

* added "sum" attribute for individual statistics results in statistics API
  at /_admin/statistics

* made "limit" an optional parameter in AQL function NEAR().
  limit can now be either omitted completely, or set to 0. If so, an internal
  default value (currently 100) will be applied for the limit.

* issue #481

* added "attributes.count" to output of `collection.figures()`
  this also affects the REST API /_api/collection/<name>/figures

* added IndexedPropertyGetter for ShapedJson objects

* added API for user-defined AQL functions

* issue #475: A better error message for deleting a non-existent graph

* issue #474: Web interface problems with the JS Shell

* added missing documentation for AQL UNION function

* added transaction support.
  This provides ACID transactions for ArangoDB. Transactions can be invoked
  using the `db._executeTransaction()` function, or the `/_api/transaction`
  REST API.

* switched to semantic versioning (at least for alpha & alpha naming)

* added saveOrReplace() for server-side JS

v1.3.alpha1 (2013-04-05)
------------------------

* cleanup of Module, Package, ArangoApp and modules "internal", "fs", "console"

* use Error instead of string in throw to allow stack-trace

* issue #454: error while creation of Collection

* make `collection.count()` not recalculate the number of documents on the fly, but
  use some internal document counters.

* issue #457: invalid string value in web interface

* make datafile id (datafile->_fid) identical to the numeric part of the filename.
  E.g. the datafile `journal-123456.db` will now have a datafile marker with the same
  fid (i.e. `123456`) instead of a different value. This change will only affect
  datafiles that are created with 1.3 and not any older files.
  The intention behind this change is to make datafile debugging easier.

* consistently discard document attributes with reserved names (system attributes)
  but without any known meaning, for example `_test`, `_foo`, ...

  Previously, these attributes were saved with the document regularly in some cases,
  but were discarded in other cases.
  Now these attributes are discarded consistently. "Real" system attributes such as
  `_key`, `_from`, `_to` are not affected and will work as before.

  Additionally, attributes with an empty name (``) are discarded when documents are
  saved.

  Though using reserved or empty attribute names in documents was not really and
  consistently supported in previous versions of ArangoDB, this change might cause
  an incompatibility for clients that rely on this feature.

* added server startup flag `--database.force-sync-properties` to force syncing of
  collection properties on collection creation, deletion and on property update.
  The default value is true to mimic the behavior of previous versions of ArangoDB.
  If set to false, collection properties are written to disk but no call to sync()
  is made.

* added detailed output of server version and components for REST APIs
  `/_admin/version` and `/_api/version`. To retrieve this extended information,
  call the REST APIs with URL parameter `details=true`.

* issue #443: For git-based builds include commit hash in version

* adjust startup log output to be more compact, less verbose

* set the required minimum number of file descriptors to 256.
  On server start, this number is enforced on systems that have rlimit. If the limit
  cannot be enforced, starting the server will fail.
  Note: 256 is considered to be the absolute minimum value. Depending on the use case
  for ArangoDB, a much higher number of file descriptors should be used.

  To avoid checking & potentially changing the number of maximum open files, use the
  startup option `--server.descriptors-minimum 0`

* fixed shapedjson to json conversion for special numeric values (NaN, +inf, -inf).
  Before, "NaN", "inf", or "-inf" were written into the JSONified output, but these
  values are not allowed in JSON. Now, "null" is written to the JSONified output as
  required.

* added AQL functions VARIANCE_POPULATION(), VARIANCE_SAMPLE(), STDDEV_POPULATION(),
  STDDEV_SAMPLE(), AVERAGE(), MEDIAN() to calculate statistical values for lists

* added AQL SQRT() function

* added AQL TRIM(), LEFT() and RIGHT() string functions

* fixed issue #436: GET /_api/document on edge

* make AQL REVERSE() and LENGTH() functions work on strings, too

* disabled DOT generation in `make doxygen`. this speeds up docs generation

* renamed startup option `--dispatcher.report-intervall` to `--dispatcher.report-interval`

* renamed startup option `--scheduler.report-intervall` to `--scheduler.report-interval`

* slightly changed output of REST API method /_admin/log.
  Previously, the log messages returned also contained the date and log level, now
  they will only contain the log message, and no date and log level information.
  This information can be re-created by API users from the `timestamp` and `level`
  attributes of the result.

* removed configure option `--enable-zone-debug`
  memory zone debugging is now automatically turned on when compiling with ArangoDB
  `--enable-maintainer-mode`

* removed configure option `--enable-arangob`
  arangob is now always included in the build


v1.2.3 (XXXX-XX-XX)
-------------------

* added optional parameter `edgexamples` for AQL function EDGES() and NEIGHBORS()

* added AQL function NEIGHBORS()

* added freebsd support

* fixed firstExample() query with `_id` and `_key` attributes

* issue triAGENS/ArangoDB-PHP#55: AQL optimizer may have mis-optimized duplicate
  filter statements with limit


v1.2.2 (2013-03-26)
-------------------

* fixed save of objects with common sub-objects

* issue #459: fulltext internal memory allocation didn't scale well
  This fix improves loading times for collections with fulltext indexes that have
  lots of equal words indexed.

* issue #212: auto-increment support

  The feature can be used by creating a collection with the extra `keyOptions`
  attribute as follows:

      db._create("mycollection", { keyOptions: { type: "autoincrement", offset: 1, increment: 10, allowUserKeys: true } });

  The `type` attribute will make sure the keys will be auto-generated if no
  `_key` attribute is specified for a document.

  The `allowUserKeys` attribute determines whether users might still supply own
  `_key` values with documents or if this is considered an error.

  The `increment` value determines the actual increment value, whereas the `offset`
  value can be used to seed to value sequence with a specific starting value.
  This will be useful later in a multi-master setup, when multiple servers can use
  different auto-increment seed values and thus generate non-conflicting auto-increment values.

  The default values currently are:

  - `allowUserKeys`: `true`
  - `offset`: `0`
  - `increment`: `1`

  The only other available key generator type currently is `traditional`.
  The `traditional` key generator will auto-generate keys in a fashion as ArangoDB
  always did (some increasing integer value, with a more or less unpredictable
  increment value).

  Note that for the `traditional` key generator there is only the option to disallow
  user-supplied keys and give the server the sole responsibility for key generation.
  This can be achieved by setting the `allowUserKeys` property to `false`.

  This change also introduces the following errors that API implementors may want to check
  the return values for:

  - 1222: `document key unexpected`: will be raised when a document is created with
    a `_key` attribute, but the underlying collection was set up with the `keyOptions`
    attribute `allowUserKeys: false`.

  - 1225: `out of keys`: will be raised when the auto-increment key generator runs
    out of keys. This may happen when the next key to be generated is 2^64 or higher.
    In practice, this will only happen if the values for `increment` or `offset` are
    not set appropriately, or if users are allowed to supply own keys, those keys
    are near the 2^64 threshold, and later the auto-increment feature kicks in and
    generates keys that cross that threshold.

    In practice it should not occur with proper configuration and proper usage of the
    collections.

  This change may also affect the following REST APIs:
  - POST `/_api/collection`: the server does now accept the optional `keyOptions`
    attribute in the second parameter
  - GET `/_api/collection/properties`: will return the `keyOptions` attribute as part
    of the collection's properties. The previous optional attribute `createOptions`
    is now gone.

* fixed `ArangoStatement.explain()` method with bind variables

* fixed misleading "cursor not found" error message in arangosh that occurred when
  `count()` was called for client-side cursors

* fixed handling of empty attribute names, which may have crashed the server under
  certain circumstances before

* fixed usage of invalid pointer in error message output when index description could
  not be opened


v1.2.1 (2013-03-14)
-------------------

* issue #444: please darken light color in arangosh

* issue #442: pls update post install info on osx

* fixed conversion of special double values (NaN, -inf, +inf) when converting from
  shapedjson to JSON

* fixed compaction of markers (location of _key was not updated correctly in memory,
  leading to _keys pointing to undefined memory after datafile rotation)

* fixed edge index key pointers to use document master pointer plus offset instead
  of direct _key address

* fixed case when server could not create any more journal or compactor files.
  Previously a wrong status code may have been returned, and not being able to create
  a new compactor file may have led to an infinite loop with error message
  "could not create compactor".

* fixed value truncation for numeric filename parts when renaming datafiles/journals


v1.2.0 (2013-03-01)
-------------------

* by default statistics are now switch off; in order to enable comment out
  the "disable-statistics = yes" line in "arangod.conf"

* fixed issue #435: csv parser skips data at buffer border

* added server startup option `--server.disable-statistics` to turn off statistics
  gathering without recompilation of ArangoDB.
  This partly addresses issue #432.

* fixed dropping of indexes without collection name, e.g.
  `db.xxx.dropIndex("123456");`
  Dropping an index like this failed with an assertion error.

* fixed issue #426: arangoimp should be able to import edges into edge collections

* fixed issue #425: In case of conflict ArangoDB returns HTTP 400 Bad request
  (with 1207 Error) instead of HTTP 409 Conflict

* fixed too greedy token consumption in AQL for negative values:
  e.g. in the statement `RETURN { a: 1 -2 }` the minus token was consumed as part
  of the value `-2`, and not interpreted as the binary arithmetic operator


v1.2.beta3 (2013-02-22)
-----------------------

* issue #427: ArangoDB Importer Manual has no navigation links (previous|home|next)

* issue #319: Documentation missing for Emergency console and incomplete for datafile debugger.

* issue #370: add documentation for reloadRouting and flushServerModules

* issue #393: added REST API for user management at /_api/user

* issue #393, #128: added simple cryptographic functions for user actions in module "crypto":
  * require("org/arangodb/crypto").md5()
  * require("org/arangodb/crypto").sha256()
  * require("org/arangodb/crypto").rand()

* added replaceByExample() Javascript and REST API method

* added updateByExample() Javascript and REST API method

* added optional "limit" parameter for removeByExample() Javascript and REST API method

* fixed issue #413

* updated bundled V8 version from 3.9.4 to 3.16.14.1
  Note: the Windows version used a more recent version (3.14.0.1) and was not updated.

* fixed issue #404: keep original request url in request object


v1.2.beta2 (2013-02-15)
-----------------------

* fixed issue #405: 1.2 compile warnings

* fixed issue #333: [debian] Group "arangodb" is not used when starting vie init.d script

* added optional parameter 'excludeSystem' to GET /_api/collection
  This parameter can be used to disable returning system collections in the list
  of all collections.

* added AQL functions KEEP() and UNSET()

* fixed issue #348: "HTTP Interface for Administration and Monitoring"
  documentation errors.

* fix stringification of specific positive int64 values. Stringification of int64
  values with the upper 32 bits cleared and the 33rd bit set were broken.

* issue #395:  Collection properties() function should return 'isSystem' for
  Javascript and REST API

* make server stop after upgrade procedure when invoked with `--upgrade option`.
  When started with the `--upgrade` option, the server will perfom
  the upgrade, and then exit with a status code indicating the result of the
  upgrade (0 = success, 1 = failure). To start the server regularly in either
  daemon or console mode, the `--upgrade` option must not be specified.
  This change was introduced to allow init.d scripts check the result of
  the upgrade procedure, even in case an upgrade was successful.
  this was introduced as part of issue #391.

* added AQL function EDGES()

* added more crash-protection when reading corrupted collections at startup

* added documentation for AQL function CONTAINS()

* added AQL function LIKE()

* replaced redundant error return code 1520 (Unable to open collection) with error code
  1203 (Collection not found). These error codes have the same meanings, but one of
  them was returned from AQL queries only, the other got thrown by other parts of
  ArangoDB. Now, error 1203 (Collection not found) is used in AQL too in case a
  non-existing collection is used.

v1.2.beta1 (2013-02-01)
-----------------------

* fixed issue #382: [Documentation error] Maschine... should be Machine...

* unified history file locations for arangod, arangosh, and arangoirb.
  - The readline history for arangod (emergency console) is now stored in file
    $HOME/.arangod. It was stored in $HOME/.arango before.
  - The readline history for arangosh is still stored in $HOME/.arangosh.
  - The readline history for arangoirb is now stored in $HOME/.arangoirb. It was
    stored in $HOME/.arango-mrb before.

* fixed issue #381: _users user should have a unique constraint

* allow negative list indexes in AQL to access elements from the end of a list,
  e.g. ```RETURN values[-1]``` will return the last element of the `values` list.

* collection ids, index ids, cursor ids, and document revision ids created and
  returned by ArangoDB are now returned as strings with numeric content inside.
  This is done to prevent some value overrun/truncation in any part of the
  complete client/server workflow.
  In ArangoDB 1.1 and before, these values were previously returned as
  (potentially very big) integer values. This may cause problems (clipping, overrun,
  precision loss) for clients that do not support big integers natively and store
  such values in IEEE754 doubles internally. This type loses precision after about
  52 bits and is thus not safe to hold an id.
  Javascript and 32 bit-PHP are examples for clients that may cause such problems.
  Therefore, ids are now returned by ArangoDB as strings, with the string
  content being the integer value as before.

  Example for documents ("_rev" attribute):
  - Document returned by ArangoDB 1.1: { "_rev": 1234, ... }
  - Document returned by ArangoDB 1.2: { "_rev": "1234", ... }

  Example for collections ("id" attribute / "_id" property):
  - Collection returned by ArangoDB 1.1: { "id": 9327643, "name": "test", ... }
  - Collection returned by ArangoDB 1.2: { "id": "9327643", "name": "test", ... }

  Example for cursors ("id" attribute):
  - Collection returned by ArangoDB 1.1: { "id": 11734292, "hasMore": true, ... }
  - Collection returned by ArangoDB 1.2: { "id": "11734292", "hasMore": true, ... }

* global variables are not automatically available anymore when starting the
  arangod Javascript emergency console (i.e. ```arangod --console```).

  Especially, the variables `db`, `edges`, and `internal` are not available
  anymore. `db` and `internal` can be made available in 1.2 by
  ```var db = require("org/arangodb").db;``` and
  ```var internal = require("internal");```, respectively.
  The reason for this change is to get rid of global variables in the server
  because this will allow more specific inclusion of functionality.

  For convenience, the global variable `db` is still available by default in
  arangosh. The global variable `edges`, which since ArangoDB 1.1 was kind of
  a redundant wrapper of `db`, has been removed in 1.2 completely.
  Please use `db` instead, and if creating an edge collection, use the explicit
  ```db._createEdgeCollection()``` command.

* issue #374: prevent endless redirects when calling admin interface with
  unexpected URLs

* issue #373: TRAVERSAL() `trackPaths` option does not work. Instead `paths` does work

* issue #358: added support for CORS

* honor optional waitForSync property for document removal, replace, update, and
  save operations in arangosh. The waitForSync parameter for these operations
  was previously honored by the REST API and on the server-side, but not when
  the waitForSync parameter was specified for a document operation in arangosh.

* calls to db.collection.figures() and /_api/collection/<collection>/figures now
  additionally return the number of shapes used in the collection in the
  extra attribute "shapes.count"

* added AQL TRAVERSAL_TREE() function to return a hierarchical result from a traversal

* added AQL TRAVERSAL() function to return the results from a traversal

* added AQL function ATTRIBUTES() to return the attribute names of a document

* removed internal server-side AQL functions from global scope.

  Now the AQL internal functions can only be accessed via the exports of the
  ahuacatl module, which can be included via ```require("org/arangodb/ahuacatl")```.
  It shouldn't be necessary for clients to access this module at all, but
  internal code may use this module.

  The previously global AQL-related server-side functions were moved to the
  internal namespace. This produced the following function name changes on
  the server:

     old name              new name
     ------------------------------------------------------
     AHUACATL_RUN       => require("internal").AQL_QUERY
     AHUACATL_EXPLAIN   => require("internal").AQL_EXPLAIN
     AHUACATL_PARSE     => require("internal").AQL_PARSE

  Again, clients shouldn't have used these functions at all as there is the
  ArangoStatement object to execute AQL queries.

* fixed issue #366: Edges index returns strange description

* added AQL function MATCHES() to check a document against a list of examples

* added documentation and tests for db.collection.removeByExample

* added --progress option for arangoimp. This will show the percentage of the input
  file that has been processed by arangoimp while the import is still running. It can
  be used as a rough indicator of progress for the entire import.

* make the server log documents that cannot be imported via /_api/import into the
  logfile using the warning log level. This may help finding illegal documents in big
  import runs.

* check on server startup whether the database directory and all collection directories
  are writable. if not, the server startup will be aborted. this prevents serious
  problems with collections being non-writable and this being detected at some pointer
  after the server has been started

* allow the following AQL constructs: FUNC(...)[...], FUNC(...).attribute

* fixed issue #361: Bug in Admin Interface. Header disappears when clicking new collection

* Added in-memory only collections

  Added collection creation parameter "isVolatile":
  if set to true, the collection is created as an in-memory only collection,
  meaning that all document data of that collection will reside in memory only,
  and will not be stored permanently to disk.
  This means that all collection data will be lost when the collection is unloaded
  or the server is shut down.
  As this collection type does not have datafile disk overhead for the regular
  document operations, it may be faster than normal disk-backed collections. The
  actual performance gains strongly depend on the underlying OS, filesystem, and
  settings though.
  This collection type should be used for caches only and not for any sensible data
  that cannot be re-created otherwise.
  Some platforms, namely Windows, currently do not support this collection type.
  When creating an in-memory collection on such platform, an error message will be
  returned by ArangoDB telling the user the platform does not support it.

  Note: in-memory collections are an experimental feature. The feature might
  change drastically or even be removed altogether in a future version of ArangoDB.

* fixed issue #353: Please include "pretty print" in Emergency Console

* fixed issue #352: "pretty print" console.log
  This was achieved by adding the dump() function for the "internal" object

* reduced insertion time for edges index
  Inserting into the edges index now avoids costly comparisons in case of a hash
  collision, reducing the prefilling/loading timer for bigger edge collections

* added fulltext queries to AQL via FULLTEXT() function. This allows search
  fulltext indexes from an AQL query to find matching documents

* added fulltext index type. This index type allows indexing words and prefixes of
  words from a specific document attribute. The index can be queries using a
  SimpleQueryFull object, the HTTP REST API at /_api/simple/fulltext, or via AQL

* added collection.revision() method to determine whether a collection has changed.
  The revision method returns a revision string that can be used by client programs
  for equality/inequality comparisons. The value returned by the revision method
  should be treated by clients as an opaque string and clients should not try to
  figure out the sense of the revision id. This is still useful enough to check
  whether data in a collection has changed.

* issue #346: adaptively determine NUMBER_HEADERS_PER_BLOCK

* issue #338: arangosh cursor positioning problems

* issue #326: use limit optimization with filters

* issue #325: use index to avoid sorting

* issue #324: add limit optimization to AQL

* removed arango-password script and added Javascript functionality to add/delete
  users instead. The functionality is contained in module `users` and can be invoked
  as follows from arangosh and arangod:
  * require("users").save("name", "passwd");
  * require("users").replace("name", "newPasswd");
  * require("users").remove("name");
  * require("users").reload();
  These functions are intentionally not offered via the web interface.
  This also addresses issue #313

* changed print output in arangosh and the web interface for JSON objects.
  Previously, printing a JSON object in arangosh resulted in the attribute values
  being printed as proper JSON, but attribute names were printed unquoted and
  unescaped. This was fine for the purpose of arangosh, but lead to invalid
  JSON being produced. Now, arangosh will produce valid JSON that can be used
  to send it back to ArangoDB or use it with arangoimp etc.

* fixed issue #300: allow importing documents via the REST /_api/import API
  from a JSON list, too.
  So far, the API only supported importing from a format that had one JSON object
  on each line. This is sometimes inconvenient, e.g. when the result of an AQL
  query or any other list is to be imported. This list is a JSON list and does not
  necessary have a document per line if pretty-printed.
  arangoimp now supports the JSON list format, too. However, the format requires
  arangoimp and the server to read the entire dataset at once. If the dataset is
  too big (bigger than --max-upload-size) then the import will be rejected. Even if
  increased, the entire list must fit in memory on both the client and the server,
  and this may be more resource-intensive than importing individual lines in chunks.

* removed unused parameter --reuse-ids for arangoimp. This parameter did not have
  any effect in 1.2, was never publicly announced and did evil (TM) things.

* fixed issue #297 (partly): added whitespace between command line and
  command result in arangosh, added shell colors for better usability

* fixed issue #296: system collections not usable from AQL

* fixed issue #295: deadlock on shutdown

* fixed issue #293: AQL queries should exploit edges index

* fixed issue #292: use index when filtering on _key in AQL

* allow user-definable document keys
  users can now define their own document keys by using the _key attribute
  when creating new documents or edges. Once specified, the value of _key is
  immutable.
  The restrictions for user-defined key values are:
  * the key must be at most 254 bytes long
  * it must consist of the letters a-z (lower or upper case), the digits 0-9,
    the underscore (_) or dash (-) characters only
  * any other characters, especially multi-byte sequences, whitespace or
    punctuation characters cannot be used inside key values

  Specifying a document key is optional when creating new documents. If no
  document key is specified, ArangoDB will create a document key itself.
  There are no guarantees about the format and pattern of auto-generated document
  keys other than the above restrictions.
  Clients should therefore treat auto-generated document keys as opaque values.
  Keys can be used to look up and reference documents, e.g.:
  * saving a document: `db.users.save({ "_key": "fred", ... })`
  * looking up a document: `db.users.document("fred")`
  * referencing other documents: `edges.relations.save("users/fred", "users/john", ...)`

  This change is downwards-compatible to ArangoDB 1.1 because in ArangoDB 1.1
  users were not able to define their own keys. If the user does not supply a _key
  attribute when creating a document, ArangoDB 1.2 will still generate a key of
  its own as ArangoDB 1.1 did. However, all documents returned by ArangoDB 1.2 will
  include a _key attribute and clients should be able to handle that (e.g. by
  ignoring it if not needed). Documents returned will still include the _id attribute
  as in ArangoDB 1.1.

* require collection names everywhere where a collection id was allowed in
  ArangoDB 1.1 & 1.0
  This change requires clients to use a collection name in place of a collection id
  at all places the client deals with collections.
  Examples:
  * creating edges: the _from and _to attributes must now contain collection names instead
    of collection ids: `edges.relations.save("test/my-key1", "test/my-key2", ...)`
  * retrieving edges: the returned _from and _to attributes now will contain collection
    names instead of ids, too: _from: `test/fred` instead of `1234/3455`
  * looking up documents: db.users.document("fred") or db._document("users/fred")

  Collection names must be used in REST API calls instead of collection ids, too.
  This change is thus not completely downwards-compatible to ArangoDB 1.1. ArangoDB 1.1
  required users to use collection ids in many places instead of collection names.
  This was unintuitive and caused overhead in cases when just the collection name was
  known on client-side but not its id. This overhead can now be avoided so clients can
  work with the collection names directly. There is no need to work with collection ids
  on the client side anymore.
  This change will likely require adjustments to API calls issued by clients, and also
  requires a change in how clients handle the _id value of returned documents. Previously,
  the _id value of returned documents contained the collection id, a slash separator and
  the document number. Since 1.2, _id will contain the collection name, a slash separator
  and the document key. The same applies to the _from and _to attribute values of edges
  that are returned by ArangoDB.

  Also removed (now unnecessary) location header in responses of the collections REST API.
  The location header was previously returned because it was necessary for clients.
  When clients created a collection, they specified the collection name. The collection
  id was generated on the server, but the client needed to use the server-generated
  collection id for further API calls, e.g. when creating edges etc. Therefore, the
  full collection URL, also containing the collection id, was returned by the server in
  responses to the collection API, in the HTTP location header.
  Returning the location header has become unnecessary in ArangoDB 1.2 because users
  can access collections by name and do not need to care about collection ids.


v1.1.3 (2013-XX-XX)
-------------------

* fix case when an error message was looked up for an error code but no error
  message was found. In this case a NULL ptr was returned and not checked everywhere.
  The place this error popped up was when inserting into a non-unique hash index
  failed with a specific, invalid error code.

* fixed issue #381:  db._collection("_users").getIndexes();

* fixed issue #379: arango-password fatal issue javscript.startup-directory

* fixed issue #372: Command-Line Options for the Authentication and Authorization


v1.1.2 (2013-01-20)
-------------------

* upgraded to mruby 2013-01-20 583983385b81c21f82704b116eab52d606a609f4

* fixed issue #357: Some spelling and grammar errors

* fixed issue #355: fix quotes in pdf manual

* fixed issue #351: Strange arangosh error message for long running query

* fixed randomly hanging connections in arangosh on MacOS

* added "any" query method: this returns a random document from a collection. It
  is also available via REST HTTP at /_api/simple/any.

* added deployment tool

* added getPeerVertex

* small fix for logging of long messages: the last character of log messages longer
  than 256 bytes was not logged.

* fixed truncation of human-readable log messages for web interface: the trailing \0
  byte was not appended for messages longer than 256 bytes

* fixed issue #341: ArangoDB crashes when stressed with Batch jobs
  Contrary to the issue title, this did not have anything to do with batch jobs but
  with too high memory usage. The memory usage of ArangoDB is now reduced for cases
   when there are lots of small collections with few documents each

* started with issue #317: Feature Request (from Google Groups): DATE handling

* backported issue #300: Extend arangoImp to Allow importing resultset-like
  (list of documents) formatted files

* fixed issue #337: "WaitForSync" on new collection does not work on Win/X64

* fixed issue #336: Collections REST API docs

* fixed issue #335: mmap errors due to wrong memory address calculation

* fixed issue #332: arangoimp --use-ids parameter seems to have no impact

* added option '--server.disable-authentication' for arangosh as well. No more passwd
  prompts if not needed

* fixed issue #330: session logging for arangosh

* fixed issue #329: Allow passing script file(s) as parameters for arangosh to run

* fixed issue #328: 1.1 compile warnings

* fixed issue #327: Javascript parse errors in front end


v1.1.1 (2012-12-18)
-------------------

* fixed issue #339: DELETE /_api/cursor/cursor-identifier return incollect errorNum

  The fix for this has led to a signature change of the function actions.resultNotFound().
  The meaning of parameter #3 for This function has changed from the error message string
  to the error code. The error message string is now parameter #4.
  Any client code that uses this function in custom actions must be adjusted.

* fixed issue #321: Problem upgrading arangodb 1.0.4 to 1.1.0 with Homebrew (OSX 10.8.2)

* fixed issue #230: add navigation and search for online documentation

* fixed issue #315: Strange result in PATH

* fixed issue #323: Wrong function returned in error message of AQL CHAR_LENGTH()

* fixed some log errors on startup / shutdown due to pid file handling and changing
  of directories


v1.1.0 (2012-12-05)
-------------------

* WARNING:
  arangod now performs a database version check at startup. It will look for a file
  named "VERSION" in its database directory. If the file is not present, arangod will
  perform an automatic upgrade of the database directory. This should be the normal
  case when upgrading from ArangoDB 1.0 to ArangoDB 1.1.

  If the VERSION file is present but is from an older version of ArangoDB, arangod
  will refuse to start and ask the user to run a manual upgrade first. A manual upgrade
  can be performed by starting arangod with the option `--upgrade`.

  This upgrade procedure shall ensure that users have full control over when they
  perform any updates/upgrades of their data, and can plan backups accordingly. The
  procedure also guarantees that the server is not run without any required system
  collections or with in incompatible data state.

* added AQL function DOCUMENT() to retrieve a document by its _id value

* fixed issue #311: fixed segfault on unload

* fixed issue #309: renamed stub "import" button from web interface

* fixed issue #307: added WaitForSync column in collections list in in web interface

* fixed issue #306: naming in web interface

* fixed issue #304: do not clear AQL query text input when switching tabs in
  web interface

* fixed issue #303: added documentation about usage of var keyword in web interface

* fixed issue #301: PATCH does not work in web interface

# fixed issue #269: fix make distclean & clean

* fixed issue #296: system collections not usable from AQL

* fixed issue #295: deadlock on shutdown

* added collection type label to web interface

* fixed issue #290: the web interface now disallows creating non-edges in edge collections
  when creating collections via the web interface, the collection type must also be
  specified (default is document collection)

* fixed issue #289: tab-completion does not insert any spaces

* fixed issue #282: fix escaping in web interface

* made AQL function NOT_NULL take any number of arguments. Will now return its
  first argument that is not null, or null if all arguments are null. This is downwards
  compatible.

* changed misleading AQL function name NOT_LIST() to FIRST_LIST() and slightly changed
  the behavior. The function will now return its first argument that is a list, or null
  if none of the arguments are lists.
  This is mostly downwards-compatible. The only change to the previous implementation in
  1.1-beta will happen if two arguments were passed and the 1st and 2nd arguments were
  both no lists. In previous 1.1, the 2nd argument was returned as is, but now null
  will be returned.

* add AQL function FIRST_DOCUMENT(), with same behavior as FIRST_LIST(), but working
  with documents instead of lists.

* added UPGRADING help text

* fixed issue #284: fixed Javascript errors when adding edges/vertices without own
  attributes

* fixed issue #283: AQL LENGTH() now works on documents, too

* fixed issue #281: documentation for skip lists shows wrong example

* fixed AQL optimizer bug, related to OR-combined conditions that filtered on the
  same attribute but with different conditions

* fixed issue #277: allow usage of collection names when creating edges
  the fix of this issue also implies validation of collection names / ids passed to
  the REST edge create method. edges with invalid collection ids or names in the
  "from" or "to" values will be rejected and not saved


v1.1.beta2 (2012-11-13)
-----------------------

* fixed arangoirb compilation

* fixed doxygen


v1.1.beta1 (2012-10-24)
-----------------------

* fixed AQL optimizer bug

* WARNING:
  - the user has changed from "arango" to "arangodb", the start script has changed from
    "arangod" to "arangodb", the database directory has changed from "/var/arangodb" to
    "/var/lib/arangodb" to be compliant with various Linux policies

  - In 1.1, we have introduced types for collections: regular documents go into document
    collections, and edges go into edge collections. The prefixing (db.xxx vs. edges.xxx)
    works slightly different in 1.1: edges.xxx can still be used to access collections,
    however, it will not determine the type of existing collections anymore. To create an
    edge collection 1.1, you can use db._createEdgeCollection() or edges._create().
    And there's of course also db._createDocumentCollection().
    db._create() is also still there and will create a document collection by default,
    whereas edges._create() will create an edge collection.

  - the admin web interface that was previously available via the simple URL suffix /
    is now available via a dedicated URL suffix only: /_admin/html
    The reason for this is that routing and URLs are now subject to changes by the end user,
    and only URLs parts prefixed with underscores (e.g. /_admin or /_api) are reserved
    for ArangoDB's internal usage.

* the server now handles requests with invalid Content-Length header values as follows:
  - if Content-Length is negative, the server will respond instantly with HTTP 411
    (length required)

  - if Content-Length is positive but shorter than the supplied body, the server will
    respond with HTTP 400 (bad request)

  - if Content-Length is positive but longer than the supplied body, the server will
    wait for the client to send the missing bytes. The server allows 90 seconds for this
    and will close the connection if the client does not send the remaining data

  - if Content-Length is bigger than the maximum allowed size (512 MB), the server will
    fail with HTTP 413 (request entity too large).

  - if the length of the HTTP headers is greater than the maximum allowed size (1 MB),
    the server will fail with HTTP 431 (request header fields too large)

* issue #265: allow optional base64 encoding/decoding of action response data

* issue #252: create _modules collection using arango-upgrade (note: arango-upgrade was
  finally replaced by the `--upgrade` option for arangod)

* issue #251: allow passing arbitrary options to V8 engine using new command line option:
  --javascript.v8-options. Using this option, the Harmony features or other settings in
  v8 can be enabled if the end user requires them

* issue #248: allow AQL optimizer to pull out completely uncorrelated subqueries to the
  top level, resulting in less repeated evaluation of the subquery

* upgraded to Doxygen 1.8.0

* issue #247: added AQL function MERGE_RECURSIVE

* issue #246: added clear() function in arangosh

* issue #245: Documentation: Central place for naming rules/limits inside ArangoDB

* reduced size of hash index elements by 50 %, allowing more index elements to fit in
  memory

* issue #235: GUI Shell throws Error:ReferenceError: db is not defined

* issue #229: methods marked as "under construction"

* issue #228: remove unfinished APIs (/_admin/config/*)

* having the OpenSSL library installed is now a prerequisite to compiling ArangoDB
  Also removed the --enable-ssl configure option because ssl is always required.

* added AQL functions TO_LIST, NOT_LIST

* issue #224: add optional Content-Id for batch requests

* issue #221: more documentation on AQL explain functionality. Also added
  ArangoStatement.explain() client method

* added db._createStatement() method on server as well (was previously available
  on the client only)

* issue #219: continue in case of "document not found" error in PATHS() function

* issue #213: make waitForSync overridable on specific actions

* changed AQL optimizer to use indexes in more cases. Previously, indexes might
  not have been used when in a reference expression the inner collection was
  specified last. Example: FOR u1 IN users FOR u2 IN users FILTER u1._id == u2._id
  Previously, this only checked whether an index could be used for u2._id (not
  possible). It was not checked whether an index on u1._id could be used (possible).
  Now, for expressions that have references/attribute names on both sides of the
  above as above, indexes are checked for both sides.

* issue #204: extend the CSV import by TSV and by user configurable
  separator character(s)

* issue #180: added support for batch operations

* added startup option --server.backlog-size
  this allows setting the value of the backlog for the listen() system call.
  the default value is 10, the maximum value is platform-dependent

* introduced new configure option "--enable-maintainer-mode" for
  ArangoDB maintainers. this option replaces the previous compile switches
  --with-boost-test, --enable-bison, --enable-flex and --enable-errors-dependency
  the individual configure options have been removed. --enable-maintainer-mode
  turns them all on.

* removed potentially unused configure option --enable-memfail

* fixed issue #197: HTML web interface calls /_admin/user-manager/session

* fixed issue #195: VERSION file in database directory

* fixed issue #193: REST API HEAD request returns a message body on 404

* fixed issue #188: intermittent issues with 1.0.0
  (server-side cursors not cleaned up in all cases, pthreads deadlock issue)

* issue #189: key store should use ISO datetime format bug

* issue #187: run arango-upgrade on server start (note: arango-upgrade was finally
  replaced by the `--upgrade` option for arangod)n

* fixed issue #183: strange unittest error

* fixed issue #182: manual pages

* fixed issue #181: use getaddrinfo

* moved default database directory to "/var/lib/arangodb" in accordance with
  http://www.pathname.com/fhs/pub/fhs-2.3.html

* fixed issue #179: strange text in import manual

* fixed issue #178: test for aragoimp is missing

* fixed issue #177: a misleading error message was returned if unknown variables
  were used in certain positions in an AQL query.

* fixed issue #176: explain how to use AQL from the arangosh

* issue #175: re-added hidden (and deprecated) option --server.http-port. This
  option is only there to be downwards-compatible to Arango 1.0.

* fixed issue #174: missing Documentation for `within`

* fixed issue #170: add db.<coll_name>.all().toArray() to arangosh help screen

* fixed issue #169: missing argument in Simple Queries

* added program arango-upgrade. This program must be run after installing ArangoDB
  and after upgrading from a previous version of ArangoDB. The arango-upgrade script
  will ensure all system collections are created and present in the correct state.
  It will also perform any necessary data updates.
  Note: arango-upgrade was finally replaced by the `--upgrade` option for arangod.

* issue #153: edge collection should be a flag for a collection
  collections now have a type so that the distinction between document and edge
  collections can now be done at runtime using a collection's type value.
  A collection's type can be queried in Javascript using the <collection>.type() method.

  When new collections are created using db._create(), they will be document
  collections by default. When edge._create() is called, an edge collection will be created.
  To explicitly create a collection of a specific/different type, use the methods
  _createDocumentCollection() or _createEdgeCollection(), which are available for
  both the db and the edges object.
  The Javascript objects ArangoEdges and ArangoEdgesCollection have been removed
  completely.
  All internal and test code has been adjusted for this, and client code
  that uses edges.* should also still work because edges is still there and creates
  edge collections when _create() is called.

  INCOMPATIBLE CHANGE: Client code might still need to be changed in the following aspect:
  Previously, collections did not have a type so documents and edges could be inserted
  in the same collection. This is now disallowed. Edges can only be inserted into
  edge collections now. As there were no collection types in 1.0, ArangoDB will perform
  an automatic upgrade when migrating from 1.0 to 1.1.
  The automatic upgrade will check every collection and determine its type as follows:
  - if among the first 50 documents in the collection there are documents with
    attributes "_from" and "_to", the collection is typed as an edge collection
  - if among the first 50 documents in the collection there are no documents with
    attributes "_from" and "_to", the collection is made as a document collection

* issue #150: call V8 garbage collection on server periodically

* issue #110: added support for partial updates

  The REST API for documents now offers an HTTP PATCH method to partially update
  documents. Overwriting/replacing documents is still available via the HTTP PUT method
  as before. The Javascript API in the shell also offers a new update() method in extension to
  the previously existing replace() method.


v1.0.4 (2012-11-12)
-------------------

* issue #275: strange error message in arangosh 1.0.3 at startup


v1.0.3 (2012-11-08)
-------------------

* fixed AQL optimizer bug

* issue #273: fixed segfault in arangosh on HTTP 40x

* issue #265: allow optional base64 encoding/decoding of action response data

* issue #252: _modules collection not created automatically


v1.0.2 (2012-10-22)
-------------------

* repository CentOS-X.Y moved to CentOS-X, same for Debian

* bugfix for rollback from edges

* bugfix for hash indexes

* bugfix for StringBuffer::erase_front

* added autoload for modules

* added AQL function TO_LIST


v1.0.1 (2012-09-30)
-------------------

* draft for issue #165: front-end application howto

* updated mruby to cf8fdea4a6598aa470e698e8cbc9b9b492319d

* fix for issue #190: install doesn't create log directory

* fix for issue #194: potential race condition between creating and dropping collections

* fix for issue #193: REST API HEAD request returns a message body on 404

* fix for issue #188: intermittent issues with 1.0.0

* fix for issue #163: server cannot create collection because of abandoned files

* fix for issue #150: call V8 garbage collection on server periodically


v1.0.0 (2012-08-17)
-------------------

* fix for issue #157: check for readline and ncurses headers, not only libraries


v1.0.beta4 (2012-08-15)
-----------------------

* fix for issue #152: fix memleak for barriers


v1.0.beta3 (2012-08-10)
-----------------------

* fix for issue #151: Memleak, collection data not removed

* fix for issue #149: Inconsistent port for admin interface

* fix for issue #163: server cannot create collection because of abandoned files

* fix for issue #157: check for readline and ncurses headers, not only libraries

* fix for issue #108: db.<collection>.truncate() inefficient

* fix for issue #109: added startup note about cached collection names and how to
  refresh them

* fix for issue #156: fixed memleaks in /_api/import

* fix for issue #59: added tests for /_api/import

* modified return value for calls to /_api/import: now, the attribute "empty" is
  returned as well, stating the number of empty lines in the input. Also changed the
  return value of the error code attribute ("errorNum") from 1100 ("corrupted datafile")
  to 400 ("bad request") in case invalid/unexpected JSON data was sent to the server.
  This error code is more appropriate as no datafile is broken but just input data is
  incorrect.

* fix for issue #152: Memleak for barriers

* fix for issue #151: Memleak, collection data not removed

* value of --database.maximal-journal-size parameter is now validated on startup. If
  value is smaller than the minimum value (currently 1048576), an error is thrown and
  the server will not start. Before this change, the global value of maximal journal
  size was not validated at server start, but only on collection level

* increased sleep value in statistics creation loop from 10 to 500 microseconds. This
  reduces accuracy of statistics values somewhere after the decimal points but saves
  CPU time.

* avoid additional sync() calls when writing partial shape data (attribute name data)
  to disk. sync() will still be called when the shape marker (will be written after
  the attributes) is written to disk

* issue #147: added flag --database.force-sync-shapes to force synching of shape data
  to disk. The default value is true so it is the same behavior as in version 1.0.
  if set to false, shape data is synched to disk if waitForSync for the collection is
  set to true, otherwise, shape data is not synched.

* fix for issue #145: strange issue on Travis: added epsilon for numeric comparison in
  geo index

* fix for issue #136: adjusted message during indexing

* issue #131: added timeout for HTTP keep-alive connections. The default value is 300
  seconds. There is a startup parameter server.keep-alive-timeout to configure the value.
  Setting it to 0 will disable keep-alive entirely on the server.

* fix for issue #137: AQL optimizer should use indexes for ref accesses with
  2 named attributes


v1.0.beta2 (2012-08-03)
-----------------------

* fix for issue #134: improvements for centos RPM

* fixed problem with disable-admin-interface in config file


v1.0.beta1 (2012-07-29)
-----------------------

* fixed issue #118: We need a collection "debugger"

* fixed issue #126: Access-Shaper must be cached

* INCOMPATIBLE CHANGE: renamed parameters "connect-timeout" and "request-timeout"
  for arangosh and arangoimp to "--server.connect-timeout" and "--server.request-timeout"

* INCOMPATIBLE CHANGE: authorization is now required on the server side
  Clients sending requests without HTTP authorization will be rejected with HTTP 401
  To allow backwards compatibility, the server can be started with the option
  "--server.disable-authentication"

* added options "--server.username" and "--server.password" for arangosh and arangoimp
  These parameters must be used to specify the user and password to be used when
  connecting to the server. If no password is given on the command line, arangosh/
  arangoimp will interactively prompt for a password.
  If no user name is specified on the command line, the default user "root" will be
  used.

* added startup option "--server.ssl-cipher-list" to determine which ciphers to
  use in SSL context. also added SSL_OP_CIPHER_SERVER_PREFERENCE to SSL default
  options so ciphers are tried in server and not in client order

* changed default SSL protocol to TLSv1 instead of SSLv2

* changed log-level of SSL-related messages

* added SSL connections if server is compiled with OpenSSL support. Use --help-ssl

* INCOMPATIBLE CHANGE: removed startup option "--server.admin-port".
  The new endpoints feature (see --server.endpoint) allows opening multiple endpoints
  anyway, and the distinction between admin and "other" endpoints can be emulated
  later using privileges.

* INCOMPATIBLE CHANGE: removed startup options "--port", "--server.port", and
  "--server.http-port" for arangod.
  These options have been replaced by the new "--server.endpoint" parameter

* INCOMPATIBLE CHANGE: removed startup option "--server" for arangosh and arangoimp.
  These options have been replaced by the new "--server.endpoint" parameter

* Added "--server.endpoint" option to arangod, arangosh, and arangoimp.
  For arangod, this option allows specifying the bind endpoints for the server
  The server can be bound to one or multiple endpoints at once. For arangosh
  and arangoimp, the option specifies the server endpoint to connect to.
  The following endpoint syntax is currently supported:
  - tcp://host:port or http@tcp://host:port (HTTP over IPv4)
  - tcp://[host]:port or http@tcp://[host]:port (HTTP over IPv6)
  - ssl://host:port or http@tcp://host:port (HTTP over SSL-encrypted IPv4)
  - ssl://[host]:port or http@tcp://[host]:port (HTTP over SSL-encrypted IPv6)
  - unix:///path/to/socket or http@unix:///path/to/socket (HTTP over UNIX socket)

  If no port is specified, the default port of 8529 will be used.

* INCOMPATIBLE CHANGE: removed startup options "--server.require-keep-alive" and
  "--server.secure-require-keep-alive".
  The server will now behave as follows which should be more conforming to the
  HTTP standard:
  * if a client sends a "Connection: close" header, the server will close the
    connection
  * if a client sends a "Connection: keep-alive" header, the server will not
    close the connection
  * if a client does not send any "Connection" header, the server will assume
    "keep-alive" if the request was an HTTP/1.1 request, and "close" if the
    request was an HTTP/1.0 request

* (minimal) internal optimizations for HTTP request parsing and response header
  handling

* fixed Unicode unescaping bugs for \f and surrogate pairs in BasicsC/strings.c

* changed implementation of TRI_BlockCrc32 algorithm to use 8 bytes at a time

* fixed issue #122: arangod doesn't start if <log.file> cannot be created

* fixed issue #121: wrong collection size reported

* fixed issue #98: Unable to change journalSize

* fixed issue #88: fds not closed

* fixed escaping of document data in HTML admin front end

* added HTTP basic authentication, this is always turned on

* added server startup option --server.disable-admin-interface to turn off the
  HTML admin interface

* honor server startup option --database.maximal-journal-size when creating new
  collections without specific journalsize setting. Previously, these
  collections were always created with journal file sizes of 32 MB and the
  --database.maximal-journal-size setting was ignored

* added server startup option --database.wait-for-sync to control the default
  behavior

* renamed "--unit-tests" to "--javascript.unit-tests"


v1.0.alpha3 (2012-06-30)
------------------------

* fixed issue #116: createCollection=create option doesn't work

* fixed issue #115: Compilation issue under OSX 10.7 Lion & 10.8 Mountain Lion
  (homebrew)

* fixed issue #114: image not found

* fixed issue #111: crash during "make unittests"

* fixed issue #104: client.js -> ARANGO_QUIET is not defined


v1.0.alpha2 (2012-06-24)
------------------------

* fixed issue #112: do not accept document with duplicate attribute names

* fixed issue #103: Should we cleanup the directory structure

* fixed issue #100: "count" attribute exists in cursor response with "count:
  false"

* fixed issue #84 explain command

* added new MRuby version (2012-06-02)

* added --log.filter

* cleanup of command line options:
** --startup.directory => --javascript.startup-directory
** --quite => --quiet
** --gc.interval => --javascript.gc-interval
** --startup.modules-path => --javascript.modules-path
** --action.system-directory => --javascript.action-directory
** --javascript.action-threads => removed (is now the same pool as --server.threads)

* various bug-fixes

* support for import

* added option SKIP_RANGES=1 for make unittests

* fixed several range-related assertion failures in the AQL query optimizer

* fixed AQL query optimizations for some edge cases (e.g. nested subqueries with
  invalid constant filter expressions)


v1.0.alpha1 (2012-05-28)
------------------------

Alpha Release of ArangoDB 1.0<|MERGE_RESOLUTION|>--- conflicted
+++ resolved
@@ -1,20 +1,5 @@
 devel
 -----
-<<<<<<< HEAD
-
-
-v3.3.2 (XXXX-XX-XX)
--------------------
-
-* fixed issue #4197: AQL statement not working in 3.3.1 when upgraded from 3.2.10
-
-
-v3.3.1 (2017-12-28)
--------------------
-
-* UI: displayed wrong wfs property for a collection when using rocksdb as storage engine
-=======
->>>>>>> d113b755
 
 * UI: updated dygraph js library to version 2.1.0
 
