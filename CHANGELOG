devel
-----

<<<<<<< HEAD
* support `returnOld` and `returnNew` attributes for in the following HTTP REST 
  APIs:

  * /_api/gharial/<graph>/vertex/<collection>
  * /_api/gharial/<graph>/edge/<collection>

  The exception from this is that the HTTP DELETE verb for these APIs does not
  support `returnOld` because that would make the existing API incompatible
=======
* fix issue #4457: create /var/tmp/arangod with correct user in supervisor mode
>>>>>>> cf0d5752

* fix inconvenience: If we want to start server with a non-existing
  --javascript.app-path it will now be created (if possible)

* fix internal issue #478: remove unused and undocumented REST API endpoints
  _admin/statistics/short and _admin/statistics/long.
  These APIs were available in ArangoDB's REST API, but have not been called by
  ArangoDB itself nor have they been part of the documented API. They have been
  superseded by other REST APIs and were partially dysfunctional. Therefore
  these two endpoints have been removed entirely.

* fix issue #4272: VERSION file keeps disappearing

* fix internal issue #81: quotation marks disappeared when switching table/json
  editor in the query editor ui

* fixed issue #1532: reload users on restore

* fixed internal issue #1475: when restoring a cluster dump to a single server
  ignore indices of type primary and edge since we mustn't create them here.

* fix internal issue 1770: collection creation using distributeShardsLike yields
  errors and did not distribute shards correctly in the following cases:
  1. If numberOfShards * replicationFactor % nrDBServers != 0
     (shards * replication is not divisible by DBServers).
  2. If there was failover / move shard case on the leading collection
     and creating the follower collection afterwards.

* fixed: REST API `POST _api/foxx` now returns HTTP code 201 on success, as documented.
         returned 200 before.

* fixed: REST API `PATCH _api/foxx/dependencies` now updates the existing dependencies
         instead of replacing them.

* fixed: Foxx upload of single javascript file. You now can upload via http-url pointing
         to a javascript file.

* fixed issue #4395: If your foxx app includes an `APP` folder it got accidently removed by selfhealing
         this is not the case anymore.

* fix internal issue #1439: improve performance of any-iterator for RocksDB

* added option `--rocksdb.throttle` to control whether write-throttling is enabled
  Write-throttling is turned on by default, to reduce chances of compactions getting
  too far behind and blocking incoming writes.

* fixed issue #4308: Crash when getter for error.name throws an error (on Windows)

* UI: fixed an issue where a collection name gets wrongly cached within the
  documents overview of a collection.

* UI: fixed a query editor caching and parsing issue

* issue #4222: Permission error preventing AQL query import / export on webui

* Fixed an issue with the index estimates in RocksDB in the case a transaction is aborted.
  Former the index estimates were modified if the transaction commited or not.
  Now they will only be modified if the transaction commited successfully.

* UI: optimized login view for very small screen sizes

* UI: optimized error messages for invalid query bind parameter

* Truncate in RocksDB will now do intermediate commits every 10.000 documents
  if truncate fails or the server crashes during this operation all deletes
  that have been commited so far are persisted.

* make the default value of `--rocksdb.block-cache-shard-bits` use the RocksDB
  default value. This will mostly mean the default number block cache shard
  bits is lower than before, allowing each shard to store more data and cause
  less evictions from block cache

* Updated Swagger UI to version 3.9.0

* issue #1190: added option `--create-database` for arangoimport

* issue #3504: added option `--force-same-database` for arangorestore

  with this option set to true, it is possible to make any arangorestore attempt
  fail if the specified target database does not match the database name
  specified in the source dump's "dump.json" file. it can thus be used to
  prevent restoring data into the "wrong" database

  The option is set to `false` by default to ensure backwards-compatibility

* UI: updated dygraph js library to version 2.1.0

* honor specified COLLECT method in AQL COLLECT options
  
  for example, when the user explicitly asks for the COLLECT method
  to be `sorted`, the optimizer will now not produce an alternative
  version of the plan using the hash method.
  
  additionally, if the user explcitly asks for the COLLECT method to
  be `hash`, the optimizer will now change the existing plan to use
  the hash method if possible instead of just creating an alternative
  plan.
  
  `COLLECT ... OPTIONS { method: 'sorted' }` => always use sorted method
  `COLLECT ... OPTIONS { method: 'hash' }`   => use hash if this is technically possible
  `COLLECT ...` (no options)                 => create a plan using sorted, and another plan using hash method

* added C++ implementation for AQL function `SHA512()`

* added AQL function `IS_KEY`
  this function checks if the value passed to it can be used as a document key,
  i.e. as the value of the `_key` attribute

* add AQL functions `SORTED` and `SORTED_UNIQUE`
  
  `SORTED` will return a sorted version of the input array using AQL's internal 
  comparison order
  `SORTED_UNIQUE` will do the same, but additionally removes duplicates.

* Added C++ implementation for the AQL TRANSLATE function

* renamed arangoimp to arangoimport for consistency
  Release packages will still install arangoimp as a symlink so user scripts 
  invoking arangoimp do not need to be changed

* UI: Shard distribution view now has an accordion view instead of displaying
  all shards of all collections at once.

* internal issue #1726: Supervision to remove deleted nodes from
  Health did not function for multiple servers at the same time, as
  agency transaction was malformed.

v3.3.3 (XXXX-XX-XX)
-------------------

* fixed issue #4255: AQL SORT consuming too much memory


v3.3.2 (2018-01-04)
-------------------

* fixed issue #4199: Internal failure: JavaScript exception in file 'arangosh.js' 
  at 98,7: ArangoError 4: Expecting type String 

* fixed issue in agency supervision with a good server being left in
  failedServers

* distinguish isReady and allInSync in clusterInventory

* fixed issue #4197: AQL statement not working in 3.3.1 when upgraded from 3.2.10

* do not reuse collection ids when restoring collections from a dump, but assign new collection ids, this should prevent collection id conflicts


v3.3.1 (2017-12-28)
-------------------

* UI: displayed wrong wfs property for a collection when using RocksDB as 
  storage engine

* added `--ignore-missing` option to arangoimp
  this option allows importing lines with less fields than specified in the CSV
  header line

* changed misleading error message from "no leader" to "not a leader"

* optimize usage of AQL FULLTEXT index function to a FOR loop with index
  usage in some cases
  When the optimization is applied, this especially speeds up fulltext index 
  queries in the cluster

* UI: improved the behavior during collection creation in a cluster environment 

* Agency lockup fixes for very small machines.

* Agency performance improvement by finer grained locking.

* Use steady_clock in agency whereever possible.

* Agency prevent Supervision thread crash.

* Fix agency integer overflow in timeout calculation.


v3.3.0 (2012-12-14)
-------------------

* release version

* added a missing try/catch block in the supervision thread


v3.3.rc8 (2017-12-12)
---------------------

* UI: fixed broken foxx configuration keys. Some valid configuration values
  could not be edited via the ui.

* UI: pressing the return key inside a select2 box no longer triggers the modal's
  success function

* UI: coordinators and db servers are now in sorted order (ascending)


v3.3.rc7 (2017-12-07)
---------------------

* fixed issue #3741: fix terminal color output in Windows 

* UI: fixed issue #3822: disabled name input field for system collections

* fixed issue #3640: limit in subquery

* fixed issue #3745: Invalid result when using OLD object with array attribute in UPSERT statement

* UI: edge collections were wrongly added to from and to vertices select box during graph creation

* UI: added not found views for documents and collections

* UI: using default user database api during database creation now

* UI: the graph viewer backend now picks one random start vertex of the
  first 1000 documents instead of calling any(). The implementation of
  "any" is known to scale bad on huge collections with RocksDB.

* UI: fixed disappearing of the navigation label in some case special case

* UI: the graph viewer now displays updated label values correctly.
  Additionally the included node/edge editor now closes automatically
  after a successful node/edge update.
  
* fixed issue #3917: traversals with high maximal depth take extremely long
  in planning phase.


v3.3.rc4 (2017-11-28)
---------------------

* minor bug-fixes


v3.3.rc3 (2017-11-24)
---------------------

* bug-fixes


v3.3.rc2 (2017-11-22)
---------------------

* UI: document/edge editor now remembering their modes (e.g. code or tree)

* UI: optimized error messages for invalid graph definitions. Also fixed a
  graph renderer cleanup error.

* UI: added a delay within the graph viewer while changing the colors of the
  graph. Necessary due different browser behaviour.

* added options `--encryption.keyfile` and `--encryption.key-generator` to arangodump
  and arangorestore

* UI: the graph viewer now displays updated label values correctly.
  Additionally the included node/edge editor now closes automatically
	after a successful node/edge update.

* removed `--recycle-ids` option for arangorestore

  using that option could have led to problems on the restore, with potential
  id conflicts between the originating server (the source dump server) and the
  target server (the restore server)


v3.3.rc1 (2017-11-17)
---------------------

* add readonly mode REST API

* allow compilation of ArangoDB source code with g++ 7

* upgrade minimum required g++ compiler version to g++ 5.4
  That means ArangoDB source code will not compile with g++ 4.x or g++ < 5.4 anymore.

* AQL: during a traversal if a vertex is not found. It will not print an ERROR to the log and continue
  with a NULL value, but will register a warning at the query and continue with a NULL value.
  The situation is not desired as an ERROR as ArangoDB can store edges pointing to non-existing
  vertex which is perfectly valid, but it may be a n issue on the data model, so users
  can directly see it on the query now and do not "by accident" have to check the LOG output.

* introduce `enforceReplicationFactor` attribute for creating collections:
  this optional parameter controls if the coordinator should bail out during collection
  creation if there are not enough DBServers available for the desired `replicationFactor`.

* fixed issue #3516: Show execution time in arangosh

  this change adds more dynamic prompt components for arangosh
  The following components are now available for dynamic prompts,
  settable via the `--console.prompt` option in arangosh:

  - '%t': current time as timestamp
  - '%a': elpased time since ArangoShell start in seconds
  - '%p': duration of last command in seconds
  - '%d': name of current database
  - '%e': current endpoint
  - '%E': current endpoint without protocol
  - '%u': current user

  The time a command takes can be displayed easily by starting arangosh with `--console.prompt "%p> "`.

* make the ArangoShell refill its collection cache when a yet-unknown collection
  is first accessed. This fixes the following problem:

      arangosh1> db._collections();  // shell1 lists all collections
      arangosh2> db._create("test"); // shell2 now creates a new collection 'test'
      arangosh1> db.test.insert({}); // shell1 is not aware of the collection created
                                     // in shell2, so the insert will fail

* make AQL `DISTINCT` not change the order of the results it is applied on

* incremental transfer of initial collection data now can handle partial
  responses for a chunk, allowing the leader/master to send smaller chunks
  (in terms of HTTP response size) and limit memory usage

  this optimization is only active if client applications send the "offset" parameter
  in their requests to PUT `/_api/replication/keys/<id>?type=docs`

* initial creation of shards for cluster collections is now faster with
  `replicationFactor` values bigger than 1. this is achieved by an optimization
  for the case when the collection on the leader is still empty

* potential fix for issue #3517: several "filesystem full" errors in logs
  while there's a lot of disk space

* added C++ implementations for AQL function `SUBSTRING()`, `LEFT()`, `RIGHT()` and `TRIM()`

* show C++ function name of call site in ArangoDB log output

  this requires option `--log.line-number` to be set to *true*

* UI: added word wrapping to query editor

* UI: fixed wrong user attribute name validation, issue #3228

* make AQL return a proper error message in case of a unique key constraint
  violation. previously it only returned the generic "unique constraint violated"
  error message but omitted the details about which index caused the problem.

  This addresses https://stackoverflow.com/questions/46427126/arangodb-3-2-unique-constraint-violation-id-or-key

* added option `--server.local-authentication`

* UI: added user roles

* added config option `--log.color` to toggle colorful logging to terminal

* added config option `--log.thread-name` to additionally log thread names

* usernames must not start with `:role:`, added new options:
    --server.authentication-timeout
    --ldap.roles-attribute-name
    --ldap.roles-transformation
    --ldap.roles-search
    --ldap.superuser-role
    --ldap.roles-include
    --ldap.roles-exclude

* performance improvements for full collection scans and a few other operations
  in MMFiles engine

* added `--rocksdb.encryption-key-generator` for enterprise

* removed `--compat28` parameter from arangodump and replication API

  older ArangoDB versions will no longer be supported by these tools.

* increase the recommended value for `/proc/sys/vm/max_map_count` to a value
  eight times as high as the previous recommended value. Increasing the
  values helps to prevent an ArangoDB server from running out of memory mappings.

  The raised minimum recommended value may lead to ArangoDB showing some startup
  warnings as follows:

      WARNING {memory} maximum number of memory mappings per process is 65530, which seems too low. it is recommended to set it to at least 512000
      WARNING {memory} execute 'sudo sysctl -w "vm.max_map_count=512000"'

* Foxx now warns about malformed configuration/dependency names and aliases in the manifest.

v3.2.7 (2017-11-13)
-------------------

* Cluster customers, which have upgraded from 3.1 to 3.2 need to upgrade
  to 3.2.7. The cluster supervision is otherwise not operational.

* Fixed issue #3597: AQL with path filters returns unexpected results
  In some cases breadth first search in combination with vertex filters
  yields wrong result, the filter was not applied correctly.

* fixed some undefined behavior in some internal value caches for AQL GatherNodes
  and SortNodes, which could have led to sorted results being effectively not
  correctly sorted.

* make the replication applier for the RocksDB engine start automatically after a
  restart of the server if the applier was configured with its `autoStart` property
  set to `true`. previously the replication appliers were only automatically restarted
  at server start for the MMFiles engine.

* fixed arangodump batch size adaptivity in cluster mode and upped default batch size
  for arangodump

  these changes speed up arangodump in cluster context

* smart graphs now return a proper inventory in response to replication inventory
  requests

* fixed issue #3618: Inconsistent behavior of OR statement with object bind parameters

* only users with read/write rights on the "_system" database can now execute
  "_admin/shutdown" as well as modify properties of the write-ahead log (WAL)

* increase default maximum number of V8 contexts to at least 16 if not explicitly
  configured otherwise.
  the procedure for determining the actual maximum value of V8 contexts is unchanged
  apart from the value `16` and works as follows:
  - if explicitly set, the value of the configuration option `--javascript.v8-contexts`
    is used as the maximum number of V8 contexts
  - when the option is not set, the maximum number of V8 contexts is determined
    by the configuration option `--server.threads` if that option is set. if
    `--server.threads` is not set, then the maximum number of V8 contexts is the
    server's reported hardware concurrency (number of processors visible
    to the arangod process). if that would result in a maximum value of less than 16
    in any of these two cases, then the maximum value will be increased to 16.

* fixed issue #3447: ArangoError 1202: AQL: NotFound: (while executing) when
  updating collection

* potential fix for issue #3581: Unexpected "rocksdb unique constraint
  violated" with unique hash index

* fixed geo index optimizer rule for geo indexes with a single (array of coordinates)
  attribute.

* improved the speed of the shards overview in cluster (API endpoint /_api/cluster/shardDistribution API)
  It is now guaranteed to return after ~2 seconds even if the entire cluster is unresponsive.

* fix agency precondition check for complex objects
  this fixes issues with several CAS operations in the agency

* several fixes for agency restart and shutdown

* the cluster-internal representation of planned collection objects is now more
  lightweight than before, using less memory and not allocating any cache for indexes
  etc.

* fixed issue #3403: How to kill long running AQL queries with the browser console's
  AQL (display issue)

* fixed issue #3549: server reading ENGINE config file fails on common standard
  newline character

* UI: fixed error notifications for collection modifications

* several improvements for the truncate operation on collections:

  * the timeout for the truncate operation was increased in cluster mode in
    order to prevent too frequent "could not truncate collection" errors

  * after a truncate operation, collections in MMFiles still used disk space.
    to reclaim disk space used by truncated collection, the truncate actions
    in the web interface and from the ArangoShell now issue an extra WAL flush
    command (in cluster mode, this command is also propagated to all servers).
    the WAL flush allows all servers to write out any pending operations into the
    datafiles of the truncated collection. afterwards, a final journal rotate
    command is sent, which enables the compaction to entirely remove all datafiles
    and journals for the truncated collection, so that all disk space can be
    reclaimed

  * for MMFiles a special method will be called after a truncate operation so that
    all indexes of the collection can free most of their memory. previously some
    indexes (hash and skiplist indexes) partially kept already allocated memory
    in order to avoid future memory allocations

  * after a truncate operation in the RocksDB engine, an additional compaction
    will be triggered for the truncated collection. this compaction removes all
    deletions from the key space so that follow-up scans over the collection's key
    range do not have to filter out lots of already-removed values

  These changes make truncate operations potentially more time-consuming than before,
  but allow for memory/disk space savings afterwards.

* enable JEMalloc background threads for purging and returning unused memory
  back to the operating system (Linux only)

  JEMalloc will create its background threads on demand. The number of background
  threads is capped by the number of CPUs or active arenas. The background threads run
  periodically and purge unused memory pages, allowing memory to be returned to the
  operating system.

  This change will make the arangod process create several additional threads.
  It is accompanied by an increased `TasksMax` value in the systemd service configuration
  file for the arangodb3 service.

* upgraded bundled V8 engine to bugfix version v5.7.492.77

  this upgrade fixes a memory leak in upstream V8 described in
  https://bugs.chromium.org/p/v8/issues/detail?id=5945 that will result in memory
  chunks only getting uncommitted but not unmapped


v3.2.6 (2017-10-26)
-------------------

* UI: fixed event cleanup in cluster shards view

* UI: reduced cluster dashboard api calls

* fixed a permission problem that prevented collection contents to be displayed
  in the web interface

* removed posix_fadvise call from RocksDB's PosixSequentialFile::Read(). This is
  consistent with Facebook PR 2573 (#3505)

  this fix should improve the performance of the replication with the RocksDB
  storage engine

* allow changing of collection replication factor for existing collections

* UI: replicationFactor of a collection is now changeable in a cluster
  environment

* several fixes for the cluster agency

* fixed undefined behavior in the RocksDB-based geo index

* fixed Foxxmaster failover

* purging or removing the Debian/Ubuntu arangodb3 packages now properly stops
  the arangod instance before actuallying purging or removing


v3.2.5 (2017-10-16)
-------------------

* general-graph module and _api/gharial now accept cluster options
  for collection creation. It is now possible to set replicationFactor and
  numberOfShards for all collections created via this graph object.
  So adding a new collection will not result in a singleShard and
  no replication anymore.

* fixed issue #3408: Hard crash in query for pagination

* minimum number of V8 contexts in console mode must be 2, not 1. this is
  required to ensure the console gets one dedicated V8 context and all other
  operations have at least one extra context. This requirement was not enforced
  anymore.

* fixed issue #3395: AQL: cannot instantiate CollectBlock with undetermined
  aggregation method

* UI: fixed wrong user attribute name validation, issue #3228

* fix potential overflow in CRC marker check when a corrupted CRC marker
  is found at the very beginning of an MMFiles datafile

* UI: fixed unresponsive events in cluster shards view

* Add statistics about the V8 context counts and number of available/active/busy
  threads we expose through the server statistics interface.


v3.2.4 (2017-09-26)
-------------------

* UI: no default index selected during index creation

* UI: added replicationFactor option during SmartGraph creation

* make the MMFiles compactor perform less writes during normal compaction
  operation

  This partially fixes issue #3144

* make the MMFiles compactor configurable

  The following options have been added:

* `--compaction.db-sleep-time`: sleep interval between two compaction runs
    (in s)
  * `--compaction.min-interval"`: minimum sleep time between two compaction
     runs (in s)
  * `--compaction.min-small-data-file-size`: minimal filesize threshold
    original datafiles have to be below for a compaction
  * `--compaction.dead-documents-threshold`: minimum unused count of documents
    in a datafile
  * `--compaction.dead-size-threshold`: how many bytes of the source data file
    are allowed to be unused at most
  * `--compaction.dead-size-percent-threshold`: how many percent of the source
    datafile should be unused at least
  * `--compaction.max-files`: Maximum number of files to merge to one file
  * `--compaction.max-result-file-size`: how large may the compaction result
    file become (in bytes)
  * `--compaction.max-file-size-factor`: how large the resulting file may
    be in comparison to the collection's `--database.maximal-journal-size' setting`

* fix downwards-incompatibility in /_api/explain REST handler

* fix Windows implementation for fs.getTempPath() to also create a
  sub-directory as we do on linux

* fixed a multi-threading issue in cluster-internal communication

* performance improvements for traversals and edge lookups

* removed internal memory zone handling code. the memory zones were a leftover
  from the early ArangoDB days and did not provide any value in the current
  implementation.

* (Enterprise only) added `skipInaccessibleCollections` option for AQL queries:
  if set, AQL queries (especially graph traversals) will treat collections to
  which a user has no access rights to as if these collections were empty.

* adjusted scheduler thread handling to start and stop less threads in
  normal operations

* leader-follower replication catchup code has been rewritten in C++

* early stage AQL optimization now also uses the C++ implementations of
  AQL functions if present. Previously it always referred to the JavaScript
  implementations and ignored the C++ implementations. This change gives
  more flexibility to the AQL optimizer.

* ArangoDB tty log output is now colored for log messages with levels
  FATAL, ERR and WARN.

* changed the return values of AQL functions `REGEX_TEST` and `REGEX_REPLACE`
  to `null` when the input regex is invalid. Previous versions of ArangoDB
  partly returned `false` for invalid regexes and partly `null`.

* added `--log.role` option for arangod

  When set to `true`, this option will make the ArangoDB logger print a single
  character with the server's role into each logged message. The roles are:

  - U: undefined/unclear (used at startup)
  - S: single server
  - C: coordinator
  - P: primary
  - A: agent

  The default value for this option is `false`, so no roles will be logged.


v3.2.3 (2017-09-07)
-------------------

* fixed issue #3106: orphan collections could not be registered in general-graph module

* fixed wrong selection of the database inside the internal cluster js api

* added startup option `--server.check-max-memory-mappings` to make arangod check
  the number of memory mappings currently used by the process and compare it with
  the maximum number of allowed mappings as determined by /proc/sys/vm/max_map_count

  The default value is `true`, so the checks will be performed. When the current
  number of mappings exceeds 90% of the maximum number of mappings, the creation
  of further V8 contexts will be deferred.

  Note that this option is effective on Linux systems only.

* arangoimp now has a `--remove-attribute` option

* added V8 context lifetime control options
  `--javascript.v8-contexts-max-invocations` and `--javascript.v8-contexts-max-age`

  These options allow specifying after how many invocations a used V8 context is
  disposed, or after what time a V8 context is disposed automatically after its
  creation. If either of the two thresholds is reached, an idl V8 context will be
  disposed.

  The default value of `--javascript.v8-contexts-max-invocations` is 0, meaning that
  the maximum number of invocations per context is unlimited. The default value
  for `--javascript.v8-contexts-max-age` is 60 seconds.

* fixed wrong UI cluster health information

* fixed issue #3070: Add index in _jobs collection

* fixed issue #3125: HTTP Foxx API JSON parsing

* fixed issue #3120: Foxx queue: job isn't running when server.authentication = true

* fixed supervision failure detection and handling, which happened with simultaneous
  agency leadership change


v3.2.2 (2017-08-23)
-------------------

* make "Rebalance shards" button work in selected database only, and not make
  it rebalance the shards of all databases

* fixed issue #2847: adjust the response of the DELETE `/_api/users/database/*` calls

* fixed issue #3075: Error when upgrading arangoDB on linux ubuntu 16.04

* fixed a buffer overrun in linenoise console input library for long input strings

* increase size of the linenoise input buffer to 8 KB

* abort compilation if the detected GCC or CLANG isn't in the range of compilers
  we support

* fixed spurious cluster hangups by always sending AQL-query related requests
  to the correct servers, even after failover or when a follower drops

  The problem with the previous shard-based approach was that responsibilities
  for shards may change from one server to another at runtime, after the query
  was already instanciated. The coordinator and other parts of the query then
  sent further requests for the query to the servers now responsible for the
  shards.
  However, an AQL query must send all further requests to the same servers on
  which the query was originally instanciated, even in case of failover.
  Otherwise this would potentially send requests to servers that do not know
  about the query, and would also send query shutdown requests to the wrong
  servers, leading to abandoned queries piling up and using resources until
  they automatically time out.

* fixed issue with RocksDB engine acquiring the collection count values too
  early, leading to the collection count values potentially being slightly off
  even in exclusive transactions (for which the exclusive access should provide
  an always-correct count value)

* fixed some issues in leader-follower catch-up code, specifically for the
  RocksDB engine

* make V8 log fatal errors to syslog before it terminates the process.
  This change is effective on Linux only.

* fixed issue with MMFiles engine creating superfluous collection journals
  on shutdown

* fixed issue #3067: Upgrade from 3.2 to 3.2.1 reset autoincrement keys

* fixed issue #3044: ArangoDB server shutdown unexpectedly

* fixed issue #3039: Incorrect filter interpretation

* fixed issue #3037: Foxx, internal server error when I try to add a new service

* improved MMFiles fulltext index document removal performance
  and fulltext index query performance for bigger result sets

* ui: fixed a display bug within the slow and running queries view

* ui: fixed a bug when success event triggers twice in a modal

* ui: fixed the appearance of the documents filter

* ui: graph vertex collections not restricted to 10 anymore

* fixed issue #2835: UI detection of JWT token in case of server restart or upgrade

* upgrade jemalloc version to 5.0.1

  This fixes problems with the memory allocator returing "out of memory" when
  calling munmap to free memory in order to return it to the OS.

  It seems that calling munmap on Linux can increase the number of mappings, at least
  when a region is partially unmapped. This can lead to the process exceeding its
  maximum number of mappings, and munmap and future calls to mmap returning errors.

  jemalloc version 5.0.1 does not have the `--enable-munmap` configure option anymore,
  so the problem is avoided. To return memory to the OS eventually, jemalloc 5's
  background purge threads are used on Linux.

* fixed issue #2978: log something more obvious when you log a Buffer

* fixed issue #2982: AQL parse error?

* fixed issue #3125: HTTP Foxx API Json parsing

v3.2.1 (2017-08-09)
-------------------

* added C++ implementations for AQL functions `LEFT()`, `RIGHT()` and `TRIM()`

* fixed docs for issue #2968: Collection _key autoincrement value increases on error

* fixed issue #3011: Optimizer rule reduce-extraction-to-projection breaks queries

* Now allowing to restore users in a sharded environment as well
  It is still not possible to restore collections that are sharded
  differently than by _key.

* fixed an issue with restoring of system collections and user rights.
  It was not possible to restore users into an authenticated server.

* fixed issue #2977: Documentation for db._createDatabase is wrong

* ui: added bind parameters to slow query history view

* fixed issue #1751: Slow Query API should provide bind parameters, webui should display them

* ui: fixed a bug when moving multiple documents was not possible

* fixed docs for issue #2968: Collection _key autoincrement value increases on error

* AQL CHAR_LENGTH(null) returns now 0. Since AQL TO_STRING(null) is '' (string of length 0)

* ui: now supports single js file upload for Foxx services in addition to zip files

* fixed a multi-threading issue in the agency when callElection was called
  while the Supervision was calling updateSnapshot

* added startup option `--query.tracking-with-bindvars`

  This option controls whether the list of currently running queries
  and the list of slow queries should contain the bind variables used
  in the queries or not.

  The option can be changed at runtime using the commands

      // enables tracking of bind variables
      // set to false to turn tracking of bind variables off
      var value = true;
      require("@arangodb/aql/queries").properties({
        trackBindVars: value
      });

* index selectivity estimates are now available in the cluster as well

* fixed issue #2943: loadIndexesIntoMemory not returning the same structure
  as the rest of the collection APIs

* fixed issue #2949: ArangoError 1208: illegal name

* fixed issue #2874: Collection properties do not return `isVolatile`
  attribute

* potential fix for issue #2939: Segmentation fault when starting
  coordinator node

* fixed issue #2810: out of memory error when running UPDATE/REPLACE
  on medium-size collection

* fix potential deadlock errors in collector thread

* disallow the usage of volatile collections in the RocksDB engine
  by throwing an error when a collection is created with attribute
  `isVolatile` set to `true`.
  Volatile collections are unsupported by the RocksDB engine, so
  creating them should not succeed and silently create a non-volatile
  collection

* prevent V8 from issuing SIGILL instructions when it runs out of memory

  Now arangod will attempt to log a FATAL error into its logfile in case V8
  runs out of memory. In case V8 runs out of memory, it will still terminate the
  entire process. But at least there should be something in the ArangoDB logs
  indicating what the problem was. Apart from that, the arangod process should
  now be exited with SIGABRT rather than SIGILL as it shouldn't return into the
  V8 code that aborted the process with `__builtin_trap`.

  this potentially fixes issue #2920: DBServer crashing automatically post upgrade to 3.2

* Foxx queues and tasks now ensure that the scripts in them run with the same
  permissions as the Foxx code who started the task / queue

* fixed issue #2928: Offset problems

* fixed issue #2876: wrong skiplist index usage in edge collection

* fixed issue #2868: cname missing from logger-follow results in rocksdb

* fixed issue #2889: Traversal query using incorrect collection id

* fixed issue #2884: AQL traversal uniqueness constraints "propagating" to other traversals? Weird results

* arangoexport: added `--query` option for passing an AQL query to export the result

* fixed issue #2879: No result when querying for the last record of a query

* ui: allows now to edit default access level for collections in database
  _system for all users except the root user.

* The _users collection is no longer accessible outside the arngod process, _queues is always read-only

* added new option "--rocksdb.max-background-jobs"

* removed options "--rocksdb.max-background-compactions", "--rocksdb.base-background-compactions" and "--rocksdb.max-background-flushes"

* option "--rocksdb.compaction-read-ahead-size" now defaults to 2MB

* change Windows build so that RocksDB doesn't enforce AVX optimizations by default
  This fixes startup crashes on servers that do not have AVX CPU extensions

* speed up RocksDB secondary index creation and dropping

* removed RocksDB note in Geo index docs


v3.2.0 (2017-07-20)
-------------------

* fixed UI issues

* fixed multi-threading issues in Pregel

* fixed Foxx resilience

* added command-line option `--javascript.allow-admin-execute`

  This option can be used to control whether user-defined JavaScript code
  is allowed to be executed on server by sending via HTTP to the API endpoint
  `/_admin/execute`  with an authenticated user account.
  The default value is `false`, which disables the execution of user-defined
  code. This is also the recommended setting for production. In test environments,
  it may be convenient to turn the option on in order to send arbitrary setup
  or teardown commands for execution on the server.


v3.2.beta6 (2017-07-18)
-----------------------

* various bugfixes


v3.2.beta5 (2017-07-16)
-----------------------

* numerous bugfixes


v3.2.beta4 (2017-07-04)
-----------------------

* ui: fixed document view _from and _to linking issue for special characters

* added function `db._parse(query)` for parsing an AQL query and returning information about it

* fixed one medium priority and two low priority security user interface
  issues found by owasp zap.

* ui: added index deduplicate options

* ui: fixed renaming of collections for the rocksdb storage engine

* documentation and js fixes for secondaries

* RocksDB storage format was changed, users of the previous beta/alpha versions
  must delete the database directory and re-import their data

* enabled permissions on database and collection level

* added and changed some user related REST APIs
    * added `PUT /_api/user/{user}/database/{database}/{collection}` to change collection permission
    * added `GET /_api/user/{user}/database/{database}/{collection}`
    * added optional `full` parameter to the `GET /_api/user/{user}/database/` REST call

* added user functions in the arangoshell `@arangodb/users` module
    * added `grantCollection` and `revokeCollection` functions
    * added `permission(user, database, collection)` to retrieve collection specific rights

* added "deduplicate" attribute for array indexes, which controls whether inserting
  duplicate index values from the same document into a unique array index will lead to
  an error or not:

      // with deduplicate = true, which is the default value:
      db._create("test");
      db.test.ensureIndex({ type: "hash", fields: ["tags[*]"], deduplicate: true });
      db.test.insert({ tags: ["a", "b"] });
      db.test.insert({ tags: ["c", "d", "c"] }); // will work, because deduplicate = true
      db.test.insert({ tags: ["a"] }); // will fail

      // with deduplicate = false
      db._create("test");
      db.test.ensureIndex({ type: "hash", fields: ["tags[*]"], deduplicate: false });
      db.test.insert({ tags: ["a", "b"] });
      db.test.insert({ tags: ["c", "d", "c"] }); // will not work, because deduplicate = false
      db.test.insert({ tags: ["a"] }); // will fail

  The "deduplicate" attribute is now also accepted by the index creation HTTP
  API endpoint POST /_api/index and is returned by GET /_api/index.

* added optimizer rule "remove-filters-covered-by-traversal"

* Debian/Ubuntu installer: make messages about future package upgrades more clear

* fix a hangup in VST

  The problem happened when the two first chunks of a VST message arrived
  together on a connection that was newly switched to VST.

* fix deletion of outdated WAL files in RocksDB engine

* make use of selectivity estimates in hash, skiplist and persistent indexes
  in RocksDB engine

* changed VM overcommit recommendation for user-friendliness

* fix a shutdown bug in the cluster: a destroyed query could still be active

* do not terminate the entire server process if a temp file cannot be created
  (Windows only)

* fix log output in the front-end, it stopped in case of too many messages


v3.2.beta3 (2017-06-27)
-----------------------

* numerous bugfixes


v3.2.beta2 (2017-06-20)
-----------------------

* potentially fixed issue #2559: Duplicate _key generated on insertion

* fix invalid results (too many) when a skipping LIMIT was used for a
  traversal. `LIMIT x` or `LIMIT 0, x` were not affected, but `LIMIT s, x`
  may have returned too many results

* fix races in SSL communication code

* fix invalid locking in JWT authentication cache, which could have
  crashed the server

* fix invalid first group results for sorted AQL COLLECT when LIMIT
  was used

* fix potential race, which could make arangod hang on startup

* removed `exception` field from transaction error result; users should throw
  explicit `Error` instances to return custom exceptions (addresses issue #2561)

* fixed issue #2613: Reduce log level when Foxx manager tries to self heal missing database

* add a read only mode for users and collection level authorization

* removed `exception` field from transaction error result; users should throw
  explicit `Error` instances to return custom exceptions (addresses issue #2561)

* fixed issue #2677: Foxx disabling development mode creates non-deterministic service bundle

* fixed issue #2684: Legacy service UI not working


v3.2.beta1 (2017-06-12)
-----------------------

* provide more context for index errors (addresses issue #342)

* arangod now validates several OS/environment settings on startup and warns if
  the settings are non-ideal. Most of the checks are executed on Linux systems only.

* fixed issue #2515: The replace-or-with-in optimization rule might prevent use of indexes

* added `REGEX_REPLACE` AQL function

* the RocksDB storage format was changed, users of the previous alpha versions
  must delete the database directory and re-import their data

* added server startup option `--query.fail-on-warning`

  setting this option to `true` will abort any AQL query with an exception if
  it causes a warning at runtime. The value can be overridden per query by
  setting the `failOnWarning` attribute in a query's options.

* added --rocksdb.num-uncompressed-levels to adjust number of non-compressed levels

* added checks for memory managment and warn (i. e. if hugepages are enabled)

* set default SSL cipher suite string to "HIGH:!EXPORT:!aNULL@STRENGTH"

* fixed issue #2469: Authentication = true does not protect foxx-routes

* fixed issue #2459: compile success but can not run with rocksdb

* `--server.maximal-queue-size` is now an absolute maximum. If the queue is
  full, then 503 is returned. Setting it to 0 means "no limit".

* (Enterprise only) added authentication against an LDAP server

* fixed issue #2083: Foxx services aren't distributed to all coordinators

* fixed issue #2384: new coordinators don't pick up existing Foxx services

* fixed issue #2408: Foxx service validation causes unintended side-effects

* extended HTTP API with routes for managing Foxx services

* added distinction between hasUser and authorized within Foxx
  (cluster internal requests are authorized requests but don't have a user)

* arangoimp now has a `--threads` option to enable parallel imports of data

* PR #2514: Foxx services that can't be fixed by self-healing now serve a 503 error

* added `time` function to `@arangodb` module


v3.2.alpha4 (2017-04-25)
------------------------

* fixed issue #2450: Bad optimization plan on simple query

* fixed issue #2448: ArangoDB Web UI takes no action when Delete button is clicked

* fixed issue #2442: Frontend shows already deleted databases during login

* added 'x-content-type-options: nosniff' to avoid MSIE bug

* set default value for `--ssl.protocol` from TLSv1 to TLSv1.2.

* AQL breaking change in cluster:
  The SHORTEST_PATH statement using edge-collection names instead
  of a graph name now requires to explicitly name the vertex-collection names
  within the AQL query in the cluster. It can be done by adding `WITH <name>`
  at the beginning of the query.

  Example:
  ```
  FOR v,e IN OUTBOUND SHORTEST_PATH @start TO @target edges [...]
  ```

  Now has to be:

  ```
  WITH vertices
  FOR v,e IN OUTBOUND SHORTEST_PATH @start TO @target edges [...]
  ```

  This change is due to avoid dead-lock sitations in clustered case.
  An error stating the above is included.

* add implicit use of geo indexes when using SORT/FILTER in AQL, without
  the need to use the special-purpose geo AQL functions `NEAR` or `WITHIN`.

  the special purpose `NEAR` AQL function can now be substituted with the
  following AQL (provided there is a geo index present on the `doc.latitude`
  and `doc.longitude` attributes):

      FOR doc in geoSort
        SORT DISTANCE(doc.latitude, doc.longitude, 0, 0)
        LIMIT 5
        RETURN doc

  `WITHIN` can be substituted with the following AQL:

      FOR doc in geoFilter
        FILTER DISTANCE(doc.latitude, doc.longitude, 0, 0) < 2000
        RETURN doc

  Compared to using the special purpose AQL functions this approach has the
  advantage that it is more composable, and will also honor any `LIMIT` values
  used in the AQL query.

* potential fix for shutdown hangs on OSX

* added KB, MB, GB prefix for integer parameters, % for integer parameters
  with a base value

* added JEMALLOC 4.5.0

* added `--vm.resident-limit` and `--vm.path` for file-backed memory mapping
  after reaching a configurable maximum RAM size

* try recommended limit for file descriptors in case of unlimited
  hard limit

* issue #2413: improve logging in case of lock timeout and deadlocks

* added log topic attribute to /_admin/log api

* removed internal build option `USE_DEV_TIMERS`

  Enabling this option activated some proprietary timers for only selected
  events in arangod. Instead better use `perf` to gather timings.


v3.2.alpha3 (2017-03-22)
------------------------

* increase default collection lock timeout from 30 to 900 seconds

* added function `db._engine()` for retrieval of storage engine information at
  server runtime

  There is also an HTTP REST handler at GET /_api/engine that returns engine
  information.

* require at least cmake 3.2 for building ArangoDB

* make arangod start with less V8 JavaScript contexts

  This speeds up the server start (a little bit) and makes it use less memory.
  Whenever a V8 context is needed by a Foxx action or some other operation and
  there is no usable V8 context, a new one will be created dynamically now.

  Up to `--javascript.v8-contexts` V8 contexts will be created, so this option
  will change its meaning. Previously as many V8 contexts as specified by this
  option were created at server start, and the number of V8 contexts did not
  change at runtime. Now up to this number of V8 contexts will be in use at the
  same time, but the actual number of V8 contexts is dynamic.

  The garbage collector thread will automatically delete unused V8 contexts after
  a while. The number of spare contexts will go down to as few as configured in
  the new option `--javascript.v8-contexts-minimum`. Actually that many V8 contexts
  are also created at server start.

  The first few requests in new V8 contexts will take longer than in contexts
  that have been there already. Performance may therefore suffer a bit for the
  initial requests sent to ArangoDB or when there are only few but performance-
  critical situations in which new V8 contexts will be created. If this is a
  concern, it can easily be fixed by setting `--javascipt.v8-contexts-minimum`
  and `--javascript.v8-contexts` to a relatively high value, which will guarantee
  that many number of V8 contexts to be created at startup and kept around even
  when unused.

  Waiting for an unused V8 context will now also abort if no V8 context can be
  acquired/created after 120 seconds.

* improved diagnostic messages written to logfiles by supervisor process

* fixed issue #2367

* added "bindVars" to attributes of currently running and slow queries

* added "jsonl" as input file type for arangoimp

* upgraded version of bundled zlib library from 1.2.8 to 1.2.11

* added input file type `auto` for arangoimp so it can automatically detect the
  type of the input file from the filename extension

* fixed variables parsing in GraphQL

* added `--translate` option for arangoimp to translate attribute names from
  the input files to attriubte names expected by ArangoDB

  The `--translate` option can be specified multiple times (once per translation
  to be executed). The following example renames the "id" column from the input
  file to "_key", and the "from" column to "_from", and the "to" column to "_to":

      arangoimp --type csv --file data.csv --translate "id=_key" --translate "from=_from" --translate "to=_to"

  `--translate` works for CSV and TSV inputs only.

* changed default value for `--server.max-packet-size` from 128 MB to 256 MB

* fixed issue #2350

* fixed issue #2349

* fixed issue #2346

* fixed issue #2342

* change default string truncation length from 80 characters to 256 characters for
  `print`/`printShell` functions in ArangoShell and arangod. This will emit longer
  prefixes of string values before truncating them with `...`, which is helpful
  for debugging.

* always validate incoming JSON HTTP requests for duplicate attribute names

  Incoming JSON data with duplicate attribute names will now be rejected as
  invalid. Previous versions of ArangoDB only validated the uniqueness of
  attribute names inside incoming JSON for some API endpoints, but not
  consistently for all APIs.

* don't let read-only transactions block the WAL collector

* allow passing own `graphql-sync` module instance to Foxx GraphQL router

* arangoexport can now export to csv format

* arangoimp: fixed issue #2214

* Foxx: automatically add CORS response headers

* added "OPTIONS" to CORS `access-control-allow-methods` header

* Foxx: Fix arangoUser sometimes not being set correctly

* fixed issue #1974


v3.2.alpha2 (2017-02-20)
------------------------

* ui: fixed issue #2065

* ui: fixed a dashboard related memory issue

* Internal javascript rest actions will now hide their stack traces to the client
  unless maintainer mode is activated. Instead they will always log to the logfile

* Removed undocumented internal HTTP API:
  * PUT _api/edges

  The documented GET _api/edges and the undocumented POST _api/edges remains unmodified.

* updated V8 version to 5.7.0.0

* change undocumented behaviour in case of invalid revision ids in
  If-Match and If-None-Match headers from 400 (BAD) to 412 (PRECONDITION
  FAILED).

* change undocumented behaviour in case of invalid revision ids in
  JavaScript document operations from 1239 ("illegal document revision")
  to 1200 ("conflict").

* added data export tool, arangoexport.

  arangoexport can be used to export collections to json, jsonl or xml
  and export a graph or collections to xgmml.

* fixed a race condition when closing a connection

* raised default hard limit on threads for very small to 64

* fixed negative counting of http connection in UI


v3.2.alpha1 (2017-02-05)
------------------------

* added figure `httpRequests` to AQL query statistics

* removed revisions cache intermediate layer implementation

* obsoleted startup options `--database.revision-cache-chunk-size` and
  `--database.revision-cache-target-size`

* fix potential port number over-/underruns

* added startup option `--log.shorten-filenames` for controlling whether filenames
  in log messages should be shortened to just the filename with the absolute path

* removed IndexThreadFeature, made `--database.index-threads` option obsolete

* changed index filling to make it more parallel, dispatch tasks to boost::asio

* more detailed stacktraces in Foxx apps

* generated Foxx services now use swagger tags


v3.1.24 (XXXX-XX-XX)
--------------------

* fixed one more LIMIT issue in traversals


v3.1.23 (2017-06-19)
--------------------

* potentially fixed issue #2559: Duplicate _key generated on insertion

* fix races in SSL communication code

* fix invalid results (too many) when a skipping LIMIT was used for a
  traversal. `LIMIT x` or `LIMIT 0, x` were not affected, but `LIMIT s, x`
  may have returned too many results

* fix invalid first group results for sorted AQL COLLECT when LIMIT
  was used

* fix invalid locking in JWT authentication cache, which could have
  crashed the server

* fix undefined behavior in traverser when traversals were used inside
  a FOR loop


v3.1.22 (2017-06-07)
--------------------

* fixed issue #2505: Problem with export + report of a bug

* documented changed behavior of WITH

* fixed ui glitch in aardvark

* avoid agency compaction bug

* fixed issue #2283: disabled proxy communication internally


v3.1.21 (2017-05-22)
--------------------

* fixed issue #2488:  AQL operator IN error when data use base64 chars

* more randomness in seeding RNG

v3.1.20 (2016-05-16)
--------------------

* fixed incorrect sorting for distributeShardsLike

* improve reliability of AgencyComm communication with Agency

* fixed shard numbering bug, where ids were erouneously incremented by 1

* remove an unnecessary precondition in createCollectionCoordinator

* funny fail rotation fix

* fix in SimpleHttpClient for correct advancement of readBufferOffset

* forward SIG_HUP in supervisor process to the server process to fix logrotaion
  You need to stop the remaining arangod server process manually for the upgrade to work.


v3.1.19 (2017-04-28)
--------------------

* Fixed a StackOverflow issue in Traversal and ShortestPath. Occured if many (>1000) input
  values in a row do not return any result. Fixes issue: #2445

* fixed issue #2448

* fixed issue #2442

* added 'x-content-type-options: nosniff' to avoid MSIE bug

* fixed issue #2441

* fixed issue #2440

* Fixed a StackOverflow issue in Traversal and ShortestPath. Occured if many (>1000) input
  values in a row do not return any result. Fixes issue: #2445

* fix occasional hanging shutdowns on OS X


v3.1.18 (2017-04-18)
--------------------

* fixed error in continuous synchronization of collections

* fixed spurious hangs on server shutdown

* better error messages during restore collection

* completely overhaul supervision. More detailed tests

* Fixed a dead-lock situation in cluster traversers, it could happen in
  rare cases if the computation on one DBServer could be completed much earlier
  than the other server. It could also be restricted to SmartGraphs only.

* (Enterprise only) Fixed a bug in SmartGraph DepthFirstSearch. In some
  more complicated queries, the maxDepth limit of 1 was not considered strictly
  enough, causing the traverser to do unlimited depth searches.

* fixed issue #2415

* fixed issue #2422

* fixed issue #1974


v3.1.17 (2017-04-04)
--------------------

* (Enterprise only) fixed a bug where replicationFactor was not correctly
  forwarded in SmartGraph creation.

* fixed issue #2404

* fixed issue #2397

* ui - fixed smart graph option not appearing

* fixed issue #2389

* fixed issue #2400


v3.1.16 (2017-03-27)
--------------------

* fixed issue #2392

* try to raise file descriptors to at least 8192, warn otherwise

* ui - aql editor improvements + updated ace editor version (memory leak)

* fixed lost HTTP requests

* ui - fixed some event issues

* avoid name resolution when given connection string is a valid ip address

* helps with issue #1842, bug in COLLECT statement in connection with LIMIT.

* fix locking bug in cluster traversals

* increase lock timeout defaults

* increase various cluster timeouts

* limit default target size for revision cache to 1GB, which is better for
  tight RAM situations (used to be 40% of (totalRAM - 1GB), use
  --database.revision-cache-target-size <VALUEINBYTES> to get back the
  old behaviour

* fixed a bug with restarted servers indicating status as "STARTUP"
  rather that "SERVING" in Nodes UI.


v3.1.15 (2017-03-20)
--------------------

* add logrotate configuration as requested in #2355

* fixed issue #2376

* ui - changed document api due a chrome bug

* ui - fixed a submenu bug

* added endpoint /_api/cluster/endpoints in cluster case to get all
  coordinator endpoints

* fix documentation of /_api/endpoint, declaring this API obsolete.

* Foxx response objects now have a `type` method for manipulating the content-type header

* Foxx tests now support `xunit` and `tap` reporters


v3.1.14 (2017-03-13)
--------------------

* ui - added feature request (multiple start nodes within graph viewer) #2317

* added missing locks to authentication cache methods

* ui - added feature request (multiple start nodes within graph viewer) #2317

* ui - fixed wrong merge of statistics information from different coordinators

* ui - fixed issue #2316

* ui - fixed wrong protocol usage within encrypted environment

* fixed compile error on Mac Yosemite

* minor UI fixes


v3.1.13 (2017-03-06)
--------------------

* fixed variables parsing in GraphQL

* fixed issue #2214

* fixed issue #2342

* changed thread handling to queue only user requests on coordinator

* use exponential backoff when waiting for collection locks

* repair short name server lookup in cluster in the case of a removed
  server


v3.1.12 (2017-02-28)
--------------------

* disable shell color escape sequences on Windows

* fixed issue #2326

* fixed issue #2320

* fixed issue #2315

* fixed a race condition when closing a connection

* raised default hard limit on threads for very small to 64

* fixed negative counting of http connection in UI

* fixed a race when renaming collections

* fixed a race when dropping databases


v3.1.11 (2017-02-17)
--------------------

* fixed a race between connection closing and sending out last chunks of data to clients
  when the "Connection: close" HTTP header was set in requests

* ui: optimized smart graph creation usability

* ui: fixed #2308

* fixed a race in async task cancellation via `require("@arangodb/tasks").unregisterTask()`

* fixed spuriously hanging threads in cluster AQL that could sit idle for a few minutes

* fixed potential numeric overflow for big index ids in index deletion API

* fixed sort issue in cluster, occurring when one of the local sort buffers of a
  GatherNode was empty

* reduce number of HTTP requests made for certain kinds of join queries in cluster,
  leading to speedup of some join queries

* supervision deals with demised coordinators correctly again

* implement a timeout in TraverserEngineRegistry

* agent communication reduced in large batches of append entries RPCs

* inception no longer estimates RAFT timings

* compaction in agents has been moved to a separate thread

* replicated logs hold local timestamps

* supervision jobs failed leader and failed follower revisited for
  function in precarious stability situations

* fixed bug in random number generator for 64bit int


v3.1.10 (2017-02-02)
--------------------

* updated versions of bundled node modules:
  - joi: from 8.4.2 to 9.2.0
  - joi-to-json-schema: from 2.2.0 to 2.3.0
  - sinon: from 1.17.4 to 1.17.6
  - lodash: from 4.13.1 to 4.16.6

* added shortcut for AQL ternary operator
  instead of `condition ? true-part : false-part` it is now possible to also use a
  shortcut variant `condition ? : false-part`, e.g.

      FOR doc IN docs RETURN doc.value ?: 'not present'

  instead of

      FOR doc IN docs RETURN doc.value ? doc.value : 'not present'

* fixed wrong sorting order in cluster, if an index was used to sort with many
  shards.

* added --replication-factor, --number-of-shards and --wait-for-sync to arangobench

* turn on UTF-8 string validation for VelocyPack values received via VST connections

* fixed issue #2257

* upgraded Boost version to 1.62.0

* added optional detail flag for db.<collection>.count()
  setting the flag to `true` will make the count operation returned the per-shard
  counts for the collection:

      db._create("test", { numberOfShards: 10 });
      for (i = 0; i < 1000; ++i) {
        db.test.insert({value: i});
      }
      db.test.count(true);

      {
        "s100058" : 99,
        "s100057" : 103,
        "s100056" : 100,
        "s100050" : 94,
        "s100055" : 90,
        "s100054" : 122,
        "s100051" : 109,
        "s100059" : 99,
        "s100053" : 95,
        "s100052" : 89
      }

* added optional memory limit for AQL queries:

      db._query("FOR i IN 1..100000 SORT i RETURN i", {}, { options: { memoryLimit: 100000 } });

  This option limits the default maximum amount of memory (in bytes) that a single
  AQL query can use.
  When a single AQL query reaches the specified limit value, the query will be
  aborted with a *resource limit exceeded* exception. In a cluster, the memory
  accounting is done per shard, so the limit value is effectively a memory limit per
  query per shard.

  The global limit value can be overriden per query by setting the *memoryLimit*
  option value for individual queries when running an AQL query.

* added server startup option `--query.memory-limit`

* added convenience function to create vertex-centric indexes.

  Usage: `db.collection.ensureVertexCentricIndex("label", {type: "hash", direction: "outbound"})`
  That will create an index that can be used on OUTBOUND with filtering on the
  edge attribute `label`.

* change default log output for tools to stdout (instead of stderr)

* added option -D to define a configuration file environment key=value

* changed encoding behavior for URLs encoded in the C++ code of ArangoDB:
  previously the special characters `-`, `_`, `~` and `.` were returned as-is
  after URL-encoding, now `.` will be encoded to be `%2e`.
  This also changes the behavior of how incoming URIs are processed: previously
  occurrences of `..` in incoming request URIs were collapsed (e.g. `a/../b/` was
  collapsed to a plain `b/`). Now `..` in incoming request URIs are not collapsed.

* Foxx request URL suffix is no longer unescaped

* @arangodb/request option json now defaults to `true` if the response body is not empty and encoding is not explicitly set to `null` (binary).
  The option can still be set to `false` to avoid unnecessary attempts at parsing the response as JSON.

* Foxx configuration values for unknown options will be discarded when saving the configuration in production mode using the web interface

* module.context.dependencies is now immutable

* process.stdout.isTTY now returns `true` in arangosh and when running arangod with the `--console` flag

* add support for Swagger tags in Foxx


v3.1.9 (XXXX-XX-XX)
-------------------

* macos CLI package: store databases and apps in the users home directory

* ui: fixed re-login issue within a non system db, when tab was closed

* fixed a race in the VelocyStream Commtask implementation

* fixed issue #2256


v3.1.8 (2017-01-09)
-------------------

* add Windows silent installer

* add handling of debug symbols during Linux & windows release builds.

* fixed issue #2181

* fixed issue #2248: reduce V8 max old space size from 3 GB to 1 GB on 32 bit systems

* upgraded Boost version to 1.62.0

* fixed issue #2238

* fixed issue #2234

* agents announce new endpoints in inception phase to leader

* agency leadership accepts updatet endpoints to given uuid

* unified endpoints replace localhost with 127.0.0.1

* fix several problems within an authenticated cluster


v3.1.7 (2016-12-29)
-------------------

* fixed one too many elections in RAFT

* new agency comm backported from devel


v3.1.6 (2016-12-20)
-------------------

* fixed issue #2227

* fixed issue #2220

* agency constituent/agent bug fixes in race conditions picking up
  leadership

* supervision does not need waking up anymore as it is running
  regardless

* agents challenge their leadership more rigorously


v3.1.5 (2016-12-16)
-------------------

* lowered default value of `--database.revision-cache-target-size` from 75% of
  RAM to less than 40% of RAM

* fixed issue #2218

* fixed issue #2217

* Foxx router.get/post/etc handler argument can no longer accidentally omitted

* fixed issue #2223


v3.1.4 (2016-12-08)
-------------------

* fixed issue #2211

* fixed issue #2204

* at cluster start, coordinators wait until at least one DBserver is there,
  and either at least two DBservers are there or 15s have passed, before they
  initiate the bootstrap of system collections.

* more robust agency startup from devel

* supervision's AddFollower adds many followers at once

* supervision has new FailedFollower job

* agency's Node has new method getArray

* agency RAFT timing estimates more conservative in waitForSync
  scenario

* agency RAFT timing estimates capped at maximum 2.0/10.0 for low/high


v3.1.3 (2016-12-02)
-------------------

* fix a traversal bug when using skiplist indexes:
  if we have a skiplist of ["a", "unused", "_from"] and a traversal like:
  FOR v,e,p IN OUTBOUND @start @@edges
    FILTER p.edges[0].a == 'foo'
    RETURN v
  And the above index applied on "a" is considered better than EdgeIndex, than
  the executor got into undefined behaviour.

* fix endless loop when trying to create a collection with replicationFactor: -1


v3.1.2 (2016-11-24)
-------------------

* added support for descriptions field in Foxx dependencies

* (Enterprise only) fixed a bug in the statistic report for SmartGraph traversals.
Now they state correctly how many documents were fetched from the index and how many
have been filtered.

* Prevent uniform shard distribution when replicationFactor == numServers

v3.1.1 (2016-11-15)
-------------------

* fixed issue #2176

* fixed issue #2168

* display index usage of traversals in AQL explainer output (previously missing)

* fixed issue #2163

* preserve last-used HLC value across server starts

* allow more control over handling of pre-3.1 _rev values

  this changes the server startup option `--database.check-30-revisions` from a boolean (true/false)
  parameter to a string parameter with the following possible values:

  - "fail":
    will validate _rev values of 3.0 collections on collection loading and throw an exception when invalid _rev values are found.
    in this case collections with invalid _rev values are marked as corrupted and cannot be used in the ArangoDB 3.1 instance.
    the fix procedure for such collections is to export the collections from 3.0 database with arangodump and restore them in 3.1 with arangorestore.
    collections that do not contain invalid _rev values are marked as ok and will not be re-checked on following loads.
    collections that contain invalid _rev values will be re-checked on following loads.

  - "true":
    will validate _rev values of 3.0 collections on collection loading and print a warning when invalid _rev values are found.
    in this case collections with invalid _rev values can be used in the ArangoDB 3.1 instance.
    however, subsequent operations on documents with invalid _rev values may silently fail or fail with explicit errors.
    the fix procedure for such collections is to export the collections from 3.0 database with arangodump and restore them in 3.1 with arangorestore.
    collections that do not contain invalid _rev values are marked as ok and will not be re-checked on following loads.
    collections that contain invalid _rev values will be re-checked on following loads.

  - "false":
    will not validate _rev values on collection loading and not print warnings.
    no hint is given when invalid _rev values are found.
    subsequent operations on documents with invalid _rev values may silently fail or fail with explicit errors.
    this setting does not affect whether collections are re-checked later.
    collections will be re-checked on following loads if `--database.check-30-revisions` is later set to either `true` or `fail`.

  The change also suppresses warnings that were printed when collections were restored using arangorestore, and the restore
  data contained invalid _rev values. Now these warnings are suppressed, and new HLC _rev values are generated for these documents
  as before.

* added missing functions to AQL syntax highlighter in web interface

* fixed display of `ANY` direction in traversal explainer output (direction `ANY` was shown as either
  `INBOUND` or `OUTBOUND`)

* changed behavior of toJSON() function when serializing an object before saving it in the database

  if an object provides a toJSON() function, this function is still called for serializing it.
  the change is that the result of toJSON() is not stringified anymore, but saved as is. previous
  versions of ArangoDB called toJSON() and after that additionally stringified its result.

  This change will affect the saving of JS Buffer objects, which will now be saved as arrays of
  bytes instead of a comma-separated string of the Buffer's byte contents.

* allow creating unique indexes on more attributes than present in shardKeys

  The following combinations of shardKeys and indexKeys are allowed/not allowed:

  shardKeys     indexKeys
      a             a        ok
      a             b    not ok
      a           a b        ok
    a b             a    not ok
    a b             b    not ok
    a b           a b        ok
    a b         a b c        ok
  a b c           a b    not ok
  a b c         a b c        ok

* fixed wrong version in web interface login screen (EE only)

* make web interface not display an exclamation mark next to ArangoDB version number 3.1

* fixed search for arbitrary document attributes in web interface in case multiple
  search values were used on different attribute names. in this case, the search always
  produced an empty result

* disallow updating `_from` and `_to` values of edges in Smart Graphs. Updating these
  attributes would lead to potential redistribution of edges to other shards, which must be
  avoided.

* fixed issue #2148

* updated graphql-sync dependency to 0.6.2

* fixed issue #2156

* fixed CRC4 assembly linkage


v3.1.0 (2016-10-29)
-------------------

* AQL breaking change in cluster:

  from ArangoDB 3.1 onwards `WITH` is required for traversals in a
  clustered environment in order to avoid deadlocks.

  Note that for queries that access only a single collection or that have all
  collection names specified somewhere else in the query string, there is no
  need to use *WITH*. *WITH* is only useful when the AQL query parser cannot
  automatically figure out which collections are going to be used by the query.
  *WITH* is only useful for queries that dynamically access collections, e.g.
  via traversals, shortest path operations or the *DOCUMENT()* function.

  more info can be found [here](https://github.com/arangodb/arangodb/blob/devel/Documentation/Books/AQL/Operations/With.md)

* added AQL function `DISTANCE` to calculate the distance between two arbitrary
  coordinates (haversine formula)

* fixed issue #2110

* added Auto-aptation of RAFT timings as calculations only


v3.1.rc2 (2016-10-10)
---------------------

* second release candidate


v3.1.rc1 (2016-09-30)
---------------------

* first release candidate


v3.1.alpha2 (2016-09-01)
------------------------

* added module.context.createDocumentationRouter to replace module.context.apiDocumentation

* bug in RAFT implementation of reads. dethroned leader still answered requests in isolation

* ui: added new graph viewer

* ui: aql-editor added tabular & graph display

* ui: aql-editor improved usability

* ui: aql-editor: query profiling support

* fixed issue #2109

* fixed issue #2111

* fixed issue #2075

* added AQL function `DISTANCE` to calculate the distance between two arbitrary
  coordinates (haversine formula)

* rewrote scheduler and dispatcher based on boost::asio

  parameters changed:
    `--scheduler.threads` and `--server.threads` are now merged into a single one: `--server.threads`

    hidden `--server.extra-threads` has been removed

    hidden `--server.aql-threads` has been removed

    hidden `--server.backend` has been removed

    hidden `--server.show-backends` has been removed

    hidden `--server.thread-affinity` has been removed

* fixed issue #2086

* fixed issue #2079

* fixed issue #2071

  make the AQL query optimizer inject filter condition expressions referred to
  by variables during filter condition aggregation.
  For example, in the following query

      FOR doc IN collection
        LET cond1 = (doc.value == 1)
        LET cond2 = (doc.value == 2)
        FILTER cond1 || cond2
        RETURN { doc, cond1, cond2 }

  the optimizer will now inject the conditions for `cond1` and `cond2` into the filter
  condition `cond1 || cond2`, expanding it to `(doc.value == 1) || (doc.value == 2)`
  and making these conditions available for index searching.

  Note that the optimizer previously already injected some conditions into other
  conditions, but only if the variable that defined the condition was not used
  elsewhere. For example, the filter condition in the query

      FOR doc IN collection
        LET cond = (doc.value == 1)
        FILTER cond
        RETURN { doc }

  already got optimized before because `cond` was only used once in the query and
  the optimizer decided to inject it into the place where it was used.

  This only worked for variables that were referred to once in the query.
  When a variable was used multiple times, the condition was not injected as
  in the following query:

      FOR doc IN collection
        LET cond = (doc.value == 1)
        FILTER cond
        RETURN { doc, cond }

  The fix for #2070 now will enable this optimization so that the query can
  use an index on `doc.value` if available.

* changed behavior of AQL array comparison operators for empty arrays:
  * `ALL` and `ANY` now always return `false` when the left-hand operand is an
    empty array. The behavior for non-empty arrays does not change:
    * `[] ALL == 1` will return `false`
    * `[1] ALL == 1` will return `true`
    * `[1, 2] ALL == 1` will return `false`
    * `[2, 2] ALL == 1` will return `false`
    * `[] ANY == 1` will return `false`
    * `[1] ANY == 1` will return `true`
    * `[1, 2] ANY == 1` will return `true`
    * `[2, 2] ANY == 1` will return `false`
  * `NONE` now always returns `true` when the left-hand operand is an empty array.
    The behavior for non-empty arrays does not change:
    * `[] NONE == 1` will return `true`
    * `[1] NONE == 1` will return `false`
    * `[1, 2] NONE == 1` will return `false`
    * `[2, 2] NONE == 1` will return `true`

* added experimental AQL functions `JSON_STRINGIFY` and `JSON_PARSE`

* added experimental support for incoming gzip-compressed requests

* added HTTP REST APIs for online loglevel adjustments:

  - GET `/_admin/log/level` returns the current loglevel settings
  - PUT `/_admin/log/level` modifies the current loglevel settings

* PATCH /_api/gharial/{graph-name}/vertex/{collection-name}/{vertex-key}
  - changed default value for keepNull to true

* PATCH /_api/gharial/{graph-name}/edge/{collection-name}/{edge-key}
  - changed default value for keepNull to true

* renamed `maximalSize` attribute in parameter.json files to `journalSize`

  The `maximalSize` attribute will still be picked up from collections that
  have not been adjusted. Responses from the replication API will now also use
  `journalSize` instead of `maximalSize`.

* added `--cluster.system-replication-factor` in order to adjust the
  replication factor for new system collections

* fixed issue #2012

* added a memory expection in case V8 memory gets too low

* added Optimizer Rule for other indexes in Traversals
  this allows AQL traversals to use other indexes than the edge index.
  So traversals with filters on edges can now make use of more specific
  indexes, e.g.

      FOR v, e, p IN 2 OUTBOUND @start @@edge FILTER p.edges[0].foo == "bar"

  will prefer a Hash Index on [_from, foo] above the EdgeIndex.

* fixed epoch computation in hybrid logical clock

* fixed thread affinity

* replaced require("internal").db by require("@arangodb").db

* added option `--skip-lines` for arangoimp
  this allows skipping the first few lines from the import file in case the
  CSV or TSV import are used

* fixed periodic jobs: there should be only one instance running - even if it
  runs longer than the period

* improved performance of primary index and edge index lookups

* optimizations for AQL `[*]` operator in case no filter, no projection and
  no offset/limit are used

* added AQL function `OUTERSECTION` to return the symmetric difference of its
  input arguments

* Foxx manifests of installed services are now saved to disk with indentation

* Foxx tests and scripts in development mode should now always respect updated
  files instead of loading stale modules

* When disabling Foxx development mode the setup script is now re-run

* Foxx now provides an easy way to directly serve GraphQL requests using the
  `@arangodb/foxx/graphql` module and the bundled `graphql-sync` dependency

* Foxx OAuth2 module now correctly passes the `access_token` to the OAuth2 server

* added iconv-lite and timezone modules

* web interface now allows installing GitHub and zip services in legacy mode

* added module.context.createDocumentationRouter to replace module.context.apiDocumentation

* bug in RAFT implementation of reads. dethroned leader still answered
  requests in isolation

* all lambdas in ClusterInfo might have been left with dangling references.

* Agency bug fix for handling of empty json objects as values.

* Foxx tests no longer support the Mocha QUnit interface as this resulted in weird
  inconsistencies in the BDD and TDD interfaces. This fixes the TDD interface
  as well as out-of-sequence problems when using the BDD before/after functions.

* updated bundled JavaScript modules to latest versions; joi has been updated from 8.4 to 9.2
  (see [joi 9.0.0 release notes](https://github.com/hapijs/joi/issues/920) for information on
  breaking changes and new features)

* fixed issue #2139

* updated graphql-sync dependency to 0.6.2

* fixed issue #2156


v3.0.13 (XXXX-XX-XX)
--------------------

* fixed issue #2315

* fixed issue #2210


v3.0.12 (2016-11-23)
--------------------

* fixed issue #2176

* fixed issue #2168

* fixed issues #2149, #2159

* fixed error reporting for issue #2158

* fixed assembly linkage bug in CRC4 module

* added support for descriptions field in Foxx dependencies


v3.0.11 (2016-11-08)
--------------------

* fixed issue #2140: supervisor dies instead of respawning child

* fixed issue #2131: use shard key value entered by user in web interface

* fixed issue #2129: cannot kill a long-run query

* fixed issue #2110

* fixed issue #2081

* fixed issue #2038

* changes to Foxx service configuration or dependencies should now be
  stored correctly when options are cleared or omitted

* Foxx tests no longer support the Mocha QUnit interface as this resulted in weird
  inconsistencies in the BDD and TDD interfaces. This fixes the TDD interface
  as well as out-of-sequence problems when using the BDD before/after functions.

* fixed issue #2148


v3.0.10 (2016-09-26)
--------------------

* fixed issue #2072

* fixed issue #2070

* fixed slow cluster starup issues. supervision will demonstrate more
  patience with db servers


v3.0.9 (2016-09-21)
-------------------

* fixed issue #2064

* fixed issue #2060

* speed up `collection.any()` and skiplist index creation

* fixed multiple issues where ClusterInfo bug hung agency in limbo
  timeouting on multiple collection and database callbacks


v3.0.8 (2016-09-14)
-------------------

* fixed issue #2052

* fixed issue #2005

* fixed issue #2039

* fixed multiple issues where ClusterInfo bug hung agency in limbo
  timeouting on multiple collection and database callbacks


v3.0.7 (2016-09-05)
-------------------

* new supervision job handles db server failure during collection creation.


v3.0.6 (2016-09-02)
-------------------

* fixed issue #2026

* slightly better error diagnostics for AQL query compilation and replication

* fixed issue #2018

* fixed issue #2015

* fixed issue #2012

* fixed wrong default value for arangoimp's `--on-duplicate` value

* fix execution of AQL traversal expressions when there are multiple
  conditions that refer to variables set outside the traversal

* properly return HTTP 503 in JS actions when backend is gone

* supervision creates new key in agency for failed servers

* new shards will not be allocated on failed or cleaned servers


v3.0.5 (2016-08-18)
-------------------

* execute AQL ternary operator via C++ if possible

* fixed issue #1977

* fixed extraction of _id attribute in AQL traversal conditions

* fix SSL agency endpoint

* Minimum RAFT timeout was one order of magnitude to short.

* Optimized RAFT RPCs from leader to followers for efficiency.

* Optimized RAFT RPC handling on followers with respect to compaction.

* Fixed bug in handling of duplicates and overlapping logs

* Fixed bug in supervision take over after leadership change.

v3.0.4 (2016-08-01)
-------------------

* added missing lock for periodic jobs access

* fix multiple foxx related cluster issues

* fix handling of empty AQL query strings

* fixed issue in `INTERSECTION` AQL function with duplicate elements
  in the source arrays

* fixed issue #1970

* fixed issue #1968

* fixed issue #1967

* fixed issue #1962

* fixed issue #1959

* replaced require("internal").db by require("@arangodb").db

* fixed issue #1954

* fixed issue #1953

* fixed issue #1950

* fixed issue #1949

* fixed issue #1943

* fixed segfault in V8, by backporting https://bugs.chromium.org/p/v8/issues/detail?id=5033

* Foxx OAuth2 module now correctly passes the `access_token` to the OAuth2 server

* fixed credentialed CORS requests properly respecting --http.trusted-origin

* fixed a crash in V8Periodic task (forgotten lock)

* fixed two bugs in synchronous replication (syncCollectionFinalize)


v3.0.3 (2016-07-17)
-------------------

* fixed issue #1942

* fixed issue #1941

* fixed array index batch insertion issues for hash indexes that caused problems when
  no elements remained for insertion

* fixed AQL MERGE() function with External objects originating from traversals

* fixed some logfile recovery errors with error message "document not found"

* fixed issue #1937

* fixed issue #1936

* improved performance of arangorestore in clusters with synchronous
  replication

* Foxx tests and scripts in development mode should now always respect updated
  files instead of loading stale modules

* When disabling Foxx development mode the setup script is now re-run

* Foxx manifests of installed services are now saved to disk with indentation


v3.0.2 (2016-07-09)
-------------------

* fixed assertion failure in case multiple remove operations were used in the same query

* fixed upsert behavior in case upsert was used in a loop with the same document example

* fixed issue #1930

* don't expose local file paths in Foxx error messages.

* fixed issue #1929

* make arangodump dump the attribute `isSystem` when dumping the structure
  of a collection, additionally make arangorestore not fail when the attribute
  is missing

* fixed "Could not extract custom attribute" issue when using COLLECT with
  MIN/MAX functions in some contexts

* honor presence of persistent index for sorting

* make AQL query optimizer not skip "use-indexes-rule", even if enough
  plans have been created already

* make AQL optimizer not skip "use-indexes-rule", even if enough execution plans
  have been created already

* fix double precision value loss in VelocyPack JSON parser

* added missing SSL support for arangorestore

* improved cluster import performance

* fix Foxx thumbnails on DC/OS

* fix Foxx configuration not being saved

* fix Foxx app access from within the frontend on DC/OS

* add option --default-replication-factor to arangorestore and simplify
  the control over the number of shards when restoring

* fix a bug in the VPack -> V8 conversion if special attributes _key,
  _id, _rev, _from and _to had non-string values, which is allowed
  below the top level

* fix malloc_usable_size for darwin


v3.0.1 (2016-06-30)
-------------------

* fixed periodic jobs: there should be only one instance running - even if it
  runs longer than the period

* increase max. number of collections in AQL queries from 32 to 256

* fixed issue #1916: header "authorization" is required" when opening
  services page

* fixed issue #1915: Explain: member out of range

* fixed issue #1914: fix unterminated buffer

* don't remove lockfile if we are the same (now stale) pid
  fixes docker setups (our pid will always be 1)

* do not use revision id comparisons in compaction for determining whether a
  revision is obsolete, but marker memory addresses
  this ensures revision ids don't matter when compacting documents

* escape Unicode characters in JSON HTTP responses
  this converts UTF-8 characters in HTTP responses of arangod into `\uXXXX`
  escape sequences. This makes the HTTP responses fit into the 7 bit ASCII
  character range, which speeds up HTTP response parsing for some clients,
  namely node.js/v8

* add write before read collections when starting a user transaction
  this allows specifying the same collection in both read and write mode without
  unintended side effects

* fixed buffer overrun that occurred when building very large result sets

* index lookup optimizations for primary index and edge index

* fixed "collection is a nullptr" issue when starting a traversal from a transaction

* enable /_api/import on coordinator servers


v3.0.0 (2016-06-22)
-------------------

* minor GUI fixxes

* fix for replication and nonces


v3.0.0-rc3 (2016-06-19)
-----------------------

* renamed various Foxx errors to no longer refer to Foxx services as apps

* adjusted various error messages in Foxx to be more informative

* specifying "files" in a Foxx manifest to be mounted at the service root
  no longer results in 404s when trying to access non-file routes

* undeclared path parameters in Foxx no longer break the service

* trusted reverse proxy support is now handled more consistently

* ArangoDB request compatibility and user are now exposed in Foxx

* all bundled NPM modules have been upgraded to their latest versions


v3.0.0-rc2 (2016-06-12)
-----------------------

* added option `--server.max-packet-size` for client tools

* renamed option `--server.ssl-protocol` to `--ssl.protocol` in client tools
  (was already done for arangod, but overlooked for client tools)

* fix handling of `--ssl.protocol` value 5 (TLS v1.2) in client tools, which
  claimed to support it but didn't

* config file can use '@include' to include a different config file as base


v3.0.0-rc1 (2016-06-10)
-----------------------

* the user management has changed: it now has users that are independent of
  databases. A user can have one or more database assigned to the user.

* forward ported V8 Comparator bugfix for inline heuristics from
  https://github.com/v8/v8/commit/5ff7901e24c2c6029114567de5a08ed0f1494c81

* changed to-string conversion for AQL objects and arrays, used by the AQL
  function `TO_STRING()` and implicit to-string casts in AQL

  - arrays are now converted into their JSON-stringify equivalents, e.g.

    - `[ ]` is now converted to `[]`
    - `[ 1, 2, 3 ]` is now converted to `[1,2,3]`
    - `[ "test", 1, 2 ] is now converted to `["test",1,2]`

    Previous versions of ArangoDB converted arrays with no members into the
    empty string, and non-empty arrays into a comma-separated list of member
    values, without the surrounding angular brackets. Additionally, string
    array members were not enclosed in quotes in the result string:

    - `[ ]` was converted to ``
    - `[ 1, 2, 3 ]` was converted to `1,2,3`
    - `[ "test", 1, 2 ] was converted to `test,1,2`

  - objects are now converted to their JSON-stringify equivalents, e.g.

    - `{ }` is converted to `{}`
    - `{ a: 1, b: 2 }` is converted to `{"a":1,"b":2}`
    - `{ "test" : "foobar" }` is converted to `{"test":"foobar"}`

    Previous versions of ArangoDB always converted objects into the string
    `[object Object]`

  This change affects also the AQL functions `CONCAT()` and `CONCAT_SEPARATOR()`
  which treated array values differently in previous versions. Previous versions
  of ArangoDB automatically flattened array values on the first level of the array,
  e.g. `CONCAT([1, 2, 3, [ 4, 5, 6 ]])` produced `1,2,3,4,5,6`. Now this will produce
  `[1,2,3,[4,5,6]]`. To flatten array members on the top level, you can now use
  the more explicit `CONCAT(FLATTEN([1, 2, 3, [4, 5, 6]], 1))`.

* added C++ implementations for AQL functions `SLICE()`, `CONTAINS()` and
  `RANDOM_TOKEN()`

* as a consequence of the upgrade to V8 version 5, the implementation of the
  JavaScript `Buffer` object had to be changed. JavaScript `Buffer` objects in
  ArangoDB now always store their data on the heap. There is no shared pool
  for small Buffer values, and no pointing into existing Buffer data when
  extracting slices. This change may increase the cost of creating Buffers with
  short contents or when peeking into existing Buffers, but was required for
  safer memory management and to prevent leaks.

* the `db` object's function `_listDatabases()` was renamed to just `_databases()`
  in order to make it more consistent with the existing `_collections()` function.
  Additionally the `db` object's `_listEndpoints()` function was renamed to just
  `_endpoints()`.

* changed default value of `--server.authentication` from `false` to `true` in
  configuration files etc/relative/arangod.conf and etc/arangodb/arangod.conf.in.
  This means the server will be started with authentication enabled by default,
  requiring all client connections to provide authentication data when connecting
  to ArangoDB. Authentication can still be turned off via setting the value of
  `--server.authentication` to `false` in ArangoDB's configuration files or by
  specifying the option on the command-line.

* Changed result format for querying all collections via the API GET `/_api/collection`.

  Previous versions of ArangoDB returned an object with an attribute named `collections`
  and an attribute named `names`. Both contained all available collections, but
  `collections` contained the collections as an array, and `names` contained the
  collections again, contained in an object in which the attribute names were the
  collection names, e.g.

  ```
  {
    "collections": [
      {"id":"5874437","name":"test","isSystem":false,"status":3,"type":2},
      {"id":"17343237","name":"something","isSystem":false,"status":3,"type":2},
      ...
    ],
    "names": {
      "test": {"id":"5874437","name":"test","isSystem":false,"status":3,"type":2},
      "something": {"id":"17343237","name":"something","isSystem":false,"status":3,"type":2},
      ...
    }
  }
  ```
  This result structure was redundant, and therefore has been simplified to just

  ```
  {
    "result": [
      {"id":"5874437","name":"test","isSystem":false,"status":3,"type":2},
      {"id":"17343237","name":"something","isSystem":false,"status":3,"type":2},
      ...
    ]
  }
  ```

  in ArangoDB 3.0.

* added AQL functions `TYPENAME()` and `HASH()`

* renamed arangob tool to arangobench

* added AQL string comparison operator `LIKE`

  The operator can be used to compare strings like this:

      value LIKE search

  The operator is currently implemented by calling the already existing AQL
  function `LIKE`.

  This change also makes `LIKE` an AQL keyword. Using `LIKE` in either case as
  an attribute or collection name in AQL thus requires quoting.

* make AQL optimizer rule "remove-unnecessary-calculations" fire in more cases

  The rule will now remove calculations that are used exactly once in other
  expressions (e.g. `LET a = doc RETURN a.value`) and calculations,
  or calculations that are just references (e.g. `LET a = b`).

* renamed AQL optimizer rule "merge-traversal-filter" to "optimize-traversals"
  Additionally, the optimizer rule will remove unused edge and path result variables
  from the traversal in case they are specified in the `FOR` section of the traversal,
  but not referenced later in the query. This saves constructing edges and paths
  results.

* added AQL optimizer rule "inline-subqueries"

  This rule can pull out certain subqueries that are used as an operand to a `FOR`
  loop one level higher, eliminating the subquery completely. For example, the query

      FOR i IN (FOR j IN [1,2,3] RETURN j) RETURN i

  will be transformed by the rule to:

      FOR i IN [1,2,3] RETURN i

  The query

      FOR name IN (FOR doc IN _users FILTER doc.status == 1 RETURN doc.name) LIMIT 2 RETURN name

  will be transformed into

      FOR tmp IN _users FILTER tmp.status == 1 LIMIT 2 RETURN tmp.name

  The rule will only fire when the subquery is used as an operand to a `FOR` loop, and
  if the subquery does not contain a `COLLECT` with an `INTO` variable.

* added new endpoint "srv://" for DNS service records

* The result order of the AQL functions VALUES and ATTRIBUTES has never been
  guaranteed and it only had the "correct" ordering by accident when iterating
  over objects that were not loaded from the database. This accidental behavior
  is now changed by introduction of VelocyPack. No ordering is guaranteed unless
  you specify the sort parameter.

* removed configure option `--enable-logger`

* added AQL array comparison operators

  All AQL comparison operators now also exist in an array variant. In the
  array variant, the operator is preceded with one of the keywords *ALL*, *ANY*
  or *NONE*. Using one of these keywords changes the operator behavior to
  execute the comparison operation for all, any, or none of its left hand
  argument values. It is therefore expected that the left hand argument
  of an array operator is an array.

  Examples:

      [ 1, 2, 3 ] ALL IN [ 2, 3, 4 ]   // false
      [ 1, 2, 3 ] ALL IN [ 1, 2, 3 ]   // true
      [ 1, 2, 3 ] NONE IN [ 3 ]        // false
      [ 1, 2, 3 ] NONE IN [ 23, 42 ]   // true
      [ 1, 2, 3 ] ANY IN [ 4, 5, 6 ]   // false
      [ 1, 2, 3 ] ANY IN [ 1, 42 ]     // true
      [ 1, 2, 3 ] ANY == 2             // true
      [ 1, 2, 3 ] ANY == 4             // false
      [ 1, 2, 3 ] ANY > 0              // true
      [ 1, 2, 3 ] ANY <= 1             // true
      [ 1, 2, 3 ] NONE < 99            // false
      [ 1, 2, 3 ] NONE > 10            // true
      [ 1, 2, 3 ] ALL > 2              // false
      [ 1, 2, 3 ] ALL > 0              // true
      [ 1, 2, 3 ] ALL >= 3             // false
      ["foo", "bar"] ALL != "moo"      // true
      ["foo", "bar"] NONE == "bar"     // false
      ["foo", "bar"] ANY == "foo"      // true

* improved AQL optimizer to remove unnecessary sort operations in more cases

* allow enclosing AQL identifiers in forward ticks in addition to using
  backward ticks

  This allows for convenient writing of AQL queries in JavaScript template strings
  (which are delimited with backticks themselves), e.g.

      var q = `FOR doc IN ´collection´ RETURN doc.´name´`;

* allow to set `print.limitString` to configure the number of characters
  to output before truncating

* make logging configurable per log "topic"

  `--log.level <level>` sets the global log level to <level>, e.g. `info`,
  `debug`, `trace`.

  `--log.level topic=<level>` sets the log level for a specific topic.
  Currently, the following topics exist: `collector`, `compactor`, `mmap`,
  `performance`, `queries`, and `requests`. `performance` and `requests` are
  set to FATAL by default. `queries` is set to info. All others are
  set to the global level by default.

  The new log option `--log.output <definition>` allows directing the global
  or per-topic log output to different outputs. The output definition
  "<definition>" can be one of

    "-" for stdin
    "+" for stderr
    "syslog://<syslog-facility>"
    "syslog://<syslog-facility>/<application-name>"
    "file://<relative-path>"

  The option can be specified multiple times in order to configure the output
  for different log topics. To set up a per-topic output configuration, use
  `--log.output <topic>=<definition>`, e.g.

    queries=file://queries.txt

  logs all queries to the file "queries.txt".

* the option `--log.requests-file` is now deprecated. Instead use

    `--log.level requests=info`
    `--log.output requests=file://requests.txt`

* the option `--log.facility` is now deprecated. Instead use

    `--log.output requests=syslog://facility`

* the option `--log.performance` is now deprecated. Instead use

    `--log.level performance=trace`

* removed option `--log.source-filter`

* removed configure option `--enable-logger`

* change collection directory names to include a random id component at the end

  The new pattern is `collection-<id>-<random>`, where `<id>` is the collection
  id and `<random>` is a random number. Previous versions of ArangoDB used a
  pattern `collection-<id>` without the random number.

  ArangoDB 3.0 understands both the old and name directory name patterns.

* removed mostly unused internal spin-lock implementation

* removed support for pre-Windows 7-style locks. This removes compatibility for
  Windows versions older than Windows 7 (e.g. Windows Vista, Windows XP) and
  Windows 2008R2 (e.g. Windows 2008).

* changed names of sub-threads started by arangod

* added option `--default-number-of-shards` to arangorestore, allowing creating
  collections with a specifiable number of shards from a non-cluster dump

* removed support for CoffeeScript source files

* removed undocumented SleepAndRequeue

* added WorkMonitor to inspect server threads

* when downloading a Foxx service from the web interface the suggested filename
  is now based on the service's mount path instead of simply "app.zip"

* the `@arangodb/request` response object now stores the parsed JSON response
  body in a property `json` instead of `body` when the request was made using the
  `json` option. The `body` instead contains the response body as a string.

* the Foxx API has changed significantly, 2.8 services are still supported
  using a backwards-compatible "legacy mode"


v2.8.12 (XXXX-XX-XX)
--------------------

* issue #2091: decrease connect timeout to 5 seconds on startup

* fixed issue #2072

* slightly better error diagnostics for some replication errors

* fixed issue #1977

* fixed issue in `INTERSECTION` AQL function with duplicate elements
  in the source arrays

* fixed issue #1962

* fixed issue #1959

* export aqlQuery template handler as require('org/arangodb').aql for forwards-compatibility


v2.8.11 (2016-07-13)
--------------------

* fixed array index batch insertion issues for hash indexes that caused problems when
  no elements remained for insertion

* fixed issue #1937


v2.8.10 (2016-07-01)
--------------------

* make sure next local _rev value used for a document is at least as high as the
  _rev value supplied by external sources such as replication

* make adding a collection in both read- and write-mode to a transaction behave as
  expected (write includes read). This prevents the `unregister collection used in
  transaction` error

* fixed sometimes invalid result for `byExample(...).count()` when an index plus
  post-filtering was used

* fixed "collection is a nullptr" issue when starting a traversal from a transaction

* honor the value of startup option `--database.wait-for-sync` (that is used to control
  whether new collections are created with `waitForSync` set to `true` by default) also
  when creating collections via the HTTP API (and thus the ArangoShell). When creating
  a collection via these mechanisms, the option was ignored so far, which was inconsistent.

* fixed issue #1826: arangosh --javascript.execute: internal error (geo index issue)

* fixed issue #1823: Arango crashed hard executing very simple query on windows


v2.8.9 (2016-05-13)
-------------------

* fixed escaping and quoting of extra parameters for executables in Mac OS X App

* added "waiting for" status variable to web interface collection figures view

* fixed undefined behavior in query cache invaldation

* fixed access to /_admin/statistics API in case statistics are disable via option
  `--server.disable-statistics`

* Foxx manager will no longer fail hard when Foxx store is unreachable unless installing
  a service from the Foxx store (e.g. when behind a firewall or GitHub is unreachable).


v2.8.8 (2016-04-19)
-------------------

* fixed issue #1805: Query: internal error (location: arangod/Aql/AqlValue.cpp:182).
  Please report this error to arangodb.com (while executing)

* allow specifying collection name prefixes for `_from` and `_to` in arangoimp:

  To avoid specifying complete document ids (consisting of collection names and document
  keys) for *_from* and *_to* values when importing edges with arangoimp, there are now
  the options *--from-collection-prefix* and *--to-collection-prefix*.

  If specified, these values will be automatically prepended to each value in *_from*
  (or *_to* resp.). This allows specifying only document keys inside *_from* and/or *_to*.

  *Example*

      > arangoimp --from-collection-prefix users --to-collection-prefix products ...

  Importing the following document will then create an edge between *users/1234* and
  *products/4321*:

  ```js
  { "_from" : "1234", "_to" : "4321", "desc" : "users/1234 is connected to products/4321" }
  ```

* requests made with the interactive system API documentation in the web interface
  (Swagger) will now respect the active database instead of always using `_system`


v2.8.7 (2016-04-07)
-------------------

* optimized primary=>secondary failover

* fix to-boolean conversion for documents in AQL

* expose the User-Agent HTTP header from the ArangoShell since Github seems to
  require it now, and we use the ArangoShell for fetching Foxx repositories from Github

* work with http servers that only send

* fixed potential race condition between compactor and collector threads

* fix removal of temporary directories on arangosh exit

* javadoc-style comments in Foxx services are no longer interpreted as
  Foxx comments outside of controller/script/exports files (#1748)

* removed remaining references to class syntax for Foxx Model and Repository
  from the documentation

* added a safe-guard for corrupted master-pointer


v2.8.6 (2016-03-23)
-------------------

* arangosh can now execute JavaScript script files that contain a shebang
  in the first line of the file. This allows executing script files directly.

  Provided there is a script file `/path/to/script.js` with the shebang
  `#!arangosh --javascript.execute`:

      > cat /path/to/script.js
      #!arangosh --javascript.execute
      print("hello from script.js");

  If the script file is made executable

      > chmod a+x /path/to/script.js

  it can be invoked on the shell directly and use arangosh for its execution:

      > /path/to/script.js
      hello from script.js

  This did not work in previous versions of ArangoDB, as the whole script contents
  (including the shebang) were treated as JavaScript code.
  Now shebangs in script files will now be ignored for all files passed to arangosh's
  `--javascript.execute` parameter.

  The alternative way of executing a JavaScript file with arangosh still works:

      > arangosh --javascript.execute /path/to/script.js
      hello from script.js

* added missing reset of traversal state for nested traversals.
  The state of nested traversals (a traversal in an AQL query that was
  located in a repeatedly executed subquery or inside another FOR loop)
  was not reset properly, so that multiple invocations of the same nested
  traversal with different start vertices led to the nested traversal
  always using the start vertex provided on the first invocation.

* fixed issue #1781: ArangoDB startup time increased tremendously

* fixed issue #1783: SIGHUP should rotate the log


v2.8.5 (2016-03-11)
-------------------

* Add OpenSSL handler for TLS V1.2 as sugested by kurtkincaid in #1771

* fixed issue #1765 (The webinterface should display the correct query time)
  and #1770 (Display ACTUAL query time in aardvark's AQL editor)

* Windows: the unhandled exception handler now calls the windows logging
  facilities directly without locks.
  This fixes lockups on crashes from the logging framework.

* improve nullptr handling in logger.

* added new endpoint "srv://" for DNS service records

* `org/arangodb/request` no longer sets the content-type header to the
  string "undefined" when no content-type header should be sent (issue #1776)


v2.8.4 (2016-03-01)
-------------------

* global modules are no longer incorrectly resolved outside the ArangoDB
  JavaScript directory or the Foxx service's root directory (issue #1577)

* improved error messages from Foxx and JavaScript (issues #1564, #1565, #1744)


v2.8.3 (2016-02-22)
-------------------

* fixed AQL filter condition collapsing for deeply-nested cases, potentially
  enabling usage of indexes in some dedicated cases

* added parentheses in AQL explain command output to correctly display precedence
  of logical and arithmetic operators

* Foxx Model event listeners defined on the model are now correctly invoked by
  the Repository methods (issue #1665)

* Deleting a Foxx service in the frontend should now always succeed even if the
  files no longer exist on the file system (issue #1358)

* Routing actions loaded from the database no longer throw exceptions when
  trying to load other modules using "require"

* The `org/arangodb/request` response object now sets a property `json` to the
  parsed JSON response body in addition to overwriting the `body` property when
  the request was made using the `json` option.

* Improved Windows stability

* Fixed a bug in the interactive API documentation that would escape slashes
  in document-handle fields. Document handles are now provided as separate
  fields for collection name and document key.


v2.8.2 (2016-02-09)
-------------------

* the continuous replication applier will now prevent the master's WAL logfiles
  from being removed if they are still needed by the applier on the slave. This
  should help slaves that suffered from masters garbage collection WAL logfiles
  which would have been needed by the slave later.

  The initial synchronization will block removal of still needed WAL logfiles
  on the master for 10 minutes initially, and will extend this period when further
  requests are made to the master. Initial synchronization hands over its handle
  for blocking logfile removal to the continuous replication when started via
  the *setupReplication* function. In this case, continuous replication will
  extend the logfile removal blocking period for the required WAL logfiles when
  the slave makes additional requests.

  All handles that block logfile removal will time out automatically after at
  most 5 minutes should a master not be contacted by the slave anymore (e.g. in
  case the slave's replication is turned off, the slaves loses the connection
  to the master or the slave goes down).

* added all-in-one function *setupReplication* to synchronize data from master
  to slave and start the continuous replication:

      require("@arangodb/replication").setupReplication(configuration);

  The command will return when the initial synchronization is finished and the
  continuous replication has been started, or in case the initial synchronization
  has failed.

  If the initial synchronization is successful, the command will store the given
  configuration on the slave. It also configures the continuous replication to start
  automatically if the slave is restarted, i.e. *autoStart* is set to *true*.

  If the command is run while the slave's replication applier is already running,
  it will first stop the running applier, drop its configuration and do a
  resynchronization of data with the master. It will then use the provided configration,
  overwriting any previously existing replication configuration on the slave.

  The following example demonstrates how to use the command for setting up replication
  for the *_system* database. Note that it should be run on the slave and not the
  master:

      db._useDatabase("_system");
      require("@arangodb/replication").setupReplication({
        endpoint: "tcp://master.domain.org:8529",
        username: "myuser",
        password: "mypasswd",
        verbose: false,
        includeSystem: false,
        incremental: true,
        autoResync: true
      });

* the *sync* and *syncCollection* functions now always start the data synchronization
  as an asynchronous server job. The call to *sync* or *syncCollection* will block
  until synchronization is either complete or has failed with an error. The functions
  will automatically poll the slave periodically for status updates.

  The main benefit is that the connection to the slave does not need to stay open
  permanently and is thus not affected by timeout issues. Additionally the caller does
  not need to query the synchronization status from the slave manually as this is
  now performed automatically by these functions.

* fixed undefined behavior when explaining some types of AQL traversals, fixed
  display of some types of traversals in AQL explain output


v2.8.1 (2016-01-29)
-------------------

* Improved AQL Pattern matching by allowing to specify a different traversal
  direction for one or many of the edge collections.

      FOR v, e, p IN OUTBOUND @start @@ec1, INBOUND @@ec2, @@ec3

  will traverse *ec1* and *ec3* in the OUTBOUND direction and for *ec2* it will use
  the INBOUND direction. These directions can be combined in arbitrary ways, the
  direction defined after *IN [steps]* will we used as default direction and can
  be overriden for specific collections.
  This feature is only available for collection lists, it is not possible to
  combine it with graph names.

* detect more types of transaction deadlocks early

* fixed display of relational operators in traversal explain output

* fixed undefined behavior in AQL function `PARSE_IDENTIFIER`

* added "engines" field to Foxx services generated in the admin interface

* added AQL function `IS_SAME_COLLECTION`:

  *IS_SAME_COLLECTION(collection, document)*: Return true if *document* has the same
  collection id as the collection specified in *collection*. *document* can either be
  a [document handle](../Glossary/README.md#document-handle) string, or a document with
  an *_id* attribute. The function does not validate whether the collection actually
  contains the specified document, but only compares the name of the specified collection
  with the collection name part of the specified document.
  If *document* is neither an object with an *id* attribute nor a *string* value,
  the function will return *null* and raise a warning.

      /* true */
      IS_SAME_COLLECTION('_users', '_users/my-user')
      IS_SAME_COLLECTION('_users', { _id: '_users/my-user' })

      /* false */
      IS_SAME_COLLECTION('_users', 'foobar/baz')
      IS_SAME_COLLECTION('_users', { _id: 'something/else' })


v2.8.0 (2016-01-25)
-------------------

* avoid recursive locking


v2.8.0-beta8 (2016-01-19)
-------------------------

* improved internal datafile statistics for compaction and compaction triggering
  conditions, preventing excessive growth of collection datafiles under some
  workloads. This should also fix issue #1596.

* renamed AQL optimizer rule `remove-collect-into` to `remove-collect-variables`

* fixed primary and edge index lookups prematurely aborting searches when the
  specified id search value contained a different collection than the collection
  the index was created for


v2.8.0-beta7 (2016-01-06)
-------------------------

* added vm.runInThisContext

* added AQL keyword `AGGREGATE` for use in AQL `COLLECT` statement

  Using `AGGREGATE` allows more efficient aggregation (incrementally while building
  the groups) than previous versions of AQL, which built group aggregates afterwards
  from the total of all group values.

  `AGGREGATE` can be used inside a `COLLECT` statement only. If used, it must follow
  the declaration of grouping keys:

      FOR doc IN collection
        COLLECT gender = doc.gender AGGREGATE minAge = MIN(doc.age), maxAge = MAX(doc.age)
        RETURN { gender, minAge, maxAge }

  or, if no grouping keys are used, it can follow the `COLLECT` keyword:

      FOR doc IN collection
        COLLECT AGGREGATE minAge = MIN(doc.age), maxAge = MAX(doc.age)
        RETURN {
  minAge, maxAge
}

  Only specific expressions are allowed on the right-hand side of each `AGGREGATE`
  assignment:

  - on the top level the expression must be a call to one of the supported aggregation
    functions `LENGTH`, `MIN`, `MAX`, `SUM`, `AVERAGE`, `STDDEV_POPULATION`, `STDDEV_SAMPLE`,
    `VARIANCE_POPULATION`, or `VARIANCE_SAMPLE`

  - the expression must not refer to variables introduced in the `COLLECT` itself

* Foxx: mocha test paths with wildcard characters (asterisks) now work on Windows

* reserved AQL keyword `NONE` for future use

* web interface: fixed a graph display bug concerning dashboard view

* web interface: fixed several bugs during the dashboard initialize process

* web interface: included several bugfixes: #1597, #1611, #1623

* AQL query optimizer now converts `LENGTH(collection-name)` to an optimized
  expression that returns the number of documents in a collection

* adjusted the behavior of the expansion (`[*]`) operator in AQL for non-array values

  In ArangoDB 2.8, calling the expansion operator on a non-array value will always
  return an empty array. Previous versions of ArangoDB expanded non-array values by
  calling the `TO_ARRAY()` function for the value, which for example returned an
  array with a single value for boolean, numeric and string input values, and an array
  with the object's values for an object input value. This behavior was inconsistent
  with how the expansion operator works for the array indexes in 2.8, so the behavior
  is now unified:

  - if the left-hand side operand of `[*]` is an array, the array will be returned as
    is when calling `[*]` on it
  - if the left-hand side operand of `[*]` is not an array, an empty array will be
    returned by `[*]`

  AQL queries that rely on the old behavior can be changed by either calling `TO_ARRAY`
  explicitly or by using the `[*]` at the correct position.

  The following example query will change its result in 2.8 compared to 2.7:

      LET values = "foo" RETURN values[*]

  In 2.7 the query has returned the array `[ "foo" ]`, but in 2.8 it will return an
  empty array `[ ]`. To make it return the array `[ "foo" ]` again, an explicit
  `TO_ARRAY` function call is needed in 2.8 (which in this case allows the removal
  of the `[*]` operator altogether). This also works in 2.7:

      LET values = "foo" RETURN TO_ARRAY(values)

  Another example:

      LET values = [ { name: "foo" }, { name: "bar" } ]
      RETURN values[*].name[*]

  The above returned `[ [ "foo" ], [ "bar" ] ] in 2.7. In 2.8 it will return
  `[ [ ], [ ] ]`, because the value of `name` is not an array. To change the results
  to the 2.7 style, the query can be changed to

      LET values = [ { name: "foo" }, { name: "bar" } ]
      RETURN values[* RETURN TO_ARRAY(CURRENT.name)]

  The above also works in 2.7.
  The following types of queries won't change:

      LET values = [ 1, 2, 3 ] RETURN values[*]
      LET values = [ { name: "foo" }, { name: "bar" } ] RETURN values[*].name
      LET values = [ { names: [ "foo", "bar" ] }, { names: [ "baz" ] } ] RETURN values[*].names[*]
      LET values = [ { names: [ "foo", "bar" ] }, { names: [ "baz" ] } ] RETURN values[*].names[**]

* slightly adjusted V8 garbage collection strategy so that collection eventually
  happens in all contexts that hold V8 external references to documents and
  collections.

  also adjusted default value of `--javascript.gc-frequency` from 10 seconds to
  15 seconds, as less internal operations are carried out in JavaScript.

* fixes for AQL optimizer and traversal

* added `--create-collection-type` option to arangoimp

  This allows specifying the type of the collection to be created when
  `--create-collection` is set to `true`.

* Foxx export cache should no longer break if a broken app is loaded in the
  web admin interface.


v2.8.0-beta2 (2015-12-16)
-------------------------

* added AQL query optimizer rule "sort-in-values"

  This rule pre-sorts the right-hand side operand of the `IN` and `NOT IN`
  operators so the operation can use a binary search with logarithmic complexity
  instead of a linear search. The rule is applied when the right-hand side
  operand of an `IN` or `NOT IN` operator in a filter condition is a variable that
  is defined in a different loop/scope than the operator itself. Additionally,
  the filter condition must consist of solely the `IN` or `NOT IN` operation
  in order to avoid any side-effects.

* changed collection status terminology in web interface for collections for
  which an unload request has been issued from `in the process of being unloaded`
  to `will be unloaded`.

* unloading a collection via the web interface will now trigger garbage collection
  in all v8 contexts and force a WAL flush. This increases the chances of perfoming
  the unload faster.

* added the following attributes to the result of `collection.figures()` and the
  corresponding HTTP API at `PUT /_api/collection/<name>/figures`:

  - `documentReferences`: The number of references to documents in datafiles
    that JavaScript code currently holds. This information can be used for
    debugging compaction and unload issues.
  - `waitingFor`: An optional string value that contains information about
    which object type is at the head of the collection's cleanup queue. This
    information can be used for debugging compaction and unload issues.
  - `compactionStatus.time`: The point in time the compaction for the collection
    was last executed. This information can be used for debugging compaction
    issues.
  - `compactionStatus.message`: The action that was performed when the compaction
    was last run for the collection. This information can be used for debugging
    compaction issues.

  Note: `waitingFor` and `compactionStatus` may be empty when called on a coordinator
  in a cluster.

* the compaction will now provide queryable status info that can be used to track
  its progress. The compaction status is displayed in the web interface, too.

* better error reporting for arangodump and arangorestore

* arangodump will now fail by default when trying to dump edges that
  refer to already dropped collections. This can be circumvented by
  specifying the option `--force true` when invoking arangodump

* fixed cluster upgrade procedure

* the AQL functions `NEAR` and `WITHIN` now have stricter validations
  for their input parameters `limit`, `radius` and `distance`. They may now throw
  exceptions when invalid parameters are passed that may have not led
  to exceptions in previous versions.

* deprecation warnings now log stack traces

* Foxx: improved backwards compatibility with 2.5 and 2.6

  - reverted Model and Repository back to non-ES6 "classes" because of
    compatibility issues when using the extend method with a constructor

  - removed deprecation warnings for extend and controller.del

  - restored deprecated method Model.toJSONSchema

  - restored deprecated `type`, `jwt` and `sessionStorageApp` options
    in Controller#activateSessions

* Fixed a deadlock problem in the cluster


v2.8.0-beta1 (2015-12-06)
-------------------------

* added AQL function `IS_DATESTRING(value)`

  Returns true if *value* is a string that can be used in a date function.
  This includes partial dates such as *2015* or *2015-10* and strings containing
  invalid dates such as *2015-02-31*. The function will return false for all
  non-string values, even if some of them may be usable in date functions.


v2.8.0-alpha1 (2015-12-03)
--------------------------

* added AQL keywords `GRAPH`, `OUTBOUND`, `INBOUND` and `ANY` for use in graph
  traversals, reserved AQL keyword `ALL` for future use

  Usage of these keywords as collection names, variable names or attribute names
  in AQL queries will not be possible without quoting. For example, the following
  AQL query will still work as it uses a quoted collection name and a quoted
  attribute name:

      FOR doc IN `OUTBOUND`
        RETURN doc.`any`

* issue #1593: added AQL `POW` function for exponentation

* added cluster execution site info in explain output for AQL queries

* replication improvements:

  - added `autoResync` configuration parameter for continuous replication.

    When set to `true`, a replication slave will automatically trigger a full data
    re-synchronization with the master when the master cannot provide the log data
    the slave had asked for. Note that `autoResync` will only work when the option
    `requireFromPresent` is also set to `true` for the continuous replication, or
    when the continuous syncer is started and detects that no start tick is present.

    Automatic re-synchronization may transfer a lot of data from the master to the
    slave and may be expensive. It is therefore turned off by default.
    When turned off, the slave will never perform an automatic re-synchronization
    with the master.

  - added `idleMinWaitTime` and `idleMaxWaitTime` configuration parameters for
    continuous replication.

    These parameters can be used to control the minimum and maximum wait time the
    slave will (intentionally) idle and not poll for master log changes in case the
    master had sent the full logs already.
    The `idleMaxWaitTime` value will only be used when `adapativePolling` is set
    to `true`. When `adaptivePolling` is disable, only `idleMinWaitTime` will be
    used as a constant time span in which the slave will not poll the master for
    further changes. The default values are 0.5 seconds for `idleMinWaitTime` and
    2.5 seconds for `idleMaxWaitTime`, which correspond to the hard-coded values
    used in previous versions of ArangoDB.

  - added `initialSyncMaxWaitTime` configuration parameter for initial and continuous
    replication

    This option controls the maximum wait time (in seconds) that the initial
    synchronization will wait for a response from the master when fetching initial
    collection data. If no response is received within this time period, the initial
    synchronization will give up and fail. This option is also relevant for
    continuous replication in case *autoResync* is set to *true*, as then the
    continuous replication may trigger a full data re-synchronization in case
    the master cannot the log data the slave had asked for.

  - HTTP requests sent from the slave to the master during initial synchronization
    will now be retried if they fail with connection problems.

  - the initial synchronization now logs its progress so it can be queried using
    the regular replication status check APIs.

  - added `async` attribute for `sync` and `syncCollection` operations called from
    the ArangoShell. Setthing this attribute to `true` will make the synchronization
    job on the server go into the background, so that the shell does not block. The
    status of the started asynchronous synchronization job can be queried from the
    ArangoShell like this:

        /* starts initial synchronization */
        var replication = require("@arangodb/replication");
        var id = replication.sync({
          endpoint: "tcp://master.domain.org:8529",
          username: "myuser",
          password: "mypasswd",
          async: true
       });

       /* now query the id of the returned async job and print the status */
       print(replication.getSyncResult(id));

    The result of `getSyncResult()` will be `false` while the server-side job
    has not completed, and different to `false` if it has completed. When it has
    completed, all job result details will be returned by the call to `getSyncResult()`.


* fixed non-deterministic query results in some cluster queries

* fixed issue #1589

* return HTTP status code 410 (gone) instead of HTTP 408 (request timeout) for
  server-side operations that are canceled / killed. Sending 410 instead of 408
  prevents clients from re-starting the same (canceled) operation. Google Chrome
  for example sends the HTTP request again in case it is responded with an HTTP
  408, and this is exactly the opposite of the desired behavior when an operation
  is canceled / killed by the user.

* web interface: queries in AQL editor now cancelable

* web interface: dashboard - added replication information

* web interface: AQL editor now supports bind parameters

* added startup option `--server.hide-product-header` to make the server not send
  the HTTP response header `"Server: ArangoDB"` in its HTTP responses. By default,
  the option is turned off so the header is still sent as usual.

* added new AQL function `UNSET_RECURSIVE` to recursively unset attritutes from
  objects/documents

* switched command-line editor in ArangoShell and arangod to linenoise-ng

* added automatic deadlock detection for transactions

  In case a deadlock is detected, a multi-collection operation may be rolled back
  automatically and fail with error 29 (`deadlock detected`). Client code for
  operations containing more than one collection should be aware of this potential
  error and handle it accordingly, either by giving up or retrying the transaction.

* Added C++ implementations for the AQL arithmetic operations and the following
  AQL functions:
  - ABS
  - APPEND
  - COLLECTIONS
  - CURRENT_DATABASE
  - DOCUMENT
  - EDGES
  - FIRST
  - FIRST_DOCUMENT
  - FIRST_LIST
  - FLATTEN
  - FLOOR
  - FULLTEXT
  - LAST
  - MEDIAN
  - MERGE_RECURSIVE
  - MINUS
  - NEAR
  - NOT_NULL
  - NTH
  - PARSE_IDENTIFIER
  - PERCENTILE
  - POP
  - POSITION
  - PUSH
  - RAND
  - RANGE
  - REMOVE_NTH
  - REMOVE_VALUE
  - REMOVE_VALUES
  - ROUND
  - SHIFT
  - SQRT
  - STDDEV_POPULATION
  - STDDEV_SAMPLE
  - UNSHIFT
  - VARIANCE_POPULATION
  - VARIANCE_SAMPLE
  - WITHIN
  - ZIP

* improved performance of skipping over many documents in an AQL query when no
  indexes and no filters are used, e.g.

      FOR doc IN collection
        LIMIT 1000000, 10
        RETURN doc

* Added array indexes

  Hash indexes and skiplist indexes can now optionally be defined for array values
  so they index individual array members.

  To define an index for array values, the attribute name is extended with the
  expansion operator `[*]` in the index definition:

      arangosh> db.colName.ensureHashIndex("tags[*]");

  When given the following document

      { tags: [ "AQL", "ArangoDB", "Index" ] }

  the index will now contain the individual values `"AQL"`, `"ArangoDB"` and `"Index"`.

  Now the index can be used for finding all documents having `"ArangoDB"` somewhere in their
  tags array using the following AQL query:

      FOR doc IN colName
        FILTER "ArangoDB" IN doc.tags[*]
        RETURN doc

* rewrote AQL query optimizer rule `use-index-range` and renamed it to `use-indexes`.
  The name change affects rule names in the optimizer's output.

* rewrote AQL execution node `IndexRangeNode` and renamed it to `IndexNode`. The name
  change affects node names in the optimizer's explain output.

* added convenience function `db._explain(query)` for human-readable explanation
  of AQL queries

* module resolution as used by `require` now behaves more like in node.js

* the `org/arangodb/request` module now returns response bodies for error responses
  by default. The old behavior of not returning bodies for error responses can be
  re-enabled by explicitly setting the option `returnBodyOnError` to `false` (#1437)


v2.7.6 (2016-01-30)
-------------------

* detect more types of transaction deadlocks early


v2.7.5 (2016-01-22)
-------------------

* backported added automatic deadlock detection for transactions

  In case a deadlock is detected, a multi-collection operation may be rolled back
  automatically and fail with error 29 (`deadlock detected`). Client code for
  operations containing more than one collection should be aware of this potential
  error and handle it accordingly, either by giving up or retrying the transaction.

* improved internal datafile statistics for compaction and compaction triggering
  conditions, preventing excessive growth of collection datafiles under some
  workloads. This should also fix issue #1596.

* Foxx export cache should no longer break if a broken app is loaded in the
  web admin interface.

* Foxx: removed some incorrect deprecation warnings.

* Foxx: mocha test paths with wildcard characters (asterisks) now work on Windows


v2.7.4 (2015-12-21)
-------------------

* slightly adjusted V8 garbage collection strategy so that collection eventually
  happens in all contexts that hold V8 external references to documents and
  collections.

* added the following attributes to the result of `collection.figures()` and the
  corresponding HTTP API at `PUT /_api/collection/<name>/figures`:

  - `documentReferences`: The number of references to documents in datafiles
    that JavaScript code currently holds. This information can be used for
    debugging compaction and unload issues.
  - `waitingFor`: An optional string value that contains information about
    which object type is at the head of the collection's cleanup queue. This
    information can be used for debugging compaction and unload issues.
  - `compactionStatus.time`: The point in time the compaction for the collection
    was last executed. This information can be used for debugging compaction
    issues.
  - `compactionStatus.message`: The action that was performed when the compaction
    was last run for the collection. This information can be used for debugging
    compaction issues.

  Note: `waitingFor` and `compactionStatus` may be empty when called on a coordinator
  in a cluster.

* the compaction will now provide queryable status info that can be used to track
  its progress. The compaction status is displayed in the web interface, too.


v2.7.3 (2015-12-17)
-------------------

* fixed some replication value conversion issues when replication applier properties
  were set via ArangoShell

* fixed disappearing of documents for collections transferred via `sync` or
  `syncCollection` if the collection was dropped right before synchronization
  and drop and (re-)create collection markers were located in the same WAL file


* fixed an issue where overwriting the system sessions collection would break
  the web interface when authentication is enabled

v2.7.2 (2015-12-01)
-------------------

* replication improvements:

  - added `autoResync` configuration parameter for continuous replication.

    When set to `true`, a replication slave will automatically trigger a full data
    re-synchronization with the master when the master cannot provide the log data
    the slave had asked for. Note that `autoResync` will only work when the option
    `requireFromPresent` is also set to `true` for the continuous replication, or
    when the continuous syncer is started and detects that no start tick is present.

    Automatic re-synchronization may transfer a lot of data from the master to the
    slave and may be expensive. It is therefore turned off by default.
    When turned off, the slave will never perform an automatic re-synchronization
    with the master.

  - added `idleMinWaitTime` and `idleMaxWaitTime` configuration parameters for
    continuous replication.

    These parameters can be used to control the minimum and maximum wait time the
    slave will (intentionally) idle and not poll for master log changes in case the
    master had sent the full logs already.
    The `idleMaxWaitTime` value will only be used when `adapativePolling` is set
    to `true`. When `adaptivePolling` is disable, only `idleMinWaitTime` will be
    used as a constant time span in which the slave will not poll the master for
    further changes. The default values are 0.5 seconds for `idleMinWaitTime` and
    2.5 seconds for `idleMaxWaitTime`, which correspond to the hard-coded values
    used in previous versions of ArangoDB.

  - added `initialSyncMaxWaitTime` configuration parameter for initial and continuous
    replication

    This option controls the maximum wait time (in seconds) that the initial
    synchronization will wait for a response from the master when fetching initial
    collection data. If no response is received within this time period, the initial
    synchronization will give up and fail. This option is also relevant for
    continuous replication in case *autoResync* is set to *true*, as then the
    continuous replication may trigger a full data re-synchronization in case
    the master cannot the log data the slave had asked for.

  - HTTP requests sent from the slave to the master during initial synchronization
    will now be retried if they fail with connection problems.

  - the initial synchronization now logs its progress so it can be queried using
    the regular replication status check APIs.

* fixed non-deterministic query results in some cluster queries

* added missing lock instruction for primary index in compactor size calculation

* fixed issue #1589

* fixed issue #1583

* fixed undefined behavior when accessing the top level of a document with the `[*]`
  operator

* fixed potentially invalid pointer access in shaper when the currently accessed
  document got re-located by the WAL collector at the very same time

* Foxx: optional configuration options no longer log validation errors when assigned
  empty values (#1495)

* Foxx: constructors provided to Repository and Model sub-classes via extend are
  now correctly called (#1592)


v2.7.1 (2015-11-07)
-------------------

* switch to linenoise next generation

* exclude `_apps` collection from replication

  The slave has its own `_apps` collection which it populates on server start.
  When replicating data from the master to the slave, the data from the master may
  clash with the slave's own data in the `_apps` collection. Excluding the `_apps`
  collection from replication avoids this.

* disable replication appliers when starting in modes `--upgrade`, `--no-server`
  and `--check-upgrade`

* more detailed output in arango-dfdb

* fixed "no start tick" issue in replication applier

  This error could occur after restarting a slave server after a shutdown
  when no data was ever transferred from the master to the slave via the
  continuous replication

* fixed problem during SSL client connection abort that led to scheduler thread
  staying at 100% CPU saturation

* fixed potential segfault in AQL `NEIGHBORS` function implementation when C++ function
  variant was used and collection names were passed as strings

* removed duplicate target for some frontend JavaScript files from the Makefile

* make AQL function `MERGE()` work on a single array parameter, too.
  This allows combining the attributes of multiple objects from an array into
  a single object, e.g.

      RETURN MERGE([
        { foo: 'bar' },
        { quux: 'quetzalcoatl', ruled: true },
        { bar: 'baz', foo: 'done' }
      ])

  will now return:

      {
        "foo": "done",
        "quux": "quetzalcoatl",
        "ruled": true,
        "bar": "baz"
      }

* fixed potential deadlock in collection status changing on Windows

* fixed hard-coded `incremental` parameter in shell implementation of
  `syncCollection` function in replication module

* fix for GCC5: added check for '-stdlib' option


v2.7.0 (2015-10-09)
-------------------

* fixed request statistics aggregation
  When arangod was started in supervisor mode, the request statistics always showed
  0 requests, as the statistics aggregation thread did not run then.

* read server configuration files before dropping privileges. this ensures that
  the SSL keyfile specified in the configuration can be read with the server's start
  privileges (i.e. root when using a standard ArangoDB package).

* fixed replication with a 2.6 replication configuration and issues with a 2.6 master

* raised default value of `--server.descriptors-minimum` to 1024

* allow Foxx apps to be installed underneath URL path `/_open/`, so they can be
  (intentionally) accessed without authentication.

* added *allowImplicit* sub-attribute in collections declaration of transactions.
  The *allowImplicit* attributes allows making transactions fail should they
  read-access a collection that was not explicitly declared in the *collections*
  array of the transaction.

* added "special" password ARANGODB_DEFAULT_ROOT_PASSWORD. If you pass
  ARANGODB_DEFAULT_ROOT_PASSWORD as password, it will read the password
  from the environment variable ARANGODB_DEFAULT_ROOT_PASSWORD


v2.7.0-rc2 (2015-09-22)
-----------------------

* fix over-eager datafile compaction

  This should reduce the need to compact directly after loading a collection when a
  collection datafile contained many insertions and updates for the same documents. It
  should also prevent from re-compacting already merged datafiles in case not many
  changes were made. Compaction will also make fewer index lookups than before.

* added `syncCollection()` function in module `org/arangodb/replication`

  This allows synchronizing the data of a single collection from a master to a slave
  server. Synchronization can either restore the whole collection by transferring all
  documents from the master to the slave, or incrementally by only transferring documents
  that differ. This is done by partitioning the collection's entire key space into smaller
  chunks and comparing the data chunk-wise between master and slave. Only chunks that are
  different will be re-transferred.

  The `syncCollection()` function can be used as follows:

      require("org/arangodb/replication").syncCollection(collectionName, options);

  e.g.

      require("org/arangodb/replication").syncCollection("myCollection", {
        endpoint: "tcp://127.0.0.1:8529",  /* master */
        username: "root",                  /* username for master */
        password: "secret",                /* password for master */
        incremental: true                  /* use incremental mode */
      });


* additionally allow the following characters in document keys:

  `(` `)` `+` `,` `=` `;` `$` `!` `*` `'` `%`


v2.7.0-rc1 (2015-09-17)
-----------------------

* removed undocumented server-side-only collection functions:
  * collection.OFFSET()
  * collection.NTH()
  * collection.NTH2()
  * collection.NTH3()

* upgraded Swagger to version 2.0 for the Documentation

  This gives the user better prepared test request structures.
  More conversions will follow so finally client libraries can be auto-generated.

* added extra AQL functions for date and time calculation and manipulation.
  These functions were contributed by GitHub users @CoDEmanX and @friday.
  A big thanks for their work!

  The following extra date functions are available from 2.7 on:

  * `DATE_DAYOFYEAR(date)`: Returns the day of year number of *date*.
    The return values range from 1 to 365, or 366 in a leap year respectively.

  * `DATE_ISOWEEK(date)`: Returns the ISO week date of *date*.
    The return values range from 1 to 53. Monday is considered the first day of the week.
    There are no fractional weeks, thus the last days in December may belong to the first
    week of the next year, and the first days in January may be part of the previous year's
    last week.

  * `DATE_LEAPYEAR(date)`: Returns whether the year of *date* is a leap year.

  * `DATE_QUARTER(date)`: Returns the quarter of the given date (1-based):
    * 1: January, February, March
    * 2: April, May, June
    * 3: July, August, September
    * 4: October, November, December

  - *DATE_DAYS_IN_MONTH(date)*: Returns the number of days in *date*'s month (28..31).

  * `DATE_ADD(date, amount, unit)`: Adds *amount* given in *unit* to *date* and
    returns the calculated date.

    *unit* can be either of the following to specify the time unit to add or
    subtract (case-insensitive):
    - y, year, years
    - m, month, months
    - w, week, weeks
    - d, day, days
    - h, hour, hours
    - i, minute, minutes
    - s, second, seconds
    - f, millisecond, milliseconds

    *amount* is the number of *unit*s to add (positive value) or subtract
    (negative value).

  * `DATE_SUBTRACT(date, amount, unit)`: Subtracts *amount* given in *unit* from
    *date* and returns the calculated date.

    It works the same as `DATE_ADD()`, except that it subtracts. It is equivalent
    to calling `DATE_ADD()` with a negative amount, except that `DATE_SUBTRACT()`
    can also subtract ISO durations. Note that negative ISO durations are not
    supported (i.e. starting with `-P`, like `-P1Y`).

  * `DATE_DIFF(date1, date2, unit, asFloat)`: Calculate the difference
    between two dates in given time *unit*, optionally with decimal places.
    Returns a negative value if *date1* is greater than *date2*.

  * `DATE_COMPARE(date1, date2, unitRangeStart, unitRangeEnd)`: Compare two
    partial dates and return true if they match, false otherwise. The parts to
    compare are defined by a range of time units.

    The full range is: years, months, days, hours, minutes, seconds, milliseconds.
    Pass the unit to start from as *unitRangeStart*, and the unit to end with as
    *unitRangeEnd*. All units in between will be compared. Leave out *unitRangeEnd*
    to only compare *unitRangeStart*.

  * `DATE_FORMAT(date, format)`: Format a date according to the given format string.
    It supports the following placeholders (case-insensitive):
    - %t: timestamp, in milliseconds since midnight 1970-01-01
    - %z: ISO date (0000-00-00T00:00:00.000Z)
    - %w: day of week (0..6)
    - %y: year (0..9999)
    - %yy: year (00..99), abbreviated (last two digits)
    - %yyyy: year (0000..9999), padded to length of 4
    - %yyyyyy: year (-009999 .. +009999), with sign prefix and padded to length of 6
    - %m: month (1..12)
    - %mm: month (01..12), padded to length of 2
    - %d: day (1..31)
    - %dd: day (01..31), padded to length of 2
    - %h: hour (0..23)
    - %hh: hour (00..23), padded to length of 2
    - %i: minute (0..59)
    - %ii: minute (00..59), padded to length of 2
    - %s: second (0..59)
    - %ss: second (00..59), padded to length of 2
    - %f: millisecond (0..999)
    - %fff: millisecond (000..999), padded to length of 3
    - %x: day of year (1..366)
    - %xxx: day of year (001..366), padded to length of 3
    - %k: ISO week date (1..53)
    - %kk: ISO week date (01..53), padded to length of 2
    - %l: leap year (0 or 1)
    - %q: quarter (1..4)
    - %a: days in month (28..31)
    - %mmm: abbreviated English name of month (Jan..Dec)
    - %mmmm: English name of month (January..December)
    - %www: abbreviated English name of weekday (Sun..Sat)
    - %wwww: English name of weekday (Sunday..Saturday)
    - %&: special escape sequence for rare occasions
    - %%: literal %
    - %: ignored

* new WAL logfiles and datafiles are now created non-sparse

  This prevents SIGBUS signals being raised when memory of a sparse datafile is accessed
  and the disk is full and the accessed file part is not actually disk-backed. In
  this case the mapped memory region is not necessarily backed by physical memory, and
  accessing the memory may raise SIGBUS and crash arangod.

* the `internal.download()` function and the module `org/arangodb/request` used some
  internal library function that handled the sending of HTTP requests from inside of
  ArangoDB. This library unconditionally set an HTTP header `Accept-Encoding: gzip`
  in all outgoing HTTP requests.

  This has been fixed in 2.7, so `Accept-Encoding: gzip` is not set automatically anymore.
  Additionally, the header `User-Agent: ArangoDB` is not set automatically either. If
  client applications desire to send these headers, they are free to add it when
  constructing the requests using the `download` function or the request module.

* fixed issue #1436: org/arangodb/request advertises deflate without supporting it

* added template string generator function `aqlQuery` for generating AQL queries

  This can be used to generate safe AQL queries with JavaScript parameter
  variables or expressions easily:

      var name = 'test';
      var attributeName = '_key';
      var query = aqlQuery`FOR u IN users FILTER u.name == ${name} RETURN u.${attributeName}`;
      db._query(query);

* report memory usage for document header data (revision id, pointer to data etc.)
  in `db.collection.figures()`. The memory used for document headers will now
  show up in the already existing attribute `indexes.size`. Due to that, the index
  sizes reported by `figures()` in 2.7 will be higher than those reported by 2.6,
  but the 2.7 values are more accurate.

* IMPORTANT CHANGE: the filenames in dumps created by arangodump now contain
  not only the name of the dumped collection, but also an additional 32-digit hash
  value. This is done to prevent overwriting dump files in case-insensitive file
  systems when there exist multiple collections with the same name (but with
  different cases).

  For example, if a database has two collections: `test` and `Test`, previous
  versions of ArangoDB created the files

  * `test.structure.json` and `test.data.json` for collection `test`
  * `Test.structure.json` and `Test.data.json` for collection `Test`

  This did not work for case-insensitive filesystems, because the files for the
  second collection would have overwritten the files of the first. arangodump in
  2.7 will create the following filenames instead:

  * `test_098f6bcd4621d373cade4e832627b4f6.structure.json` and `test_098f6bcd4621d373cade4e832627b4f6.data.json`
  * `Test_0cbc6611f5540bd0809a388dc95a615b.structure.json` and `Test_0cbc6611f5540bd0809a388dc95a615b.data.json`

  These filenames will be unambiguous even in case-insensitive filesystems.

* IMPORTANT CHANGE: make arangod actually close lingering client connections
  when idle for at least the duration specified via `--server.keep-alive-timeout`.
  In previous versions of ArangoDB, connections were not closed by the server
  when the timeout was reached and the client was still connected. Now the
  connection is properly closed by the server in case of timeout. Client
  applications relying on the old behavior may now need to reconnect to the
  server when their idle connections time out and get closed (note: connections
  being idle for a long time may be closed by the OS or firewalls anyway -
  client applications should be aware of that and try to reconnect).

* IMPORTANT CHANGE: when starting arangod, the server will drop the process
  privileges to the specified values in options `--server.uid` and `--server.gid`
  instantly after parsing the startup options.

  That means when either `--server.uid` or `--server.gid` are set, the privilege
  change will happen earlier. This may prevent binding the server to an endpoint
  with a port number lower than 1024 if the arangodb user has no privileges
  for that. Previous versions of ArangoDB changed the privileges later, so some
  startup actions were still carried out under the invoking user (i.e. likely
  *root* when started via init.d or system scripts) and especially binding to
  low port numbers was still possible there.

  The default privileges for user *arangodb* will not be sufficient for binding
  to port numbers lower than 1024. To have an ArangoDB 2.7 bind to a port number
  lower than 1024, it needs to be started with either a different privileged user,
  or the privileges of the *arangodb* user have to raised manually beforehand.

* added AQL optimizer rule `patch-update-statements`

* Linux startup scripts and systemd configuration for arangod now try to
  adjust the NOFILE (number of open files) limits for the process. The limit
  value is set to 131072 (128k) when ArangoDB is started via start/stop
  commands

* When ArangoDB is started/stopped manually via the start/stop commands, the
  main process will wait for up to 10 seconds after it forks the supervisor
  and arangod child processes. If the startup fails within that period, the
  start/stop script will fail with an exit code other than zero. If the
  startup of the supervisor or arangod is still ongoing after 10 seconds,
  the main program will still return with exit code 0. The limit of 10 seconds
  is arbitrary because the time required for a startup is not known in advance.

* added startup option `--database.throw-collection-not-loaded-error`

  Accessing a not-yet loaded collection will automatically load a collection
  on first access. This flag controls what happens in case an operation
  would need to wait for another thread to finalize loading a collection. If
  set to *true*, then the first operation that accesses an unloaded collection
  will load it. Further threads that try to access the same collection while
  it is still loading immediately fail with an error (1238, *collection not loaded*).
  This is to prevent all server threads from being blocked while waiting on the
  same collection to finish loading. When the first thread has completed loading
  the collection, the collection becomes regularly available, and all operations
  from that point on can be carried out normally, and error 1238 will not be
  thrown anymore for that collection.

  If set to *false*, the first thread that accesses a not-yet loaded collection
  will still load it. Other threads that try to access the collection while
  loading will not fail with error 1238 but instead block until the collection
  is fully loaded. This configuration might lead to all server threads being
  blocked because they are all waiting for the same collection to complete
  loading. Setting the option to *true* will prevent this from happening, but
  requires clients to catch error 1238 and react on it (maybe by scheduling
  a retry for later).

  The default value is *false*.

* added better control-C support in arangosh

  When CTRL-C is pressed in arangosh, it will now print a `^C` first. Pressing
  CTRL-C again will reset the prompt if something was entered before, or quit
  arangosh if no command was entered directly before.

  This affects the arangosh version build with Readline-support only (Linux
  and MacOS).

  The MacOS version of ArangoDB for Homebrew now depends on Readline, too. The
  Homebrew formula has been changed accordingly.
  When self-compiling ArangoDB on MacOS without Homebrew, Readline now is a
  prerequisite.

* increased default value for collection-specific `indexBuckets` value from 1 to 8

  Collections created from 2.7 on will use the new default value of `8` if not
  overridden on collection creation or later using
  `collection.properties({ indexBuckets: ... })`.

  The `indexBuckets` value determines the number of buckets to use for indexes of
  type `primary`, `hash` and `edge`. Having multiple index buckets allows splitting
  an index into smaller components, which can be filled in parallel when a collection
  is loading. Additionally, resizing and reallocation of indexes are faster and
  less intrusive if the index uses multiple buckets, because resize and reallocation
  will affect only data in a single bucket instead of all index values.

  The index buckets will be filled in parallel when loading a collection if the collection
  has an `indexBuckets` value greater than 1 and the collection contains a significant
  amount of documents/edges (the current threshold is 256K documents but this value
  may change in future versions of ArangoDB).

* changed HTTP client to use poll instead of select on Linux and MacOS

  This affects the ArangoShell and user-defined JavaScript code running inside
  arangod that initiates its own HTTP calls.

  Using poll instead of select allows using arbitrary high file descriptors
  (bigger than the compiled in FD_SETSIZE). Server connections are still handled using
  epoll, which has never been affected by FD_SETSIZE.

* implemented AQL `LIKE` function using ICU regexes

* added `RETURN DISTINCT` for AQL queries to return unique results:

      FOR doc IN collection
        RETURN DISTINCT doc.status

  This change also introduces `DISTINCT` as an AQL keyword.

* removed `createNamedQueue()` and `addJob()` functions from org/arangodb/tasks

* use less locks and more atomic variables in the internal dispatcher
  and V8 context handling implementations. This leads to improved throughput in
  some ArangoDB internals and allows for higher HTTP request throughput for
  many operations.

  A short overview of the improvements can be found here:

  https://www.arangodb.com/2015/08/throughput-enhancements/

* added shorthand notation for attribute names in AQL object literals:

      LET name = "Peter"
      LET age = 42
      RETURN { name, age }

  The above is the shorthand equivalent of the generic form

      LET name = "Peter"
      LET age = 42
      RETURN { name : name, age : age }

* removed configure option `--enable-timings`

  This option did not have any effect.

* removed configure option `--enable-figures`

  This option previously controlled whether HTTP request statistics code was
  compiled into ArangoDB or not. The previous default value was `true` so
  statistics code was available in official packages. Setting the option to
  `false` led to compile errors so it is doubtful the default value was
  ever changed. By removing the option some internal statistics code was also
  simplified.

* removed run-time manipulation methods for server endpoints:

  * `db._removeEndpoint()`
  * `db._configureEndpoint()`
  * HTTP POST `/_api/endpoint`
  * HTTP DELETE `/_api/endpoint`

* AQL query result cache

  The query result cache can optionally cache the complete results of all or selected AQL queries.
  It can be operated in the following modes:

  * `off`: the cache is disabled. No query results will be stored
  * `on`: the cache will store the results of all AQL queries unless their `cache`
    attribute flag is set to `false`
  * `demand`: the cache will store the results of AQL queries that have their
    `cache` attribute set to `true`, but will ignore all others

  The mode can be set at server startup using the `--database.query-cache-mode` configuration
  option and later changed at runtime.

  The following HTTP REST APIs have been added for controlling the query cache:

  * HTTP GET `/_api/query-cache/properties`: returns the global query cache configuration
  * HTTP PUT `/_api/query-cache/properties`: modifies the global query cache configuration
  * HTTP DELETE `/_api/query-cache`: invalidates all results in the query cache

  The following JavaScript functions have been added for controlling the query cache:

  * `require("org/arangodb/aql/cache").properties()`: returns the global query cache configuration
  * `require("org/arangodb/aql/cache").properties(properties)`: modifies the global query cache configuration
  * `require("org/arangodb/aql/cache").clear()`: invalidates all results in the query cache

* do not link arangoimp against V8

* AQL function call arguments optimization

  This will lead to arguments in function calls inside AQL queries not being copied but passed
  by reference. This may speed up calls to functions with bigger argument values or queries that
  call functions a lot of times.

* upgraded V8 version to 4.3.61

* removed deprecated AQL `SKIPLIST` function.

  This function was introduced in older versions of ArangoDB with a less powerful query optimizer to
  retrieve data from a skiplist index using a `LIMIT` clause. It was marked as deprecated in ArangoDB
  2.6.

  Since ArangoDB 2.3 the behavior of the `SKIPLIST` function can be emulated using regular AQL
  constructs, e.g.

      FOR doc IN @@collection
        FILTER doc.value >= @value
        SORT doc.value DESC
        LIMIT 1
        RETURN doc

* the `skip()` function for simple queries does not accept negative input any longer.
  This feature was deprecated in 2.6.0.

* fix exception handling

  In some cases JavaScript exceptions would re-throw without information of the original problem.
  Now the original exception is logged for failure analysis.

* based REST API method PUT `/_api/simple/all` on the cursor API and make it use AQL internally.

  The change speeds up this REST API method and will lead to additional query information being
  returned by the REST API. Clients can use this extra information or ignore it.

* Foxx Queue job success/failure handlers arguments have changed from `(jobId, jobData, result, jobFailures)` to `(result, jobData, job)`.

* added Foxx Queue job options `repeatTimes`, `repeatUntil` and `repeatDelay` to automatically re-schedule jobs when they are completed.

* added Foxx manifest configuration type `password` to mask values in the web interface.

* fixed default values in Foxx manifest configurations sometimes not being used as defaults.

* fixed optional parameters in Foxx manifest configurations sometimes not being cleared correctly.

* Foxx dependencies can now be marked as optional using a slightly more verbose syntax in your manifest file.

* converted Foxx constructors to ES6 classes so you can extend them using class syntax.

* updated aqb to 2.0.

* updated chai to 3.0.

* Use more madvise calls to speed up things when memory is tight, in particular
  at load time but also for random accesses later.

* Overhauled web interface

  The web interface now has a new design.

  The API documentation for ArangoDB has been moved from "Tools" to "Links" in the web interface.

  The "Applications" tab in the web interfaces has been renamed to "Services".


v2.6.12 (2015-12-02)
--------------------

* fixed disappearing of documents for collections transferred via `sync` if the
  the collection was dropped right before synchronization and drop and (re-)create
  collection markers were located in the same WAL file

* added missing lock instruction for primary index in compactor size calculation

* fixed issue #1589

* fixed issue #1583

* Foxx: optional configuration options no longer log validation errors when assigned
  empty values (#1495)


v2.6.11 (2015-11-18)
--------------------

* fixed potentially invalid pointer access in shaper when the currently accessed
  document got re-located by the WAL collector at the very same time


v2.6.10 (2015-11-10)
--------------------

* disable replication appliers when starting in modes `--upgrade`, `--no-server`
  and `--check-upgrade`

* more detailed output in arango-dfdb

* fixed potential deadlock in collection status changing on Windows

* issue #1521: Can't dump/restore with user and password


v2.6.9 (2015-09-29)
-------------------

* added "special" password ARANGODB_DEFAULT_ROOT_PASSWORD. If you pass
  ARANGODB_DEFAULT_ROOT_PASSWORD as password, it will read the password
  from the environment variable ARANGODB_DEFAULT_ROOT_PASSWORD

* fixed failing AQL skiplist, sort and limit combination

  When using a Skiplist index on an attribute (say "a") and then using sort
  and skip on this attribute caused the result to be empty e.g.:

    require("internal").db.test.ensureSkiplist("a");
    require("internal").db._query("FOR x IN test SORT x.a LIMIT 10, 10");

  Was always empty no matter how many documents are stored in test.
  This is now fixed.

v2.6.8 (2015-09-09)
-------------------

* ARM only:

  The ArangoDB packages for ARM require the kernel to allow unaligned memory access.
  How the kernel handles unaligned memory access is configurable at runtime by
  checking and adjusting the contents `/proc/cpu/alignment`.

  In order to operate on ARM, ArangoDB requires the bit 1 to be set. This will
  make the kernel trap and adjust unaligned memory accesses. If this bit is not
  set, the kernel may send a SIGBUS signal to ArangoDB and terminate it.

  To set bit 1 in `/proc/cpu/alignment` use the following command as a privileged
  user (e.g. root):

      echo "2" > /proc/cpu/alignment

  Note that this setting affects all user processes and not just ArangoDB. Setting
  the alignment with the above command will also not make the setting permanent,
  so it will be lost after a restart of the system. In order to make the setting
  permanent, it should be executed during system startup or before starting arangod.

  The ArangoDB start/stop scripts do not adjust the alignment setting, but rely on
  the environment to have the correct alignment setting already. The reason for this
  is that the alignment settings also affect all other user processes (which ArangoDB
  is not aware of) and thus may have side-effects outside of ArangoDB. It is therefore
  more reasonable to have the system administrator carry out the change.


v2.6.7 (2015-08-25)
-------------------

* improved AssocMulti index performance when resizing.

  This makes the edge index perform less I/O when under memory pressure.


v2.6.6 (2015-08-23)
-------------------

* added startup option `--server.additional-threads` to create separate queues
  for slow requests.


v2.6.5 (2015-08-17)
-------------------

* added startup option `--database.throw-collection-not-loaded-error`

  Accessing a not-yet loaded collection will automatically load a collection
  on first access. This flag controls what happens in case an operation
  would need to wait for another thread to finalize loading a collection. If
  set to *true*, then the first operation that accesses an unloaded collection
  will load it. Further threads that try to access the same collection while
  it is still loading immediately fail with an error (1238, *collection not loaded*).
  This is to prevent all server threads from being blocked while waiting on the
  same collection to finish loading. When the first thread has completed loading
  the collection, the collection becomes regularly available, and all operations
  from that point on can be carried out normally, and error 1238 will not be
  thrown anymore for that collection.

  If set to *false*, the first thread that accesses a not-yet loaded collection
  will still load it. Other threads that try to access the collection while
  loading will not fail with error 1238 but instead block until the collection
  is fully loaded. This configuration might lead to all server threads being
  blocked because they are all waiting for the same collection to complete
  loading. Setting the option to *true* will prevent this from happening, but
  requires clients to catch error 1238 and react on it (maybe by scheduling
  a retry for later).

  The default value is *false*.

* fixed busy wait loop in scheduler threads that sometimes consumed 100% CPU while
  waiting for events on connections closed unexpectedly by the client side

* handle attribute `indexBuckets` when restoring collections via arangorestore.
  Previously the `indexBuckets` attribute value from the dump was ignored, and the
   server default value for `indexBuckets` was used when restoring a collection.

* fixed "EscapeValue already set error" crash in V8 actions that might have occurred when
  canceling V8-based operations.


v2.6.4 (2015-08-01)
-------------------

* V8: Upgrade to version 4.1.0.27 - this is intended to be the stable V8 version.

* fixed issue #1424: Arango shell should not processing arrows pushing on keyboard


v2.6.3 (2015-07-21)
-------------------

* issue #1409: Document values with null character truncated


v2.6.2 (2015-07-04)
-------------------

* fixed issue #1383: bindVars for HTTP API doesn't work with empty string

* fixed handling of default values in Foxx manifest configurations

* fixed handling of optional parameters in Foxx manifest configurations

* fixed a reference error being thrown in Foxx queues when a function-based job type is used that is not available and no options object is passed to queue.push


v2.6.1 (2015-06-24)
-------------------

* Add missing swagger files to cmake build. fixes #1368

* fixed documentation errors


v2.6.0 (2015-06-20)
-------------------

* using negative values for `SimpleQuery.skip()` is deprecated.
  This functionality will be removed in future versions of ArangoDB.

* The following simple query functions are now deprecated:

  * collection.near
  * collection.within
  * collection.geo
  * collection.fulltext
  * collection.range
  * collection.closedRange

  This also lead to the following REST API methods being deprecated from now on:

  * PUT /_api/simple/near
  * PUT /_api/simple/within
  * PUT /_api/simple/fulltext
  * PUT /_api/simple/range

  It is recommended to replace calls to these functions or APIs with equivalent AQL queries,
  which are more flexible because they can be combined with other operations:

      FOR doc IN NEAR(@@collection, @latitude, @longitude, @limit)
        RETURN doc

      FOR doc IN WITHIN(@@collection, @latitude, @longitude, @radius, @distanceAttributeName)
        RETURN doc

      FOR doc IN FULLTEXT(@@collection, @attributeName, @queryString, @limit)
        RETURN doc

      FOR doc IN @@collection
        FILTER doc.value >= @left && doc.value < @right
        LIMIT @skip, @limit
        RETURN doc`

  The above simple query functions and REST API methods may be removed in future versions
  of ArangoDB.

* deprecated now-obsolete AQL `SKIPLIST` function

  The function was introduced in older versions of ArangoDB with a less powerful query optimizer to
  retrieve data from a skiplist index using a `LIMIT` clause.

  Since 2.3 the same goal can be achieved by using regular AQL constructs, e.g.

      FOR doc IN collection FILTER doc.value >= @value SORT doc.value DESC LIMIT 1 RETURN doc

* fixed issues when switching the database inside tasks and during shutdown of database cursors

  These features were added during 2.6 alpha stage so the fixes affect devel/2.6-alpha builds only

* issue #1360: improved foxx-manager help

* added `--enable-tcmalloc` configure option.

  When this option is set, arangod and the client tools will be linked against tcmalloc, which replaces
  the system allocator. When the option is set, a tcmalloc library must be present on the system under
  one of the names `libtcmalloc`, `libtcmalloc_minimal` or `libtcmalloc_debug`.

  As this is a configure option, it is supported for manual builds on Linux-like systems only. tcmalloc
  support is currently experimental.

* issue #1353: Windows: HTTP API - incorrect path in errorMessage

* issue #1347: added option `--create-database` for arangorestore.

  Setting this option to `true` will now create the target database if it does not exist. When creating
  the target database, the username and passwords passed to arangorestore will be used to create an
  initial user for the new database.

* issue #1345: advanced debug information for User Functions

* issue #1341: Can't use bindvars in UPSERT

* fixed vulnerability in JWT implementation.

* changed default value of option `--database.ignore-datafile-errors` from `true` to `false`

  If the new default value of `false` is used, then arangod will refuse loading collections that contain
  datafiles with CRC mismatches or other errors. A collection with datafile errors will then become
  unavailable. This prevents follow up errors from happening.

  The only way to access such collection is to use the datafile debugger (arango-dfdb) and try to repair
  or truncate the datafile with it.

  If `--database.ignore-datafile-errors` is set to `true`, then collections will become available
  even if parts of their data cannot be loaded. This helps availability, but may cause (partial) data
  loss and follow up errors.

* added server startup option `--server.session-timeout` for controlling the timeout of user sessions
  in the web interface

* add sessions and cookie authentication for ArangoDB's web interface

  ArangoDB's built-in web interface now uses sessions. Session information ids are stored in cookies,
  so clients using the web interface must accept cookies in order to use it

* web interface: display query execution time in AQL editor

* web interface: renamed AQL query *submit* button to *execute*

* web interface: added query explain feature in AQL editor

* web interface: demo page added. only working if demo data is available, hidden otherwise

* web interface: added support for custom app scripts with optional arguments and results

* web interface: mounted apps that need to be configured are now indicated in the app overview

* web interface: added button for running tests to app details

* web interface: added button for configuring app dependencies to app details

* web interface: upgraded API documentation to use Swagger 2

* INCOMPATIBLE CHANGE

  removed startup option `--log.severity`

  The docs for `--log.severity` mentioned lots of severities (e.g. `exception`, `technical`, `functional`, `development`)
  but only a few severities (e.g. `all`, `human`) were actually used, with `human` being the default and `all` enabling the
  additional logging of requests. So the option pretended to control a lot of things which it actually didn't. Additionally,
  the option `--log.requests-file` was around for a long time already, also controlling request logging.

  Because the `--log.severity` option effectively did not control that much, it was removed. A side effect of removing the
  option is that 2.5 installations which used `--log.severity all` will not log requests after the upgrade to 2.6. This can
  be adjusted by setting the `--log.requests-file` option.

* add backtrace to fatal log events

* added optional `limit` parameter for AQL function `FULLTEXT`

* make fulltext index also index text values contained in direct sub-objects of the indexed
  attribute.

  Previous versions of ArangoDB only indexed the attribute value if it was a string. Sub-attributes
  of the index attribute were ignored when fulltext indexing.

  Now, if the index attribute value is an object, the object's values will each be included in the
  fulltext index if they are strings. If the index attribute value is an array, the array's values
  will each be included in the fulltext index if they are strings.

  For example, with a fulltext index present on the `translations` attribute, the following text
  values will now be indexed:

      var c = db._create("example");
      c.ensureFulltextIndex("translations");
      c.insert({ translations: { en: "fox", de: "Fuchs", fr: "renard", ru: "лиса" } });
      c.insert({ translations: "Fox is the English translation of the German word Fuchs" });
      c.insert({ translations: [ "ArangoDB", "document", "database", "Foxx" ] });

      c.fulltext("translations", "лиса").toArray();       // returns only first document
      c.fulltext("translations", "Fox").toArray();        // returns first and second documents
      c.fulltext("translations", "prefix:Fox").toArray(); // returns all three documents

* added batch document removal and lookup commands:

      collection.lookupByKeys(keys)
      collection.removeByKeys(keys)

  These commands can be used to perform multi-document lookup and removal operations efficiently
  from the ArangoShell. The argument to these operations is an array of document keys.

  Also added HTTP APIs for batch document commands:

  * PUT /_api/simple/lookup-by-keys
  * PUT /_api/simple/remove-by-keys

* properly prefix document address URLs with the current database name for calls to the REST
  API method GET `/_api/document?collection=...` (that method will return partial URLs to all
  documents in the collection).

  Previous versions of ArangoDB returned the URLs starting with `/_api/` but without the current
  database name, e.g. `/_api/document/mycollection/mykey`. Starting with 2.6, the response URLs
  will include the database name as well, e.g. `/_db/_system/_api/document/mycollection/mykey`.

* added dedicated collection export HTTP REST API

  ArangoDB now provides a dedicated collection export API, which can take snapshots of entire
  collections more efficiently than the general-purpose cursor API. The export API is useful
  to transfer the contents of an entire collection to a client application. It provides optional
  filtering on specific attributes.

  The export API is available at endpoint `POST /_api/export?collection=...`. The API has the
  same return value structure as the already established cursor API (`POST /_api/cursor`).

  An introduction to the export API is given in this blog post:
  http://jsteemann.github.io/blog/2015/04/04/more-efficient-data-exports/

* subquery optimizations for AQL queries

  This optimization avoids copying intermediate results into subqueries that are not required
  by the subquery.

  A brief description can be found here:
  http://jsteemann.github.io/blog/2015/05/04/subquery-optimizations/

* return value optimization for AQL queries

  This optimization avoids copying the final query result inside the query's main `ReturnNode`.

  A brief description can be found here:
  http://jsteemann.github.io/blog/2015/05/04/return-value-optimization-for-aql/

* speed up AQL queries containing big `IN` lists for index lookups

  `IN` lists used for index lookups had performance issues in previous versions of ArangoDB.
  These issues have been addressed in 2.6 so using bigger `IN` lists for filtering is much
  faster.

  A brief description can be found here:
  http://jsteemann.github.io/blog/2015/05/07/in-list-improvements/

* allow `@` and `.` characters in document keys, too

  This change also leads to document keys being URL-encoded when returned in HTTP `location`
  response headers.

* added alternative implementation for AQL COLLECT

  The alternative method uses a hash table for grouping and does not require its input elements
  to be sorted. It will be taken into account by the optimizer for `COLLECT` statements that do
  not use an `INTO` clause.

  In case a `COLLECT` statement can use the hash table variant, the optimizer will create an extra
  plan for it at the beginning of the planning phase. In this plan, no extra `SORT` node will be
  added in front of the `COLLECT` because the hash table variant of `COLLECT` does not require
  sorted input. Instead, a `SORT` node will be added after it to sort its output. This `SORT` node
  may be optimized away again in later stages. If the sort order of the result is irrelevant to
  the user, adding an extra `SORT null` after a hash `COLLECT` operation will allow the optimizer to
  remove the sorts altogether.

  In addition to the hash table variant of `COLLECT`, the optimizer will modify the original plan
  to use the regular `COLLECT` implementation. As this implementation requires sorted input, the
  optimizer will insert a `SORT` node in front of the `COLLECT`. This `SORT` node may be optimized
  away in later stages.

  The created plans will then be shipped through the regular optimization pipeline. In the end,
  the optimizer will pick the plan with the lowest estimated total cost as usual. The hash table
  variant does not require an up-front sort of the input, and will thus be preferred over the
  regular `COLLECT` if the optimizer estimates many input elements for the `COLLECT` node and
  cannot use an index to sort them.

  The optimizer can be explicitly told to use the regular *sorted* variant of `COLLECT` by
  suffixing a `COLLECT` statement with `OPTIONS { "method" : "sorted" }`. This will override the
  optimizer guesswork and only produce the *sorted* variant of `COLLECT`.

  A blog post on the new `COLLECT` implementation can be found here:
  http://jsteemann.github.io/blog/2015/04/22/collecting-with-a-hash-table/

* refactored HTTP REST API for cursors

  The HTTP REST API for cursors (`/_api/cursor`) has been refactored to improve its performance
  and use less memory.

  A post showing some of the performance improvements can be found here:
  http://jsteemann.github.io/blog/2015/04/01/improvements-for-the-cursor-api/

* simplified return value syntax for data-modification AQL queries

  ArangoDB 2.4 since version allows to return results from data-modification AQL queries. The
  syntax for this was quite limited and verbose:

      FOR i IN 1..10
        INSERT { value: i } IN test
        LET inserted = NEW
        RETURN inserted

  The `LET inserted = NEW RETURN inserted` was required literally to return the inserted
  documents. No calculations could be made using the inserted documents.

  This is now more flexible. After a data-modification clause (e.g. `INSERT`, `UPDATE`, `REPLACE`,
  `REMOVE`, `UPSERT`) there can follow any number of `LET` calculations. These calculations can
  refer to the pseudo-values `OLD` and `NEW` that are created by the data-modification statements.

  This allows returning projections of inserted or updated documents, e.g.:

      FOR i IN 1..10
        INSERT { value: i } IN test
        RETURN { _key: NEW._key, value: i }

  Still not every construct is allowed after a data-modification clause. For example, no functions
  can be called that may access documents.

  More information can be found here:
  http://jsteemann.github.io/blog/2015/03/27/improvements-for-data-modification-queries/

* added AQL `UPSERT` statement

  This adds an `UPSERT` statement to AQL that is a combination of both `INSERT` and `UPDATE` /
  `REPLACE`. The `UPSERT` will search for a matching document using a user-provided example.
  If no document matches the example, the *insert* part of the `UPSERT` statement will be
  executed. If there is a match, the *update* / *replace* part will be carried out:

      UPSERT { page: 'index.html' }                 /* search example */
        INSERT { page: 'index.html', pageViews: 1 } /* insert part */
        UPDATE { pageViews: OLD.pageViews + 1 }     /* update part */
        IN pageViews

  `UPSERT` can be used with an `UPDATE` or `REPLACE` clause. The `UPDATE` clause will perform
  a partial update of the found document, whereas the `REPLACE` clause will replace the found
  document entirely. The `UPDATE` or `REPLACE` parts can refer to the pseudo-value `OLD`, which
  contains all attributes of the found document.

  `UPSERT` statements can optionally return values. In the following query, the return
  attribute `found` will return the found document before the `UPDATE` was applied. If no
  document was found, `found` will contain a value of `null`. The `updated` result attribute will
  contain the inserted / updated document:

      UPSERT { page: 'index.html' }                 /* search example */
        INSERT { page: 'index.html', pageViews: 1 } /* insert part */
        UPDATE { pageViews: OLD.pageViews + 1 }     /* update part */
        IN pageViews
        RETURN { found: OLD, updated: NEW }

  A more detailed description of `UPSERT` can be found here:
  http://jsteemann.github.io/blog/2015/03/27/preview-of-the-upsert-command/

* adjusted default configuration value for `--server.backlog-size` from 10 to 64.

* issue #1231: bug xor feature in AQL: LENGTH(null) == 4

  This changes the behavior of the AQL `LENGTH` function as follows:

  - if the single argument to `LENGTH()` is `null`, then the result will now be `0`. In previous
    versions of ArangoDB, the result of `LENGTH(null)` was `4`.

  - if the single argument to `LENGTH()` is `true`, then the result will now be `1`. In previous
    versions of ArangoDB, the result of `LENGTH(true)` was `4`.

  - if the single argument to `LENGTH()` is `false`, then the result will now be `0`. In previous
    versions of ArangoDB, the result of `LENGTH(false)` was `5`.

  The results of `LENGTH()` with string, numeric, array object argument values do not change.

* issue #1298: Bulk import if data already exists (#1298)

  This change extends the HTTP REST API for bulk imports as follows:

  When documents are imported and the `_key` attribute is specified for them, the import can be
  used for inserting and updating/replacing documents. Previously, the import could be used for
  inserting new documents only, and re-inserting a document with an existing key would have failed
  with a *unique key constraint violated* error.

  The above behavior is still the default. However, the API now allows controlling the behavior
  in case of a unique key constraint error via the optional URL parameter `onDuplicate`.

  This parameter can have one of the following values:

  - `error`: when a unique key constraint error occurs, do not import or update the document but
    report an error. This is the default.

  - `update`: when a unique key constraint error occurs, try to (partially) update the existing
    document with the data specified in the import. This may still fail if the document would
    violate secondary unique indexes. Only the attributes present in the import data will be
    updated and other attributes already present will be preserved. The number of updated documents
    will be reported in the `updated` attribute of the HTTP API result.

  - `replace`: when a unique key constraint error occurs, try to fully replace the existing
    document with the data specified in the import. This may still fail if the document would
    violate secondary unique indexes. The number of replaced documents will be reported in the
    `updated` attribute of the HTTP API result.

  - `ignore`: when a unique key constraint error occurs, ignore this error. There will be no
    insert, update or replace for the particular document. Ignored documents will be reported
    separately in the `ignored` attribute of the HTTP API result.

  The result of the HTTP import API will now contain the attributes `ignored` and `updated`, which
  contain the number of ignored and updated documents respectively. These attributes will contain a
  value of zero unless the `onDuplicate` URL parameter is set to either `update` or `replace`
  (in this case the `updated` attribute may contain non-zero values) or `ignore` (in this case the
  `ignored` attribute may contain a non-zero value).

  To support the feature, arangoimp also has a new command line option `--on-duplicate` which can
  have one of the values `error`, `update`, `replace`, `ignore`. The default value is `error`.

  A few examples for using arangoimp with the `--on-duplicate` option can be found here:
  http://jsteemann.github.io/blog/2015/04/14/updating-documents-with-arangoimp/

* changed behavior of `db._query()` in the ArangoShell:

  if the command's result is printed in the shell, the first 10 results will be printed. Previously
  only a basic description of the underlying query result cursor was printed. Additionally, if the
  cursor result contains more than 10 results, the cursor is assigned to a global variable `more`,
  which can be used to iterate over the cursor result.

  Example:

      arangosh [_system]> db._query("FOR i IN 1..15 RETURN i")
      [object ArangoQueryCursor, count: 15, hasMore: true]

      [
        1,
        2,
        3,
        4,
        5,
        6,
        7,
        8,
        9,
        10
      ]

      type 'more' to show more documents


      arangosh [_system]> more
      [object ArangoQueryCursor, count: 15, hasMore: false]

      [
        11,
        12,
        13,
        14,
        15
      ]

* Disallow batchSize value 0 in HTTP `POST /_api/cursor`:

  The HTTP REST API `POST /_api/cursor` does not accept a `batchSize` parameter value of
  `0` any longer. A batch size of 0 never made much sense, but previous versions of ArangoDB
  did not check for this value. Now creating a cursor using a `batchSize` value 0 will
  result in an HTTP 400 error response

* REST Server: fix memory leaks when failing to add jobs

* 'EDGES' AQL Function

  The AQL function `EDGES` got a new fifth option parameter.
  Right now only one option is available: 'includeVertices'. This is a boolean parameter
  that allows to modify the result of the `EDGES` function.
  Default is 'includeVertices: false' which does not have any effect.
  'includeVertices: true' modifies the result, such that
  {vertex: <vertexDocument>, edge: <edgeDocument>} is returned.

* INCOMPATIBLE CHANGE:

  The result format of the AQL function `NEIGHBORS` has been changed.
  Before it has returned an array of objects containing 'vertex' and 'edge'.
  Now it will only contain the vertex directly.
  Also an additional option 'includeData' has been added.
  This is used to define if only the 'vertex._id' value should be returned (false, default),
  or if the vertex should be looked up in the collection and the complete JSON should be returned
  (true).
  Using only the id values can lead to significantly improved performance if this is the only information
  required.

  In order to get the old result format prior to ArangoDB 2.6, please use the function EDGES instead.
  Edges allows for a new option 'includeVertices' which, set to true, returns exactly the format of NEIGHBORS.
  Example:

      NEIGHBORS(<vertexCollection>, <edgeCollection>, <vertex>, <direction>, <example>)

  This can now be achieved by:

      EDGES(<edgeCollection>, <vertex>, <direction>, <example>, {includeVertices: true})

  If you are nesting several NEIGHBORS steps you can speed up their performance in the following way:

  Old Example:

  FOR va IN NEIGHBORS(Users, relations, 'Users/123', 'outbound') FOR vc IN NEIGHBORS(Products, relations, va.vertex._id, 'outbound') RETURN vc

  This can now be achieved by:

  FOR va IN NEIGHBORS(Users, relations, 'Users/123', 'outbound') FOR vc IN NEIGHBORS(Products, relations, va, 'outbound', null, {includeData: true}) RETURN vc
                                                                                                          ^^^^                  ^^^^^^^^^^^^^^^^^^^
                                                                                                  Use intermediate directly     include Data for final

* INCOMPATIBLE CHANGE:

  The AQL function `GRAPH_NEIGHBORS` now provides an additional option `includeData`.
  This option allows controlling whether the function should return the complete vertices
  or just their IDs. Returning only the IDs instead of the full vertices can lead to
  improved performance .

  If provided, `includeData` is set to `true`, all vertices in the result will be returned
  with all their attributes. The default value of `includeData` is `false`.
  This makes the default function results incompatible with previous versions of ArangoDB.

  To get the old result style in ArangoDB 2.6, please set the options as follows in calls
  to `GRAPH_NEIGHBORS`:

      GRAPH_NEIGHBORS(<graph>, <vertex>, { includeData: true })

* INCOMPATIBLE CHANGE:

  The AQL function `GRAPH_COMMON_NEIGHBORS` now provides an additional option `includeData`.
  This option allows controlling whether the function should return the complete vertices
  or just their IDs. Returning only the IDs instead of the full vertices can lead to
  improved performance .

  If provided, `includeData` is set to `true`, all vertices in the result will be returned
  with all their attributes. The default value of `includeData` is `false`.
  This makes the default function results incompatible with previous versions of ArangoDB.

  To get the old result style in ArangoDB 2.6, please set the options as follows in calls
  to `GRAPH_COMMON_NEIGHBORS`:

      GRAPH_COMMON_NEIGHBORS(<graph>, <vertexExamples1>, <vertexExamples2>, { includeData: true }, { includeData: true })

* INCOMPATIBLE CHANGE:

  The AQL function `GRAPH_SHORTEST_PATH` now provides an additional option `includeData`.
  This option allows controlling whether the function should return the complete vertices
  and edges or just their IDs. Returning only the IDs instead of full vertices and edges
  can lead to improved performance .

  If provided, `includeData` is set to `true`, all vertices and edges in the result will
  be returned with all their attributes. There is also an optional parameter `includePath` of
  type object.
  It has two optional sub-attributes `vertices` and `edges`, both of type boolean.
  Both can be set individually and the result will include all vertices on the path if
  `includePath.vertices == true` and all edges if `includePath.edges == true` respectively.

  The default value of `includeData` is `false`, and paths are now excluded by default.
  This makes the default function results incompatible with previous versions of ArangoDB.

  To get the old result style in ArangoDB 2.6, please set the options as follows in calls
  to `GRAPH_SHORTEST_PATH`:

      GRAPH_SHORTEST_PATH(<graph>, <source>, <target>, { includeData: true, includePath: { edges: true, vertices: true } })

  The attributes `startVertex` and `vertex` that were present in the results of `GRAPH_SHORTEST_PATH`
  in previous versions of ArangoDB will not be produced in 2.6. To calculate these attributes in 2.6,
  please extract the first and last elements from the `vertices` result attribute.

* INCOMPATIBLE CHANGE:

  The AQL function `GRAPH_DISTANCE_TO` will now return only the id the destination vertex
  in the `vertex` attribute, and not the full vertex data with all vertex attributes.

* INCOMPATIBLE CHANGE:

  All graph measurements functions in JavaScript module `general-graph` that calculated a
  single figure previously returned an array containing just the figure. Now these functions
  will return the figure directly and not put it inside an array.

  The affected functions are:

  * `graph._absoluteEccentricity`
  * `graph._eccentricity`
  * `graph._absoluteCloseness`
  * `graph._closeness`
  * `graph._absoluteBetweenness`
  * `graph._betweenness`
  * `graph._radius`
  * `graph._diameter`

* Create the `_graphs` collection in new databases with `waitForSync` attribute set to `false`

  The previous `waitForSync` value was `true`, so default the behavior when creating and dropping
  graphs via the HTTP REST API changes as follows if the new settings are in effect:

  * `POST /_api/graph` by default returns `HTTP 202` instead of `HTTP 201`
  * `DELETE /_api/graph/graph-name` by default returns `HTTP 202` instead of `HTTP 201`

  If the `_graphs` collection still has its `waitForSync` value set to `true`, then the HTTP status
  code will not change.

* Upgraded ICU to version 54; this increases performance in many places.
  based on https://code.google.com/p/chromium/issues/detail?id=428145

* added support for HTTP push aka chunked encoding

* issue #1051: add info whether server is running in service or user mode?

  This will add a "mode" attribute to the result of the result of HTTP GET `/_api/version?details=true`

  "mode" can have the following values:

  - `standalone`: server was started manually (e.g. on command-line)
  - `service`: service is running as Windows service, in daemon mode or under the supervisor

* improve system error messages in Windows port

* increased default value of `--server.request-timeout` from 300 to 1200 seconds for client tools
  (arangosh, arangoimp, arangodump, arangorestore)

* increased default value of `--server.connect-timeout` from 3 to 5 seconds for client tools
  (arangosh, arangoimp, arangodump, arangorestore)

* added startup option `--server.foxx-queues-poll-interval`

  This startup option controls the frequency with which the Foxx queues manager is checking
  the queue (or queues) for jobs to be executed.

  The default value is `1` second. Lowering this value will result in the queue manager waking
  up and checking the queues more frequently, which may increase CPU usage of the server.
  When not using Foxx queues, this value can be raised to save some CPU time.

* added startup option `--server.foxx-queues`

  This startup option controls whether the Foxx queue manager will check queue and job entries.
  Disabling this option can reduce server load but will prevent jobs added to Foxx queues from
  being processed at all.

  The default value is `true`, enabling the Foxx queues feature.

* make Foxx queues really database-specific.

  Foxx queues were and are stored in a database-specific collection `_queues`. However, a global
  cache variable for the queues led to the queue names being treated database-independently, which
  was wrong.

  Since 2.6, Foxx queues names are truly database-specific, so the same queue name can be used in
  two different databases for two different queues. Until then, it is advisable to think of queues
  as already being database-specific, and using the database name as a queue name prefix to be
  avoid name conflicts, e.g.:

      var queueName = "myQueue";
      var Foxx = require("org/arangodb/foxx");
      Foxx.queues.create(db._name() + ":" + queueName);

* added support for Foxx queue job types defined as app scripts.

  The old job types introduced in 2.4 are still supported but are known to cause issues in 2.5
  and later when the server is restarted or the job types are not defined in every thread.

  The new job types avoid this issue by storing an explicit mount path and script name rather
  than an assuming the job type is defined globally. It is strongly recommended to convert your
  job types to the new script-based system.

* renamed Foxx sessions option "sessionStorageApp" to "sessionStorage". The option now also accepts session storages directly.

* Added the following JavaScript methods for file access:
  * fs.copyFile() to copy single files
  * fs.copyRecursive() to copy directory trees
  * fs.chmod() to set the file permissions (non-Windows only)

* Added process.env for accessing the process environment from JavaScript code

* Cluster: kickstarter shutdown routines will more precisely follow the shutdown of its nodes.

* Cluster: don't delete agency connection objects that are currently in use.

* Cluster: improve passing along of HTTP errors

* fixed issue #1247: debian init script problems

* multi-threaded index creation on collection load

  When a collection contains more than one secondary index, they can be built in memory in
  parallel when the collection is loaded. How many threads are used for parallel index creation
  is determined by the new configuration parameter `--database.index-threads`. If this is set
  to 0, indexes are built by the opening thread only and sequentially. This is equivalent to
  the behavior in 2.5 and before.

* speed up building up primary index when loading collections

* added `count` attribute to `parameters.json` files of collections. This attribute indicates
  the number of live documents in the collection on unload. It is read when the collection is
  (re)loaded to determine the initial size for the collection's primary index

* removed remainders of MRuby integration, removed arangoirb

* simplified `controllers` property in Foxx manifests. You can now specify a filename directly
  if you only want to use a single file mounted at the base URL of your Foxx app.

* simplified `exports` property in Foxx manifests. You can now specify a filename directly if
  you only want to export variables from a single file in your Foxx app.

* added support for node.js-style exports in Foxx exports. Your Foxx exports file can now export
  arbitrary values using the `module.exports` property instead of adding properties to the
  `exports` object.

* added `scripts` property to Foxx manifests. You should now specify the `setup` and `teardown`
  files as properties of the `scripts` object in your manifests and can define custom,
  app-specific scripts that can be executed from the web interface or the CLI.

* added `tests` property to Foxx manifests. You can now define test cases using the `mocha`
  framework which can then be executed inside ArangoDB.

* updated `joi` package to 6.0.8.

* added `extendible` package.

* added Foxx model lifecycle events to repositories. See #1257.

* speed up resizing of edge index.

* allow to split an edge index into buckets which are resized individually.
  This is controlled by the `indexBuckets` attribute in the `properties`
  of the collection.

* fix a cluster deadlock bug in larger clusters by marking a thread waiting
  for a lock on a DBserver as blocked


v2.5.7 (2015-08-02)
-------------------

* V8: Upgrade to version 4.1.0.27 - this is intended to be the stable V8 version.


v2.5.6 (2015-07-21)
-------------------

* alter Windows build infrastructure so we can properly store pdb files.

* potentially fixed issue #1313: Wrong metric calculation at dashboard

  Escape whitespace in process name when scanning /proc/pid/stats

  This fixes statistics values read from that file

* Fixed variable naming in AQL `COLLECT INTO` results in case the COLLECT is placed
  in a subquery which itself is followed by other constructs that require variables


v2.5.5 (2015-05-29)
-------------------

* fixed vulnerability in JWT implementation.

* fixed format string for reading /proc/pid/stat

* take into account barriers used in different V8 contexts


v2.5.4 (2015-05-14)
-------------------

* added startup option `--log.performance`: specifying this option at startup will log
  performance-related info messages, mainly timings via the regular logging mechanisms

* cluster fixes

* fix for recursive copy under Windows


v2.5.3 (2015-04-29)
-------------------

* Fix fs.move to work across filesystem borders; Fixes Foxx app installation problems;
  issue #1292.

* Fix Foxx app install when installed on a different drive on Windows

* issue #1322: strange AQL result

* issue #1318: Inconsistent db._create() syntax

* issue #1315: queries to a collection fail with an empty response if the
  collection contains specific JSON data

* issue #1300: Make arangodump not fail if target directory exists but is empty

* allow specifying higher values than SOMAXCONN for `--server.backlog-size`

  Previously, arangod would not start when a `--server.backlog-size` value was
  specified that was higher than the platform's SOMAXCONN header value.

  Now, arangod will use the user-provided value for `--server.backlog-size` and
  pass it to the listen system call even if the value is higher than SOMAXCONN.
  If the user-provided value is higher than SOMAXCONN, arangod will log a warning
  on startup.

* Fixed a cluster deadlock bug. Mark a thread that is in a RemoteBlock as
  blocked to allow for additional dispatcher threads to be started.

* Fix locking in cluster by using another ReadWriteLock class for collections.

* Add a second DispatcherQueue for AQL in the cluster. This fixes a
  cluster-AQL thread explosion bug.


v2.5.2 (2015-04-11)
-------------------

* modules stored in _modules are automatically flushed when changed

* added missing query-id parameter in documentation of HTTP DELETE `/_api/query` endpoint

* added iterator for edge index in AQL queries

  this change may lead to less edges being read when used together with a LIMIT clause

* make graph viewer in web interface issue less expensive queries for determining
  a random vertex from the graph, and for determining vertex attributes

* issue #1285: syntax error, unexpected $undefined near '@_to RETURN obj

  this allows AQL bind parameter names to also start with underscores

* moved /_api/query to C++

* issue #1289: Foxx models created from database documents expose an internal method

* added `Foxx.Repository#exists`

* parallelize initialization of V8 context in multiple threads

* fixed a possible crash when the debug-level was TRACE

* cluster: do not initialize statistics collection on each
  coordinator, this fixes a race condition at startup

* cluster: fix a startup race w.r.t. the _configuration collection

* search for db:// JavaScript modules only after all local files have been
  considered, this speeds up the require command in a cluster considerably

* general cluster speedup in certain areas


v2.5.1 (2015-03-19)
-------------------

* fixed bug that caused undefined behavior when an AQL query was killed inside
  a calculation block

* fixed memleaks in AQL query cleanup in case out-of-memory errors are thrown

* by default, Debian and RedHat packages are built with debug symbols

* added option `--database.ignore-logfile-errors`

  This option controls how collection datafiles with a CRC mismatch are treated.

  If set to `false`, CRC mismatch errors in collection datafiles will lead
  to a collection not being loaded at all. If a collection needs to be loaded
  during WAL recovery, the WAL recovery will also abort (if not forced with
  `--wal.ignore-recovery-errors true`). Setting this flag to `false` protects
  users from unintentionally using a collection with corrupted datafiles, from
  which only a subset of the original data can be recovered.

  If set to `true`, CRC mismatch errors in collection datafiles will lead to
  the datafile being partially loaded. All data up to until the mismatch will
  be loaded. This will enable users to continue with collection datafiles
  that are corrupted, but will result in only a partial load of the data.
  The WAL recovery will still abort when encountering a collection with a
  corrupted datafile, at least if `--wal.ignore-recovery-errors` is not set to
  `true`.

  The default value is *true*, so for collections with corrupted datafiles
  there might be partial data loads once the WAL recovery has finished. If
  the WAL recovery will need to load a collection with a corrupted datafile,
  it will still stop when using the default values.

* INCOMPATIBLE CHANGE:

  make the arangod server refuse to start if during startup it finds a non-readable
  `parameter.json` file for a database or a collection.

  Stopping the startup process in this case requires manual intervention (fixing
  the unreadable files), but prevents follow-up errors due to ignored databases or
  collections from happening.

* datafiles and `parameter.json` files written by arangod are now created with read and write
  privileges for the arangod process user, and with read and write privileges for the arangod
  process group.

  Previously, these files were created with user read and write permissions only.

* INCOMPATIBLE CHANGE:

  abort WAL recovery if one of the collection's datafiles cannot be opened

* INCOMPATIBLE CHANGE:

  never try to raise the privileges after dropping them, this can lead to a race condition while
  running the recovery

  If you require to run ArangoDB on a port lower than 1024, you must run ArangoDB as root.

* fixed inefficiencies in `remove` methods of general-graph module

* added option `--database.slow-query-threshold` for controlling the default AQL slow query
  threshold value on server start

* add system error strings for Windows on many places

* rework service startup so we announce 'RUNNING' only when we're finished starting.

* use the Windows eventlog for FATAL and ERROR - log messages

* fix service handling in NSIS Windows installer, specify human readable name

* add the ICU_DATA environment variable to the fatal error messages

* fixed issue #1265: arangod crashed with SIGSEGV

* fixed issue #1241: Wildcards in examples


v2.5.0 (2015-03-09)
-------------------

* installer fixes for Windows

* fix for downloading Foxx

* fixed issue #1258: http pipelining not working?


v2.5.0-beta4 (2015-03-05)
-------------------------

* fixed issue #1247: debian init script problems


v2.5.0-beta3 (2015-02-27)
-------------------------

* fix Windows install path calculation in arango

* fix Windows logging of long strings

* fix possible undefinedness of const strings in Windows


v2.5.0-beta2 (2015-02-23)
-------------------------

* fixed issue #1256: agency binary not found #1256

* fixed issue #1230: API: document/col-name/_key and cursor return different floats

* front-end: dashboard tries not to (re)load statistics if user has no access

* V8: Upgrade to version 3.31.74.1

* etcd: Upgrade to version 2.0 - This requires go 1.3 to compile at least.

* refuse to startup if ICU wasn't initialized, this will i.e. prevent errors from being printed,
  and libraries from being loaded.

* front-end: unwanted removal of index table header after creating new index

* fixed issue #1248: chrome: applications filtering not working

* fixed issue #1198: queries remain in aql editor (front-end) if you navigate through different tabs

* Simplify usage of Foxx

  Thanks to our user feedback we learned that Foxx is a powerful, yet rather complicated concept.
  With this release we tried to make it less complicated while keeping all its strength.
  That includes a rewrite of the documentation as well as some code changes as listed below:

  * Moved Foxx applications to a different folder.

    The naming convention now is: <app-path>/_db/<dbname>/<mountpoint>/APP
    Before it was: <app-path>/databases/<dbname>/<appname>:<appversion>
    This caused some trouble as apps where cached based on name and version and updates did not apply.
    Hence the path on filesystem and the app's access URL had no relation to one another.
    Now the path on filesystem is identical to the URL (except for slashes and the appended APP)

  * Rewrite of Foxx routing

    The routing of Foxx has been exposed to major internal changes we adjusted because of user feedback.
    This allows us to set the development mode per mountpoint without having to change paths and hold
    apps at separate locations.

  * Foxx Development mode

    The development mode used until 2.4 is gone. It has been replaced by a much more mature version.
    This includes the deprecation of the javascript.dev-app-path parameter, which is useless since 2.5.
    Instead of having two separate app directories for production and development, apps now reside in
    one place, which is used for production as well as for development.
    Apps can still be put into development mode, changing their behavior compared to production mode.
    Development mode apps are still reread from disk at every request, and still they ship more debug
    output.

    This change has also made the startup options `--javascript.frontend-development-mode` and
    `--javascript.dev-app-path` obsolete. The former option will not have any effect when set, and the
    latter option is only read and used during the upgrade to 2.5 and does not have any effects later.

  * Foxx install process

    Installing Foxx apps has been a two step process: import them into ArangoDB and mount them at a
    specific mountpoint. These operations have been joined together. You can install an app at one
    mountpoint, that's it. No fetch, mount, unmount, purge cycle anymore. The commands have been
    simplified to just:

    * install: get your Foxx app up and running
    * uninstall: shut it down and erase it from disk

  * Foxx error output

    Until 2.4 the errors produced by Foxx were not optimal. Often, the error message was just
    `unable to parse manifest` and contained only an internal stack trace.
    In 2.5 we made major improvements there, including a much more fine-grained error output that
    helps you debug your Foxx apps. The error message printed is now much closer to its source and
    should help you track it down.

    Also we added the default handlers for unhandled errors in Foxx apps:

    * You will get a nice internal error page whenever your Foxx app is called but was not installed
      due to any error
    * You will get a proper error message when having an uncaught error appears in any app route

    In production mode the messages above will NOT contain any information about your Foxx internals
    and are safe to be exposed to third party users.
    In development mode the messages above will contain the stacktrace (if available), making it easier for
    your in-house devs to track down errors in the application.

* added `console` object to Foxx apps. All Foxx apps now have a console object implementing
  the familiar Console API in their global scope, which can be used to log diagnostic
  messages to the database.

* added `org/arangodb/request` module, which provides a simple API for making HTTP requests
  to external services.

* added optimizer rule `propagate-constant-attributes`

  This rule will look inside `FILTER` conditions for constant value equality comparisons,
  and insert the constant values in other places in `FILTER`s. For example, the rule will
  insert `42` instead of `i.value` in the second `FILTER` of the following query:

      FOR i IN c1 FOR j IN c2 FILTER i.value == 42 FILTER j.value == i.value RETURN 1

* added `filtered` value to AQL query execution statistics

  This value indicates how many documents were filtered by `FilterNode`s in the AQL query.
  Note that `IndexRangeNode`s can also filter documents by selecting only the required ranges
  from the index. The `filtered` value will not include the work done by `IndexRangeNode`s,
  but only the work performed by `FilterNode`s.

* added support for sparse hash and skiplist indexes

  Hash and skiplist indexes can optionally be made sparse. Sparse indexes exclude documents
  in which at least one of the index attributes is either not set or has a value of `null`.

  As such documents are excluded from sparse indexes, they may contain fewer documents than
  their non-sparse counterparts. This enables faster indexing and can lead to reduced memory
  usage in case the indexed attribute does occur only in some, but not all documents of the
  collection. Sparse indexes will also reduce the number of collisions in non-unique hash
  indexes in case non-existing or optional attributes are indexed.

  In order to create a sparse index, an object with the attribute `sparse` can be added to
  the index creation commands:

      db.collection.ensureHashIndex(attributeName, { sparse: true });
      db.collection.ensureHashIndex(attributeName1, attributeName2, { sparse: true });
      db.collection.ensureUniqueConstraint(attributeName, { sparse: true });
      db.collection.ensureUniqueConstraint(attributeName1, attributeName2, { sparse: true });

      db.collection.ensureSkiplist(attributeName, { sparse: true });
      db.collection.ensureSkiplist(attributeName1, attributeName2, { sparse: true });
      db.collection.ensureUniqueSkiplist(attributeName, { sparse: true });
      db.collection.ensureUniqueSkiplist(attributeName1, attributeName2, { sparse: true });

  Note that in place of the above specialized index creation commands, it is recommended to use
  the more general index creation command `ensureIndex`:

  ```js
  db.collection.ensureIndex({ type: "hash", sparse: true, unique: true, fields: [ attributeName ] });
  db.collection.ensureIndex({ type: "skiplist", sparse: false, unique: false, fields: [ "a", "b" ] });
  ```

  When not explicitly set, the `sparse` attribute defaults to `false` for new indexes.

  This causes a change in behavior when creating a unique hash index without specifying the
  sparse flag: in 2.4, unique hash indexes were implicitly sparse, always excluding `null` values.
  There was no option to control this behavior, and sparsity was neither supported for non-unique
  hash indexes nor skiplists in 2.4. This implicit sparsity of unique hash indexes was considered
  an inconsistency, and therefore the behavior was cleaned up in 2.5. As of 2.5, indexes will
  only be created sparse if sparsity is explicitly requested. Existing unique hash indexes from 2.4
  or before will automatically be migrated so they are still sparse after the upgrade to 2.5.

  Geo indexes are implicitly sparse, meaning documents without the indexed location attribute or
  containing invalid location coordinate values will be excluded from the index automatically. This
  is also a change when compared to pre-2.5 behavior, when documents with missing or invalid
  coordinate values may have caused errors on insertion when the geo index' `unique` flag was set
  and its `ignoreNull` flag was not.

  This was confusing and has been rectified in 2.5. The method `ensureGeoConstaint()` now does the
  same as `ensureGeoIndex()`. Furthermore, the attributes `constraint`, `unique`, `ignoreNull` and
  `sparse` flags are now completely ignored when creating geo indexes.

  The same is true for fulltext indexes. There is no need to specify non-uniqueness or sparsity for
  geo or fulltext indexes. They will always be non-unique and sparse.

  As sparse indexes may exclude some documents, they cannot be used for every type of query.
  Sparse hash indexes cannot be used to find documents for which at least one of the indexed
  attributes has a value of `null`. For example, the following AQL query cannot use a sparse
  index, even if one was created on attribute `attr`:

      FOR doc In collection
        FILTER doc.attr == null
        RETURN doc

  If the lookup value is non-constant, a sparse index may or may not be used, depending on
  the other types of conditions in the query. If the optimizer can safely determine that
  the lookup value cannot be `null`, a sparse index may be used. When uncertain, the optimizer
  will not make use of a sparse index in a query in order to produce correct results.

  For example, the following queries cannot use a sparse index on `attr` because the optimizer
  will not know beforehand whether the comparison values for `doc.attr` will include `null`:

      FOR doc In collection
        FILTER doc.attr == SOME_FUNCTION(...)
        RETURN doc

      FOR other IN otherCollection
        FOR doc In collection
          FILTER doc.attr == other.attr
          RETURN doc

  Sparse skiplist indexes can be used for sorting if the optimizer can safely detect that the
  index range does not include `null` for any of the index attributes.

* inspection of AQL data-modification queries will now detect if the data-modification part
  of the query can run in lockstep with the data retrieval part of the query, or if the data
  retrieval part must be executed before the data modification can start.

  Executing the two in lockstep allows using much smaller buffers for intermediate results
  and starts the actual data-modification operations much earlier than if the two phases
  were executed separately.

* Allow dynamic attribute names in AQL object literals

  This allows using arbitrary expressions to construct attribute names in object
  literals specified in AQL queries. To disambiguate expressions and other unquoted
  attribute names, dynamic attribute names need to be enclosed in brackets (`[` and `]`).
  Example:

      FOR i IN 1..100
        RETURN { [ CONCAT('value-of-', i) ] : i }

* make AQL optimizer rule "use-index-for-sort" remove sort also in case a non-sorted
  index (e.g. a hash index) is used for only equality lookups and all sort attributes
  are covered by the index.

  Example that does not require an extra sort (needs hash index on `value`):

      FOR doc IN collection FILTER doc.value == 1 SORT doc.value RETURN doc

  Another example that does not require an extra sort (with hash index on `value1`, `value2`):

      FOR doc IN collection FILTER doc.value1 == 1 && doc.value2 == 2 SORT doc.value1, doc.value2 RETURN doc

* make AQL optimizer rule "use-index-for-sort" remove sort also in case the sort criteria
  excludes the left-most index attributes, but the left-most index attributes are used
  by the index for equality-only lookups.

  Example that can use the index for sorting (needs skiplist index on `value1`, `value2`):

      FOR doc IN collection FILTER doc.value1 == 1 SORT doc.value2 RETURN doc

* added selectivity estimates for primary index, edge index, and hash index

  The selectivity estimates are returned by the `GET /_api/index` REST API method
  in a sub-attribute `selectivityEstimate` for each index that supports it. This
  attribute will be omitted for indexes that do not provide selectivity estimates.
  If provided, the selectivity estimate will be a numeric value between 0 and 1.

  Selectivity estimates will also be reported in the result of `collection.getIndexes()`
  for all indexes that support this. If no selectivity estimate can be determined for
  an index, the attribute `selectivityEstimate` will be omitted here, too.

  The web interface also shows selectivity estimates for each index that supports this.

  Currently the following index types can provide selectivity estimates:
  - primary index
  - edge index
  - hash index (unique and non-unique)

  No selectivity estimates will be provided when running in cluster mode.

* fixed issue #1226: arangod log issues

* added additional logger if arangod is started in foreground mode on a tty

* added AQL optimizer rule "move-calculations-down"

* use exclusive native SRWLocks on Windows instead of native mutexes

* added AQL functions `MD5`, `SHA1`, and `RANDOM_TOKEN`.

* reduced number of string allocations when parsing certain AQL queries

  parsing numbers (integers or doubles) does not require a string allocation
  per number anymore

* RequestContext#bodyParam now accepts arbitrary joi schemas and rejects invalid (but well-formed) request bodies.

* enforce that AQL user functions are wrapped inside JavaScript function () declarations

  AQL user functions were always expected to be wrapped inside a JavaScript function, but previously
  this was not enforced when registering a user function. Enforcing the AQL user functions to be contained
  inside functions prevents functions from doing some unexpected things that may have led to undefined
  behavior.

* Windows service uninstalling: only remove service if it points to the currently running binary,
  or --force was specified.

* Windows (debug only): print stacktraces on crash and run minidump

* Windows (cygwin): if you run arangosh in a cygwin shell or via ssh we will detect this and use
  the appropriate output functions.

* Windows: improve process management

* fix IPv6 reverse ip lookups - so far we only did IPv4 addresses.

* improve join documentation, add outer join example

* run jslint for unit tests too, to prevent "memory leaks" by global js objects with native code.

* fix error logging for exceptions - we wouldn't log the exception message itself so far.

* improve error reporting in the http client (Windows & *nix)

* improve error reports in cluster

* Standard errors can now contain custom messages.


v2.4.7 (XXXX-XX-XX)
-------------------

* fixed issue #1282: Geo WITHIN_RECTANGLE for nested lat/lng


v2.4.6 (2015-03-18)
-------------------

* added option `--database.ignore-logfile-errors`

  This option controls how collection datafiles with a CRC mismatch are treated.

  If set to `false`, CRC mismatch errors in collection datafiles will lead
  to a collection not being loaded at all. If a collection needs to be loaded
  during WAL recovery, the WAL recovery will also abort (if not forced with
  `--wal.ignore-recovery-errors true`). Setting this flag to `false` protects
  users from unintentionally using a collection with corrupted datafiles, from
  which only a subset of the original data can be recovered.

  If set to `true`, CRC mismatch errors in collection datafiles will lead to
  the datafile being partially loaded. All data up to until the mismatch will
  be loaded. This will enable users to continue with a collection datafiles
  that are corrupted, but will result in only a partial load of the data.
  The WAL recovery will still abort when encountering a collection with a
  corrupted datafile, at least if `--wal.ignore-recovery-errors` is not set to
  `true`.

  The default value is *true*, so for collections with corrupted datafiles
  there might be partial data loads once the WAL recovery has finished. If
  the WAL recovery will need to load a collection with a corrupted datafile,
  it will still stop when using the default values.

* INCOMPATIBLE CHANGE:

  make the arangod server refuse to start if during startup it finds a non-readable
  `parameter.json` file for a database or a collection.

  Stopping the startup process in this case requires manual intervention (fixing
  the unreadable files), but prevents follow-up errors due to ignored databases or
  collections from happening.

* datafiles and `parameter.json` files written by arangod are now created with read and write
  privileges for the arangod process user, and with read and write privileges for the arangod
  process group.

  Previously, these files were created with user read and write permissions only.

* INCOMPATIBLE CHANGE:

  abort WAL recovery if one of the collection's datafiles cannot be opened

* INCOMPATIBLE CHANGE:

  never try to raise the privileges after dropping them, this can lead to a race condition while
  running the recovery

  If you require to run ArangoDB on a port lower than 1024, you must run ArangoDB as root.

* fixed inefficiencies in `remove` methods of general-graph module

* added option `--database.slow-query-threshold` for controlling the default AQL slow query
  threshold value on server start


v2.4.5 (2015-03-16)
-------------------

* added elapsed time to HTTP request logging output (`--log.requests-file`)

* added AQL current and slow query tracking, killing of AQL queries

  This change enables retrieving the list of currently running AQL queries inside the selected database.
  AQL queries with an execution time beyond a certain threshold can be moved to a "slow query" facility
  and retrieved from there. Queries can also be killed by specifying the query id.

  This change adds the following HTTP REST APIs:

  - `GET /_api/query/current`: for retrieving the list of currently running queries
  - `GET /_api/query/slow`: for retrieving the list of slow queries
  - `DELETE /_api/query/slow`: for clearing the list of slow queries
  - `GET /_api/query/properties`: for retrieving the properties for query tracking
  - `PUT /_api/query/properties`: for adjusting the properties for query tracking
  - `DELETE /_api/query/<id>`: for killing an AQL query

  The following JavaScript APIs have been added:

  - require("org/arangodb/aql/queries").current();
  - require("org/arangodb/aql/queries").slow();
  - require("org/arangodb/aql/queries").clearSlow();
  - require("org/arangodb/aql/queries").properties();
  - require("org/arangodb/aql/queries").kill();

* fixed issue #1265: arangod crashed with SIGSEGV

* fixed issue #1241: Wildcards in examples

* fixed comment parsing in Foxx controllers


v2.4.4 (2015-02-24)
-------------------

* fixed the generation template for foxx apps. It now does not create deprecated functions anymore

* add custom visitor functionality for `GRAPH_NEIGHBORS` function, too

* increased default value of traversal option *maxIterations* to 100 times of its previous
  default value


v2.4.3 (2015-02-06)
-------------------

* fix multi-threading with openssl when running under Windows

* fix timeout on socket operations when running under Windows

* Fixed an error in Foxx routing which caused some apps that worked in 2.4.1 to fail with status 500: `undefined is not a function` errors in 2.4.2
  This error was occurring due to seldom internal rerouting introduced by the malformed application handler.


v2.4.2 (2015-01-30)
-------------------

* added custom visitor functionality for AQL traversals

  This allows more complex result processing in traversals triggered by AQL. A few examples
  are shown in [this article](http://jsteemann.github.io/blog/2015/01/28/using-custom-visitors-in-aql-graph-traversals/).

* improved number of results estimated for nodes of type EnumerateListNode and SubqueryNode
  in AQL explain output

* added AQL explain helper to explain arbitrary AQL queries

  The helper function prints the query execution plan and the indexes to be used in the
  query. It can be invoked from the ArangoShell or the web interface as follows:

      require("org/arangodb/aql/explainer").explain(query);

* enable use of indexes for certain AQL conditions with non-equality predicates, in
  case the condition(s) also refer to indexed attributes

  The following queries will now be able to use indexes:

      FILTER a.indexed == ... && a.indexed != ...
      FILTER a.indexed == ... && a.nonIndexed != ...
      FILTER a.indexed == ... && ! (a.indexed == ...)
      FILTER a.indexed == ... && ! (a.nonIndexed == ...)
      FILTER a.indexed == ... && ! (a.indexed != ...)
      FILTER a.indexed == ... && ! (a.nonIndexed != ...)
      FILTER (a.indexed == ... && a.nonIndexed == ...) || (a.indexed == ... && a.nonIndexed == ...)
      FILTER (a.indexed == ... && a.nonIndexed != ...) || (a.indexed == ... && a.nonIndexed != ...)

* Fixed spuriously occurring "collection not found" errors when running queries on local
  collections on a cluster DB server

* Fixed upload of Foxx applications to the server for apps exceeding approx. 1 MB zipped.

* Malformed Foxx applications will now return a more useful error when any route is requested.

  In Production a Foxx app mounted on /app will display an html page on /app/* stating a 503 Service temporarily not available.
  It will not state any information about your Application.
  Before it was a 404 Not Found without any information and not distinguishable from a correct not found on your route.

  In Development Mode the html page also contains information about the error occurred.

* Unhandled errors thrown in Foxx routes are now handled by the Foxx framework itself.

  In Production the route will return a status 500 with a body {error: "Error statement"}.
  In Development the route will return a status 500 with a body {error: "Error statement", stack: "..."}

  Before, it was status 500 with a plain text stack including ArangoDB internal routing information.

* The Applications tab in web interface will now request development apps more often.
  So if you have a fixed a syntax error in your app it should always be visible after reload.


v2.4.1 (2015-01-19)
-------------------

* improved WAL recovery output

* fixed certain OR optimizations in AQL optimizer

* better diagnostics for arangoimp

* fixed invalid result of HTTP REST API method `/_admin/foxx/rescan`

* fixed possible segmentation fault when passing a Buffer object into a V8 function
  as a parameter

* updated AQB module to 1.8.0.


v2.4.0 (2015-01-13)
-------------------

* updated AQB module to 1.7.0.

* fixed V8 integration-related crashes

* make `fs.move(src, dest)` also fail when both `src` and `dest` are
  existing directories. This ensures the same behavior of the move operation
  on different platforms.

* fixed AQL insert operation for multi-shard collections in cluster

* added optional return value for AQL data-modification queries.
  This allows returning the documents inserted, removed or updated with the query, e.g.

      FOR doc IN docs REMOVE doc._key IN docs LET removed = OLD RETURN removed
      FOR doc IN docs INSERT { } IN docs LET inserted = NEW RETURN inserted
      FOR doc IN docs UPDATE doc._key WITH { } IN docs LET previous = OLD RETURN previous
      FOR doc IN docs UPDATE doc._key WITH { } IN docs LET updated = NEW RETURN updated

  The variables `OLD` and `NEW` are automatically available when a `REMOVE`, `INSERT`,
  `UPDATE` or `REPLACE` statement is immediately followed by a `LET` statement.
  Note that the `LET` and `RETURN` statements in data-modification queries are not as
  flexible as the general versions of `LET` and `RETURN`. When returning documents from
  data-modification operations, only a single variable can be assigned using `LET`, and
  the assignment can only be either `OLD` or `NEW`, but not an arbitrary expression. The
  `RETURN` statement also allows using the just-created variable only, and no arbitrary
  expressions.


v2.4.0-beta1 (2014-12-26)
--------------------------

* fixed superstates in FoxxGenerator

* fixed issue #1065: Aardvark: added creation of documents and edges with _key property

* fixed issue #1198: Aardvark: current AQL editor query is now cached

* Upgraded V8 version from 3.16.14 to 3.29.59

  The built-in version of V8 has been upgraded from 3.16.14 to 3.29.59.
  This activates several ES6 (also dubbed *Harmony* or *ES.next*) features in
  ArangoDB, both in the ArangoShell and the ArangoDB server. They can be
  used for scripting and in server-side actions such as Foxx routes, traversals
  etc.

  The following ES6 features are available in ArangoDB 2.4 by default:

  * iterators
  * the `of` operator
  * symbols
  * predefined collections types (Map, Set etc.)
  * typed arrays

  Many other ES6 features are disabled by default, but can be made available by
  starting arangod or arangosh with the appropriate options:

  * arrow functions
  * proxies
  * generators
  * String, Array, and Number enhancements
  * constants
  * enhanced object and numeric literals

  To activate all these ES6 features in arangod or arangosh, start it with
  the following options:

      arangosh --javascript.v8-options="--harmony --harmony_generators"

  More details on the available ES6 features can be found in
  [this blog](https://jsteemann.github.io/blog/2014/12/19/using-es6-features-in-arangodb/).

* Added Foxx generator for building Hypermedia APIs

  A more detailed description is [here](https://www.arangodb.com/2014/12/08/building-hypermedia-apis-foxxgenerator)

* New `Applications` tab in web interface:

  The `applications` tab got a complete redesign.
  It will now only show applications that are currently running on ArangoDB.
  For a selected application, a new detailed view has been created.
  This view provides a better overview of the app:
  * author
  * license
  * version
  * contributors
  * download links
  * API documentation

  To install a new application, a new dialog is now available.
  It provides the features already available in the console application `foxx-manager` plus some more:
  * install an application from Github
  * install an application from a zip file
  * install an application from ArangoDB's application store
  * create a new application from scratch: this feature uses a generator to
    create a Foxx application with pre-defined CRUD methods for a given list
    of collections. The generated Foxx app can either be downloaded as a zip file or
    be installed on the server. Starting with a new Foxx app has never been easier.

* fixed issue #1102: Aardvark: Layout bug in documents overview

  The documents overview was entirely destroyed in some situations on Firefox.
  We replaced the plugin we used there.

* fixed issue #1168: Aardvark: pagination buttons jumping

* fixed issue #1161: Aardvark: Click on Import JSON imports previously uploaded file

* removed configure options `--enable-all-in-one-v8`, `--enable-all-in-one-icu`,
  and `--enable-all-in-one-libev`.

* global internal rename to fix naming incompatibilities with JSON:

  Internal functions with names containing `array` have been renamed to `object`,
  internal functions with names containing `list` have been renamed to `array`.
  The renaming was mainly done in the C++ parts. The documentation has also been
  adjusted so that the correct JSON type names are used in most places.

  The change also led to the addition of a few function aliases in AQL:

  * `TO_LIST` now is an alias of the new `TO_ARRAY`
  * `IS_LIST` now is an alias of the new `IS_ARRAY`
  * `IS_DOCUMENT` now is an alias of the new `IS_OBJECT`

  The changed also renamed the option `mergeArrays` to `mergeObjects` for AQL
  data-modification query options and HTTP document modification API

* AQL: added optimizer rule "remove-filter-covered-by-index"

  This rule removes FilterNodes and CalculationNodes from an execution plan if the
  filter is already covered by a previous IndexRangeNode. Removing the CalculationNode
  and the FilterNode will speed up query execution because the query requires less
  computation.

* AQL: added optimizer rule "remove-sort-rand"

  This rule removes a `SORT RAND()` expression from a query and moves the random
  iteration into the appropriate `EnumerateCollectionNode`. This is more efficient
  than individually enumerating and then sorting randomly.

* AQL: range optimizations for IN and OR

  This change enables usage of indexes for several additional cases. Filters containing
  the `IN` operator can now make use of indexes, and multiple OR- or AND-combined filter
  conditions can now also use indexes if the filters are accessing the same indexed
  attribute.

  Here are a few examples of queries that can now use indexes but couldn't before:

    FOR doc IN collection
      FILTER doc.indexedAttribute == 1 || doc.indexedAttribute > 99
      RETURN doc

    FOR doc IN collection
      FILTER doc.indexedAttribute IN [ 3, 42 ] || doc.indexedAttribute > 99
      RETURN doc

    FOR doc IN collection
      FILTER (doc.indexedAttribute > 2 && doc.indexedAttribute < 10) ||
             (doc.indexedAttribute > 23 && doc.indexedAttribute < 42)
      RETURN doc

* fixed issue #500: AQL parentheses issue

  This change allows passing subqueries as AQL function parameters without using
  duplicate brackets (e.g. `FUNC(query)` instead of `FUNC((query))`

* added optional `COUNT` clause to AQL `COLLECT`

  This allows more efficient group count calculation queries, e.g.

      FOR doc IN collection
        COLLECT age = doc.age WITH COUNT INTO length
        RETURN { age: age, count: length }

  A count-only query is also possible:

      FOR doc IN collection
        COLLECT WITH COUNT INTO length
        RETURN length

* fixed missing makeDirectory when fetching a Foxx application from a zip file

* fixed issue #1134: Change the default endpoint to localhost

  This change will modify the IP address ArangoDB listens on to 127.0.0.1 by default.
  This will make new ArangoDB installations unaccessible from clients other than
  localhost unless changed. This is a security feature.

  To make ArangoDB accessible from any client, change the server's configuration
  (`--server.endpoint`) to either `tcp://0.0.0.0:8529` or the server's publicly
  visible IP address.

* deprecated `Repository#modelPrototype`. Use `Repository#model` instead.

* IMPORTANT CHANGE: by default, system collections are included in replication and all
  replication API return values. This will lead to user accounts and credentials
  data being replicated from master to slave servers. This may overwrite
  slave-specific database users.

  If this is undesired, the `_users` collection can be excluded from replication
  easily by setting the `includeSystem` attribute to `false` in the following commands:

  * replication.sync({ includeSystem: false });
  * replication.applier.properties({ includeSystem: false });

  This will exclude all system collections (including `_aqlfunctions`, `_graphs` etc.)
  from the initial synchronization and the continuous replication.

  If this is also undesired, it is also possible to specify a list of collections to
  exclude from the initial synchronization and the continuous replication using the
  `restrictCollections` attribute, e.g.:

      replication.applier.properties({
        includeSystem: true,
        restrictType: "exclude",
        restrictCollections: [ "_users", "_graphs", "foo" ]
      });

  The HTTP API methods for fetching the replication inventory and for dumping collections
  also support the `includeSystem` control flag via a URL parameter.

* removed DEPRECATED replication methods:
  * `replication.logger.start()`
  * `replication.logger.stop()`
  * `replication.logger.properties()`
  * HTTP PUT `/_api/replication/logger-start`
  * HTTP PUT `/_api/replication/logger-stop`
  * HTTP GET `/_api/replication/logger-config`
  * HTTP PUT `/_api/replication/logger-config`

* fixed issue #1174, which was due to locking problems in distributed
  AQL execution

* improved cluster locking for AQL avoiding deadlocks

* use DistributeNode for modifying queries with REPLACE and UPDATE, if
  possible


v2.3.6 (2015-XX-XX)
-------------------

* fixed AQL subquery optimization that produced wrong result when multiple subqueries
  directly followed each other and and a directly following `LET` statement did refer
  to any but the first subquery.


v2.3.5 (2015-01-16)
-------------------

* fixed intermittent 404 errors in Foxx apps after mounting or unmounting apps

* fixed issue #1200: Expansion operator results in "Cannot call method 'forEach' of null"

* fixed issue #1199: Cannot unlink root node of plan


v2.3.4 (2014-12-23)
-------------------

* fixed cerberus path for MyArangoDB


v2.3.3 (2014-12-17)
-------------------

* fixed error handling in instantiation of distributed AQL queries, this
  also fixes a bug in cluster startup with many servers

* issue #1185: parse non-fractional JSON numbers with exponent (e.g. `4e-261`)

* issue #1159: allow --server.request-timeout and --server.connect-timeout of 0


v2.3.2 (2014-12-09)
-------------------

* fixed issue #1177: Fix bug in the user app's storage

* fixed issue #1173: AQL Editor "Save current query" resets user password

* fixed missing makeDirectory when fetching a Foxx application from a zip file

* put in warning about default changed: fixed issue #1134: Change the default endpoint to localhost

* fixed issue #1163: invalid fullCount value returned from AQL

* fixed range operator precedence

* limit default maximum number of plans created by AQL optimizer to 256 (from 1024)

* make AQL optimizer not generate an extra plan if an index can be used, but modify
  existing plans in place

* fixed AQL cursor ttl (time-to-live) issue

  Any user-specified cursor ttl value was not honored since 2.3.0.

* fixed segfault in AQL query hash index setup with unknown shapes

* fixed memleaks

* added AQL optimizer rule for removing `INTO` from a `COLLECT` statement if not needed

* fixed issue #1131

  This change provides the `KEEP` clause for `COLLECT ... INTO`. The `KEEP` clause
  allows controlling which variables will be kept in the variable created by `INTO`.

* fixed issue #1147, must protect dispatcher ID for etcd

v2.3.1 (2014-11-28)
-------------------

* recreate password if missing during upgrade

* fixed issue #1126

* fixed non-working subquery index optimizations

* do not restrict summary of Foxx applications to 60 characters

* fixed display of "required" path parameters in Foxx application documentation

* added more optimizations of constants values in AQL FILTER conditions

* fixed invalid or-to-in optimization for FILTERs containing comparisons
  with boolean values

* fixed replication of `_graphs` collection

* added AQL list functions `PUSH`, `POP`, `UNSHIFT`, `SHIFT`, `REMOVE_VALUES`,
  `REMOVE_VALUE`, `REMOVE_NTH` and `APPEND`

* added AQL functions `CALL` and `APPLY` to dynamically call other functions

* fixed AQL optimizer cost estimation for LIMIT node

* prevent Foxx queues from permanently writing to the journal even when
  server is idle

* fixed AQL COLLECT statement with INTO clause, which copied more variables
  than v2.2 and thus lead to too much memory consumption.
  This deals with #1107.

* fixed AQL COLLECT statement, this concerned every COLLECT statement,
  only the first group had access to the values of the variables before
  the COLLECT statement. This deals with #1127.

* fixed some AQL internals, where sometimes too many items were
  fetched from upstream in the presence of a LIMIT clause. This should
  generally improve performance.


v2.3.0 (2014-11-18)
-------------------

* fixed syslog flags. `--log.syslog` is deprecated and setting it has no effect,
  `--log.facility` now works as described. Application name has been changed from
  `triagens` to `arangod`. It can be changed using `--log.application`. The syslog
  will only contain the actual log message. The datetime prefix is omitted.

* fixed deflate in SimpleHttpClient

* fixed issue #1104: edgeExamples broken or changed

* fixed issue #1103: Error while importing user queries

* fixed issue #1100: AQL: HAS() fails on doc[attribute_name]

* fixed issue #1098: runtime error when creating graph vertex

* hide system applications in **Applications** tab by default

  Display of system applications can be toggled by using the *system applications*
  toggle in the UI.

* added HTTP REST API for managing tasks (`/_api/tasks`)

* allow passing character lists as optional parameter to AQL functions `TRIM`,
  `LTRIM` and `RTRIM`

  These functions now support trimming using custom character lists. If no character
  lists are specified, all whitespace characters will be removed as previously:

      TRIM("  foobar\t \r\n ")         // "foobar"
      TRIM(";foo;bar;baz, ", "; ")     // "foo;bar;baz"

* added AQL string functions `LTRIM`, `RTRIM`, `FIND_FIRST`, `FIND_LAST`, `SPLIT`,
  `SUBSTITUTE`

* added AQL functions `ZIP`, `VALUES` and `PERCENTILE`

* made AQL functions `CONCAT` and `CONCAT_SEPARATOR` work with list arguments

* dynamically create extra dispatcher threads if required

* fixed issue #1097: schemas in the API docs no longer show required properties as optional


v2.3.0-beta2 (2014-11-08)
-------------------------

* front-end: new icons for uploading and downloading JSON documents into a collection

* front-end: fixed documents pagination css display error

* front-end: fixed flickering of the progress view

* front-end: fixed missing event for documents filter function

* front-end: jsoneditor: added CMD+Return (Mac) CTRL+Return (Linux/Win) shortkey for
  saving a document

* front-end: added information tooltip for uploading json documents.

* front-end: added database management view to the collapsed navigation menu

* front-end: added collection truncation feature

* fixed issue #1086: arangoimp: Odd errors if arguments are not given properly

* performance improvements for AQL queries that use JavaScript-based expressions
  internally

* added AQL geo functions `WITHIN_RECTANGLE` and `IS_IN_POLYGON`

* fixed non-working query results download in AQL editor of web interface

* removed debug print message in AQL editor query export routine

* fixed issue #1075: Aardvark: user name required even if auth is off #1075

  The fix for this prefills the username input field with the current user's
  account name if any and `root` (the default username) otherwise. Additionally,
  the tooltip text has been slightly adjusted.

* fixed issue #1069: Add 'raw' link to swagger ui so that the raw swagger
  json can easily be retrieved

  This adds a link to the Swagger API docs to an application's detail view in
  the **Applications** tab of the web interface. The link produces the Swagger
  JSON directly. If authentication is turned on, the link requires authentication,
  too.

* documentation updates


v2.3.0-beta1 (2014-11-01)
-------------------------

* added dedicated `NOT IN` operator for AQL

  Previously, a `NOT IN` was only achievable by writing a negated `IN` condition:

      FOR i IN ... FILTER ! (i IN [ 23, 42 ]) ...

  This can now alternatively be expressed more intuitively as follows:

      FOR i IN ... FILTER i NOT IN [ 23, 42 ] ...

* added alternative logical operator syntax for AQL

  Previously, the logical operators in AQL could only be written as:
  - `&&`: logical and
  - `||`: logical or
  - `!`: negation

  ArangoDB 2.3 introduces the alternative variants for these operators:
  - `AND`: logical and
  - `OR`: logical or
  - `NOT`: negation

  The new syntax is just an alternative to the old syntax, allowing easier
  migration from SQL. The old syntax is still fully supported and will be.

* improved output of `ArangoStatement.parse()` and POST `/_api/query`

  If an AQL query can be parsed without problems, The return value of
  `ArangoStatement.parse()` now contains an attribute `ast` with the abstract
  syntax tree of the query (before optimizations). Though this is an internal
  representation of the query and is subject to change, it can be used to inspect
  how ArangoDB interprets a given query.

* improved `ArangoStatement.explain()` and POST `/_api/explain`

  The commands for explaining AQL queries have been improved.

* added command-line option `--javascript.v8-contexts` to control the number of
  V8 contexts created in arangod.

  Previously, the number of V8 contexts was equal to the number of server threads
  (as specified by option `--server.threads`).

  However, it may be sensible to create different amounts of threads and V8
  contexts. If the option is not specified, the number of V8 contexts created
  will be equal to the number of server threads. Thus no change in configuration
  is required to keep the old behavior.

  If you are using the default config files or merge them with your local config
  files, please review if the default number of server threads is okay in your
  environment. Additionally you should verify that the number of V8 contexts
  created (as specified in option `--javascript.v8-contexts`) is okay.

* the number of server.threads specified is now the minimum of threads
  started. There are situation in which threads are waiting for results of
  distributed database servers. In this case the number of threads is
  dynamically increased.

* removed index type "bitarray"

  Bitarray indexes were only half-way documented and integrated in previous versions
  of ArangoDB so their benefit was limited. The support for bitarray indexes has
  thus been removed in ArangoDB 2.3. It is not possible to create indexes of type
  "bitarray" with ArangoDB 2.3.

  When a collection is opened that contains a bitarray index definition created
  with a previous version of ArangoDB, ArangoDB will ignore it and log the following
  warning:

      index type 'bitarray' is not supported in this version of ArangoDB and is ignored

  Future versions of ArangoDB may automatically remove such index definitions so the
  warnings will eventually disappear.

* removed internal "_admin/modules/flush" in order to fix requireApp

* added basic support for handling binary data in Foxx

  Requests with binary payload can be processed in Foxx applications by
  using the new method `res.rawBodyBuffer()`. This will return the unparsed request
  body as a Buffer object.

  There is now also the method `req.requestParts()` available in Foxx to retrieve
  the individual components of a multipart HTTP request.

  Buffer objects can now be used when setting the response body of any Foxx action.
  Additionally, `res.send()` has been added as a convenience method for returning
  strings, JSON objects or buffers from a Foxx action:

      res.send("<p>some HTML</p>");
      res.send({ success: true });
      res.send(new Buffer("some binary data"));

  The convenience method `res.sendFile()` can now be used to easily return the
  contents of a file from a Foxx action:

      res.sendFile(applicationContext.foxxFilename("image.png"));

  `fs.write` now accepts not only strings but also Buffer objects as second parameter:

      fs.write(filename, "some data");
      fs.write(filename, new Buffer("some binary data"));

  `fs.readBuffer` can be used to return the contents of a file in a Buffer object.

* improved performance of insertion into non-unique hash indexes significantly in case
  many duplicate keys are used in the index

* issue #1042: set time zone in log output

  the command-line option `--log.use-local-time` was added to print dates and times in
  the server-local timezone instead of UTC

* command-line options that require a boolean value now validate the
  value given on the command-line

  This prevents issues if no value is specified for an option that
  requires a boolean value. For example, the following command-line would
  have caused trouble in 2.2, because `--server.endpoint` would have been
  used as the value for the `--server.disable-authentication` options
  (which requires a boolean value):

      arangod --server.disable-authentication --server.endpoint tcp://127.0.0.1:8529 data

  In 2.3, running this command will fail with an error and requires to
  be modified to:

      arangod --server.disable-authentication true --server.endpoint tcp://127.0.0.1:8529 data

* improved performance of CSV import in arangoimp

* fixed issue #1027: Stack traces are off-by-one

* fixed issue #1026: Modules loaded in different files within the same app
  should refer to the same module

* fixed issue #1025: Traversal not as expected in undirected graph

* added a _relation function in the general-graph module.

  This deprecated _directedRelation and _undirectedRelation.
  ArangoDB does not offer any constraints for undirected edges
  which caused some confusion of users how undirected relations
  have to be handled. Relation now only supports directed relations
  and the user can actively simulate undirected relations.

* changed return value of Foxx.applicationContext#collectionName:

  Previously, the function could return invalid collection names because
  invalid characters were not replaced in the application name prefix, only
  in the collection name passed.

  Now, the function replaces invalid characters also in the application name
  prefix, which might to slightly different results for application names that
  contained any characters outside the ranges [a-z], [A-Z] and [0-9].

* prevent XSS in AQL editor and logs view

* integrated tutorial into ArangoShell and web interface

* added option `--backslash-escape` for arangoimp when running CSV file imports

* front-end: added download feature for (filtered) documents

* front-end: added download feature for the results of a user query

* front-end: added function to move documents to another collection

* front-end: added sort-by attribute to the documents filter

* front-end: added sorting feature to database, graph management and user management view.

* issue #989: front-end: Databases view not refreshing after deleting a database

* issue #991: front-end: Database search broken

* front-end: added infobox which shows more information about a document (_id, _rev, _key) or
  an edge (_id, _rev, _key, _from, _to). The from and to attributes are clickable and redirect
  to their document location.

* front-end: added edit-mode for deleting multiple documents at the same time.

* front-end: added delete button to the detailed document/edge view.

* front-end: added visual feedback for saving documents/edges inside the editor (error/success).

* front-end: added auto-focusing for the first input field in a modal.

* front-end: added validation for user input in a modal.

* front-end: user defined queries are now stored inside the database and are bound to the current
  user, instead of using the local storage functionality of the browsers. The outcome of this is
  that user defined queries are now independently usable from any device. Also queries can now be
  edited through the standard document editor of the front-end through the _users collection.

* front-end: added import and export functionality for user defined queries.

* front-end: added new keywords and functions to the aql-editor theme

* front-end: applied tile-style to the graph view

* front-end: now using the new graph api including multi-collection support

* front-end: foxx apps are now deletable

* front-end: foxx apps are now installable and updateable through github, if github is their
  origin.

* front-end: added foxx app version control. Multiple versions of a single foxx app are now
  installable and easy to manage and are also arranged in groups.

* front-end: the user-set filter of a collection is now stored until the user navigates to
  another collection.

* front-end: fetching and filtering of documents, statistics, and query operations are now
  handled with asynchronous ajax calls.

* front-end: added progress indicator if the front-end is waiting for a server operation.

* front-end: fixed wrong count of documents in the documents view of a collection.

* front-end: fixed unexpected styling of the manage db view and navigation.

* front-end: fixed wrong handling of select fields in a modal view.

* front-end: fixed wrong positioning of some tooltips.

* automatically call `toJSON` function of JavaScript objects (if present)
  when serializing them into database documents. This change allows
  storing JavaScript date objects in the database in a sensible manner.


v2.2.7 (2014-11-19)
-------------------

* fixed issue #998: Incorrect application URL for non-system Foxx apps

* fixed issue #1079: AQL editor: keyword WITH in UPDATE query is not highlighted

* fix memory leak in cluster nodes

* fixed registration of AQL user-defined functions in Web UI (JS shell)

* fixed error display in Web UI for certain errors
  (now error message is printed instead of 'undefined')

* fixed issue #1059: bug in js module console

* fixed issue #1056: "fs": zip functions fail with passwords

* fixed issue #1063: Docs: measuring unit of --wal.logfile-size?

* fixed issue #1062: Docs: typo in 14.2 Example data


v2.2.6 (2014-10-20)
-------------------

* fixed issue #972: Compilation Issue

* fixed issue #743: temporary directories are now unique and one can read
  off the tool that created them, if empty, they are removed atexit

* Highly improved performance of all AQL GRAPH_* functions.

* Orphan collections in general graphs can now be found via GRAPH_VERTICES
  if either "any" or no direction is defined

* Fixed documentation for AQL function GRAPH_NEIGHBORS.
  The option "vertexCollectionRestriction" is meant to filter the target
  vertices only, and should not filter the path.

* Fixed a bug in GRAPH_NEIGHBORS which enforced only empty results
  under certain conditions


v2.2.5 (2014-10-09)
-------------------

* fixed issue #961: allow non-JSON values in undocument request bodies

* fixed issue 1028: libicu is now statically linked

* fixed cached lookups of collections on the server, which may have caused spurious
  problems after collection rename operations


v2.2.4 (2014-10-01)
-------------------

* fixed accessing `_from` and `_to` attributes in `collection.byExample` and
  `collection.firstExample`

  These internal attributes were not handled properly in the mentioned functions, so
  searching for them did not always produce documents

* fixed issue #1030: arangoimp 2.2.3 crashing, not logging on large Windows CSV file

* fixed issue #1025: Traversal not as expected in undirected graph

* fixed issue #1020

  This requires re-introducing the startup option `--database.force-sync-properties`.

  This option can again be used to force fsyncs of collection, index and database properties
  stored as JSON strings on disk in files named `parameter.json`. Syncing these files after
  a write may be necessary if the underlying storage does not sync file contents by itself
  in a "sensible" amount of time after a file has been written and closed.

  The default value is `true` so collection, index and database properties will always be
  synced to disk immediately. This affects creating, renaming and dropping collections as
  well as creating and dropping databases and indexes. Each of these operations will perform
  an additional fsync on the `parameter.json` file if the option is set to `true`.

  It might be sensible to set this option to `false` for workloads that create and drop a
  lot of collections (e.g. test runs).

  Document operations such as creating, updating and dropping documents are not affected
  by this option.

* fixed issue #1016: AQL editor bug

* fixed issue #1014: WITHIN function returns wrong distance

* fixed AQL shortest path calculation in function `GRAPH_SHORTEST_PATH` to return
  complete vertex objects instead of just vertex ids

* allow changing of attributes of documents stored in server-side JavaScript variables

  Previously, the following did not work:

      var doc = db.collection.document(key);
      doc._key = "abc"; // overwriting internal attributes not supported
      doc.value = 123;  // overwriting existing attributes not supported

  Now, modifying documents stored in server-side variables (e.g. `doc` in the above case)
  is supported. Modifying the variables will not update the documents in the database,
  but will modify the JavaScript object (which can be written back to the database using
  `db.collection.update` or `db.collection.replace`)

* fixed issue #997: arangoimp apparently doesn't support files >2gig on Windows

  large file support (requires using `_stat64` instead of `stat`) is now supported on
  Windows


v2.2.3 (2014-09-02)
-------------------

* added `around` for Foxx controller

* added `type` option for HTTP API `GET /_api/document?collection=...`

  This allows controlling the type of results to be returned. By default, paths to
  documents will be returned, e.g.

      [
        `/_api/document/test/mykey1`,
        `/_api/document/test/mykey2`,
        ...
      ]

  To return a list of document ids instead of paths, the `type` URL parameter can be
  set to `id`:

      [
        `test/mykey1`,
        `test/mykey2`,
        ...
      ]

  To return a list of document keys only, the `type` URL parameter can be set to `key`:

      [
        `mykey1`,
        `mykey2`,
        ...
      ]


* properly capitalize HTTP response header field names in case the `x-arango-async`
  HTTP header was used in a request.

* fixed several documentation issues

* speedup for several general-graph functions, AQL functions starting with `GRAPH_`
  and traversals


v2.2.2 (2014-08-08)
-------------------

* allow storing non-reserved attribute names starting with an underscore

  Previous versions of ArangoDB parsed away all attribute names that started with an
  underscore (e.g. `_test', '_foo', `_bar`) on all levels of a document (root level
  and sub-attribute levels). While this behavior was documented, it was unintuitive and
  prevented storing documents inside other documents, e.g.:

      {
        "_key" : "foo",
        "_type" : "mydoc",
        "references" : [
          {
            "_key" : "something",
            "_rev" : "...",
            "value" : 1
          },
          {
            "_key" : "something else",
            "_rev" : "...",
            "value" : 2
          }
        ]
      }

  In the above example, previous versions of ArangoDB removed all attributes and
  sub-attributes that started with underscores, meaning the embedded documents would lose
  some of their attributes. 2.2.2 should preserve such attributes, and will also allow
  storing user-defined attribute names on the top-level even if they start with underscores
  (such as `_type` in the above example).

* fix conversion of JavaScript String, Number and Boolean objects to JSON.

  Objects created in JavaScript using `new Number(...)`, `new String(...)`, or
  `new Boolean(...)` were not converted to JSON correctly.

* fixed a race condition on task registration (i.e. `require("org/arangodb/tasks").register()`)

  this race condition led to undefined behavior when a just-created task with no offset and
  no period was instantly executed and deleted by the task scheduler, before the `register`
  function returned to the caller.

* changed run-tests.sh to execute all suitable tests.

* switch to new version of gyp

* fixed upgrade button


v2.2.1 (2014-07-24)
-------------------

* fixed hanging write-ahead log recovery for certain cases that involved dropping
  databases

* fixed issue with --check-version: when creating a new database the check failed

* issue #947 Foxx applicationContext missing some properties

* fixed issue with --check-version: when creating a new database the check failed

* added startup option `--wal.suppress-shape-information`

  Setting this option to `true` will reduce memory and disk space usage and require
  less CPU time when modifying documents or edges. It should therefore be turned on
  for standalone ArangoDB servers. However, for servers that are used as replication
  masters, setting this option to `true` will effectively disable the usage of the
  write-ahead log for replication, so it should be set to `false` for any replication
  master servers.

  The default value for this option is `false`.

* added optional `ttl` attribute to specify result cursor expiration for HTTP API method
  `POST /_api/cursor`

  The `ttl` attribute can be used to prevent cursor results from timing out too early.

* issue #947: Foxx applicationContext missing some properties

* (reported by Christian Neubauer):

  The problem was that in Google's V8, signed and unsigned chars are not always declared cleanly.
  so we need to force v8 to compile with forced signed chars which is done by the Flag:
    -fsigned-char
  at least it is enough to follow the instructions of compiling arango on rasperry
  and add "CFLAGS='-fsigned-char'" to the make command of V8 and remove the armv7=0

* Fixed a bug with the replication client. In the case of single document
  transactions the collection was not write locked.


v2.2.0 (2014-07-10)
-------------------

* The replication methods `logger.start`, `logger.stop` and `logger.properties` are
  no-ops in ArangoDB 2.2 as there is no separate replication logger anymore. Data changes
  are logged into the write-ahead log in ArangoDB 2.2, and not separately by the
  replication logger. The replication logger object is still there in ArangoDB 2.2 to
  ensure backwards-compatibility, however, logging cannot be started, stopped or
  configured anymore. Using any of these methods will do nothing.

  This also affects the following HTTP API methods:
  - `PUT /_api/replication/logger-start`
  - `PUT /_api/replication/logger-stop`
  - `GET /_api/replication/logger-config`
  - `PUT /_api/replication/logger-config`

  Using any of these methods is discouraged from now on as they will be removed in
  future versions of ArangoDB.

* INCOMPATIBLE CHANGE: replication of transactions has changed. Previously, transactions
  were logged on a master in one big block and shipped to a slave in one block, too.
  Now transactions will be logged and replicated as separate entries, allowing transactions
  to be bigger and also ensure replication progress.

  This change also affects the behavior of the `stop` method of the replication applier.
  If the replication applier is now stopped manually using the `stop` method and later
  restarted using the `start` method, any transactions that were unfinished at the
  point of stopping will be aborted on a slave, even if they later commit on the master.

  In ArangoDB 2.2, stopping the replication applier manually should be avoided unless the
  goal is to stop replication permanently or to do a full resync with the master anyway.
  If the replication applier still must be stopped, it should be made sure that the
  slave has fetched and applied all pending operations from a master, and that no
  extra transactions are started on the master before the `stop` command on the slave
  is executed.

  Replication of transactions in ArangoDB 2.2 might also lock the involved collections on
  the slave while a transaction is either committed or aborted on the master and the
  change has been replicated to the slave. This change in behavior may be important for
  slave servers that are used for read-scaling. In order to avoid long lasting collection
  locks on the slave, transactions should be kept small.

  The `_replication` system collection is not used anymore in ArangoDB 2.2 and its usage is
  discouraged.

* INCOMPATIBLE CHANGE: the figures reported by the `collection.figures` method
  now only reflect documents and data contained in the journals and datafiles of
  collections. Documents or deletions contained only in the write-ahead log will
  not influence collection figures until the write-ahead log garbage collection
  kicks in. The figures for a collection might therefore underreport the total
  resource usage of a collection.

  Additionally, the attributes `lastTick` and `uncollectedLogfileEntries` have been
  added to the result of the `figures` operation and the HTTP API method
  `PUT /_api/collection/figures`

* added `insert` method as an alias for `save`. Documents can now be inserted into
  a collection using either method:

      db.test.save({ foo: "bar" });
      db.test.insert({ foo: "bar" });

* added support for data-modification AQL queries

* added AQL keywords `INSERT`, `UPDATE`, `REPLACE` and `REMOVE` (and `WITH`) to
  support data-modification AQL queries.

  Unquoted usage of these keywords for attribute names in AQL queries will likely
  fail in ArangoDB 2.2. If any such attribute name needs to be used in a query, it
  should be enclosed in backticks to indicate the usage of a literal attribute
  name.

  For example, the following query will fail in ArangoDB 2.2 with a parse error:

      FOR i IN foo RETURN i.remove

  and needs to be rewritten like this:

      FOR i IN foo RETURN i.`remove`

* disallow storing of JavaScript objects that contain JavaScript native objects
  of type `Date`, `Function`, `RegExp` or `External`, e.g.

      db.test.save({ foo: /bar/ });
      db.test.save({ foo: new Date() });

  will now print

      Error: <data> cannot be converted into JSON shape: could not shape document

  Previously, objects of these types were silently converted into an empty object
  (i.e. `{ }`).

  To store such objects in a collection, explicitly convert them into strings
  like this:

      db.test.save({ foo: String(/bar/) });
      db.test.save({ foo: String(new Date()) });

* The replication methods `logger.start`, `logger.stop` and `logger.properties` are
  no-ops in ArangoDB 2.2 as there is no separate replication logger anymore. Data changes
  are logged into the write-ahead log in ArangoDB 2.2, and not separately by the
  replication logger. The replication logger object is still there in ArangoDB 2.2 to
  ensure backwards-compatibility, however, logging cannot be started, stopped or
  configured anymore. Using any of these methods will do nothing.

  This also affects the following HTTP API methods:
  - `PUT /_api/replication/logger-start`
  - `PUT /_api/replication/logger-stop`
  - `GET /_api/replication/logger-config`
  - `PUT /_api/replication/logger-config`

  Using any of these methods is discouraged from now on as they will be removed in
  future versions of ArangoDB.

* INCOMPATIBLE CHANGE: replication of transactions has changed. Previously, transactions
  were logged on a master in one big block and shipped to a slave in one block, too.
  Now transactions will be logged and replicated as separate entries, allowing transactions
  to be bigger and also ensure replication progress.

  This change also affects the behavior of the `stop` method of the replication applier.
  If the replication applier is now stopped manually using the `stop` method and later
  restarted using the `start` method, any transactions that were unfinished at the
  point of stopping will be aborted on a slave, even if they later commit on the master.

  In ArangoDB 2.2, stopping the replication applier manually should be avoided unless the
  goal is to stop replication permanently or to do a full resync with the master anyway.
  If the replication applier still must be stopped, it should be made sure that the
  slave has fetched and applied all pending operations from a master, and that no
  extra transactions are started on the master before the `stop` command on the slave
  is executed.

  Replication of transactions in ArangoDB 2.2 might also lock the involved collections on
  the slave while a transaction is either committed or aborted on the master and the
  change has been replicated to the slave. This change in behavior may be important for
  slave servers that are used for read-scaling. In order to avoid long lasting collection
  locks on the slave, transactions should be kept small.

  The `_replication` system collection is not used anymore in ArangoDB 2.2 and its usage is
  discouraged.

* INCOMPATIBLE CHANGE: the figures reported by the `collection.figures` method
  now only reflect documents and data contained in the journals and datafiles of
  collections. Documents or deletions contained only in the write-ahead log will
  not influence collection figures until the write-ahead log garbage collection
  kicks in. The figures for a collection might therefore underreport the total
  resource usage of a collection.

  Additionally, the attributes `lastTick` and `uncollectedLogfileEntries` have been
  added to the result of the `figures` operation and the HTTP API method
  `PUT /_api/collection/figures`

* added `insert` method as an alias for `save`. Documents can now be inserted into
  a collection using either method:

      db.test.save({ foo: "bar" });
      db.test.insert({ foo: "bar" });

* added support for data-modification AQL queries

* added AQL keywords `INSERT`, `UPDATE`, `REPLACE` and `REMOVE` (and `WITH`) to
  support data-modification AQL queries.

  Unquoted usage of these keywords for attribute names in AQL queries will likely
  fail in ArangoDB 2.2. If any such attribute name needs to be used in a query, it
  should be enclosed in backticks to indicate the usage of a literal attribute
  name.

  For example, the following query will fail in ArangoDB 2.2 with a parse error:

      FOR i IN foo RETURN i.remove

  and needs to be rewritten like this:

      FOR i IN foo RETURN i.`remove`

* disallow storing of JavaScript objects that contain JavaScript native objects
  of type `Date`, `Function`, `RegExp` or `External`, e.g.

      db.test.save({ foo: /bar/ });
      db.test.save({ foo: new Date() });

  will now print

      Error: <data> cannot be converted into JSON shape: could not shape document

  Previously, objects of these types were silently converted into an empty object
  (i.e. `{ }`).

  To store such objects in a collection, explicitly convert them into strings
  like this:

      db.test.save({ foo: String(/bar/) });
      db.test.save({ foo: String(new Date()) });

* honor startup option `--server.disable-statistics` when deciding whether or not
  to start periodic statistics collection jobs

  Previously, the statistics collection jobs were started even if the server was
  started with the `--server.disable-statistics` flag being set to `true`

* removed startup option `--random.no-seed`

  This option had no effect in previous versions of ArangoDB and was thus removed.

* removed startup option `--database.remove-on-drop`

  This option was used for debugging only.

* removed startup option `--database.force-sync-properties`

  This option is now superfluous as collection properties are now stored in the
  write-ahead log.

* introduced write-ahead log

  All write operations in an ArangoDB server instance are automatically logged
  to the server's write-ahead log. The write-ahead log is a set of append-only
  logfiles, and it is used in case of a crash recovery and for replication.
  Data from the write-ahead log will eventually be moved into the journals or
  datafiles of collections, allowing the server to remove older write-ahead log
  logfiles. Figures of collections will be updated when data are moved from the
  write-ahead log into the journals or datafiles of collections.

  Cross-collection transactions in ArangoDB should benefit considerably by this
  change, as less writes than in previous versions are required to ensure the data
  of multiple collections are atomically and durably committed. All data-modifying
  operations inside transactions (insert, update, remove) will write their
  operations into the write-ahead log directly, making transactions with multiple
  operations also require less physical memory than in previous versions of ArangoDB,
  that required all transaction data to fit into RAM.

  The `_trx` system collection is not used anymore in ArangoDB 2.2 and its usage is
  discouraged.

  The data in the write-ahead log can also be used in the replication context.
  The `_replication` collection that was used in previous versions of ArangoDB to
  store all changes on the server is not used anymore in ArangoDB 2.2. Instead,
  slaves can read from a master's write-ahead log to get informed about most
  recent changes. This removes the need to store data-modifying operations in
  both the actual place and the `_replication` collection.

* removed startup option `--server.disable-replication-logger`

  This option is superfluous in ArangoDB 2.2. There is no dedicated replication
  logger in ArangoDB 2.2. There is now always the write-ahead log, and it is also
  used as the server's replication log. Specifying the startup option
  `--server.disable-replication-logger` will do nothing in ArangoDB 2.2, but the
  option should not be used anymore as it might be removed in a future version.

* changed behavior of replication logger

  There is no dedicated replication logger in ArangoDB 2.2 as there is the
  write-ahead log now. The existing APIs for starting and stopping the replication
  logger still exist in ArangoDB 2.2 for downwards-compatibility, but calling
  the start or stop operations are no-ops in ArangoDB 2.2. When querying the
  replication logger status via the API, the server will always report that the
  replication logger is running. Configuring the replication logger is a no-op
  in ArangoDB 2.2, too. Changing the replication logger configuration has no
  effect. Instead, the write-ahead log configuration can be changed.

* removed MRuby integration for arangod

  ArangoDB had an experimental MRuby integration in some of the publish builds.
  This wasn't continuously developed, and so it has been removed in ArangoDB 2.2.

  This change has led to the following startup options being superfluous:

  - `--ruby.gc-interval`
  - `--ruby.action-directory`
  - `--ruby.modules-path`
  - `--ruby.startup-directory`

  Specifying these startup options will do nothing in ArangoDB 2.2, but the
  options should be avoided from now on as they might be removed in future versions.

* reclaim index memory when last document in collection is deleted

  Previously, deleting documents from a collection did not lead to index sizes being
  reduced. Instead, the already allocated index memory was re-used when a collection
  was refilled.

  Now, index memory for primary indexes and hash indexes is reclaimed instantly when
  the last document from a collection is removed.

* inlined and optimized functions in hash indexes

* added AQL TRANSLATE function

  This function can be used to perform lookups from static lists, e.g.

      LET countryNames = { US: "United States", UK: "United Kingdom", FR: "France" }
      RETURN TRANSLATE("FR", countryNames)

* fixed datafile debugger

* fixed check-version for empty directory

* moved try/catch block to the top of routing chain

* added mountedApp function for foxx-manager

* fixed issue #883: arango 2.1 - when starting multi-machine cluster, UI web
  does not change to cluster overview

* fixed dfdb: should not start any other V8 threads

* cleanup of version-check, added module org/arangodb/database-version,
  added --check-version option

* fixed issue #881: [2.1.0] Bombarded (every 10 sec or so) with
  "WARNING format string is corrupt" when in non-system DB Dashboard

* specialized primary index implementation to allow faster hash table
  rebuilding and reduce lookups in datafiles for the actual value of `_key`.

* issue #862: added `--overwrite` option to arangoimp

* removed number of property lookups for documents during AQL queries that
  access documents

* prevent buffering of long print results in arangosh's and arangod's print
  command

  this change will emit buffered intermediate print results and discard the
  output buffer to quickly deliver print results to the user, and to prevent
  constructing very large buffers for large results

* removed sorting of attribute names for use in a collection's shaper

  sorting attribute names was done on document insert to keep attributes
  of a collection in sorted order for faster comparisons. The sort order
  of attributes was only used in one particular and unlikely case, so it
  was removed. Collections with many different attribute names should
  benefit from this change by faster inserts and slightly less memory usage.

* fixed a bug in arangodump which got the collection name in _from and _to
  attributes of edges wrong (all were "_unknown")

* fixed a bug in arangorestore which did not recognize wrong _from and _to
  attributes of edges

* improved error detection and reporting in arangorestore


v2.1.1 (2014-06-06)
-------------------

* fixed dfdb: should not start any other V8 threads

* signature for collection functions was modified

  The basic change was the substitution of the input parameter of the
  function by an generic options object which can contain multiple
  option parameter of the function.
  Following functions were modified
  remove
  removeBySample
  replace
  replaceBySample
  update
  updateBySample

  Old signature is yet supported but it will be removed in future versions

v2.1.0 (2014-05-29)
-------------------

* implemented upgrade procedure for clusters

* fixed communication issue with agency which prevented reconnect
  after an agent failure

* fixed cluster dashboard in the case that one but not all servers
  in the cluster are down

* fixed a bug with coordinators creating local database objects
  in the wrong order (_system needs to be done first)

* improved cluster dashboard


v2.1.0-rc2 (2014-05-25)
-----------------------

* fixed issue #864: Inconsistent behavior of AQL REVERSE(list) function


v2.1.0-rc1 (XXXX-XX-XX)
-----------------------

* added server-side periodic task management functions:

  - require("org/arangodb/tasks").register(): registers a periodic task
  - require("org/arangodb/tasks").unregister(): unregisters and removes a
    periodic task
  - require("org/arangodb/tasks").get(): retrieves a specific tasks or all
    existing tasks

  the previous undocumented function `internal.definePeriodic` is now
  deprecated and will be removed in a future release.

* decrease the size of some seldom used system collections on creation.

  This will make these collections use less disk space and mapped memory.

* added AQL date functions

* added AQL FLATTEN() list function

* added index memory statistics to `db.<collection>.figures()` function

  The `figures` function will now return a sub-document `indexes`, which lists
  the number of indexes in the `count` sub-attribute, and the total memory
  usage of the indexes in bytes in the `size` sub-attribute.

* added AQL CURRENT_DATABASE() function

  This function returns the current database's name.

* added AQL CURRENT_USER() function

  This function returns the current user from an AQL query. The current user is the
  username that was specified in the `Authorization` HTTP header of the request. If
  authentication is turned off or the query was executed outside a request context,
  the function will return `null`.

* fixed issue #796: Searching with newline chars broken?

  fixed slightly different handling of backslash escape characters in a few
  AQL functions. Now handling of escape sequences should be consistent, and
  searching for newline characters should work the same everywhere

* added OpenSSL version check for configure

  It will report all OpenSSL versions < 1.0.1g as being too old.
  `configure` will only complain about an outdated OpenSSL version but not stop.

* require C++ compiler support (requires g++ 4.8, clang++ 3.4 or Visual Studio 13)

* less string copying returning JSONified documents from ArangoDB, e.g. via
  HTTP GET `/_api/document/<collection>/<document>`

* issue #798: Lower case http headers from arango

  This change allows returning capitalized HTTP headers, e.g.
  `Content-Length` instead of `content-length`.
  The HTTP spec says that headers are case-insensitive, but
  in fact several clients rely on a specific case in response
  headers.
  This change will capitalize HTTP headers if the `X-Arango-Version`
  request header is sent by the client and contains a value of at
  least `20100` (for version 2.1). The default value for the
  compatibility can also be set at server start, using the
  `--server.default-api-compatibility` option.

* simplified usage of `db._createStatement()`

  Previously, the function could not be called with a query string parameter as
  follows:

      db._createStatement(queryString);

  Calling it as above resulted in an error because the function expected an
  object as its parameter. From now on, it's possible to call the function with
  just the query string.

* make ArangoDB not send back a `WWW-Authenticate` header to a client in case the
  client sends the `X-Omit-WWW-Authenticate` HTTP header.

  This is done to prevent browsers from showing their built-in HTTP authentication
  dialog for AJAX requests that require authentication.
  ArangoDB will still return an HTTP 401 (Unauthorized) if the request doesn't
  contain valid credentials, but it will omit the `WWW-Authenticate` header,
  allowing clients to bypass the browser's authentication dialog.

* added REST API method HTTP GET `/_api/job/job-id` to query the status of an
  async job without potentially fetching it from the list of done jobs

* fixed non-intuitive behavior in jobs API: previously, querying the status
  of an async job via the API HTTP PUT `/_api/job/job-id` removed a currently
  executing async job from the list of queryable jobs on the server.
  Now, when querying the result of an async job that is still executing,
  the job is kept in the list of queryable jobs so its result can be fetched
  by a subsequent request.

* use a new data structure for the edge index of an edge collection. This
  improves the performance for the creation of the edge index and in
  particular speeds up removal of edges in graphs. Note however that
  this change might change the order in which edges starting at
  or ending in a vertex are returned. However, this order was never
  guaranteed anyway and it is not sensible to guarantee any particular
  order.

* provide a size hint to edge and hash indexes when initially filling them
  this will lead to less re-allocations when populating these indexes

  this may speed up building indexes when opening an existing collection

* don't requeue identical context methods in V8 threads in case a method is
  already registered

* removed arangod command line option `--database.remove-on-compacted`

* export the sort attribute for graph traversals to the HTTP interface

* add support for arangodump/arangorestore for clusters


v2.0.8 (XXXX-XX-XX)
-------------------

* fixed too-busy iteration over skiplists

  Even when a skiplist query was restricted by a limit clause, the skiplist
  index was queried without the limit. this led to slower-than-necessary
  execution times.

* fixed timeout overflows on 32 bit systems

  this bug has led to problems when select was called with a high timeout
  value (2000+ seconds) on 32bit systems that don't have a forgiving select
  implementation. when the call was made on these systems, select failed
  so no data would be read or sent over the connection

  this might have affected some cluster-internal operations.

* fixed ETCD issues on 32 bit systems

  ETCD was non-functional on 32 bit systems at all. The first call to the
  watch API crashed it. This was because atomic operations worked on data
  structures that were not properly aligned on 32 bit systems.

* fixed issue #848: db.someEdgeCollection.inEdge does not return correct
  value when called the 2nd time after a .save to the edge collection


v2.0.7 (2014-05-05)
-------------------

* issue #839: Foxx Manager missing "unfetch"

* fixed a race condition at startup

  this fixes undefined behavior in case the logger was involved directly at
  startup, before the logger initialization code was called. This should have
  occurred only for code that was executed before the invocation of main(),
  e.g. during ctor calls of statically defined objects.


v2.0.6 (2014-04-22)
-------------------

* fixed issue #835: arangosh doesn't show correct database name



v2.0.5 (2014-04-21)
-------------------

* Fixed a caching problem in IE JS Shell

* added cancelation for async jobs

* upgraded to new gyp for V8

* new Windows installer


v2.0.4 (2014-04-14)
-------------------

* fixed cluster authentication front-end issues for Firefox and IE, there are
  still problems with Chrome


v2.0.3 (2014-04-14)
-------------------

* fixed AQL optimizer bug

* fixed front-end issues

* added password change dialog


v2.0.2 (2014-04-06)
-------------------

* during cluster startup, do not log (somewhat expected) connection errors with
  log level error, but with log level info

* fixed dashboard modals

* fixed connection check for cluster planning front end: firefox does
  not support async:false

* document how to persist a cluster plan in order to relaunch an existing
  cluster later


v2.0.1 (2014-03-31)
-------------------

* make ArangoDB not send back a `WWW-Authenticate` header to a client in case the
  client sends the `X-Omit-WWW-Authenticate` HTTP header.

  This is done to prevent browsers from showing their built-in HTTP authentication
  dialog for AJAX requests that require authentication.
  ArangoDB will still return an HTTP 401 (Unauthorized) if the request doesn't
  contain valid credentials, but it will omit the `WWW-Authenticate` header,
  allowing clients to bypass the browser's authentication dialog.

* fixed isses in arango-dfdb:

  the dfdb was not able to unload certain system collections, so these couldn't be
  inspected with the dfdb sometimes. Additionally, it did not truncate corrupt
  markers from datafiles under some circumstances

* added `changePassword` attribute for users

* fixed non-working "save" button in collection edit view of web interface
  clicking the save button did nothing. one had to press enter in one of the input
  fields to send modified form data

* fixed V8 compile error on MacOS X

* prevent `body length: -9223372036854775808` being logged in development mode for
  some Foxx HTTP responses

* fixed several bugs in web interface dashboard

* fixed issue #783: coffee script not working in manifest file

* fixed issue #783: coffee script not working in manifest file

* fixed issue #781: Cant save current query from AQL editor ui

* bumped version in `X-Arango-Version` compatibility header sent by arangosh and other
  client tools from `1.5` to `2.0`.

* fixed startup options for arango-dfdb, added details option for arango-dfdb

* fixed display of missing error messages and codes in arangosh

* when creating a collection via the web interface, the collection type was always
  "document", regardless of the user's choice


v2.0.0 (2014-03-10)
-------------------

* first 2.0 release


v2.0.0-rc2 (2014-03-07)
-----------------------

* fixed cluster authorization


v2.0.0-rc1 (2014-02-28)
-----------------------

* added sharding :-)

* added collection._dbName attribute to query the name of the database from a collection

  more detailed documentation on the sharding and cluster features can be found in the user
  manual, section **Sharding**

* INCOMPATIBLE CHANGE: using complex values in AQL filter conditions with operators other
  than equality (e.g. >=, >, <=, <) will disable usage of skiplist indexes for filter
  evaluation.

  For example, the following queries will be affected by change:

      FOR doc IN docs FILTER doc.value < { foo: "bar" } RETURN doc
      FOR doc IN docs FILTER doc.value >= [ 1, 2, 3 ] RETURN doc

  The following queries will not be affected by the change:

      FOR doc IN docs FILTER doc.value == 1 RETURN doc
      FOR doc IN docs FILTER doc.value == "foo" RETURN doc
      FOR doc IN docs FILTER doc.value == [ 1, 2, 3 ] RETURN doc
      FOR doc IN docs FILTER doc.value == { foo: "bar" } RETURN doc

* INCOMPATIBLE CHANGE: removed undocumented method `collection.saveOrReplace`

  this feature was never advertised nor documented nor tested.

* INCOMPATIBLE CHANGE: removed undocumented REST API method `/_api/simple/BY-EXAMPLE-HASH`

  this feature was never advertised nor documented nor tested.

* added explicit startup parameter `--server.reuse-address`

  This flag can be used to control whether sockets should be acquired with the SO_REUSEADDR
  flag.

  Regardless of this setting, sockets on Windows are always acquired using the
  SO_EXCLUSIVEADDRUSE flag.

* removed undocumented REST API method GET `/_admin/database-name`

* added user validation API at POST `/_api/user/<username>`

* slightly improved users management API in `/_api/user`:

  Previously, when creating a new user via HTTP POST, the username needed to be
  passed in an attribute `username`. When users were returned via this API,
  the usernames were returned in an attribute named `user`. This was slightly
  confusing and was changed in 2.0 as follows:

  - when adding a user via HTTP POST, the username can be specified in an attribute
  `user`. If this attribute is not used, the API will look into the attribute `username`
  as before and use that value.
  - when users are returned via HTTP GET, the usernames are still returned in an
    attribute `user`.

  This change should be fully downwards-compatible with the previous version of the API.

* added AQL SLICE function to extract slices from lists

* made module loader more node compatible

* the startup option `--javascript.package-path` for arangosh is now deprecated and does
  nothing. Using it will not cause an error, but the option is ignored.

* added coffee script support

* Several UI improvements.

* Exchanged icons in the graphviewer toolbar

* always start networking and HTTP listeners when starting the server (even in
  console mode)

* allow vertex and edge filtering with user-defined functions in TRAVERSAL,
  TRAVERSAL_TREE and SHORTEST_PATH AQL functions:

      // using user-defined AQL functions for edge and vertex filtering
      RETURN TRAVERSAL(friends, friendrelations, "friends/john", "outbound", {
        followEdges: "myfunctions::checkedge",
        filterVertices: "myfunctions::checkvertex"
      })

      // using the following custom filter functions
      var aqlfunctions = require("org/arangodb/aql/functions");
      aqlfunctions.register("myfunctions::checkedge", function (config, vertex, edge, path) {
        return (edge.type !== 'dislikes'); // don't follow these edges
      }, false);

      aqlfunctions.register("myfunctions::checkvertex", function (config, vertex, path) {
        if (vertex.isDeleted || ! vertex.isActive) {
          return [ "prune", "exclude" ]; // exclude these and don't follow them
        }
        return [ ]; // include everything else
      }, false);

* fail if invalid `strategy`, `order` or `itemOrder` attribute values
  are passed to the AQL TRAVERSAL function. Omitting these attributes
  is not considered an error, but specifying an invalid value for any
  of these attributes will make an AQL query fail.

* issue #751: Create database through API should return HTTP status code 201

  By default, the server now returns HTTP 201 (created) when creating a new
  database successfully. To keep compatibility with older ArangoDB versions, the
  startup parameter `--server.default-api-compatibility` can be set to a value
  of `10400` to indicate API compatibility with ArangoDB 1.4. The compatibility
  can also be enforced by setting the `X-Arango-Version` HTTP header in a
  client request to this API on a per-request basis.

* allow direct access from the `db` object to collections whose names start
  with an underscore (e.g. db._users).

  Previously, access to such collections via the `db` object was possible from
  arangosh, but not from arangod (and thus Foxx and actions). The only way
  to access such collections from these places was via the `db._collection(<name>)`
  workaround.

* allow `\n` (as well as `\r\n`) as line terminator in batch requests sent to
  `/_api/batch` HTTP API.

* use `--data-binary` instead of `--data` parameter in generated cURL examples

* issue #703: Also show path of logfile for fm.config()

* issue #675: Dropping a collection used in "graph" module breaks the graph

* added "static" Graph.drop() method for graphs API

* fixed issue #695: arangosh server.password error

* use pretty-printing in `--console` mode by default

* simplified ArangoDB startup options

  Some startup options are now superfluous or their usage is simplified. The
  following options have been changed:

  * `--javascript.modules-path`: this option has been removed. The modules paths
    are determined by arangod and arangosh automatically based on the value of
    `--javascript.startup-directory`.

    If the option is set on startup, it is ignored so startup will not abort with
    an error `unrecognized option`.

  * `--javascript.action-directory`: this option has been removed. The actions
    directory is determined by arangod automatically based on the value of
    `--javascript.startup-directory`.

    If the option is set on startup, it is ignored so startup will not abort with
    an error `unrecognized option`.

  * `--javascript.package-path`: this option is still available but it is not
    required anymore to set the standard package paths (e.g. `js/npm`). arangod
    will automatically use this standard package path regardless of whether it
    was specified via the options.

    It is possible to use this option to add additional package paths to the
    standard value.

  Configuration files included with arangod are adjusted accordingly.

* layout of the graphs tab adapted to better fit with the other tabs

* database selection is moved to the bottom right corner of the web interface

* removed priority queue index type

  this feature was never advertised nor documented nor tested.

* display internal attributes in document source view of web interface

* removed separate shape collections

  When upgrading to ArangoDB 2.0, existing collections will be converted to include
  shapes and attribute markers in the datafiles instead of using separate files for
  shapes.

  When a collection is converted, existing shapes from the SHAPES directory will
  be written to a new datafile in the collection directory, and the SHAPES directory
  will be removed afterwards.

  This saves up to 2 MB of memory and disk space for each collection
  (savings are higher, the less different shapes there are in a collection).
  Additionally, one less file descriptor per opened collection will be used.

  When creating a new collection, the amount of sync calls may be reduced. The same
  may be true for documents with yet-unknown shapes. This may help performance
  in these cases.

* added AQL functions `NTH` and `POSITION`

* added signal handler for arangosh to save last command in more cases

* added extra prompt placeholders for arangosh:
  - `%e`: current endpoint
  - `%u`: current user

* added arangosh option `--javascript.gc-interval` to control amount of
  garbage collection performed by arangosh

* fixed issue #651: Allow addEdge() to take vertex ids in the JS library

* removed command-line option `--log.format`

  In previous versions, this option did not have an effect for most log messages, so
  it got removed.

* removed C++ logger implementation

  Logging inside ArangoDB is now done using the LOG_XXX() macros. The LOGGER_XXX()
  macros are gone.

* added collection status "loading"


v1.4.16 (XXXX-XX-XX)
--------------------

* fixed too eager datafile deletion

  this issue could have caused a crash when the compaction had marked datafiles as obsolete
  and they were removed while "old" temporary query results still pointed to the old datafile
  positions

* fixed issue #826: Replication fails when a collection's configuration changes


v1.4.15 (2014-04-19)
--------------------

* bugfix for AQL query optimizer

  the following type of query was too eagerly optimized, leading to errors in code-generation:

      LET a = (FOR i IN [] RETURN i) LET b = (FOR i IN [] RETURN i) RETURN 1

  the problem occurred when both lists in the subqueries were empty. In this case invalid code
  was generated and the query couldn't be executed.


v1.4.14 (2014-04-05)
--------------------

* fixed race conditions during shape / attribute insertion

  A race condition could have led to spurious `cannot find attribute #xx` or
  `cannot find shape #xx` (where xx is a number) warning messages being logged
  by the server. This happened when a new attribute was inserted and at the same
  time was queried by another thread.

  Also fixed a race condition that may have occurred when a thread tried to
  access the shapes / attributes hash tables while they were resized. In this
  cases, the shape / attribute may have been hashed to a wrong slot.

* fixed a memory barrier / cpu synchronization problem with libev, affecting
  Windows with Visual Studio 2013 (probably earlier versions are affected, too)

  The issue is described in detail here:
  http://lists.schmorp.de/pipermail/libev/2014q1/002318.html


v1.4.13 (2014-03-14)
--------------------

* added diagnostic output for Foxx application upload

* allow dump & restore from ArangoDB 1.4 with an ArangoDB 2.0 server

* allow startup options `temp-path` and `default-language` to be specified from the arangod
  configuration file and not only from the command line

* fixed too eager compaction

  The compaction will now wait for several seconds before trying to re-compact the same
  collection. Additionally, some other limits have been introduced for the compaction.


v1.4.12 (2014-03-05)
--------------------

* fixed display bug in web interface which caused the following problems:
  - documents were displayed in web interface as being empty
  - document attributes view displayed many attributes with content "undefined"
  - document source view displayed many attributes with name "TYPEOF" and value "undefined"
  - an alert popping up in the browser with message "Datatables warning..."

* re-introduced old-style read-write locks to supports Windows versions older than
  Windows 2008R2 and Windows 7. This should re-enable support for Windows Vista and
  Windows 2008.


v1.4.11 (2014-02-27)
--------------------

* added SHORTEST_PATH AQL function

  this calculates the shortest paths between two vertices, using the Dijkstra
  algorithm, employing a min-heap

  By default, ArangoDB does not know the distance between any two vertices and
  will use a default distance of 1. A custom distance function can be registered
  as an AQL user function to make the distance calculation use any document
  attributes or custom logic:

      RETURN SHORTEST_PATH(cities, motorways, "cities/CGN", "cities/MUC", "outbound", {
        paths: true,
        distance: "myfunctions::citydistance"
      })

      // using the following custom distance function
      var aqlfunctions = require("org/arangodb/aql/functions");
      aqlfunctions.register("myfunctions::distance", function (config, vertex1, vertex2, edge) {
        return Math.sqrt(Math.pow(vertex1.x - vertex2.x) + Math.pow(vertex1.y - vertex2.y));
      }, false);

* fixed bug in Graph.pathTo function

* fixed small memleak in AQL optimizer

* fixed access to potentially uninitialized variable when collection had a cap constraint


v1.4.10 (2014-02-21)
--------------------

* fixed graph constructor to allow graph with some parameter to be used

* added node.js "events" and "stream"

* updated npm packages

* added loading of .json file

* Fixed http return code in graph api with waitForSync parameter.

* Fixed documentation in graph, simple and index api.

* removed 2 tests due to change in ruby library.

* issue #756: set access-control-expose-headers on CORS response

  the following headers are now whitelisted by ArangoDB in CORS responses:
  - etag
  - content-encoding
  - content-length
  - location
  - server
  - x-arango-errors
  - x-arango-async-id


v1.4.9 (2014-02-07)
-------------------

* return a document's current etag in response header for HTTP HEAD requests on
  documents that return an HTTP 412 (precondition failed) error. This allows
  retrieving the document's current revision easily.

* added AQL function `SKIPLIST` to directly access skiplist indexes from AQL

  This is a shortcut method to use a skiplist index for retrieving specific documents in
  indexed order. The function capability is rather limited, but it may be used
  for several cases to speed up queries. The documents are returned in index order if
  only one condition is used.

      /* return all documents with mycollection.created > 12345678 */
      FOR doc IN SKIPLIST(mycollection, { created: [[ '>', 12345678 ]] })
        RETURN doc

      /* return first document with mycollection.created > 12345678 */
      FOR doc IN SKIPLIST(mycollection, { created: [[ '>', 12345678 ]] }, 0, 1)
        RETURN doc

      /* return all documents with mycollection.created between 12345678 and 123456790 */
      FOR doc IN SKIPLIST(mycollection, { created: [[ '>', 12345678 ], [ '<=', 123456790 ]] })
        RETURN doc

      /* return all documents with mycollection.a equal 1 and .b equal 2 */
      FOR doc IN SKIPLIST(mycollection, { a: [[ '==', 1 ]], b: [[ '==', 2 ]] })
        RETURN doc

  The function requires a skiplist index with the exact same attributes to
  be present on the specified collection. All attributes present in the skiplist
  index must be specified in the conditions specified for the `SKIPLIST` function.
  Attribute declaration order is important, too: attributes must be specified in the
  same order in the condition as they have been declared in the skiplist index.

* added command-line option `--server.disable-authentication-unix-sockets`

  with this option, authentication can be disabled for all requests coming
  in via UNIX domain sockets, enabling clients located on the same host as
  the ArangoDB server to connect without authentication.
  Other connections (e.g. TCP/IP) are not affected by this option.

  The default value for this option is `false`.
  Note: this option is only supported on platforms that support Unix domain
  sockets.

* call global arangod instance destructor on shutdown

* issue #755: TRAVERSAL does not use strategy, order and itemOrder options

  these options were not honored when configuring a traversal via the AQL
  TRAVERSAL function. Now, these options are used if specified.

* allow vertex and edge filtering with user-defined functions in TRAVERSAL,
  TRAVERSAL_TREE and SHORTEST_PATH AQL functions:

      // using user-defined AQL functions for edge and vertex filtering
      RETURN TRAVERSAL(friends, friendrelations, "friends/john", "outbound", {
        followEdges: "myfunctions::checkedge",
        filterVertices: "myfunctions::checkvertex"
      })

      // using the following custom filter functions
      var aqlfunctions = require("org/arangodb/aql/functions");
      aqlfunctions.register("myfunctions::checkedge", function (config, vertex, edge, path) {
        return (edge.type !== 'dislikes'); // don't follow these edges
      }, false);

      aqlfunctions.register("myfunctions::checkvertex", function (config, vertex, path) {
        if (vertex.isDeleted || ! vertex.isActive) {
          return [ "prune", "exclude" ]; // exclude these and don't follow them
        }
        return [ ]; // include everything else
      }, false);

* issue #748: add vertex filtering to AQL's TRAVERSAL[_TREE]() function


v1.4.8 (2014-01-31)
-------------------

* install foxx apps in the web interface

* fixed a segfault in the import API


v1.4.7 (2014-01-23)
-------------------

* issue #744: Add usage example arangoimp from Command line

* issue #738: added __dirname, __filename pseudo-globals. Fixes #733. (@by pluma)

* mount all Foxx applications in system apps directory on startup


v1.4.6 (2014-01-20)
-------------------

* issue #736: AQL function to parse collection and key from document handle

* added fm.rescan() method for Foxx-Manager

* fixed issue #734: foxx cookie and route problem

* added method `fm.configJson` for arangosh

* include `startupPath` in result of API `/_api/foxx/config`


v1.4.5 (2014-01-15)
-------------------

* fixed issue #726: Alternate Windows Install Method

* fixed issue #716: dpkg -P doesn't remove everything

* fixed bugs in description of HTTP API `_api/index`

* fixed issue #732: Rest API GET revision number

* added missing documentation for several methods in HTTP API `/_api/edge/...`

* fixed typos in description of HTTP API `_api/document`

* defer evaluation of AQL subqueries and logical operators (lazy evaluation)

* Updated font in WebFrontend, it now contains a version that renders properly on Windows

* generally allow function return values as call parameters to AQL functions

* fixed potential deadlock in global context method execution

* added override file "arangod.conf.local" (and co)


v1.4.4 (2013-12-24)
-------------------

* uid and gid are now set in the scripts, there is no longer a separate config file for
  arangod when started from a script

* foxx-manager is now an alias for arangosh

* arango-dfdb is now an alias for arangod, moved from bin to sbin

* changed from readline to linenoise for Windows

* added --install-service and --uninstall-service for Windows

* removed --daemon and --supervisor for Windows

* arangosh and arangod now uses the config-file which maps the binary name, i. e. if you
  rename arangosh to foxx-manager it will use the config file foxx-manager.conf

* fixed lock file for Windows

* fixed issue #711, #687: foxx-manager throws internal errors

* added `--server.ssl-protocol` option for client tools
  this allows connecting from arangosh, arangoimp, arangoimp etc. to an ArangoDB
  server that uses a non-default value for `--server.ssl-protocol`. The default
  value for the SSL protocol is 4 (TLSv1). If the server is configured to use a
  different protocol, it was not possible to connect to it with the client tools.

* added more detailed request statistics

  This adds the number of async-executed HTTP requests plus the number of HTTP
  requests per individual HTTP method type.

* added `--force` option for arangorestore
  this option allows continuing a restore operation even if the server reports errors
  in the middle of the restore operation

* better error reporting for arangorestore
  in case the server returned an HTTP error, arangorestore previously reported this
  error as `internal error` without any details only. Now server-side errors are
  reported by arangorestore with the server's error message

* include more system collections in dumps produced by arangodump
  previously some system collections were intentionally excluded from dumps, even if the
  dump was run with `--include-system-collections`. for example, the collections `_aal`,
  `_modules`, `_routing`, and `_users` were excluded. This makes sense in a replication
  context but not always in a dump context.
  When specifying `--include-system-collections`, arangodump will now include the above-
  mentioned collections in the dump, too. Some other system collections are still excluded
  even when the dump is run with `--include-system-collections`, for example `_replication`
  and `_trx`.

* fixed issue #701: ArangoStatement undefined in arangosh

* fixed typos in configuration files


v1.4.3 (2013-11-25)
-------------------

* fixed a segfault in the AQL optimizer, occurring when a constant non-list value was
  used on the right-hand side of an IN operator that had a collection attribute on the
  left-hand side

* issue #662:

  Fixed access violation errors (crashes) in the Windows version, occurring under some
  circumstances when accessing databases with multiple clients in parallel

* fixed issue #681: Problem with ArchLinux PKGBUILD configuration


v1.4.2 (2013-11-20)
-------------------

* fixed issue #669: Tiny documentation update

* ported Windows version to use native Windows API SRWLocks (slim read-write locks)
  and condition variables instead of homemade versions

  MSDN states the following about the compatibility of SRWLocks and Condition Variables:

      Minimum supported client:
      Windows Server 2008 [desktop apps | Windows Store apps]

      Minimum supported server:
      Windows Vista [desktop apps | Windows Store apps]

* fixed issue #662: ArangoDB on Windows hanging

  This fixes a deadlock issue that occurred on Windows when documents were written to
  a collection at the same time when some other thread tried to drop the collection.

* fixed file-based logging in Windows

  the logger complained on startup if the specified log file already existed

* fixed startup of server in daemon mode (`--daemon` startup option)

* fixed a segfault in the AQL optimizer

* issue #671: Method graph.measurement does not exist

* changed Windows condition variable implementation to use Windows native
  condition variables

  This is an attempt to fix spurious Windows hangs as described in issue #662.

* added documentation for JavaScript traversals

* added --code-page command-line option for Windows version of arangosh

* fixed a problem when creating edges via the web interface.

  The problem only occurred if a collection was created with type "document
  collection" via the web interface, and afterwards was dropped and re-created
  with type "edge collection". If the web interface page was not reloaded,
  the old collection type (document) was cached, making the subsequent creation
  of edges into the (seeming-to-be-document) collection fail.

  The fix is to not cache the collection type in the web interface. Users of
  an older version of the web interface can reload the collections page if they
  are affected.

* fixed a caching problem in arangosh: if a collection was created using the web
  interface, and then removed via arangosh, arangosh did not actually drop the
  collection due to caching.

  Because the `drop` operation was not carried out, this caused misleading error
  messages when trying to re-create the collection (e.g. `cannot create collection:
  duplicate name`).

* fixed ALT-introduced characters for arangosh console input on Windows

  The Windows readline port was not able to handle characters that are built
  using CTRL or ALT keys. Regular characters entered using the CTRL or ALT keys
  were silently swallowed and not passed to the terminal input handler.

  This did not seem to cause problems for the US keyboard layout, but was a
  severe issue for keyboard layouts that require the ALT (or ALT-GR) key to
  construct characters. For example, entering the character `{` with a German
  keyboard layout requires pressing ALT-GR + 9.

* fixed issue #665: Hash/skiplist combo madness bit my ass

  this fixes a problem with missing/non-deterministic rollbacks of inserts in
  case of a unique constraint violation into a collection with multiple secondary
  indexes (with at least one of them unique)

* fixed issue #664: ArangoDB installer on Windows requires drive c:

* partly fixed issue #662: ArangoDB on Windows hanging

  This fixes dropping databases on Windows. In previous 1.4 versions on Windows,
  one shape collection file was not unloaded and removed when dropping a database,
  leaving one directory and one shape collection file in the otherwise-dropped
  database directory.

* fixed issue #660: updated documentation on indexes


v1.4.1 (2013-11-08)
-------------------

* performance improvements for skip-list deletes


v1.4.1-rc1 (2013-11-07)
-----------------------

* fixed issue #635: Web-Interface should have a "Databases" Menu for Management

* fixed issue #624: Web-Interface is missing a Database selector

* fixed segfault in bitarray query

* fixed issue #656: Cannot create unique index through web interface

* fixed issue #654: bitarray index makes server down

* fixed issue #653: Slow query

* fixed issue #650: Randomness of any() should be improved

* made AQL `DOCUMENT()` function polymorphic and work with just one parameter.

  This allows using the `DOCUMENT` function like this:

      DOCUMENT('users/john')
      DOCUMENT([ 'users/john', 'users/amy' ])

  in addition to the existing use cases:

      DOCUMENT(users, 'users/john')
      DOCUMENT(users, 'john')
      DOCUMENT(users, [ 'users/john' ])
      DOCUMENT(users, [ 'users/john', 'users/amy' ])
      DOCUMENT(users, [ 'john', 'amy' ])

* simplified usage of ArangoDB batch API

  It is not necessary anymore to send the batch boundary in the HTTP `Content-Type`
  header. Previously, the batch API expected the client to send a Content-Type header
  of`multipart/form-data; boundary=<some boundary value>`. This is still supported in
  ArangoDB 2.0, but clients can now also omit this header. If the header is not
  present in a client request, ArangoDB will ignore the request content type and
  read the MIME boundary from the beginning of the request body.

  This also allows using the batch API with the Swagger "Try it out" feature (which is
  not too good at sending a different or even dynamic content-type request header).

* added API method GET `/_api/database/user`

  This returns the list of databases a specific user can see without changing the
  username/passwd.

* issue #424: Documentation about IDs needs to be upgraded


v1.4.0 (2013-10-29)
-------------------

* fixed issue #648: /batch API is missing from Web Interface API Documentation (Swagger)

* fixed issue #647: Icon tooltips missing

* fixed issue #646: index creation in web interface

* fixed issue #645: Allow jumping from edge to linked vertices

* merged PR for issue #643: Some minor corrections and a link to "Downloads"

* fixed issue #642: Completion of error handling

* fixed issue #639: compiling v1.4 on maverick produces warnings on -Wstrict-null-sentinel

* fixed issue #634: Web interface bug: Escape does not always propagate

* fixed issue #620: added startup option `--server.default-api-compatibility`

  This adds the following changes to the ArangoDB server and clients:
  - the server provides a new startup option `--server.default-api-compatibility`.
    This option can be used to determine the compatibility of (some) server API
    return values. The value for this parameter is a server version number,
    calculated as follows: `10000 * major + 100 * minor` (e.g. `10400` for ArangoDB
    1.3). The default value is `10400` (1.4), the minimum allowed value is `10300`
    (1.3).

    When setting this option to a value lower than the current server version,
    the server might respond with old-style results to "old" clients, increasing
    compatibility with "old" (non-up-to-date) clients.

  - the server will on each incoming request check for an HTTP header
    `x-arango-version`. Clients can optionally set this header to the API
    version number they support. For example, if a client sends the HTTP header
    `x-arango-version: 10300`, the server will pick this up and might send ArangoDB
    1.3-style responses in some situations.

    Setting either the startup parameter or using the HTTP header (or both) allows
    running "old" clients with newer versions of ArangoDB, without having to adjust
    the clients too much.

  - the `location` headers returned by the server for the APIs `/_api/document/...`
    and `/_api/collection/...` will have different values depending on the used API
    version. If the API compatibility is `10300`, the `location` headers returned
    will look like this:

        location: /_api/document/....

    whereas when an API compatibility of `10400` or higher is used, the `location`
    headers will look like this:

        location: /_db/<database name>/_api/document/...

  Please note that even in the presence of this, old API versions still may not
  be supported forever by the server.

* fixed issue #643: Some minor corrections and a link to "Downloads" by @frankmayer

* started issue #642: Completion of error handling

* fixed issue #639: compiling v1.4 on maverick produces warnings on
  -Wstrict-null-sentinel

* fixed issue #621: Standard Config needs to be fixed

* added function to manage indexes (web interface)

* improved server shutdown time by signaling shutdown to applicationserver,
  logging, cleanup and compactor threads

* added foxx-manager `replace` command

* added foxx-manager `installed` command (a more intuitive alias for `list`)

* fixed issue #617: Swagger API is missing '/_api/version'

* fixed issue #615: Swagger API: Some commands have no parameter entry forms

* fixed issue #614: API : Typo in : Request URL /_api/database/current

* fixed issue #609: Graph viz tool - different background color

* fixed issue #608: arangosh config files - eventually missing in the manual

* fixed issue #607: Admin interface: no core documentation

* fixed issue #603: Aardvark Foxx App Manager

* fixed a bug in type-mapping between AQL user functions and the AQL layer

  The bug caused errors like the following when working with collection documents
  in an AQL user function:

      TypeError: Cannot assign to read only property '_id' of #<ShapedJson>

* create less system collections when creating a new database

  This is achieved by deferring collection creation until the collections are actually
  needed by ArangoDB. The following collections are affected by the change:
  - `_fishbowl`
  - `_structures`


v1.4.0-beta2 (2013-10-14)
-------------------------

* fixed compaction on Windows

  The compaction on Windows did not ftruncate the cleaned datafiles to a smaller size.
  This has been fixed so not only the content of the files is cleaned but also files
  are re-created with potentially smaller sizes.

* only the following system collections will be excluded from replication from now on:
  - `_replication`
  - `_trx`
  - `_users`
  - `_aal`
  - `_fishbowl`
  - `_modules`
  - `_routing`

  Especially the following system collections will now be included in replication:
  - `_aqlfunctions`
  - `_graphs`

  In previous versions of ArangoDB, all system collections were excluded from the
  replication.

  The change also caused a change in the replication logger and applier:
  in previous versions of ArangoDB, only a collection's id was logged for an operation.
  This has not caused problems for non-system collections but for system collections
  there ids might differ. In addition to a collection id ArangoDB will now also log the
  name of a collection for each replication event.

  The replication applier will now look for the collection name attribute in logged
  events preferably.

* added database selection to arango-dfdb

* provide foxx-manager, arangodump, and arangorestore in Windows build

* ArangoDB 1.4 will refuse to start if option `--javascript.app-path` is not set.

* added startup option `--server.allow-method-override`

  This option can be set to allow overriding the HTTP request method in a request using
  one of the following custom headers:

  - x-http-method-override
  - x-http-method
  - x-method-override

  This allows bypassing proxies and tools that would otherwise just let certain types of
  requests pass. Enabling this option may impose a security risk, so it should only be
  used in very controlled environments.

  The default value for this option is `false` (no method overriding allowed).

* added "details" URL parameter for bulk import API

  Setting the `details` URL parameter to `true` in a call to POST `/_api/import` will make
  the import return details about non-imported documents in the `details` attribute. If
  `details` is `false` or omitted, no `details` attribute will be present in the response.
  This is the same behavior that previous ArangoDB versions exposed.

* added "complete" option for bulk import API

  Setting the `complete` URL parameter to `true` in a call to POST `/_api/import` will make
  the import completely fail if at least one of documents cannot be imported successfully.

  It defaults to `false`, which will make ArangoDB continue importing the other documents
  from the import even if some documents cannot be imported. This is the same behavior that
  previous ArangoDB versions exposed.

* added missing swagger documentation for `/_api/log`

* calling `/_api/logs` (or `/_admin/logs`) is only permitted from the `_system` database now.

  Calling this API method for/from other database will result in an HTTP 400.

' ported fix from https://github.com/novus/nvd3/commit/0894152def263b8dee60192f75f66700cea532cc

  This prevents JavaScript errors from occurring in Chrome when in the admin interface,
  section "Dashboard".

* show current database name in web interface (bottom right corner)

* added missing documentation for /_api/import in swagger API docs

* allow specification of database name for replication sync command replication applier

  This allows syncing from a master database with a different name than the slave database.

* issue #601: Show DB in prompt

  arangosh now displays the database name as part of the prompt by default.

  Can change the prompt by using the `--prompt` option, e.g.

      > arangosh --prompt "my db is named \"%d\"> "


v1.4.0-beta1 (2013-10-01)
-------------------------

* make the Foxx manager use per-database app directories

  Each database now has its own subdirectory for Foxx applications. Each database
  can thus use different Foxx applications if required. A Foxx app for a specific
  database resides in `<app-path>/databases/<database-name>/<app-name>`.

  System apps are shared between all databases. They reside in `<app-path>/system/<app-name>`.

* only trigger an engine reset in development mode for URLs starting with `/dev/`

  This prevents ArangoDB from reloading all Foxx applications when it is not
  actually necessary.

* changed error code from 10 (bad parameter) to 1232 (invalid key generator) for
  errors that are due to an invalid key generator specification when creating a new
  collection

* automatic detection of content-type / mime-type for Foxx assets based on filenames,
  added possibility to override auto detection

* added endpoint management API at `/_api/endpoint`

* changed HTTP return code of PUT `/_api/cursor` from 400 to 404 in case a
  non-existing cursor is referred to

* issue #360: added support for asynchronous requests

  Incoming HTTP requests with the headers `x-arango-async: true` or
  `x-arango-async: store` will be answered by the server instantly with a generic
  HTTP 202 (Accepted) response.

  The actual requests will be queued and processed by the server asynchronously,
  allowing the client to continue sending other requests without waiting for the
  server to process the actually requested operation.

  The exact point in time when a queued request is executed is undefined. If an
  error occurs during execution of an asynchronous request, the client will not
  be notified by the server.

  The maximum size of the asynchronous task queue can be controlled using the new
  option `--scheduler.maximal-queue-size`. If the queue contains this many number of
  tasks and a new asynchronous request comes in, the server will reject it with an
  HTTP 500 (internal server error) response.

  Results of incoming requests marked with header `x-arango-async: true` will be
  discarded by the server immediately. Clients have no way of accessing the result
  of such asynchronously executed request. This is just _fire and forget_.

  To later retrieve the result of an asynchronously executed request, clients can
  mark a request with the header `x-arango-async: keep`. This makes the server
  store the result of the request in memory until explicitly fetched by a client
  via the `/_api/job` API. The `/_api/job` API also provides methods for basic
  inspection of which pending or already finished requests there are on the server,
  plus ways for garbage collecting unneeded results.

* Added new option `--scheduler.maximal-queue-size`.

* issue #590: Manifest Lint

* added data dump and restore tools, arangodump and arangorestore.

  arangodump can be used to create a logical dump of an ArangoDB database, or
  just dedicated collections. It can be used to dump both a collection's structure
  (properties and indexes) and data (documents).

  arangorestore can be used to restore data from a dump created with arangodump.
  arangorestore currently does not re-create any indexes, and doesn't yet handle
  referenced documents in edges properly when doing just partial restores.
  This will be fixed until 1.4 stable.

* introduced `--server.database` option for arangosh, arangoimp, and arangob.

  The option allows these client tools to use a certain database for their actions.
  In arangosh, the current database can be switched at any time using the command

      db._useDatabase(<name>);

  When no database is specified, all client tools will assume they should use the
  default database `_system`. This is done for downwards-compatibility reasons.

* added basic multi database support (alpha)

  New databases can be created using the REST API POST `/_api/database` and the
  shell command `db._createDatabase(<name>)`.

  The default database in ArangoDB is called `_system`. This database is always
  present and cannot be deleted by the user. When an older version of ArangoDB is
  upgraded to 1.4, the previously only database will automatically become the
  `_system` database.

  New databases can be created with the above commands, and can be deleted with the
  REST API DELETE `/_api/database/<name>` or the shell command `db._dropDatabase(<name>);`.

  Deleting databases is still unstable in ArangoDB 1.4 alpha and might crash the
  server. This will be fixed until 1.4 stable.

  To access a specific database via the HTTP REST API, the `/_db/<name>/` prefix
  can be used in all URLs. ArangoDB will check if an incoming request starts with
  this prefix, and will automatically pick the database name from it. If the prefix
  is not there, ArangoDB will assume the request is made for the default database
  (`_system`). This is done for downwards-compatibility reasons.

  That means, the following URL pathnames are logically identical:

      /_api/document/mycollection/1234
      /_db/_system/document/mycollection/1234

  To access a different database (e.g. `test`), the URL pathname would look like this:

      /_db/test/document/mycollection/1234

  New databases can also be created and existing databases can only be dropped from
  within the default database (`_system`). It is not possible to drop the `_system`
  database itself.

  Cross-database operations are unintended and unsupported. The intention of the
  multi-database feature is to have the possibility to have a few databases managed
  by ArangoDB in parallel, but to only access one database at a time from a connection
  or a request.

  When accessing the web interface via the URL pathname `/_admin/html/` or `/_admin/aardvark`,
  the web interface for the default database (`_system`) will be displayed.
  To access the web interface for a different database, the database name can be
  put into the URLs as a prefix, e.g. `/_db/test/_admin/html` or
  `/_db/test/_admin/aardvark`.

  All internal request handlers and also all user-defined request handlers and actions
  (including Foxx) will only get to see the unprefixed URL pathnames (i.e. excluding
  any database name prefix). This is to ensure downwards-compatibility.

  To access the name of the requested database from any action (including Foxx), use
  use `req.database`.

  For example, when calling the URL `/myapp/myaction`, the content of `req.database`
  will be `_system` (the default database because no database got specified) and the
  content of `req.url` will be `/myapp/myaction`.

  When calling the URL `/_db/test/myapp/myaction`, the content of `req.database` will be
  `test`, and the content of `req.url` will still be `/myapp/myaction`.

* Foxx now excludes files starting with . (dot) when bundling assets

  This mitigates problems with editor swap files etc.

* made the web interface a Foxx application

  This change caused the files for the web interface to be moved from `html/admin` to
  `js/apps/aardvark` in the file system.

  The base URL for the admin interface changed from `_admin/html/index.html` to
  `_admin/aardvark/index.html`.

  The "old" redirection to `_admin/html/index.html` will now produce a 404 error.

  When starting ArangoDB with the `--upgrade` option, this will automatically be remedied
  by putting in a redirection from `/` to `/_admin/aardvark/index.html`, and from
  `/_admin/html/index.html` to `/_admin/aardvark/index.html`.

  This also obsoletes the following configuration (command-line) options:
  - `--server.admin-directory`
  - `--server.disable-admin-interface`

  when using these now obsolete options when the server is started, no error is produced
  for downwards-compatibility.

* changed User-Agent value sent by arangoimp, arangosh, and arangod from "VOC-Agent" to
  "ArangoDB"

* changed journal file creation behavior as follows:

  Previously, a journal file for a collection was always created when a collection was
  created. When a journal filled up and became full, the current journal was made a
  datafile, and a new (empty) journal was created automatically. There weren't many
  intended situations when a collection did not have at least one journal.

  This is changed now as follows:
  - when a collection is created, no journal file will be created automatically
  - when there is a write into a collection without a journal, the journal will be
    created lazily
  - when there is a write into a collection with a full journal, a new journal will
    be created automatically

  From the end user perspective, nothing should have changed, except that there is now
  less disk usage for empty collections. Disk usage of infrequently updated collections
  might also be reduced significantly by running the `rotate()` method of a collection,
  and not writing into a collection subsequently.

* added method `collection.rotate()`

  This allows premature rotation of a collection's current journal file into a (read-only)
  datafile. The purpose of using `rotate()` is to prematurely allow compaction (which is
  performed on datafiles only) on data, even if the journal was not filled up completely.

  Using `rotate()` may make sense in the following scenario:

      c = db._create("test");
      for (i = 0; i < 1000; ++i) {
        c.save(...); // insert lots of data here
      }

      ...
      c.truncate(); // collection is now empty
      // only data in datafiles will be compacted by following compaction runs
      // all data in the current journal would not be compacted

      // calling rotate will make the current journal a datafile, and thus make it
      // eligible for compaction
      c.rotate();

  Using `rotate()` may also be useful when data in a collection is known to not change
  in the immediate future. After having completed all write operations on a collection,
  performing a `rotate()` will reduce the size of the current journal to the actually
  required size (remember that journals are pre-allocated with a specific size) before
  making the journal a datafile. Thus `rotate()` may cause disk space savings, even if
  the datafiles does not qualify for compaction after rotation.

  Note: rotating the journal is asynchronous, so that the actual rotation may be executed
  after `rotate()` returns to the caller.

* changed compaction to merge small datafiles together (up to 3 datafiles are merged in
  a compaction run)

  In the regular case, this should leave less small datafiles stay around on disk and allow
  using less file descriptors in total.

* added AQL MINUS function

* added AQL UNION_DISTINCT function (more efficient than combination of `UNIQUE(UNION())`)

* updated mruby to 2013-08-22

* issue #587: Add db._create() in help for startup arangosh

* issue #586: Share a link on installation instructions in the User Manual

* issue #585: Bison 2.4 missing on Mac for custom build

* issue #584: Web interface images broken in devel

* issue #583: Small documentation update

* issue #581: Parameter binding for attributes

* issue #580: Small improvements (by @guidoreina)

* issue #577: Missing documentation for collection figures in implementor manual

* issue #576: Get disk usage for collections and graphs

  This extends the result of the REST API for /_api/collection/figures with
  the attributes `compactors.count`, `compactors.fileSize`, `shapefiles.count`,
  and `shapefiles.fileSize`.

* issue #575: installing devel version on mac (low prio)

* issue #574: Documentation (POST /_admin/routing/reload)

* issue #558: HTTP cursors, allow count to ignore LIMIT


v1.4.0-alpha1 (2013-08-02)
--------------------------

* added replication. check online manual for details.

* added server startup options `--server.disable-replication-logger` and
  `--server.disable-replication-applier`

* removed action deployment tool, this now handled with Foxx and its manager or
  by kaerus node utility

* fixed a server crash when using byExample / firstExample inside a transaction
  and the collection contained a usable hash/skiplist index for the example

* defineHttp now only expects a single context

* added collection detail dialog (web interface)

  Shows collection properties, figures (datafiles, journals, attributes, etc.)
  and indexes.

* added documents filter (web interface)

  Allows searching for documents based on attribute values. One or many filter
  conditions can be defined, using comparison operators such as '==', '<=', etc.

* improved AQL editor (web interface)

  Editor supports keyboard shortcuts (Submit, Undo, Redo, Select).
  Editor allows saving and reusing of user-defined queries.
  Added example queries to AQL editor.
  Added comment button.

* added document import (web interface)

  Allows upload of JSON-data from files. Files must have an extension of .json.

* added dashboard (web interface)

  Shows the status of replication and multiple system charts, e.g.
  Virtual Memory Size, Request Time, HTTP Connections etc.

* added API method `/_api/graph` to query all graphs with all properties.

* added example queries in web interface AQL editor

* added arango.reconnect(<host>) method for arangosh to dynamically switch server or
  user name

* added AQL range operator `..`

  The `..` operator can be used to easily iterate over a sequence of numeric
  values. It will produce a list of values in the defined range, with both bounding
  values included.

  Example:

      2010..2013

  will produce the following result:

      [ 2010, 2011, 2012, 2013 ]

* added AQL RANGE function

* added collection.first(count) and collection.last(count) document access functions

  These functions allow accessing the first or last n documents in a collection. The order
  is determined by document insertion/update time.

* added AQL INTERSECTION function

* INCOMPATIBLE CHANGE: changed AQL user function namespace resolution operator from `:` to `::`

  AQL user-defined functions were introduced in ArangoDB 1.3, and the namespace resolution
  operator for them was the single colon (`:`). A function call looked like this:

      RETURN mygroup:myfunc()

  The single colon caused an ambiguity in the AQL grammar, making it indistinguishable from
  named attributes or the ternary operator in some cases, e.g.

      { mygroup:myfunc ? mygroup:myfunc }

  The change of the namespace resolution operator from `:` to `::` fixes this ambiguity.

  Existing user functions in the database will be automatically fixed when starting ArangoDB
  1.4 with the `--upgrade` option. However, queries using user-defined functions need to be
  adjusted on the client side to use the new operator.

* allow multiple AQL LET declarations separated by comma, e.g.
  LET a = 1, b = 2, c = 3

* more useful AQL error messages

  The error position (line/column) is more clearly indicated for parse errors.
  Additionally, if a query references a collection that cannot be found, the error
  message will give a hint on the collection name

* changed return value for AQL `DOCUMENT` function in case document is not found

  Previously, when the AQL `DOCUMENT` function was called with the id of a document and
  the document could not be found, it returned `undefined`. This value is not part of the
  JSON type system and this has caused some problems.
  Starting with ArangoDB 1.4, the `DOCUMENT` function will return `null` if the document
  looked for cannot be found.

  In case the function is called with a list of documents, it will continue to return all
  found documents, and will not return `null` for non-found documents. This has not changed.

* added single line comments for AQL

  Single line comments can be started with a double forward slash: `//`.
  They end at the end of the line, or the end of the query string, whichever is first.

* fixed documentation issues #567, #568, #571.

* added collection.checksum(<withData>) method to calculate CRC checksums for
  collections

  This can be used to
  - check if data in a collection has changed
  - compare the contents of two collections on different ArangoDB instances

* issue #565: add description line to aal.listAvailable()

* fixed several out-of-memory situations when double freeing or invalid memory
  accesses could happen

* less msyncing during the creation of collections

  This is achieved by not syncing the initial (standard) markers in shapes collections.
  After all standard markers are written, the shapes collection will get synced.

* renamed command-line option `--log.filter` to `--log.source-filter` to avoid
  misunderstandings

* introduced new command-line option `--log.content-filter` to optionally restrict
  logging to just specific log messages (containing the filter string, case-sensitive).

  For example, to filter on just log entries which contain `ArangoDB`, use:

      --log.content-filter "ArangoDB"

* added optional command-line option `--log.requests-file` to log incoming HTTP
  requests to a file.

  When used, all HTTP requests will be logged to the specified file, containing the
  client IP address, HTTP method, requests URL, HTTP response code, and size of the
  response body.

* added a signal handler for SIGUSR1 signal:

  when ArangoDB receives this signal, it will respond all further incoming requests
  with an HTTP 503 (Service Unavailable) error. This will be the case until another
  SIGUSR1 signal is caught. This will make ArangoDB start serving requests regularly
  again. Note: this is not implemented on Windows.

* limited maximum request URI length to 16384 bytes:

  Incoming requests with longer request URIs will be responded to with an HTTP
  414 (Request-URI Too Long) error.

* require version 1.0 or 1.1 in HTTP version signature of requests sent by clients:

  Clients sending requests with a non-HTTP 1.0 or non-HTTP 1.1 version number will
  be served with an HTTP 505 (HTTP Version Not Supported) error.

* updated manual on indexes:

  using system attributes such as `_id`, `_key`, `_from`, `_to`, `_rev` in indexes is
  disallowed and will be rejected by the server. This was the case since ArangoDB 1.3,
  but was not properly documented.

* issue #563: can aal become a default object?

  aal is now a prefab object in arangosh

* prevent certain system collections from being renamed, dropped, or even unloaded.

  Which restrictions there are for which system collections may vary from release to
  release, but users should in general not try to modify system collections directly
  anyway.

  Note: there are no such restrictions for user-created collections.

* issue #559: added Foxx documentation to user manual

* added server startup option `--server.authenticate-system-only`. This option can be
  used to restrict the need for HTTP authentication to internal functionality and APIs,
  such as `/_api/*` and `/_admin/*`.
  Setting this option to `true` will thus force authentication for the ArangoDB APIs
  and the web interface, but allow unauthenticated requests for other URLs (including
  user defined actions and Foxx applications).
  The default value of this option is `false`, meaning that if authentication is turned
  on, authentication is still required for *all* incoming requests. Only by setting the
  option to `true` this restriction is lifted and authentication becomes required for
  URLs starting with `/_` only.

  Please note that authentication still needs to be enabled regularly by setting the
  `--server.disable-authentication` parameter to `false`. Otherwise no authentication
  will be required for any URLs as before.

* protect collections against unloading when there are still document barriers around.

* extended cap constraints to optionally limit the active data size in a collection to
  a specific number of bytes.

  The arguments for creating a cap constraint are now:
  `collection.ensureCapConstraint(<count>, <byteSize>);`

  It is supported to specify just a count as in ArangoDB 1.3 and before, to specify
  just a fileSize, or both. The first met constraint will trigger the automated
  document removal.

* added `db._exists(doc)` and `collection.exists(doc)` for easy document existence checks

* added API `/_api/current-database` to retrieve information about the database the
  client is currently connected to (note: the API `/_api/current-database` has been
  removed in the meantime. The functionality is accessible via `/_api/database/current`
  now).

* ensure a proper order of tick values in datafiles/journals/compactors.
  any new files written will have the _tick values of their markers in order. for
  older files, there are edge cases at the beginning and end of the datafiles when
  _tick values are not properly in order.

* prevent caching of static pages in PathHandler.
  whenever a static page is requested that is served by the general PathHandler, the
  server will respond to HTTP GET requests with a "Cache-Control: max-age=86400" header.

* added "doCompact" attribute when creating collections and to collection.properties().
  The attribute controls whether collection datafiles are compacted.

* changed the HTTP return code from 400 to 404 for some cases when there is a referral
  to a non-existing collection or document.

* introduced error code 1909 `too many iterations` that is thrown when graph traversals
  hit the `maxIterations` threshold.

* optionally limit traversals to a certain number of iterations
  the limitation can be achieved via the traversal API by setting the `maxIterations`
  attribute, and also via the AQL `TRAVERSAL` and `TRAVERSAL_TREE` functions by setting
  the same attribute. If traversals are not limited by the end user, a server-defined
  limit for `maxIterations` may be used to prevent server-side traversals from running
  endlessly.

* added graph traversal API at `/_api/traversal`

* added "API" link in web interface, pointing to REST API generated with Swagger

* moved "About" link in web interface into "links" menu

* allow incremental access to the documents in a collection from out of AQL
  this allows reading documents from a collection chunks when a full collection scan
  is required. memory usage might be must lower in this case and queries might finish
  earlier if there is an additional LIMIT statement

* changed AQL COLLECT to use a stable sort, so any previous SORT order is preserved

* issue #547: Javascript error in the web interface

* issue #550: Make AQL graph functions support key in addition to id

* issue #526: Unable to escape when an errorneous command is entered into the js shell

* issue #523: Graph and vertex methods for the javascript api

* issue #517: Foxx: Route parameters with capital letters fail

* issue #512: Binded Parameters for LIMIT


v1.3.3 (2013-08-01)
-------------------

* issue #570: updateFishbowl() fails once

* updated and fixed generated examples

* issue #559: added Foxx documentation to user manual

* added missing error reporting for errors that happened during import of edges


v1.3.2 (2013-06-21)
-------------------

* fixed memleak in internal.download()

* made the shape-collection journal size adaptive:
  if too big shapes come in, a shape journal will be created with a big-enough size
  automatically. the maximum size of a shape journal is still restricted, but to a
  very big value that should never be reached in practice.

* fixed a segfault that occurred when inserting documents with a shape size bigger
  than the default shape journal size (2MB)

* fixed a locking issue in collection.truncate()

* fixed value overflow in accumulated filesizes reported by collection.figures()

* issue #545: AQL FILTER unnecessary (?) loop

* issue #549: wrong return code with --daemon


v1.3.1 (2013-05-24)
-------------------

* removed currently unused _ids collection

* fixed usage of --temp-path in aranogd and arangosh

* issue #540: suppress return of temporary internal variables in AQL

* issue #530: ReferenceError: ArangoError is not a constructor

* issue #535: Problem with AQL user functions javascript API

* set --javascript.app-path for test execution to prevent startup error

* issue #532: Graph _edgesCache returns invalid data?

* issue #531: Arangod errors

* issue #529: Really weird transaction issue

* fixed usage of --temp-path in aranogd and arangosh


v1.3.0 (2013-05-10)
-------------------

* fixed problem on restart ("datafile-xxx is not sealed") when server was killed
  during a compaction run

* fixed leak when using cursors with very small batchSize

* issue #508: `unregistergroup` function not mentioned in http interface docs

* issue #507: GET /_api/aqlfunction returns code inside parentheses

* fixed issue #489: Bug in aal.install

* fixed issue 505: statistics not populated on MacOS


v1.3.0-rc1 (2013-04-24)
-----------------------

* updated documentation for 1.3.0

* added node modules and npm packages

* changed compaction to only compact datafiles with more at least 10% of dead
  documents (byte size-wise)

* issue #498: fixed reload of authentication info when using
  `require("org/arangodb/users").reload()`

* issue #495: Passing an empty array to create a document results in a
  "phantom" document

* added more precision for requests statistics figures

* added "sum" attribute for individual statistics results in statistics API
  at /_admin/statistics

* made "limit" an optional parameter in AQL function NEAR().
  limit can now be either omitted completely, or set to 0. If so, an internal
  default value (currently 100) will be applied for the limit.

* issue #481

* added "attributes.count" to output of `collection.figures()`
  this also affects the REST API /_api/collection/<name>/figures

* added IndexedPropertyGetter for ShapedJson objects

* added API for user-defined AQL functions

* issue #475: A better error message for deleting a non-existent graph

* issue #474: Web interface problems with the JS Shell

* added missing documentation for AQL UNION function

* added transaction support.
  This provides ACID transactions for ArangoDB. Transactions can be invoked
  using the `db._executeTransaction()` function, or the `/_api/transaction`
  REST API.

* switched to semantic versioning (at least for alpha & alpha naming)

* added saveOrReplace() for server-side JS

v1.3.alpha1 (2013-04-05)
------------------------

* cleanup of Module, Package, ArangoApp and modules "internal", "fs", "console"

* use Error instead of string in throw to allow stack-trace

* issue #454: error while creation of Collection

* make `collection.count()` not recalculate the number of documents on the fly, but
  use some internal document counters.

* issue #457: invalid string value in web interface

* make datafile id (datafile->_fid) identical to the numeric part of the filename.
  E.g. the datafile `journal-123456.db` will now have a datafile marker with the same
  fid (i.e. `123456`) instead of a different value. This change will only affect
  datafiles that are created with 1.3 and not any older files.
  The intention behind this change is to make datafile debugging easier.

* consistently discard document attributes with reserved names (system attributes)
  but without any known meaning, for example `_test`, `_foo`, ...

  Previously, these attributes were saved with the document regularly in some cases,
  but were discarded in other cases.
  Now these attributes are discarded consistently. "Real" system attributes such as
  `_key`, `_from`, `_to` are not affected and will work as before.

  Additionally, attributes with an empty name (``) are discarded when documents are
  saved.

  Though using reserved or empty attribute names in documents was not really and
  consistently supported in previous versions of ArangoDB, this change might cause
  an incompatibility for clients that rely on this feature.

* added server startup flag `--database.force-sync-properties` to force syncing of
  collection properties on collection creation, deletion and on property update.
  The default value is true to mimic the behavior of previous versions of ArangoDB.
  If set to false, collection properties are written to disk but no call to sync()
  is made.

* added detailed output of server version and components for REST APIs
  `/_admin/version` and `/_api/version`. To retrieve this extended information,
  call the REST APIs with URL parameter `details=true`.

* issue #443: For git-based builds include commit hash in version

* adjust startup log output to be more compact, less verbose

* set the required minimum number of file descriptors to 256.
  On server start, this number is enforced on systems that have rlimit. If the limit
  cannot be enforced, starting the server will fail.
  Note: 256 is considered to be the absolute minimum value. Depending on the use case
  for ArangoDB, a much higher number of file descriptors should be used.

  To avoid checking & potentially changing the number of maximum open files, use the
  startup option `--server.descriptors-minimum 0`

* fixed shapedjson to json conversion for special numeric values (NaN, +inf, -inf).
  Before, "NaN", "inf", or "-inf" were written into the JSONified output, but these
  values are not allowed in JSON. Now, "null" is written to the JSONified output as
  required.

* added AQL functions VARIANCE_POPULATION(), VARIANCE_SAMPLE(), STDDEV_POPULATION(),
  STDDEV_SAMPLE(), AVERAGE(), MEDIAN() to calculate statistical values for lists

* added AQL SQRT() function

* added AQL TRIM(), LEFT() and RIGHT() string functions

* fixed issue #436: GET /_api/document on edge

* make AQL REVERSE() and LENGTH() functions work on strings, too

* disabled DOT generation in `make doxygen`. this speeds up docs generation

* renamed startup option `--dispatcher.report-intervall` to `--dispatcher.report-interval`

* renamed startup option `--scheduler.report-intervall` to `--scheduler.report-interval`

* slightly changed output of REST API method /_admin/log.
  Previously, the log messages returned also contained the date and log level, now
  they will only contain the log message, and no date and log level information.
  This information can be re-created by API users from the `timestamp` and `level`
  attributes of the result.

* removed configure option `--enable-zone-debug`
  memory zone debugging is now automatically turned on when compiling with ArangoDB
  `--enable-maintainer-mode`

* removed configure option `--enable-arangob`
  arangob is now always included in the build


v1.2.3 (XXXX-XX-XX)
-------------------

* added optional parameter `edgexamples` for AQL function EDGES() and NEIGHBORS()

* added AQL function NEIGHBORS()

* added freebsd support

* fixed firstExample() query with `_id` and `_key` attributes

* issue triAGENS/ArangoDB-PHP#55: AQL optimizer may have mis-optimized duplicate
  filter statements with limit


v1.2.2 (2013-03-26)
-------------------

* fixed save of objects with common sub-objects

* issue #459: fulltext internal memory allocation didn't scale well
  This fix improves loading times for collections with fulltext indexes that have
  lots of equal words indexed.

* issue #212: auto-increment support

  The feature can be used by creating a collection with the extra `keyOptions`
  attribute as follows:

      db._create("mycollection", { keyOptions: { type: "autoincrement", offset: 1, increment: 10, allowUserKeys: true } });

  The `type` attribute will make sure the keys will be auto-generated if no
  `_key` attribute is specified for a document.

  The `allowUserKeys` attribute determines whether users might still supply own
  `_key` values with documents or if this is considered an error.

  The `increment` value determines the actual increment value, whereas the `offset`
  value can be used to seed to value sequence with a specific starting value.
  This will be useful later in a multi-master setup, when multiple servers can use
  different auto-increment seed values and thus generate non-conflicting auto-increment values.

  The default values currently are:

  - `allowUserKeys`: `true`
  - `offset`: `0`
  - `increment`: `1`

  The only other available key generator type currently is `traditional`.
  The `traditional` key generator will auto-generate keys in a fashion as ArangoDB
  always did (some increasing integer value, with a more or less unpredictable
  increment value).

  Note that for the `traditional` key generator there is only the option to disallow
  user-supplied keys and give the server the sole responsibility for key generation.
  This can be achieved by setting the `allowUserKeys` property to `false`.

  This change also introduces the following errors that API implementors may want to check
  the return values for:

  - 1222: `document key unexpected`: will be raised when a document is created with
    a `_key` attribute, but the underlying collection was set up with the `keyOptions`
    attribute `allowUserKeys: false`.

  - 1225: `out of keys`: will be raised when the auto-increment key generator runs
    out of keys. This may happen when the next key to be generated is 2^64 or higher.
    In practice, this will only happen if the values for `increment` or `offset` are
    not set appropriately, or if users are allowed to supply own keys, those keys
    are near the 2^64 threshold, and later the auto-increment feature kicks in and
    generates keys that cross that threshold.

    In practice it should not occur with proper configuration and proper usage of the
    collections.

  This change may also affect the following REST APIs:
  - POST `/_api/collection`: the server does now accept the optional `keyOptions`
    attribute in the second parameter
  - GET `/_api/collection/properties`: will return the `keyOptions` attribute as part
    of the collection's properties. The previous optional attribute `createOptions`
    is now gone.

* fixed `ArangoStatement.explain()` method with bind variables

* fixed misleading "cursor not found" error message in arangosh that occurred when
  `count()` was called for client-side cursors

* fixed handling of empty attribute names, which may have crashed the server under
  certain circumstances before

* fixed usage of invalid pointer in error message output when index description could
  not be opened


v1.2.1 (2013-03-14)
-------------------

* issue #444: please darken light color in arangosh

* issue #442: pls update post install info on osx

* fixed conversion of special double values (NaN, -inf, +inf) when converting from
  shapedjson to JSON

* fixed compaction of markers (location of _key was not updated correctly in memory,
  leading to _keys pointing to undefined memory after datafile rotation)

* fixed edge index key pointers to use document master pointer plus offset instead
  of direct _key address

* fixed case when server could not create any more journal or compactor files.
  Previously a wrong status code may have been returned, and not being able to create
  a new compactor file may have led to an infinite loop with error message
  "could not create compactor".

* fixed value truncation for numeric filename parts when renaming datafiles/journals


v1.2.0 (2013-03-01)
-------------------

* by default statistics are now switch off; in order to enable comment out
  the "disable-statistics = yes" line in "arangod.conf"

* fixed issue #435: csv parser skips data at buffer border

* added server startup option `--server.disable-statistics` to turn off statistics
  gathering without recompilation of ArangoDB.
  This partly addresses issue #432.

* fixed dropping of indexes without collection name, e.g.
  `db.xxx.dropIndex("123456");`
  Dropping an index like this failed with an assertion error.

* fixed issue #426: arangoimp should be able to import edges into edge collections

* fixed issue #425: In case of conflict ArangoDB returns HTTP 400 Bad request
  (with 1207 Error) instead of HTTP 409 Conflict

* fixed too greedy token consumption in AQL for negative values:
  e.g. in the statement `RETURN { a: 1 -2 }` the minus token was consumed as part
  of the value `-2`, and not interpreted as the binary arithmetic operator


v1.2.beta3 (2013-02-22)
-----------------------

* issue #427: ArangoDB Importer Manual has no navigation links (previous|home|next)

* issue #319: Documentation missing for Emergency console and incomplete for datafile debugger.

* issue #370: add documentation for reloadRouting and flushServerModules

* issue #393: added REST API for user management at /_api/user

* issue #393, #128: added simple cryptographic functions for user actions in module "crypto":
  * require("org/arangodb/crypto").md5()
  * require("org/arangodb/crypto").sha256()
  * require("org/arangodb/crypto").rand()

* added replaceByExample() Javascript and REST API method

* added updateByExample() Javascript and REST API method

* added optional "limit" parameter for removeByExample() Javascript and REST API method

* fixed issue #413

* updated bundled V8 version from 3.9.4 to 3.16.14.1
  Note: the Windows version used a more recent version (3.14.0.1) and was not updated.

* fixed issue #404: keep original request url in request object


v1.2.beta2 (2013-02-15)
-----------------------

* fixed issue #405: 1.2 compile warnings

* fixed issue #333: [debian] Group "arangodb" is not used when starting vie init.d script

* added optional parameter 'excludeSystem' to GET /_api/collection
  This parameter can be used to disable returning system collections in the list
  of all collections.

* added AQL functions KEEP() and UNSET()

* fixed issue #348: "HTTP Interface for Administration and Monitoring"
  documentation errors.

* fix stringification of specific positive int64 values. Stringification of int64
  values with the upper 32 bits cleared and the 33rd bit set were broken.

* issue #395:  Collection properties() function should return 'isSystem' for
  Javascript and REST API

* make server stop after upgrade procedure when invoked with `--upgrade option`.
  When started with the `--upgrade` option, the server will perfom
  the upgrade, and then exit with a status code indicating the result of the
  upgrade (0 = success, 1 = failure). To start the server regularly in either
  daemon or console mode, the `--upgrade` option must not be specified.
  This change was introduced to allow init.d scripts check the result of
  the upgrade procedure, even in case an upgrade was successful.
  this was introduced as part of issue #391.

* added AQL function EDGES()

* added more crash-protection when reading corrupted collections at startup

* added documentation for AQL function CONTAINS()

* added AQL function LIKE()

* replaced redundant error return code 1520 (Unable to open collection) with error code
  1203 (Collection not found). These error codes have the same meanings, but one of
  them was returned from AQL queries only, the other got thrown by other parts of
  ArangoDB. Now, error 1203 (Collection not found) is used in AQL too in case a
  non-existing collection is used.

v1.2.beta1 (2013-02-01)
-----------------------

* fixed issue #382: [Documentation error] Maschine... should be Machine...

* unified history file locations for arangod, arangosh, and arangoirb.
  - The readline history for arangod (emergency console) is now stored in file
    $HOME/.arangod. It was stored in $HOME/.arango before.
  - The readline history for arangosh is still stored in $HOME/.arangosh.
  - The readline history for arangoirb is now stored in $HOME/.arangoirb. It was
    stored in $HOME/.arango-mrb before.

* fixed issue #381: _users user should have a unique constraint

* allow negative list indexes in AQL to access elements from the end of a list,
  e.g. ```RETURN values[-1]``` will return the last element of the `values` list.

* collection ids, index ids, cursor ids, and document revision ids created and
  returned by ArangoDB are now returned as strings with numeric content inside.
  This is done to prevent some value overrun/truncation in any part of the
  complete client/server workflow.
  In ArangoDB 1.1 and before, these values were previously returned as
  (potentially very big) integer values. This may cause problems (clipping, overrun,
  precision loss) for clients that do not support big integers natively and store
  such values in IEEE754 doubles internally. This type loses precision after about
  52 bits and is thus not safe to hold an id.
  Javascript and 32 bit-PHP are examples for clients that may cause such problems.
  Therefore, ids are now returned by ArangoDB as strings, with the string
  content being the integer value as before.

  Example for documents ("_rev" attribute):
  - Document returned by ArangoDB 1.1: { "_rev": 1234, ... }
  - Document returned by ArangoDB 1.2: { "_rev": "1234", ... }

  Example for collections ("id" attribute / "_id" property):
  - Collection returned by ArangoDB 1.1: { "id": 9327643, "name": "test", ... }
  - Collection returned by ArangoDB 1.2: { "id": "9327643", "name": "test", ... }

  Example for cursors ("id" attribute):
  - Collection returned by ArangoDB 1.1: { "id": 11734292, "hasMore": true, ... }
  - Collection returned by ArangoDB 1.2: { "id": "11734292", "hasMore": true, ... }

* global variables are not automatically available anymore when starting the
  arangod Javascript emergency console (i.e. ```arangod --console```).

  Especially, the variables `db`, `edges`, and `internal` are not available
  anymore. `db` and `internal` can be made available in 1.2 by
  ```var db = require("org/arangodb").db;``` and
  ```var internal = require("internal");```, respectively.
  The reason for this change is to get rid of global variables in the server
  because this will allow more specific inclusion of functionality.

  For convenience, the global variable `db` is still available by default in
  arangosh. The global variable `edges`, which since ArangoDB 1.1 was kind of
  a redundant wrapper of `db`, has been removed in 1.2 completely.
  Please use `db` instead, and if creating an edge collection, use the explicit
  ```db._createEdgeCollection()``` command.

* issue #374: prevent endless redirects when calling admin interface with
  unexpected URLs

* issue #373: TRAVERSAL() `trackPaths` option does not work. Instead `paths` does work

* issue #358: added support for CORS

* honor optional waitForSync property for document removal, replace, update, and
  save operations in arangosh. The waitForSync parameter for these operations
  was previously honored by the REST API and on the server-side, but not when
  the waitForSync parameter was specified for a document operation in arangosh.

* calls to db.collection.figures() and /_api/collection/<collection>/figures now
  additionally return the number of shapes used in the collection in the
  extra attribute "shapes.count"

* added AQL TRAVERSAL_TREE() function to return a hierarchical result from a traversal

* added AQL TRAVERSAL() function to return the results from a traversal

* added AQL function ATTRIBUTES() to return the attribute names of a document

* removed internal server-side AQL functions from global scope.

  Now the AQL internal functions can only be accessed via the exports of the
  ahuacatl module, which can be included via ```require("org/arangodb/ahuacatl")```.
  It shouldn't be necessary for clients to access this module at all, but
  internal code may use this module.

  The previously global AQL-related server-side functions were moved to the
  internal namespace. This produced the following function name changes on
  the server:

     old name              new name
     ------------------------------------------------------
     AHUACATL_RUN       => require("internal").AQL_QUERY
     AHUACATL_EXPLAIN   => require("internal").AQL_EXPLAIN
     AHUACATL_PARSE     => require("internal").AQL_PARSE

  Again, clients shouldn't have used these functions at all as there is the
  ArangoStatement object to execute AQL queries.

* fixed issue #366: Edges index returns strange description

* added AQL function MATCHES() to check a document against a list of examples

* added documentation and tests for db.collection.removeByExample

* added --progress option for arangoimp. This will show the percentage of the input
  file that has been processed by arangoimp while the import is still running. It can
  be used as a rough indicator of progress for the entire import.

* make the server log documents that cannot be imported via /_api/import into the
  logfile using the warning log level. This may help finding illegal documents in big
  import runs.

* check on server startup whether the database directory and all collection directories
  are writable. if not, the server startup will be aborted. this prevents serious
  problems with collections being non-writable and this being detected at some pointer
  after the server has been started

* allow the following AQL constructs: FUNC(...)[...], FUNC(...).attribute

* fixed issue #361: Bug in Admin Interface. Header disappears when clicking new collection

* Added in-memory only collections

  Added collection creation parameter "isVolatile":
  if set to true, the collection is created as an in-memory only collection,
  meaning that all document data of that collection will reside in memory only,
  and will not be stored permanently to disk.
  This means that all collection data will be lost when the collection is unloaded
  or the server is shut down.
  As this collection type does not have datafile disk overhead for the regular
  document operations, it may be faster than normal disk-backed collections. The
  actual performance gains strongly depend on the underlying OS, filesystem, and
  settings though.
  This collection type should be used for caches only and not for any sensible data
  that cannot be re-created otherwise.
  Some platforms, namely Windows, currently do not support this collection type.
  When creating an in-memory collection on such platform, an error message will be
  returned by ArangoDB telling the user the platform does not support it.

  Note: in-memory collections are an experimental feature. The feature might
  change drastically or even be removed altogether in a future version of ArangoDB.

* fixed issue #353: Please include "pretty print" in Emergency Console

* fixed issue #352: "pretty print" console.log
  This was achieved by adding the dump() function for the "internal" object

* reduced insertion time for edges index
  Inserting into the edges index now avoids costly comparisons in case of a hash
  collision, reducing the prefilling/loading timer for bigger edge collections

* added fulltext queries to AQL via FULLTEXT() function. This allows search
  fulltext indexes from an AQL query to find matching documents

* added fulltext index type. This index type allows indexing words and prefixes of
  words from a specific document attribute. The index can be queries using a
  SimpleQueryFull object, the HTTP REST API at /_api/simple/fulltext, or via AQL

* added collection.revision() method to determine whether a collection has changed.
  The revision method returns a revision string that can be used by client programs
  for equality/inequality comparisons. The value returned by the revision method
  should be treated by clients as an opaque string and clients should not try to
  figure out the sense of the revision id. This is still useful enough to check
  whether data in a collection has changed.

* issue #346: adaptively determine NUMBER_HEADERS_PER_BLOCK

* issue #338: arangosh cursor positioning problems

* issue #326: use limit optimization with filters

* issue #325: use index to avoid sorting

* issue #324: add limit optimization to AQL

* removed arango-password script and added Javascript functionality to add/delete
  users instead. The functionality is contained in module `users` and can be invoked
  as follows from arangosh and arangod:
  * require("users").save("name", "passwd");
  * require("users").replace("name", "newPasswd");
  * require("users").remove("name");
  * require("users").reload();
  These functions are intentionally not offered via the web interface.
  This also addresses issue #313

* changed print output in arangosh and the web interface for JSON objects.
  Previously, printing a JSON object in arangosh resulted in the attribute values
  being printed as proper JSON, but attribute names were printed unquoted and
  unescaped. This was fine for the purpose of arangosh, but lead to invalid
  JSON being produced. Now, arangosh will produce valid JSON that can be used
  to send it back to ArangoDB or use it with arangoimp etc.

* fixed issue #300: allow importing documents via the REST /_api/import API
  from a JSON list, too.
  So far, the API only supported importing from a format that had one JSON object
  on each line. This is sometimes inconvenient, e.g. when the result of an AQL
  query or any other list is to be imported. This list is a JSON list and does not
  necessary have a document per line if pretty-printed.
  arangoimp now supports the JSON list format, too. However, the format requires
  arangoimp and the server to read the entire dataset at once. If the dataset is
  too big (bigger than --max-upload-size) then the import will be rejected. Even if
  increased, the entire list must fit in memory on both the client and the server,
  and this may be more resource-intensive than importing individual lines in chunks.

* removed unused parameter --reuse-ids for arangoimp. This parameter did not have
  any effect in 1.2, was never publicly announced and did evil (TM) things.

* fixed issue #297 (partly): added whitespace between command line and
  command result in arangosh, added shell colors for better usability

* fixed issue #296: system collections not usable from AQL

* fixed issue #295: deadlock on shutdown

* fixed issue #293: AQL queries should exploit edges index

* fixed issue #292: use index when filtering on _key in AQL

* allow user-definable document keys
  users can now define their own document keys by using the _key attribute
  when creating new documents or edges. Once specified, the value of _key is
  immutable.
  The restrictions for user-defined key values are:
  * the key must be at most 254 bytes long
  * it must consist of the letters a-z (lower or upper case), the digits 0-9,
    the underscore (_) or dash (-) characters only
  * any other characters, especially multi-byte sequences, whitespace or
    punctuation characters cannot be used inside key values

  Specifying a document key is optional when creating new documents. If no
  document key is specified, ArangoDB will create a document key itself.
  There are no guarantees about the format and pattern of auto-generated document
  keys other than the above restrictions.
  Clients should therefore treat auto-generated document keys as opaque values.
  Keys can be used to look up and reference documents, e.g.:
  * saving a document: `db.users.save({ "_key": "fred", ... })`
  * looking up a document: `db.users.document("fred")`
  * referencing other documents: `edges.relations.save("users/fred", "users/john", ...)`

  This change is downwards-compatible to ArangoDB 1.1 because in ArangoDB 1.1
  users were not able to define their own keys. If the user does not supply a _key
  attribute when creating a document, ArangoDB 1.2 will still generate a key of
  its own as ArangoDB 1.1 did. However, all documents returned by ArangoDB 1.2 will
  include a _key attribute and clients should be able to handle that (e.g. by
  ignoring it if not needed). Documents returned will still include the _id attribute
  as in ArangoDB 1.1.

* require collection names everywhere where a collection id was allowed in
  ArangoDB 1.1 & 1.0
  This change requires clients to use a collection name in place of a collection id
  at all places the client deals with collections.
  Examples:
  * creating edges: the _from and _to attributes must now contain collection names instead
    of collection ids: `edges.relations.save("test/my-key1", "test/my-key2", ...)`
  * retrieving edges: the returned _from and _to attributes now will contain collection
    names instead of ids, too: _from: `test/fred` instead of `1234/3455`
  * looking up documents: db.users.document("fred") or db._document("users/fred")

  Collection names must be used in REST API calls instead of collection ids, too.
  This change is thus not completely downwards-compatible to ArangoDB 1.1. ArangoDB 1.1
  required users to use collection ids in many places instead of collection names.
  This was unintuitive and caused overhead in cases when just the collection name was
  known on client-side but not its id. This overhead can now be avoided so clients can
  work with the collection names directly. There is no need to work with collection ids
  on the client side anymore.
  This change will likely require adjustments to API calls issued by clients, and also
  requires a change in how clients handle the _id value of returned documents. Previously,
  the _id value of returned documents contained the collection id, a slash separator and
  the document number. Since 1.2, _id will contain the collection name, a slash separator
  and the document key. The same applies to the _from and _to attribute values of edges
  that are returned by ArangoDB.

  Also removed (now unnecessary) location header in responses of the collections REST API.
  The location header was previously returned because it was necessary for clients.
  When clients created a collection, they specified the collection name. The collection
  id was generated on the server, but the client needed to use the server-generated
  collection id for further API calls, e.g. when creating edges etc. Therefore, the
  full collection URL, also containing the collection id, was returned by the server in
  responses to the collection API, in the HTTP location header.
  Returning the location header has become unnecessary in ArangoDB 1.2 because users
  can access collections by name and do not need to care about collection ids.


v1.1.3 (2013-XX-XX)
-------------------

* fix case when an error message was looked up for an error code but no error
  message was found. In this case a NULL ptr was returned and not checked everywhere.
  The place this error popped up was when inserting into a non-unique hash index
  failed with a specific, invalid error code.

* fixed issue #381:  db._collection("_users").getIndexes();

* fixed issue #379: arango-password fatal issue javscript.startup-directory

* fixed issue #372: Command-Line Options for the Authentication and Authorization


v1.1.2 (2013-01-20)
-------------------

* upgraded to mruby 2013-01-20 583983385b81c21f82704b116eab52d606a609f4

* fixed issue #357: Some spelling and grammar errors

* fixed issue #355: fix quotes in pdf manual

* fixed issue #351: Strange arangosh error message for long running query

* fixed randomly hanging connections in arangosh on MacOS

* added "any" query method: this returns a random document from a collection. It
  is also available via REST HTTP at /_api/simple/any.

* added deployment tool

* added getPeerVertex

* small fix for logging of long messages: the last character of log messages longer
  than 256 bytes was not logged.

* fixed truncation of human-readable log messages for web interface: the trailing \0
  byte was not appended for messages longer than 256 bytes

* fixed issue #341: ArangoDB crashes when stressed with Batch jobs
  Contrary to the issue title, this did not have anything to do with batch jobs but
  with too high memory usage. The memory usage of ArangoDB is now reduced for cases
   when there are lots of small collections with few documents each

* started with issue #317: Feature Request (from Google Groups): DATE handling

* backported issue #300: Extend arangoImp to Allow importing resultset-like
  (list of documents) formatted files

* fixed issue #337: "WaitForSync" on new collection does not work on Win/X64

* fixed issue #336: Collections REST API docs

* fixed issue #335: mmap errors due to wrong memory address calculation

* fixed issue #332: arangoimp --use-ids parameter seems to have no impact

* added option '--server.disable-authentication' for arangosh as well. No more passwd
  prompts if not needed

* fixed issue #330: session logging for arangosh

* fixed issue #329: Allow passing script file(s) as parameters for arangosh to run

* fixed issue #328: 1.1 compile warnings

* fixed issue #327: Javascript parse errors in front end


v1.1.1 (2012-12-18)
-------------------

* fixed issue #339: DELETE /_api/cursor/cursor-identifier return incollect errorNum

  The fix for this has led to a signature change of the function actions.resultNotFound().
  The meaning of parameter #3 for This function has changed from the error message string
  to the error code. The error message string is now parameter #4.
  Any client code that uses this function in custom actions must be adjusted.

* fixed issue #321: Problem upgrading arangodb 1.0.4 to 1.1.0 with Homebrew (OSX 10.8.2)

* fixed issue #230: add navigation and search for online documentation

* fixed issue #315: Strange result in PATH

* fixed issue #323: Wrong function returned in error message of AQL CHAR_LENGTH()

* fixed some log errors on startup / shutdown due to pid file handling and changing
  of directories


v1.1.0 (2012-12-05)
-------------------

* WARNING:
  arangod now performs a database version check at startup. It will look for a file
  named "VERSION" in its database directory. If the file is not present, arangod will
  perform an automatic upgrade of the database directory. This should be the normal
  case when upgrading from ArangoDB 1.0 to ArangoDB 1.1.

  If the VERSION file is present but is from an older version of ArangoDB, arangod
  will refuse to start and ask the user to run a manual upgrade first. A manual upgrade
  can be performed by starting arangod with the option `--upgrade`.

  This upgrade procedure shall ensure that users have full control over when they
  perform any updates/upgrades of their data, and can plan backups accordingly. The
  procedure also guarantees that the server is not run without any required system
  collections or with in incompatible data state.

* added AQL function DOCUMENT() to retrieve a document by its _id value

* fixed issue #311: fixed segfault on unload

* fixed issue #309: renamed stub "import" button from web interface

* fixed issue #307: added WaitForSync column in collections list in in web interface

* fixed issue #306: naming in web interface

* fixed issue #304: do not clear AQL query text input when switching tabs in
  web interface

* fixed issue #303: added documentation about usage of var keyword in web interface

* fixed issue #301: PATCH does not work in web interface

# fixed issue #269: fix make distclean & clean

* fixed issue #296: system collections not usable from AQL

* fixed issue #295: deadlock on shutdown

* added collection type label to web interface

* fixed issue #290: the web interface now disallows creating non-edges in edge collections
  when creating collections via the web interface, the collection type must also be
  specified (default is document collection)

* fixed issue #289: tab-completion does not insert any spaces

* fixed issue #282: fix escaping in web interface

* made AQL function NOT_NULL take any number of arguments. Will now return its
  first argument that is not null, or null if all arguments are null. This is downwards
  compatible.

* changed misleading AQL function name NOT_LIST() to FIRST_LIST() and slightly changed
  the behavior. The function will now return its first argument that is a list, or null
  if none of the arguments are lists.
  This is mostly downwards-compatible. The only change to the previous implementation in
  1.1-beta will happen if two arguments were passed and the 1st and 2nd arguments were
  both no lists. In previous 1.1, the 2nd argument was returned as is, but now null
  will be returned.

* add AQL function FIRST_DOCUMENT(), with same behavior as FIRST_LIST(), but working
  with documents instead of lists.

* added UPGRADING help text

* fixed issue #284: fixed Javascript errors when adding edges/vertices without own
  attributes

* fixed issue #283: AQL LENGTH() now works on documents, too

* fixed issue #281: documentation for skip lists shows wrong example

* fixed AQL optimizer bug, related to OR-combined conditions that filtered on the
  same attribute but with different conditions

* fixed issue #277: allow usage of collection names when creating edges
  the fix of this issue also implies validation of collection names / ids passed to
  the REST edge create method. edges with invalid collection ids or names in the
  "from" or "to" values will be rejected and not saved


v1.1.beta2 (2012-11-13)
-----------------------

* fixed arangoirb compilation

* fixed doxygen


v1.1.beta1 (2012-10-24)
-----------------------

* fixed AQL optimizer bug

* WARNING:
  - the user has changed from "arango" to "arangodb", the start script has changed from
    "arangod" to "arangodb", the database directory has changed from "/var/arangodb" to
    "/var/lib/arangodb" to be compliant with various Linux policies

  - In 1.1, we have introduced types for collections: regular documents go into document
    collections, and edges go into edge collections. The prefixing (db.xxx vs. edges.xxx)
    works slightly different in 1.1: edges.xxx can still be used to access collections,
    however, it will not determine the type of existing collections anymore. To create an
    edge collection 1.1, you can use db._createEdgeCollection() or edges._create().
    And there's of course also db._createDocumentCollection().
    db._create() is also still there and will create a document collection by default,
    whereas edges._create() will create an edge collection.

  - the admin web interface that was previously available via the simple URL suffix /
    is now available via a dedicated URL suffix only: /_admin/html
    The reason for this is that routing and URLs are now subject to changes by the end user,
    and only URLs parts prefixed with underscores (e.g. /_admin or /_api) are reserved
    for ArangoDB's internal usage.

* the server now handles requests with invalid Content-Length header values as follows:
  - if Content-Length is negative, the server will respond instantly with HTTP 411
    (length required)

  - if Content-Length is positive but shorter than the supplied body, the server will
    respond with HTTP 400 (bad request)

  - if Content-Length is positive but longer than the supplied body, the server will
    wait for the client to send the missing bytes. The server allows 90 seconds for this
    and will close the connection if the client does not send the remaining data

  - if Content-Length is bigger than the maximum allowed size (512 MB), the server will
    fail with HTTP 413 (request entity too large).

  - if the length of the HTTP headers is greater than the maximum allowed size (1 MB),
    the server will fail with HTTP 431 (request header fields too large)

* issue #265: allow optional base64 encoding/decoding of action response data

* issue #252: create _modules collection using arango-upgrade (note: arango-upgrade was
  finally replaced by the `--upgrade` option for arangod)

* issue #251: allow passing arbitrary options to V8 engine using new command line option:
  --javascript.v8-options. Using this option, the Harmony features or other settings in
  v8 can be enabled if the end user requires them

* issue #248: allow AQL optimizer to pull out completely uncorrelated subqueries to the
  top level, resulting in less repeated evaluation of the subquery

* upgraded to Doxygen 1.8.0

* issue #247: added AQL function MERGE_RECURSIVE

* issue #246: added clear() function in arangosh

* issue #245: Documentation: Central place for naming rules/limits inside ArangoDB

* reduced size of hash index elements by 50 %, allowing more index elements to fit in
  memory

* issue #235: GUI Shell throws Error:ReferenceError: db is not defined

* issue #229: methods marked as "under construction"

* issue #228: remove unfinished APIs (/_admin/config/*)

* having the OpenSSL library installed is now a prerequisite to compiling ArangoDB
  Also removed the --enable-ssl configure option because ssl is always required.

* added AQL functions TO_LIST, NOT_LIST

* issue #224: add optional Content-Id for batch requests

* issue #221: more documentation on AQL explain functionality. Also added
  ArangoStatement.explain() client method

* added db._createStatement() method on server as well (was previously available
  on the client only)

* issue #219: continue in case of "document not found" error in PATHS() function

* issue #213: make waitForSync overridable on specific actions

* changed AQL optimizer to use indexes in more cases. Previously, indexes might
  not have been used when in a reference expression the inner collection was
  specified last. Example: FOR u1 IN users FOR u2 IN users FILTER u1._id == u2._id
  Previously, this only checked whether an index could be used for u2._id (not
  possible). It was not checked whether an index on u1._id could be used (possible).
  Now, for expressions that have references/attribute names on both sides of the
  above as above, indexes are checked for both sides.

* issue #204: extend the CSV import by TSV and by user configurable
  separator character(s)

* issue #180: added support for batch operations

* added startup option --server.backlog-size
  this allows setting the value of the backlog for the listen() system call.
  the default value is 10, the maximum value is platform-dependent

* introduced new configure option "--enable-maintainer-mode" for
  ArangoDB maintainers. this option replaces the previous compile switches
  --with-boost-test, --enable-bison, --enable-flex and --enable-errors-dependency
  the individual configure options have been removed. --enable-maintainer-mode
  turns them all on.

* removed potentially unused configure option --enable-memfail

* fixed issue #197: HTML web interface calls /_admin/user-manager/session

* fixed issue #195: VERSION file in database directory

* fixed issue #193: REST API HEAD request returns a message body on 404

* fixed issue #188: intermittent issues with 1.0.0
  (server-side cursors not cleaned up in all cases, pthreads deadlock issue)

* issue #189: key store should use ISO datetime format bug

* issue #187: run arango-upgrade on server start (note: arango-upgrade was finally
  replaced by the `--upgrade` option for arangod)n

* fixed issue #183: strange unittest error

* fixed issue #182: manual pages

* fixed issue #181: use getaddrinfo

* moved default database directory to "/var/lib/arangodb" in accordance with
  http://www.pathname.com/fhs/pub/fhs-2.3.html

* fixed issue #179: strange text in import manual

* fixed issue #178: test for aragoimp is missing

* fixed issue #177: a misleading error message was returned if unknown variables
  were used in certain positions in an AQL query.

* fixed issue #176: explain how to use AQL from the arangosh

* issue #175: re-added hidden (and deprecated) option --server.http-port. This
  option is only there to be downwards-compatible to Arango 1.0.

* fixed issue #174: missing Documentation for `within`

* fixed issue #170: add db.<coll_name>.all().toArray() to arangosh help screen

* fixed issue #169: missing argument in Simple Queries

* added program arango-upgrade. This program must be run after installing ArangoDB
  and after upgrading from a previous version of ArangoDB. The arango-upgrade script
  will ensure all system collections are created and present in the correct state.
  It will also perform any necessary data updates.
  Note: arango-upgrade was finally replaced by the `--upgrade` option for arangod.

* issue #153: edge collection should be a flag for a collection
  collections now have a type so that the distinction between document and edge
  collections can now be done at runtime using a collection's type value.
  A collection's type can be queried in Javascript using the <collection>.type() method.

  When new collections are created using db._create(), they will be document
  collections by default. When edge._create() is called, an edge collection will be created.
  To explicitly create a collection of a specific/different type, use the methods
  _createDocumentCollection() or _createEdgeCollection(), which are available for
  both the db and the edges object.
  The Javascript objects ArangoEdges and ArangoEdgesCollection have been removed
  completely.
  All internal and test code has been adjusted for this, and client code
  that uses edges.* should also still work because edges is still there and creates
  edge collections when _create() is called.

  INCOMPATIBLE CHANGE: Client code might still need to be changed in the following aspect:
  Previously, collections did not have a type so documents and edges could be inserted
  in the same collection. This is now disallowed. Edges can only be inserted into
  edge collections now. As there were no collection types in 1.0, ArangoDB will perform
  an automatic upgrade when migrating from 1.0 to 1.1.
  The automatic upgrade will check every collection and determine its type as follows:
  - if among the first 50 documents in the collection there are documents with
    attributes "_from" and "_to", the collection is typed as an edge collection
  - if among the first 50 documents in the collection there are no documents with
    attributes "_from" and "_to", the collection is made as a document collection

* issue #150: call V8 garbage collection on server periodically

* issue #110: added support for partial updates

  The REST API for documents now offers an HTTP PATCH method to partially update
  documents. Overwriting/replacing documents is still available via the HTTP PUT method
  as before. The Javascript API in the shell also offers a new update() method in extension to
  the previously existing replace() method.


v1.0.4 (2012-11-12)
-------------------

* issue #275: strange error message in arangosh 1.0.3 at startup


v1.0.3 (2012-11-08)
-------------------

* fixed AQL optimizer bug

* issue #273: fixed segfault in arangosh on HTTP 40x

* issue #265: allow optional base64 encoding/decoding of action response data

* issue #252: _modules collection not created automatically


v1.0.2 (2012-10-22)
-------------------

* repository CentOS-X.Y moved to CentOS-X, same for Debian

* bugfix for rollback from edges

* bugfix for hash indexes

* bugfix for StringBuffer::erase_front

* added autoload for modules

* added AQL function TO_LIST


v1.0.1 (2012-09-30)
-------------------

* draft for issue #165: front-end application howto

* updated mruby to cf8fdea4a6598aa470e698e8cbc9b9b492319d

* fix for issue #190: install doesn't create log directory

* fix for issue #194: potential race condition between creating and dropping collections

* fix for issue #193: REST API HEAD request returns a message body on 404

* fix for issue #188: intermittent issues with 1.0.0

* fix for issue #163: server cannot create collection because of abandoned files

* fix for issue #150: call V8 garbage collection on server periodically


v1.0.0 (2012-08-17)
-------------------

* fix for issue #157: check for readline and ncurses headers, not only libraries


v1.0.beta4 (2012-08-15)
-----------------------

* fix for issue #152: fix memleak for barriers


v1.0.beta3 (2012-08-10)
-----------------------

* fix for issue #151: Memleak, collection data not removed

* fix for issue #149: Inconsistent port for admin interface

* fix for issue #163: server cannot create collection because of abandoned files

* fix for issue #157: check for readline and ncurses headers, not only libraries

* fix for issue #108: db.<collection>.truncate() inefficient

* fix for issue #109: added startup note about cached collection names and how to
  refresh them

* fix for issue #156: fixed memleaks in /_api/import

* fix for issue #59: added tests for /_api/import

* modified return value for calls to /_api/import: now, the attribute "empty" is
  returned as well, stating the number of empty lines in the input. Also changed the
  return value of the error code attribute ("errorNum") from 1100 ("corrupted datafile")
  to 400 ("bad request") in case invalid/unexpected JSON data was sent to the server.
  This error code is more appropriate as no datafile is broken but just input data is
  incorrect.

* fix for issue #152: Memleak for barriers

* fix for issue #151: Memleak, collection data not removed

* value of --database.maximal-journal-size parameter is now validated on startup. If
  value is smaller than the minimum value (currently 1048576), an error is thrown and
  the server will not start. Before this change, the global value of maximal journal
  size was not validated at server start, but only on collection level

* increased sleep value in statistics creation loop from 10 to 500 microseconds. This
  reduces accuracy of statistics values somewhere after the decimal points but saves
  CPU time.

* avoid additional sync() calls when writing partial shape data (attribute name data)
  to disk. sync() will still be called when the shape marker (will be written after
  the attributes) is written to disk

* issue #147: added flag --database.force-sync-shapes to force synching of shape data
  to disk. The default value is true so it is the same behavior as in version 1.0.
  if set to false, shape data is synched to disk if waitForSync for the collection is
  set to true, otherwise, shape data is not synched.

* fix for issue #145: strange issue on Travis: added epsilon for numeric comparison in
  geo index

* fix for issue #136: adjusted message during indexing

* issue #131: added timeout for HTTP keep-alive connections. The default value is 300
  seconds. There is a startup parameter server.keep-alive-timeout to configure the value.
  Setting it to 0 will disable keep-alive entirely on the server.

* fix for issue #137: AQL optimizer should use indexes for ref accesses with
  2 named attributes


v1.0.beta2 (2012-08-03)
-----------------------

* fix for issue #134: improvements for centos RPM

* fixed problem with disable-admin-interface in config file


v1.0.beta1 (2012-07-29)
-----------------------

* fixed issue #118: We need a collection "debugger"

* fixed issue #126: Access-Shaper must be cached

* INCOMPATIBLE CHANGE: renamed parameters "connect-timeout" and "request-timeout"
  for arangosh and arangoimp to "--server.connect-timeout" and "--server.request-timeout"

* INCOMPATIBLE CHANGE: authorization is now required on the server side
  Clients sending requests without HTTP authorization will be rejected with HTTP 401
  To allow backwards compatibility, the server can be started with the option
  "--server.disable-authentication"

* added options "--server.username" and "--server.password" for arangosh and arangoimp
  These parameters must be used to specify the user and password to be used when
  connecting to the server. If no password is given on the command line, arangosh/
  arangoimp will interactively prompt for a password.
  If no user name is specified on the command line, the default user "root" will be
  used.

* added startup option "--server.ssl-cipher-list" to determine which ciphers to
  use in SSL context. also added SSL_OP_CIPHER_SERVER_PREFERENCE to SSL default
  options so ciphers are tried in server and not in client order

* changed default SSL protocol to TLSv1 instead of SSLv2

* changed log-level of SSL-related messages

* added SSL connections if server is compiled with OpenSSL support. Use --help-ssl

* INCOMPATIBLE CHANGE: removed startup option "--server.admin-port".
  The new endpoints feature (see --server.endpoint) allows opening multiple endpoints
  anyway, and the distinction between admin and "other" endpoints can be emulated
  later using privileges.

* INCOMPATIBLE CHANGE: removed startup options "--port", "--server.port", and
  "--server.http-port" for arangod.
  These options have been replaced by the new "--server.endpoint" parameter

* INCOMPATIBLE CHANGE: removed startup option "--server" for arangosh and arangoimp.
  These options have been replaced by the new "--server.endpoint" parameter

* Added "--server.endpoint" option to arangod, arangosh, and arangoimp.
  For arangod, this option allows specifying the bind endpoints for the server
  The server can be bound to one or multiple endpoints at once. For arangosh
  and arangoimp, the option specifies the server endpoint to connect to.
  The following endpoint syntax is currently supported:
  - tcp://host:port or http@tcp://host:port (HTTP over IPv4)
  - tcp://[host]:port or http@tcp://[host]:port (HTTP over IPv6)
  - ssl://host:port or http@tcp://host:port (HTTP over SSL-encrypted IPv4)
  - ssl://[host]:port or http@tcp://[host]:port (HTTP over SSL-encrypted IPv6)
  - unix:///path/to/socket or http@unix:///path/to/socket (HTTP over UNIX socket)

  If no port is specified, the default port of 8529 will be used.

* INCOMPATIBLE CHANGE: removed startup options "--server.require-keep-alive" and
  "--server.secure-require-keep-alive".
  The server will now behave as follows which should be more conforming to the
  HTTP standard:
  * if a client sends a "Connection: close" header, the server will close the
    connection
  * if a client sends a "Connection: keep-alive" header, the server will not
    close the connection
  * if a client does not send any "Connection" header, the server will assume
    "keep-alive" if the request was an HTTP/1.1 request, and "close" if the
    request was an HTTP/1.0 request

* (minimal) internal optimizations for HTTP request parsing and response header
  handling

* fixed Unicode unescaping bugs for \f and surrogate pairs in BasicsC/strings.c

* changed implementation of TRI_BlockCrc32 algorithm to use 8 bytes at a time

* fixed issue #122: arangod doesn't start if <log.file> cannot be created

* fixed issue #121: wrong collection size reported

* fixed issue #98: Unable to change journalSize

* fixed issue #88: fds not closed

* fixed escaping of document data in HTML admin front end

* added HTTP basic authentication, this is always turned on

* added server startup option --server.disable-admin-interface to turn off the
  HTML admin interface

* honor server startup option --database.maximal-journal-size when creating new
  collections without specific journalsize setting. Previously, these
  collections were always created with journal file sizes of 32 MB and the
  --database.maximal-journal-size setting was ignored

* added server startup option --database.wait-for-sync to control the default
  behavior

* renamed "--unit-tests" to "--javascript.unit-tests"


v1.0.alpha3 (2012-06-30)
------------------------

* fixed issue #116: createCollection=create option doesn't work

* fixed issue #115: Compilation issue under OSX 10.7 Lion & 10.8 Mountain Lion
  (homebrew)

* fixed issue #114: image not found

* fixed issue #111: crash during "make unittests"

* fixed issue #104: client.js -> ARANGO_QUIET is not defined


v1.0.alpha2 (2012-06-24)
------------------------

* fixed issue #112: do not accept document with duplicate attribute names

* fixed issue #103: Should we cleanup the directory structure

* fixed issue #100: "count" attribute exists in cursor response with "count:
  false"

* fixed issue #84 explain command

* added new MRuby version (2012-06-02)

* added --log.filter

* cleanup of command line options:
** --startup.directory => --javascript.startup-directory
** --quite => --quiet
** --gc.interval => --javascript.gc-interval
** --startup.modules-path => --javascript.modules-path
** --action.system-directory => --javascript.action-directory
** --javascript.action-threads => removed (is now the same pool as --server.threads)

* various bug-fixes

* support for import

* added option SKIP_RANGES=1 for make unittests

* fixed several range-related assertion failures in the AQL query optimizer

* fixed AQL query optimizations for some edge cases (e.g. nested subqueries with
  invalid constant filter expressions)


v1.0.alpha1 (2012-05-28)
------------------------

Alpha Release of ArangoDB 1.0<|MERGE_RESOLUTION|>--- conflicted
+++ resolved
@@ -1,7 +1,6 @@
 devel
 -----
 
-<<<<<<< HEAD
 * support `returnOld` and `returnNew` attributes for in the following HTTP REST 
   APIs:
 
@@ -10,9 +9,8 @@
 
   The exception from this is that the HTTP DELETE verb for these APIs does not
   support `returnOld` because that would make the existing API incompatible
-=======
+
 * fix issue #4457: create /var/tmp/arangod with correct user in supervisor mode
->>>>>>> cf0d5752
 
 * fix inconvenience: If we want to start server with a non-existing
   --javascript.app-path it will now be created (if possible)
