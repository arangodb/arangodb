--- conflicted
+++ resolved
@@ -1,11 +1,9 @@
 v3.4.3 (XXXX-XX-XX)
 -------------------
 
-<<<<<<< HEAD
 * fixed JS AQL query objects with empty query strings not being recognized as AQL queries
-=======
+
 * fixed issue #8137: NULL input field generates U_ILLEGAL_ARGUMENT_ERROR
->>>>>>> 51734e36
 
 * fixed issue #8108: AQL variable - not working query since upgrade to 3.4 release
 
