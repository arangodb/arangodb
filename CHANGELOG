v3.3.5 (XXXX-XX-XX)
-------------------

<<<<<<< HEAD
* make AQL data modification operations that are sent to all shards and that are
  supposed to return values (i.e. `RETURN OLD` or `RETURN NEW`) not return fake
  empty result rows if the document to be updated/replaced/removed was not present
  on the target shard

* added AQL optimizer rule `restrict-to-single-shard`

  This rule will kick in if a collection operation (index lookup or data
  modification operation) will only affect a single shard, and the operation can be
  restricted to the single shard and is not applied for all shards. This optimization
  can be applied for queries that access a collection only once in the query, and that
  do not use traversals, shortest path queries and that do not access collection data
  dynamically using the `DOCUMENT`, `FULLTEXT`, `NEAR` or `WITHIN` AQL functions.
  Additionally, the optimizer will only pull off this optimization if can safely 
  determine the values of all the collection's shard keys from the query, and when the
  shard keys are covered by a single index (this is always true if the shard key is
  the default `_key`)

* display missing attributes of GatherNodes in AQL explain output

* make AQL optimizer rule `undistribute-remove-after-enum-coll` fire in a few
  more cases in which it is possible

* slightly improve index selection for the RocksDB engine when there are multiple
  competing indexes with the same attribute prefixes, but different amount of
  attributes covered. In this case, the more specialized index will be preferred
  now
=======
* fix issue #4924: removeFollower now prefers to remove the last follower(s)

* added "collect-in-cluster" optimizer rule to have COLLECT WITH COUNT queries
  without grouping being executed on the DB servers and the coordinator only summing
  up the counts from the individual shards

* fixed issue #4900: Nested FOR query uses index but ignores other filters 
 
* properly exit v8::Context in one place where it was missing before
>>>>>>> 765aed13

* added hidden option `--cluster.index-create-timeout` for controlling the
  default value of the index creation timeout in cluster
  under normal circumstances, this option does not need to be adjusted

* increase default timeout for index creation in cluster to 3600s

* fixed issue #4843: Query-Result has more Docs than the Collection itself  

* fixed the behavior of ClusterInfo when waiting for current to catch
  up with plan in create collection.

* fixed issue #4827: COLLECT on edge _to field doesn't group distinct values as expected (MMFiles)


v3.3.4 (2018-03-01)
-------------------

* fix AQL `fullCount` result value in some cluster cases when it was off a bit

* fix issue #4651: Simple query taking forever until a request timeout error

* fix issue #4657: fixed incomplete content type header

* Vastly improved the Foxx Store UI

* fix issue #4677: AQL WITH with bind parameters results in "access after data-modification"
  for two independent UPSERTs

* remove unused startup option `--ldap.permissions-attribute-name`

* fix issue #4457: create /var/tmp/arangod with correct user in supervisor mode

* remove long disfunctional admin/long_echo handler

* fixed Foxx API:

  * PUT /_api/foxx/service: Respect force flag
  * PATCH /_api/foxx/service: Check whether a service under given mount exists

* internal issue #1726: supervision failed to remove multiple servers
  from health monitoring at once.

* more information from inception, why agent is activated

* fixed a bug where supervision tried to deal with shards of virtual collections

* Behaviour of permissions for databases and collections changed:
  The new fallback rule for databases for which an access level is not explicitly specified:
  Choose the higher access level of:
    * A wildcard database grant
    * A database grant on the `_system` database
  The new fallback rule for collections for which an access level is not explicitly specified:
  Choose the higher access level of:
    * Any wildcard access grant in the same database, or on "*/*"
    * The access level for the current database
    * The access level for the `_system` database

* fix internal issue 1770: collection creation using distributeShardsLike yields
  errors and did not distribute shards correctly in the following cases:
  1. If numberOfShards * replicationFactor % nrDBServers != 0
     (shards * replication is not divisible by DBServers).
  2. If there was failover / move shard case on the leading collection
     and creating the follower collection afterwards.

* fix timeout issues in replication client expiration

* added missing edge filter to neighbors-only traversals
  in case a filter condition was moved into the traverser and the traversal was
  executed in breadth-first mode and was returning each visited vertex exactly
  once, and there was a filter on the edges of the path and the resulting vertices
  and edges were not used later, the edge filter was not applied

* fixed issue #4160: Run arangod with "--database.auto-upgrade" option always crash silently without error log

* fix internal issue #1848: AQL optimizer was trying to resolve attribute accesses
  to attributes of constant object values at query compile time, but only did so far
  the very first attribute in each object

  this fixes https://stackoverflow.com/questions/48648737/beginner-bug-in-for-loops-from-objects

* fix inconvenience: If we want to start server with a non-existing
  --javascript.app-path it will now be created (if possible)

* fixed: REST API `POST _api/foxx` now returns HTTP code 201 on success, as documented.
         returned 200 before.

* fixed: REST API `PATCH _api/foxx/dependencies` now updates the existing dependencies
         instead of replacing them.

* fixed: Foxx upload of single javascript file. You now can upload via http-url pointing
         to a javascript file.

* fixed issue #4395: If your foxx app includes an `APP` folder it got
         accidently removed by selfhealing this is not the case anymore.

* fixed internal issue #1969 - command apt-get purge/remove arangodb3e was failing


v3.3.3 (2018-01-26)
-------------------

* fix issue #4272: VERSION file keeps disappearing

* fix internal issue #81: quotation marks disappeared when switching table/json
  editor in the query editor ui

* added option `--rocksdb.throttle` to control whether write-throttling is enabled
  Write-throttling is turned on by default, to reduce chances of compactions getting
  too far behind and blocking incoming writes.

* fixed issue #4308: Crash when getter for error.name throws an error (on Windows)

* UI: fixed a query editor caching and parsing issue

* Fixed internal issue #1683: fixes an UI issue where a collection name gets wrongly cached
  within the documents overview of a collection.

* Fixed an issue with the index estimates in RocksDB in the case a transaction is aborted.
  Former the index estimates were modified if the transaction commited or not.
  Now they will only be modified if the transaction commited successfully.

* UI: optimized login view for very small screen sizes

* UI: optimized error messages for invalid query bind parameter

* Truncate in RocksDB will now do intermediate commits every 10.000 documents
  if truncate fails or the server crashes during this operation all deletes
  that have been commited so far are persisted.

* make the default value of `--rocksdb.block-cache-shard-bits` use the RocksDB
  default value. This will mostly mean the default number block cache shard
  bits is lower than before, allowing each shard to store more data and cause
  less evictions from block cache

* UI: optimized login view for very small screen sizes

* issue #4222: Permission error preventing AQL query import / export on webui

* UI: optimized error messages for invalid query bind parameter

* UI: upgraded swagger ui to version 3.9.0

* issue #3504: added option `--force-same-database` for arangorestore

  with this option set to true, it is possible to make any arangorestore attempt
  fail if the specified target database does not match the database name
  specified in the source dump's "dump.json" file. it can thus be used to
  prevent restoring data into the "wrong" database

  The option is set to `false` by default to ensure backwards-compatibility

* make the default value of `--rocksdb.block-cache-shard-bits` use the RocksDB
  default value. This will mostly mean the default number block cache shard
  bits is lower than before, allowing each shard to store more data and cause
  less evictions from block cache

* fixed issue #4255: AQL SORT consuming too much memory

* fixed incorrect persistence of RAFT vote and term


v3.3.2 (2018-01-04)
-------------------

* fixed issue #4199: Internal failure: JavaScript exception in file 'arangosh.js'
  at 98,7: ArangoError 4: Expecting type String

* fixed issue in agency supervision with a good server being left in
  failedServers

* distinguish isReady and allInSync in clusterInventory

* fixed issue #4197: AQL statement not working in 3.3.1 when upgraded from 3.2.10

* do not reuse collection ids when restoring collections from a dump, but assign
  new collection ids, this should prevent collection id conflicts

* fix issue #4393: broken handling of unix domain sockets in
  JS_Download

v3.3.1 (2017-12-28)
-------------------

* UI: displayed wrong wfs property for a collection when using RocksDB as
  storage engine

* added `--ignore-missing` option to arangoimp
  this option allows importing lines with less fields than specified in the CSV
  header line

* changed misleading error message from "no leader" to "not a leader"

* optimize usage of AQL FULLTEXT index function to a FOR loop with index
  usage in some cases
  When the optimization is applied, this especially speeds up fulltext index
  queries in the cluster

* UI: improved the behavior during collection creation in a cluster environment

* Agency lockup fixes for very small machines.

* Agency performance improvement by finer grained locking.

* Use steady_clock in agency whereever possible.

* Agency prevent Supervision thread crash.

* Fix agency integer overflow in timeout calculation.


v3.3.0 (2012-12-14)
-------------------

* release version

* added a missing try/catch block in the supervision thread


v3.3.rc8 (2017-12-12)
---------------------

* UI: fixed broken foxx configuration keys. Some valid configuration values
  could not be edited via the ui.

* UI: Shard distribution view now has an accordion view instead of displaying
  all shards of all collections at once.

* UI: pressing the return key inside a select2 box no longer triggers the modals

* UI: coordinators and db servers are now in sorted order (ascending)


v3.3.rc7 (2017-12-07)
---------------------

* fixed issue #3741: fix terminal color output in Windows

* UI: fixed issue #3822: disabled name input field for system collections

* fixed issue #3640: limit in subquery

* fixed issue #3745: Invalid result when using OLD object with array attribute in UPSERT statement

* UI: edge collections were wrongly added to from and to vertices select box during graph creation

* UI: added not found views for documents and collections

* UI: using default user database api during database creation now

* UI: the graph viewer backend now picks one random start vertex of the
  first 1000 documents instead of calling any(). The implementation of
  "any" is known to scale bad on huge collections with RocksDB.

* UI: fixed disappearing of the navigation label in some case special case

* UI: the graph viewer now displays updated label values correctly.
  Additionally the included node/edge editor now closes automatically
	after a successful node/edge update.

* fixed issue #3917: traversals with high maximal depth take extremely long
  in planning phase.


v3.3.rc4 (2017-11-28)
---------------------

* minor bug-fixes


v3.3.rc3 (2017-11-24)
---------------------

* bug-fixes


v3.3.rc2 (2017-11-22)
---------------------

* UI: document/edge editor now remembering their modes (e.g. code or tree)

* UI: optimized error messages for invalid graph definitions. Also fixed a
  graph renderer cleanup error.

* UI: added a delay within the graph viewer while changing the colors of the
  graph. Necessary due different browser behaviour.

* added options `--encryption.keyfile` and `--encryption.key-generator` to arangodump
  and arangorestore

* UI: the graph viewer now displays updated label values correctly.
  Additionally the included node/edge editor now closes automatically
	after a successful node/edge update.

* removed `--recycle-ids` option for arangorestore

  using that option could have led to problems on the restore, with potential
  id conflicts between the originating server (the source dump server) and the
  target server (the restore server)


v3.3.rc1 (2017-11-17)
---------------------

* add readonly mode REST API

* allow compilation of ArangoDB source code with g++ 7

* upgrade minimum required g++ compiler version to g++ 5.4
  That means ArangoDB source code will not compile with g++ 4.x or g++ < 5.4 anymore.

* AQL: during a traversal if a vertex is not found. It will not print an ERROR to the log and continue
  with a NULL value, but will register a warning at the query and continue with a NULL value.
  The situation is not desired as an ERROR as ArangoDB can store edges pointing to non-existing
  vertex which is perfectly valid, but it may be a n issue on the data model, so users
  can directly see it on the query now and do not "by accident" have to check the LOG output.


v3.3.beta1 (2017-11-07)
-----------------------

* introduce `enforceReplicationFactor`: An optional parameter controlling
  if the server should bail out during collection creation if there are not
  enough DBServers available for the desired `replicationFactor`.

* fixed issue #3516: Show execution time in arangosh

  this change adds more dynamic prompt components for arangosh
  The following components are now available for dynamic prompts,
  settable via the `--console.prompt` option in arangosh:

  - '%t': current time as timestamp
  - '%a': elpased time since ArangoShell start in seconds
  - '%p': duration of last command in seconds
  - '%d': name of current database
  - '%e': current endpoint
  - '%E': current endpoint without protocol
  - '%u': current user

  The time a command takes can be displayed easily by starting arangosh with `--console.prompt "%p> "`.

* make the ArangoShell refill its collection cache when a yet-unknown collection
  is first accessed. This fixes the following problem:

      arangosh1> db._collections();  // shell1 lists all collections
      arangosh2> db._create("test"); // shell2 now creates a new collection 'test'
      arangosh1> db.test.insert({}); // shell1 is not aware of the collection created
                                     // in shell2, so the insert will fail

* incremental transfer of initial collection data now can handle partial
  responses for a chunk, allowing the leader/master to send smaller chunks
  (in terms of HTTP response size) and limit memory usage

* initial creation of shards for cluster collections is now faster with
  replicationFactor values bigger than 1. this is achieved by an optimization
  for the case when the collection on the leader is still empty

* potential fix for issue #3517: several "filesystem full" errors in logs
  while there's a lot of disk space

* added C++ implementations for AQL function `SUBSTRING()`, `LEFT()`, `RIGHT()` and `TRIM()`


v3.3.milestone2 (2017-10-19)
----------------------------

* added new replication module

* make AQL `DISTINCT` not change the order of the results it is applied on

* show C++ function name of call site in ArangoDB log output

  This requires option `--log.line-number` to be set to *true*

* fixed issue #3408: Hard crash in query for pagination

* UI: fixed unresponsive events in cluster shards view

* UI: added word wrapping to query editor

* fixed issue #3395: AQL: cannot instantiate CollectBlock with undetermined
  aggregation method

* minimum number of V8 contexts in console mode must be 2, not 1. this is
  required to ensure the console gets one dedicated V8 context and all other
  operations have at least one extra context. This requirement was not enforced
  anymore.

* UI: fixed wrong user attribute name validation, issue #3228

* make AQL return a proper error message in case of a unique key constraint
  violation. previously it only returned the generic "unique constraint violated"
  error message but omitted the details about which index caused the problem.

  This addresses https://stackoverflow.com/questions/46427126/arangodb-3-2-unique-constraint-violation-id-or-key

* fix potential overflow in CRC marker check when a corrupted CRC marker
  is found at the very beginning of an MMFiles datafile


v3.3.milestone1 (2017-10-11)
----------------------------

* added option `--server.local-authentication`

* UI: added user roles

* added config option `--log.color` to toggle colorful logging to terminal

* added config option `--log.thread-name` to additionally log thread names

* usernames must not start with `:role:`, added new options:
    --server.authentication-timeout
    --ldap.roles-attribute-name
    --ldap.roles-transformation
    --ldap.roles-search
    --ldap.superuser-role
    --ldap.roles-include
    --ldap.roles-exclude

* performance improvements for full collection scans and a few other operations
  in MMFiles engine

* added `--rocksdb.encryption-key-generator` for enterprise

* removed `--compat28` parameter from arangodump and replication API

  older ArangoDB versions will no longer be supported by these tools.

* increase the recommended value for `/proc/sys/vm/max_map_count` to a value
  eight times as high as the previous recommended value. Increasing the
  values helps to prevent an ArangoDB server from running out of memory mappings.

  The raised minimum recommended value may lead to ArangoDB showing some startup
  warnings as follows:

      WARNING {memory} maximum number of memory mappings per process is 65530, which seems too low. it is recommended to set it to at least 512000
      WARNING {memory} execute 'sudo sysctl -w "vm.max_map_count=512000"'


v3.2.7 (2017-11-13)
-------------------

* Cluster customers, which have upgraded from 3.1 to 3.2 need to upgrade
  to 3.2.7. The cluster supervision is otherwise not operational.

* Fixed issue #3597: AQL with path filters returns unexpected results
  In some cases breadth first search in combination with vertex filters
  yields wrong result, the filter was not applied correctly.

* enable JEMalloc background thread for purging and returning unused memory
  back to the operating system (Linux only)

* fixed some undefined behavior in some internal value caches for AQL GatherNodes
  and SortNodes, which could have led to sorted results being effectively not
  correctly sorted.

* make the replication applier for the RocksDB engine start automatically after a
  restart of the server if the applier was configured with its `autoStart` property
  set to `true`. previously the replication appliers were only automatically restarted
  at server start for the MMFiles engine.

* fixed arangodump batch size adaptivity in cluster mode and upped default batch size
  for arangodump

  these changes speed up arangodump in cluster context

* smart graphs now return a proper inventory in response to replication inventory
  requests

* fixed issue #3618: Inconsistent behavior of OR statement with object bind parameters

* only users with read/write rights on the "_system" database can now execute
  "_admin/shutdown" as well as modify properties of the write-ahead log (WAL)

* increase default maximum number of V8 contexts to at least 16 if not explicitly
  configured otherwise.
  the procedure for determining the actual maximum value of V8 contexts is unchanged
  apart from the value `16` and works as follows:
  - if explicitly set, the value of the configuration option `--javascript.v8-contexts`
    is used as the maximum number of V8 contexts
  - when the option is not set, the maximum number of V8 contexts is determined
    by the configuration option `--server.threads` if that option is set. if
    `--server.threads` is not set, then the maximum number of V8 contexts is the
    server's reported hardware concurrency (number of processors visible
    to the arangod process). if that would result in a maximum value of less than 16
    in any of these two cases, then the maximum value will be increased to 16.

* fixed issue #3447: ArangoError 1202: AQL: NotFound: (while executing) when
  updating collection

* potential fix for issue #3581: Unexpected "rocksdb unique constraint
  violated" with unique hash index

* fixed geo index optimizer rule for geo indexes with a single (array of coordinates)
  attribute.

* improved the speed of the shards overview in cluster (API endpoint /_api/cluster/shardDistribution API)
  It is now guaranteed to return after ~2 seconds even if the entire cluster is unresponsive.

* fix agency precondition check for complex objects
  this fixes issues with several CAS operations in the agency

* several fixes for agency restart and shutdown

* the cluster-internal representation of planned collection objects is now more
  lightweight than before, using less memory and not allocating any cache for indexes
  etc.

* fixed issue #3403: How to kill long running AQL queries with the browser console's
  AQL (display issue)

* fixed issue #3549: server reading ENGINE config file fails on common standard
  newline character

* UI: fixed error notifications for collection modifications

* several improvements for the truncate operation on collections:

  * the timeout for the truncate operation was increased in cluster mode in
    order to prevent too frequent "could not truncate collection" errors

  * after a truncate operation, collections in MMFiles still used disk space.
    to reclaim disk space used by truncated collection, the truncate actions
    in the web interface and from the ArangoShell now issue an extra WAL flush
    command (in cluster mode, this command is also propagated to all servers).
    the WAL flush allows all servers to write out any pending operations into the
    datafiles of the truncated collection. afterwards, a final journal rotate
    command is sent, which enables the compaction to entirely remove all datafiles
    and journals for the truncated collection, so that all disk space can be
    reclaimed

  * for MMFiles a special method will be called after a truncate operation so that
    all indexes of the collection can free most of their memory. previously some
    indexes (hash and skiplist indexes) partially kept already allocated memory
    in order to avoid future memory allocations

  * after a truncate operation in the RocksDB engine, an additional compaction
    will be triggered for the truncated collection. this compaction removes all
    deletions from the key space so that follow-up scans over the collection's key
    range do not have to filter out lots of already-removed values

  These changes make truncate operations potentially more time-consuming than before,
  but allow for memory/disk space savings afterwards.

* enable JEMalloc background threads for purging and returning unused memory
  back to the operating system (Linux only)

  JEMalloc will create its background threads on demand. The number of background
  threads is capped by the number of CPUs or active arenas. The background threads run
  periodically and purge unused memory pages, allowing memory to be returned to the
  operating system.

  This change will make the arangod process create several additional threads.
  It is accompanied by an increased `TasksMax` value in the systemd service configuration
  file for the arangodb3 service.

* upgraded bundled V8 engine to bugfix version v5.7.492.77

  this upgrade fixes a memory leak in upstream V8 described in
  https://bugs.chromium.org/p/v8/issues/detail?id=5945 that will result in memory
  chunks only getting uncommitted but not unmapped


v3.2.6 (2017-10-26)
-------------------

* UI: fixed event cleanup in cluster shards view

* UI: reduced cluster dashboard api calls

* fixed a permission problem that prevented collection contents to be displayed
  in the web interface

* removed posix_fadvise call from RocksDB's PosixSequentialFile::Read(). This is
  consistent with Facebook PR 2573 (#3505)

  this fix should improve the performance of the replication with the RocksDB
  storage engine

* allow changing of collection replication factor for existing collections

* UI: replicationFactor of a collection is now changeable in a cluster
  environment

* several fixes for the cluster agency

* fixed undefined behavior in the RocksDB-based geo index

* fixed Foxxmaster failover

* purging or removing the Debian/Ubuntu arangodb3 packages now properly stops
  the arangod instance before actuallying purging or removing


v3.2.5 (2017-10-16)
-------------------

* general-graph module and _api/gharial now accept cluster options
  for collection creation. It is now possible to set replicationFactor and
  numberOfShards for all collections created via this graph object.
  So adding a new collection will not result in a singleShard and
  no replication anymore.

* fixed issue #3408: Hard crash in query for pagination

* minimum number of V8 contexts in console mode must be 2, not 1. this is
  required to ensure the console gets one dedicated V8 context and all other
  operations have at least one extra context. This requirement was not enforced
  anymore.

* fixed issue #3395: AQL: cannot instantiate CollectBlock with undetermined
  aggregation method

* UI: fixed wrong user attribute name validation, issue #3228

* fix potential overflow in CRC marker check when a corrupted CRC marker
  is found at the very beginning of an MMFiles datafile

* UI: fixed unresponsive events in cluster shards view

* Add statistics about the V8 context counts and number of available/active/busy
  threads we expose through the server statistics interface.


v3.2.4 (2017-09-26)
-------------------

* UI: no default index selected during index creation

* UI: added replicationFactor option during SmartGraph creation

* make the MMFiles compactor perform less writes during normal compaction
  operation

  This partially fixes issue #3144

* make the MMFiles compactor configurable

  The following options have been added:

* `--compaction.db-sleep-time`: sleep interval between two compaction runs
    (in s)
  * `--compaction.min-interval"`: minimum sleep time between two compaction
     runs (in s)
  * `--compaction.min-small-data-file-size`: minimal filesize threshold
    original datafiles have to be below for a compaction
  * `--compaction.dead-documents-threshold`: minimum unused count of documents
    in a datafile
  * `--compaction.dead-size-threshold`: how many bytes of the source data file
    are allowed to be unused at most
  * `--compaction.dead-size-percent-threshold`: how many percent of the source
    datafile should be unused at least
  * `--compaction.max-files`: Maximum number of files to merge to one file
  * `--compaction.max-result-file-size`: how large may the compaction result
    file become (in bytes)
  * `--compaction.max-file-size-factor`: how large the resulting file may
    be in comparison to the collection's `--database.maximal-journal-size' setting`

* fix downwards-incompatibility in /_api/explain REST handler

* fix Windows implementation for fs.getTempPath() to also create a
  sub-directory as we do on linux

* fixed a multi-threading issue in cluster-internal communication

* performance improvements for traversals and edge lookups

* removed internal memory zone handling code. the memory zones were a leftover
  from the early ArangoDB days and did not provide any value in the current
  implementation.

* (Enterprise only) added `skipInaccessibleCollections` option for AQL queries:
  if set, AQL queries (especially graph traversals) will treat collections to
  which a user has no access rights to as if these collections were empty.

* adjusted scheduler thread handling to start and stop less threads in
  normal operations

* leader-follower replication catchup code has been rewritten in C++

* early stage AQL optimization now also uses the C++ implementations of
  AQL functions if present. Previously it always referred to the JavaScript
  implementations and ignored the C++ implementations. This change gives
  more flexibility to the AQL optimizer.

* ArangoDB tty log output is now colored for log messages with levels
  FATAL, ERR and WARN.

* changed the return values of AQL functions `REGEX_TEST` and `REGEX_REPLACE`
  to `null` when the input regex is invalid. Previous versions of ArangoDB
  partly returned `false` for invalid regexes and partly `null`.

* added `--log.role` option for arangod

  When set to `true`, this option will make the ArangoDB logger print a single
  character with the server's role into each logged message. The roles are:

  - U: undefined/unclear (used at startup)
  - S: single server
  - C: coordinator
  - P: primary
  - A: agent

  The default value for this option is `false`, so no roles will be logged.


v3.2.3 (2017-09-07)
-------------------

* fixed issue #3106: orphan collections could not be registered in general-graph module

* fixed wrong selection of the database inside the internal cluster js api

* added startup option `--server.check-max-memory-mappings` to make arangod check
  the number of memory mappings currently used by the process and compare it with
  the maximum number of allowed mappings as determined by /proc/sys/vm/max_map_count

  The default value is `true`, so the checks will be performed. When the current
  number of mappings exceeds 90% of the maximum number of mappings, the creation
  of further V8 contexts will be deferred.

  Note that this option is effective on Linux systems only.

* arangoimp now has a `--remove-attribute` option

* added V8 context lifetime control options
  `--javascript.v8-contexts-max-invocations` and `--javascript.v8-contexts-max-age`

  These options allow specifying after how many invocations a used V8 context is
  disposed, or after what time a V8 context is disposed automatically after its
  creation. If either of the two thresholds is reached, an idl V8 context will be
  disposed.

  The default value of `--javascript.v8-contexts-max-invocations` is 0, meaning that
  the maximum number of invocations per context is unlimited. The default value
  for `--javascript.v8-contexts-max-age` is 60 seconds.

* fixed wrong UI cluster health information

* fixed issue #3070: Add index in _jobs collection

* fixed issue #3125: HTTP Foxx API JSON parsing

* fixed issue #3120: Foxx queue: job isn't running when server.authentication = true

* fixed supervision failure detection and handling, which happened with simultaneous
  agency leadership change


v3.2.2 (2017-08-23)
-------------------

* make "Rebalance shards" button work in selected database only, and not make
  it rebalance the shards of all databases

* fixed issue #2847: adjust the response of the DELETE `/_api/users/database/*` calls

* fixed issue #3075: Error when upgrading arangoDB on linux ubuntu 16.04

* fixed a buffer overrun in linenoise console input library for long input strings

* increase size of the linenoise input buffer to 8 KB

* abort compilation if the detected GCC or CLANG isn't in the range of compilers
  we support

* fixed spurious cluster hangups by always sending AQL-query related requests
  to the correct servers, even after failover or when a follower drops

  The problem with the previous shard-based approach was that responsibilities
  for shards may change from one server to another at runtime, after the query
  was already instanciated. The coordinator and other parts of the query then
  sent further requests for the query to the servers now responsible for the
  shards.
  However, an AQL query must send all further requests to the same servers on
  which the query was originally instanciated, even in case of failover.
  Otherwise this would potentially send requests to servers that do not know
  about the query, and would also send query shutdown requests to the wrong
  servers, leading to abandoned queries piling up and using resources until
  they automatically time out.

* fixed issue with RocksDB engine acquiring the collection count values too
  early, leading to the collection count values potentially being slightly off
  even in exclusive transactions (for which the exclusive access should provide
  an always-correct count value)

* fixed some issues in leader-follower catch-up code, specifically for the
  RocksDB engine

* make V8 log fatal errors to syslog before it terminates the process.
  This change is effective on Linux only.

* fixed issue with MMFiles engine creating superfluous collection journals
  on shutdown

* fixed issue #3067: Upgrade from 3.2 to 3.2.1 reset autoincrement keys

* fixed issue #3044: ArangoDB server shutdown unexpectedly

* fixed issue #3039: Incorrect filter interpretation

* fixed issue #3037: Foxx, internal server error when I try to add a new service

* improved MMFiles fulltext index document removal performance
  and fulltext index query performance for bigger result sets

* ui: fixed a display bug within the slow and running queries view

* ui: fixed a bug when success event triggers twice in a modal

* ui: fixed the appearance of the documents filter

* ui: graph vertex collections not restricted to 10 anymore

* fixed issue #2835: UI detection of JWT token in case of server restart or upgrade

* upgrade jemalloc version to 5.0.1

  This fixes problems with the memory allocator returing "out of memory" when
  calling munmap to free memory in order to return it to the OS.

  It seems that calling munmap on Linux can increase the number of mappings, at least
  when a region is partially unmapped. This can lead to the process exceeding its
  maximum number of mappings, and munmap and future calls to mmap returning errors.

  jemalloc version 5.0.1 does not have the `--enable-munmap` configure option anymore,
  so the problem is avoided. To return memory to the OS eventually, jemalloc 5's
  background purge threads are used on Linux.

* fixed issue #2978: log something more obvious when you log a Buffer

* fixed issue #2982: AQL parse error?

* fixed issue #3125: HTTP Foxx API Json parsing

v3.2.1 (2017-08-09)
-------------------

* added C++ implementations for AQL functions `LEFT()`, `RIGHT()` and `TRIM()`

* fixed docs for issue #2968: Collection _key autoincrement value increases on error

* fixed issue #3011: Optimizer rule reduce-extraction-to-projection breaks queries

* Now allowing to restore users in a sharded environment as well
  It is still not possible to restore collections that are sharded
  differently than by _key.

* fixed an issue with restoring of system collections and user rights.
  It was not possible to restore users into an authenticated server.

* fixed issue #2977: Documentation for db._createDatabase is wrong

* ui: added bind parameters to slow query history view

* fixed issue #1751: Slow Query API should provide bind parameters, webui should display them

* ui: fixed a bug when moving multiple documents was not possible

* fixed docs for issue #2968: Collection _key autoincrement value increases on error

* AQL CHAR_LENGTH(null) returns now 0. Since AQL TO_STRING(null) is '' (string of length 0)

* ui: now supports single js file upload for Foxx services in addition to zip files

* fixed a multi-threading issue in the agency when callElection was called
  while the Supervision was calling updateSnapshot

* added startup option `--query.tracking-with-bindvars`

  This option controls whether the list of currently running queries
  and the list of slow queries should contain the bind variables used
  in the queries or not.

  The option can be changed at runtime using the commands

      // enables tracking of bind variables
      // set to false to turn tracking of bind variables off
      var value = true;
      require("@arangodb/aql/queries").properties({
        trackBindVars: value
      });

* index selectivity estimates are now available in the cluster as well

* fixed issue #2943: loadIndexesIntoMemory not returning the same structure
  as the rest of the collection APIs

* fixed issue #2949: ArangoError 1208: illegal name

* fixed issue #2874: Collection properties do not return `isVolatile`
  attribute

* potential fix for issue #2939: Segmentation fault when starting
  coordinator node

* fixed issue #2810: out of memory error when running UPDATE/REPLACE
  on medium-size collection

* fix potential deadlock errors in collector thread

* disallow the usage of volatile collections in the RocksDB engine
  by throwing an error when a collection is created with attribute
  `isVolatile` set to `true`.
  Volatile collections are unsupported by the RocksDB engine, so
  creating them should not succeed and silently create a non-volatile
  collection

* prevent V8 from issuing SIGILL instructions when it runs out of memory

  Now arangod will attempt to log a FATAL error into its logfile in case V8
  runs out of memory. In case V8 runs out of memory, it will still terminate the
  entire process. But at least there should be something in the ArangoDB logs
  indicating what the problem was. Apart from that, the arangod process should
  now be exited with SIGABRT rather than SIGILL as it shouldn't return into the
  V8 code that aborted the process with `__builtin_trap`.

  this potentially fixes issue #2920: DBServer crashing automatically post upgrade to 3.2

* Foxx queues and tasks now ensure that the scripts in them run with the same
  permissions as the Foxx code who started the task / queue

* fixed issue #2928: Offset problems

* fixed issue #2876: wrong skiplist index usage in edge collection

* fixed issue #2868: cname missing from logger-follow results in rocksdb

* fixed issue #2889: Traversal query using incorrect collection id

* fixed issue #2884: AQL traversal uniqueness constraints "propagating" to other traversals? Weird results

* arangoexport: added `--query` option for passing an AQL query to export the result

* fixed issue #2879: No result when querying for the last record of a query

* ui: allows now to edit default access level for collections in database
  _system for all users except the root user.

* The _users collection is no longer accessible outside the arngod process, _queues is always read-only

* added new option "--rocksdb.max-background-jobs"

* removed options "--rocksdb.max-background-compactions", "--rocksdb.base-background-compactions" and "--rocksdb.max-background-flushes"

* option "--rocksdb.compaction-read-ahead-size" now defaults to 2MB

* change Windows build so that RocksDB doesn't enforce AVX optimizations by default
  This fixes startup crashes on servers that do not have AVX CPU extensions

* speed up RocksDB secondary index creation and dropping

* removed RocksDB note in Geo index docs


v3.2.0 (2017-07-20)
-------------------

* fixed UI issues

* fixed multi-threading issues in Pregel

* fixed Foxx resilience

* added command-line option `--javascript.allow-admin-execute`

  This option can be used to control whether user-defined JavaScript code
  is allowed to be executed on server by sending via HTTP to the API endpoint
  `/_admin/execute`  with an authenticated user account.
  The default value is `false`, which disables the execution of user-defined
  code. This is also the recommended setting for production. In test environments,
  it may be convenient to turn the option on in order to send arbitrary setup
  or teardown commands for execution on the server.


v3.2.beta6 (2017-07-18)
-----------------------

* various bugfixes


v3.2.beta5 (2017-07-16)
-----------------------

* numerous bugfixes


v3.2.beta4 (2017-07-04)
-----------------------

* ui: fixed document view _from and _to linking issue for special characters

* added function `db._parse(query)` for parsing an AQL query and returning information about it

* fixed one medium priority and two low priority security user interface
  issues found by owasp zap.

* ui: added index deduplicate options

* ui: fixed renaming of collections for the rocksdb storage engine

* documentation and js fixes for secondaries

* RocksDB storage format was changed, users of the previous beta/alpha versions
  must delete the database directory and re-import their data

* enabled permissions on database and collection level

* added and changed some user related REST APIs
    * added `PUT /_api/user/{user}/database/{database}/{collection}` to change collection permission
    * added `GET /_api/user/{user}/database/{database}/{collection}`
    * added optional `full` parameter to the `GET /_api/user/{user}/database/` REST call

* added user functions in the arangoshell `@arangodb/users` module
    * added `grantCollection` and `revokeCollection` functions
    * added `permission(user, database, collection)` to retrieve collection specific rights

* added "deduplicate" attribute for array indexes, which controls whether inserting
  duplicate index values from the same document into a unique array index will lead to
  an error or not:

      // with deduplicate = true, which is the default value:
      db._create("test");
      db.test.ensureIndex({ type: "hash", fields: ["tags[*]"], deduplicate: true });
      db.test.insert({ tags: ["a", "b"] });
      db.test.insert({ tags: ["c", "d", "c"] }); // will work, because deduplicate = true
      db.test.insert({ tags: ["a"] }); // will fail

      // with deduplicate = false
      db._create("test");
      db.test.ensureIndex({ type: "hash", fields: ["tags[*]"], deduplicate: false });
      db.test.insert({ tags: ["a", "b"] });
      db.test.insert({ tags: ["c", "d", "c"] }); // will not work, because deduplicate = false
      db.test.insert({ tags: ["a"] }); // will fail

  The "deduplicate" attribute is now also accepted by the index creation HTTP
  API endpoint POST /_api/index and is returned by GET /_api/index.

* added optimizer rule "remove-filters-covered-by-traversal"

* Debian/Ubuntu installer: make messages about future package upgrades more clear

* fix a hangup in VST

  The problem happened when the two first chunks of a VST message arrived
  together on a connection that was newly switched to VST.

* fix deletion of outdated WAL files in RocksDB engine

* make use of selectivity estimates in hash, skiplist and persistent indexes
  in RocksDB engine

* changed VM overcommit recommendation for user-friendliness

* fix a shutdown bug in the cluster: a destroyed query could still be active

* do not terminate the entire server process if a temp file cannot be created
  (Windows only)

* fix log output in the front-end, it stopped in case of too many messages


v3.2.beta3 (2017-06-27)
-----------------------

* numerous bugfixes


v3.2.beta2 (2017-06-20)
-----------------------

* potentially fixed issue #2559: Duplicate _key generated on insertion

* fix invalid results (too many) when a skipping LIMIT was used for a
  traversal. `LIMIT x` or `LIMIT 0, x` were not affected, but `LIMIT s, x`
  may have returned too many results

* fix races in SSL communication code

* fix invalid locking in JWT authentication cache, which could have
  crashed the server

* fix invalid first group results for sorted AQL COLLECT when LIMIT
  was used

* fix potential race, which could make arangod hang on startup

* removed `exception` field from transaction error result; users should throw
  explicit `Error` instances to return custom exceptions (addresses issue #2561)

* fixed issue #2613: Reduce log level when Foxx manager tries to self heal missing database

* add a read only mode for users and collection level authorization

* removed `exception` field from transaction error result; users should throw
  explicit `Error` instances to return custom exceptions (addresses issue #2561)

* fixed issue #2677: Foxx disabling development mode creates non-deterministic service bundle

* fixed issue #2684: Legacy service UI not working


v3.2.beta1 (2017-06-12)
-----------------------

* provide more context for index errors (addresses issue #342)

* arangod now validates several OS/environment settings on startup and warns if
  the settings are non-ideal. Most of the checks are executed on Linux systems only.

* fixed issue #2515: The replace-or-with-in optimization rule might prevent use of indexes

* added `REGEX_REPLACE` AQL function

* the RocksDB storage format was changed, users of the previous alpha versions
  must delete the database directory and re-import their data

* added server startup option `--query.fail-on-warning`

  setting this option to `true` will abort any AQL query with an exception if
  it causes a warning at runtime. The value can be overridden per query by
  setting the `failOnWarning` attribute in a query's options.

* added --rocksdb.num-uncompressed-levels to adjust number of non-compressed levels

* added checks for memory managment and warn (i. e. if hugepages are enabled)

* set default SSL cipher suite string to "HIGH:!EXPORT:!aNULL@STRENGTH"

* fixed issue #2469: Authentication = true does not protect foxx-routes

* fixed issue #2459: compile success but can not run with rocksdb

* `--server.maximal-queue-size` is now an absolute maximum. If the queue is
  full, then 503 is returned. Setting it to 0 means "no limit".

* (Enterprise only) added authentication against an LDAP server

* fixed issue #2083: Foxx services aren't distributed to all coordinators

* fixed issue #2384: new coordinators don't pick up existing Foxx services

* fixed issue #2408: Foxx service validation causes unintended side-effects

* extended HTTP API with routes for managing Foxx services

* added distinction between hasUser and authorized within Foxx
  (cluster internal requests are authorized requests but don't have a user)

* arangoimp now has a `--threads` option to enable parallel imports of data

* PR #2514: Foxx services that can't be fixed by self-healing now serve a 503 error

* added `time` function to `@arangodb` module


v3.2.alpha4 (2017-04-25)
------------------------

* fixed issue #2450: Bad optimization plan on simple query

* fixed issue #2448: ArangoDB Web UI takes no action when Delete button is clicked

* fixed issue #2442: Frontend shows already deleted databases during login

* added 'x-content-type-options: nosniff' to avoid MSIE bug

* set default value for `--ssl.protocol` from TLSv1 to TLSv1.2.

* AQL breaking change in cluster:
  The SHORTEST_PATH statement using edge-collection names instead
  of a graph name now requires to explicitly name the vertex-collection names
  within the AQL query in the cluster. It can be done by adding `WITH <name>`
  at the beginning of the query.

  Example:
  ```
  FOR v,e IN OUTBOUND SHORTEST_PATH @start TO @target edges [...]
  ```

  Now has to be:

  ```
  WITH vertices
  FOR v,e IN OUTBOUND SHORTEST_PATH @start TO @target edges [...]
  ```

  This change is due to avoid dead-lock sitations in clustered case.
  An error stating the above is included.

* add implicit use of geo indexes when using SORT/FILTER in AQL, without
  the need to use the special-purpose geo AQL functions `NEAR` or `WITHIN`.

  the special purpose `NEAR` AQL function can now be substituted with the
  following AQL (provided there is a geo index present on the `doc.latitude`
  and `doc.longitude` attributes):

      FOR doc in geoSort
        SORT DISTANCE(doc.latitude, doc.longitude, 0, 0)
        LIMIT 5
        RETURN doc

  `WITHIN` can be substituted with the following AQL:

      FOR doc in geoFilter
        FILTER DISTANCE(doc.latitude, doc.longitude, 0, 0) < 2000
        RETURN doc

  Compared to using the special purpose AQL functions this approach has the
  advantage that it is more composable, and will also honor any `LIMIT` values
  used in the AQL query.

* potential fix for shutdown hangs on OSX

* added KB, MB, GB prefix for integer parameters, % for integer parameters
  with a base value

* added JEMALLOC 4.5.0

* added `--vm.resident-limit` and `--vm.path` for file-backed memory mapping
  after reaching a configurable maximum RAM size

* try recommended limit for file descriptors in case of unlimited
  hard limit

* issue #2413: improve logging in case of lock timeout and deadlocks

* added log topic attribute to /_admin/log api

* removed internal build option `USE_DEV_TIMERS`

  Enabling this option activated some proprietary timers for only selected
  events in arangod. Instead better use `perf` to gather timings.


v3.2.alpha3 (2017-03-22)
------------------------

* increase default collection lock timeout from 30 to 900 seconds

* added function `db._engine()` for retrieval of storage engine information at
  server runtime

  There is also an HTTP REST handler at GET /_api/engine that returns engine
  information.

* require at least cmake 3.2 for building ArangoDB

* make arangod start with less V8 JavaScript contexts

  This speeds up the server start (a little bit) and makes it use less memory.
  Whenever a V8 context is needed by a Foxx action or some other operation and
  there is no usable V8 context, a new one will be created dynamically now.

  Up to `--javascript.v8-contexts` V8 contexts will be created, so this option
  will change its meaning. Previously as many V8 contexts as specified by this
  option were created at server start, and the number of V8 contexts did not
  change at runtime. Now up to this number of V8 contexts will be in use at the
  same time, but the actual number of V8 contexts is dynamic.

  The garbage collector thread will automatically delete unused V8 contexts after
  a while. The number of spare contexts will go down to as few as configured in
  the new option `--javascript.v8-contexts-minimum`. Actually that many V8 contexts
  are also created at server start.

  The first few requests in new V8 contexts will take longer than in contexts
  that have been there already. Performance may therefore suffer a bit for the
  initial requests sent to ArangoDB or when there are only few but performance-
  critical situations in which new V8 contexts will be created. If this is a
  concern, it can easily be fixed by setting `--javascipt.v8-contexts-minimum`
  and `--javascript.v8-contexts` to a relatively high value, which will guarantee
  that many number of V8 contexts to be created at startup and kept around even
  when unused.

  Waiting for an unused V8 context will now also abort if no V8 context can be
  acquired/created after 120 seconds.

* improved diagnostic messages written to logfiles by supervisor process

* fixed issue #2367

* added "bindVars" to attributes of currently running and slow queries

* added "jsonl" as input file type for arangoimp

* upgraded version of bundled zlib library from 1.2.8 to 1.2.11

* added input file type `auto` for arangoimp so it can automatically detect the
  type of the input file from the filename extension

* fixed variables parsing in GraphQL

* added `--translate` option for arangoimp to translate attribute names from
  the input files to attriubte names expected by ArangoDB

  The `--translate` option can be specified multiple times (once per translation
  to be executed). The following example renames the "id" column from the input
  file to "_key", and the "from" column to "_from", and the "to" column to "_to":

      arangoimp --type csv --file data.csv --translate "id=_key" --translate "from=_from" --translate "to=_to"

  `--translate` works for CSV and TSV inputs only.

* changed default value for `--server.max-packet-size` from 128 MB to 256 MB

* fixed issue #2350

* fixed issue #2349

* fixed issue #2346

* fixed issue #2342

* change default string truncation length from 80 characters to 256 characters for
  `print`/`printShell` functions in ArangoShell and arangod. This will emit longer
  prefixes of string values before truncating them with `...`, which is helpful
  for debugging.

* always validate incoming JSON HTTP requests for duplicate attribute names

  Incoming JSON data with duplicate attribute names will now be rejected as
  invalid. Previous versions of ArangoDB only validated the uniqueness of
  attribute names inside incoming JSON for some API endpoints, but not
  consistently for all APIs.

* don't let read-only transactions block the WAL collector

* allow passing own `graphql-sync` module instance to Foxx GraphQL router

* arangoexport can now export to csv format

* arangoimp: fixed issue #2214

* Foxx: automatically add CORS response headers

* added "OPTIONS" to CORS `access-control-allow-methods` header

* Foxx: Fix arangoUser sometimes not being set correctly

* fixed issue #1974


v3.2.alpha2 (2017-02-20)
------------------------

* ui: fixed issue #2065

* ui: fixed a dashboard related memory issue

* Internal javascript rest actions will now hide their stack traces to the client
  unless maintainer mode is activated. Instead they will always log to the logfile

* Removed undocumented internal HTTP API:
  * PUT _api/edges

  The documented GET _api/edges and the undocumented POST _api/edges remains unmodified.

* updated V8 version to 5.7.0.0

* change undocumented behaviour in case of invalid revision ids in
  If-Match and If-None-Match headers from 400 (BAD) to 412 (PRECONDITION
  FAILED).

* change undocumented behaviour in case of invalid revision ids in
  JavaScript document operations from 1239 ("illegal document revision")
  to 1200 ("conflict").

* added data export tool, arangoexport.

  arangoexport can be used to export collections to json, jsonl or xml
  and export a graph or collections to xgmml.

* fixed a race condition when closing a connection

* raised default hard limit on threads for very small to 64

* fixed negative counting of http connection in UI


v3.2.alpha1 (2017-02-05)
------------------------

* added figure `httpRequests` to AQL query statistics

* removed revisions cache intermediate layer implementation

* obsoleted startup options `--database.revision-cache-chunk-size` and
  `--database.revision-cache-target-size`

* fix potential port number over-/underruns

* added startup option `--log.shorten-filenames` for controlling whether filenames
  in log messages should be shortened to just the filename with the absolute path

* removed IndexThreadFeature, made `--database.index-threads` option obsolete

* changed index filling to make it more parallel, dispatch tasks to boost::asio

* more detailed stacktraces in Foxx apps

* generated Foxx services now use swagger tags


v3.1.24 (XXXX-XX-XX)
--------------------

* fixed one more LIMIT issue in traversals


v3.1.23 (2017-06-19)
--------------------

* potentially fixed issue #2559: Duplicate _key generated on insertion

* fix races in SSL communication code

* fix invalid results (too many) when a skipping LIMIT was used for a
  traversal. `LIMIT x` or `LIMIT 0, x` were not affected, but `LIMIT s, x`
  may have returned too many results

* fix invalid first group results for sorted AQL COLLECT when LIMIT
  was used

* fix invalid locking in JWT authentication cache, which could have
  crashed the server

* fix undefined behavior in traverser when traversals were used inside
  a FOR loop


v3.1.22 (2017-06-07)
--------------------

* fixed issue #2505: Problem with export + report of a bug

* documented changed behavior of WITH

* fixed ui glitch in aardvark

* avoid agency compaction bug

* fixed issue #2283: disabled proxy communication internally


v3.1.21 (2017-05-22)
--------------------

* fixed issue #2488:  AQL operator IN error when data use base64 chars

* more randomness in seeding RNG

v3.1.20 (2016-05-16)
--------------------

* fixed incorrect sorting for distributeShardsLike

* improve reliability of AgencyComm communication with Agency

* fixed shard numbering bug, where ids were erouneously incremented by 1

* remove an unnecessary precondition in createCollectionCoordinator

* funny fail rotation fix

* fix in SimpleHttpClient for correct advancement of readBufferOffset

* forward SIG_HUP in supervisor process to the server process to fix logrotaion
  You need to stop the remaining arangod server process manually for the upgrade to work.


v3.1.19 (2017-04-28)
--------------------

* Fixed a StackOverflow issue in Traversal and ShortestPath. Occured if many (>1000) input
  values in a row do not return any result. Fixes issue: #2445

* fixed issue #2448

* fixed issue #2442

* added 'x-content-type-options: nosniff' to avoid MSIE bug

* fixed issue #2441

* fixed issue #2440

* Fixed a StackOverflow issue in Traversal and ShortestPath. Occured if many (>1000) input
  values in a row do not return any result. Fixes issue: #2445

* fix occasional hanging shutdowns on OS X


v3.1.18 (2017-04-18)
--------------------

* fixed error in continuous synchronization of collections

* fixed spurious hangs on server shutdown

* better error messages during restore collection

* completely overhaul supervision. More detailed tests

* Fixed a dead-lock situation in cluster traversers, it could happen in
  rare cases if the computation on one DBServer could be completed much earlier
  than the other server. It could also be restricted to SmartGraphs only.

* (Enterprise only) Fixed a bug in SmartGraph DepthFirstSearch. In some
  more complicated queries, the maxDepth limit of 1 was not considered strictly
  enough, causing the traverser to do unlimited depth searches.

* fixed issue #2415

* fixed issue #2422

* fixed issue #1974


v3.1.17 (2017-04-04)
--------------------

* (Enterprise only) fixed a bug where replicationFactor was not correctly
  forwarded in SmartGraph creation.

* fixed issue #2404

* fixed issue #2397

* ui - fixed smart graph option not appearing

* fixed issue #2389

* fixed issue #2400


v3.1.16 (2017-03-27)
--------------------

* fixed issue #2392

* try to raise file descriptors to at least 8192, warn otherwise

* ui - aql editor improvements + updated ace editor version (memory leak)

* fixed lost HTTP requests

* ui - fixed some event issues

* avoid name resolution when given connection string is a valid ip address

* helps with issue #1842, bug in COLLECT statement in connection with LIMIT.

* fix locking bug in cluster traversals

* increase lock timeout defaults

* increase various cluster timeouts

* limit default target size for revision cache to 1GB, which is better for
  tight RAM situations (used to be 40% of (totalRAM - 1GB), use
  --database.revision-cache-target-size <VALUEINBYTES> to get back the
  old behaviour

* fixed a bug with restarted servers indicating status as "STARTUP"
  rather that "SERVING" in Nodes UI.


v3.1.15 (2017-03-20)
--------------------

* add logrotate configuration as requested in #2355

* fixed issue #2376

* ui - changed document api due a chrome bug

* ui - fixed a submenu bug

* added endpoint /_api/cluster/endpoints in cluster case to get all
  coordinator endpoints

* fix documentation of /_api/endpoint, declaring this API obsolete.

* Foxx response objects now have a `type` method for manipulating the content-type header

* Foxx tests now support `xunit` and `tap` reporters


v3.1.14 (2017-03-13)
--------------------

* ui - added feature request (multiple start nodes within graph viewer) #2317

* added missing locks to authentication cache methods

* ui - added feature request (multiple start nodes within graph viewer) #2317

* ui - fixed wrong merge of statistics information from different coordinators

* ui - fixed issue #2316

* ui - fixed wrong protocol usage within encrypted environment

* fixed compile error on Mac Yosemite

* minor UI fixes


v3.1.13 (2017-03-06)
--------------------

* fixed variables parsing in GraphQL

* fixed issue #2214

* fixed issue #2342

* changed thread handling to queue only user requests on coordinator

* use exponential backoff when waiting for collection locks

* repair short name server lookup in cluster in the case of a removed
  server


v3.1.12 (2017-02-28)
--------------------

* disable shell color escape sequences on Windows

* fixed issue #2326

* fixed issue #2320

* fixed issue #2315

* fixed a race condition when closing a connection

* raised default hard limit on threads for very small to 64

* fixed negative counting of http connection in UI

* fixed a race when renaming collections

* fixed a race when dropping databases


v3.1.11 (2017-02-17)
--------------------

* fixed a race between connection closing and sending out last chunks of data to clients
  when the "Connection: close" HTTP header was set in requests

* ui: optimized smart graph creation usability

* ui: fixed #2308

* fixed a race in async task cancellation via `require("@arangodb/tasks").unregisterTask()`

* fixed spuriously hanging threads in cluster AQL that could sit idle for a few minutes

* fixed potential numeric overflow for big index ids in index deletion API

* fixed sort issue in cluster, occurring when one of the local sort buffers of a
  GatherNode was empty

* reduce number of HTTP requests made for certain kinds of join queries in cluster,
  leading to speedup of some join queries

* supervision deals with demised coordinators correctly again

* implement a timeout in TraverserEngineRegistry

* agent communication reduced in large batches of append entries RPCs

* inception no longer estimates RAFT timings

* compaction in agents has been moved to a separate thread

* replicated logs hold local timestamps

* supervision jobs failed leader and failed follower revisited for
  function in precarious stability situations

* fixed bug in random number generator for 64bit int


v3.1.10 (2017-02-02)
--------------------

* updated versions of bundled node modules:
  - joi: from 8.4.2 to 9.2.0
  - joi-to-json-schema: from 2.2.0 to 2.3.0
  - sinon: from 1.17.4 to 1.17.6
  - lodash: from 4.13.1 to 4.16.6

* added shortcut for AQL ternary operator
  instead of `condition ? true-part : false-part` it is now possible to also use a
  shortcut variant `condition ? : false-part`, e.g.

      FOR doc IN docs RETURN doc.value ?: 'not present'

  instead of

      FOR doc IN docs RETURN doc.value ? doc.value : 'not present'

* fixed wrong sorting order in cluster, if an index was used to sort with many
  shards.

* added --replication-factor, --number-of-shards and --wait-for-sync to arangobench

* turn on UTF-8 string validation for VelocyPack values received via VST connections

* fixed issue #2257

* upgraded Boost version to 1.62.0

* added optional detail flag for db.<collection>.count()
  setting the flag to `true` will make the count operation returned the per-shard
  counts for the collection:

      db._create("test", { numberOfShards: 10 });
      for (i = 0; i < 1000; ++i) {
        db.test.insert({value: i});
      }
      db.test.count(true);

      {
        "s100058" : 99,
        "s100057" : 103,
        "s100056" : 100,
        "s100050" : 94,
        "s100055" : 90,
        "s100054" : 122,
        "s100051" : 109,
        "s100059" : 99,
        "s100053" : 95,
        "s100052" : 89
      }

* added optional memory limit for AQL queries:

      db._query("FOR i IN 1..100000 SORT i RETURN i", {}, { options: { memoryLimit: 100000 } });

  This option limits the default maximum amount of memory (in bytes) that a single
  AQL query can use.
  When a single AQL query reaches the specified limit value, the query will be
  aborted with a *resource limit exceeded* exception. In a cluster, the memory
  accounting is done per shard, so the limit value is effectively a memory limit per
  query per shard.

  The global limit value can be overriden per query by setting the *memoryLimit*
  option value for individual queries when running an AQL query.

* added server startup option `--query.memory-limit`

* added convenience function to create vertex-centric indexes.

  Usage: `db.collection.ensureVertexCentricIndex("label", {type: "hash", direction: "outbound"})`
  That will create an index that can be used on OUTBOUND with filtering on the
  edge attribute `label`.

* change default log output for tools to stdout (instead of stderr)

* added option -D to define a configuration file environment key=value

* changed encoding behavior for URLs encoded in the C++ code of ArangoDB:
  previously the special characters `-`, `_`, `~` and `.` were returned as-is
  after URL-encoding, now `.` will be encoded to be `%2e`.
  This also changes the behavior of how incoming URIs are processed: previously
  occurrences of `..` in incoming request URIs were collapsed (e.g. `a/../b/` was
  collapsed to a plain `b/`). Now `..` in incoming request URIs are not collapsed.

* Foxx request URL suffix is no longer unescaped

* @arangodb/request option json now defaults to `true` if the response body is not empty and encoding is not explicitly set to `null` (binary).
  The option can still be set to `false` to avoid unnecessary attempts at parsing the response as JSON.

* Foxx configuration values for unknown options will be discarded when saving the configuration in production mode using the web interface

* module.context.dependencies is now immutable

* process.stdout.isTTY now returns `true` in arangosh and when running arangod with the `--console` flag

* add support for Swagger tags in Foxx


v3.1.9 (XXXX-XX-XX)
-------------------

* macos CLI package: store databases and apps in the users home directory

* ui: fixed re-login issue within a non system db, when tab was closed

* fixed a race in the VelocyStream Commtask implementation

* fixed issue #2256


v3.1.8 (2017-01-09)
-------------------

* add Windows silent installer

* add handling of debug symbols during Linux & windows release builds.

* fixed issue #2181

* fixed issue #2248: reduce V8 max old space size from 3 GB to 1 GB on 32 bit systems

* upgraded Boost version to 1.62.0

* fixed issue #2238

* fixed issue #2234

* agents announce new endpoints in inception phase to leader

* agency leadership accepts updatet endpoints to given uuid

* unified endpoints replace localhost with 127.0.0.1

* fix several problems within an authenticated cluster


v3.1.7 (2016-12-29)
-------------------

* fixed one too many elections in RAFT

* new agency comm backported from devel


v3.1.6 (2016-12-20)
-------------------

* fixed issue #2227

* fixed issue #2220

* agency constituent/agent bug fixes in race conditions picking up
  leadership

* supervision does not need waking up anymore as it is running
  regardless

* agents challenge their leadership more rigorously


v3.1.5 (2016-12-16)
-------------------

* lowered default value of `--database.revision-cache-target-size` from 75% of
  RAM to less than 40% of RAM

* fixed issue #2218

* fixed issue #2217

* Foxx router.get/post/etc handler argument can no longer accidentally omitted

* fixed issue #2223


v3.1.4 (2016-12-08)
-------------------

* fixed issue #2211

* fixed issue #2204

* at cluster start, coordinators wait until at least one DBserver is there,
  and either at least two DBservers are there or 15s have passed, before they
  initiate the bootstrap of system collections.

* more robust agency startup from devel

* supervision's AddFollower adds many followers at once

* supervision has new FailedFollower job

* agency's Node has new method getArray

* agency RAFT timing estimates more conservative in waitForSync
  scenario

* agency RAFT timing estimates capped at maximum 2.0/10.0 for low/high


v3.1.3 (2016-12-02)
-------------------

* fix a traversal bug when using skiplist indexes:
  if we have a skiplist of ["a", "unused", "_from"] and a traversal like:
  FOR v,e,p IN OUTBOUND @start @@edges
    FILTER p.edges[0].a == 'foo'
    RETURN v
  And the above index applied on "a" is considered better than EdgeIndex, than
  the executor got into undefined behaviour.

* fix endless loop when trying to create a collection with replicationFactor: -1


v3.1.2 (2016-11-24)
-------------------

* added support for descriptions field in Foxx dependencies

* (Enterprise only) fixed a bug in the statistic report for SmartGraph traversals.
Now they state correctly how many documents were fetched from the index and how many
have been filtered.

* Prevent uniform shard distribution when replicationFactor == numServers

v3.1.1 (2016-11-15)
-------------------

* fixed issue #2176

* fixed issue #2168

* display index usage of traversals in AQL explainer output (previously missing)

* fixed issue #2163

* preserve last-used HLC value across server starts

* allow more control over handling of pre-3.1 _rev values

  this changes the server startup option `--database.check-30-revisions` from a boolean (true/false)
  parameter to a string parameter with the following possible values:

  - "fail":
    will validate _rev values of 3.0 collections on collection loading and throw an exception when invalid _rev values are found.
    in this case collections with invalid _rev values are marked as corrupted and cannot be used in the ArangoDB 3.1 instance.
    the fix procedure for such collections is to export the collections from 3.0 database with arangodump and restore them in 3.1 with arangorestore.
    collections that do not contain invalid _rev values are marked as ok and will not be re-checked on following loads.
    collections that contain invalid _rev values will be re-checked on following loads.

  - "true":
    will validate _rev values of 3.0 collections on collection loading and print a warning when invalid _rev values are found.
    in this case collections with invalid _rev values can be used in the ArangoDB 3.1 instance.
    however, subsequent operations on documents with invalid _rev values may silently fail or fail with explicit errors.
    the fix procedure for such collections is to export the collections from 3.0 database with arangodump and restore them in 3.1 with arangorestore.
    collections that do not contain invalid _rev values are marked as ok and will not be re-checked on following loads.
    collections that contain invalid _rev values will be re-checked on following loads.

  - "false":
    will not validate _rev values on collection loading and not print warnings.
    no hint is given when invalid _rev values are found.
    subsequent operations on documents with invalid _rev values may silently fail or fail with explicit errors.
    this setting does not affect whether collections are re-checked later.
    collections will be re-checked on following loads if `--database.check-30-revisions` is later set to either `true` or `fail`.

  The change also suppresses warnings that were printed when collections were restored using arangorestore, and the restore
  data contained invalid _rev values. Now these warnings are suppressed, and new HLC _rev values are generated for these documents
  as before.

* added missing functions to AQL syntax highlighter in web interface

* fixed display of `ANY` direction in traversal explainer output (direction `ANY` was shown as either
  `INBOUND` or `OUTBOUND`)

* changed behavior of toJSON() function when serializing an object before saving it in the database

  if an object provides a toJSON() function, this function is still called for serializing it.
  the change is that the result of toJSON() is not stringified anymore, but saved as is. previous
  versions of ArangoDB called toJSON() and after that additionally stringified its result.

  This change will affect the saving of JS Buffer objects, which will now be saved as arrays of
  bytes instead of a comma-separated string of the Buffer's byte contents.

* allow creating unique indexes on more attributes than present in shardKeys

  The following combinations of shardKeys and indexKeys are allowed/not allowed:

  shardKeys     indexKeys
      a             a        ok
      a             b    not ok
      a           a b        ok
    a b             a    not ok
    a b             b    not ok
    a b           a b        ok
    a b         a b c        ok
  a b c           a b    not ok
  a b c         a b c        ok

* fixed wrong version in web interface login screen (EE only)

* make web interface not display an exclamation mark next to ArangoDB version number 3.1

* fixed search for arbitrary document attributes in web interface in case multiple
  search values were used on different attribute names. in this case, the search always
  produced an empty result

* disallow updating `_from` and `_to` values of edges in Smart Graphs. Updating these
  attributes would lead to potential redistribution of edges to other shards, which must be
  avoided.

* fixed issue #2148

* updated graphql-sync dependency to 0.6.2

* fixed issue #2156

* fixed CRC4 assembly linkage


v3.1.0 (2016-10-29)
-------------------

* AQL breaking change in cluster:

  from ArangoDB 3.1 onwards `WITH` is required for traversals in a
  clustered environment in order to avoid deadlocks.

  Note that for queries that access only a single collection or that have all
  collection names specified somewhere else in the query string, there is no
  need to use *WITH*. *WITH* is only useful when the AQL query parser cannot
  automatically figure out which collections are going to be used by the query.
  *WITH* is only useful for queries that dynamically access collections, e.g.
  via traversals, shortest path operations or the *DOCUMENT()* function.

  more info can be found [here](https://github.com/arangodb/arangodb/blob/devel/Documentation/Books/AQL/Operations/With.md)

* added AQL function `DISTANCE` to calculate the distance between two arbitrary
  coordinates (haversine formula)

* fixed issue #2110

* added Auto-aptation of RAFT timings as calculations only


v3.1.rc2 (2016-10-10)
---------------------

* second release candidate


v3.1.rc1 (2016-09-30)
---------------------

* first release candidate


v3.1.alpha2 (2016-09-01)
------------------------

* added module.context.createDocumentationRouter to replace module.context.apiDocumentation

* bug in RAFT implementation of reads. dethroned leader still answered requests in isolation

* ui: added new graph viewer

* ui: aql-editor added tabular & graph display

* ui: aql-editor improved usability

* ui: aql-editor: query profiling support

* fixed issue #2109

* fixed issue #2111

* fixed issue #2075

* added AQL function `DISTANCE` to calculate the distance between two arbitrary
  coordinates (haversine formula)

* rewrote scheduler and dispatcher based on boost::asio

  parameters changed:
    `--scheduler.threads` and `--server.threads` are now merged into a single one: `--server.threads`

    hidden `--server.extra-threads` has been removed

    hidden `--server.aql-threads` has been removed

    hidden `--server.backend` has been removed

    hidden `--server.show-backends` has been removed

    hidden `--server.thread-affinity` has been removed

* fixed issue #2086

* fixed issue #2079

* fixed issue #2071

  make the AQL query optimizer inject filter condition expressions referred to
  by variables during filter condition aggregation.
  For example, in the following query

      FOR doc IN collection
        LET cond1 = (doc.value == 1)
        LET cond2 = (doc.value == 2)
        FILTER cond1 || cond2
        RETURN { doc, cond1, cond2 }

  the optimizer will now inject the conditions for `cond1` and `cond2` into the filter
  condition `cond1 || cond2`, expanding it to `(doc.value == 1) || (doc.value == 2)`
  and making these conditions available for index searching.

  Note that the optimizer previously already injected some conditions into other
  conditions, but only if the variable that defined the condition was not used
  elsewhere. For example, the filter condition in the query

      FOR doc IN collection
        LET cond = (doc.value == 1)
        FILTER cond
        RETURN { doc }

  already got optimized before because `cond` was only used once in the query and
  the optimizer decided to inject it into the place where it was used.

  This only worked for variables that were referred to once in the query.
  When a variable was used multiple times, the condition was not injected as
  in the following query:

      FOR doc IN collection
        LET cond = (doc.value == 1)
        FILTER cond
        RETURN { doc, cond }

  The fix for #2070 now will enable this optimization so that the query can
  use an index on `doc.value` if available.

* changed behavior of AQL array comparison operators for empty arrays:
  * `ALL` and `ANY` now always return `false` when the left-hand operand is an
    empty array. The behavior for non-empty arrays does not change:
    * `[] ALL == 1` will return `false`
    * `[1] ALL == 1` will return `true`
    * `[1, 2] ALL == 1` will return `false`
    * `[2, 2] ALL == 1` will return `false`
    * `[] ANY == 1` will return `false`
    * `[1] ANY == 1` will return `true`
    * `[1, 2] ANY == 1` will return `true`
    * `[2, 2] ANY == 1` will return `false`
  * `NONE` now always returns `true` when the left-hand operand is an empty array.
    The behavior for non-empty arrays does not change:
    * `[] NONE == 1` will return `true`
    * `[1] NONE == 1` will return `false`
    * `[1, 2] NONE == 1` will return `false`
    * `[2, 2] NONE == 1` will return `true`

* added experimental AQL functions `JSON_STRINGIFY` and `JSON_PARSE`

* added experimental support for incoming gzip-compressed requests

* added HTTP REST APIs for online loglevel adjustments:

  - GET `/_admin/log/level` returns the current loglevel settings
  - PUT `/_admin/log/level` modifies the current loglevel settings

* PATCH /_api/gharial/{graph-name}/vertex/{collection-name}/{vertex-key}
  - changed default value for keepNull to true

* PATCH /_api/gharial/{graph-name}/edge/{collection-name}/{edge-key}
  - changed default value for keepNull to true

* renamed `maximalSize` attribute in parameter.json files to `journalSize`

  The `maximalSize` attribute will still be picked up from collections that
  have not been adjusted. Responses from the replication API will now also use
  `journalSize` instead of `maximalSize`.

* added `--cluster.system-replication-factor` in order to adjust the
  replication factor for new system collections

* fixed issue #2012

* added a memory expection in case V8 memory gets too low

* added Optimizer Rule for other indexes in Traversals
  this allows AQL traversals to use other indexes than the edge index.
  So traversals with filters on edges can now make use of more specific
  indexes, e.g.

      FOR v, e, p IN 2 OUTBOUND @start @@edge FILTER p.edges[0].foo == "bar"

  will prefer a Hash Index on [_from, foo] above the EdgeIndex.

* fixed epoch computation in hybrid logical clock

* fixed thread affinity

* replaced require("internal").db by require("@arangodb").db

* added option `--skip-lines` for arangoimp
  this allows skipping the first few lines from the import file in case the
  CSV or TSV import are used

* fixed periodic jobs: there should be only one instance running - even if it
  runs longer than the period

* improved performance of primary index and edge index lookups

* optimizations for AQL `[*]` operator in case no filter, no projection and
  no offset/limit are used

* added AQL function `OUTERSECTION` to return the symmetric difference of its
  input arguments

* Foxx manifests of installed services are now saved to disk with indentation

* Foxx tests and scripts in development mode should now always respect updated
  files instead of loading stale modules

* When disabling Foxx development mode the setup script is now re-run

* Foxx now provides an easy way to directly serve GraphQL requests using the
  `@arangodb/foxx/graphql` module and the bundled `graphql-sync` dependency

* Foxx OAuth2 module now correctly passes the `access_token` to the OAuth2 server

* added iconv-lite and timezone modules

* web interface now allows installing GitHub and zip services in legacy mode

* added module.context.createDocumentationRouter to replace module.context.apiDocumentation

* bug in RAFT implementation of reads. dethroned leader still answered
  requests in isolation

* all lambdas in ClusterInfo might have been left with dangling references.

* Agency bug fix for handling of empty json objects as values.

* Foxx tests no longer support the Mocha QUnit interface as this resulted in weird
  inconsistencies in the BDD and TDD interfaces. This fixes the TDD interface
  as well as out-of-sequence problems when using the BDD before/after functions.

* updated bundled JavaScript modules to latest versions; joi has been updated from 8.4 to 9.2
  (see [joi 9.0.0 release notes](https://github.com/hapijs/joi/issues/920) for information on
  breaking changes and new features)

* fixed issue #2139

* updated graphql-sync dependency to 0.6.2

* fixed issue #2156


v3.0.13 (XXXX-XX-XX)
--------------------

* fixed issue #2315

* fixed issue #2210


v3.0.12 (2016-11-23)
--------------------

* fixed issue #2176

* fixed issue #2168

* fixed issues #2149, #2159

* fixed error reporting for issue #2158

* fixed assembly linkage bug in CRC4 module

* added support for descriptions field in Foxx dependencies


v3.0.11 (2016-11-08)
--------------------

* fixed issue #2140: supervisor dies instead of respawning child

* fixed issue #2131: use shard key value entered by user in web interface

* fixed issue #2129: cannot kill a long-run query

* fixed issue #2110

* fixed issue #2081

* fixed issue #2038

* changes to Foxx service configuration or dependencies should now be
  stored correctly when options are cleared or omitted

* Foxx tests no longer support the Mocha QUnit interface as this resulted in weird
  inconsistencies in the BDD and TDD interfaces. This fixes the TDD interface
  as well as out-of-sequence problems when using the BDD before/after functions.

* fixed issue #2148


v3.0.10 (2016-09-26)
--------------------

* fixed issue #2072

* fixed issue #2070

* fixed slow cluster starup issues. supervision will demonstrate more
  patience with db servers


v3.0.9 (2016-09-21)
-------------------

* fixed issue #2064

* fixed issue #2060

* speed up `collection.any()` and skiplist index creation

* fixed multiple issues where ClusterInfo bug hung agency in limbo
  timeouting on multiple collection and database callbacks


v3.0.8 (2016-09-14)
-------------------

* fixed issue #2052

* fixed issue #2005

* fixed issue #2039

* fixed multiple issues where ClusterInfo bug hung agency in limbo
  timeouting on multiple collection and database callbacks


v3.0.7 (2016-09-05)
-------------------

* new supervision job handles db server failure during collection creation.


v3.0.6 (2016-09-02)
-------------------

* fixed issue #2026

* slightly better error diagnostics for AQL query compilation and replication

* fixed issue #2018

* fixed issue #2015

* fixed issue #2012

* fixed wrong default value for arangoimp's `--on-duplicate` value

* fix execution of AQL traversal expressions when there are multiple
  conditions that refer to variables set outside the traversal

* properly return HTTP 503 in JS actions when backend is gone

* supervision creates new key in agency for failed servers

* new shards will not be allocated on failed or cleaned servers


v3.0.5 (2016-08-18)
-------------------

* execute AQL ternary operator via C++ if possible

* fixed issue #1977

* fixed extraction of _id attribute in AQL traversal conditions

* fix SSL agency endpoint

* Minimum RAFT timeout was one order of magnitude to short.

* Optimized RAFT RPCs from leader to followers for efficiency.

* Optimized RAFT RPC handling on followers with respect to compaction.

* Fixed bug in handling of duplicates and overlapping logs

* Fixed bug in supervision take over after leadership change.

v3.0.4 (2016-08-01)
-------------------

* added missing lock for periodic jobs access

* fix multiple foxx related cluster issues

* fix handling of empty AQL query strings

* fixed issue in `INTERSECTION` AQL function with duplicate elements
  in the source arrays

* fixed issue #1970

* fixed issue #1968

* fixed issue #1967

* fixed issue #1962

* fixed issue #1959

* replaced require("internal").db by require("@arangodb").db

* fixed issue #1954

* fixed issue #1953

* fixed issue #1950

* fixed issue #1949

* fixed issue #1943

* fixed segfault in V8, by backporting https://bugs.chromium.org/p/v8/issues/detail?id=5033

* Foxx OAuth2 module now correctly passes the `access_token` to the OAuth2 server

* fixed credentialed CORS requests properly respecting --http.trusted-origin

* fixed a crash in V8Periodic task (forgotten lock)

* fixed two bugs in synchronous replication (syncCollectionFinalize)


v3.0.3 (2016-07-17)
-------------------

* fixed issue #1942

* fixed issue #1941

* fixed array index batch insertion issues for hash indexes that caused problems when
  no elements remained for insertion

* fixed AQL MERGE() function with External objects originating from traversals

* fixed some logfile recovery errors with error message "document not found"

* fixed issue #1937

* fixed issue #1936

* improved performance of arangorestore in clusters with synchronous
  replication

* Foxx tests and scripts in development mode should now always respect updated
  files instead of loading stale modules

* When disabling Foxx development mode the setup script is now re-run

* Foxx manifests of installed services are now saved to disk with indentation


v3.0.2 (2016-07-09)
-------------------

* fixed assertion failure in case multiple remove operations were used in the same query

* fixed upsert behavior in case upsert was used in a loop with the same document example

* fixed issue #1930

* don't expose local file paths in Foxx error messages.

* fixed issue #1929

* make arangodump dump the attribute `isSystem` when dumping the structure
  of a collection, additionally make arangorestore not fail when the attribute
  is missing

* fixed "Could not extract custom attribute" issue when using COLLECT with
  MIN/MAX functions in some contexts

* honor presence of persistent index for sorting

* make AQL query optimizer not skip "use-indexes-rule", even if enough
  plans have been created already

* make AQL optimizer not skip "use-indexes-rule", even if enough execution plans
  have been created already

* fix double precision value loss in VelocyPack JSON parser

* added missing SSL support for arangorestore

* improved cluster import performance

* fix Foxx thumbnails on DC/OS

* fix Foxx configuration not being saved

* fix Foxx app access from within the frontend on DC/OS

* add option --default-replication-factor to arangorestore and simplify
  the control over the number of shards when restoring

* fix a bug in the VPack -> V8 conversion if special attributes _key,
  _id, _rev, _from and _to had non-string values, which is allowed
  below the top level

* fix malloc_usable_size for darwin


v3.0.1 (2016-06-30)
-------------------

* fixed periodic jobs: there should be only one instance running - even if it
  runs longer than the period

* increase max. number of collections in AQL queries from 32 to 256

* fixed issue #1916: header "authorization" is required" when opening
  services page

* fixed issue #1915: Explain: member out of range

* fixed issue #1914: fix unterminated buffer

* don't remove lockfile if we are the same (now stale) pid
  fixes docker setups (our pid will always be 1)

* do not use revision id comparisons in compaction for determining whether a
  revision is obsolete, but marker memory addresses
  this ensures revision ids don't matter when compacting documents

* escape Unicode characters in JSON HTTP responses
  this converts UTF-8 characters in HTTP responses of arangod into `\uXXXX`
  escape sequences. This makes the HTTP responses fit into the 7 bit ASCII
  character range, which speeds up HTTP response parsing for some clients,
  namely node.js/v8

* add write before read collections when starting a user transaction
  this allows specifying the same collection in both read and write mode without
  unintended side effects

* fixed buffer overrun that occurred when building very large result sets

* index lookup optimizations for primary index and edge index

* fixed "collection is a nullptr" issue when starting a traversal from a transaction

* enable /_api/import on coordinator servers


v3.0.0 (2016-06-22)
-------------------

* minor GUI fixxes

* fix for replication and nonces


v3.0.0-rc3 (2016-06-19)
-----------------------

* renamed various Foxx errors to no longer refer to Foxx services as apps

* adjusted various error messages in Foxx to be more informative

* specifying "files" in a Foxx manifest to be mounted at the service root
  no longer results in 404s when trying to access non-file routes

* undeclared path parameters in Foxx no longer break the service

* trusted reverse proxy support is now handled more consistently

* ArangoDB request compatibility and user are now exposed in Foxx

* all bundled NPM modules have been upgraded to their latest versions


v3.0.0-rc2 (2016-06-12)
-----------------------

* added option `--server.max-packet-size` for client tools

* renamed option `--server.ssl-protocol` to `--ssl.protocol` in client tools
  (was already done for arangod, but overlooked for client tools)

* fix handling of `--ssl.protocol` value 5 (TLS v1.2) in client tools, which
  claimed to support it but didn't

* config file can use '@include' to include a different config file as base


v3.0.0-rc1 (2016-06-10)
-----------------------

* the user management has changed: it now has users that are independent of
  databases. A user can have one or more database assigned to the user.

* forward ported V8 Comparator bugfix for inline heuristics from
  https://github.com/v8/v8/commit/5ff7901e24c2c6029114567de5a08ed0f1494c81

* changed to-string conversion for AQL objects and arrays, used by the AQL
  function `TO_STRING()` and implicit to-string casts in AQL

  - arrays are now converted into their JSON-stringify equivalents, e.g.

    - `[ ]` is now converted to `[]`
    - `[ 1, 2, 3 ]` is now converted to `[1,2,3]`
    - `[ "test", 1, 2 ] is now converted to `["test",1,2]`

    Previous versions of ArangoDB converted arrays with no members into the
    empty string, and non-empty arrays into a comma-separated list of member
    values, without the surrounding angular brackets. Additionally, string
    array members were not enclosed in quotes in the result string:

    - `[ ]` was converted to ``
    - `[ 1, 2, 3 ]` was converted to `1,2,3`
    - `[ "test", 1, 2 ] was converted to `test,1,2`

  - objects are now converted to their JSON-stringify equivalents, e.g.

    - `{ }` is converted to `{}`
    - `{ a: 1, b: 2 }` is converted to `{"a":1,"b":2}`
    - `{ "test" : "foobar" }` is converted to `{"test":"foobar"}`

    Previous versions of ArangoDB always converted objects into the string
    `[object Object]`

  This change affects also the AQL functions `CONCAT()` and `CONCAT_SEPARATOR()`
  which treated array values differently in previous versions. Previous versions
  of ArangoDB automatically flattened array values on the first level of the array,
  e.g. `CONCAT([1, 2, 3, [ 4, 5, 6 ]])` produced `1,2,3,4,5,6`. Now this will produce
  `[1,2,3,[4,5,6]]`. To flatten array members on the top level, you can now use
  the more explicit `CONCAT(FLATTEN([1, 2, 3, [4, 5, 6]], 1))`.

* added C++ implementations for AQL functions `SLICE()`, `CONTAINS()` and
  `RANDOM_TOKEN()`

* as a consequence of the upgrade to V8 version 5, the implementation of the
  JavaScript `Buffer` object had to be changed. JavaScript `Buffer` objects in
  ArangoDB now always store their data on the heap. There is no shared pool
  for small Buffer values, and no pointing into existing Buffer data when
  extracting slices. This change may increase the cost of creating Buffers with
  short contents or when peeking into existing Buffers, but was required for
  safer memory management and to prevent leaks.

* the `db` object's function `_listDatabases()` was renamed to just `_databases()`
  in order to make it more consistent with the existing `_collections()` function.
  Additionally the `db` object's `_listEndpoints()` function was renamed to just
  `_endpoints()`.

* changed default value of `--server.authentication` from `false` to `true` in
  configuration files etc/relative/arangod.conf and etc/arangodb/arangod.conf.in.
  This means the server will be started with authentication enabled by default,
  requiring all client connections to provide authentication data when connecting
  to ArangoDB. Authentication can still be turned off via setting the value of
  `--server.authentication` to `false` in ArangoDB's configuration files or by
  specifying the option on the command-line.

* Changed result format for querying all collections via the API GET `/_api/collection`.

  Previous versions of ArangoDB returned an object with an attribute named `collections`
  and an attribute named `names`. Both contained all available collections, but
  `collections` contained the collections as an array, and `names` contained the
  collections again, contained in an object in which the attribute names were the
  collection names, e.g.

  ```
  {
    "collections": [
      {"id":"5874437","name":"test","isSystem":false,"status":3,"type":2},
      {"id":"17343237","name":"something","isSystem":false,"status":3,"type":2},
      ...
    ],
    "names": {
      "test": {"id":"5874437","name":"test","isSystem":false,"status":3,"type":2},
      "something": {"id":"17343237","name":"something","isSystem":false,"status":3,"type":2},
      ...
    }
  }
  ```
  This result structure was redundant, and therefore has been simplified to just

  ```
  {
    "result": [
      {"id":"5874437","name":"test","isSystem":false,"status":3,"type":2},
      {"id":"17343237","name":"something","isSystem":false,"status":3,"type":2},
      ...
    ]
  }
  ```

  in ArangoDB 3.0.

* added AQL functions `TYPENAME()` and `HASH()`

* renamed arangob tool to arangobench

* added AQL string comparison operator `LIKE`

  The operator can be used to compare strings like this:

      value LIKE search

  The operator is currently implemented by calling the already existing AQL
  function `LIKE`.

  This change also makes `LIKE` an AQL keyword. Using `LIKE` in either case as
  an attribute or collection name in AQL thus requires quoting.

* make AQL optimizer rule "remove-unnecessary-calculations" fire in more cases

  The rule will now remove calculations that are used exactly once in other
  expressions (e.g. `LET a = doc RETURN a.value`) and calculations,
  or calculations that are just references (e.g. `LET a = b`).

* renamed AQL optimizer rule "merge-traversal-filter" to "optimize-traversals"
  Additionally, the optimizer rule will remove unused edge and path result variables
  from the traversal in case they are specified in the `FOR` section of the traversal,
  but not referenced later in the query. This saves constructing edges and paths
  results.

* added AQL optimizer rule "inline-subqueries"

  This rule can pull out certain subqueries that are used as an operand to a `FOR`
  loop one level higher, eliminating the subquery completely. For example, the query

      FOR i IN (FOR j IN [1,2,3] RETURN j) RETURN i

  will be transformed by the rule to:

      FOR i IN [1,2,3] RETURN i

  The query

      FOR name IN (FOR doc IN _users FILTER doc.status == 1 RETURN doc.name) LIMIT 2 RETURN name

  will be transformed into

      FOR tmp IN _users FILTER tmp.status == 1 LIMIT 2 RETURN tmp.name

  The rule will only fire when the subquery is used as an operand to a `FOR` loop, and
  if the subquery does not contain a `COLLECT` with an `INTO` variable.

* added new endpoint "srv://" for DNS service records

* The result order of the AQL functions VALUES and ATTRIBUTES has never been
  guaranteed and it only had the "correct" ordering by accident when iterating
  over objects that were not loaded from the database. This accidental behavior
  is now changed by introduction of VelocyPack. No ordering is guaranteed unless
  you specify the sort parameter.

* removed configure option `--enable-logger`

* added AQL array comparison operators

  All AQL comparison operators now also exist in an array variant. In the
  array variant, the operator is preceded with one of the keywords *ALL*, *ANY*
  or *NONE*. Using one of these keywords changes the operator behavior to
  execute the comparison operation for all, any, or none of its left hand
  argument values. It is therefore expected that the left hand argument
  of an array operator is an array.

  Examples:

      [ 1, 2, 3 ] ALL IN [ 2, 3, 4 ]   // false
      [ 1, 2, 3 ] ALL IN [ 1, 2, 3 ]   // true
      [ 1, 2, 3 ] NONE IN [ 3 ]        // false
      [ 1, 2, 3 ] NONE IN [ 23, 42 ]   // true
      [ 1, 2, 3 ] ANY IN [ 4, 5, 6 ]   // false
      [ 1, 2, 3 ] ANY IN [ 1, 42 ]     // true
      [ 1, 2, 3 ] ANY == 2             // true
      [ 1, 2, 3 ] ANY == 4             // false
      [ 1, 2, 3 ] ANY > 0              // true
      [ 1, 2, 3 ] ANY <= 1             // true
      [ 1, 2, 3 ] NONE < 99            // false
      [ 1, 2, 3 ] NONE > 10            // true
      [ 1, 2, 3 ] ALL > 2              // false
      [ 1, 2, 3 ] ALL > 0              // true
      [ 1, 2, 3 ] ALL >= 3             // false
      ["foo", "bar"] ALL != "moo"      // true
      ["foo", "bar"] NONE == "bar"     // false
      ["foo", "bar"] ANY == "foo"      // true

* improved AQL optimizer to remove unnecessary sort operations in more cases

* allow enclosing AQL identifiers in forward ticks in addition to using
  backward ticks

  This allows for convenient writing of AQL queries in JavaScript template strings
  (which are delimited with backticks themselves), e.g.

      var q = `FOR doc IN ´collection´ RETURN doc.´name´`;

* allow to set `print.limitString` to configure the number of characters
  to output before truncating

* make logging configurable per log "topic"

  `--log.level <level>` sets the global log level to <level>, e.g. `info`,
  `debug`, `trace`.

  `--log.level topic=<level>` sets the log level for a specific topic.
  Currently, the following topics exist: `collector`, `compactor`, `mmap`,
  `performance`, `queries`, and `requests`. `performance` and `requests` are
  set to FATAL by default. `queries` is set to info. All others are
  set to the global level by default.

  The new log option `--log.output <definition>` allows directing the global
  or per-topic log output to different outputs. The output definition
  "<definition>" can be one of

    "-" for stdin
    "+" for stderr
    "syslog://<syslog-facility>"
    "syslog://<syslog-facility>/<application-name>"
    "file://<relative-path>"

  The option can be specified multiple times in order to configure the output
  for different log topics. To set up a per-topic output configuration, use
  `--log.output <topic>=<definition>`, e.g.

    queries=file://queries.txt

  logs all queries to the file "queries.txt".

* the option `--log.requests-file` is now deprecated. Instead use

    `--log.level requests=info`
    `--log.output requests=file://requests.txt`

* the option `--log.facility` is now deprecated. Instead use

    `--log.output requests=syslog://facility`

* the option `--log.performance` is now deprecated. Instead use

    `--log.level performance=trace`

* removed option `--log.source-filter`

* removed configure option `--enable-logger`

* change collection directory names to include a random id component at the end

  The new pattern is `collection-<id>-<random>`, where `<id>` is the collection
  id and `<random>` is a random number. Previous versions of ArangoDB used a
  pattern `collection-<id>` without the random number.

  ArangoDB 3.0 understands both the old and name directory name patterns.

* removed mostly unused internal spin-lock implementation

* removed support for pre-Windows 7-style locks. This removes compatibility for
  Windows versions older than Windows 7 (e.g. Windows Vista, Windows XP) and
  Windows 2008R2 (e.g. Windows 2008).

* changed names of sub-threads started by arangod

* added option `--default-number-of-shards` to arangorestore, allowing creating
  collections with a specifiable number of shards from a non-cluster dump

* removed support for CoffeeScript source files

* removed undocumented SleepAndRequeue

* added WorkMonitor to inspect server threads

* when downloading a Foxx service from the web interface the suggested filename
  is now based on the service's mount path instead of simply "app.zip"

* the `@arangodb/request` response object now stores the parsed JSON response
  body in a property `json` instead of `body` when the request was made using the
  `json` option. The `body` instead contains the response body as a string.

* the Foxx API has changed significantly, 2.8 services are still supported
  using a backwards-compatible "legacy mode"


v2.8.12 (XXXX-XX-XX)
--------------------

* issue #2091: decrease connect timeout to 5 seconds on startup

* fixed issue #2072

* slightly better error diagnostics for some replication errors

* fixed issue #1977

* fixed issue in `INTERSECTION` AQL function with duplicate elements
  in the source arrays

* fixed issue #1962

* fixed issue #1959

* export aqlQuery template handler as require('org/arangodb').aql for forwards-compatibility


v2.8.11 (2016-07-13)
--------------------

* fixed array index batch insertion issues for hash indexes that caused problems when
  no elements remained for insertion

* fixed issue #1937


v2.8.10 (2016-07-01)
--------------------

* make sure next local _rev value used for a document is at least as high as the
  _rev value supplied by external sources such as replication

* make adding a collection in both read- and write-mode to a transaction behave as
  expected (write includes read). This prevents the `unregister collection used in
  transaction` error

* fixed sometimes invalid result for `byExample(...).count()` when an index plus
  post-filtering was used

* fixed "collection is a nullptr" issue when starting a traversal from a transaction

* honor the value of startup option `--database.wait-for-sync` (that is used to control
  whether new collections are created with `waitForSync` set to `true` by default) also
  when creating collections via the HTTP API (and thus the ArangoShell). When creating
  a collection via these mechanisms, the option was ignored so far, which was inconsistent.

* fixed issue #1826: arangosh --javascript.execute: internal error (geo index issue)

* fixed issue #1823: Arango crashed hard executing very simple query on windows


v2.8.9 (2016-05-13)
-------------------

* fixed escaping and quoting of extra parameters for executables in Mac OS X App

* added "waiting for" status variable to web interface collection figures view

* fixed undefined behavior in query cache invaldation

* fixed access to /_admin/statistics API in case statistics are disable via option
  `--server.disable-statistics`

* Foxx manager will no longer fail hard when Foxx store is unreachable unless installing
  a service from the Foxx store (e.g. when behind a firewall or GitHub is unreachable).


v2.8.8 (2016-04-19)
-------------------

* fixed issue #1805: Query: internal error (location: arangod/Aql/AqlValue.cpp:182).
  Please report this error to arangodb.com (while executing)

* allow specifying collection name prefixes for `_from` and `_to` in arangoimp:

  To avoid specifying complete document ids (consisting of collection names and document
  keys) for *_from* and *_to* values when importing edges with arangoimp, there are now
  the options *--from-collection-prefix* and *--to-collection-prefix*.

  If specified, these values will be automatically prepended to each value in *_from*
  (or *_to* resp.). This allows specifying only document keys inside *_from* and/or *_to*.

  *Example*

      > arangoimp --from-collection-prefix users --to-collection-prefix products ...

  Importing the following document will then create an edge between *users/1234* and
  *products/4321*:

  ```js
  { "_from" : "1234", "_to" : "4321", "desc" : "users/1234 is connected to products/4321" }
  ```

* requests made with the interactive system API documentation in the web interface
  (Swagger) will now respect the active database instead of always using `_system`


v2.8.7 (2016-04-07)
-------------------

* optimized primary=>secondary failover

* fix to-boolean conversion for documents in AQL

* expose the User-Agent HTTP header from the ArangoShell since Github seems to
  require it now, and we use the ArangoShell for fetching Foxx repositories from Github

* work with http servers that only send

* fixed potential race condition between compactor and collector threads

* fix removal of temporary directories on arangosh exit

* javadoc-style comments in Foxx services are no longer interpreted as
  Foxx comments outside of controller/script/exports files (#1748)

* removed remaining references to class syntax for Foxx Model and Repository
  from the documentation

* added a safe-guard for corrupted master-pointer


v2.8.6 (2016-03-23)
-------------------

* arangosh can now execute JavaScript script files that contain a shebang
  in the first line of the file. This allows executing script files directly.

  Provided there is a script file `/path/to/script.js` with the shebang
  `#!arangosh --javascript.execute`:

      > cat /path/to/script.js
      #!arangosh --javascript.execute
      print("hello from script.js");

  If the script file is made executable

      > chmod a+x /path/to/script.js

  it can be invoked on the shell directly and use arangosh for its execution:

      > /path/to/script.js
      hello from script.js

  This did not work in previous versions of ArangoDB, as the whole script contents
  (including the shebang) were treated as JavaScript code.
  Now shebangs in script files will now be ignored for all files passed to arangosh's
  `--javascript.execute` parameter.

  The alternative way of executing a JavaScript file with arangosh still works:

      > arangosh --javascript.execute /path/to/script.js
      hello from script.js

* added missing reset of traversal state for nested traversals.
  The state of nested traversals (a traversal in an AQL query that was
  located in a repeatedly executed subquery or inside another FOR loop)
  was not reset properly, so that multiple invocations of the same nested
  traversal with different start vertices led to the nested traversal
  always using the start vertex provided on the first invocation.

* fixed issue #1781: ArangoDB startup time increased tremendously

* fixed issue #1783: SIGHUP should rotate the log


v2.8.5 (2016-03-11)
-------------------

* Add OpenSSL handler for TLS V1.2 as sugested by kurtkincaid in #1771

* fixed issue #1765 (The webinterface should display the correct query time)
  and #1770 (Display ACTUAL query time in aardvark's AQL editor)

* Windows: the unhandled exception handler now calls the windows logging
  facilities directly without locks.
  This fixes lockups on crashes from the logging framework.

* improve nullptr handling in logger.

* added new endpoint "srv://" for DNS service records

* `org/arangodb/request` no longer sets the content-type header to the
  string "undefined" when no content-type header should be sent (issue #1776)


v2.8.4 (2016-03-01)
-------------------

* global modules are no longer incorrectly resolved outside the ArangoDB
  JavaScript directory or the Foxx service's root directory (issue #1577)

* improved error messages from Foxx and JavaScript (issues #1564, #1565, #1744)


v2.8.3 (2016-02-22)
-------------------

* fixed AQL filter condition collapsing for deeply-nested cases, potentially
  enabling usage of indexes in some dedicated cases

* added parentheses in AQL explain command output to correctly display precedence
  of logical and arithmetic operators

* Foxx Model event listeners defined on the model are now correctly invoked by
  the Repository methods (issue #1665)

* Deleting a Foxx service in the frontend should now always succeed even if the
  files no longer exist on the file system (issue #1358)

* Routing actions loaded from the database no longer throw exceptions when
  trying to load other modules using "require"

* The `org/arangodb/request` response object now sets a property `json` to the
  parsed JSON response body in addition to overwriting the `body` property when
  the request was made using the `json` option.

* Improved Windows stability

* Fixed a bug in the interactive API documentation that would escape slashes
  in document-handle fields. Document handles are now provided as separate
  fields for collection name and document key.


v2.8.2 (2016-02-09)
-------------------

* the continuous replication applier will now prevent the master's WAL logfiles
  from being removed if they are still needed by the applier on the slave. This
  should help slaves that suffered from masters garbage collection WAL logfiles
  which would have been needed by the slave later.

  The initial synchronization will block removal of still needed WAL logfiles
  on the master for 10 minutes initially, and will extend this period when further
  requests are made to the master. Initial synchronization hands over its handle
  for blocking logfile removal to the continuous replication when started via
  the *setupReplication* function. In this case, continuous replication will
  extend the logfile removal blocking period for the required WAL logfiles when
  the slave makes additional requests.

  All handles that block logfile removal will time out automatically after at
  most 5 minutes should a master not be contacted by the slave anymore (e.g. in
  case the slave's replication is turned off, the slaves loses the connection
  to the master or the slave goes down).

* added all-in-one function *setupReplication* to synchronize data from master
  to slave and start the continuous replication:

      require("@arangodb/replication").setupReplication(configuration);

  The command will return when the initial synchronization is finished and the
  continuous replication has been started, or in case the initial synchronization
  has failed.

  If the initial synchronization is successful, the command will store the given
  configuration on the slave. It also configures the continuous replication to start
  automatically if the slave is restarted, i.e. *autoStart* is set to *true*.

  If the command is run while the slave's replication applier is already running,
  it will first stop the running applier, drop its configuration and do a
  resynchronization of data with the master. It will then use the provided configration,
  overwriting any previously existing replication configuration on the slave.

  The following example demonstrates how to use the command for setting up replication
  for the *_system* database. Note that it should be run on the slave and not the
  master:

      db._useDatabase("_system");
      require("@arangodb/replication").setupReplication({
        endpoint: "tcp://master.domain.org:8529",
        username: "myuser",
        password: "mypasswd",
        verbose: false,
        includeSystem: false,
        incremental: true,
        autoResync: true
      });

* the *sync* and *syncCollection* functions now always start the data synchronization
  as an asynchronous server job. The call to *sync* or *syncCollection* will block
  until synchronization is either complete or has failed with an error. The functions
  will automatically poll the slave periodically for status updates.

  The main benefit is that the connection to the slave does not need to stay open
  permanently and is thus not affected by timeout issues. Additionally the caller does
  not need to query the synchronization status from the slave manually as this is
  now performed automatically by these functions.

* fixed undefined behavior when explaining some types of AQL traversals, fixed
  display of some types of traversals in AQL explain output


v2.8.1 (2016-01-29)
-------------------

* Improved AQL Pattern matching by allowing to specify a different traversal
  direction for one or many of the edge collections.

      FOR v, e, p IN OUTBOUND @start @@ec1, INBOUND @@ec2, @@ec3

  will traverse *ec1* and *ec3* in the OUTBOUND direction and for *ec2* it will use
  the INBOUND direction. These directions can be combined in arbitrary ways, the
  direction defined after *IN [steps]* will we used as default direction and can
  be overriden for specific collections.
  This feature is only available for collection lists, it is not possible to
  combine it with graph names.

* detect more types of transaction deadlocks early

* fixed display of relational operators in traversal explain output

* fixed undefined behavior in AQL function `PARSE_IDENTIFIER`

* added "engines" field to Foxx services generated in the admin interface

* added AQL function `IS_SAME_COLLECTION`:

  *IS_SAME_COLLECTION(collection, document)*: Return true if *document* has the same
  collection id as the collection specified in *collection*. *document* can either be
  a [document handle](../Glossary/README.md#document-handle) string, or a document with
  an *_id* attribute. The function does not validate whether the collection actually
  contains the specified document, but only compares the name of the specified collection
  with the collection name part of the specified document.
  If *document* is neither an object with an *id* attribute nor a *string* value,
  the function will return *null* and raise a warning.

      /* true */
      IS_SAME_COLLECTION('_users', '_users/my-user')
      IS_SAME_COLLECTION('_users', { _id: '_users/my-user' })

      /* false */
      IS_SAME_COLLECTION('_users', 'foobar/baz')
      IS_SAME_COLLECTION('_users', { _id: 'something/else' })


v2.8.0 (2016-01-25)
-------------------

* avoid recursive locking


v2.8.0-beta8 (2016-01-19)
-------------------------

* improved internal datafile statistics for compaction and compaction triggering
  conditions, preventing excessive growth of collection datafiles under some
  workloads. This should also fix issue #1596.

* renamed AQL optimizer rule `remove-collect-into` to `remove-collect-variables`

* fixed primary and edge index lookups prematurely aborting searches when the
  specified id search value contained a different collection than the collection
  the index was created for


v2.8.0-beta7 (2016-01-06)
-------------------------

* added vm.runInThisContext

* added AQL keyword `AGGREGATE` for use in AQL `COLLECT` statement

  Using `AGGREGATE` allows more efficient aggregation (incrementally while building
  the groups) than previous versions of AQL, which built group aggregates afterwards
  from the total of all group values.

  `AGGREGATE` can be used inside a `COLLECT` statement only. If used, it must follow
  the declaration of grouping keys:

      FOR doc IN collection
        COLLECT gender = doc.gender AGGREGATE minAge = MIN(doc.age), maxAge = MAX(doc.age)
        RETURN { gender, minAge, maxAge }

  or, if no grouping keys are used, it can follow the `COLLECT` keyword:

      FOR doc IN collection
        COLLECT AGGREGATE minAge = MIN(doc.age), maxAge = MAX(doc.age)
        RETURN {
  minAge, maxAge
}

  Only specific expressions are allowed on the right-hand side of each `AGGREGATE`
  assignment:

  - on the top level the expression must be a call to one of the supported aggregation
    functions `LENGTH`, `MIN`, `MAX`, `SUM`, `AVERAGE`, `STDDEV_POPULATION`, `STDDEV_SAMPLE`,
    `VARIANCE_POPULATION`, or `VARIANCE_SAMPLE`

  - the expression must not refer to variables introduced in the `COLLECT` itself

* Foxx: mocha test paths with wildcard characters (asterisks) now work on Windows

* reserved AQL keyword `NONE` for future use

* web interface: fixed a graph display bug concerning dashboard view

* web interface: fixed several bugs during the dashboard initialize process

* web interface: included several bugfixes: #1597, #1611, #1623

* AQL query optimizer now converts `LENGTH(collection-name)` to an optimized
  expression that returns the number of documents in a collection

* adjusted the behavior of the expansion (`[*]`) operator in AQL for non-array values

  In ArangoDB 2.8, calling the expansion operator on a non-array value will always
  return an empty array. Previous versions of ArangoDB expanded non-array values by
  calling the `TO_ARRAY()` function for the value, which for example returned an
  array with a single value for boolean, numeric and string input values, and an array
  with the object's values for an object input value. This behavior was inconsistent
  with how the expansion operator works for the array indexes in 2.8, so the behavior
  is now unified:

  - if the left-hand side operand of `[*]` is an array, the array will be returned as
    is when calling `[*]` on it
  - if the left-hand side operand of `[*]` is not an array, an empty array will be
    returned by `[*]`

  AQL queries that rely on the old behavior can be changed by either calling `TO_ARRAY`
  explicitly or by using the `[*]` at the correct position.

  The following example query will change its result in 2.8 compared to 2.7:

      LET values = "foo" RETURN values[*]

  In 2.7 the query has returned the array `[ "foo" ]`, but in 2.8 it will return an
  empty array `[ ]`. To make it return the array `[ "foo" ]` again, an explicit
  `TO_ARRAY` function call is needed in 2.8 (which in this case allows the removal
  of the `[*]` operator altogether). This also works in 2.7:

      LET values = "foo" RETURN TO_ARRAY(values)

  Another example:

      LET values = [ { name: "foo" }, { name: "bar" } ]
      RETURN values[*].name[*]

  The above returned `[ [ "foo" ], [ "bar" ] ] in 2.7. In 2.8 it will return
  `[ [ ], [ ] ]`, because the value of `name` is not an array. To change the results
  to the 2.7 style, the query can be changed to

      LET values = [ { name: "foo" }, { name: "bar" } ]
      RETURN values[* RETURN TO_ARRAY(CURRENT.name)]

  The above also works in 2.7.
  The following types of queries won't change:

      LET values = [ 1, 2, 3 ] RETURN values[*]
      LET values = [ { name: "foo" }, { name: "bar" } ] RETURN values[*].name
      LET values = [ { names: [ "foo", "bar" ] }, { names: [ "baz" ] } ] RETURN values[*].names[*]
      LET values = [ { names: [ "foo", "bar" ] }, { names: [ "baz" ] } ] RETURN values[*].names[**]

* slightly adjusted V8 garbage collection strategy so that collection eventually
  happens in all contexts that hold V8 external references to documents and
  collections.

  also adjusted default value of `--javascript.gc-frequency` from 10 seconds to
  15 seconds, as less internal operations are carried out in JavaScript.

* fixes for AQL optimizer and traversal

* added `--create-collection-type` option to arangoimp

  This allows specifying the type of the collection to be created when
  `--create-collection` is set to `true`.

* Foxx export cache should no longer break if a broken app is loaded in the
  web admin interface.


v2.8.0-beta2 (2015-12-16)
-------------------------

* added AQL query optimizer rule "sort-in-values"

  This rule pre-sorts the right-hand side operand of the `IN` and `NOT IN`
  operators so the operation can use a binary search with logarithmic complexity
  instead of a linear search. The rule is applied when the right-hand side
  operand of an `IN` or `NOT IN` operator in a filter condition is a variable that
  is defined in a different loop/scope than the operator itself. Additionally,
  the filter condition must consist of solely the `IN` or `NOT IN` operation
  in order to avoid any side-effects.

* changed collection status terminology in web interface for collections for
  which an unload request has been issued from `in the process of being unloaded`
  to `will be unloaded`.

* unloading a collection via the web interface will now trigger garbage collection
  in all v8 contexts and force a WAL flush. This increases the chances of perfoming
  the unload faster.

* added the following attributes to the result of `collection.figures()` and the
  corresponding HTTP API at `PUT /_api/collection/<name>/figures`:

  - `documentReferences`: The number of references to documents in datafiles
    that JavaScript code currently holds. This information can be used for
    debugging compaction and unload issues.
  - `waitingFor`: An optional string value that contains information about
    which object type is at the head of the collection's cleanup queue. This
    information can be used for debugging compaction and unload issues.
  - `compactionStatus.time`: The point in time the compaction for the collection
    was last executed. This information can be used for debugging compaction
    issues.
  - `compactionStatus.message`: The action that was performed when the compaction
    was last run for the collection. This information can be used for debugging
    compaction issues.

  Note: `waitingFor` and `compactionStatus` may be empty when called on a coordinator
  in a cluster.

* the compaction will now provide queryable status info that can be used to track
  its progress. The compaction status is displayed in the web interface, too.

* better error reporting for arangodump and arangorestore

* arangodump will now fail by default when trying to dump edges that
  refer to already dropped collections. This can be circumvented by
  specifying the option `--force true` when invoking arangodump

* fixed cluster upgrade procedure

* the AQL functions `NEAR` and `WITHIN` now have stricter validations
  for their input parameters `limit`, `radius` and `distance`. They may now throw
  exceptions when invalid parameters are passed that may have not led
  to exceptions in previous versions.

* deprecation warnings now log stack traces

* Foxx: improved backwards compatibility with 2.5 and 2.6

  - reverted Model and Repository back to non-ES6 "classes" because of
    compatibility issues when using the extend method with a constructor

  - removed deprecation warnings for extend and controller.del

  - restored deprecated method Model.toJSONSchema

  - restored deprecated `type`, `jwt` and `sessionStorageApp` options
    in Controller#activateSessions

* Fixed a deadlock problem in the cluster


v2.8.0-beta1 (2015-12-06)
-------------------------

* added AQL function `IS_DATESTRING(value)`

  Returns true if *value* is a string that can be used in a date function.
  This includes partial dates such as *2015* or *2015-10* and strings containing
  invalid dates such as *2015-02-31*. The function will return false for all
  non-string values, even if some of them may be usable in date functions.


v2.8.0-alpha1 (2015-12-03)
--------------------------

* added AQL keywords `GRAPH`, `OUTBOUND`, `INBOUND` and `ANY` for use in graph
  traversals, reserved AQL keyword `ALL` for future use

  Usage of these keywords as collection names, variable names or attribute names
  in AQL queries will not be possible without quoting. For example, the following
  AQL query will still work as it uses a quoted collection name and a quoted
  attribute name:

      FOR doc IN `OUTBOUND`
        RETURN doc.`any`

* issue #1593: added AQL `POW` function for exponentation

* added cluster execution site info in explain output for AQL queries

* replication improvements:

  - added `autoResync` configuration parameter for continuous replication.

    When set to `true`, a replication slave will automatically trigger a full data
    re-synchronization with the master when the master cannot provide the log data
    the slave had asked for. Note that `autoResync` will only work when the option
    `requireFromPresent` is also set to `true` for the continuous replication, or
    when the continuous syncer is started and detects that no start tick is present.

    Automatic re-synchronization may transfer a lot of data from the master to the
    slave and may be expensive. It is therefore turned off by default.
    When turned off, the slave will never perform an automatic re-synchronization
    with the master.

  - added `idleMinWaitTime` and `idleMaxWaitTime` configuration parameters for
    continuous replication.

    These parameters can be used to control the minimum and maximum wait time the
    slave will (intentionally) idle and not poll for master log changes in case the
    master had sent the full logs already.
    The `idleMaxWaitTime` value will only be used when `adapativePolling` is set
    to `true`. When `adaptivePolling` is disable, only `idleMinWaitTime` will be
    used as a constant time span in which the slave will not poll the master for
    further changes. The default values are 0.5 seconds for `idleMinWaitTime` and
    2.5 seconds for `idleMaxWaitTime`, which correspond to the hard-coded values
    used in previous versions of ArangoDB.

  - added `initialSyncMaxWaitTime` configuration parameter for initial and continuous
    replication

    This option controls the maximum wait time (in seconds) that the initial
    synchronization will wait for a response from the master when fetching initial
    collection data. If no response is received within this time period, the initial
    synchronization will give up and fail. This option is also relevant for
    continuous replication in case *autoResync* is set to *true*, as then the
    continuous replication may trigger a full data re-synchronization in case
    the master cannot the log data the slave had asked for.

  - HTTP requests sent from the slave to the master during initial synchronization
    will now be retried if they fail with connection problems.

  - the initial synchronization now logs its progress so it can be queried using
    the regular replication status check APIs.

  - added `async` attribute for `sync` and `syncCollection` operations called from
    the ArangoShell. Setthing this attribute to `true` will make the synchronization
    job on the server go into the background, so that the shell does not block. The
    status of the started asynchronous synchronization job can be queried from the
    ArangoShell like this:

        /* starts initial synchronization */
        var replication = require("@arangodb/replication");
        var id = replication.sync({
          endpoint: "tcp://master.domain.org:8529",
          username: "myuser",
          password: "mypasswd",
          async: true
       });

       /* now query the id of the returned async job and print the status */
       print(replication.getSyncResult(id));

    The result of `getSyncResult()` will be `false` while the server-side job
    has not completed, and different to `false` if it has completed. When it has
    completed, all job result details will be returned by the call to `getSyncResult()`.


* fixed non-deterministic query results in some cluster queries

* fixed issue #1589

* return HTTP status code 410 (gone) instead of HTTP 408 (request timeout) for
  server-side operations that are canceled / killed. Sending 410 instead of 408
  prevents clients from re-starting the same (canceled) operation. Google Chrome
  for example sends the HTTP request again in case it is responded with an HTTP
  408, and this is exactly the opposite of the desired behavior when an operation
  is canceled / killed by the user.

* web interface: queries in AQL editor now cancelable

* web interface: dashboard - added replication information

* web interface: AQL editor now supports bind parameters

* added startup option `--server.hide-product-header` to make the server not send
  the HTTP response header `"Server: ArangoDB"` in its HTTP responses. By default,
  the option is turned off so the header is still sent as usual.

* added new AQL function `UNSET_RECURSIVE` to recursively unset attritutes from
  objects/documents

* switched command-line editor in ArangoShell and arangod to linenoise-ng

* added automatic deadlock detection for transactions

  In case a deadlock is detected, a multi-collection operation may be rolled back
  automatically and fail with error 29 (`deadlock detected`). Client code for
  operations containing more than one collection should be aware of this potential
  error and handle it accordingly, either by giving up or retrying the transaction.

* Added C++ implementations for the AQL arithmetic operations and the following
  AQL functions:
  - ABS
  - APPEND
  - COLLECTIONS
  - CURRENT_DATABASE
  - DOCUMENT
  - EDGES
  - FIRST
  - FIRST_DOCUMENT
  - FIRST_LIST
  - FLATTEN
  - FLOOR
  - FULLTEXT
  - LAST
  - MEDIAN
  - MERGE_RECURSIVE
  - MINUS
  - NEAR
  - NOT_NULL
  - NTH
  - PARSE_IDENTIFIER
  - PERCENTILE
  - POP
  - POSITION
  - PUSH
  - RAND
  - RANGE
  - REMOVE_NTH
  - REMOVE_VALUE
  - REMOVE_VALUES
  - ROUND
  - SHIFT
  - SQRT
  - STDDEV_POPULATION
  - STDDEV_SAMPLE
  - UNSHIFT
  - VARIANCE_POPULATION
  - VARIANCE_SAMPLE
  - WITHIN
  - ZIP

* improved performance of skipping over many documents in an AQL query when no
  indexes and no filters are used, e.g.

      FOR doc IN collection
        LIMIT 1000000, 10
        RETURN doc

* Added array indexes

  Hash indexes and skiplist indexes can now optionally be defined for array values
  so they index individual array members.

  To define an index for array values, the attribute name is extended with the
  expansion operator `[*]` in the index definition:

      arangosh> db.colName.ensureHashIndex("tags[*]");

  When given the following document

      { tags: [ "AQL", "ArangoDB", "Index" ] }

  the index will now contain the individual values `"AQL"`, `"ArangoDB"` and `"Index"`.

  Now the index can be used for finding all documents having `"ArangoDB"` somewhere in their
  tags array using the following AQL query:

      FOR doc IN colName
        FILTER "ArangoDB" IN doc.tags[*]
        RETURN doc

* rewrote AQL query optimizer rule `use-index-range` and renamed it to `use-indexes`.
  The name change affects rule names in the optimizer's output.

* rewrote AQL execution node `IndexRangeNode` and renamed it to `IndexNode`. The name
  change affects node names in the optimizer's explain output.

* added convenience function `db._explain(query)` for human-readable explanation
  of AQL queries

* module resolution as used by `require` now behaves more like in node.js

* the `org/arangodb/request` module now returns response bodies for error responses
  by default. The old behavior of not returning bodies for error responses can be
  re-enabled by explicitly setting the option `returnBodyOnError` to `false` (#1437)


v2.7.6 (2016-01-30)
-------------------

* detect more types of transaction deadlocks early


v2.7.5 (2016-01-22)
-------------------

* backported added automatic deadlock detection for transactions

  In case a deadlock is detected, a multi-collection operation may be rolled back
  automatically and fail with error 29 (`deadlock detected`). Client code for
  operations containing more than one collection should be aware of this potential
  error and handle it accordingly, either by giving up or retrying the transaction.

* improved internal datafile statistics for compaction and compaction triggering
  conditions, preventing excessive growth of collection datafiles under some
  workloads. This should also fix issue #1596.

* Foxx export cache should no longer break if a broken app is loaded in the
  web admin interface.

* Foxx: removed some incorrect deprecation warnings.

* Foxx: mocha test paths with wildcard characters (asterisks) now work on Windows


v2.7.4 (2015-12-21)
-------------------

* slightly adjusted V8 garbage collection strategy so that collection eventually
  happens in all contexts that hold V8 external references to documents and
  collections.

* added the following attributes to the result of `collection.figures()` and the
  corresponding HTTP API at `PUT /_api/collection/<name>/figures`:

  - `documentReferences`: The number of references to documents in datafiles
    that JavaScript code currently holds. This information can be used for
    debugging compaction and unload issues.
  - `waitingFor`: An optional string value that contains information about
    which object type is at the head of the collection's cleanup queue. This
    information can be used for debugging compaction and unload issues.
  - `compactionStatus.time`: The point in time the compaction for the collection
    was last executed. This information can be used for debugging compaction
    issues.
  - `compactionStatus.message`: The action that was performed when the compaction
    was last run for the collection. This information can be used for debugging
    compaction issues.

  Note: `waitingFor` and `compactionStatus` may be empty when called on a coordinator
  in a cluster.

* the compaction will now provide queryable status info that can be used to track
  its progress. The compaction status is displayed in the web interface, too.


v2.7.3 (2015-12-17)
-------------------

* fixed some replication value conversion issues when replication applier properties
  were set via ArangoShell

* fixed disappearing of documents for collections transferred via `sync` or
  `syncCollection` if the collection was dropped right before synchronization
  and drop and (re-)create collection markers were located in the same WAL file


* fixed an issue where overwriting the system sessions collection would break
  the web interface when authentication is enabled

v2.7.2 (2015-12-01)
-------------------

* replication improvements:

  - added `autoResync` configuration parameter for continuous replication.

    When set to `true`, a replication slave will automatically trigger a full data
    re-synchronization with the master when the master cannot provide the log data
    the slave had asked for. Note that `autoResync` will only work when the option
    `requireFromPresent` is also set to `true` for the continuous replication, or
    when the continuous syncer is started and detects that no start tick is present.

    Automatic re-synchronization may transfer a lot of data from the master to the
    slave and may be expensive. It is therefore turned off by default.
    When turned off, the slave will never perform an automatic re-synchronization
    with the master.

  - added `idleMinWaitTime` and `idleMaxWaitTime` configuration parameters for
    continuous replication.

    These parameters can be used to control the minimum and maximum wait time the
    slave will (intentionally) idle and not poll for master log changes in case the
    master had sent the full logs already.
    The `idleMaxWaitTime` value will only be used when `adapativePolling` is set
    to `true`. When `adaptivePolling` is disable, only `idleMinWaitTime` will be
    used as a constant time span in which the slave will not poll the master for
    further changes. The default values are 0.5 seconds for `idleMinWaitTime` and
    2.5 seconds for `idleMaxWaitTime`, which correspond to the hard-coded values
    used in previous versions of ArangoDB.

  - added `initialSyncMaxWaitTime` configuration parameter for initial and continuous
    replication

    This option controls the maximum wait time (in seconds) that the initial
    synchronization will wait for a response from the master when fetching initial
    collection data. If no response is received within this time period, the initial
    synchronization will give up and fail. This option is also relevant for
    continuous replication in case *autoResync* is set to *true*, as then the
    continuous replication may trigger a full data re-synchronization in case
    the master cannot the log data the slave had asked for.

  - HTTP requests sent from the slave to the master during initial synchronization
    will now be retried if they fail with connection problems.

  - the initial synchronization now logs its progress so it can be queried using
    the regular replication status check APIs.

* fixed non-deterministic query results in some cluster queries

* added missing lock instruction for primary index in compactor size calculation

* fixed issue #1589

* fixed issue #1583

* fixed undefined behavior when accessing the top level of a document with the `[*]`
  operator

* fixed potentially invalid pointer access in shaper when the currently accessed
  document got re-located by the WAL collector at the very same time

* Foxx: optional configuration options no longer log validation errors when assigned
  empty values (#1495)

* Foxx: constructors provided to Repository and Model sub-classes via extend are
  now correctly called (#1592)


v2.7.1 (2015-11-07)
-------------------

* switch to linenoise next generation

* exclude `_apps` collection from replication

  The slave has its own `_apps` collection which it populates on server start.
  When replicating data from the master to the slave, the data from the master may
  clash with the slave's own data in the `_apps` collection. Excluding the `_apps`
  collection from replication avoids this.

* disable replication appliers when starting in modes `--upgrade`, `--no-server`
  and `--check-upgrade`

* more detailed output in arango-dfdb

* fixed "no start tick" issue in replication applier

  This error could occur after restarting a slave server after a shutdown
  when no data was ever transferred from the master to the slave via the
  continuous replication

* fixed problem during SSL client connection abort that led to scheduler thread
  staying at 100% CPU saturation

* fixed potential segfault in AQL `NEIGHBORS` function implementation when C++ function
  variant was used and collection names were passed as strings

* removed duplicate target for some frontend JavaScript files from the Makefile

* make AQL function `MERGE()` work on a single array parameter, too.
  This allows combining the attributes of multiple objects from an array into
  a single object, e.g.

      RETURN MERGE([
        { foo: 'bar' },
        { quux: 'quetzalcoatl', ruled: true },
        { bar: 'baz', foo: 'done' }
      ])

  will now return:

      {
        "foo": "done",
        "quux": "quetzalcoatl",
        "ruled": true,
        "bar": "baz"
      }

* fixed potential deadlock in collection status changing on Windows

* fixed hard-coded `incremental` parameter in shell implementation of
  `syncCollection` function in replication module

* fix for GCC5: added check for '-stdlib' option


v2.7.0 (2015-10-09)
-------------------

* fixed request statistics aggregation
  When arangod was started in supervisor mode, the request statistics always showed
  0 requests, as the statistics aggregation thread did not run then.

* read server configuration files before dropping privileges. this ensures that
  the SSL keyfile specified in the configuration can be read with the server's start
  privileges (i.e. root when using a standard ArangoDB package).

* fixed replication with a 2.6 replication configuration and issues with a 2.6 master

* raised default value of `--server.descriptors-minimum` to 1024

* allow Foxx apps to be installed underneath URL path `/_open/`, so they can be
  (intentionally) accessed without authentication.

* added *allowImplicit* sub-attribute in collections declaration of transactions.
  The *allowImplicit* attributes allows making transactions fail should they
  read-access a collection that was not explicitly declared in the *collections*
  array of the transaction.

* added "special" password ARANGODB_DEFAULT_ROOT_PASSWORD. If you pass
  ARANGODB_DEFAULT_ROOT_PASSWORD as password, it will read the password
  from the environment variable ARANGODB_DEFAULT_ROOT_PASSWORD


v2.7.0-rc2 (2015-09-22)
-----------------------

* fix over-eager datafile compaction

  This should reduce the need to compact directly after loading a collection when a
  collection datafile contained many insertions and updates for the same documents. It
  should also prevent from re-compacting already merged datafiles in case not many
  changes were made. Compaction will also make fewer index lookups than before.

* added `syncCollection()` function in module `org/arangodb/replication`

  This allows synchronizing the data of a single collection from a master to a slave
  server. Synchronization can either restore the whole collection by transferring all
  documents from the master to the slave, or incrementally by only transferring documents
  that differ. This is done by partitioning the collection's entire key space into smaller
  chunks and comparing the data chunk-wise between master and slave. Only chunks that are
  different will be re-transferred.

  The `syncCollection()` function can be used as follows:

      require("org/arangodb/replication").syncCollection(collectionName, options);

  e.g.

      require("org/arangodb/replication").syncCollection("myCollection", {
        endpoint: "tcp://127.0.0.1:8529",  /* master */
        username: "root",                  /* username for master */
        password: "secret",                /* password for master */
        incremental: true                  /* use incremental mode */
      });


* additionally allow the following characters in document keys:

  `(` `)` `+` `,` `=` `;` `$` `!` `*` `'` `%`


v2.7.0-rc1 (2015-09-17)
-----------------------

* removed undocumented server-side-only collection functions:
  * collection.OFFSET()
  * collection.NTH()
  * collection.NTH2()
  * collection.NTH3()

* upgraded Swagger to version 2.0 for the Documentation

  This gives the user better prepared test request structures.
  More conversions will follow so finally client libraries can be auto-generated.

* added extra AQL functions for date and time calculation and manipulation.
  These functions were contributed by GitHub users @CoDEmanX and @friday.
  A big thanks for their work!

  The following extra date functions are available from 2.7 on:

  * `DATE_DAYOFYEAR(date)`: Returns the day of year number of *date*.
    The return values range from 1 to 365, or 366 in a leap year respectively.

  * `DATE_ISOWEEK(date)`: Returns the ISO week date of *date*.
    The return values range from 1 to 53. Monday is considered the first day of the week.
    There are no fractional weeks, thus the last days in December may belong to the first
    week of the next year, and the first days in January may be part of the previous year's
    last week.

  * `DATE_LEAPYEAR(date)`: Returns whether the year of *date* is a leap year.

  * `DATE_QUARTER(date)`: Returns the quarter of the given date (1-based):
    * 1: January, February, March
    * 2: April, May, June
    * 3: July, August, September
    * 4: October, November, December

  - *DATE_DAYS_IN_MONTH(date)*: Returns the number of days in *date*'s month (28..31).

  * `DATE_ADD(date, amount, unit)`: Adds *amount* given in *unit* to *date* and
    returns the calculated date.

    *unit* can be either of the following to specify the time unit to add or
    subtract (case-insensitive):
    - y, year, years
    - m, month, months
    - w, week, weeks
    - d, day, days
    - h, hour, hours
    - i, minute, minutes
    - s, second, seconds
    - f, millisecond, milliseconds

    *amount* is the number of *unit*s to add (positive value) or subtract
    (negative value).

  * `DATE_SUBTRACT(date, amount, unit)`: Subtracts *amount* given in *unit* from
    *date* and returns the calculated date.

    It works the same as `DATE_ADD()`, except that it subtracts. It is equivalent
    to calling `DATE_ADD()` with a negative amount, except that `DATE_SUBTRACT()`
    can also subtract ISO durations. Note that negative ISO durations are not
    supported (i.e. starting with `-P`, like `-P1Y`).

  * `DATE_DIFF(date1, date2, unit, asFloat)`: Calculate the difference
    between two dates in given time *unit*, optionally with decimal places.
    Returns a negative value if *date1* is greater than *date2*.

  * `DATE_COMPARE(date1, date2, unitRangeStart, unitRangeEnd)`: Compare two
    partial dates and return true if they match, false otherwise. The parts to
    compare are defined by a range of time units.

    The full range is: years, months, days, hours, minutes, seconds, milliseconds.
    Pass the unit to start from as *unitRangeStart*, and the unit to end with as
    *unitRangeEnd*. All units in between will be compared. Leave out *unitRangeEnd*
    to only compare *unitRangeStart*.

  * `DATE_FORMAT(date, format)`: Format a date according to the given format string.
    It supports the following placeholders (case-insensitive):
    - %t: timestamp, in milliseconds since midnight 1970-01-01
    - %z: ISO date (0000-00-00T00:00:00.000Z)
    - %w: day of week (0..6)
    - %y: year (0..9999)
    - %yy: year (00..99), abbreviated (last two digits)
    - %yyyy: year (0000..9999), padded to length of 4
    - %yyyyyy: year (-009999 .. +009999), with sign prefix and padded to length of 6
    - %m: month (1..12)
    - %mm: month (01..12), padded to length of 2
    - %d: day (1..31)
    - %dd: day (01..31), padded to length of 2
    - %h: hour (0..23)
    - %hh: hour (00..23), padded to length of 2
    - %i: minute (0..59)
    - %ii: minute (00..59), padded to length of 2
    - %s: second (0..59)
    - %ss: second (00..59), padded to length of 2
    - %f: millisecond (0..999)
    - %fff: millisecond (000..999), padded to length of 3
    - %x: day of year (1..366)
    - %xxx: day of year (001..366), padded to length of 3
    - %k: ISO week date (1..53)
    - %kk: ISO week date (01..53), padded to length of 2
    - %l: leap year (0 or 1)
    - %q: quarter (1..4)
    - %a: days in month (28..31)
    - %mmm: abbreviated English name of month (Jan..Dec)
    - %mmmm: English name of month (January..December)
    - %www: abbreviated English name of weekday (Sun..Sat)
    - %wwww: English name of weekday (Sunday..Saturday)
    - %&: special escape sequence for rare occasions
    - %%: literal %
    - %: ignored

* new WAL logfiles and datafiles are now created non-sparse

  This prevents SIGBUS signals being raised when memory of a sparse datafile is accessed
  and the disk is full and the accessed file part is not actually disk-backed. In
  this case the mapped memory region is not necessarily backed by physical memory, and
  accessing the memory may raise SIGBUS and crash arangod.

* the `internal.download()` function and the module `org/arangodb/request` used some
  internal library function that handled the sending of HTTP requests from inside of
  ArangoDB. This library unconditionally set an HTTP header `Accept-Encoding: gzip`
  in all outgoing HTTP requests.

  This has been fixed in 2.7, so `Accept-Encoding: gzip` is not set automatically anymore.
  Additionally, the header `User-Agent: ArangoDB` is not set automatically either. If
  client applications desire to send these headers, they are free to add it when
  constructing the requests using the `download` function or the request module.

* fixed issue #1436: org/arangodb/request advertises deflate without supporting it

* added template string generator function `aqlQuery` for generating AQL queries

  This can be used to generate safe AQL queries with JavaScript parameter
  variables or expressions easily:

      var name = 'test';
      var attributeName = '_key';
      var query = aqlQuery`FOR u IN users FILTER u.name == ${name} RETURN u.${attributeName}`;
      db._query(query);

* report memory usage for document header data (revision id, pointer to data etc.)
  in `db.collection.figures()`. The memory used for document headers will now
  show up in the already existing attribute `indexes.size`. Due to that, the index
  sizes reported by `figures()` in 2.7 will be higher than those reported by 2.6,
  but the 2.7 values are more accurate.

* IMPORTANT CHANGE: the filenames in dumps created by arangodump now contain
  not only the name of the dumped collection, but also an additional 32-digit hash
  value. This is done to prevent overwriting dump files in case-insensitive file
  systems when there exist multiple collections with the same name (but with
  different cases).

  For example, if a database has two collections: `test` and `Test`, previous
  versions of ArangoDB created the files

  * `test.structure.json` and `test.data.json` for collection `test`
  * `Test.structure.json` and `Test.data.json` for collection `Test`

  This did not work for case-insensitive filesystems, because the files for the
  second collection would have overwritten the files of the first. arangodump in
  2.7 will create the following filenames instead:

  * `test_098f6bcd4621d373cade4e832627b4f6.structure.json` and `test_098f6bcd4621d373cade4e832627b4f6.data.json`
  * `Test_0cbc6611f5540bd0809a388dc95a615b.structure.json` and `Test_0cbc6611f5540bd0809a388dc95a615b.data.json`

  These filenames will be unambiguous even in case-insensitive filesystems.

* IMPORTANT CHANGE: make arangod actually close lingering client connections
  when idle for at least the duration specified via `--server.keep-alive-timeout`.
  In previous versions of ArangoDB, connections were not closed by the server
  when the timeout was reached and the client was still connected. Now the
  connection is properly closed by the server in case of timeout. Client
  applications relying on the old behavior may now need to reconnect to the
  server when their idle connections time out and get closed (note: connections
  being idle for a long time may be closed by the OS or firewalls anyway -
  client applications should be aware of that and try to reconnect).

* IMPORTANT CHANGE: when starting arangod, the server will drop the process
  privileges to the specified values in options `--server.uid` and `--server.gid`
  instantly after parsing the startup options.

  That means when either `--server.uid` or `--server.gid` are set, the privilege
  change will happen earlier. This may prevent binding the server to an endpoint
  with a port number lower than 1024 if the arangodb user has no privileges
  for that. Previous versions of ArangoDB changed the privileges later, so some
  startup actions were still carried out under the invoking user (i.e. likely
  *root* when started via init.d or system scripts) and especially binding to
  low port numbers was still possible there.

  The default privileges for user *arangodb* will not be sufficient for binding
  to port numbers lower than 1024. To have an ArangoDB 2.7 bind to a port number
  lower than 1024, it needs to be started with either a different privileged user,
  or the privileges of the *arangodb* user have to raised manually beforehand.

* added AQL optimizer rule `patch-update-statements`

* Linux startup scripts and systemd configuration for arangod now try to
  adjust the NOFILE (number of open files) limits for the process. The limit
  value is set to 131072 (128k) when ArangoDB is started via start/stop
  commands

* When ArangoDB is started/stopped manually via the start/stop commands, the
  main process will wait for up to 10 seconds after it forks the supervisor
  and arangod child processes. If the startup fails within that period, the
  start/stop script will fail with an exit code other than zero. If the
  startup of the supervisor or arangod is still ongoing after 10 seconds,
  the main program will still return with exit code 0. The limit of 10 seconds
  is arbitrary because the time required for a startup is not known in advance.

* added startup option `--database.throw-collection-not-loaded-error`

  Accessing a not-yet loaded collection will automatically load a collection
  on first access. This flag controls what happens in case an operation
  would need to wait for another thread to finalize loading a collection. If
  set to *true*, then the first operation that accesses an unloaded collection
  will load it. Further threads that try to access the same collection while
  it is still loading immediately fail with an error (1238, *collection not loaded*).
  This is to prevent all server threads from being blocked while waiting on the
  same collection to finish loading. When the first thread has completed loading
  the collection, the collection becomes regularly available, and all operations
  from that point on can be carried out normally, and error 1238 will not be
  thrown anymore for that collection.

  If set to *false*, the first thread that accesses a not-yet loaded collection
  will still load it. Other threads that try to access the collection while
  loading will not fail with error 1238 but instead block until the collection
  is fully loaded. This configuration might lead to all server threads being
  blocked because they are all waiting for the same collection to complete
  loading. Setting the option to *true* will prevent this from happening, but
  requires clients to catch error 1238 and react on it (maybe by scheduling
  a retry for later).

  The default value is *false*.

* added better control-C support in arangosh

  When CTRL-C is pressed in arangosh, it will now print a `^C` first. Pressing
  CTRL-C again will reset the prompt if something was entered before, or quit
  arangosh if no command was entered directly before.

  This affects the arangosh version build with Readline-support only (Linux
  and MacOS).

  The MacOS version of ArangoDB for Homebrew now depends on Readline, too. The
  Homebrew formula has been changed accordingly.
  When self-compiling ArangoDB on MacOS without Homebrew, Readline now is a
  prerequisite.

* increased default value for collection-specific `indexBuckets` value from 1 to 8

  Collections created from 2.7 on will use the new default value of `8` if not
  overridden on collection creation or later using
  `collection.properties({ indexBuckets: ... })`.

  The `indexBuckets` value determines the number of buckets to use for indexes of
  type `primary`, `hash` and `edge`. Having multiple index buckets allows splitting
  an index into smaller components, which can be filled in parallel when a collection
  is loading. Additionally, resizing and reallocation of indexes are faster and
  less intrusive if the index uses multiple buckets, because resize and reallocation
  will affect only data in a single bucket instead of all index values.

  The index buckets will be filled in parallel when loading a collection if the collection
  has an `indexBuckets` value greater than 1 and the collection contains a significant
  amount of documents/edges (the current threshold is 256K documents but this value
  may change in future versions of ArangoDB).

* changed HTTP client to use poll instead of select on Linux and MacOS

  This affects the ArangoShell and user-defined JavaScript code running inside
  arangod that initiates its own HTTP calls.

  Using poll instead of select allows using arbitrary high file descriptors
  (bigger than the compiled in FD_SETSIZE). Server connections are still handled using
  epoll, which has never been affected by FD_SETSIZE.

* implemented AQL `LIKE` function using ICU regexes

* added `RETURN DISTINCT` for AQL queries to return unique results:

      FOR doc IN collection
        RETURN DISTINCT doc.status

  This change also introduces `DISTINCT` as an AQL keyword.

* removed `createNamedQueue()` and `addJob()` functions from org/arangodb/tasks

* use less locks and more atomic variables in the internal dispatcher
  and V8 context handling implementations. This leads to improved throughput in
  some ArangoDB internals and allows for higher HTTP request throughput for
  many operations.

  A short overview of the improvements can be found here:

  https://www.arangodb.com/2015/08/throughput-enhancements/

* added shorthand notation for attribute names in AQL object literals:

      LET name = "Peter"
      LET age = 42
      RETURN { name, age }

  The above is the shorthand equivalent of the generic form

      LET name = "Peter"
      LET age = 42
      RETURN { name : name, age : age }

* removed configure option `--enable-timings`

  This option did not have any effect.

* removed configure option `--enable-figures`

  This option previously controlled whether HTTP request statistics code was
  compiled into ArangoDB or not. The previous default value was `true` so
  statistics code was available in official packages. Setting the option to
  `false` led to compile errors so it is doubtful the default value was
  ever changed. By removing the option some internal statistics code was also
  simplified.

* removed run-time manipulation methods for server endpoints:

  * `db._removeEndpoint()`
  * `db._configureEndpoint()`
  * HTTP POST `/_api/endpoint`
  * HTTP DELETE `/_api/endpoint`

* AQL query result cache

  The query result cache can optionally cache the complete results of all or selected AQL queries.
  It can be operated in the following modes:

  * `off`: the cache is disabled. No query results will be stored
  * `on`: the cache will store the results of all AQL queries unless their `cache`
    attribute flag is set to `false`
  * `demand`: the cache will store the results of AQL queries that have their
    `cache` attribute set to `true`, but will ignore all others

  The mode can be set at server startup using the `--database.query-cache-mode` configuration
  option and later changed at runtime.

  The following HTTP REST APIs have been added for controlling the query cache:

  * HTTP GET `/_api/query-cache/properties`: returns the global query cache configuration
  * HTTP PUT `/_api/query-cache/properties`: modifies the global query cache configuration
  * HTTP DELETE `/_api/query-cache`: invalidates all results in the query cache

  The following JavaScript functions have been added for controlling the query cache:

  * `require("org/arangodb/aql/cache").properties()`: returns the global query cache configuration
  * `require("org/arangodb/aql/cache").properties(properties)`: modifies the global query cache configuration
  * `require("org/arangodb/aql/cache").clear()`: invalidates all results in the query cache

* do not link arangoimp against V8

* AQL function call arguments optimization

  This will lead to arguments in function calls inside AQL queries not being copied but passed
  by reference. This may speed up calls to functions with bigger argument values or queries that
  call functions a lot of times.

* upgraded V8 version to 4.3.61

* removed deprecated AQL `SKIPLIST` function.

  This function was introduced in older versions of ArangoDB with a less powerful query optimizer to
  retrieve data from a skiplist index using a `LIMIT` clause. It was marked as deprecated in ArangoDB
  2.6.

  Since ArangoDB 2.3 the behavior of the `SKIPLIST` function can be emulated using regular AQL
  constructs, e.g.

      FOR doc IN @@collection
        FILTER doc.value >= @value
        SORT doc.value DESC
        LIMIT 1
        RETURN doc

* the `skip()` function for simple queries does not accept negative input any longer.
  This feature was deprecated in 2.6.0.

* fix exception handling

  In some cases JavaScript exceptions would re-throw without information of the original problem.
  Now the original exception is logged for failure analysis.

* based REST API method PUT `/_api/simple/all` on the cursor API and make it use AQL internally.

  The change speeds up this REST API method and will lead to additional query information being
  returned by the REST API. Clients can use this extra information or ignore it.

* Foxx Queue job success/failure handlers arguments have changed from `(jobId, jobData, result, jobFailures)` to `(result, jobData, job)`.

* added Foxx Queue job options `repeatTimes`, `repeatUntil` and `repeatDelay` to automatically re-schedule jobs when they are completed.

* added Foxx manifest configuration type `password` to mask values in the web interface.

* fixed default values in Foxx manifest configurations sometimes not being used as defaults.

* fixed optional parameters in Foxx manifest configurations sometimes not being cleared correctly.

* Foxx dependencies can now be marked as optional using a slightly more verbose syntax in your manifest file.

* converted Foxx constructors to ES6 classes so you can extend them using class syntax.

* updated aqb to 2.0.

* updated chai to 3.0.

* Use more madvise calls to speed up things when memory is tight, in particular
  at load time but also for random accesses later.

* Overhauled web interface

  The web interface now has a new design.

  The API documentation for ArangoDB has been moved from "Tools" to "Links" in the web interface.

  The "Applications" tab in the web interfaces has been renamed to "Services".


v2.6.12 (2015-12-02)
--------------------

* fixed disappearing of documents for collections transferred via `sync` if the
  the collection was dropped right before synchronization and drop and (re-)create
  collection markers were located in the same WAL file

* added missing lock instruction for primary index in compactor size calculation

* fixed issue #1589

* fixed issue #1583

* Foxx: optional configuration options no longer log validation errors when assigned
  empty values (#1495)


v2.6.11 (2015-11-18)
--------------------

* fixed potentially invalid pointer access in shaper when the currently accessed
  document got re-located by the WAL collector at the very same time


v2.6.10 (2015-11-10)
--------------------

* disable replication appliers when starting in modes `--upgrade`, `--no-server`
  and `--check-upgrade`

* more detailed output in arango-dfdb

* fixed potential deadlock in collection status changing on Windows

* issue #1521: Can't dump/restore with user and password


v2.6.9 (2015-09-29)
-------------------

* added "special" password ARANGODB_DEFAULT_ROOT_PASSWORD. If you pass
  ARANGODB_DEFAULT_ROOT_PASSWORD as password, it will read the password
  from the environment variable ARANGODB_DEFAULT_ROOT_PASSWORD

* fixed failing AQL skiplist, sort and limit combination

  When using a Skiplist index on an attribute (say "a") and then using sort
  and skip on this attribute caused the result to be empty e.g.:

    require("internal").db.test.ensureSkiplist("a");
    require("internal").db._query("FOR x IN test SORT x.a LIMIT 10, 10");

  Was always empty no matter how many documents are stored in test.
  This is now fixed.

v2.6.8 (2015-09-09)
-------------------

* ARM only:

  The ArangoDB packages for ARM require the kernel to allow unaligned memory access.
  How the kernel handles unaligned memory access is configurable at runtime by
  checking and adjusting the contents `/proc/cpu/alignment`.

  In order to operate on ARM, ArangoDB requires the bit 1 to be set. This will
  make the kernel trap and adjust unaligned memory accesses. If this bit is not
  set, the kernel may send a SIGBUS signal to ArangoDB and terminate it.

  To set bit 1 in `/proc/cpu/alignment` use the following command as a privileged
  user (e.g. root):

      echo "2" > /proc/cpu/alignment

  Note that this setting affects all user processes and not just ArangoDB. Setting
  the alignment with the above command will also not make the setting permanent,
  so it will be lost after a restart of the system. In order to make the setting
  permanent, it should be executed during system startup or before starting arangod.

  The ArangoDB start/stop scripts do not adjust the alignment setting, but rely on
  the environment to have the correct alignment setting already. The reason for this
  is that the alignment settings also affect all other user processes (which ArangoDB
  is not aware of) and thus may have side-effects outside of ArangoDB. It is therefore
  more reasonable to have the system administrator carry out the change.


v2.6.7 (2015-08-25)
-------------------

* improved AssocMulti index performance when resizing.

  This makes the edge index perform less I/O when under memory pressure.


v2.6.6 (2015-08-23)
-------------------

* added startup option `--server.additional-threads` to create separate queues
  for slow requests.


v2.6.5 (2015-08-17)
-------------------

* added startup option `--database.throw-collection-not-loaded-error`

  Accessing a not-yet loaded collection will automatically load a collection
  on first access. This flag controls what happens in case an operation
  would need to wait for another thread to finalize loading a collection. If
  set to *true*, then the first operation that accesses an unloaded collection
  will load it. Further threads that try to access the same collection while
  it is still loading immediately fail with an error (1238, *collection not loaded*).
  This is to prevent all server threads from being blocked while waiting on the
  same collection to finish loading. When the first thread has completed loading
  the collection, the collection becomes regularly available, and all operations
  from that point on can be carried out normally, and error 1238 will not be
  thrown anymore for that collection.

  If set to *false*, the first thread that accesses a not-yet loaded collection
  will still load it. Other threads that try to access the collection while
  loading will not fail with error 1238 but instead block until the collection
  is fully loaded. This configuration might lead to all server threads being
  blocked because they are all waiting for the same collection to complete
  loading. Setting the option to *true* will prevent this from happening, but
  requires clients to catch error 1238 and react on it (maybe by scheduling
  a retry for later).

  The default value is *false*.

* fixed busy wait loop in scheduler threads that sometimes consumed 100% CPU while
  waiting for events on connections closed unexpectedly by the client side

* handle attribute `indexBuckets` when restoring collections via arangorestore.
  Previously the `indexBuckets` attribute value from the dump was ignored, and the
   server default value for `indexBuckets` was used when restoring a collection.

* fixed "EscapeValue already set error" crash in V8 actions that might have occurred when
  canceling V8-based operations.


v2.6.4 (2015-08-01)
-------------------

* V8: Upgrade to version 4.1.0.27 - this is intended to be the stable V8 version.

* fixed issue #1424: Arango shell should not processing arrows pushing on keyboard


v2.6.3 (2015-07-21)
-------------------

* issue #1409: Document values with null character truncated


v2.6.2 (2015-07-04)
-------------------

* fixed issue #1383: bindVars for HTTP API doesn't work with empty string

* fixed handling of default values in Foxx manifest configurations

* fixed handling of optional parameters in Foxx manifest configurations

* fixed a reference error being thrown in Foxx queues when a function-based job type is used that is not available and no options object is passed to queue.push


v2.6.1 (2015-06-24)
-------------------

* Add missing swagger files to cmake build. fixes #1368

* fixed documentation errors


v2.6.0 (2015-06-20)
-------------------

* using negative values for `SimpleQuery.skip()` is deprecated.
  This functionality will be removed in future versions of ArangoDB.

* The following simple query functions are now deprecated:

  * collection.near
  * collection.within
  * collection.geo
  * collection.fulltext
  * collection.range
  * collection.closedRange

  This also lead to the following REST API methods being deprecated from now on:

  * PUT /_api/simple/near
  * PUT /_api/simple/within
  * PUT /_api/simple/fulltext
  * PUT /_api/simple/range

  It is recommended to replace calls to these functions or APIs with equivalent AQL queries,
  which are more flexible because they can be combined with other operations:

      FOR doc IN NEAR(@@collection, @latitude, @longitude, @limit)
        RETURN doc

      FOR doc IN WITHIN(@@collection, @latitude, @longitude, @radius, @distanceAttributeName)
        RETURN doc

      FOR doc IN FULLTEXT(@@collection, @attributeName, @queryString, @limit)
        RETURN doc

      FOR doc IN @@collection
        FILTER doc.value >= @left && doc.value < @right
        LIMIT @skip, @limit
        RETURN doc`

  The above simple query functions and REST API methods may be removed in future versions
  of ArangoDB.

* deprecated now-obsolete AQL `SKIPLIST` function

  The function was introduced in older versions of ArangoDB with a less powerful query optimizer to
  retrieve data from a skiplist index using a `LIMIT` clause.

  Since 2.3 the same goal can be achieved by using regular AQL constructs, e.g.

      FOR doc IN collection FILTER doc.value >= @value SORT doc.value DESC LIMIT 1 RETURN doc

* fixed issues when switching the database inside tasks and during shutdown of database cursors

  These features were added during 2.6 alpha stage so the fixes affect devel/2.6-alpha builds only

* issue #1360: improved foxx-manager help

* added `--enable-tcmalloc` configure option.

  When this option is set, arangod and the client tools will be linked against tcmalloc, which replaces
  the system allocator. When the option is set, a tcmalloc library must be present on the system under
  one of the names `libtcmalloc`, `libtcmalloc_minimal` or `libtcmalloc_debug`.

  As this is a configure option, it is supported for manual builds on Linux-like systems only. tcmalloc
  support is currently experimental.

* issue #1353: Windows: HTTP API - incorrect path in errorMessage

* issue #1347: added option `--create-database` for arangorestore.

  Setting this option to `true` will now create the target database if it does not exist. When creating
  the target database, the username and passwords passed to arangorestore will be used to create an
  initial user for the new database.

* issue #1345: advanced debug information for User Functions

* issue #1341: Can't use bindvars in UPSERT

* fixed vulnerability in JWT implementation.

* changed default value of option `--database.ignore-datafile-errors` from `true` to `false`

  If the new default value of `false` is used, then arangod will refuse loading collections that contain
  datafiles with CRC mismatches or other errors. A collection with datafile errors will then become
  unavailable. This prevents follow up errors from happening.

  The only way to access such collection is to use the datafile debugger (arango-dfdb) and try to repair
  or truncate the datafile with it.

  If `--database.ignore-datafile-errors` is set to `true`, then collections will become available
  even if parts of their data cannot be loaded. This helps availability, but may cause (partial) data
  loss and follow up errors.

* added server startup option `--server.session-timeout` for controlling the timeout of user sessions
  in the web interface

* add sessions and cookie authentication for ArangoDB's web interface

  ArangoDB's built-in web interface now uses sessions. Session information ids are stored in cookies,
  so clients using the web interface must accept cookies in order to use it

* web interface: display query execution time in AQL editor

* web interface: renamed AQL query *submit* button to *execute*

* web interface: added query explain feature in AQL editor

* web interface: demo page added. only working if demo data is available, hidden otherwise

* web interface: added support for custom app scripts with optional arguments and results

* web interface: mounted apps that need to be configured are now indicated in the app overview

* web interface: added button for running tests to app details

* web interface: added button for configuring app dependencies to app details

* web interface: upgraded API documentation to use Swagger 2

* INCOMPATIBLE CHANGE

  removed startup option `--log.severity`

  The docs for `--log.severity` mentioned lots of severities (e.g. `exception`, `technical`, `functional`, `development`)
  but only a few severities (e.g. `all`, `human`) were actually used, with `human` being the default and `all` enabling the
  additional logging of requests. So the option pretended to control a lot of things which it actually didn't. Additionally,
  the option `--log.requests-file` was around for a long time already, also controlling request logging.

  Because the `--log.severity` option effectively did not control that much, it was removed. A side effect of removing the
  option is that 2.5 installations which used `--log.severity all` will not log requests after the upgrade to 2.6. This can
  be adjusted by setting the `--log.requests-file` option.

* add backtrace to fatal log events

* added optional `limit` parameter for AQL function `FULLTEXT`

* make fulltext index also index text values contained in direct sub-objects of the indexed
  attribute.

  Previous versions of ArangoDB only indexed the attribute value if it was a string. Sub-attributes
  of the index attribute were ignored when fulltext indexing.

  Now, if the index attribute value is an object, the object's values will each be included in the
  fulltext index if they are strings. If the index attribute value is an array, the array's values
  will each be included in the fulltext index if they are strings.

  For example, with a fulltext index present on the `translations` attribute, the following text
  values will now be indexed:

      var c = db._create("example");
      c.ensureFulltextIndex("translations");
      c.insert({ translations: { en: "fox", de: "Fuchs", fr: "renard", ru: "лиса" } });
      c.insert({ translations: "Fox is the English translation of the German word Fuchs" });
      c.insert({ translations: [ "ArangoDB", "document", "database", "Foxx" ] });

      c.fulltext("translations", "лиса").toArray();       // returns only first document
      c.fulltext("translations", "Fox").toArray();        // returns first and second documents
      c.fulltext("translations", "prefix:Fox").toArray(); // returns all three documents

* added batch document removal and lookup commands:

      collection.lookupByKeys(keys)
      collection.removeByKeys(keys)

  These commands can be used to perform multi-document lookup and removal operations efficiently
  from the ArangoShell. The argument to these operations is an array of document keys.

  Also added HTTP APIs for batch document commands:

  * PUT /_api/simple/lookup-by-keys
  * PUT /_api/simple/remove-by-keys

* properly prefix document address URLs with the current database name for calls to the REST
  API method GET `/_api/document?collection=...` (that method will return partial URLs to all
  documents in the collection).

  Previous versions of ArangoDB returned the URLs starting with `/_api/` but without the current
  database name, e.g. `/_api/document/mycollection/mykey`. Starting with 2.6, the response URLs
  will include the database name as well, e.g. `/_db/_system/_api/document/mycollection/mykey`.

* added dedicated collection export HTTP REST API

  ArangoDB now provides a dedicated collection export API, which can take snapshots of entire
  collections more efficiently than the general-purpose cursor API. The export API is useful
  to transfer the contents of an entire collection to a client application. It provides optional
  filtering on specific attributes.

  The export API is available at endpoint `POST /_api/export?collection=...`. The API has the
  same return value structure as the already established cursor API (`POST /_api/cursor`).

  An introduction to the export API is given in this blog post:
  http://jsteemann.github.io/blog/2015/04/04/more-efficient-data-exports/

* subquery optimizations for AQL queries

  This optimization avoids copying intermediate results into subqueries that are not required
  by the subquery.

  A brief description can be found here:
  http://jsteemann.github.io/blog/2015/05/04/subquery-optimizations/

* return value optimization for AQL queries

  This optimization avoids copying the final query result inside the query's main `ReturnNode`.

  A brief description can be found here:
  http://jsteemann.github.io/blog/2015/05/04/return-value-optimization-for-aql/

* speed up AQL queries containing big `IN` lists for index lookups

  `IN` lists used for index lookups had performance issues in previous versions of ArangoDB.
  These issues have been addressed in 2.6 so using bigger `IN` lists for filtering is much
  faster.

  A brief description can be found here:
  http://jsteemann.github.io/blog/2015/05/07/in-list-improvements/

* allow `@` and `.` characters in document keys, too

  This change also leads to document keys being URL-encoded when returned in HTTP `location`
  response headers.

* added alternative implementation for AQL COLLECT

  The alternative method uses a hash table for grouping and does not require its input elements
  to be sorted. It will be taken into account by the optimizer for `COLLECT` statements that do
  not use an `INTO` clause.

  In case a `COLLECT` statement can use the hash table variant, the optimizer will create an extra
  plan for it at the beginning of the planning phase. In this plan, no extra `SORT` node will be
  added in front of the `COLLECT` because the hash table variant of `COLLECT` does not require
  sorted input. Instead, a `SORT` node will be added after it to sort its output. This `SORT` node
  may be optimized away again in later stages. If the sort order of the result is irrelevant to
  the user, adding an extra `SORT null` after a hash `COLLECT` operation will allow the optimizer to
  remove the sorts altogether.

  In addition to the hash table variant of `COLLECT`, the optimizer will modify the original plan
  to use the regular `COLLECT` implementation. As this implementation requires sorted input, the
  optimizer will insert a `SORT` node in front of the `COLLECT`. This `SORT` node may be optimized
  away in later stages.

  The created plans will then be shipped through the regular optimization pipeline. In the end,
  the optimizer will pick the plan with the lowest estimated total cost as usual. The hash table
  variant does not require an up-front sort of the input, and will thus be preferred over the
  regular `COLLECT` if the optimizer estimates many input elements for the `COLLECT` node and
  cannot use an index to sort them.

  The optimizer can be explicitly told to use the regular *sorted* variant of `COLLECT` by
  suffixing a `COLLECT` statement with `OPTIONS { "method" : "sorted" }`. This will override the
  optimizer guesswork and only produce the *sorted* variant of `COLLECT`.

  A blog post on the new `COLLECT` implementation can be found here:
  http://jsteemann.github.io/blog/2015/04/22/collecting-with-a-hash-table/

* refactored HTTP REST API for cursors

  The HTTP REST API for cursors (`/_api/cursor`) has been refactored to improve its performance
  and use less memory.

  A post showing some of the performance improvements can be found here:
  http://jsteemann.github.io/blog/2015/04/01/improvements-for-the-cursor-api/

* simplified return value syntax for data-modification AQL queries

  ArangoDB 2.4 since version allows to return results from data-modification AQL queries. The
  syntax for this was quite limited and verbose:

      FOR i IN 1..10
        INSERT { value: i } IN test
        LET inserted = NEW
        RETURN inserted

  The `LET inserted = NEW RETURN inserted` was required literally to return the inserted
  documents. No calculations could be made using the inserted documents.

  This is now more flexible. After a data-modification clause (e.g. `INSERT`, `UPDATE`, `REPLACE`,
  `REMOVE`, `UPSERT`) there can follow any number of `LET` calculations. These calculations can
  refer to the pseudo-values `OLD` and `NEW` that are created by the data-modification statements.

  This allows returning projections of inserted or updated documents, e.g.:

      FOR i IN 1..10
        INSERT { value: i } IN test
        RETURN { _key: NEW._key, value: i }

  Still not every construct is allowed after a data-modification clause. For example, no functions
  can be called that may access documents.

  More information can be found here:
  http://jsteemann.github.io/blog/2015/03/27/improvements-for-data-modification-queries/

* added AQL `UPSERT` statement

  This adds an `UPSERT` statement to AQL that is a combination of both `INSERT` and `UPDATE` /
  `REPLACE`. The `UPSERT` will search for a matching document using a user-provided example.
  If no document matches the example, the *insert* part of the `UPSERT` statement will be
  executed. If there is a match, the *update* / *replace* part will be carried out:

      UPSERT { page: 'index.html' }                 /* search example */
        INSERT { page: 'index.html', pageViews: 1 } /* insert part */
        UPDATE { pageViews: OLD.pageViews + 1 }     /* update part */
        IN pageViews

  `UPSERT` can be used with an `UPDATE` or `REPLACE` clause. The `UPDATE` clause will perform
  a partial update of the found document, whereas the `REPLACE` clause will replace the found
  document entirely. The `UPDATE` or `REPLACE` parts can refer to the pseudo-value `OLD`, which
  contains all attributes of the found document.

  `UPSERT` statements can optionally return values. In the following query, the return
  attribute `found` will return the found document before the `UPDATE` was applied. If no
  document was found, `found` will contain a value of `null`. The `updated` result attribute will
  contain the inserted / updated document:

      UPSERT { page: 'index.html' }                 /* search example */
        INSERT { page: 'index.html', pageViews: 1 } /* insert part */
        UPDATE { pageViews: OLD.pageViews + 1 }     /* update part */
        IN pageViews
        RETURN { found: OLD, updated: NEW }

  A more detailed description of `UPSERT` can be found here:
  http://jsteemann.github.io/blog/2015/03/27/preview-of-the-upsert-command/

* adjusted default configuration value for `--server.backlog-size` from 10 to 64.

* issue #1231: bug xor feature in AQL: LENGTH(null) == 4

  This changes the behavior of the AQL `LENGTH` function as follows:

  - if the single argument to `LENGTH()` is `null`, then the result will now be `0`. In previous
    versions of ArangoDB, the result of `LENGTH(null)` was `4`.

  - if the single argument to `LENGTH()` is `true`, then the result will now be `1`. In previous
    versions of ArangoDB, the result of `LENGTH(true)` was `4`.

  - if the single argument to `LENGTH()` is `false`, then the result will now be `0`. In previous
    versions of ArangoDB, the result of `LENGTH(false)` was `5`.

  The results of `LENGTH()` with string, numeric, array object argument values do not change.

* issue #1298: Bulk import if data already exists (#1298)

  This change extends the HTTP REST API for bulk imports as follows:

  When documents are imported and the `_key` attribute is specified for them, the import can be
  used for inserting and updating/replacing documents. Previously, the import could be used for
  inserting new documents only, and re-inserting a document with an existing key would have failed
  with a *unique key constraint violated* error.

  The above behavior is still the default. However, the API now allows controlling the behavior
  in case of a unique key constraint error via the optional URL parameter `onDuplicate`.

  This parameter can have one of the following values:

  - `error`: when a unique key constraint error occurs, do not import or update the document but
    report an error. This is the default.

  - `update`: when a unique key constraint error occurs, try to (partially) update the existing
    document with the data specified in the import. This may still fail if the document would
    violate secondary unique indexes. Only the attributes present in the import data will be
    updated and other attributes already present will be preserved. The number of updated documents
    will be reported in the `updated` attribute of the HTTP API result.

  - `replace`: when a unique key constraint error occurs, try to fully replace the existing
    document with the data specified in the import. This may still fail if the document would
    violate secondary unique indexes. The number of replaced documents will be reported in the
    `updated` attribute of the HTTP API result.

  - `ignore`: when a unique key constraint error occurs, ignore this error. There will be no
    insert, update or replace for the particular document. Ignored documents will be reported
    separately in the `ignored` attribute of the HTTP API result.

  The result of the HTTP import API will now contain the attributes `ignored` and `updated`, which
  contain the number of ignored and updated documents respectively. These attributes will contain a
  value of zero unless the `onDuplicate` URL parameter is set to either `update` or `replace`
  (in this case the `updated` attribute may contain non-zero values) or `ignore` (in this case the
  `ignored` attribute may contain a non-zero value).

  To support the feature, arangoimp also has a new command line option `--on-duplicate` which can
  have one of the values `error`, `update`, `replace`, `ignore`. The default value is `error`.

  A few examples for using arangoimp with the `--on-duplicate` option can be found here:
  http://jsteemann.github.io/blog/2015/04/14/updating-documents-with-arangoimp/

* changed behavior of `db._query()` in the ArangoShell:

  if the command's result is printed in the shell, the first 10 results will be printed. Previously
  only a basic description of the underlying query result cursor was printed. Additionally, if the
  cursor result contains more than 10 results, the cursor is assigned to a global variable `more`,
  which can be used to iterate over the cursor result.

  Example:

      arangosh [_system]> db._query("FOR i IN 1..15 RETURN i")
      [object ArangoQueryCursor, count: 15, hasMore: true]

      [
        1,
        2,
        3,
        4,
        5,
        6,
        7,
        8,
        9,
        10
      ]

      type 'more' to show more documents


      arangosh [_system]> more
      [object ArangoQueryCursor, count: 15, hasMore: false]

      [
        11,
        12,
        13,
        14,
        15
      ]

* Disallow batchSize value 0 in HTTP `POST /_api/cursor`:

  The HTTP REST API `POST /_api/cursor` does not accept a `batchSize` parameter value of
  `0` any longer. A batch size of 0 never made much sense, but previous versions of ArangoDB
  did not check for this value. Now creating a cursor using a `batchSize` value 0 will
  result in an HTTP 400 error response

* REST Server: fix memory leaks when failing to add jobs

* 'EDGES' AQL Function

  The AQL function `EDGES` got a new fifth option parameter.
  Right now only one option is available: 'includeVertices'. This is a boolean parameter
  that allows to modify the result of the `EDGES` function.
  Default is 'includeVertices: false' which does not have any effect.
  'includeVertices: true' modifies the result, such that
  {vertex: <vertexDocument>, edge: <edgeDocument>} is returned.

* INCOMPATIBLE CHANGE:

  The result format of the AQL function `NEIGHBORS` has been changed.
  Before it has returned an array of objects containing 'vertex' and 'edge'.
  Now it will only contain the vertex directly.
  Also an additional option 'includeData' has been added.
  This is used to define if only the 'vertex._id' value should be returned (false, default),
  or if the vertex should be looked up in the collection and the complete JSON should be returned
  (true).
  Using only the id values can lead to significantly improved performance if this is the only information
  required.

  In order to get the old result format prior to ArangoDB 2.6, please use the function EDGES instead.
  Edges allows for a new option 'includeVertices' which, set to true, returns exactly the format of NEIGHBORS.
  Example:

      NEIGHBORS(<vertexCollection>, <edgeCollection>, <vertex>, <direction>, <example>)

  This can now be achieved by:

      EDGES(<edgeCollection>, <vertex>, <direction>, <example>, {includeVertices: true})

  If you are nesting several NEIGHBORS steps you can speed up their performance in the following way:

  Old Example:

  FOR va IN NEIGHBORS(Users, relations, 'Users/123', 'outbound') FOR vc IN NEIGHBORS(Products, relations, va.vertex._id, 'outbound') RETURN vc

  This can now be achieved by:

  FOR va IN NEIGHBORS(Users, relations, 'Users/123', 'outbound') FOR vc IN NEIGHBORS(Products, relations, va, 'outbound', null, {includeData: true}) RETURN vc
                                                                                                          ^^^^                  ^^^^^^^^^^^^^^^^^^^
                                                                                                  Use intermediate directly     include Data for final

* INCOMPATIBLE CHANGE:

  The AQL function `GRAPH_NEIGHBORS` now provides an additional option `includeData`.
  This option allows controlling whether the function should return the complete vertices
  or just their IDs. Returning only the IDs instead of the full vertices can lead to
  improved performance .

  If provided, `includeData` is set to `true`, all vertices in the result will be returned
  with all their attributes. The default value of `includeData` is `false`.
  This makes the default function results incompatible with previous versions of ArangoDB.

  To get the old result style in ArangoDB 2.6, please set the options as follows in calls
  to `GRAPH_NEIGHBORS`:

      GRAPH_NEIGHBORS(<graph>, <vertex>, { includeData: true })

* INCOMPATIBLE CHANGE:

  The AQL function `GRAPH_COMMON_NEIGHBORS` now provides an additional option `includeData`.
  This option allows controlling whether the function should return the complete vertices
  or just their IDs. Returning only the IDs instead of the full vertices can lead to
  improved performance .

  If provided, `includeData` is set to `true`, all vertices in the result will be returned
  with all their attributes. The default value of `includeData` is `false`.
  This makes the default function results incompatible with previous versions of ArangoDB.

  To get the old result style in ArangoDB 2.6, please set the options as follows in calls
  to `GRAPH_COMMON_NEIGHBORS`:

      GRAPH_COMMON_NEIGHBORS(<graph>, <vertexExamples1>, <vertexExamples2>, { includeData: true }, { includeData: true })

* INCOMPATIBLE CHANGE:

  The AQL function `GRAPH_SHORTEST_PATH` now provides an additional option `includeData`.
  This option allows controlling whether the function should return the complete vertices
  and edges or just their IDs. Returning only the IDs instead of full vertices and edges
  can lead to improved performance .

  If provided, `includeData` is set to `true`, all vertices and edges in the result will
  be returned with all their attributes. There is also an optional parameter `includePath` of
  type object.
  It has two optional sub-attributes `vertices` and `edges`, both of type boolean.
  Both can be set individually and the result will include all vertices on the path if
  `includePath.vertices == true` and all edges if `includePath.edges == true` respectively.

  The default value of `includeData` is `false`, and paths are now excluded by default.
  This makes the default function results incompatible with previous versions of ArangoDB.

  To get the old result style in ArangoDB 2.6, please set the options as follows in calls
  to `GRAPH_SHORTEST_PATH`:

      GRAPH_SHORTEST_PATH(<graph>, <source>, <target>, { includeData: true, includePath: { edges: true, vertices: true } })

  The attributes `startVertex` and `vertex` that were present in the results of `GRAPH_SHORTEST_PATH`
  in previous versions of ArangoDB will not be produced in 2.6. To calculate these attributes in 2.6,
  please extract the first and last elements from the `vertices` result attribute.

* INCOMPATIBLE CHANGE:

  The AQL function `GRAPH_DISTANCE_TO` will now return only the id the destination vertex
  in the `vertex` attribute, and not the full vertex data with all vertex attributes.

* INCOMPATIBLE CHANGE:

  All graph measurements functions in JavaScript module `general-graph` that calculated a
  single figure previously returned an array containing just the figure. Now these functions
  will return the figure directly and not put it inside an array.

  The affected functions are:

  * `graph._absoluteEccentricity`
  * `graph._eccentricity`
  * `graph._absoluteCloseness`
  * `graph._closeness`
  * `graph._absoluteBetweenness`
  * `graph._betweenness`
  * `graph._radius`
  * `graph._diameter`

* Create the `_graphs` collection in new databases with `waitForSync` attribute set to `false`

  The previous `waitForSync` value was `true`, so default the behavior when creating and dropping
  graphs via the HTTP REST API changes as follows if the new settings are in effect:

  * `POST /_api/graph` by default returns `HTTP 202` instead of `HTTP 201`
  * `DELETE /_api/graph/graph-name` by default returns `HTTP 202` instead of `HTTP 201`

  If the `_graphs` collection still has its `waitForSync` value set to `true`, then the HTTP status
  code will not change.

* Upgraded ICU to version 54; this increases performance in many places.
  based on https://code.google.com/p/chromium/issues/detail?id=428145

* added support for HTTP push aka chunked encoding

* issue #1051: add info whether server is running in service or user mode?

  This will add a "mode" attribute to the result of the result of HTTP GET `/_api/version?details=true`

  "mode" can have the following values:

  - `standalone`: server was started manually (e.g. on command-line)
  - `service`: service is running as Windows service, in daemon mode or under the supervisor

* improve system error messages in Windows port

* increased default value of `--server.request-timeout` from 300 to 1200 seconds for client tools
  (arangosh, arangoimp, arangodump, arangorestore)

* increased default value of `--server.connect-timeout` from 3 to 5 seconds for client tools
  (arangosh, arangoimp, arangodump, arangorestore)

* added startup option `--server.foxx-queues-poll-interval`

  This startup option controls the frequency with which the Foxx queues manager is checking
  the queue (or queues) for jobs to be executed.

  The default value is `1` second. Lowering this value will result in the queue manager waking
  up and checking the queues more frequently, which may increase CPU usage of the server.
  When not using Foxx queues, this value can be raised to save some CPU time.

* added startup option `--server.foxx-queues`

  This startup option controls whether the Foxx queue manager will check queue and job entries.
  Disabling this option can reduce server load but will prevent jobs added to Foxx queues from
  being processed at all.

  The default value is `true`, enabling the Foxx queues feature.

* make Foxx queues really database-specific.

  Foxx queues were and are stored in a database-specific collection `_queues`. However, a global
  cache variable for the queues led to the queue names being treated database-independently, which
  was wrong.

  Since 2.6, Foxx queues names are truly database-specific, so the same queue name can be used in
  two different databases for two different queues. Until then, it is advisable to think of queues
  as already being database-specific, and using the database name as a queue name prefix to be
  avoid name conflicts, e.g.:

      var queueName = "myQueue";
      var Foxx = require("org/arangodb/foxx");
      Foxx.queues.create(db._name() + ":" + queueName);

* added support for Foxx queue job types defined as app scripts.

  The old job types introduced in 2.4 are still supported but are known to cause issues in 2.5
  and later when the server is restarted or the job types are not defined in every thread.

  The new job types avoid this issue by storing an explicit mount path and script name rather
  than an assuming the job type is defined globally. It is strongly recommended to convert your
  job types to the new script-based system.

* renamed Foxx sessions option "sessionStorageApp" to "sessionStorage". The option now also accepts session storages directly.

* Added the following JavaScript methods for file access:
  * fs.copyFile() to copy single files
  * fs.copyRecursive() to copy directory trees
  * fs.chmod() to set the file permissions (non-Windows only)

* Added process.env for accessing the process environment from JavaScript code

* Cluster: kickstarter shutdown routines will more precisely follow the shutdown of its nodes.

* Cluster: don't delete agency connection objects that are currently in use.

* Cluster: improve passing along of HTTP errors

* fixed issue #1247: debian init script problems

* multi-threaded index creation on collection load

  When a collection contains more than one secondary index, they can be built in memory in
  parallel when the collection is loaded. How many threads are used for parallel index creation
  is determined by the new configuration parameter `--database.index-threads`. If this is set
  to 0, indexes are built by the opening thread only and sequentially. This is equivalent to
  the behavior in 2.5 and before.

* speed up building up primary index when loading collections

* added `count` attribute to `parameters.json` files of collections. This attribute indicates
  the number of live documents in the collection on unload. It is read when the collection is
  (re)loaded to determine the initial size for the collection's primary index

* removed remainders of MRuby integration, removed arangoirb

* simplified `controllers` property in Foxx manifests. You can now specify a filename directly
  if you only want to use a single file mounted at the base URL of your Foxx app.

* simplified `exports` property in Foxx manifests. You can now specify a filename directly if
  you only want to export variables from a single file in your Foxx app.

* added support for node.js-style exports in Foxx exports. Your Foxx exports file can now export
  arbitrary values using the `module.exports` property instead of adding properties to the
  `exports` object.

* added `scripts` property to Foxx manifests. You should now specify the `setup` and `teardown`
  files as properties of the `scripts` object in your manifests and can define custom,
  app-specific scripts that can be executed from the web interface or the CLI.

* added `tests` property to Foxx manifests. You can now define test cases using the `mocha`
  framework which can then be executed inside ArangoDB.

* updated `joi` package to 6.0.8.

* added `extendible` package.

* added Foxx model lifecycle events to repositories. See #1257.

* speed up resizing of edge index.

* allow to split an edge index into buckets which are resized individually.
  This is controlled by the `indexBuckets` attribute in the `properties`
  of the collection.

* fix a cluster deadlock bug in larger clusters by marking a thread waiting
  for a lock on a DBserver as blocked


v2.5.7 (2015-08-02)
-------------------

* V8: Upgrade to version 4.1.0.27 - this is intended to be the stable V8 version.


v2.5.6 (2015-07-21)
-------------------

* alter Windows build infrastructure so we can properly store pdb files.

* potentially fixed issue #1313: Wrong metric calculation at dashboard

  Escape whitespace in process name when scanning /proc/pid/stats

  This fixes statistics values read from that file

* Fixed variable naming in AQL `COLLECT INTO` results in case the COLLECT is placed
  in a subquery which itself is followed by other constructs that require variables


v2.5.5 (2015-05-29)
-------------------

* fixed vulnerability in JWT implementation.

* fixed format string for reading /proc/pid/stat

* take into account barriers used in different V8 contexts


v2.5.4 (2015-05-14)
-------------------

* added startup option `--log.performance`: specifying this option at startup will log
  performance-related info messages, mainly timings via the regular logging mechanisms

* cluster fixes

* fix for recursive copy under Windows


v2.5.3 (2015-04-29)
-------------------

* Fix fs.move to work across filesystem borders; Fixes Foxx app installation problems;
  issue #1292.

* Fix Foxx app install when installed on a different drive on Windows

* issue #1322: strange AQL result

* issue #1318: Inconsistent db._create() syntax

* issue #1315: queries to a collection fail with an empty response if the
  collection contains specific JSON data

* issue #1300: Make arangodump not fail if target directory exists but is empty

* allow specifying higher values than SOMAXCONN for `--server.backlog-size`

  Previously, arangod would not start when a `--server.backlog-size` value was
  specified that was higher than the platform's SOMAXCONN header value.

  Now, arangod will use the user-provided value for `--server.backlog-size` and
  pass it to the listen system call even if the value is higher than SOMAXCONN.
  If the user-provided value is higher than SOMAXCONN, arangod will log a warning
  on startup.

* Fixed a cluster deadlock bug. Mark a thread that is in a RemoteBlock as
  blocked to allow for additional dispatcher threads to be started.

* Fix locking in cluster by using another ReadWriteLock class for collections.

* Add a second DispatcherQueue for AQL in the cluster. This fixes a
  cluster-AQL thread explosion bug.


v2.5.2 (2015-04-11)
-------------------

* modules stored in _modules are automatically flushed when changed

* added missing query-id parameter in documentation of HTTP DELETE `/_api/query` endpoint

* added iterator for edge index in AQL queries

  this change may lead to less edges being read when used together with a LIMIT clause

* make graph viewer in web interface issue less expensive queries for determining
  a random vertex from the graph, and for determining vertex attributes

* issue #1285: syntax error, unexpected $undefined near '@_to RETURN obj

  this allows AQL bind parameter names to also start with underscores

* moved /_api/query to C++

* issue #1289: Foxx models created from database documents expose an internal method

* added `Foxx.Repository#exists`

* parallelize initialization of V8 context in multiple threads

* fixed a possible crash when the debug-level was TRACE

* cluster: do not initialize statistics collection on each
  coordinator, this fixes a race condition at startup

* cluster: fix a startup race w.r.t. the _configuration collection

* search for db:// JavaScript modules only after all local files have been
  considered, this speeds up the require command in a cluster considerably

* general cluster speedup in certain areas


v2.5.1 (2015-03-19)
-------------------

* fixed bug that caused undefined behavior when an AQL query was killed inside
  a calculation block

* fixed memleaks in AQL query cleanup in case out-of-memory errors are thrown

* by default, Debian and RedHat packages are built with debug symbols

* added option `--database.ignore-logfile-errors`

  This option controls how collection datafiles with a CRC mismatch are treated.

  If set to `false`, CRC mismatch errors in collection datafiles will lead
  to a collection not being loaded at all. If a collection needs to be loaded
  during WAL recovery, the WAL recovery will also abort (if not forced with
  `--wal.ignore-recovery-errors true`). Setting this flag to `false` protects
  users from unintentionally using a collection with corrupted datafiles, from
  which only a subset of the original data can be recovered.

  If set to `true`, CRC mismatch errors in collection datafiles will lead to
  the datafile being partially loaded. All data up to until the mismatch will
  be loaded. This will enable users to continue with collection datafiles
  that are corrupted, but will result in only a partial load of the data.
  The WAL recovery will still abort when encountering a collection with a
  corrupted datafile, at least if `--wal.ignore-recovery-errors` is not set to
  `true`.

  The default value is *true*, so for collections with corrupted datafiles
  there might be partial data loads once the WAL recovery has finished. If
  the WAL recovery will need to load a collection with a corrupted datafile,
  it will still stop when using the default values.

* INCOMPATIBLE CHANGE:

  make the arangod server refuse to start if during startup it finds a non-readable
  `parameter.json` file for a database or a collection.

  Stopping the startup process in this case requires manual intervention (fixing
  the unreadable files), but prevents follow-up errors due to ignored databases or
  collections from happening.

* datafiles and `parameter.json` files written by arangod are now created with read and write
  privileges for the arangod process user, and with read and write privileges for the arangod
  process group.

  Previously, these files were created with user read and write permissions only.

* INCOMPATIBLE CHANGE:

  abort WAL recovery if one of the collection's datafiles cannot be opened

* INCOMPATIBLE CHANGE:

  never try to raise the privileges after dropping them, this can lead to a race condition while
  running the recovery

  If you require to run ArangoDB on a port lower than 1024, you must run ArangoDB as root.

* fixed inefficiencies in `remove` methods of general-graph module

* added option `--database.slow-query-threshold` for controlling the default AQL slow query
  threshold value on server start

* add system error strings for Windows on many places

* rework service startup so we announce 'RUNNING' only when we're finished starting.

* use the Windows eventlog for FATAL and ERROR - log messages

* fix service handling in NSIS Windows installer, specify human readable name

* add the ICU_DATA environment variable to the fatal error messages

* fixed issue #1265: arangod crashed with SIGSEGV

* fixed issue #1241: Wildcards in examples


v2.5.0 (2015-03-09)
-------------------

* installer fixes for Windows

* fix for downloading Foxx

* fixed issue #1258: http pipelining not working?


v2.5.0-beta4 (2015-03-05)
-------------------------

* fixed issue #1247: debian init script problems


v2.5.0-beta3 (2015-02-27)
-------------------------

* fix Windows install path calculation in arango

* fix Windows logging of long strings

* fix possible undefinedness of const strings in Windows


v2.5.0-beta2 (2015-02-23)
-------------------------

* fixed issue #1256: agency binary not found #1256

* fixed issue #1230: API: document/col-name/_key and cursor return different floats

* front-end: dashboard tries not to (re)load statistics if user has no access

* V8: Upgrade to version 3.31.74.1

* etcd: Upgrade to version 2.0 - This requires go 1.3 to compile at least.

* refuse to startup if ICU wasn't initialized, this will i.e. prevent errors from being printed,
  and libraries from being loaded.

* front-end: unwanted removal of index table header after creating new index

* fixed issue #1248: chrome: applications filtering not working

* fixed issue #1198: queries remain in aql editor (front-end) if you navigate through different tabs

* Simplify usage of Foxx

  Thanks to our user feedback we learned that Foxx is a powerful, yet rather complicated concept.
  With this release we tried to make it less complicated while keeping all its strength.
  That includes a rewrite of the documentation as well as some code changes as listed below:

  * Moved Foxx applications to a different folder.

    The naming convention now is: <app-path>/_db/<dbname>/<mountpoint>/APP
    Before it was: <app-path>/databases/<dbname>/<appname>:<appversion>
    This caused some trouble as apps where cached based on name and version and updates did not apply.
    Hence the path on filesystem and the app's access URL had no relation to one another.
    Now the path on filesystem is identical to the URL (except for slashes and the appended APP)

  * Rewrite of Foxx routing

    The routing of Foxx has been exposed to major internal changes we adjusted because of user feedback.
    This allows us to set the development mode per mountpoint without having to change paths and hold
    apps at separate locations.

  * Foxx Development mode

    The development mode used until 2.4 is gone. It has been replaced by a much more mature version.
    This includes the deprecation of the javascript.dev-app-path parameter, which is useless since 2.5.
    Instead of having two separate app directories for production and development, apps now reside in
    one place, which is used for production as well as for development.
    Apps can still be put into development mode, changing their behavior compared to production mode.
    Development mode apps are still reread from disk at every request, and still they ship more debug
    output.

    This change has also made the startup options `--javascript.frontend-development-mode` and
    `--javascript.dev-app-path` obsolete. The former option will not have any effect when set, and the
    latter option is only read and used during the upgrade to 2.5 and does not have any effects later.

  * Foxx install process

    Installing Foxx apps has been a two step process: import them into ArangoDB and mount them at a
    specific mountpoint. These operations have been joined together. You can install an app at one
    mountpoint, that's it. No fetch, mount, unmount, purge cycle anymore. The commands have been
    simplified to just:

    * install: get your Foxx app up and running
    * uninstall: shut it down and erase it from disk

  * Foxx error output

    Until 2.4 the errors produced by Foxx were not optimal. Often, the error message was just
    `unable to parse manifest` and contained only an internal stack trace.
    In 2.5 we made major improvements there, including a much more fine-grained error output that
    helps you debug your Foxx apps. The error message printed is now much closer to its source and
    should help you track it down.

    Also we added the default handlers for unhandled errors in Foxx apps:

    * You will get a nice internal error page whenever your Foxx app is called but was not installed
      due to any error
    * You will get a proper error message when having an uncaught error appears in any app route

    In production mode the messages above will NOT contain any information about your Foxx internals
    and are safe to be exposed to third party users.
    In development mode the messages above will contain the stacktrace (if available), making it easier for
    your in-house devs to track down errors in the application.

* added `console` object to Foxx apps. All Foxx apps now have a console object implementing
  the familiar Console API in their global scope, which can be used to log diagnostic
  messages to the database.

* added `org/arangodb/request` module, which provides a simple API for making HTTP requests
  to external services.

* added optimizer rule `propagate-constant-attributes`

  This rule will look inside `FILTER` conditions for constant value equality comparisons,
  and insert the constant values in other places in `FILTER`s. For example, the rule will
  insert `42` instead of `i.value` in the second `FILTER` of the following query:

      FOR i IN c1 FOR j IN c2 FILTER i.value == 42 FILTER j.value == i.value RETURN 1

* added `filtered` value to AQL query execution statistics

  This value indicates how many documents were filtered by `FilterNode`s in the AQL query.
  Note that `IndexRangeNode`s can also filter documents by selecting only the required ranges
  from the index. The `filtered` value will not include the work done by `IndexRangeNode`s,
  but only the work performed by `FilterNode`s.

* added support for sparse hash and skiplist indexes

  Hash and skiplist indexes can optionally be made sparse. Sparse indexes exclude documents
  in which at least one of the index attributes is either not set or has a value of `null`.

  As such documents are excluded from sparse indexes, they may contain fewer documents than
  their non-sparse counterparts. This enables faster indexing and can lead to reduced memory
  usage in case the indexed attribute does occur only in some, but not all documents of the
  collection. Sparse indexes will also reduce the number of collisions in non-unique hash
  indexes in case non-existing or optional attributes are indexed.

  In order to create a sparse index, an object with the attribute `sparse` can be added to
  the index creation commands:

      db.collection.ensureHashIndex(attributeName, { sparse: true });
      db.collection.ensureHashIndex(attributeName1, attributeName2, { sparse: true });
      db.collection.ensureUniqueConstraint(attributeName, { sparse: true });
      db.collection.ensureUniqueConstraint(attributeName1, attributeName2, { sparse: true });

      db.collection.ensureSkiplist(attributeName, { sparse: true });
      db.collection.ensureSkiplist(attributeName1, attributeName2, { sparse: true });
      db.collection.ensureUniqueSkiplist(attributeName, { sparse: true });
      db.collection.ensureUniqueSkiplist(attributeName1, attributeName2, { sparse: true });

  Note that in place of the above specialized index creation commands, it is recommended to use
  the more general index creation command `ensureIndex`:

  ```js
  db.collection.ensureIndex({ type: "hash", sparse: true, unique: true, fields: [ attributeName ] });
  db.collection.ensureIndex({ type: "skiplist", sparse: false, unique: false, fields: [ "a", "b" ] });
  ```

  When not explicitly set, the `sparse` attribute defaults to `false` for new indexes.

  This causes a change in behavior when creating a unique hash index without specifying the
  sparse flag: in 2.4, unique hash indexes were implicitly sparse, always excluding `null` values.
  There was no option to control this behavior, and sparsity was neither supported for non-unique
  hash indexes nor skiplists in 2.4. This implicit sparsity of unique hash indexes was considered
  an inconsistency, and therefore the behavior was cleaned up in 2.5. As of 2.5, indexes will
  only be created sparse if sparsity is explicitly requested. Existing unique hash indexes from 2.4
  or before will automatically be migrated so they are still sparse after the upgrade to 2.5.

  Geo indexes are implicitly sparse, meaning documents without the indexed location attribute or
  containing invalid location coordinate values will be excluded from the index automatically. This
  is also a change when compared to pre-2.5 behavior, when documents with missing or invalid
  coordinate values may have caused errors on insertion when the geo index' `unique` flag was set
  and its `ignoreNull` flag was not.

  This was confusing and has been rectified in 2.5. The method `ensureGeoConstaint()` now does the
  same as `ensureGeoIndex()`. Furthermore, the attributes `constraint`, `unique`, `ignoreNull` and
  `sparse` flags are now completely ignored when creating geo indexes.

  The same is true for fulltext indexes. There is no need to specify non-uniqueness or sparsity for
  geo or fulltext indexes. They will always be non-unique and sparse.

  As sparse indexes may exclude some documents, they cannot be used for every type of query.
  Sparse hash indexes cannot be used to find documents for which at least one of the indexed
  attributes has a value of `null`. For example, the following AQL query cannot use a sparse
  index, even if one was created on attribute `attr`:

      FOR doc In collection
        FILTER doc.attr == null
        RETURN doc

  If the lookup value is non-constant, a sparse index may or may not be used, depending on
  the other types of conditions in the query. If the optimizer can safely determine that
  the lookup value cannot be `null`, a sparse index may be used. When uncertain, the optimizer
  will not make use of a sparse index in a query in order to produce correct results.

  For example, the following queries cannot use a sparse index on `attr` because the optimizer
  will not know beforehand whether the comparison values for `doc.attr` will include `null`:

      FOR doc In collection
        FILTER doc.attr == SOME_FUNCTION(...)
        RETURN doc

      FOR other IN otherCollection
        FOR doc In collection
          FILTER doc.attr == other.attr
          RETURN doc

  Sparse skiplist indexes can be used for sorting if the optimizer can safely detect that the
  index range does not include `null` for any of the index attributes.

* inspection of AQL data-modification queries will now detect if the data-modification part
  of the query can run in lockstep with the data retrieval part of the query, or if the data
  retrieval part must be executed before the data modification can start.

  Executing the two in lockstep allows using much smaller buffers for intermediate results
  and starts the actual data-modification operations much earlier than if the two phases
  were executed separately.

* Allow dynamic attribute names in AQL object literals

  This allows using arbitrary expressions to construct attribute names in object
  literals specified in AQL queries. To disambiguate expressions and other unquoted
  attribute names, dynamic attribute names need to be enclosed in brackets (`[` and `]`).
  Example:

      FOR i IN 1..100
        RETURN { [ CONCAT('value-of-', i) ] : i }

* make AQL optimizer rule "use-index-for-sort" remove sort also in case a non-sorted
  index (e.g. a hash index) is used for only equality lookups and all sort attributes
  are covered by the index.

  Example that does not require an extra sort (needs hash index on `value`):

      FOR doc IN collection FILTER doc.value == 1 SORT doc.value RETURN doc

  Another example that does not require an extra sort (with hash index on `value1`, `value2`):

      FOR doc IN collection FILTER doc.value1 == 1 && doc.value2 == 2 SORT doc.value1, doc.value2 RETURN doc

* make AQL optimizer rule "use-index-for-sort" remove sort also in case the sort criteria
  excludes the left-most index attributes, but the left-most index attributes are used
  by the index for equality-only lookups.

  Example that can use the index for sorting (needs skiplist index on `value1`, `value2`):

      FOR doc IN collection FILTER doc.value1 == 1 SORT doc.value2 RETURN doc

* added selectivity estimates for primary index, edge index, and hash index

  The selectivity estimates are returned by the `GET /_api/index` REST API method
  in a sub-attribute `selectivityEstimate` for each index that supports it. This
  attribute will be omitted for indexes that do not provide selectivity estimates.
  If provided, the selectivity estimate will be a numeric value between 0 and 1.

  Selectivity estimates will also be reported in the result of `collection.getIndexes()`
  for all indexes that support this. If no selectivity estimate can be determined for
  an index, the attribute `selectivityEstimate` will be omitted here, too.

  The web interface also shows selectivity estimates for each index that supports this.

  Currently the following index types can provide selectivity estimates:
  - primary index
  - edge index
  - hash index (unique and non-unique)

  No selectivity estimates will be provided when running in cluster mode.

* fixed issue #1226: arangod log issues

* added additional logger if arangod is started in foreground mode on a tty

* added AQL optimizer rule "move-calculations-down"

* use exclusive native SRWLocks on Windows instead of native mutexes

* added AQL functions `MD5`, `SHA1`, and `RANDOM_TOKEN`.

* reduced number of string allocations when parsing certain AQL queries

  parsing numbers (integers or doubles) does not require a string allocation
  per number anymore

* RequestContext#bodyParam now accepts arbitrary joi schemas and rejects invalid (but well-formed) request bodies.

* enforce that AQL user functions are wrapped inside JavaScript function () declarations

  AQL user functions were always expected to be wrapped inside a JavaScript function, but previously
  this was not enforced when registering a user function. Enforcing the AQL user functions to be contained
  inside functions prevents functions from doing some unexpected things that may have led to undefined
  behavior.

* Windows service uninstalling: only remove service if it points to the currently running binary,
  or --force was specified.

* Windows (debug only): print stacktraces on crash and run minidump

* Windows (cygwin): if you run arangosh in a cygwin shell or via ssh we will detect this and use
  the appropriate output functions.

* Windows: improve process management

* fix IPv6 reverse ip lookups - so far we only did IPv4 addresses.

* improve join documentation, add outer join example

* run jslint for unit tests too, to prevent "memory leaks" by global js objects with native code.

* fix error logging for exceptions - we wouldn't log the exception message itself so far.

* improve error reporting in the http client (Windows & *nix)

* improve error reports in cluster

* Standard errors can now contain custom messages.


v2.4.7 (XXXX-XX-XX)
-------------------

* fixed issue #1282: Geo WITHIN_RECTANGLE for nested lat/lng


v2.4.6 (2015-03-18)
-------------------

* added option `--database.ignore-logfile-errors`

  This option controls how collection datafiles with a CRC mismatch are treated.

  If set to `false`, CRC mismatch errors in collection datafiles will lead
  to a collection not being loaded at all. If a collection needs to be loaded
  during WAL recovery, the WAL recovery will also abort (if not forced with
  `--wal.ignore-recovery-errors true`). Setting this flag to `false` protects
  users from unintentionally using a collection with corrupted datafiles, from
  which only a subset of the original data can be recovered.

  If set to `true`, CRC mismatch errors in collection datafiles will lead to
  the datafile being partially loaded. All data up to until the mismatch will
  be loaded. This will enable users to continue with a collection datafiles
  that are corrupted, but will result in only a partial load of the data.
  The WAL recovery will still abort when encountering a collection with a
  corrupted datafile, at least if `--wal.ignore-recovery-errors` is not set to
  `true`.

  The default value is *true*, so for collections with corrupted datafiles
  there might be partial data loads once the WAL recovery has finished. If
  the WAL recovery will need to load a collection with a corrupted datafile,
  it will still stop when using the default values.

* INCOMPATIBLE CHANGE:

  make the arangod server refuse to start if during startup it finds a non-readable
  `parameter.json` file for a database or a collection.

  Stopping the startup process in this case requires manual intervention (fixing
  the unreadable files), but prevents follow-up errors due to ignored databases or
  collections from happening.

* datafiles and `parameter.json` files written by arangod are now created with read and write
  privileges for the arangod process user, and with read and write privileges for the arangod
  process group.

  Previously, these files were created with user read and write permissions only.

* INCOMPATIBLE CHANGE:

  abort WAL recovery if one of the collection's datafiles cannot be opened

* INCOMPATIBLE CHANGE:

  never try to raise the privileges after dropping them, this can lead to a race condition while
  running the recovery

  If you require to run ArangoDB on a port lower than 1024, you must run ArangoDB as root.

* fixed inefficiencies in `remove` methods of general-graph module

* added option `--database.slow-query-threshold` for controlling the default AQL slow query
  threshold value on server start


v2.4.5 (2015-03-16)
-------------------

* added elapsed time to HTTP request logging output (`--log.requests-file`)

* added AQL current and slow query tracking, killing of AQL queries

  This change enables retrieving the list of currently running AQL queries inside the selected database.
  AQL queries with an execution time beyond a certain threshold can be moved to a "slow query" facility
  and retrieved from there. Queries can also be killed by specifying the query id.

  This change adds the following HTTP REST APIs:

  - `GET /_api/query/current`: for retrieving the list of currently running queries
  - `GET /_api/query/slow`: for retrieving the list of slow queries
  - `DELETE /_api/query/slow`: for clearing the list of slow queries
  - `GET /_api/query/properties`: for retrieving the properties for query tracking
  - `PUT /_api/query/properties`: for adjusting the properties for query tracking
  - `DELETE /_api/query/<id>`: for killing an AQL query

  The following JavaScript APIs have been added:

  - require("org/arangodb/aql/queries").current();
  - require("org/arangodb/aql/queries").slow();
  - require("org/arangodb/aql/queries").clearSlow();
  - require("org/arangodb/aql/queries").properties();
  - require("org/arangodb/aql/queries").kill();

* fixed issue #1265: arangod crashed with SIGSEGV

* fixed issue #1241: Wildcards in examples

* fixed comment parsing in Foxx controllers


v2.4.4 (2015-02-24)
-------------------

* fixed the generation template for foxx apps. It now does not create deprecated functions anymore

* add custom visitor functionality for `GRAPH_NEIGHBORS` function, too

* increased default value of traversal option *maxIterations* to 100 times of its previous
  default value


v2.4.3 (2015-02-06)
-------------------

* fix multi-threading with openssl when running under Windows

* fix timeout on socket operations when running under Windows

* Fixed an error in Foxx routing which caused some apps that worked in 2.4.1 to fail with status 500: `undefined is not a function` errors in 2.4.2
  This error was occurring due to seldom internal rerouting introduced by the malformed application handler.


v2.4.2 (2015-01-30)
-------------------

* added custom visitor functionality for AQL traversals

  This allows more complex result processing in traversals triggered by AQL. A few examples
  are shown in [this article](http://jsteemann.github.io/blog/2015/01/28/using-custom-visitors-in-aql-graph-traversals/).

* improved number of results estimated for nodes of type EnumerateListNode and SubqueryNode
  in AQL explain output

* added AQL explain helper to explain arbitrary AQL queries

  The helper function prints the query execution plan and the indexes to be used in the
  query. It can be invoked from the ArangoShell or the web interface as follows:

      require("org/arangodb/aql/explainer").explain(query);

* enable use of indexes for certain AQL conditions with non-equality predicates, in
  case the condition(s) also refer to indexed attributes

  The following queries will now be able to use indexes:

      FILTER a.indexed == ... && a.indexed != ...
      FILTER a.indexed == ... && a.nonIndexed != ...
      FILTER a.indexed == ... && ! (a.indexed == ...)
      FILTER a.indexed == ... && ! (a.nonIndexed == ...)
      FILTER a.indexed == ... && ! (a.indexed != ...)
      FILTER a.indexed == ... && ! (a.nonIndexed != ...)
      FILTER (a.indexed == ... && a.nonIndexed == ...) || (a.indexed == ... && a.nonIndexed == ...)
      FILTER (a.indexed == ... && a.nonIndexed != ...) || (a.indexed == ... && a.nonIndexed != ...)

* Fixed spuriously occurring "collection not found" errors when running queries on local
  collections on a cluster DB server

* Fixed upload of Foxx applications to the server for apps exceeding approx. 1 MB zipped.

* Malformed Foxx applications will now return a more useful error when any route is requested.

  In Production a Foxx app mounted on /app will display an html page on /app/* stating a 503 Service temporarily not available.
  It will not state any information about your Application.
  Before it was a 404 Not Found without any information and not distinguishable from a correct not found on your route.

  In Development Mode the html page also contains information about the error occurred.

* Unhandled errors thrown in Foxx routes are now handled by the Foxx framework itself.

  In Production the route will return a status 500 with a body {error: "Error statement"}.
  In Development the route will return a status 500 with a body {error: "Error statement", stack: "..."}

  Before, it was status 500 with a plain text stack including ArangoDB internal routing information.

* The Applications tab in web interface will now request development apps more often.
  So if you have a fixed a syntax error in your app it should always be visible after reload.


v2.4.1 (2015-01-19)
-------------------

* improved WAL recovery output

* fixed certain OR optimizations in AQL optimizer

* better diagnostics for arangoimp

* fixed invalid result of HTTP REST API method `/_admin/foxx/rescan`

* fixed possible segmentation fault when passing a Buffer object into a V8 function
  as a parameter

* updated AQB module to 1.8.0.


v2.4.0 (2015-01-13)
-------------------

* updated AQB module to 1.7.0.

* fixed V8 integration-related crashes

* make `fs.move(src, dest)` also fail when both `src` and `dest` are
  existing directories. This ensures the same behavior of the move operation
  on different platforms.

* fixed AQL insert operation for multi-shard collections in cluster

* added optional return value for AQL data-modification queries.
  This allows returning the documents inserted, removed or updated with the query, e.g.

      FOR doc IN docs REMOVE doc._key IN docs LET removed = OLD RETURN removed
      FOR doc IN docs INSERT { } IN docs LET inserted = NEW RETURN inserted
      FOR doc IN docs UPDATE doc._key WITH { } IN docs LET previous = OLD RETURN previous
      FOR doc IN docs UPDATE doc._key WITH { } IN docs LET updated = NEW RETURN updated

  The variables `OLD` and `NEW` are automatically available when a `REMOVE`, `INSERT`,
  `UPDATE` or `REPLACE` statement is immediately followed by a `LET` statement.
  Note that the `LET` and `RETURN` statements in data-modification queries are not as
  flexible as the general versions of `LET` and `RETURN`. When returning documents from
  data-modification operations, only a single variable can be assigned using `LET`, and
  the assignment can only be either `OLD` or `NEW`, but not an arbitrary expression. The
  `RETURN` statement also allows using the just-created variable only, and no arbitrary
  expressions.


v2.4.0-beta1 (2014-12-26)
--------------------------

* fixed superstates in FoxxGenerator

* fixed issue #1065: Aardvark: added creation of documents and edges with _key property

* fixed issue #1198: Aardvark: current AQL editor query is now cached

* Upgraded V8 version from 3.16.14 to 3.29.59

  The built-in version of V8 has been upgraded from 3.16.14 to 3.29.59.
  This activates several ES6 (also dubbed *Harmony* or *ES.next*) features in
  ArangoDB, both in the ArangoShell and the ArangoDB server. They can be
  used for scripting and in server-side actions such as Foxx routes, traversals
  etc.

  The following ES6 features are available in ArangoDB 2.4 by default:

  * iterators
  * the `of` operator
  * symbols
  * predefined collections types (Map, Set etc.)
  * typed arrays

  Many other ES6 features are disabled by default, but can be made available by
  starting arangod or arangosh with the appropriate options:

  * arrow functions
  * proxies
  * generators
  * String, Array, and Number enhancements
  * constants
  * enhanced object and numeric literals

  To activate all these ES6 features in arangod or arangosh, start it with
  the following options:

      arangosh --javascript.v8-options="--harmony --harmony_generators"

  More details on the available ES6 features can be found in
  [this blog](https://jsteemann.github.io/blog/2014/12/19/using-es6-features-in-arangodb/).

* Added Foxx generator for building Hypermedia APIs

  A more detailed description is [here](https://www.arangodb.com/2014/12/08/building-hypermedia-apis-foxxgenerator)

* New `Applications` tab in web interface:

  The `applications` tab got a complete redesign.
  It will now only show applications that are currently running on ArangoDB.
  For a selected application, a new detailed view has been created.
  This view provides a better overview of the app:
  * author
  * license
  * version
  * contributors
  * download links
  * API documentation

  To install a new application, a new dialog is now available.
  It provides the features already available in the console application `foxx-manager` plus some more:
  * install an application from Github
  * install an application from a zip file
  * install an application from ArangoDB's application store
  * create a new application from scratch: this feature uses a generator to
    create a Foxx application with pre-defined CRUD methods for a given list
    of collections. The generated Foxx app can either be downloaded as a zip file or
    be installed on the server. Starting with a new Foxx app has never been easier.

* fixed issue #1102: Aardvark: Layout bug in documents overview

  The documents overview was entirely destroyed in some situations on Firefox.
  We replaced the plugin we used there.

* fixed issue #1168: Aardvark: pagination buttons jumping

* fixed issue #1161: Aardvark: Click on Import JSON imports previously uploaded file

* removed configure options `--enable-all-in-one-v8`, `--enable-all-in-one-icu`,
  and `--enable-all-in-one-libev`.

* global internal rename to fix naming incompatibilities with JSON:

  Internal functions with names containing `array` have been renamed to `object`,
  internal functions with names containing `list` have been renamed to `array`.
  The renaming was mainly done in the C++ parts. The documentation has also been
  adjusted so that the correct JSON type names are used in most places.

  The change also led to the addition of a few function aliases in AQL:

  * `TO_LIST` now is an alias of the new `TO_ARRAY`
  * `IS_LIST` now is an alias of the new `IS_ARRAY`
  * `IS_DOCUMENT` now is an alias of the new `IS_OBJECT`

  The changed also renamed the option `mergeArrays` to `mergeObjects` for AQL
  data-modification query options and HTTP document modification API

* AQL: added optimizer rule "remove-filter-covered-by-index"

  This rule removes FilterNodes and CalculationNodes from an execution plan if the
  filter is already covered by a previous IndexRangeNode. Removing the CalculationNode
  and the FilterNode will speed up query execution because the query requires less
  computation.

* AQL: added optimizer rule "remove-sort-rand"

  This rule removes a `SORT RAND()` expression from a query and moves the random
  iteration into the appropriate `EnumerateCollectionNode`. This is more efficient
  than individually enumerating and then sorting randomly.

* AQL: range optimizations for IN and OR

  This change enables usage of indexes for several additional cases. Filters containing
  the `IN` operator can now make use of indexes, and multiple OR- or AND-combined filter
  conditions can now also use indexes if the filters are accessing the same indexed
  attribute.

  Here are a few examples of queries that can now use indexes but couldn't before:

    FOR doc IN collection
      FILTER doc.indexedAttribute == 1 || doc.indexedAttribute > 99
      RETURN doc

    FOR doc IN collection
      FILTER doc.indexedAttribute IN [ 3, 42 ] || doc.indexedAttribute > 99
      RETURN doc

    FOR doc IN collection
      FILTER (doc.indexedAttribute > 2 && doc.indexedAttribute < 10) ||
             (doc.indexedAttribute > 23 && doc.indexedAttribute < 42)
      RETURN doc

* fixed issue #500: AQL parentheses issue

  This change allows passing subqueries as AQL function parameters without using
  duplicate brackets (e.g. `FUNC(query)` instead of `FUNC((query))`

* added optional `COUNT` clause to AQL `COLLECT`

  This allows more efficient group count calculation queries, e.g.

      FOR doc IN collection
        COLLECT age = doc.age WITH COUNT INTO length
        RETURN { age: age, count: length }

  A count-only query is also possible:

      FOR doc IN collection
        COLLECT WITH COUNT INTO length
        RETURN length

* fixed missing makeDirectory when fetching a Foxx application from a zip file

* fixed issue #1134: Change the default endpoint to localhost

  This change will modify the IP address ArangoDB listens on to 127.0.0.1 by default.
  This will make new ArangoDB installations unaccessible from clients other than
  localhost unless changed. This is a security feature.

  To make ArangoDB accessible from any client, change the server's configuration
  (`--server.endpoint`) to either `tcp://0.0.0.0:8529` or the server's publicly
  visible IP address.

* deprecated `Repository#modelPrototype`. Use `Repository#model` instead.

* IMPORTANT CHANGE: by default, system collections are included in replication and all
  replication API return values. This will lead to user accounts and credentials
  data being replicated from master to slave servers. This may overwrite
  slave-specific database users.

  If this is undesired, the `_users` collection can be excluded from replication
  easily by setting the `includeSystem` attribute to `false` in the following commands:

  * replication.sync({ includeSystem: false });
  * replication.applier.properties({ includeSystem: false });

  This will exclude all system collections (including `_aqlfunctions`, `_graphs` etc.)
  from the initial synchronization and the continuous replication.

  If this is also undesired, it is also possible to specify a list of collections to
  exclude from the initial synchronization and the continuous replication using the
  `restrictCollections` attribute, e.g.:

      replication.applier.properties({
        includeSystem: true,
        restrictType: "exclude",
        restrictCollections: [ "_users", "_graphs", "foo" ]
      });

  The HTTP API methods for fetching the replication inventory and for dumping collections
  also support the `includeSystem` control flag via a URL parameter.

* removed DEPRECATED replication methods:
  * `replication.logger.start()`
  * `replication.logger.stop()`
  * `replication.logger.properties()`
  * HTTP PUT `/_api/replication/logger-start`
  * HTTP PUT `/_api/replication/logger-stop`
  * HTTP GET `/_api/replication/logger-config`
  * HTTP PUT `/_api/replication/logger-config`

* fixed issue #1174, which was due to locking problems in distributed
  AQL execution

* improved cluster locking for AQL avoiding deadlocks

* use DistributeNode for modifying queries with REPLACE and UPDATE, if
  possible


v2.3.6 (2015-XX-XX)
-------------------

* fixed AQL subquery optimization that produced wrong result when multiple subqueries
  directly followed each other and and a directly following `LET` statement did refer
  to any but the first subquery.


v2.3.5 (2015-01-16)
-------------------

* fixed intermittent 404 errors in Foxx apps after mounting or unmounting apps

* fixed issue #1200: Expansion operator results in "Cannot call method 'forEach' of null"

* fixed issue #1199: Cannot unlink root node of plan


v2.3.4 (2014-12-23)
-------------------

* fixed cerberus path for MyArangoDB


v2.3.3 (2014-12-17)
-------------------

* fixed error handling in instantiation of distributed AQL queries, this
  also fixes a bug in cluster startup with many servers

* issue #1185: parse non-fractional JSON numbers with exponent (e.g. `4e-261`)

* issue #1159: allow --server.request-timeout and --server.connect-timeout of 0


v2.3.2 (2014-12-09)
-------------------

* fixed issue #1177: Fix bug in the user app's storage

* fixed issue #1173: AQL Editor "Save current query" resets user password

* fixed missing makeDirectory when fetching a Foxx application from a zip file

* put in warning about default changed: fixed issue #1134: Change the default endpoint to localhost

* fixed issue #1163: invalid fullCount value returned from AQL

* fixed range operator precedence

* limit default maximum number of plans created by AQL optimizer to 256 (from 1024)

* make AQL optimizer not generate an extra plan if an index can be used, but modify
  existing plans in place

* fixed AQL cursor ttl (time-to-live) issue

  Any user-specified cursor ttl value was not honored since 2.3.0.

* fixed segfault in AQL query hash index setup with unknown shapes

* fixed memleaks

* added AQL optimizer rule for removing `INTO` from a `COLLECT` statement if not needed

* fixed issue #1131

  This change provides the `KEEP` clause for `COLLECT ... INTO`. The `KEEP` clause
  allows controlling which variables will be kept in the variable created by `INTO`.

* fixed issue #1147, must protect dispatcher ID for etcd

v2.3.1 (2014-11-28)
-------------------

* recreate password if missing during upgrade

* fixed issue #1126

* fixed non-working subquery index optimizations

* do not restrict summary of Foxx applications to 60 characters

* fixed display of "required" path parameters in Foxx application documentation

* added more optimizations of constants values in AQL FILTER conditions

* fixed invalid or-to-in optimization for FILTERs containing comparisons
  with boolean values

* fixed replication of `_graphs` collection

* added AQL list functions `PUSH`, `POP`, `UNSHIFT`, `SHIFT`, `REMOVE_VALUES`,
  `REMOVE_VALUE`, `REMOVE_NTH` and `APPEND`

* added AQL functions `CALL` and `APPLY` to dynamically call other functions

* fixed AQL optimizer cost estimation for LIMIT node

* prevent Foxx queues from permanently writing to the journal even when
  server is idle

* fixed AQL COLLECT statement with INTO clause, which copied more variables
  than v2.2 and thus lead to too much memory consumption.
  This deals with #1107.

* fixed AQL COLLECT statement, this concerned every COLLECT statement,
  only the first group had access to the values of the variables before
  the COLLECT statement. This deals with #1127.

* fixed some AQL internals, where sometimes too many items were
  fetched from upstream in the presence of a LIMIT clause. This should
  generally improve performance.


v2.3.0 (2014-11-18)
-------------------

* fixed syslog flags. `--log.syslog` is deprecated and setting it has no effect,
  `--log.facility` now works as described. Application name has been changed from
  `triagens` to `arangod`. It can be changed using `--log.application`. The syslog
  will only contain the actual log message. The datetime prefix is omitted.

* fixed deflate in SimpleHttpClient

* fixed issue #1104: edgeExamples broken or changed

* fixed issue #1103: Error while importing user queries

* fixed issue #1100: AQL: HAS() fails on doc[attribute_name]

* fixed issue #1098: runtime error when creating graph vertex

* hide system applications in **Applications** tab by default

  Display of system applications can be toggled by using the *system applications*
  toggle in the UI.

* added HTTP REST API for managing tasks (`/_api/tasks`)

* allow passing character lists as optional parameter to AQL functions `TRIM`,
  `LTRIM` and `RTRIM`

  These functions now support trimming using custom character lists. If no character
  lists are specified, all whitespace characters will be removed as previously:

      TRIM("  foobar\t \r\n ")         // "foobar"
      TRIM(";foo;bar;baz, ", "; ")     // "foo;bar;baz"

* added AQL string functions `LTRIM`, `RTRIM`, `FIND_FIRST`, `FIND_LAST`, `SPLIT`,
  `SUBSTITUTE`

* added AQL functions `ZIP`, `VALUES` and `PERCENTILE`

* made AQL functions `CONCAT` and `CONCAT_SEPARATOR` work with list arguments

* dynamically create extra dispatcher threads if required

* fixed issue #1097: schemas in the API docs no longer show required properties as optional


v2.3.0-beta2 (2014-11-08)
-------------------------

* front-end: new icons for uploading and downloading JSON documents into a collection

* front-end: fixed documents pagination css display error

* front-end: fixed flickering of the progress view

* front-end: fixed missing event for documents filter function

* front-end: jsoneditor: added CMD+Return (Mac) CTRL+Return (Linux/Win) shortkey for
  saving a document

* front-end: added information tooltip for uploading json documents.

* front-end: added database management view to the collapsed navigation menu

* front-end: added collection truncation feature

* fixed issue #1086: arangoimp: Odd errors if arguments are not given properly

* performance improvements for AQL queries that use JavaScript-based expressions
  internally

* added AQL geo functions `WITHIN_RECTANGLE` and `IS_IN_POLYGON`

* fixed non-working query results download in AQL editor of web interface

* removed debug print message in AQL editor query export routine

* fixed issue #1075: Aardvark: user name required even if auth is off #1075

  The fix for this prefills the username input field with the current user's
  account name if any and `root` (the default username) otherwise. Additionally,
  the tooltip text has been slightly adjusted.

* fixed issue #1069: Add 'raw' link to swagger ui so that the raw swagger
  json can easily be retrieved

  This adds a link to the Swagger API docs to an application's detail view in
  the **Applications** tab of the web interface. The link produces the Swagger
  JSON directly. If authentication is turned on, the link requires authentication,
  too.

* documentation updates


v2.3.0-beta1 (2014-11-01)
-------------------------

* added dedicated `NOT IN` operator for AQL

  Previously, a `NOT IN` was only achievable by writing a negated `IN` condition:

      FOR i IN ... FILTER ! (i IN [ 23, 42 ]) ...

  This can now alternatively be expressed more intuitively as follows:

      FOR i IN ... FILTER i NOT IN [ 23, 42 ] ...

* added alternative logical operator syntax for AQL

  Previously, the logical operators in AQL could only be written as:
  - `&&`: logical and
  - `||`: logical or
  - `!`: negation

  ArangoDB 2.3 introduces the alternative variants for these operators:
  - `AND`: logical and
  - `OR`: logical or
  - `NOT`: negation

  The new syntax is just an alternative to the old syntax, allowing easier
  migration from SQL. The old syntax is still fully supported and will be.

* improved output of `ArangoStatement.parse()` and POST `/_api/query`

  If an AQL query can be parsed without problems, The return value of
  `ArangoStatement.parse()` now contains an attribute `ast` with the abstract
  syntax tree of the query (before optimizations). Though this is an internal
  representation of the query and is subject to change, it can be used to inspect
  how ArangoDB interprets a given query.

* improved `ArangoStatement.explain()` and POST `/_api/explain`

  The commands for explaining AQL queries have been improved.

* added command-line option `--javascript.v8-contexts` to control the number of
  V8 contexts created in arangod.

  Previously, the number of V8 contexts was equal to the number of server threads
  (as specified by option `--server.threads`).

  However, it may be sensible to create different amounts of threads and V8
  contexts. If the option is not specified, the number of V8 contexts created
  will be equal to the number of server threads. Thus no change in configuration
  is required to keep the old behavior.

  If you are using the default config files or merge them with your local config
  files, please review if the default number of server threads is okay in your
  environment. Additionally you should verify that the number of V8 contexts
  created (as specified in option `--javascript.v8-contexts`) is okay.

* the number of server.threads specified is now the minimum of threads
  started. There are situation in which threads are waiting for results of
  distributed database servers. In this case the number of threads is
  dynamically increased.

* removed index type "bitarray"

  Bitarray indexes were only half-way documented and integrated in previous versions
  of ArangoDB so their benefit was limited. The support for bitarray indexes has
  thus been removed in ArangoDB 2.3. It is not possible to create indexes of type
  "bitarray" with ArangoDB 2.3.

  When a collection is opened that contains a bitarray index definition created
  with a previous version of ArangoDB, ArangoDB will ignore it and log the following
  warning:

      index type 'bitarray' is not supported in this version of ArangoDB and is ignored

  Future versions of ArangoDB may automatically remove such index definitions so the
  warnings will eventually disappear.

* removed internal "_admin/modules/flush" in order to fix requireApp

* added basic support for handling binary data in Foxx

  Requests with binary payload can be processed in Foxx applications by
  using the new method `res.rawBodyBuffer()`. This will return the unparsed request
  body as a Buffer object.

  There is now also the method `req.requestParts()` available in Foxx to retrieve
  the individual components of a multipart HTTP request.

  Buffer objects can now be used when setting the response body of any Foxx action.
  Additionally, `res.send()` has been added as a convenience method for returning
  strings, JSON objects or buffers from a Foxx action:

      res.send("<p>some HTML</p>");
      res.send({ success: true });
      res.send(new Buffer("some binary data"));

  The convenience method `res.sendFile()` can now be used to easily return the
  contents of a file from a Foxx action:

      res.sendFile(applicationContext.foxxFilename("image.png"));

  `fs.write` now accepts not only strings but also Buffer objects as second parameter:

      fs.write(filename, "some data");
      fs.write(filename, new Buffer("some binary data"));

  `fs.readBuffer` can be used to return the contents of a file in a Buffer object.

* improved performance of insertion into non-unique hash indexes significantly in case
  many duplicate keys are used in the index

* issue #1042: set time zone in log output

  the command-line option `--log.use-local-time` was added to print dates and times in
  the server-local timezone instead of UTC

* command-line options that require a boolean value now validate the
  value given on the command-line

  This prevents issues if no value is specified for an option that
  requires a boolean value. For example, the following command-line would
  have caused trouble in 2.2, because `--server.endpoint` would have been
  used as the value for the `--server.disable-authentication` options
  (which requires a boolean value):

      arangod --server.disable-authentication --server.endpoint tcp://127.0.0.1:8529 data

  In 2.3, running this command will fail with an error and requires to
  be modified to:

      arangod --server.disable-authentication true --server.endpoint tcp://127.0.0.1:8529 data

* improved performance of CSV import in arangoimp

* fixed issue #1027: Stack traces are off-by-one

* fixed issue #1026: Modules loaded in different files within the same app
  should refer to the same module

* fixed issue #1025: Traversal not as expected in undirected graph

* added a _relation function in the general-graph module.

  This deprecated _directedRelation and _undirectedRelation.
  ArangoDB does not offer any constraints for undirected edges
  which caused some confusion of users how undirected relations
  have to be handled. Relation now only supports directed relations
  and the user can actively simulate undirected relations.

* changed return value of Foxx.applicationContext#collectionName:

  Previously, the function could return invalid collection names because
  invalid characters were not replaced in the application name prefix, only
  in the collection name passed.

  Now, the function replaces invalid characters also in the application name
  prefix, which might to slightly different results for application names that
  contained any characters outside the ranges [a-z], [A-Z] and [0-9].

* prevent XSS in AQL editor and logs view

* integrated tutorial into ArangoShell and web interface

* added option `--backslash-escape` for arangoimp when running CSV file imports

* front-end: added download feature for (filtered) documents

* front-end: added download feature for the results of a user query

* front-end: added function to move documents to another collection

* front-end: added sort-by attribute to the documents filter

* front-end: added sorting feature to database, graph management and user management view.

* issue #989: front-end: Databases view not refreshing after deleting a database

* issue #991: front-end: Database search broken

* front-end: added infobox which shows more information about a document (_id, _rev, _key) or
  an edge (_id, _rev, _key, _from, _to). The from and to attributes are clickable and redirect
  to their document location.

* front-end: added edit-mode for deleting multiple documents at the same time.

* front-end: added delete button to the detailed document/edge view.

* front-end: added visual feedback for saving documents/edges inside the editor (error/success).

* front-end: added auto-focusing for the first input field in a modal.

* front-end: added validation for user input in a modal.

* front-end: user defined queries are now stored inside the database and are bound to the current
  user, instead of using the local storage functionality of the browsers. The outcome of this is
  that user defined queries are now independently usable from any device. Also queries can now be
  edited through the standard document editor of the front-end through the _users collection.

* front-end: added import and export functionality for user defined queries.

* front-end: added new keywords and functions to the aql-editor theme

* front-end: applied tile-style to the graph view

* front-end: now using the new graph api including multi-collection support

* front-end: foxx apps are now deletable

* front-end: foxx apps are now installable and updateable through github, if github is their
  origin.

* front-end: added foxx app version control. Multiple versions of a single foxx app are now
  installable and easy to manage and are also arranged in groups.

* front-end: the user-set filter of a collection is now stored until the user navigates to
  another collection.

* front-end: fetching and filtering of documents, statistics, and query operations are now
  handled with asynchronous ajax calls.

* front-end: added progress indicator if the front-end is waiting for a server operation.

* front-end: fixed wrong count of documents in the documents view of a collection.

* front-end: fixed unexpected styling of the manage db view and navigation.

* front-end: fixed wrong handling of select fields in a modal view.

* front-end: fixed wrong positioning of some tooltips.

* automatically call `toJSON` function of JavaScript objects (if present)
  when serializing them into database documents. This change allows
  storing JavaScript date objects in the database in a sensible manner.


v2.2.7 (2014-11-19)
-------------------

* fixed issue #998: Incorrect application URL for non-system Foxx apps

* fixed issue #1079: AQL editor: keyword WITH in UPDATE query is not highlighted

* fix memory leak in cluster nodes

* fixed registration of AQL user-defined functions in Web UI (JS shell)

* fixed error display in Web UI for certain errors
  (now error message is printed instead of 'undefined')

* fixed issue #1059: bug in js module console

* fixed issue #1056: "fs": zip functions fail with passwords

* fixed issue #1063: Docs: measuring unit of --wal.logfile-size?

* fixed issue #1062: Docs: typo in 14.2 Example data


v2.2.6 (2014-10-20)
-------------------

* fixed issue #972: Compilation Issue

* fixed issue #743: temporary directories are now unique and one can read
  off the tool that created them, if empty, they are removed atexit

* Highly improved performance of all AQL GRAPH_* functions.

* Orphan collections in general graphs can now be found via GRAPH_VERTICES
  if either "any" or no direction is defined

* Fixed documentation for AQL function GRAPH_NEIGHBORS.
  The option "vertexCollectionRestriction" is meant to filter the target
  vertices only, and should not filter the path.

* Fixed a bug in GRAPH_NEIGHBORS which enforced only empty results
  under certain conditions


v2.2.5 (2014-10-09)
-------------------

* fixed issue #961: allow non-JSON values in undocument request bodies

* fixed issue 1028: libicu is now statically linked

* fixed cached lookups of collections on the server, which may have caused spurious
  problems after collection rename operations


v2.2.4 (2014-10-01)
-------------------

* fixed accessing `_from` and `_to` attributes in `collection.byExample` and
  `collection.firstExample`

  These internal attributes were not handled properly in the mentioned functions, so
  searching for them did not always produce documents

* fixed issue #1030: arangoimp 2.2.3 crashing, not logging on large Windows CSV file

* fixed issue #1025: Traversal not as expected in undirected graph

* fixed issue #1020

  This requires re-introducing the startup option `--database.force-sync-properties`.

  This option can again be used to force fsyncs of collection, index and database properties
  stored as JSON strings on disk in files named `parameter.json`. Syncing these files after
  a write may be necessary if the underlying storage does not sync file contents by itself
  in a "sensible" amount of time after a file has been written and closed.

  The default value is `true` so collection, index and database properties will always be
  synced to disk immediately. This affects creating, renaming and dropping collections as
  well as creating and dropping databases and indexes. Each of these operations will perform
  an additional fsync on the `parameter.json` file if the option is set to `true`.

  It might be sensible to set this option to `false` for workloads that create and drop a
  lot of collections (e.g. test runs).

  Document operations such as creating, updating and dropping documents are not affected
  by this option.

* fixed issue #1016: AQL editor bug

* fixed issue #1014: WITHIN function returns wrong distance

* fixed AQL shortest path calculation in function `GRAPH_SHORTEST_PATH` to return
  complete vertex objects instead of just vertex ids

* allow changing of attributes of documents stored in server-side JavaScript variables

  Previously, the following did not work:

      var doc = db.collection.document(key);
      doc._key = "abc"; // overwriting internal attributes not supported
      doc.value = 123;  // overwriting existing attributes not supported

  Now, modifying documents stored in server-side variables (e.g. `doc` in the above case)
  is supported. Modifying the variables will not update the documents in the database,
  but will modify the JavaScript object (which can be written back to the database using
  `db.collection.update` or `db.collection.replace`)

* fixed issue #997: arangoimp apparently doesn't support files >2gig on Windows

  large file support (requires using `_stat64` instead of `stat`) is now supported on
  Windows


v2.2.3 (2014-09-02)
-------------------

* added `around` for Foxx controller

* added `type` option for HTTP API `GET /_api/document?collection=...`

  This allows controlling the type of results to be returned. By default, paths to
  documents will be returned, e.g.

      [
        `/_api/document/test/mykey1`,
        `/_api/document/test/mykey2`,
        ...
      ]

  To return a list of document ids instead of paths, the `type` URL parameter can be
  set to `id`:

      [
        `test/mykey1`,
        `test/mykey2`,
        ...
      ]

  To return a list of document keys only, the `type` URL parameter can be set to `key`:

      [
        `mykey1`,
        `mykey2`,
        ...
      ]


* properly capitalize HTTP response header field names in case the `x-arango-async`
  HTTP header was used in a request.

* fixed several documentation issues

* speedup for several general-graph functions, AQL functions starting with `GRAPH_`
  and traversals


v2.2.2 (2014-08-08)
-------------------

* allow storing non-reserved attribute names starting with an underscore

  Previous versions of ArangoDB parsed away all attribute names that started with an
  underscore (e.g. `_test', '_foo', `_bar`) on all levels of a document (root level
  and sub-attribute levels). While this behavior was documented, it was unintuitive and
  prevented storing documents inside other documents, e.g.:

      {
        "_key" : "foo",
        "_type" : "mydoc",
        "references" : [
          {
            "_key" : "something",
            "_rev" : "...",
            "value" : 1
          },
          {
            "_key" : "something else",
            "_rev" : "...",
            "value" : 2
          }
        ]
      }

  In the above example, previous versions of ArangoDB removed all attributes and
  sub-attributes that started with underscores, meaning the embedded documents would lose
  some of their attributes. 2.2.2 should preserve such attributes, and will also allow
  storing user-defined attribute names on the top-level even if they start with underscores
  (such as `_type` in the above example).

* fix conversion of JavaScript String, Number and Boolean objects to JSON.

  Objects created in JavaScript using `new Number(...)`, `new String(...)`, or
  `new Boolean(...)` were not converted to JSON correctly.

* fixed a race condition on task registration (i.e. `require("org/arangodb/tasks").register()`)

  this race condition led to undefined behavior when a just-created task with no offset and
  no period was instantly executed and deleted by the task scheduler, before the `register`
  function returned to the caller.

* changed run-tests.sh to execute all suitable tests.

* switch to new version of gyp

* fixed upgrade button


v2.2.1 (2014-07-24)
-------------------

* fixed hanging write-ahead log recovery for certain cases that involved dropping
  databases

* fixed issue with --check-version: when creating a new database the check failed

* issue #947 Foxx applicationContext missing some properties

* fixed issue with --check-version: when creating a new database the check failed

* added startup option `--wal.suppress-shape-information`

  Setting this option to `true` will reduce memory and disk space usage and require
  less CPU time when modifying documents or edges. It should therefore be turned on
  for standalone ArangoDB servers. However, for servers that are used as replication
  masters, setting this option to `true` will effectively disable the usage of the
  write-ahead log for replication, so it should be set to `false` for any replication
  master servers.

  The default value for this option is `false`.

* added optional `ttl` attribute to specify result cursor expiration for HTTP API method
  `POST /_api/cursor`

  The `ttl` attribute can be used to prevent cursor results from timing out too early.

* issue #947: Foxx applicationContext missing some properties

* (reported by Christian Neubauer):

  The problem was that in Google's V8, signed and unsigned chars are not always declared cleanly.
  so we need to force v8 to compile with forced signed chars which is done by the Flag:
    -fsigned-char
  at least it is enough to follow the instructions of compiling arango on rasperry
  and add "CFLAGS='-fsigned-char'" to the make command of V8 and remove the armv7=0

* Fixed a bug with the replication client. In the case of single document
  transactions the collection was not write locked.


v2.2.0 (2014-07-10)
-------------------

* The replication methods `logger.start`, `logger.stop` and `logger.properties` are
  no-ops in ArangoDB 2.2 as there is no separate replication logger anymore. Data changes
  are logged into the write-ahead log in ArangoDB 2.2, and not separately by the
  replication logger. The replication logger object is still there in ArangoDB 2.2 to
  ensure backwards-compatibility, however, logging cannot be started, stopped or
  configured anymore. Using any of these methods will do nothing.

  This also affects the following HTTP API methods:
  - `PUT /_api/replication/logger-start`
  - `PUT /_api/replication/logger-stop`
  - `GET /_api/replication/logger-config`
  - `PUT /_api/replication/logger-config`

  Using any of these methods is discouraged from now on as they will be removed in
  future versions of ArangoDB.

* INCOMPATIBLE CHANGE: replication of transactions has changed. Previously, transactions
  were logged on a master in one big block and shipped to a slave in one block, too.
  Now transactions will be logged and replicated as separate entries, allowing transactions
  to be bigger and also ensure replication progress.

  This change also affects the behavior of the `stop` method of the replication applier.
  If the replication applier is now stopped manually using the `stop` method and later
  restarted using the `start` method, any transactions that were unfinished at the
  point of stopping will be aborted on a slave, even if they later commit on the master.

  In ArangoDB 2.2, stopping the replication applier manually should be avoided unless the
  goal is to stop replication permanently or to do a full resync with the master anyway.
  If the replication applier still must be stopped, it should be made sure that the
  slave has fetched and applied all pending operations from a master, and that no
  extra transactions are started on the master before the `stop` command on the slave
  is executed.

  Replication of transactions in ArangoDB 2.2 might also lock the involved collections on
  the slave while a transaction is either committed or aborted on the master and the
  change has been replicated to the slave. This change in behavior may be important for
  slave servers that are used for read-scaling. In order to avoid long lasting collection
  locks on the slave, transactions should be kept small.

  The `_replication` system collection is not used anymore in ArangoDB 2.2 and its usage is
  discouraged.

* INCOMPATIBLE CHANGE: the figures reported by the `collection.figures` method
  now only reflect documents and data contained in the journals and datafiles of
  collections. Documents or deletions contained only in the write-ahead log will
  not influence collection figures until the write-ahead log garbage collection
  kicks in. The figures for a collection might therefore underreport the total
  resource usage of a collection.

  Additionally, the attributes `lastTick` and `uncollectedLogfileEntries` have been
  added to the result of the `figures` operation and the HTTP API method
  `PUT /_api/collection/figures`

* added `insert` method as an alias for `save`. Documents can now be inserted into
  a collection using either method:

      db.test.save({ foo: "bar" });
      db.test.insert({ foo: "bar" });

* added support for data-modification AQL queries

* added AQL keywords `INSERT`, `UPDATE`, `REPLACE` and `REMOVE` (and `WITH`) to
  support data-modification AQL queries.

  Unquoted usage of these keywords for attribute names in AQL queries will likely
  fail in ArangoDB 2.2. If any such attribute name needs to be used in a query, it
  should be enclosed in backticks to indicate the usage of a literal attribute
  name.

  For example, the following query will fail in ArangoDB 2.2 with a parse error:

      FOR i IN foo RETURN i.remove

  and needs to be rewritten like this:

      FOR i IN foo RETURN i.`remove`

* disallow storing of JavaScript objects that contain JavaScript native objects
  of type `Date`, `Function`, `RegExp` or `External`, e.g.

      db.test.save({ foo: /bar/ });
      db.test.save({ foo: new Date() });

  will now print

      Error: <data> cannot be converted into JSON shape: could not shape document

  Previously, objects of these types were silently converted into an empty object
  (i.e. `{ }`).

  To store such objects in a collection, explicitly convert them into strings
  like this:

      db.test.save({ foo: String(/bar/) });
      db.test.save({ foo: String(new Date()) });

* The replication methods `logger.start`, `logger.stop` and `logger.properties` are
  no-ops in ArangoDB 2.2 as there is no separate replication logger anymore. Data changes
  are logged into the write-ahead log in ArangoDB 2.2, and not separately by the
  replication logger. The replication logger object is still there in ArangoDB 2.2 to
  ensure backwards-compatibility, however, logging cannot be started, stopped or
  configured anymore. Using any of these methods will do nothing.

  This also affects the following HTTP API methods:
  - `PUT /_api/replication/logger-start`
  - `PUT /_api/replication/logger-stop`
  - `GET /_api/replication/logger-config`
  - `PUT /_api/replication/logger-config`

  Using any of these methods is discouraged from now on as they will be removed in
  future versions of ArangoDB.

* INCOMPATIBLE CHANGE: replication of transactions has changed. Previously, transactions
  were logged on a master in one big block and shipped to a slave in one block, too.
  Now transactions will be logged and replicated as separate entries, allowing transactions
  to be bigger and also ensure replication progress.

  This change also affects the behavior of the `stop` method of the replication applier.
  If the replication applier is now stopped manually using the `stop` method and later
  restarted using the `start` method, any transactions that were unfinished at the
  point of stopping will be aborted on a slave, even if they later commit on the master.

  In ArangoDB 2.2, stopping the replication applier manually should be avoided unless the
  goal is to stop replication permanently or to do a full resync with the master anyway.
  If the replication applier still must be stopped, it should be made sure that the
  slave has fetched and applied all pending operations from a master, and that no
  extra transactions are started on the master before the `stop` command on the slave
  is executed.

  Replication of transactions in ArangoDB 2.2 might also lock the involved collections on
  the slave while a transaction is either committed or aborted on the master and the
  change has been replicated to the slave. This change in behavior may be important for
  slave servers that are used for read-scaling. In order to avoid long lasting collection
  locks on the slave, transactions should be kept small.

  The `_replication` system collection is not used anymore in ArangoDB 2.2 and its usage is
  discouraged.

* INCOMPATIBLE CHANGE: the figures reported by the `collection.figures` method
  now only reflect documents and data contained in the journals and datafiles of
  collections. Documents or deletions contained only in the write-ahead log will
  not influence collection figures until the write-ahead log garbage collection
  kicks in. The figures for a collection might therefore underreport the total
  resource usage of a collection.

  Additionally, the attributes `lastTick` and `uncollectedLogfileEntries` have been
  added to the result of the `figures` operation and the HTTP API method
  `PUT /_api/collection/figures`

* added `insert` method as an alias for `save`. Documents can now be inserted into
  a collection using either method:

      db.test.save({ foo: "bar" });
      db.test.insert({ foo: "bar" });

* added support for data-modification AQL queries

* added AQL keywords `INSERT`, `UPDATE`, `REPLACE` and `REMOVE` (and `WITH`) to
  support data-modification AQL queries.

  Unquoted usage of these keywords for attribute names in AQL queries will likely
  fail in ArangoDB 2.2. If any such attribute name needs to be used in a query, it
  should be enclosed in backticks to indicate the usage of a literal attribute
  name.

  For example, the following query will fail in ArangoDB 2.2 with a parse error:

      FOR i IN foo RETURN i.remove

  and needs to be rewritten like this:

      FOR i IN foo RETURN i.`remove`

* disallow storing of JavaScript objects that contain JavaScript native objects
  of type `Date`, `Function`, `RegExp` or `External`, e.g.

      db.test.save({ foo: /bar/ });
      db.test.save({ foo: new Date() });

  will now print

      Error: <data> cannot be converted into JSON shape: could not shape document

  Previously, objects of these types were silently converted into an empty object
  (i.e. `{ }`).

  To store such objects in a collection, explicitly convert them into strings
  like this:

      db.test.save({ foo: String(/bar/) });
      db.test.save({ foo: String(new Date()) });

* honor startup option `--server.disable-statistics` when deciding whether or not
  to start periodic statistics collection jobs

  Previously, the statistics collection jobs were started even if the server was
  started with the `--server.disable-statistics` flag being set to `true`

* removed startup option `--random.no-seed`

  This option had no effect in previous versions of ArangoDB and was thus removed.

* removed startup option `--database.remove-on-drop`

  This option was used for debugging only.

* removed startup option `--database.force-sync-properties`

  This option is now superfluous as collection properties are now stored in the
  write-ahead log.

* introduced write-ahead log

  All write operations in an ArangoDB server instance are automatically logged
  to the server's write-ahead log. The write-ahead log is a set of append-only
  logfiles, and it is used in case of a crash recovery and for replication.
  Data from the write-ahead log will eventually be moved into the journals or
  datafiles of collections, allowing the server to remove older write-ahead log
  logfiles. Figures of collections will be updated when data are moved from the
  write-ahead log into the journals or datafiles of collections.

  Cross-collection transactions in ArangoDB should benefit considerably by this
  change, as less writes than in previous versions are required to ensure the data
  of multiple collections are atomically and durably committed. All data-modifying
  operations inside transactions (insert, update, remove) will write their
  operations into the write-ahead log directly, making transactions with multiple
  operations also require less physical memory than in previous versions of ArangoDB,
  that required all transaction data to fit into RAM.

  The `_trx` system collection is not used anymore in ArangoDB 2.2 and its usage is
  discouraged.

  The data in the write-ahead log can also be used in the replication context.
  The `_replication` collection that was used in previous versions of ArangoDB to
  store all changes on the server is not used anymore in ArangoDB 2.2. Instead,
  slaves can read from a master's write-ahead log to get informed about most
  recent changes. This removes the need to store data-modifying operations in
  both the actual place and the `_replication` collection.

* removed startup option `--server.disable-replication-logger`

  This option is superfluous in ArangoDB 2.2. There is no dedicated replication
  logger in ArangoDB 2.2. There is now always the write-ahead log, and it is also
  used as the server's replication log. Specifying the startup option
  `--server.disable-replication-logger` will do nothing in ArangoDB 2.2, but the
  option should not be used anymore as it might be removed in a future version.

* changed behavior of replication logger

  There is no dedicated replication logger in ArangoDB 2.2 as there is the
  write-ahead log now. The existing APIs for starting and stopping the replication
  logger still exist in ArangoDB 2.2 for downwards-compatibility, but calling
  the start or stop operations are no-ops in ArangoDB 2.2. When querying the
  replication logger status via the API, the server will always report that the
  replication logger is running. Configuring the replication logger is a no-op
  in ArangoDB 2.2, too. Changing the replication logger configuration has no
  effect. Instead, the write-ahead log configuration can be changed.

* removed MRuby integration for arangod

  ArangoDB had an experimental MRuby integration in some of the publish builds.
  This wasn't continuously developed, and so it has been removed in ArangoDB 2.2.

  This change has led to the following startup options being superfluous:

  - `--ruby.gc-interval`
  - `--ruby.action-directory`
  - `--ruby.modules-path`
  - `--ruby.startup-directory`

  Specifying these startup options will do nothing in ArangoDB 2.2, but the
  options should be avoided from now on as they might be removed in future versions.

* reclaim index memory when last document in collection is deleted

  Previously, deleting documents from a collection did not lead to index sizes being
  reduced. Instead, the already allocated index memory was re-used when a collection
  was refilled.

  Now, index memory for primary indexes and hash indexes is reclaimed instantly when
  the last document from a collection is removed.

* inlined and optimized functions in hash indexes

* added AQL TRANSLATE function

  This function can be used to perform lookups from static lists, e.g.

      LET countryNames = { US: "United States", UK: "United Kingdom", FR: "France" }
      RETURN TRANSLATE("FR", countryNames)

* fixed datafile debugger

* fixed check-version for empty directory

* moved try/catch block to the top of routing chain

* added mountedApp function for foxx-manager

* fixed issue #883: arango 2.1 - when starting multi-machine cluster, UI web
  does not change to cluster overview

* fixed dfdb: should not start any other V8 threads

* cleanup of version-check, added module org/arangodb/database-version,
  added --check-version option

* fixed issue #881: [2.1.0] Bombarded (every 10 sec or so) with
  "WARNING format string is corrupt" when in non-system DB Dashboard

* specialized primary index implementation to allow faster hash table
  rebuilding and reduce lookups in datafiles for the actual value of `_key`.

* issue #862: added `--overwrite` option to arangoimp

* removed number of property lookups for documents during AQL queries that
  access documents

* prevent buffering of long print results in arangosh's and arangod's print
  command

  this change will emit buffered intermediate print results and discard the
  output buffer to quickly deliver print results to the user, and to prevent
  constructing very large buffers for large results

* removed sorting of attribute names for use in a collection's shaper

  sorting attribute names was done on document insert to keep attributes
  of a collection in sorted order for faster comparisons. The sort order
  of attributes was only used in one particular and unlikely case, so it
  was removed. Collections with many different attribute names should
  benefit from this change by faster inserts and slightly less memory usage.

* fixed a bug in arangodump which got the collection name in _from and _to
  attributes of edges wrong (all were "_unknown")

* fixed a bug in arangorestore which did not recognize wrong _from and _to
  attributes of edges

* improved error detection and reporting in arangorestore


v2.1.1 (2014-06-06)
-------------------

* fixed dfdb: should not start any other V8 threads

* signature for collection functions was modified

  The basic change was the substitution of the input parameter of the
  function by an generic options object which can contain multiple
  option parameter of the function.
  Following functions were modified
  remove
  removeBySample
  replace
  replaceBySample
  update
  updateBySample

  Old signature is yet supported but it will be removed in future versions

v2.1.0 (2014-05-29)
-------------------

* implemented upgrade procedure for clusters

* fixed communication issue with agency which prevented reconnect
  after an agent failure

* fixed cluster dashboard in the case that one but not all servers
  in the cluster are down

* fixed a bug with coordinators creating local database objects
  in the wrong order (_system needs to be done first)

* improved cluster dashboard


v2.1.0-rc2 (2014-05-25)
-----------------------

* fixed issue #864: Inconsistent behavior of AQL REVERSE(list) function


v2.1.0-rc1 (XXXX-XX-XX)
-----------------------

* added server-side periodic task management functions:

  - require("org/arangodb/tasks").register(): registers a periodic task
  - require("org/arangodb/tasks").unregister(): unregisters and removes a
    periodic task
  - require("org/arangodb/tasks").get(): retrieves a specific tasks or all
    existing tasks

  the previous undocumented function `internal.definePeriodic` is now
  deprecated and will be removed in a future release.

* decrease the size of some seldom used system collections on creation.

  This will make these collections use less disk space and mapped memory.

* added AQL date functions

* added AQL FLATTEN() list function

* added index memory statistics to `db.<collection>.figures()` function

  The `figures` function will now return a sub-document `indexes`, which lists
  the number of indexes in the `count` sub-attribute, and the total memory
  usage of the indexes in bytes in the `size` sub-attribute.

* added AQL CURRENT_DATABASE() function

  This function returns the current database's name.

* added AQL CURRENT_USER() function

  This function returns the current user from an AQL query. The current user is the
  username that was specified in the `Authorization` HTTP header of the request. If
  authentication is turned off or the query was executed outside a request context,
  the function will return `null`.

* fixed issue #796: Searching with newline chars broken?

  fixed slightly different handling of backslash escape characters in a few
  AQL functions. Now handling of escape sequences should be consistent, and
  searching for newline characters should work the same everywhere

* added OpenSSL version check for configure

  It will report all OpenSSL versions < 1.0.1g as being too old.
  `configure` will only complain about an outdated OpenSSL version but not stop.

* require C++ compiler support (requires g++ 4.8, clang++ 3.4 or Visual Studio 13)

* less string copying returning JSONified documents from ArangoDB, e.g. via
  HTTP GET `/_api/document/<collection>/<document>`

* issue #798: Lower case http headers from arango

  This change allows returning capitalized HTTP headers, e.g.
  `Content-Length` instead of `content-length`.
  The HTTP spec says that headers are case-insensitive, but
  in fact several clients rely on a specific case in response
  headers.
  This change will capitalize HTTP headers if the `X-Arango-Version`
  request header is sent by the client and contains a value of at
  least `20100` (for version 2.1). The default value for the
  compatibility can also be set at server start, using the
  `--server.default-api-compatibility` option.

* simplified usage of `db._createStatement()`

  Previously, the function could not be called with a query string parameter as
  follows:

      db._createStatement(queryString);

  Calling it as above resulted in an error because the function expected an
  object as its parameter. From now on, it's possible to call the function with
  just the query string.

* make ArangoDB not send back a `WWW-Authenticate` header to a client in case the
  client sends the `X-Omit-WWW-Authenticate` HTTP header.

  This is done to prevent browsers from showing their built-in HTTP authentication
  dialog for AJAX requests that require authentication.
  ArangoDB will still return an HTTP 401 (Unauthorized) if the request doesn't
  contain valid credentials, but it will omit the `WWW-Authenticate` header,
  allowing clients to bypass the browser's authentication dialog.

* added REST API method HTTP GET `/_api/job/job-id` to query the status of an
  async job without potentially fetching it from the list of done jobs

* fixed non-intuitive behavior in jobs API: previously, querying the status
  of an async job via the API HTTP PUT `/_api/job/job-id` removed a currently
  executing async job from the list of queryable jobs on the server.
  Now, when querying the result of an async job that is still executing,
  the job is kept in the list of queryable jobs so its result can be fetched
  by a subsequent request.

* use a new data structure for the edge index of an edge collection. This
  improves the performance for the creation of the edge index and in
  particular speeds up removal of edges in graphs. Note however that
  this change might change the order in which edges starting at
  or ending in a vertex are returned. However, this order was never
  guaranteed anyway and it is not sensible to guarantee any particular
  order.

* provide a size hint to edge and hash indexes when initially filling them
  this will lead to less re-allocations when populating these indexes

  this may speed up building indexes when opening an existing collection

* don't requeue identical context methods in V8 threads in case a method is
  already registered

* removed arangod command line option `--database.remove-on-compacted`

* export the sort attribute for graph traversals to the HTTP interface

* add support for arangodump/arangorestore for clusters


v2.0.8 (XXXX-XX-XX)
-------------------

* fixed too-busy iteration over skiplists

  Even when a skiplist query was restricted by a limit clause, the skiplist
  index was queried without the limit. this led to slower-than-necessary
  execution times.

* fixed timeout overflows on 32 bit systems

  this bug has led to problems when select was called with a high timeout
  value (2000+ seconds) on 32bit systems that don't have a forgiving select
  implementation. when the call was made on these systems, select failed
  so no data would be read or sent over the connection

  this might have affected some cluster-internal operations.

* fixed ETCD issues on 32 bit systems

  ETCD was non-functional on 32 bit systems at all. The first call to the
  watch API crashed it. This was because atomic operations worked on data
  structures that were not properly aligned on 32 bit systems.

* fixed issue #848: db.someEdgeCollection.inEdge does not return correct
  value when called the 2nd time after a .save to the edge collection


v2.0.7 (2014-05-05)
-------------------

* issue #839: Foxx Manager missing "unfetch"

* fixed a race condition at startup

  this fixes undefined behavior in case the logger was involved directly at
  startup, before the logger initialization code was called. This should have
  occurred only for code that was executed before the invocation of main(),
  e.g. during ctor calls of statically defined objects.


v2.0.6 (2014-04-22)
-------------------

* fixed issue #835: arangosh doesn't show correct database name



v2.0.5 (2014-04-21)
-------------------

* Fixed a caching problem in IE JS Shell

* added cancelation for async jobs

* upgraded to new gyp for V8

* new Windows installer


v2.0.4 (2014-04-14)
-------------------

* fixed cluster authentication front-end issues for Firefox and IE, there are
  still problems with Chrome


v2.0.3 (2014-04-14)
-------------------

* fixed AQL optimizer bug

* fixed front-end issues

* added password change dialog


v2.0.2 (2014-04-06)
-------------------

* during cluster startup, do not log (somewhat expected) connection errors with
  log level error, but with log level info

* fixed dashboard modals

* fixed connection check for cluster planning front end: firefox does
  not support async:false

* document how to persist a cluster plan in order to relaunch an existing
  cluster later


v2.0.1 (2014-03-31)
-------------------

* make ArangoDB not send back a `WWW-Authenticate` header to a client in case the
  client sends the `X-Omit-WWW-Authenticate` HTTP header.

  This is done to prevent browsers from showing their built-in HTTP authentication
  dialog for AJAX requests that require authentication.
  ArangoDB will still return an HTTP 401 (Unauthorized) if the request doesn't
  contain valid credentials, but it will omit the `WWW-Authenticate` header,
  allowing clients to bypass the browser's authentication dialog.

* fixed isses in arango-dfdb:

  the dfdb was not able to unload certain system collections, so these couldn't be
  inspected with the dfdb sometimes. Additionally, it did not truncate corrupt
  markers from datafiles under some circumstances

* added `changePassword` attribute for users

* fixed non-working "save" button in collection edit view of web interface
  clicking the save button did nothing. one had to press enter in one of the input
  fields to send modified form data

* fixed V8 compile error on MacOS X

* prevent `body length: -9223372036854775808` being logged in development mode for
  some Foxx HTTP responses

* fixed several bugs in web interface dashboard

* fixed issue #783: coffee script not working in manifest file

* fixed issue #783: coffee script not working in manifest file

* fixed issue #781: Cant save current query from AQL editor ui

* bumped version in `X-Arango-Version` compatibility header sent by arangosh and other
  client tools from `1.5` to `2.0`.

* fixed startup options for arango-dfdb, added details option for arango-dfdb

* fixed display of missing error messages and codes in arangosh

* when creating a collection via the web interface, the collection type was always
  "document", regardless of the user's choice


v2.0.0 (2014-03-10)
-------------------

* first 2.0 release


v2.0.0-rc2 (2014-03-07)
-----------------------

* fixed cluster authorization


v2.0.0-rc1 (2014-02-28)
-----------------------

* added sharding :-)

* added collection._dbName attribute to query the name of the database from a collection

  more detailed documentation on the sharding and cluster features can be found in the user
  manual, section **Sharding**

* INCOMPATIBLE CHANGE: using complex values in AQL filter conditions with operators other
  than equality (e.g. >=, >, <=, <) will disable usage of skiplist indexes for filter
  evaluation.

  For example, the following queries will be affected by change:

      FOR doc IN docs FILTER doc.value < { foo: "bar" } RETURN doc
      FOR doc IN docs FILTER doc.value >= [ 1, 2, 3 ] RETURN doc

  The following queries will not be affected by the change:

      FOR doc IN docs FILTER doc.value == 1 RETURN doc
      FOR doc IN docs FILTER doc.value == "foo" RETURN doc
      FOR doc IN docs FILTER doc.value == [ 1, 2, 3 ] RETURN doc
      FOR doc IN docs FILTER doc.value == { foo: "bar" } RETURN doc

* INCOMPATIBLE CHANGE: removed undocumented method `collection.saveOrReplace`

  this feature was never advertised nor documented nor tested.

* INCOMPATIBLE CHANGE: removed undocumented REST API method `/_api/simple/BY-EXAMPLE-HASH`

  this feature was never advertised nor documented nor tested.

* added explicit startup parameter `--server.reuse-address`

  This flag can be used to control whether sockets should be acquired with the SO_REUSEADDR
  flag.

  Regardless of this setting, sockets on Windows are always acquired using the
  SO_EXCLUSIVEADDRUSE flag.

* removed undocumented REST API method GET `/_admin/database-name`

* added user validation API at POST `/_api/user/<username>`

* slightly improved users management API in `/_api/user`:

  Previously, when creating a new user via HTTP POST, the username needed to be
  passed in an attribute `username`. When users were returned via this API,
  the usernames were returned in an attribute named `user`. This was slightly
  confusing and was changed in 2.0 as follows:

  - when adding a user via HTTP POST, the username can be specified in an attribute
  `user`. If this attribute is not used, the API will look into the attribute `username`
  as before and use that value.
  - when users are returned via HTTP GET, the usernames are still returned in an
    attribute `user`.

  This change should be fully downwards-compatible with the previous version of the API.

* added AQL SLICE function to extract slices from lists

* made module loader more node compatible

* the startup option `--javascript.package-path` for arangosh is now deprecated and does
  nothing. Using it will not cause an error, but the option is ignored.

* added coffee script support

* Several UI improvements.

* Exchanged icons in the graphviewer toolbar

* always start networking and HTTP listeners when starting the server (even in
  console mode)

* allow vertex and edge filtering with user-defined functions in TRAVERSAL,
  TRAVERSAL_TREE and SHORTEST_PATH AQL functions:

      // using user-defined AQL functions for edge and vertex filtering
      RETURN TRAVERSAL(friends, friendrelations, "friends/john", "outbound", {
        followEdges: "myfunctions::checkedge",
        filterVertices: "myfunctions::checkvertex"
      })

      // using the following custom filter functions
      var aqlfunctions = require("org/arangodb/aql/functions");
      aqlfunctions.register("myfunctions::checkedge", function (config, vertex, edge, path) {
        return (edge.type !== 'dislikes'); // don't follow these edges
      }, false);

      aqlfunctions.register("myfunctions::checkvertex", function (config, vertex, path) {
        if (vertex.isDeleted || ! vertex.isActive) {
          return [ "prune", "exclude" ]; // exclude these and don't follow them
        }
        return [ ]; // include everything else
      }, false);

* fail if invalid `strategy`, `order` or `itemOrder` attribute values
  are passed to the AQL TRAVERSAL function. Omitting these attributes
  is not considered an error, but specifying an invalid value for any
  of these attributes will make an AQL query fail.

* issue #751: Create database through API should return HTTP status code 201

  By default, the server now returns HTTP 201 (created) when creating a new
  database successfully. To keep compatibility with older ArangoDB versions, the
  startup parameter `--server.default-api-compatibility` can be set to a value
  of `10400` to indicate API compatibility with ArangoDB 1.4. The compatibility
  can also be enforced by setting the `X-Arango-Version` HTTP header in a
  client request to this API on a per-request basis.

* allow direct access from the `db` object to collections whose names start
  with an underscore (e.g. db._users).

  Previously, access to such collections via the `db` object was possible from
  arangosh, but not from arangod (and thus Foxx and actions). The only way
  to access such collections from these places was via the `db._collection(<name>)`
  workaround.

* allow `\n` (as well as `\r\n`) as line terminator in batch requests sent to
  `/_api/batch` HTTP API.

* use `--data-binary` instead of `--data` parameter in generated cURL examples

* issue #703: Also show path of logfile for fm.config()

* issue #675: Dropping a collection used in "graph" module breaks the graph

* added "static" Graph.drop() method for graphs API

* fixed issue #695: arangosh server.password error

* use pretty-printing in `--console` mode by default

* simplified ArangoDB startup options

  Some startup options are now superfluous or their usage is simplified. The
  following options have been changed:

  * `--javascript.modules-path`: this option has been removed. The modules paths
    are determined by arangod and arangosh automatically based on the value of
    `--javascript.startup-directory`.

    If the option is set on startup, it is ignored so startup will not abort with
    an error `unrecognized option`.

  * `--javascript.action-directory`: this option has been removed. The actions
    directory is determined by arangod automatically based on the value of
    `--javascript.startup-directory`.

    If the option is set on startup, it is ignored so startup will not abort with
    an error `unrecognized option`.

  * `--javascript.package-path`: this option is still available but it is not
    required anymore to set the standard package paths (e.g. `js/npm`). arangod
    will automatically use this standard package path regardless of whether it
    was specified via the options.

    It is possible to use this option to add additional package paths to the
    standard value.

  Configuration files included with arangod are adjusted accordingly.

* layout of the graphs tab adapted to better fit with the other tabs

* database selection is moved to the bottom right corner of the web interface

* removed priority queue index type

  this feature was never advertised nor documented nor tested.

* display internal attributes in document source view of web interface

* removed separate shape collections

  When upgrading to ArangoDB 2.0, existing collections will be converted to include
  shapes and attribute markers in the datafiles instead of using separate files for
  shapes.

  When a collection is converted, existing shapes from the SHAPES directory will
  be written to a new datafile in the collection directory, and the SHAPES directory
  will be removed afterwards.

  This saves up to 2 MB of memory and disk space for each collection
  (savings are higher, the less different shapes there are in a collection).
  Additionally, one less file descriptor per opened collection will be used.

  When creating a new collection, the amount of sync calls may be reduced. The same
  may be true for documents with yet-unknown shapes. This may help performance
  in these cases.

* added AQL functions `NTH` and `POSITION`

* added signal handler for arangosh to save last command in more cases

* added extra prompt placeholders for arangosh:
  - `%e`: current endpoint
  - `%u`: current user

* added arangosh option `--javascript.gc-interval` to control amount of
  garbage collection performed by arangosh

* fixed issue #651: Allow addEdge() to take vertex ids in the JS library

* removed command-line option `--log.format`

  In previous versions, this option did not have an effect for most log messages, so
  it got removed.

* removed C++ logger implementation

  Logging inside ArangoDB is now done using the LOG_XXX() macros. The LOGGER_XXX()
  macros are gone.

* added collection status "loading"


v1.4.16 (XXXX-XX-XX)
--------------------

* fixed too eager datafile deletion

  this issue could have caused a crash when the compaction had marked datafiles as obsolete
  and they were removed while "old" temporary query results still pointed to the old datafile
  positions

* fixed issue #826: Replication fails when a collection's configuration changes


v1.4.15 (2014-04-19)
--------------------

* bugfix for AQL query optimizer

  the following type of query was too eagerly optimized, leading to errors in code-generation:

      LET a = (FOR i IN [] RETURN i) LET b = (FOR i IN [] RETURN i) RETURN 1

  the problem occurred when both lists in the subqueries were empty. In this case invalid code
  was generated and the query couldn't be executed.


v1.4.14 (2014-04-05)
--------------------

* fixed race conditions during shape / attribute insertion

  A race condition could have led to spurious `cannot find attribute #xx` or
  `cannot find shape #xx` (where xx is a number) warning messages being logged
  by the server. This happened when a new attribute was inserted and at the same
  time was queried by another thread.

  Also fixed a race condition that may have occurred when a thread tried to
  access the shapes / attributes hash tables while they were resized. In this
  cases, the shape / attribute may have been hashed to a wrong slot.

* fixed a memory barrier / cpu synchronization problem with libev, affecting
  Windows with Visual Studio 2013 (probably earlier versions are affected, too)

  The issue is described in detail here:
  http://lists.schmorp.de/pipermail/libev/2014q1/002318.html


v1.4.13 (2014-03-14)
--------------------

* added diagnostic output for Foxx application upload

* allow dump & restore from ArangoDB 1.4 with an ArangoDB 2.0 server

* allow startup options `temp-path` and `default-language` to be specified from the arangod
  configuration file and not only from the command line

* fixed too eager compaction

  The compaction will now wait for several seconds before trying to re-compact the same
  collection. Additionally, some other limits have been introduced for the compaction.


v1.4.12 (2014-03-05)
--------------------

* fixed display bug in web interface which caused the following problems:
  - documents were displayed in web interface as being empty
  - document attributes view displayed many attributes with content "undefined"
  - document source view displayed many attributes with name "TYPEOF" and value "undefined"
  - an alert popping up in the browser with message "Datatables warning..."

* re-introduced old-style read-write locks to supports Windows versions older than
  Windows 2008R2 and Windows 7. This should re-enable support for Windows Vista and
  Windows 2008.


v1.4.11 (2014-02-27)
--------------------

* added SHORTEST_PATH AQL function

  this calculates the shortest paths between two vertices, using the Dijkstra
  algorithm, employing a min-heap

  By default, ArangoDB does not know the distance between any two vertices and
  will use a default distance of 1. A custom distance function can be registered
  as an AQL user function to make the distance calculation use any document
  attributes or custom logic:

      RETURN SHORTEST_PATH(cities, motorways, "cities/CGN", "cities/MUC", "outbound", {
        paths: true,
        distance: "myfunctions::citydistance"
      })

      // using the following custom distance function
      var aqlfunctions = require("org/arangodb/aql/functions");
      aqlfunctions.register("myfunctions::distance", function (config, vertex1, vertex2, edge) {
        return Math.sqrt(Math.pow(vertex1.x - vertex2.x) + Math.pow(vertex1.y - vertex2.y));
      }, false);

* fixed bug in Graph.pathTo function

* fixed small memleak in AQL optimizer

* fixed access to potentially uninitialized variable when collection had a cap constraint


v1.4.10 (2014-02-21)
--------------------

* fixed graph constructor to allow graph with some parameter to be used

* added node.js "events" and "stream"

* updated npm packages

* added loading of .json file

* Fixed http return code in graph api with waitForSync parameter.

* Fixed documentation in graph, simple and index api.

* removed 2 tests due to change in ruby library.

* issue #756: set access-control-expose-headers on CORS response

  the following headers are now whitelisted by ArangoDB in CORS responses:
  - etag
  - content-encoding
  - content-length
  - location
  - server
  - x-arango-errors
  - x-arango-async-id


v1.4.9 (2014-02-07)
-------------------

* return a document's current etag in response header for HTTP HEAD requests on
  documents that return an HTTP 412 (precondition failed) error. This allows
  retrieving the document's current revision easily.

* added AQL function `SKIPLIST` to directly access skiplist indexes from AQL

  This is a shortcut method to use a skiplist index for retrieving specific documents in
  indexed order. The function capability is rather limited, but it may be used
  for several cases to speed up queries. The documents are returned in index order if
  only one condition is used.

      /* return all documents with mycollection.created > 12345678 */
      FOR doc IN SKIPLIST(mycollection, { created: [[ '>', 12345678 ]] })
        RETURN doc

      /* return first document with mycollection.created > 12345678 */
      FOR doc IN SKIPLIST(mycollection, { created: [[ '>', 12345678 ]] }, 0, 1)
        RETURN doc

      /* return all documents with mycollection.created between 12345678 and 123456790 */
      FOR doc IN SKIPLIST(mycollection, { created: [[ '>', 12345678 ], [ '<=', 123456790 ]] })
        RETURN doc

      /* return all documents with mycollection.a equal 1 and .b equal 2 */
      FOR doc IN SKIPLIST(mycollection, { a: [[ '==', 1 ]], b: [[ '==', 2 ]] })
        RETURN doc

  The function requires a skiplist index with the exact same attributes to
  be present on the specified collection. All attributes present in the skiplist
  index must be specified in the conditions specified for the `SKIPLIST` function.
  Attribute declaration order is important, too: attributes must be specified in the
  same order in the condition as they have been declared in the skiplist index.

* added command-line option `--server.disable-authentication-unix-sockets`

  with this option, authentication can be disabled for all requests coming
  in via UNIX domain sockets, enabling clients located on the same host as
  the ArangoDB server to connect without authentication.
  Other connections (e.g. TCP/IP) are not affected by this option.

  The default value for this option is `false`.
  Note: this option is only supported on platforms that support Unix domain
  sockets.

* call global arangod instance destructor on shutdown

* issue #755: TRAVERSAL does not use strategy, order and itemOrder options

  these options were not honored when configuring a traversal via the AQL
  TRAVERSAL function. Now, these options are used if specified.

* allow vertex and edge filtering with user-defined functions in TRAVERSAL,
  TRAVERSAL_TREE and SHORTEST_PATH AQL functions:

      // using user-defined AQL functions for edge and vertex filtering
      RETURN TRAVERSAL(friends, friendrelations, "friends/john", "outbound", {
        followEdges: "myfunctions::checkedge",
        filterVertices: "myfunctions::checkvertex"
      })

      // using the following custom filter functions
      var aqlfunctions = require("org/arangodb/aql/functions");
      aqlfunctions.register("myfunctions::checkedge", function (config, vertex, edge, path) {
        return (edge.type !== 'dislikes'); // don't follow these edges
      }, false);

      aqlfunctions.register("myfunctions::checkvertex", function (config, vertex, path) {
        if (vertex.isDeleted || ! vertex.isActive) {
          return [ "prune", "exclude" ]; // exclude these and don't follow them
        }
        return [ ]; // include everything else
      }, false);

* issue #748: add vertex filtering to AQL's TRAVERSAL[_TREE]() function


v1.4.8 (2014-01-31)
-------------------

* install foxx apps in the web interface

* fixed a segfault in the import API


v1.4.7 (2014-01-23)
-------------------

* issue #744: Add usage example arangoimp from Command line

* issue #738: added __dirname, __filename pseudo-globals. Fixes #733. (@by pluma)

* mount all Foxx applications in system apps directory on startup


v1.4.6 (2014-01-20)
-------------------

* issue #736: AQL function to parse collection and key from document handle

* added fm.rescan() method for Foxx-Manager

* fixed issue #734: foxx cookie and route problem

* added method `fm.configJson` for arangosh

* include `startupPath` in result of API `/_api/foxx/config`


v1.4.5 (2014-01-15)
-------------------

* fixed issue #726: Alternate Windows Install Method

* fixed issue #716: dpkg -P doesn't remove everything

* fixed bugs in description of HTTP API `_api/index`

* fixed issue #732: Rest API GET revision number

* added missing documentation for several methods in HTTP API `/_api/edge/...`

* fixed typos in description of HTTP API `_api/document`

* defer evaluation of AQL subqueries and logical operators (lazy evaluation)

* Updated font in WebFrontend, it now contains a version that renders properly on Windows

* generally allow function return values as call parameters to AQL functions

* fixed potential deadlock in global context method execution

* added override file "arangod.conf.local" (and co)


v1.4.4 (2013-12-24)
-------------------

* uid and gid are now set in the scripts, there is no longer a separate config file for
  arangod when started from a script

* foxx-manager is now an alias for arangosh

* arango-dfdb is now an alias for arangod, moved from bin to sbin

* changed from readline to linenoise for Windows

* added --install-service and --uninstall-service for Windows

* removed --daemon and --supervisor for Windows

* arangosh and arangod now uses the config-file which maps the binary name, i. e. if you
  rename arangosh to foxx-manager it will use the config file foxx-manager.conf

* fixed lock file for Windows

* fixed issue #711, #687: foxx-manager throws internal errors

* added `--server.ssl-protocol` option for client tools
  this allows connecting from arangosh, arangoimp, arangoimp etc. to an ArangoDB
  server that uses a non-default value for `--server.ssl-protocol`. The default
  value for the SSL protocol is 4 (TLSv1). If the server is configured to use a
  different protocol, it was not possible to connect to it with the client tools.

* added more detailed request statistics

  This adds the number of async-executed HTTP requests plus the number of HTTP
  requests per individual HTTP method type.

* added `--force` option for arangorestore
  this option allows continuing a restore operation even if the server reports errors
  in the middle of the restore operation

* better error reporting for arangorestore
  in case the server returned an HTTP error, arangorestore previously reported this
  error as `internal error` without any details only. Now server-side errors are
  reported by arangorestore with the server's error message

* include more system collections in dumps produced by arangodump
  previously some system collections were intentionally excluded from dumps, even if the
  dump was run with `--include-system-collections`. for example, the collections `_aal`,
  `_modules`, `_routing`, and `_users` were excluded. This makes sense in a replication
  context but not always in a dump context.
  When specifying `--include-system-collections`, arangodump will now include the above-
  mentioned collections in the dump, too. Some other system collections are still excluded
  even when the dump is run with `--include-system-collections`, for example `_replication`
  and `_trx`.

* fixed issue #701: ArangoStatement undefined in arangosh

* fixed typos in configuration files


v1.4.3 (2013-11-25)
-------------------

* fixed a segfault in the AQL optimizer, occurring when a constant non-list value was
  used on the right-hand side of an IN operator that had a collection attribute on the
  left-hand side

* issue #662:

  Fixed access violation errors (crashes) in the Windows version, occurring under some
  circumstances when accessing databases with multiple clients in parallel

* fixed issue #681: Problem with ArchLinux PKGBUILD configuration


v1.4.2 (2013-11-20)
-------------------

* fixed issue #669: Tiny documentation update

* ported Windows version to use native Windows API SRWLocks (slim read-write locks)
  and condition variables instead of homemade versions

  MSDN states the following about the compatibility of SRWLocks and Condition Variables:

      Minimum supported client:
      Windows Server 2008 [desktop apps | Windows Store apps]

      Minimum supported server:
      Windows Vista [desktop apps | Windows Store apps]

* fixed issue #662: ArangoDB on Windows hanging

  This fixes a deadlock issue that occurred on Windows when documents were written to
  a collection at the same time when some other thread tried to drop the collection.

* fixed file-based logging in Windows

  the logger complained on startup if the specified log file already existed

* fixed startup of server in daemon mode (`--daemon` startup option)

* fixed a segfault in the AQL optimizer

* issue #671: Method graph.measurement does not exist

* changed Windows condition variable implementation to use Windows native
  condition variables

  This is an attempt to fix spurious Windows hangs as described in issue #662.

* added documentation for JavaScript traversals

* added --code-page command-line option for Windows version of arangosh

* fixed a problem when creating edges via the web interface.

  The problem only occurred if a collection was created with type "document
  collection" via the web interface, and afterwards was dropped and re-created
  with type "edge collection". If the web interface page was not reloaded,
  the old collection type (document) was cached, making the subsequent creation
  of edges into the (seeming-to-be-document) collection fail.

  The fix is to not cache the collection type in the web interface. Users of
  an older version of the web interface can reload the collections page if they
  are affected.

* fixed a caching problem in arangosh: if a collection was created using the web
  interface, and then removed via arangosh, arangosh did not actually drop the
  collection due to caching.

  Because the `drop` operation was not carried out, this caused misleading error
  messages when trying to re-create the collection (e.g. `cannot create collection:
  duplicate name`).

* fixed ALT-introduced characters for arangosh console input on Windows

  The Windows readline port was not able to handle characters that are built
  using CTRL or ALT keys. Regular characters entered using the CTRL or ALT keys
  were silently swallowed and not passed to the terminal input handler.

  This did not seem to cause problems for the US keyboard layout, but was a
  severe issue for keyboard layouts that require the ALT (or ALT-GR) key to
  construct characters. For example, entering the character `{` with a German
  keyboard layout requires pressing ALT-GR + 9.

* fixed issue #665: Hash/skiplist combo madness bit my ass

  this fixes a problem with missing/non-deterministic rollbacks of inserts in
  case of a unique constraint violation into a collection with multiple secondary
  indexes (with at least one of them unique)

* fixed issue #664: ArangoDB installer on Windows requires drive c:

* partly fixed issue #662: ArangoDB on Windows hanging

  This fixes dropping databases on Windows. In previous 1.4 versions on Windows,
  one shape collection file was not unloaded and removed when dropping a database,
  leaving one directory and one shape collection file in the otherwise-dropped
  database directory.

* fixed issue #660: updated documentation on indexes


v1.4.1 (2013-11-08)
-------------------

* performance improvements for skip-list deletes


v1.4.1-rc1 (2013-11-07)
-----------------------

* fixed issue #635: Web-Interface should have a "Databases" Menu for Management

* fixed issue #624: Web-Interface is missing a Database selector

* fixed segfault in bitarray query

* fixed issue #656: Cannot create unique index through web interface

* fixed issue #654: bitarray index makes server down

* fixed issue #653: Slow query

* fixed issue #650: Randomness of any() should be improved

* made AQL `DOCUMENT()` function polymorphic and work with just one parameter.

  This allows using the `DOCUMENT` function like this:

      DOCUMENT('users/john')
      DOCUMENT([ 'users/john', 'users/amy' ])

  in addition to the existing use cases:

      DOCUMENT(users, 'users/john')
      DOCUMENT(users, 'john')
      DOCUMENT(users, [ 'users/john' ])
      DOCUMENT(users, [ 'users/john', 'users/amy' ])
      DOCUMENT(users, [ 'john', 'amy' ])

* simplified usage of ArangoDB batch API

  It is not necessary anymore to send the batch boundary in the HTTP `Content-Type`
  header. Previously, the batch API expected the client to send a Content-Type header
  of`multipart/form-data; boundary=<some boundary value>`. This is still supported in
  ArangoDB 2.0, but clients can now also omit this header. If the header is not
  present in a client request, ArangoDB will ignore the request content type and
  read the MIME boundary from the beginning of the request body.

  This also allows using the batch API with the Swagger "Try it out" feature (which is
  not too good at sending a different or even dynamic content-type request header).

* added API method GET `/_api/database/user`

  This returns the list of databases a specific user can see without changing the
  username/passwd.

* issue #424: Documentation about IDs needs to be upgraded


v1.4.0 (2013-10-29)
-------------------

* fixed issue #648: /batch API is missing from Web Interface API Documentation (Swagger)

* fixed issue #647: Icon tooltips missing

* fixed issue #646: index creation in web interface

* fixed issue #645: Allow jumping from edge to linked vertices

* merged PR for issue #643: Some minor corrections and a link to "Downloads"

* fixed issue #642: Completion of error handling

* fixed issue #639: compiling v1.4 on maverick produces warnings on -Wstrict-null-sentinel

* fixed issue #634: Web interface bug: Escape does not always propagate

* fixed issue #620: added startup option `--server.default-api-compatibility`

  This adds the following changes to the ArangoDB server and clients:
  - the server provides a new startup option `--server.default-api-compatibility`.
    This option can be used to determine the compatibility of (some) server API
    return values. The value for this parameter is a server version number,
    calculated as follows: `10000 * major + 100 * minor` (e.g. `10400` for ArangoDB
    1.3). The default value is `10400` (1.4), the minimum allowed value is `10300`
    (1.3).

    When setting this option to a value lower than the current server version,
    the server might respond with old-style results to "old" clients, increasing
    compatibility with "old" (non-up-to-date) clients.

  - the server will on each incoming request check for an HTTP header
    `x-arango-version`. Clients can optionally set this header to the API
    version number they support. For example, if a client sends the HTTP header
    `x-arango-version: 10300`, the server will pick this up and might send ArangoDB
    1.3-style responses in some situations.

    Setting either the startup parameter or using the HTTP header (or both) allows
    running "old" clients with newer versions of ArangoDB, without having to adjust
    the clients too much.

  - the `location` headers returned by the server for the APIs `/_api/document/...`
    and `/_api/collection/...` will have different values depending on the used API
    version. If the API compatibility is `10300`, the `location` headers returned
    will look like this:

        location: /_api/document/....

    whereas when an API compatibility of `10400` or higher is used, the `location`
    headers will look like this:

        location: /_db/<database name>/_api/document/...

  Please note that even in the presence of this, old API versions still may not
  be supported forever by the server.

* fixed issue #643: Some minor corrections and a link to "Downloads" by @frankmayer

* started issue #642: Completion of error handling

* fixed issue #639: compiling v1.4 on maverick produces warnings on
  -Wstrict-null-sentinel

* fixed issue #621: Standard Config needs to be fixed

* added function to manage indexes (web interface)

* improved server shutdown time by signaling shutdown to applicationserver,
  logging, cleanup and compactor threads

* added foxx-manager `replace` command

* added foxx-manager `installed` command (a more intuitive alias for `list`)

* fixed issue #617: Swagger API is missing '/_api/version'

* fixed issue #615: Swagger API: Some commands have no parameter entry forms

* fixed issue #614: API : Typo in : Request URL /_api/database/current

* fixed issue #609: Graph viz tool - different background color

* fixed issue #608: arangosh config files - eventually missing in the manual

* fixed issue #607: Admin interface: no core documentation

* fixed issue #603: Aardvark Foxx App Manager

* fixed a bug in type-mapping between AQL user functions and the AQL layer

  The bug caused errors like the following when working with collection documents
  in an AQL user function:

      TypeError: Cannot assign to read only property '_id' of #<ShapedJson>

* create less system collections when creating a new database

  This is achieved by deferring collection creation until the collections are actually
  needed by ArangoDB. The following collections are affected by the change:
  - `_fishbowl`
  - `_structures`


v1.4.0-beta2 (2013-10-14)
-------------------------

* fixed compaction on Windows

  The compaction on Windows did not ftruncate the cleaned datafiles to a smaller size.
  This has been fixed so not only the content of the files is cleaned but also files
  are re-created with potentially smaller sizes.

* only the following system collections will be excluded from replication from now on:
  - `_replication`
  - `_trx`
  - `_users`
  - `_aal`
  - `_fishbowl`
  - `_modules`
  - `_routing`

  Especially the following system collections will now be included in replication:
  - `_aqlfunctions`
  - `_graphs`

  In previous versions of ArangoDB, all system collections were excluded from the
  replication.

  The change also caused a change in the replication logger and applier:
  in previous versions of ArangoDB, only a collection's id was logged for an operation.
  This has not caused problems for non-system collections but for system collections
  there ids might differ. In addition to a collection id ArangoDB will now also log the
  name of a collection for each replication event.

  The replication applier will now look for the collection name attribute in logged
  events preferably.

* added database selection to arango-dfdb

* provide foxx-manager, arangodump, and arangorestore in Windows build

* ArangoDB 1.4 will refuse to start if option `--javascript.app-path` is not set.

* added startup option `--server.allow-method-override`

  This option can be set to allow overriding the HTTP request method in a request using
  one of the following custom headers:

  - x-http-method-override
  - x-http-method
  - x-method-override

  This allows bypassing proxies and tools that would otherwise just let certain types of
  requests pass. Enabling this option may impose a security risk, so it should only be
  used in very controlled environments.

  The default value for this option is `false` (no method overriding allowed).

* added "details" URL parameter for bulk import API

  Setting the `details` URL parameter to `true` in a call to POST `/_api/import` will make
  the import return details about non-imported documents in the `details` attribute. If
  `details` is `false` or omitted, no `details` attribute will be present in the response.
  This is the same behavior that previous ArangoDB versions exposed.

* added "complete" option for bulk import API

  Setting the `complete` URL parameter to `true` in a call to POST `/_api/import` will make
  the import completely fail if at least one of documents cannot be imported successfully.

  It defaults to `false`, which will make ArangoDB continue importing the other documents
  from the import even if some documents cannot be imported. This is the same behavior that
  previous ArangoDB versions exposed.

* added missing swagger documentation for `/_api/log`

* calling `/_api/logs` (or `/_admin/logs`) is only permitted from the `_system` database now.

  Calling this API method for/from other database will result in an HTTP 400.

' ported fix from https://github.com/novus/nvd3/commit/0894152def263b8dee60192f75f66700cea532cc

  This prevents JavaScript errors from occurring in Chrome when in the admin interface,
  section "Dashboard".

* show current database name in web interface (bottom right corner)

* added missing documentation for /_api/import in swagger API docs

* allow specification of database name for replication sync command replication applier

  This allows syncing from a master database with a different name than the slave database.

* issue #601: Show DB in prompt

  arangosh now displays the database name as part of the prompt by default.

  Can change the prompt by using the `--prompt` option, e.g.

      > arangosh --prompt "my db is named \"%d\"> "


v1.4.0-beta1 (2013-10-01)
-------------------------

* make the Foxx manager use per-database app directories

  Each database now has its own subdirectory for Foxx applications. Each database
  can thus use different Foxx applications if required. A Foxx app for a specific
  database resides in `<app-path>/databases/<database-name>/<app-name>`.

  System apps are shared between all databases. They reside in `<app-path>/system/<app-name>`.

* only trigger an engine reset in development mode for URLs starting with `/dev/`

  This prevents ArangoDB from reloading all Foxx applications when it is not
  actually necessary.

* changed error code from 10 (bad parameter) to 1232 (invalid key generator) for
  errors that are due to an invalid key generator specification when creating a new
  collection

* automatic detection of content-type / mime-type for Foxx assets based on filenames,
  added possibility to override auto detection

* added endpoint management API at `/_api/endpoint`

* changed HTTP return code of PUT `/_api/cursor` from 400 to 404 in case a
  non-existing cursor is referred to

* issue #360: added support for asynchronous requests

  Incoming HTTP requests with the headers `x-arango-async: true` or
  `x-arango-async: store` will be answered by the server instantly with a generic
  HTTP 202 (Accepted) response.

  The actual requests will be queued and processed by the server asynchronously,
  allowing the client to continue sending other requests without waiting for the
  server to process the actually requested operation.

  The exact point in time when a queued request is executed is undefined. If an
  error occurs during execution of an asynchronous request, the client will not
  be notified by the server.

  The maximum size of the asynchronous task queue can be controlled using the new
  option `--scheduler.maximal-queue-size`. If the queue contains this many number of
  tasks and a new asynchronous request comes in, the server will reject it with an
  HTTP 500 (internal server error) response.

  Results of incoming requests marked with header `x-arango-async: true` will be
  discarded by the server immediately. Clients have no way of accessing the result
  of such asynchronously executed request. This is just _fire and forget_.

  To later retrieve the result of an asynchronously executed request, clients can
  mark a request with the header `x-arango-async: keep`. This makes the server
  store the result of the request in memory until explicitly fetched by a client
  via the `/_api/job` API. The `/_api/job` API also provides methods for basic
  inspection of which pending or already finished requests there are on the server,
  plus ways for garbage collecting unneeded results.

* Added new option `--scheduler.maximal-queue-size`.

* issue #590: Manifest Lint

* added data dump and restore tools, arangodump and arangorestore.

  arangodump can be used to create a logical dump of an ArangoDB database, or
  just dedicated collections. It can be used to dump both a collection's structure
  (properties and indexes) and data (documents).

  arangorestore can be used to restore data from a dump created with arangodump.
  arangorestore currently does not re-create any indexes, and doesn't yet handle
  referenced documents in edges properly when doing just partial restores.
  This will be fixed until 1.4 stable.

* introduced `--server.database` option for arangosh, arangoimp, and arangob.

  The option allows these client tools to use a certain database for their actions.
  In arangosh, the current database can be switched at any time using the command

      db._useDatabase(<name>);

  When no database is specified, all client tools will assume they should use the
  default database `_system`. This is done for downwards-compatibility reasons.

* added basic multi database support (alpha)

  New databases can be created using the REST API POST `/_api/database` and the
  shell command `db._createDatabase(<name>)`.

  The default database in ArangoDB is called `_system`. This database is always
  present and cannot be deleted by the user. When an older version of ArangoDB is
  upgraded to 1.4, the previously only database will automatically become the
  `_system` database.

  New databases can be created with the above commands, and can be deleted with the
  REST API DELETE `/_api/database/<name>` or the shell command `db._dropDatabase(<name>);`.

  Deleting databases is still unstable in ArangoDB 1.4 alpha and might crash the
  server. This will be fixed until 1.4 stable.

  To access a specific database via the HTTP REST API, the `/_db/<name>/` prefix
  can be used in all URLs. ArangoDB will check if an incoming request starts with
  this prefix, and will automatically pick the database name from it. If the prefix
  is not there, ArangoDB will assume the request is made for the default database
  (`_system`). This is done for downwards-compatibility reasons.

  That means, the following URL pathnames are logically identical:

      /_api/document/mycollection/1234
      /_db/_system/document/mycollection/1234

  To access a different database (e.g. `test`), the URL pathname would look like this:

      /_db/test/document/mycollection/1234

  New databases can also be created and existing databases can only be dropped from
  within the default database (`_system`). It is not possible to drop the `_system`
  database itself.

  Cross-database operations are unintended and unsupported. The intention of the
  multi-database feature is to have the possibility to have a few databases managed
  by ArangoDB in parallel, but to only access one database at a time from a connection
  or a request.

  When accessing the web interface via the URL pathname `/_admin/html/` or `/_admin/aardvark`,
  the web interface for the default database (`_system`) will be displayed.
  To access the web interface for a different database, the database name can be
  put into the URLs as a prefix, e.g. `/_db/test/_admin/html` or
  `/_db/test/_admin/aardvark`.

  All internal request handlers and also all user-defined request handlers and actions
  (including Foxx) will only get to see the unprefixed URL pathnames (i.e. excluding
  any database name prefix). This is to ensure downwards-compatibility.

  To access the name of the requested database from any action (including Foxx), use
  use `req.database`.

  For example, when calling the URL `/myapp/myaction`, the content of `req.database`
  will be `_system` (the default database because no database got specified) and the
  content of `req.url` will be `/myapp/myaction`.

  When calling the URL `/_db/test/myapp/myaction`, the content of `req.database` will be
  `test`, and the content of `req.url` will still be `/myapp/myaction`.

* Foxx now excludes files starting with . (dot) when bundling assets

  This mitigates problems with editor swap files etc.

* made the web interface a Foxx application

  This change caused the files for the web interface to be moved from `html/admin` to
  `js/apps/aardvark` in the file system.

  The base URL for the admin interface changed from `_admin/html/index.html` to
  `_admin/aardvark/index.html`.

  The "old" redirection to `_admin/html/index.html` will now produce a 404 error.

  When starting ArangoDB with the `--upgrade` option, this will automatically be remedied
  by putting in a redirection from `/` to `/_admin/aardvark/index.html`, and from
  `/_admin/html/index.html` to `/_admin/aardvark/index.html`.

  This also obsoletes the following configuration (command-line) options:
  - `--server.admin-directory`
  - `--server.disable-admin-interface`

  when using these now obsolete options when the server is started, no error is produced
  for downwards-compatibility.

* changed User-Agent value sent by arangoimp, arangosh, and arangod from "VOC-Agent" to
  "ArangoDB"

* changed journal file creation behavior as follows:

  Previously, a journal file for a collection was always created when a collection was
  created. When a journal filled up and became full, the current journal was made a
  datafile, and a new (empty) journal was created automatically. There weren't many
  intended situations when a collection did not have at least one journal.

  This is changed now as follows:
  - when a collection is created, no journal file will be created automatically
  - when there is a write into a collection without a journal, the journal will be
    created lazily
  - when there is a write into a collection with a full journal, a new journal will
    be created automatically

  From the end user perspective, nothing should have changed, except that there is now
  less disk usage for empty collections. Disk usage of infrequently updated collections
  might also be reduced significantly by running the `rotate()` method of a collection,
  and not writing into a collection subsequently.

* added method `collection.rotate()`

  This allows premature rotation of a collection's current journal file into a (read-only)
  datafile. The purpose of using `rotate()` is to prematurely allow compaction (which is
  performed on datafiles only) on data, even if the journal was not filled up completely.

  Using `rotate()` may make sense in the following scenario:

      c = db._create("test");
      for (i = 0; i < 1000; ++i) {
        c.save(...); // insert lots of data here
      }

      ...
      c.truncate(); // collection is now empty
      // only data in datafiles will be compacted by following compaction runs
      // all data in the current journal would not be compacted

      // calling rotate will make the current journal a datafile, and thus make it
      // eligible for compaction
      c.rotate();

  Using `rotate()` may also be useful when data in a collection is known to not change
  in the immediate future. After having completed all write operations on a collection,
  performing a `rotate()` will reduce the size of the current journal to the actually
  required size (remember that journals are pre-allocated with a specific size) before
  making the journal a datafile. Thus `rotate()` may cause disk space savings, even if
  the datafiles does not qualify for compaction after rotation.

  Note: rotating the journal is asynchronous, so that the actual rotation may be executed
  after `rotate()` returns to the caller.

* changed compaction to merge small datafiles together (up to 3 datafiles are merged in
  a compaction run)

  In the regular case, this should leave less small datafiles stay around on disk and allow
  using less file descriptors in total.

* added AQL MINUS function

* added AQL UNION_DISTINCT function (more efficient than combination of `UNIQUE(UNION())`)

* updated mruby to 2013-08-22

* issue #587: Add db._create() in help for startup arangosh

* issue #586: Share a link on installation instructions in the User Manual

* issue #585: Bison 2.4 missing on Mac for custom build

* issue #584: Web interface images broken in devel

* issue #583: Small documentation update

* issue #581: Parameter binding for attributes

* issue #580: Small improvements (by @guidoreina)

* issue #577: Missing documentation for collection figures in implementor manual

* issue #576: Get disk usage for collections and graphs

  This extends the result of the REST API for /_api/collection/figures with
  the attributes `compactors.count`, `compactors.fileSize`, `shapefiles.count`,
  and `shapefiles.fileSize`.

* issue #575: installing devel version on mac (low prio)

* issue #574: Documentation (POST /_admin/routing/reload)

* issue #558: HTTP cursors, allow count to ignore LIMIT


v1.4.0-alpha1 (2013-08-02)
--------------------------

* added replication. check online manual for details.

* added server startup options `--server.disable-replication-logger` and
  `--server.disable-replication-applier`

* removed action deployment tool, this now handled with Foxx and its manager or
  by kaerus node utility

* fixed a server crash when using byExample / firstExample inside a transaction
  and the collection contained a usable hash/skiplist index for the example

* defineHttp now only expects a single context

* added collection detail dialog (web interface)

  Shows collection properties, figures (datafiles, journals, attributes, etc.)
  and indexes.

* added documents filter (web interface)

  Allows searching for documents based on attribute values. One or many filter
  conditions can be defined, using comparison operators such as '==', '<=', etc.

* improved AQL editor (web interface)

  Editor supports keyboard shortcuts (Submit, Undo, Redo, Select).
  Editor allows saving and reusing of user-defined queries.
  Added example queries to AQL editor.
  Added comment button.

* added document import (web interface)

  Allows upload of JSON-data from files. Files must have an extension of .json.

* added dashboard (web interface)

  Shows the status of replication and multiple system charts, e.g.
  Virtual Memory Size, Request Time, HTTP Connections etc.

* added API method `/_api/graph` to query all graphs with all properties.

* added example queries in web interface AQL editor

* added arango.reconnect(<host>) method for arangosh to dynamically switch server or
  user name

* added AQL range operator `..`

  The `..` operator can be used to easily iterate over a sequence of numeric
  values. It will produce a list of values in the defined range, with both bounding
  values included.

  Example:

      2010..2013

  will produce the following result:

      [ 2010, 2011, 2012, 2013 ]

* added AQL RANGE function

* added collection.first(count) and collection.last(count) document access functions

  These functions allow accessing the first or last n documents in a collection. The order
  is determined by document insertion/update time.

* added AQL INTERSECTION function

* INCOMPATIBLE CHANGE: changed AQL user function namespace resolution operator from `:` to `::`

  AQL user-defined functions were introduced in ArangoDB 1.3, and the namespace resolution
  operator for them was the single colon (`:`). A function call looked like this:

      RETURN mygroup:myfunc()

  The single colon caused an ambiguity in the AQL grammar, making it indistinguishable from
  named attributes or the ternary operator in some cases, e.g.

      { mygroup:myfunc ? mygroup:myfunc }

  The change of the namespace resolution operator from `:` to `::` fixes this ambiguity.

  Existing user functions in the database will be automatically fixed when starting ArangoDB
  1.4 with the `--upgrade` option. However, queries using user-defined functions need to be
  adjusted on the client side to use the new operator.

* allow multiple AQL LET declarations separated by comma, e.g.
  LET a = 1, b = 2, c = 3

* more useful AQL error messages

  The error position (line/column) is more clearly indicated for parse errors.
  Additionally, if a query references a collection that cannot be found, the error
  message will give a hint on the collection name

* changed return value for AQL `DOCUMENT` function in case document is not found

  Previously, when the AQL `DOCUMENT` function was called with the id of a document and
  the document could not be found, it returned `undefined`. This value is not part of the
  JSON type system and this has caused some problems.
  Starting with ArangoDB 1.4, the `DOCUMENT` function will return `null` if the document
  looked for cannot be found.

  In case the function is called with a list of documents, it will continue to return all
  found documents, and will not return `null` for non-found documents. This has not changed.

* added single line comments for AQL

  Single line comments can be started with a double forward slash: `//`.
  They end at the end of the line, or the end of the query string, whichever is first.

* fixed documentation issues #567, #568, #571.

* added collection.checksum(<withData>) method to calculate CRC checksums for
  collections

  This can be used to
  - check if data in a collection has changed
  - compare the contents of two collections on different ArangoDB instances

* issue #565: add description line to aal.listAvailable()

* fixed several out-of-memory situations when double freeing or invalid memory
  accesses could happen

* less msyncing during the creation of collections

  This is achieved by not syncing the initial (standard) markers in shapes collections.
  After all standard markers are written, the shapes collection will get synced.

* renamed command-line option `--log.filter` to `--log.source-filter` to avoid
  misunderstandings

* introduced new command-line option `--log.content-filter` to optionally restrict
  logging to just specific log messages (containing the filter string, case-sensitive).

  For example, to filter on just log entries which contain `ArangoDB`, use:

      --log.content-filter "ArangoDB"

* added optional command-line option `--log.requests-file` to log incoming HTTP
  requests to a file.

  When used, all HTTP requests will be logged to the specified file, containing the
  client IP address, HTTP method, requests URL, HTTP response code, and size of the
  response body.

* added a signal handler for SIGUSR1 signal:

  when ArangoDB receives this signal, it will respond all further incoming requests
  with an HTTP 503 (Service Unavailable) error. This will be the case until another
  SIGUSR1 signal is caught. This will make ArangoDB start serving requests regularly
  again. Note: this is not implemented on Windows.

* limited maximum request URI length to 16384 bytes:

  Incoming requests with longer request URIs will be responded to with an HTTP
  414 (Request-URI Too Long) error.

* require version 1.0 or 1.1 in HTTP version signature of requests sent by clients:

  Clients sending requests with a non-HTTP 1.0 or non-HTTP 1.1 version number will
  be served with an HTTP 505 (HTTP Version Not Supported) error.

* updated manual on indexes:

  using system attributes such as `_id`, `_key`, `_from`, `_to`, `_rev` in indexes is
  disallowed and will be rejected by the server. This was the case since ArangoDB 1.3,
  but was not properly documented.

* issue #563: can aal become a default object?

  aal is now a prefab object in arangosh

* prevent certain system collections from being renamed, dropped, or even unloaded.

  Which restrictions there are for which system collections may vary from release to
  release, but users should in general not try to modify system collections directly
  anyway.

  Note: there are no such restrictions for user-created collections.

* issue #559: added Foxx documentation to user manual

* added server startup option `--server.authenticate-system-only`. This option can be
  used to restrict the need for HTTP authentication to internal functionality and APIs,
  such as `/_api/*` and `/_admin/*`.
  Setting this option to `true` will thus force authentication for the ArangoDB APIs
  and the web interface, but allow unauthenticated requests for other URLs (including
  user defined actions and Foxx applications).
  The default value of this option is `false`, meaning that if authentication is turned
  on, authentication is still required for *all* incoming requests. Only by setting the
  option to `true` this restriction is lifted and authentication becomes required for
  URLs starting with `/_` only.

  Please note that authentication still needs to be enabled regularly by setting the
  `--server.disable-authentication` parameter to `false`. Otherwise no authentication
  will be required for any URLs as before.

* protect collections against unloading when there are still document barriers around.

* extended cap constraints to optionally limit the active data size in a collection to
  a specific number of bytes.

  The arguments for creating a cap constraint are now:
  `collection.ensureCapConstraint(<count>, <byteSize>);`

  It is supported to specify just a count as in ArangoDB 1.3 and before, to specify
  just a fileSize, or both. The first met constraint will trigger the automated
  document removal.

* added `db._exists(doc)` and `collection.exists(doc)` for easy document existence checks

* added API `/_api/current-database` to retrieve information about the database the
  client is currently connected to (note: the API `/_api/current-database` has been
  removed in the meantime. The functionality is accessible via `/_api/database/current`
  now).

* ensure a proper order of tick values in datafiles/journals/compactors.
  any new files written will have the _tick values of their markers in order. for
  older files, there are edge cases at the beginning and end of the datafiles when
  _tick values are not properly in order.

* prevent caching of static pages in PathHandler.
  whenever a static page is requested that is served by the general PathHandler, the
  server will respond to HTTP GET requests with a "Cache-Control: max-age=86400" header.

* added "doCompact" attribute when creating collections and to collection.properties().
  The attribute controls whether collection datafiles are compacted.

* changed the HTTP return code from 400 to 404 for some cases when there is a referral
  to a non-existing collection or document.

* introduced error code 1909 `too many iterations` that is thrown when graph traversals
  hit the `maxIterations` threshold.

* optionally limit traversals to a certain number of iterations
  the limitation can be achieved via the traversal API by setting the `maxIterations`
  attribute, and also via the AQL `TRAVERSAL` and `TRAVERSAL_TREE` functions by setting
  the same attribute. If traversals are not limited by the end user, a server-defined
  limit for `maxIterations` may be used to prevent server-side traversals from running
  endlessly.

* added graph traversal API at `/_api/traversal`

* added "API" link in web interface, pointing to REST API generated with Swagger

* moved "About" link in web interface into "links" menu

* allow incremental access to the documents in a collection from out of AQL
  this allows reading documents from a collection chunks when a full collection scan
  is required. memory usage might be must lower in this case and queries might finish
  earlier if there is an additional LIMIT statement

* changed AQL COLLECT to use a stable sort, so any previous SORT order is preserved

* issue #547: Javascript error in the web interface

* issue #550: Make AQL graph functions support key in addition to id

* issue #526: Unable to escape when an errorneous command is entered into the js shell

* issue #523: Graph and vertex methods for the javascript api

* issue #517: Foxx: Route parameters with capital letters fail

* issue #512: Binded Parameters for LIMIT


v1.3.3 (2013-08-01)
-------------------

* issue #570: updateFishbowl() fails once

* updated and fixed generated examples

* issue #559: added Foxx documentation to user manual

* added missing error reporting for errors that happened during import of edges


v1.3.2 (2013-06-21)
-------------------

* fixed memleak in internal.download()

* made the shape-collection journal size adaptive:
  if too big shapes come in, a shape journal will be created with a big-enough size
  automatically. the maximum size of a shape journal is still restricted, but to a
  very big value that should never be reached in practice.

* fixed a segfault that occurred when inserting documents with a shape size bigger
  than the default shape journal size (2MB)

* fixed a locking issue in collection.truncate()

* fixed value overflow in accumulated filesizes reported by collection.figures()

* issue #545: AQL FILTER unnecessary (?) loop

* issue #549: wrong return code with --daemon


v1.3.1 (2013-05-24)
-------------------

* removed currently unused _ids collection

* fixed usage of --temp-path in aranogd and arangosh

* issue #540: suppress return of temporary internal variables in AQL

* issue #530: ReferenceError: ArangoError is not a constructor

* issue #535: Problem with AQL user functions javascript API

* set --javascript.app-path for test execution to prevent startup error

* issue #532: Graph _edgesCache returns invalid data?

* issue #531: Arangod errors

* issue #529: Really weird transaction issue

* fixed usage of --temp-path in aranogd and arangosh


v1.3.0 (2013-05-10)
-------------------

* fixed problem on restart ("datafile-xxx is not sealed") when server was killed
  during a compaction run

* fixed leak when using cursors with very small batchSize

* issue #508: `unregistergroup` function not mentioned in http interface docs

* issue #507: GET /_api/aqlfunction returns code inside parentheses

* fixed issue #489: Bug in aal.install

* fixed issue 505: statistics not populated on MacOS


v1.3.0-rc1 (2013-04-24)
-----------------------

* updated documentation for 1.3.0

* added node modules and npm packages

* changed compaction to only compact datafiles with more at least 10% of dead
  documents (byte size-wise)

* issue #498: fixed reload of authentication info when using
  `require("org/arangodb/users").reload()`

* issue #495: Passing an empty array to create a document results in a
  "phantom" document

* added more precision for requests statistics figures

* added "sum" attribute for individual statistics results in statistics API
  at /_admin/statistics

* made "limit" an optional parameter in AQL function NEAR().
  limit can now be either omitted completely, or set to 0. If so, an internal
  default value (currently 100) will be applied for the limit.

* issue #481

* added "attributes.count" to output of `collection.figures()`
  this also affects the REST API /_api/collection/<name>/figures

* added IndexedPropertyGetter for ShapedJson objects

* added API for user-defined AQL functions

* issue #475: A better error message for deleting a non-existent graph

* issue #474: Web interface problems with the JS Shell

* added missing documentation for AQL UNION function

* added transaction support.
  This provides ACID transactions for ArangoDB. Transactions can be invoked
  using the `db._executeTransaction()` function, or the `/_api/transaction`
  REST API.

* switched to semantic versioning (at least for alpha & alpha naming)

* added saveOrReplace() for server-side JS

v1.3.alpha1 (2013-04-05)
------------------------

* cleanup of Module, Package, ArangoApp and modules "internal", "fs", "console"

* use Error instead of string in throw to allow stack-trace

* issue #454: error while creation of Collection

* make `collection.count()` not recalculate the number of documents on the fly, but
  use some internal document counters.

* issue #457: invalid string value in web interface

* make datafile id (datafile->_fid) identical to the numeric part of the filename.
  E.g. the datafile `journal-123456.db` will now have a datafile marker with the same
  fid (i.e. `123456`) instead of a different value. This change will only affect
  datafiles that are created with 1.3 and not any older files.
  The intention behind this change is to make datafile debugging easier.

* consistently discard document attributes with reserved names (system attributes)
  but without any known meaning, for example `_test`, `_foo`, ...

  Previously, these attributes were saved with the document regularly in some cases,
  but were discarded in other cases.
  Now these attributes are discarded consistently. "Real" system attributes such as
  `_key`, `_from`, `_to` are not affected and will work as before.

  Additionally, attributes with an empty name (``) are discarded when documents are
  saved.

  Though using reserved or empty attribute names in documents was not really and
  consistently supported in previous versions of ArangoDB, this change might cause
  an incompatibility for clients that rely on this feature.

* added server startup flag `--database.force-sync-properties` to force syncing of
  collection properties on collection creation, deletion and on property update.
  The default value is true to mimic the behavior of previous versions of ArangoDB.
  If set to false, collection properties are written to disk but no call to sync()
  is made.

* added detailed output of server version and components for REST APIs
  `/_admin/version` and `/_api/version`. To retrieve this extended information,
  call the REST APIs with URL parameter `details=true`.

* issue #443: For git-based builds include commit hash in version

* adjust startup log output to be more compact, less verbose

* set the required minimum number of file descriptors to 256.
  On server start, this number is enforced on systems that have rlimit. If the limit
  cannot be enforced, starting the server will fail.
  Note: 256 is considered to be the absolute minimum value. Depending on the use case
  for ArangoDB, a much higher number of file descriptors should be used.

  To avoid checking & potentially changing the number of maximum open files, use the
  startup option `--server.descriptors-minimum 0`

* fixed shapedjson to json conversion for special numeric values (NaN, +inf, -inf).
  Before, "NaN", "inf", or "-inf" were written into the JSONified output, but these
  values are not allowed in JSON. Now, "null" is written to the JSONified output as
  required.

* added AQL functions VARIANCE_POPULATION(), VARIANCE_SAMPLE(), STDDEV_POPULATION(),
  STDDEV_SAMPLE(), AVERAGE(), MEDIAN() to calculate statistical values for lists

* added AQL SQRT() function

* added AQL TRIM(), LEFT() and RIGHT() string functions

* fixed issue #436: GET /_api/document on edge

* make AQL REVERSE() and LENGTH() functions work on strings, too

* disabled DOT generation in `make doxygen`. this speeds up docs generation

* renamed startup option `--dispatcher.report-intervall` to `--dispatcher.report-interval`

* renamed startup option `--scheduler.report-intervall` to `--scheduler.report-interval`

* slightly changed output of REST API method /_admin/log.
  Previously, the log messages returned also contained the date and log level, now
  they will only contain the log message, and no date and log level information.
  This information can be re-created by API users from the `timestamp` and `level`
  attributes of the result.

* removed configure option `--enable-zone-debug`
  memory zone debugging is now automatically turned on when compiling with ArangoDB
  `--enable-maintainer-mode`

* removed configure option `--enable-arangob`
  arangob is now always included in the build


v1.2.3 (XXXX-XX-XX)
-------------------

* added optional parameter `edgexamples` for AQL function EDGES() and NEIGHBORS()

* added AQL function NEIGHBORS()

* added freebsd support

* fixed firstExample() query with `_id` and `_key` attributes

* issue triAGENS/ArangoDB-PHP#55: AQL optimizer may have mis-optimized duplicate
  filter statements with limit


v1.2.2 (2013-03-26)
-------------------

* fixed save of objects with common sub-objects

* issue #459: fulltext internal memory allocation didn't scale well
  This fix improves loading times for collections with fulltext indexes that have
  lots of equal words indexed.

* issue #212: auto-increment support

  The feature can be used by creating a collection with the extra `keyOptions`
  attribute as follows:

      db._create("mycollection", { keyOptions: { type: "autoincrement", offset: 1, increment: 10, allowUserKeys: true } });

  The `type` attribute will make sure the keys will be auto-generated if no
  `_key` attribute is specified for a document.

  The `allowUserKeys` attribute determines whether users might still supply own
  `_key` values with documents or if this is considered an error.

  The `increment` value determines the actual increment value, whereas the `offset`
  value can be used to seed to value sequence with a specific starting value.
  This will be useful later in a multi-master setup, when multiple servers can use
  different auto-increment seed values and thus generate non-conflicting auto-increment values.

  The default values currently are:

  - `allowUserKeys`: `true`
  - `offset`: `0`
  - `increment`: `1`

  The only other available key generator type currently is `traditional`.
  The `traditional` key generator will auto-generate keys in a fashion as ArangoDB
  always did (some increasing integer value, with a more or less unpredictable
  increment value).

  Note that for the `traditional` key generator there is only the option to disallow
  user-supplied keys and give the server the sole responsibility for key generation.
  This can be achieved by setting the `allowUserKeys` property to `false`.

  This change also introduces the following errors that API implementors may want to check
  the return values for:

  - 1222: `document key unexpected`: will be raised when a document is created with
    a `_key` attribute, but the underlying collection was set up with the `keyOptions`
    attribute `allowUserKeys: false`.

  - 1225: `out of keys`: will be raised when the auto-increment key generator runs
    out of keys. This may happen when the next key to be generated is 2^64 or higher.
    In practice, this will only happen if the values for `increment` or `offset` are
    not set appropriately, or if users are allowed to supply own keys, those keys
    are near the 2^64 threshold, and later the auto-increment feature kicks in and
    generates keys that cross that threshold.

    In practice it should not occur with proper configuration and proper usage of the
    collections.

  This change may also affect the following REST APIs:
  - POST `/_api/collection`: the server does now accept the optional `keyOptions`
    attribute in the second parameter
  - GET `/_api/collection/properties`: will return the `keyOptions` attribute as part
    of the collection's properties. The previous optional attribute `createOptions`
    is now gone.

* fixed `ArangoStatement.explain()` method with bind variables

* fixed misleading "cursor not found" error message in arangosh that occurred when
  `count()` was called for client-side cursors

* fixed handling of empty attribute names, which may have crashed the server under
  certain circumstances before

* fixed usage of invalid pointer in error message output when index description could
  not be opened


v1.2.1 (2013-03-14)
-------------------

* issue #444: please darken light color in arangosh

* issue #442: pls update post install info on osx

* fixed conversion of special double values (NaN, -inf, +inf) when converting from
  shapedjson to JSON

* fixed compaction of markers (location of _key was not updated correctly in memory,
  leading to _keys pointing to undefined memory after datafile rotation)

* fixed edge index key pointers to use document master pointer plus offset instead
  of direct _key address

* fixed case when server could not create any more journal or compactor files.
  Previously a wrong status code may have been returned, and not being able to create
  a new compactor file may have led to an infinite loop with error message
  "could not create compactor".

* fixed value truncation for numeric filename parts when renaming datafiles/journals


v1.2.0 (2013-03-01)
-------------------

* by default statistics are now switch off; in order to enable comment out
  the "disable-statistics = yes" line in "arangod.conf"

* fixed issue #435: csv parser skips data at buffer border

* added server startup option `--server.disable-statistics` to turn off statistics
  gathering without recompilation of ArangoDB.
  This partly addresses issue #432.

* fixed dropping of indexes without collection name, e.g.
  `db.xxx.dropIndex("123456");`
  Dropping an index like this failed with an assertion error.

* fixed issue #426: arangoimp should be able to import edges into edge collections

* fixed issue #425: In case of conflict ArangoDB returns HTTP 400 Bad request
  (with 1207 Error) instead of HTTP 409 Conflict

* fixed too greedy token consumption in AQL for negative values:
  e.g. in the statement `RETURN { a: 1 -2 }` the minus token was consumed as part
  of the value `-2`, and not interpreted as the binary arithmetic operator


v1.2.beta3 (2013-02-22)
-----------------------

* issue #427: ArangoDB Importer Manual has no navigation links (previous|home|next)

* issue #319: Documentation missing for Emergency console and incomplete for datafile debugger.

* issue #370: add documentation for reloadRouting and flushServerModules

* issue #393: added REST API for user management at /_api/user

* issue #393, #128: added simple cryptographic functions for user actions in module "crypto":
  * require("org/arangodb/crypto").md5()
  * require("org/arangodb/crypto").sha256()
  * require("org/arangodb/crypto").rand()

* added replaceByExample() Javascript and REST API method

* added updateByExample() Javascript and REST API method

* added optional "limit" parameter for removeByExample() Javascript and REST API method

* fixed issue #413

* updated bundled V8 version from 3.9.4 to 3.16.14.1
  Note: the Windows version used a more recent version (3.14.0.1) and was not updated.

* fixed issue #404: keep original request url in request object


v1.2.beta2 (2013-02-15)
-----------------------

* fixed issue #405: 1.2 compile warnings

* fixed issue #333: [debian] Group "arangodb" is not used when starting vie init.d script

* added optional parameter 'excludeSystem' to GET /_api/collection
  This parameter can be used to disable returning system collections in the list
  of all collections.

* added AQL functions KEEP() and UNSET()

* fixed issue #348: "HTTP Interface for Administration and Monitoring"
  documentation errors.

* fix stringification of specific positive int64 values. Stringification of int64
  values with the upper 32 bits cleared and the 33rd bit set were broken.

* issue #395:  Collection properties() function should return 'isSystem' for
  Javascript and REST API

* make server stop after upgrade procedure when invoked with `--upgrade option`.
  When started with the `--upgrade` option, the server will perfom
  the upgrade, and then exit with a status code indicating the result of the
  upgrade (0 = success, 1 = failure). To start the server regularly in either
  daemon or console mode, the `--upgrade` option must not be specified.
  This change was introduced to allow init.d scripts check the result of
  the upgrade procedure, even in case an upgrade was successful.
  this was introduced as part of issue #391.

* added AQL function EDGES()

* added more crash-protection when reading corrupted collections at startup

* added documentation for AQL function CONTAINS()

* added AQL function LIKE()

* replaced redundant error return code 1520 (Unable to open collection) with error code
  1203 (Collection not found). These error codes have the same meanings, but one of
  them was returned from AQL queries only, the other got thrown by other parts of
  ArangoDB. Now, error 1203 (Collection not found) is used in AQL too in case a
  non-existing collection is used.

v1.2.beta1 (2013-02-01)
-----------------------

* fixed issue #382: [Documentation error] Maschine... should be Machine...

* unified history file locations for arangod, arangosh, and arangoirb.
  - The readline history for arangod (emergency console) is now stored in file
    $HOME/.arangod. It was stored in $HOME/.arango before.
  - The readline history for arangosh is still stored in $HOME/.arangosh.
  - The readline history for arangoirb is now stored in $HOME/.arangoirb. It was
    stored in $HOME/.arango-mrb before.

* fixed issue #381: _users user should have a unique constraint

* allow negative list indexes in AQL to access elements from the end of a list,
  e.g. ```RETURN values[-1]``` will return the last element of the `values` list.

* collection ids, index ids, cursor ids, and document revision ids created and
  returned by ArangoDB are now returned as strings with numeric content inside.
  This is done to prevent some value overrun/truncation in any part of the
  complete client/server workflow.
  In ArangoDB 1.1 and before, these values were previously returned as
  (potentially very big) integer values. This may cause problems (clipping, overrun,
  precision loss) for clients that do not support big integers natively and store
  such values in IEEE754 doubles internally. This type loses precision after about
  52 bits and is thus not safe to hold an id.
  Javascript and 32 bit-PHP are examples for clients that may cause such problems.
  Therefore, ids are now returned by ArangoDB as strings, with the string
  content being the integer value as before.

  Example for documents ("_rev" attribute):
  - Document returned by ArangoDB 1.1: { "_rev": 1234, ... }
  - Document returned by ArangoDB 1.2: { "_rev": "1234", ... }

  Example for collections ("id" attribute / "_id" property):
  - Collection returned by ArangoDB 1.1: { "id": 9327643, "name": "test", ... }
  - Collection returned by ArangoDB 1.2: { "id": "9327643", "name": "test", ... }

  Example for cursors ("id" attribute):
  - Collection returned by ArangoDB 1.1: { "id": 11734292, "hasMore": true, ... }
  - Collection returned by ArangoDB 1.2: { "id": "11734292", "hasMore": true, ... }

* global variables are not automatically available anymore when starting the
  arangod Javascript emergency console (i.e. ```arangod --console```).

  Especially, the variables `db`, `edges`, and `internal` are not available
  anymore. `db` and `internal` can be made available in 1.2 by
  ```var db = require("org/arangodb").db;``` and
  ```var internal = require("internal");```, respectively.
  The reason for this change is to get rid of global variables in the server
  because this will allow more specific inclusion of functionality.

  For convenience, the global variable `db` is still available by default in
  arangosh. The global variable `edges`, which since ArangoDB 1.1 was kind of
  a redundant wrapper of `db`, has been removed in 1.2 completely.
  Please use `db` instead, and if creating an edge collection, use the explicit
  ```db._createEdgeCollection()``` command.

* issue #374: prevent endless redirects when calling admin interface with
  unexpected URLs

* issue #373: TRAVERSAL() `trackPaths` option does not work. Instead `paths` does work

* issue #358: added support for CORS

* honor optional waitForSync property for document removal, replace, update, and
  save operations in arangosh. The waitForSync parameter for these operations
  was previously honored by the REST API and on the server-side, but not when
  the waitForSync parameter was specified for a document operation in arangosh.

* calls to db.collection.figures() and /_api/collection/<collection>/figures now
  additionally return the number of shapes used in the collection in the
  extra attribute "shapes.count"

* added AQL TRAVERSAL_TREE() function to return a hierarchical result from a traversal

* added AQL TRAVERSAL() function to return the results from a traversal

* added AQL function ATTRIBUTES() to return the attribute names of a document

* removed internal server-side AQL functions from global scope.

  Now the AQL internal functions can only be accessed via the exports of the
  ahuacatl module, which can be included via ```require("org/arangodb/ahuacatl")```.
  It shouldn't be necessary for clients to access this module at all, but
  internal code may use this module.

  The previously global AQL-related server-side functions were moved to the
  internal namespace. This produced the following function name changes on
  the server:

     old name              new name
     ------------------------------------------------------
     AHUACATL_RUN       => require("internal").AQL_QUERY
     AHUACATL_EXPLAIN   => require("internal").AQL_EXPLAIN
     AHUACATL_PARSE     => require("internal").AQL_PARSE

  Again, clients shouldn't have used these functions at all as there is the
  ArangoStatement object to execute AQL queries.

* fixed issue #366: Edges index returns strange description

* added AQL function MATCHES() to check a document against a list of examples

* added documentation and tests for db.collection.removeByExample

* added --progress option for arangoimp. This will show the percentage of the input
  file that has been processed by arangoimp while the import is still running. It can
  be used as a rough indicator of progress for the entire import.

* make the server log documents that cannot be imported via /_api/import into the
  logfile using the warning log level. This may help finding illegal documents in big
  import runs.

* check on server startup whether the database directory and all collection directories
  are writable. if not, the server startup will be aborted. this prevents serious
  problems with collections being non-writable and this being detected at some pointer
  after the server has been started

* allow the following AQL constructs: FUNC(...)[...], FUNC(...).attribute

* fixed issue #361: Bug in Admin Interface. Header disappears when clicking new collection

* Added in-memory only collections

  Added collection creation parameter "isVolatile":
  if set to true, the collection is created as an in-memory only collection,
  meaning that all document data of that collection will reside in memory only,
  and will not be stored permanently to disk.
  This means that all collection data will be lost when the collection is unloaded
  or the server is shut down.
  As this collection type does not have datafile disk overhead for the regular
  document operations, it may be faster than normal disk-backed collections. The
  actual performance gains strongly depend on the underlying OS, filesystem, and
  settings though.
  This collection type should be used for caches only and not for any sensible data
  that cannot be re-created otherwise.
  Some platforms, namely Windows, currently do not support this collection type.
  When creating an in-memory collection on such platform, an error message will be
  returned by ArangoDB telling the user the platform does not support it.

  Note: in-memory collections are an experimental feature. The feature might
  change drastically or even be removed altogether in a future version of ArangoDB.

* fixed issue #353: Please include "pretty print" in Emergency Console

* fixed issue #352: "pretty print" console.log
  This was achieved by adding the dump() function for the "internal" object

* reduced insertion time for edges index
  Inserting into the edges index now avoids costly comparisons in case of a hash
  collision, reducing the prefilling/loading timer for bigger edge collections

* added fulltext queries to AQL via FULLTEXT() function. This allows search
  fulltext indexes from an AQL query to find matching documents

* added fulltext index type. This index type allows indexing words and prefixes of
  words from a specific document attribute. The index can be queries using a
  SimpleQueryFull object, the HTTP REST API at /_api/simple/fulltext, or via AQL

* added collection.revision() method to determine whether a collection has changed.
  The revision method returns a revision string that can be used by client programs
  for equality/inequality comparisons. The value returned by the revision method
  should be treated by clients as an opaque string and clients should not try to
  figure out the sense of the revision id. This is still useful enough to check
  whether data in a collection has changed.

* issue #346: adaptively determine NUMBER_HEADERS_PER_BLOCK

* issue #338: arangosh cursor positioning problems

* issue #326: use limit optimization with filters

* issue #325: use index to avoid sorting

* issue #324: add limit optimization to AQL

* removed arango-password script and added Javascript functionality to add/delete
  users instead. The functionality is contained in module `users` and can be invoked
  as follows from arangosh and arangod:
  * require("users").save("name", "passwd");
  * require("users").replace("name", "newPasswd");
  * require("users").remove("name");
  * require("users").reload();
  These functions are intentionally not offered via the web interface.
  This also addresses issue #313

* changed print output in arangosh and the web interface for JSON objects.
  Previously, printing a JSON object in arangosh resulted in the attribute values
  being printed as proper JSON, but attribute names were printed unquoted and
  unescaped. This was fine for the purpose of arangosh, but lead to invalid
  JSON being produced. Now, arangosh will produce valid JSON that can be used
  to send it back to ArangoDB or use it with arangoimp etc.

* fixed issue #300: allow importing documents via the REST /_api/import API
  from a JSON list, too.
  So far, the API only supported importing from a format that had one JSON object
  on each line. This is sometimes inconvenient, e.g. when the result of an AQL
  query or any other list is to be imported. This list is a JSON list and does not
  necessary have a document per line if pretty-printed.
  arangoimp now supports the JSON list format, too. However, the format requires
  arangoimp and the server to read the entire dataset at once. If the dataset is
  too big (bigger than --max-upload-size) then the import will be rejected. Even if
  increased, the entire list must fit in memory on both the client and the server,
  and this may be more resource-intensive than importing individual lines in chunks.

* removed unused parameter --reuse-ids for arangoimp. This parameter did not have
  any effect in 1.2, was never publicly announced and did evil (TM) things.

* fixed issue #297 (partly): added whitespace between command line and
  command result in arangosh, added shell colors for better usability

* fixed issue #296: system collections not usable from AQL

* fixed issue #295: deadlock on shutdown

* fixed issue #293: AQL queries should exploit edges index

* fixed issue #292: use index when filtering on _key in AQL

* allow user-definable document keys
  users can now define their own document keys by using the _key attribute
  when creating new documents or edges. Once specified, the value of _key is
  immutable.
  The restrictions for user-defined key values are:
  * the key must be at most 254 bytes long
  * it must consist of the letters a-z (lower or upper case), the digits 0-9,
    the underscore (_) or dash (-) characters only
  * any other characters, especially multi-byte sequences, whitespace or
    punctuation characters cannot be used inside key values

  Specifying a document key is optional when creating new documents. If no
  document key is specified, ArangoDB will create a document key itself.
  There are no guarantees about the format and pattern of auto-generated document
  keys other than the above restrictions.
  Clients should therefore treat auto-generated document keys as opaque values.
  Keys can be used to look up and reference documents, e.g.:
  * saving a document: `db.users.save({ "_key": "fred", ... })`
  * looking up a document: `db.users.document("fred")`
  * referencing other documents: `edges.relations.save("users/fred", "users/john", ...)`

  This change is downwards-compatible to ArangoDB 1.1 because in ArangoDB 1.1
  users were not able to define their own keys. If the user does not supply a _key
  attribute when creating a document, ArangoDB 1.2 will still generate a key of
  its own as ArangoDB 1.1 did. However, all documents returned by ArangoDB 1.2 will
  include a _key attribute and clients should be able to handle that (e.g. by
  ignoring it if not needed). Documents returned will still include the _id attribute
  as in ArangoDB 1.1.

* require collection names everywhere where a collection id was allowed in
  ArangoDB 1.1 & 1.0
  This change requires clients to use a collection name in place of a collection id
  at all places the client deals with collections.
  Examples:
  * creating edges: the _from and _to attributes must now contain collection names instead
    of collection ids: `edges.relations.save("test/my-key1", "test/my-key2", ...)`
  * retrieving edges: the returned _from and _to attributes now will contain collection
    names instead of ids, too: _from: `test/fred` instead of `1234/3455`
  * looking up documents: db.users.document("fred") or db._document("users/fred")

  Collection names must be used in REST API calls instead of collection ids, too.
  This change is thus not completely downwards-compatible to ArangoDB 1.1. ArangoDB 1.1
  required users to use collection ids in many places instead of collection names.
  This was unintuitive and caused overhead in cases when just the collection name was
  known on client-side but not its id. This overhead can now be avoided so clients can
  work with the collection names directly. There is no need to work with collection ids
  on the client side anymore.
  This change will likely require adjustments to API calls issued by clients, and also
  requires a change in how clients handle the _id value of returned documents. Previously,
  the _id value of returned documents contained the collection id, a slash separator and
  the document number. Since 1.2, _id will contain the collection name, a slash separator
  and the document key. The same applies to the _from and _to attribute values of edges
  that are returned by ArangoDB.

  Also removed (now unnecessary) location header in responses of the collections REST API.
  The location header was previously returned because it was necessary for clients.
  When clients created a collection, they specified the collection name. The collection
  id was generated on the server, but the client needed to use the server-generated
  collection id for further API calls, e.g. when creating edges etc. Therefore, the
  full collection URL, also containing the collection id, was returned by the server in
  responses to the collection API, in the HTTP location header.
  Returning the location header has become unnecessary in ArangoDB 1.2 because users
  can access collections by name and do not need to care about collection ids.


v1.1.3 (2013-XX-XX)
-------------------

* fix case when an error message was looked up for an error code but no error
  message was found. In this case a NULL ptr was returned and not checked everywhere.
  The place this error popped up was when inserting into a non-unique hash index
  failed with a specific, invalid error code.

* fixed issue #381:  db._collection("_users").getIndexes();

* fixed issue #379: arango-password fatal issue javscript.startup-directory

* fixed issue #372: Command-Line Options for the Authentication and Authorization


v1.1.2 (2013-01-20)
-------------------

* upgraded to mruby 2013-01-20 583983385b81c21f82704b116eab52d606a609f4

* fixed issue #357: Some spelling and grammar errors

* fixed issue #355: fix quotes in pdf manual

* fixed issue #351: Strange arangosh error message for long running query

* fixed randomly hanging connections in arangosh on MacOS

* added "any" query method: this returns a random document from a collection. It
  is also available via REST HTTP at /_api/simple/any.

* added deployment tool

* added getPeerVertex

* small fix for logging of long messages: the last character of log messages longer
  than 256 bytes was not logged.

* fixed truncation of human-readable log messages for web interface: the trailing \0
  byte was not appended for messages longer than 256 bytes

* fixed issue #341: ArangoDB crashes when stressed with Batch jobs
  Contrary to the issue title, this did not have anything to do with batch jobs but
  with too high memory usage. The memory usage of ArangoDB is now reduced for cases
   when there are lots of small collections with few documents each

* started with issue #317: Feature Request (from Google Groups): DATE handling

* backported issue #300: Extend arangoImp to Allow importing resultset-like
  (list of documents) formatted files

* fixed issue #337: "WaitForSync" on new collection does not work on Win/X64

* fixed issue #336: Collections REST API docs

* fixed issue #335: mmap errors due to wrong memory address calculation

* fixed issue #332: arangoimp --use-ids parameter seems to have no impact

* added option '--server.disable-authentication' for arangosh as well. No more passwd
  prompts if not needed

* fixed issue #330: session logging for arangosh

* fixed issue #329: Allow passing script file(s) as parameters for arangosh to run

* fixed issue #328: 1.1 compile warnings

* fixed issue #327: Javascript parse errors in front end


v1.1.1 (2012-12-18)
-------------------

* fixed issue #339: DELETE /_api/cursor/cursor-identifier return incollect errorNum

  The fix for this has led to a signature change of the function actions.resultNotFound().
  The meaning of parameter #3 for This function has changed from the error message string
  to the error code. The error message string is now parameter #4.
  Any client code that uses this function in custom actions must be adjusted.

* fixed issue #321: Problem upgrading arangodb 1.0.4 to 1.1.0 with Homebrew (OSX 10.8.2)

* fixed issue #230: add navigation and search for online documentation

* fixed issue #315: Strange result in PATH

* fixed issue #323: Wrong function returned in error message of AQL CHAR_LENGTH()

* fixed some log errors on startup / shutdown due to pid file handling and changing
  of directories


v1.1.0 (2012-12-05)
-------------------

* WARNING:
  arangod now performs a database version check at startup. It will look for a file
  named "VERSION" in its database directory. If the file is not present, arangod will
  perform an automatic upgrade of the database directory. This should be the normal
  case when upgrading from ArangoDB 1.0 to ArangoDB 1.1.

  If the VERSION file is present but is from an older version of ArangoDB, arangod
  will refuse to start and ask the user to run a manual upgrade first. A manual upgrade
  can be performed by starting arangod with the option `--upgrade`.

  This upgrade procedure shall ensure that users have full control over when they
  perform any updates/upgrades of their data, and can plan backups accordingly. The
  procedure also guarantees that the server is not run without any required system
  collections or with in incompatible data state.

* added AQL function DOCUMENT() to retrieve a document by its _id value

* fixed issue #311: fixed segfault on unload

* fixed issue #309: renamed stub "import" button from web interface

* fixed issue #307: added WaitForSync column in collections list in in web interface

* fixed issue #306: naming in web interface

* fixed issue #304: do not clear AQL query text input when switching tabs in
  web interface

* fixed issue #303: added documentation about usage of var keyword in web interface

* fixed issue #301: PATCH does not work in web interface

# fixed issue #269: fix make distclean & clean

* fixed issue #296: system collections not usable from AQL

* fixed issue #295: deadlock on shutdown

* added collection type label to web interface

* fixed issue #290: the web interface now disallows creating non-edges in edge collections
  when creating collections via the web interface, the collection type must also be
  specified (default is document collection)

* fixed issue #289: tab-completion does not insert any spaces

* fixed issue #282: fix escaping in web interface

* made AQL function NOT_NULL take any number of arguments. Will now return its
  first argument that is not null, or null if all arguments are null. This is downwards
  compatible.

* changed misleading AQL function name NOT_LIST() to FIRST_LIST() and slightly changed
  the behavior. The function will now return its first argument that is a list, or null
  if none of the arguments are lists.
  This is mostly downwards-compatible. The only change to the previous implementation in
  1.1-beta will happen if two arguments were passed and the 1st and 2nd arguments were
  both no lists. In previous 1.1, the 2nd argument was returned as is, but now null
  will be returned.

* add AQL function FIRST_DOCUMENT(), with same behavior as FIRST_LIST(), but working
  with documents instead of lists.

* added UPGRADING help text

* fixed issue #284: fixed Javascript errors when adding edges/vertices without own
  attributes

* fixed issue #283: AQL LENGTH() now works on documents, too

* fixed issue #281: documentation for skip lists shows wrong example

* fixed AQL optimizer bug, related to OR-combined conditions that filtered on the
  same attribute but with different conditions

* fixed issue #277: allow usage of collection names when creating edges
  the fix of this issue also implies validation of collection names / ids passed to
  the REST edge create method. edges with invalid collection ids or names in the
  "from" or "to" values will be rejected and not saved


v1.1.beta2 (2012-11-13)
-----------------------

* fixed arangoirb compilation

* fixed doxygen


v1.1.beta1 (2012-10-24)
-----------------------

* fixed AQL optimizer bug

* WARNING:
  - the user has changed from "arango" to "arangodb", the start script has changed from
    "arangod" to "arangodb", the database directory has changed from "/var/arangodb" to
    "/var/lib/arangodb" to be compliant with various Linux policies

  - In 1.1, we have introduced types for collections: regular documents go into document
    collections, and edges go into edge collections. The prefixing (db.xxx vs. edges.xxx)
    works slightly different in 1.1: edges.xxx can still be used to access collections,
    however, it will not determine the type of existing collections anymore. To create an
    edge collection 1.1, you can use db._createEdgeCollection() or edges._create().
    And there's of course also db._createDocumentCollection().
    db._create() is also still there and will create a document collection by default,
    whereas edges._create() will create an edge collection.

  - the admin web interface that was previously available via the simple URL suffix /
    is now available via a dedicated URL suffix only: /_admin/html
    The reason for this is that routing and URLs are now subject to changes by the end user,
    and only URLs parts prefixed with underscores (e.g. /_admin or /_api) are reserved
    for ArangoDB's internal usage.

* the server now handles requests with invalid Content-Length header values as follows:
  - if Content-Length is negative, the server will respond instantly with HTTP 411
    (length required)

  - if Content-Length is positive but shorter than the supplied body, the server will
    respond with HTTP 400 (bad request)

  - if Content-Length is positive but longer than the supplied body, the server will
    wait for the client to send the missing bytes. The server allows 90 seconds for this
    and will close the connection if the client does not send the remaining data

  - if Content-Length is bigger than the maximum allowed size (512 MB), the server will
    fail with HTTP 413 (request entity too large).

  - if the length of the HTTP headers is greater than the maximum allowed size (1 MB),
    the server will fail with HTTP 431 (request header fields too large)

* issue #265: allow optional base64 encoding/decoding of action response data

* issue #252: create _modules collection using arango-upgrade (note: arango-upgrade was
  finally replaced by the `--upgrade` option for arangod)

* issue #251: allow passing arbitrary options to V8 engine using new command line option:
  --javascript.v8-options. Using this option, the Harmony features or other settings in
  v8 can be enabled if the end user requires them

* issue #248: allow AQL optimizer to pull out completely uncorrelated subqueries to the
  top level, resulting in less repeated evaluation of the subquery

* upgraded to Doxygen 1.8.0

* issue #247: added AQL function MERGE_RECURSIVE

* issue #246: added clear() function in arangosh

* issue #245: Documentation: Central place for naming rules/limits inside ArangoDB

* reduced size of hash index elements by 50 %, allowing more index elements to fit in
  memory

* issue #235: GUI Shell throws Error:ReferenceError: db is not defined

* issue #229: methods marked as "under construction"

* issue #228: remove unfinished APIs (/_admin/config/*)

* having the OpenSSL library installed is now a prerequisite to compiling ArangoDB
  Also removed the --enable-ssl configure option because ssl is always required.

* added AQL functions TO_LIST, NOT_LIST

* issue #224: add optional Content-Id for batch requests

* issue #221: more documentation on AQL explain functionality. Also added
  ArangoStatement.explain() client method

* added db._createStatement() method on server as well (was previously available
  on the client only)

* issue #219: continue in case of "document not found" error in PATHS() function

* issue #213: make waitForSync overridable on specific actions

* changed AQL optimizer to use indexes in more cases. Previously, indexes might
  not have been used when in a reference expression the inner collection was
  specified last. Example: FOR u1 IN users FOR u2 IN users FILTER u1._id == u2._id
  Previously, this only checked whether an index could be used for u2._id (not
  possible). It was not checked whether an index on u1._id could be used (possible).
  Now, for expressions that have references/attribute names on both sides of the
  above as above, indexes are checked for both sides.

* issue #204: extend the CSV import by TSV and by user configurable
  separator character(s)

* issue #180: added support for batch operations

* added startup option --server.backlog-size
  this allows setting the value of the backlog for the listen() system call.
  the default value is 10, the maximum value is platform-dependent

* introduced new configure option "--enable-maintainer-mode" for
  ArangoDB maintainers. this option replaces the previous compile switches
  --with-boost-test, --enable-bison, --enable-flex and --enable-errors-dependency
  the individual configure options have been removed. --enable-maintainer-mode
  turns them all on.

* removed potentially unused configure option --enable-memfail

* fixed issue #197: HTML web interface calls /_admin/user-manager/session

* fixed issue #195: VERSION file in database directory

* fixed issue #193: REST API HEAD request returns a message body on 404

* fixed issue #188: intermittent issues with 1.0.0
  (server-side cursors not cleaned up in all cases, pthreads deadlock issue)

* issue #189: key store should use ISO datetime format bug

* issue #187: run arango-upgrade on server start (note: arango-upgrade was finally
  replaced by the `--upgrade` option for arangod)n

* fixed issue #183: strange unittest error

* fixed issue #182: manual pages

* fixed issue #181: use getaddrinfo

* moved default database directory to "/var/lib/arangodb" in accordance with
  http://www.pathname.com/fhs/pub/fhs-2.3.html

* fixed issue #179: strange text in import manual

* fixed issue #178: test for aragoimp is missing

* fixed issue #177: a misleading error message was returned if unknown variables
  were used in certain positions in an AQL query.

* fixed issue #176: explain how to use AQL from the arangosh

* issue #175: re-added hidden (and deprecated) option --server.http-port. This
  option is only there to be downwards-compatible to Arango 1.0.

* fixed issue #174: missing Documentation for `within`

* fixed issue #170: add db.<coll_name>.all().toArray() to arangosh help screen

* fixed issue #169: missing argument in Simple Queries

* added program arango-upgrade. This program must be run after installing ArangoDB
  and after upgrading from a previous version of ArangoDB. The arango-upgrade script
  will ensure all system collections are created and present in the correct state.
  It will also perform any necessary data updates.
  Note: arango-upgrade was finally replaced by the `--upgrade` option for arangod.

* issue #153: edge collection should be a flag for a collection
  collections now have a type so that the distinction between document and edge
  collections can now be done at runtime using a collection's type value.
  A collection's type can be queried in Javascript using the <collection>.type() method.

  When new collections are created using db._create(), they will be document
  collections by default. When edge._create() is called, an edge collection will be created.
  To explicitly create a collection of a specific/different type, use the methods
  _createDocumentCollection() or _createEdgeCollection(), which are available for
  both the db and the edges object.
  The Javascript objects ArangoEdges and ArangoEdgesCollection have been removed
  completely.
  All internal and test code has been adjusted for this, and client code
  that uses edges.* should also still work because edges is still there and creates
  edge collections when _create() is called.

  INCOMPATIBLE CHANGE: Client code might still need to be changed in the following aspect:
  Previously, collections did not have a type so documents and edges could be inserted
  in the same collection. This is now disallowed. Edges can only be inserted into
  edge collections now. As there were no collection types in 1.0, ArangoDB will perform
  an automatic upgrade when migrating from 1.0 to 1.1.
  The automatic upgrade will check every collection and determine its type as follows:
  - if among the first 50 documents in the collection there are documents with
    attributes "_from" and "_to", the collection is typed as an edge collection
  - if among the first 50 documents in the collection there are no documents with
    attributes "_from" and "_to", the collection is made as a document collection

* issue #150: call V8 garbage collection on server periodically

* issue #110: added support for partial updates

  The REST API for documents now offers an HTTP PATCH method to partially update
  documents. Overwriting/replacing documents is still available via the HTTP PUT method
  as before. The Javascript API in the shell also offers a new update() method in extension to
  the previously existing replace() method.


v1.0.4 (2012-11-12)
-------------------

* issue #275: strange error message in arangosh 1.0.3 at startup


v1.0.3 (2012-11-08)
-------------------

* fixed AQL optimizer bug

* issue #273: fixed segfault in arangosh on HTTP 40x

* issue #265: allow optional base64 encoding/decoding of action response data

* issue #252: _modules collection not created automatically


v1.0.2 (2012-10-22)
-------------------

* repository CentOS-X.Y moved to CentOS-X, same for Debian

* bugfix for rollback from edges

* bugfix for hash indexes

* bugfix for StringBuffer::erase_front

* added autoload for modules

* added AQL function TO_LIST


v1.0.1 (2012-09-30)
-------------------

* draft for issue #165: front-end application howto

* updated mruby to cf8fdea4a6598aa470e698e8cbc9b9b492319d

* fix for issue #190: install doesn't create log directory

* fix for issue #194: potential race condition between creating and dropping collections

* fix for issue #193: REST API HEAD request returns a message body on 404

* fix for issue #188: intermittent issues with 1.0.0

* fix for issue #163: server cannot create collection because of abandoned files

* fix for issue #150: call V8 garbage collection on server periodically


v1.0.0 (2012-08-17)
-------------------

* fix for issue #157: check for readline and ncurses headers, not only libraries


v1.0.beta4 (2012-08-15)
-----------------------

* fix for issue #152: fix memleak for barriers


v1.0.beta3 (2012-08-10)
-----------------------

* fix for issue #151: Memleak, collection data not removed

* fix for issue #149: Inconsistent port for admin interface

* fix for issue #163: server cannot create collection because of abandoned files

* fix for issue #157: check for readline and ncurses headers, not only libraries

* fix for issue #108: db.<collection>.truncate() inefficient

* fix for issue #109: added startup note about cached collection names and how to
  refresh them

* fix for issue #156: fixed memleaks in /_api/import

* fix for issue #59: added tests for /_api/import

* modified return value for calls to /_api/import: now, the attribute "empty" is
  returned as well, stating the number of empty lines in the input. Also changed the
  return value of the error code attribute ("errorNum") from 1100 ("corrupted datafile")
  to 400 ("bad request") in case invalid/unexpected JSON data was sent to the server.
  This error code is more appropriate as no datafile is broken but just input data is
  incorrect.

* fix for issue #152: Memleak for barriers

* fix for issue #151: Memleak, collection data not removed

* value of --database.maximal-journal-size parameter is now validated on startup. If
  value is smaller than the minimum value (currently 1048576), an error is thrown and
  the server will not start. Before this change, the global value of maximal journal
  size was not validated at server start, but only on collection level

* increased sleep value in statistics creation loop from 10 to 500 microseconds. This
  reduces accuracy of statistics values somewhere after the decimal points but saves
  CPU time.

* avoid additional sync() calls when writing partial shape data (attribute name data)
  to disk. sync() will still be called when the shape marker (will be written after
  the attributes) is written to disk

* issue #147: added flag --database.force-sync-shapes to force synching of shape data
  to disk. The default value is true so it is the same behavior as in version 1.0.
  if set to false, shape data is synched to disk if waitForSync for the collection is
  set to true, otherwise, shape data is not synched.

* fix for issue #145: strange issue on Travis: added epsilon for numeric comparison in
  geo index

* fix for issue #136: adjusted message during indexing

* issue #131: added timeout for HTTP keep-alive connections. The default value is 300
  seconds. There is a startup parameter server.keep-alive-timeout to configure the value.
  Setting it to 0 will disable keep-alive entirely on the server.

* fix for issue #137: AQL optimizer should use indexes for ref accesses with
  2 named attributes


v1.0.beta2 (2012-08-03)
-----------------------

* fix for issue #134: improvements for centos RPM

* fixed problem with disable-admin-interface in config file


v1.0.beta1 (2012-07-29)
-----------------------

* fixed issue #118: We need a collection "debugger"

* fixed issue #126: Access-Shaper must be cached

* INCOMPATIBLE CHANGE: renamed parameters "connect-timeout" and "request-timeout"
  for arangosh and arangoimp to "--server.connect-timeout" and "--server.request-timeout"

* INCOMPATIBLE CHANGE: authorization is now required on the server side
  Clients sending requests without HTTP authorization will be rejected with HTTP 401
  To allow backwards compatibility, the server can be started with the option
  "--server.disable-authentication"

* added options "--server.username" and "--server.password" for arangosh and arangoimp
  These parameters must be used to specify the user and password to be used when
  connecting to the server. If no password is given on the command line, arangosh/
  arangoimp will interactively prompt for a password.
  If no user name is specified on the command line, the default user "root" will be
  used.

* added startup option "--server.ssl-cipher-list" to determine which ciphers to
  use in SSL context. also added SSL_OP_CIPHER_SERVER_PREFERENCE to SSL default
  options so ciphers are tried in server and not in client order

* changed default SSL protocol to TLSv1 instead of SSLv2

* changed log-level of SSL-related messages

* added SSL connections if server is compiled with OpenSSL support. Use --help-ssl

* INCOMPATIBLE CHANGE: removed startup option "--server.admin-port".
  The new endpoints feature (see --server.endpoint) allows opening multiple endpoints
  anyway, and the distinction between admin and "other" endpoints can be emulated
  later using privileges.

* INCOMPATIBLE CHANGE: removed startup options "--port", "--server.port", and
  "--server.http-port" for arangod.
  These options have been replaced by the new "--server.endpoint" parameter

* INCOMPATIBLE CHANGE: removed startup option "--server" for arangosh and arangoimp.
  These options have been replaced by the new "--server.endpoint" parameter

* Added "--server.endpoint" option to arangod, arangosh, and arangoimp.
  For arangod, this option allows specifying the bind endpoints for the server
  The server can be bound to one or multiple endpoints at once. For arangosh
  and arangoimp, the option specifies the server endpoint to connect to.
  The following endpoint syntax is currently supported:
  - tcp://host:port or http@tcp://host:port (HTTP over IPv4)
  - tcp://[host]:port or http@tcp://[host]:port (HTTP over IPv6)
  - ssl://host:port or http@tcp://host:port (HTTP over SSL-encrypted IPv4)
  - ssl://[host]:port or http@tcp://[host]:port (HTTP over SSL-encrypted IPv6)
  - unix:///path/to/socket or http@unix:///path/to/socket (HTTP over UNIX socket)

  If no port is specified, the default port of 8529 will be used.

* INCOMPATIBLE CHANGE: removed startup options "--server.require-keep-alive" and
  "--server.secure-require-keep-alive".
  The server will now behave as follows which should be more conforming to the
  HTTP standard:
  * if a client sends a "Connection: close" header, the server will close the
    connection
  * if a client sends a "Connection: keep-alive" header, the server will not
    close the connection
  * if a client does not send any "Connection" header, the server will assume
    "keep-alive" if the request was an HTTP/1.1 request, and "close" if the
    request was an HTTP/1.0 request

* (minimal) internal optimizations for HTTP request parsing and response header
  handling

* fixed Unicode unescaping bugs for \f and surrogate pairs in BasicsC/strings.c

* changed implementation of TRI_BlockCrc32 algorithm to use 8 bytes at a time

* fixed issue #122: arangod doesn't start if <log.file> cannot be created

* fixed issue #121: wrong collection size reported

* fixed issue #98: Unable to change journalSize

* fixed issue #88: fds not closed

* fixed escaping of document data in HTML admin front end

* added HTTP basic authentication, this is always turned on

* added server startup option --server.disable-admin-interface to turn off the
  HTML admin interface

* honor server startup option --database.maximal-journal-size when creating new
  collections without specific journalsize setting. Previously, these
  collections were always created with journal file sizes of 32 MB and the
  --database.maximal-journal-size setting was ignored

* added server startup option --database.wait-for-sync to control the default
  behavior

* renamed "--unit-tests" to "--javascript.unit-tests"


v1.0.alpha3 (2012-06-30)
------------------------

* fixed issue #116: createCollection=create option doesn't work

* fixed issue #115: Compilation issue under OSX 10.7 Lion & 10.8 Mountain Lion
  (homebrew)

* fixed issue #114: image not found

* fixed issue #111: crash during "make unittests"

* fixed issue #104: client.js -> ARANGO_QUIET is not defined


v1.0.alpha2 (2012-06-24)
------------------------

* fixed issue #112: do not accept document with duplicate attribute names

* fixed issue #103: Should we cleanup the directory structure

* fixed issue #100: "count" attribute exists in cursor response with "count:
  false"

* fixed issue #84 explain command

* added new MRuby version (2012-06-02)

* added --log.filter

* cleanup of command line options:
** --startup.directory => --javascript.startup-directory
** --quite => --quiet
** --gc.interval => --javascript.gc-interval
** --startup.modules-path => --javascript.modules-path
** --action.system-directory => --javascript.action-directory
** --javascript.action-threads => removed (is now the same pool as --server.threads)

* various bug-fixes

* support for import

* added option SKIP_RANGES=1 for make unittests

* fixed several range-related assertion failures in the AQL query optimizer

* fixed AQL query optimizations for some edge cases (e.g. nested subqueries with
  invalid constant filter expressions)


v1.0.alpha1 (2012-05-28)
------------------------

Alpha Release of ArangoDB 1.0<|MERGE_RESOLUTION|>--- conflicted
+++ resolved
@@ -1,7 +1,6 @@
 v3.3.5 (XXXX-XX-XX)
 -------------------
 
-<<<<<<< HEAD
 * make AQL data modification operations that are sent to all shards and that are
   supposed to return values (i.e. `RETURN OLD` or `RETURN NEW`) not return fake
   empty result rows if the document to be updated/replaced/removed was not present
@@ -29,7 +28,7 @@
   competing indexes with the same attribute prefixes, but different amount of
   attributes covered. In this case, the more specialized index will be preferred
   now
-=======
+
 * fix issue #4924: removeFollower now prefers to remove the last follower(s)
 
 * added "collect-in-cluster" optimizer rule to have COLLECT WITH COUNT queries
@@ -39,7 +38,6 @@
 * fixed issue #4900: Nested FOR query uses index but ignores other filters 
  
 * properly exit v8::Context in one place where it was missing before
->>>>>>> 765aed13
 
 * added hidden option `--cluster.index-create-timeout` for controlling the
   default value of the index creation timeout in cluster
