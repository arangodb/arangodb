devel
-----

<<<<<<< HEAD
* removed option `--cluster.my-local-info` in favor of persisted server UUIDs

  The option `--cluster.my-local-info` was deprecated since ArangoDB 3.3.
=======
* added new collection property `cacheEnabled` which enables in-memory caching for
  documents and primary index entries. Available only when using RocksDB
>>>>>>> 85479a5c

* arangodump now supports `--threads` option to dump collections in parallel

* fix issue #4924: removeFollower now prefers to remove the last follower(s)

* Improvement: The AQL query planner in cluster is now a bit more clever and
  can prepare AQL queries with less network overhead.
  This should speed up simple queries in cluster mode, on complex queries it
  will most likely not show any performance effect.
  It will especially show effects on collections with a very high amount of Shards.

* removed remainders of dysfunctional `/_admin/cluster-test` and `/_admin/clusterCheckPort`
  API endpoints and removed them from documentation

* added new query option `stream` to enable streaming query execution via the `POST /_api/cursor` rest interface.

* fix issue #4698: databases within the UI are now displayed in a sorted order.

* fix issue #4657: fixed incomplete content type header

* Behaviour of permissions for databases and collections changed:
  The new fallback rule for databases for which an access level is not explicitly specified:
  Choose the higher access level of::
    * A wildcard database grant
    * A database grant on the `_system` database
  The new fallback rule for collections for which an access level is not explicitly specified:
  Choose the higher access level of::
    * Any wildcard access grant in the same database, or on "*/*"
    * The access level for the current database
    * The access level for the `_system` database

* fix issue #4583 - add AQL ASSERT and AQL WARN

* remove _admin/echo handler

* remove long disfunctional admin/long_echo handler

* fixed Foxx API:
  * PUT /_api/foxx/service: Respect force flag
  * PATCH /_api/foxx/service: Check whether a service under given mount exists

* renamed startup option `--replication.automatic-failover` to
  `--replication.active-failover`
  using the old option name will still work in ArangoDB 3.4, but the old option
  will be removed afterwards

* Index selectivity estimates for RocksDB engine are now eventually consistent.
  This change addresses a previous issue where some index updates could be
  "lost" from the view of the internal selectivity estimate, leading to
  inaccurate estimates. The issue is solved now, but there can be up to a second
  or so delay before updates are reflected in the estimates.

* support `returnOld` and `returnNew` attributes for in the following HTTP REST
  APIs:

  * /_api/gharial/<graph>/vertex/<collection>
  * /_api/gharial/<graph>/edge/<collection>

  The exception from this is that the HTTP DELETE verb for these APIs does not
  support `returnOld` because that would make the existing API incompatible

* fixed issue #4160: Run arangod with "--database.auto-upgrade" option always crash
  silently without error log

* fix issue #4457: create /var/tmp/arangod with correct user in supervisor mode

* fix inconvenience: If we want to start server with a non-existing
  --javascript.app-path it will now be created (if possible)

* fix internal issue #478: remove unused and undocumented REST API endpoints
  _admin/statistics/short and _admin/statistics/long.
  These APIs were available in ArangoDB's REST API, but have not been called by
  ArangoDB itself nor have they been part of the documented API. They have been
  superseded by other REST APIs and were partially dysfunctional. Therefore
  these two endpoints have been removed entirely.

* fixed issue #1532: reload users on restore

* fixed internal issue #1475: when restoring a cluster dump to a single server
  ignore indexes of type primary and edge since we mustn't create them here.

* fix internal issue 1770: collection creation using distributeShardsLike yields
  errors and did not distribute shards correctly in the following cases:
  1. If numberOfShards * replicationFactor % nrDBServers != 0
     (shards * replication is not divisible by DBServers).
  2. If there was failover / move shard case on the leading collection
     and creating the follower collection afterwards.

* fixed: REST API `POST _api/foxx` now returns HTTP code 201 on success, as documented.
         returned 200 before.

* fixed: REST API `PATCH _api/foxx/dependencies` now updates the existing dependencies
         instead of replacing them.

* fixed: Foxx upload of single javascript file. You now can upload via http-url pointing
         to a JavaScript file.

* fixed issue #4395: If your foxx app includes an `APP` folder it got accidently removed by selfhealing
         this is not the case anymore.

* fix internal issue #1439: improve performance of any-iterator for RocksDB

* added option `--rocksdb.throttle` to control whether write-throttling is enabled
  Write-throttling is turned on by default, to reduce chances of compactions getting
  too far behind and blocking incoming writes.

* UI: fixed an issue where a collection name gets wrongly cached within the
  documents overview of a collection.

* issue #1190: added option `--create-database` for arangoimport

* UI: updated dygraph js library to version 2.1.0

* honor specified COLLECT method in AQL COLLECT options

  for example, when the user explicitly asks for the COLLECT method
  to be `sorted`, the optimizer will now not produce an alternative
  version of the plan using the hash method.

  additionally, if the user explcitly asks for the COLLECT method to
  be `hash`, the optimizer will now change the existing plan to use
  the hash method if possible instead of just creating an alternative
  plan.

  `COLLECT ... OPTIONS { method: 'sorted' }` => always use sorted method
  `COLLECT ... OPTIONS { method: 'hash' }`   => use hash if this is technically possible
  `COLLECT ...` (no options)                 => create a plan using sorted, and another plan using hash method

* added C++ implementation for AQL function `SHA512()`

* added AQL function `IS_KEY`
  this function checks if the value passed to it can be used as a document key,
  i.e. as the value of the `_key` attribute

* add AQL functions `SORTED` and `SORTED_UNIQUE`

  `SORTED` will return a sorted version of the input array using AQL's internal
  comparison order
  `SORTED_UNIQUE` will do the same, but additionally removes duplicates.

* Added C++ implementation for the AQL TRANSLATE function

* renamed arangoimp to arangoimport for consistency
  Release packages will still install arangoimp as a symlink so user scripts
  invoking arangoimp do not need to be changed

* UI: Shard distribution view now has an accordion view instead of displaying
  all shards of all collections at once.

* fix issue #4393: broken handling of unix domain sockets in
  JS_Download

* internal issue #1726: Supervision to remove deleted nodes from
  Health did not function for multiple servers at the same time, as
  agency transaction was malformed.

* added C++ implementation for AQL functions `DATE_NOW()`, `DATE_ISO8601()`,
  `DATE_TIMESTAMP()`, `IS_DATESTRING()`, `DATE_DAYOFWEEK()`, `DATE_YEAR()`,
  `DATE_MONTH()`, `DATE_DAY()`, `DATE_HOUR()`, `DATE_MINUTE()`, `DATE_SECOND()`,
  `DATE_MILLISECOND()`, `DATE_DAYOFYEAR()`, `DATE_ISOWEEK()`, `DATE_LEAPYEAR()`,
  `DATE_QUARTER()`, `DATE_DAYS_IN_MONTH()`, `DATE_ADD()`, `DATE_SUBTRACT()`,
  `DATE_DIFF()` and `DATE_COMPARE()`

* fixed a bug where supervision tried to deal with shards of virtual collections

* fixed a bug where clusterinfo missed changes to plan after agency callback is registred for create collection

v3.3.4 (XXXX-XX-XX)
-------------------

* fixed issue #4651: Simple query taking forever until a request timeout error

* fix timeout issues in replication client expiration


v3.3.3 (2018-01-16)
-------------------

* fix issue #4272: VERSION file keeps disappearing

* fix internal issue #81: quotation marks disappeared when switching table/json
  editor in the query editor ui

* added option `--rocksdb.throttle` to control whether write-throttling is enabled
  Write-throttling is turned on by default, to reduce chances of compactions getting
  too far behind and blocking incoming writes.

* fixed issue #4308: Crash when getter for error.name throws an error (on Windows)

* UI: fixed a query editor caching and parsing issue

* Fixed internal issue #1683: fixes an UI issue where a collection name gets wrongly cached
  within the documents overview of a collection.

* Fixed an issue with the index estimates in RocksDB in the case a transaction is aborted.
  Former the index estimates were modified if the transaction commited or not.
  Now they will only be modified if the transaction commited successfully.

* UI: optimized login view for very small screen sizes

* Truncate in RocksDB will now do intermediate commits every 10.000 documents
  if truncate fails or the server crashes during this operation all deletes
  that have been commited so far are persisted.

* make the default value of `--rocksdb.block-cache-shard-bits` use the RocksDB
  default value. This will mostly mean the default number block cache shard
  bits is lower than before, allowing each shard to store more data and cause
  less evictions from block cache

* issue #4222: Permission error preventing AQL query import / export on webui

* UI: optimized error messages for invalid query bind parameter

* UI: upgraded swagger ui to version 3.9.0

* issue #3504: added option `--force-same-database` for arangorestore

  with this option set to true, it is possible to make any arangorestore attempt
  fail if the specified target database does not match the database name
  specified in the source dump's "dump.json" file. it can thus be used to
  prevent restoring data into the "wrong" database

  The option is set to `false` by default to ensure backwards-compatibility

* make the default value of `--rocksdb.block-cache-shard-bits` use the RocksDB
  default value. This will mostly mean the default number block cache shard
  bits is lower than before, allowing each shard to store more data and cause
  less evictions from block cache

* fixed issue #4255: AQL SORT consuming too much memory

* fixed incorrect persistence of RAFT vote and term


v3.3.2 (2018-01-04)
-------------------

* fixed issue #4199: Internal failure: JavaScript exception in file 'arangosh.js'
  at 98,7: ArangoError 4: Expecting type String

* fixed issue in agency supervision with a good server being left in
  failedServers

* distinguish isReady and allInSync in clusterInventory

* fixed issue #4197: AQL statement not working in 3.3.1 when upgraded from 3.2.10

* do not reuse collection ids when restoring collections from a dump, but assign new collection ids, this should prevent collection id conflicts


v3.3.1 (2017-12-28)
-------------------

* UI: displayed wrong wfs property for a collection when using RocksDB as
  storage engine

* added `--ignore-missing` option to arangoimp
  this option allows importing lines with less fields than specified in the CSV
  header line

* changed misleading error message from "no leader" to "not a leader"

* optimize usage of AQL FULLTEXT index function to a FOR loop with index
  usage in some cases
  When the optimization is applied, this especially speeds up fulltext index
  queries in the cluster

* UI: improved the behavior during collection creation in a cluster environment

* Agency lockup fixes for very small machines.

* Agency performance improvement by finer grained locking.

* Use steady_clock in agency whereever possible.

* Agency prevent Supervision thread crash.

* Fix agency integer overflow in timeout calculation.


v3.3.0 (2012-12-14)
-------------------

* release version

* added a missing try/catch block in the supervision thread


v3.3.rc8 (2017-12-12)
---------------------

* UI: fixed broken foxx configuration keys. Some valid configuration values
  could not be edited via the ui.

* UI: pressing the return key inside a select2 box no longer triggers the modal's
  success function

* UI: coordinators and db servers are now in sorted order (ascending)


v3.3.rc7 (2017-12-07)
---------------------

* fixed issue #3741: fix terminal color output in Windows

* UI: fixed issue #3822: disabled name input field for system collections

* fixed issue #3640: limit in subquery

* fixed issue #3745: Invalid result when using OLD object with array attribute in UPSERT statement

* UI: edge collections were wrongly added to from and to vertices select box during graph creation

* UI: added not found views for documents and collections

* UI: using default user database api during database creation now

* UI: the graph viewer backend now picks one random start vertex of the
  first 1000 documents instead of calling any(). The implementation of
  "any" is known to scale bad on huge collections with RocksDB.

* UI: fixed disappearing of the navigation label in some case special case

* UI: the graph viewer now displays updated label values correctly.
  Additionally the included node/edge editor now closes automatically
  after a successful node/edge update.

* fixed issue #3917: traversals with high maximal depth take extremely long
  in planning phase.


v3.3.rc4 (2017-11-28)
---------------------

* minor bug-fixes


v3.3.rc3 (2017-11-24)
---------------------

* bug-fixes


v3.3.rc2 (2017-11-22)
---------------------

* UI: document/edge editor now remembering their modes (e.g. code or tree)

* UI: optimized error messages for invalid graph definitions. Also fixed a
  graph renderer cleanup error.

* UI: added a delay within the graph viewer while changing the colors of the
  graph. Necessary due different browser behaviour.

* added options `--encryption.keyfile` and `--encryption.key-generator` to arangodump
  and arangorestore

* UI: the graph viewer now displays updated label values correctly.
  Additionally the included node/edge editor now closes automatically
	after a successful node/edge update.

* removed `--recycle-ids` option for arangorestore

  using that option could have led to problems on the restore, with potential
  id conflicts between the originating server (the source dump server) and the
  target server (the restore server)


v3.3.rc1 (2017-11-17)
---------------------

* add readonly mode REST API

* allow compilation of ArangoDB source code with g++ 7

* upgrade minimum required g++ compiler version to g++ 5.4
  That means ArangoDB source code will not compile with g++ 4.x or g++ < 5.4 anymore.

* AQL: during a traversal if a vertex is not found. It will not print an ERROR to the log and continue
  with a NULL value, but will register a warning at the query and continue with a NULL value.
  The situation is not desired as an ERROR as ArangoDB can store edges pointing to non-existing
  vertex which is perfectly valid, but it may be a n issue on the data model, so users
  can directly see it on the query now and do not "by accident" have to check the LOG output.

* introduce `enforceReplicationFactor` attribute for creating collections:
  this optional parameter controls if the coordinator should bail out during collection
  creation if there are not enough DBServers available for the desired `replicationFactor`.

* fixed issue #3516: Show execution time in arangosh

  this change adds more dynamic prompt components for arangosh
  The following components are now available for dynamic prompts,
  settable via the `--console.prompt` option in arangosh:

  - '%t': current time as timestamp
  - '%a': elpased time since ArangoShell start in seconds
  - '%p': duration of last command in seconds
  - '%d': name of current database
  - '%e': current endpoint
  - '%E': current endpoint without protocol
  - '%u': current user

  The time a command takes can be displayed easily by starting arangosh with `--console.prompt "%p> "`.

* make the ArangoShell refill its collection cache when a yet-unknown collection
  is first accessed. This fixes the following problem:

      arangosh1> db._collections();  // shell1 lists all collections
      arangosh2> db._create("test"); // shell2 now creates a new collection 'test'
      arangosh1> db.test.insert({}); // shell1 is not aware of the collection created
                                     // in shell2, so the insert will fail

* make AQL `DISTINCT` not change the order of the results it is applied on

* incremental transfer of initial collection data now can handle partial
  responses for a chunk, allowing the leader/master to send smaller chunks
  (in terms of HTTP response size) and limit memory usage

  this optimization is only active if client applications send the "offset" parameter
  in their requests to PUT `/_api/replication/keys/<id>?type=docs`

* initial creation of shards for cluster collections is now faster with
  `replicationFactor` values bigger than 1. this is achieved by an optimization
  for the case when the collection on the leader is still empty

* potential fix for issue #3517: several "filesystem full" errors in logs
  while there's a lot of disk space

* added C++ implementations for AQL function `SUBSTRING()`, `LEFT()`, `RIGHT()` and `TRIM()`

* show C++ function name of call site in ArangoDB log output

  this requires option `--log.line-number` to be set to *true*

* UI: added word wrapping to query editor

* UI: fixed wrong user attribute name validation, issue #3228

* make AQL return a proper error message in case of a unique key constraint
  violation. previously it only returned the generic "unique constraint violated"
  error message but omitted the details about which index caused the problem.

  This addresses https://stackoverflow.com/questions/46427126/arangodb-3-2-unique-constraint-violation-id-or-key

* added option `--server.local-authentication`

* UI: added user roles

* added config option `--log.color` to toggle colorful logging to terminal

* added config option `--log.thread-name` to additionally log thread names

* usernames must not start with `:role:`, added new options:
    --server.authentication-timeout
    --ldap.roles-attribute-name
    --ldap.roles-transformation
    --ldap.roles-search
    --ldap.superuser-role
    --ldap.roles-include
    --ldap.roles-exclude

* performance improvements for full collection scans and a few other operations
  in MMFiles engine

* added `--rocksdb.encryption-key-generator` for enterprise

* removed `--compat28` parameter from arangodump and replication API

  older ArangoDB versions will no longer be supported by these tools.

* increase the recommended value for `/proc/sys/vm/max_map_count` to a value
  eight times as high as the previous recommended value. Increasing the
  values helps to prevent an ArangoDB server from running out of memory mappings.

  The raised minimum recommended value may lead to ArangoDB showing some startup
  warnings as follows:

      WARNING {memory} maximum number of memory mappings per process is 65530, which seems too low. it is recommended to set it to at least 512000
      WARNING {memory} execute 'sudo sysctl -w "vm.max_map_count=512000"'

* Foxx now warns about malformed configuration/dependency names and aliases in the manifest.

v3.2.7 (2017-11-13)
-------------------

* Cluster customers, which have upgraded from 3.1 to 3.2 need to upgrade
  to 3.2.7. The cluster supervision is otherwise not operational.

* Fixed issue #3597: AQL with path filters returns unexpected results
  In some cases breadth first search in combination with vertex filters
  yields wrong result, the filter was not applied correctly.

* fixed some undefined behavior in some internal value caches for AQL GatherNodes
  and SortNodes, which could have led to sorted results being effectively not
  correctly sorted.

* make the replication applier for the RocksDB engine start automatically after a
  restart of the server if the applier was configured with its `autoStart` property
  set to `true`. previously the replication appliers were only automatically restarted
  at server start for the MMFiles engine.

* fixed arangodump batch size adaptivity in cluster mode and upped default batch size
  for arangodump

  these changes speed up arangodump in cluster context

* smart graphs now return a proper inventory in response to replication inventory
  requests

* fixed issue #3618: Inconsistent behavior of OR statement with object bind parameters

* only users with read/write rights on the "_system" database can now execute
  "_admin/shutdown" as well as modify properties of the write-ahead log (WAL)

* increase default maximum number of V8 contexts to at least 16 if not explicitly
  configured otherwise.
  the procedure for determining the actual maximum value of V8 contexts is unchanged
  apart from the value `16` and works as follows:
  - if explicitly set, the value of the configuration option `--javascript.v8-contexts`
    is used as the maximum number of V8 contexts
  - when the option is not set, the maximum number of V8 contexts is determined
    by the configuration option `--server.threads` if that option is set. if
    `--server.threads` is not set, then the maximum number of V8 contexts is the
    server's reported hardware concurrency (number of processors visible
    to the arangod process). if that would result in a maximum value of less than 16
    in any of these two cases, then the maximum value will be increased to 16.

* fixed issue #3447: ArangoError 1202: AQL: NotFound: (while executing) when
  updating collection

* potential fix for issue #3581: Unexpected "rocksdb unique constraint
  violated" with unique hash index

* fixed geo index optimizer rule for geo indexes with a single (array of coordinates)
  attribute.

* improved the speed of the shards overview in cluster (API endpoint /_api/cluster/shardDistribution API)
  It is now guaranteed to return after ~2 seconds even if the entire cluster is unresponsive.

* fix agency precondition check for complex objects
  this fixes issues with several CAS operations in the agency

* several fixes for agency restart and shutdown

* the cluster-internal representation of planned collection objects is now more
  lightweight than before, using less memory and not allocating any cache for indexes
  etc.

* fixed issue #3403: How to kill long running AQL queries with the browser console's
  AQL (display issue)

* fixed issue #3549: server reading ENGINE config file fails on common standard
  newline character

* UI: fixed error notifications for collection modifications

* several improvements for the truncate operation on collections:

  * the timeout for the truncate operation was increased in cluster mode in
    order to prevent too frequent "could not truncate collection" errors

  * after a truncate operation, collections in MMFiles still used disk space.
    to reclaim disk space used by truncated collection, the truncate actions
    in the web interface and from the ArangoShell now issue an extra WAL flush
    command (in cluster mode, this command is also propagated to all servers).
    the WAL flush allows all servers to write out any pending operations into the
    datafiles of the truncated collection. afterwards, a final journal rotate
    command is sent, which enables the compaction to entirely remove all datafiles
    and journals for the truncated collection, so that all disk space can be
    reclaimed

  * for MMFiles a special method will be called after a truncate operation so that
    all indexes of the collection can free most of their memory. previously some
    indexes (hash and skiplist indexes) partially kept already allocated memory
    in order to avoid future memory allocations

  * after a truncate operation in the RocksDB engine, an additional compaction
    will be triggered for the truncated collection. this compaction removes all
    deletions from the key space so that follow-up scans over the collection's key
    range do not have to filter out lots of already-removed values

  These changes make truncate operations potentially more time-consuming than before,
  but allow for memory/disk space savings afterwards.

* enable JEMalloc background threads for purging and returning unused memory
  back to the operating system (Linux only)

  JEMalloc will create its background threads on demand. The number of background
  threads is capped by the number of CPUs or active arenas. The background threads run
  periodically and purge unused memory pages, allowing memory to be returned to the
  operating system.

  This change will make the arangod process create several additional threads.
  It is accompanied by an increased `TasksMax` value in the systemd service configuration
  file for the arangodb3 service.

* upgraded bundled V8 engine to bugfix version v5.7.492.77

  this upgrade fixes a memory leak in upstream V8 described in
  https://bugs.chromium.org/p/v8/issues/detail?id=5945 that will result in memory
  chunks only getting uncommitted but not unmapped


v3.2.6 (2017-10-26)
-------------------

* UI: fixed event cleanup in cluster shards view

* UI: reduced cluster dashboard api calls

* fixed a permission problem that prevented collection contents to be displayed
  in the web interface

* removed posix_fadvise call from RocksDB's PosixSequentialFile::Read(). This is
  consistent with Facebook PR 2573 (#3505)

  this fix should improve the performance of the replication with the RocksDB
  storage engine

* allow changing of collection replication factor for existing collections

* UI: replicationFactor of a collection is now changeable in a cluster
  environment

* several fixes for the cluster agency

* fixed undefined behavior in the RocksDB-based geo index

* fixed Foxxmaster failover

* purging or removing the Debian/Ubuntu arangodb3 packages now properly stops
  the arangod instance before actuallying purging or removing


v3.2.5 (2017-10-16)
-------------------

* general-graph module and _api/gharial now accept cluster options
  for collection creation. It is now possible to set replicationFactor and
  numberOfShards for all collections created via this graph object.
  So adding a new collection will not result in a singleShard and
  no replication anymore.

* fixed issue #3408: Hard crash in query for pagination

* minimum number of V8 contexts in console mode must be 2, not 1. this is
  required to ensure the console gets one dedicated V8 context and all other
  operations have at least one extra context. This requirement was not enforced
  anymore.

* fixed issue #3395: AQL: cannot instantiate CollectBlock with undetermined
  aggregation method

* UI: fixed wrong user attribute name validation, issue #3228

* fix potential overflow in CRC marker check when a corrupted CRC marker
  is found at the very beginning of an MMFiles datafile

* UI: fixed unresponsive events in cluster shards view

* Add statistics about the V8 context counts and number of available/active/busy
  threads we expose through the server statistics interface.


v3.2.4 (2017-09-26)
-------------------

* UI: no default index selected during index creation

* UI: added replicationFactor option during SmartGraph creation

* make the MMFiles compactor perform less writes during normal compaction
  operation

  This partially fixes issue #3144

* make the MMFiles compactor configurable

  The following options have been added:

* `--compaction.db-sleep-time`: sleep interval between two compaction runs
    (in s)
  * `--compaction.min-interval"`: minimum sleep time between two compaction
     runs (in s)
  * `--compaction.min-small-data-file-size`: minimal filesize threshold
    original datafiles have to be below for a compaction
  * `--compaction.dead-documents-threshold`: minimum unused count of documents
    in a datafile
  * `--compaction.dead-size-threshold`: how many bytes of the source data file
    are allowed to be unused at most
  * `--compaction.dead-size-percent-threshold`: how many percent of the source
    datafile should be unused at least
  * `--compaction.max-files`: Maximum number of files to merge to one file
  * `--compaction.max-result-file-size`: how large may the compaction result
    file become (in bytes)
  * `--compaction.max-file-size-factor`: how large the resulting file may
    be in comparison to the collection's `--database.maximal-journal-size' setting`

* fix downwards-incompatibility in /_api/explain REST handler

* fix Windows implementation for fs.getTempPath() to also create a
  sub-directory as we do on linux

* fixed a multi-threading issue in cluster-internal communication

* performance improvements for traversals and edge lookups

* removed internal memory zone handling code. the memory zones were a leftover
  from the early ArangoDB days and did not provide any value in the current
  implementation.

* (Enterprise only) added `skipInaccessibleCollections` option for AQL queries:
  if set, AQL queries (especially graph traversals) will treat collections to
  which a user has no access rights to as if these collections were empty.

* adjusted scheduler thread handling to start and stop less threads in
  normal operations

* leader-follower replication catchup code has been rewritten in C++

* early stage AQL optimization now also uses the C++ implementations of
  AQL functions if present. Previously it always referred to the JavaScript
  implementations and ignored the C++ implementations. This change gives
  more flexibility to the AQL optimizer.

* ArangoDB tty log output is now colored for log messages with levels
  FATAL, ERR and WARN.

* changed the return values of AQL functions `REGEX_TEST` and `REGEX_REPLACE`
  to `null` when the input regex is invalid. Previous versions of ArangoDB
  partly returned `false` for invalid regexes and partly `null`.

* added `--log.role` option for arangod

  When set to `true`, this option will make the ArangoDB logger print a single
  character with the server's role into each logged message. The roles are:

  - U: undefined/unclear (used at startup)
  - S: single server
  - C: coordinator
  - P: primary
  - A: agent

  The default value for this option is `false`, so no roles will be logged.


v3.2.3 (2017-09-07)
-------------------

* fixed issue #3106: orphan collections could not be registered in general-graph module

* fixed wrong selection of the database inside the internal cluster js api

* added startup option `--server.check-max-memory-mappings` to make arangod check
  the number of memory mappings currently used by the process and compare it with
  the maximum number of allowed mappings as determined by /proc/sys/vm/max_map_count

  The default value is `true`, so the checks will be performed. When the current
  number of mappings exceeds 90% of the maximum number of mappings, the creation
  of further V8 contexts will be deferred.

  Note that this option is effective on Linux systems only.

* arangoimp now has a `--remove-attribute` option

* added V8 context lifetime control options
  `--javascript.v8-contexts-max-invocations` and `--javascript.v8-contexts-max-age`

  These options allow specifying after how many invocations a used V8 context is
  disposed, or after what time a V8 context is disposed automatically after its
  creation. If either of the two thresholds is reached, an idl V8 context will be
  disposed.

  The default value of `--javascript.v8-contexts-max-invocations` is 0, meaning that
  the maximum number of invocations per context is unlimited. The default value
  for `--javascript.v8-contexts-max-age` is 60 seconds.

* fixed wrong UI cluster health information

* fixed issue #3070: Add index in _jobs collection

* fixed issue #3125: HTTP Foxx API JSON parsing

* fixed issue #3120: Foxx queue: job isn't running when server.authentication = true

* fixed supervision failure detection and handling, which happened with simultaneous
  agency leadership change


v3.2.2 (2017-08-23)
-------------------

* make "Rebalance shards" button work in selected database only, and not make
  it rebalance the shards of all databases

* fixed issue #2847: adjust the response of the DELETE `/_api/users/database/*` calls

* fixed issue #3075: Error when upgrading arangoDB on linux ubuntu 16.04

* fixed a buffer overrun in linenoise console input library for long input strings

* increase size of the linenoise input buffer to 8 KB

* abort compilation if the detected GCC or CLANG isn't in the range of compilers
  we support

* fixed spurious cluster hangups by always sending AQL-query related requests
  to the correct servers, even after failover or when a follower drops

  The problem with the previous shard-based approach was that responsibilities
  for shards may change from one server to another at runtime, after the query
  was already instanciated. The coordinator and other parts of the query then
  sent further requests for the query to the servers now responsible for the
  shards.
  However, an AQL query must send all further requests to the same servers on
  which the query was originally instanciated, even in case of failover.
  Otherwise this would potentially send requests to servers that do not know
  about the query, and would also send query shutdown requests to the wrong
  servers, leading to abandoned queries piling up and using resources until
  they automatically time out.

* fixed issue with RocksDB engine acquiring the collection count values too
  early, leading to the collection count values potentially being slightly off
  even in exclusive transactions (for which the exclusive access should provide
  an always-correct count value)

* fixed some issues in leader-follower catch-up code, specifically for the
  RocksDB engine

* make V8 log fatal errors to syslog before it terminates the process.
  This change is effective on Linux only.

* fixed issue with MMFiles engine creating superfluous collection journals
  on shutdown

* fixed issue #3067: Upgrade from 3.2 to 3.2.1 reset autoincrement keys

* fixed issue #3044: ArangoDB server shutdown unexpectedly

* fixed issue #3039: Incorrect filter interpretation

* fixed issue #3037: Foxx, internal server error when I try to add a new service

* improved MMFiles fulltext index document removal performance
  and fulltext index query performance for bigger result sets

* ui: fixed a display bug within the slow and running queries view

* ui: fixed a bug when success event triggers twice in a modal

* ui: fixed the appearance of the documents filter

* ui: graph vertex collections not restricted to 10 anymore

* fixed issue #2835: UI detection of JWT token in case of server restart or upgrade

* upgrade jemalloc version to 5.0.1

  This fixes problems with the memory allocator returing "out of memory" when
  calling munmap to free memory in order to return it to the OS.

  It seems that calling munmap on Linux can increase the number of mappings, at least
  when a region is partially unmapped. This can lead to the process exceeding its
  maximum number of mappings, and munmap and future calls to mmap returning errors.

  jemalloc version 5.0.1 does not have the `--enable-munmap` configure option anymore,
  so the problem is avoided. To return memory to the OS eventually, jemalloc 5's
  background purge threads are used on Linux.

* fixed issue #2978: log something more obvious when you log a Buffer

* fixed issue #2982: AQL parse error?

* fixed issue #3125: HTTP Foxx API Json parsing

v3.2.1 (2017-08-09)
-------------------

* added C++ implementations for AQL functions `LEFT()`, `RIGHT()` and `TRIM()`

* fixed docs for issue #2968: Collection _key autoincrement value increases on error

* fixed issue #3011: Optimizer rule reduce-extraction-to-projection breaks queries

* Now allowing to restore users in a sharded environment as well
  It is still not possible to restore collections that are sharded
  differently than by _key.

* fixed an issue with restoring of system collections and user rights.
  It was not possible to restore users into an authenticated server.

* fixed issue #2977: Documentation for db._createDatabase is wrong

* ui: added bind parameters to slow query history view

* fixed issue #1751: Slow Query API should provide bind parameters, webui should display them

* ui: fixed a bug when moving multiple documents was not possible

* fixed docs for issue #2968: Collection _key autoincrement value increases on error

* AQL CHAR_LENGTH(null) returns now 0. Since AQL TO_STRING(null) is '' (string of length 0)

* ui: now supports single js file upload for Foxx services in addition to zip files

* fixed a multi-threading issue in the agency when callElection was called
  while the Supervision was calling updateSnapshot

* added startup option `--query.tracking-with-bindvars`

  This option controls whether the list of currently running queries
  and the list of slow queries should contain the bind variables used
  in the queries or not.

  The option can be changed at runtime using the commands

      // enables tracking of bind variables
      // set to false to turn tracking of bind variables off
      var value = true;
      require("@arangodb/aql/queries").properties({
        trackBindVars: value
      });

* index selectivity estimates are now available in the cluster as well

* fixed issue #2943: loadIndexesIntoMemory not returning the same structure
  as the rest of the collection APIs

* fixed issue #2949: ArangoError 1208: illegal name

* fixed issue #2874: Collection properties do not return `isVolatile`
  attribute

* potential fix for issue #2939: Segmentation fault when starting
  coordinator node

* fixed issue #2810: out of memory error when running UPDATE/REPLACE
  on medium-size collection

* fix potential deadlock errors in collector thread

* disallow the usage of volatile collections in the RocksDB engine
  by throwing an error when a collection is created with attribute
  `isVolatile` set to `true`.
  Volatile collections are unsupported by the RocksDB engine, so
  creating them should not succeed and silently create a non-volatile
  collection

* prevent V8 from issuing SIGILL instructions when it runs out of memory

  Now arangod will attempt to log a FATAL error into its logfile in case V8
  runs out of memory. In case V8 runs out of memory, it will still terminate the
  entire process. But at least there should be something in the ArangoDB logs
  indicating what the problem was. Apart from that, the arangod process should
  now be exited with SIGABRT rather than SIGILL as it shouldn't return into the
  V8 code that aborted the process with `__builtin_trap`.

  this potentially fixes issue #2920: DBServer crashing automatically post upgrade to 3.2

* Foxx queues and tasks now ensure that the scripts in them run with the same
  permissions as the Foxx code who started the task / queue

* fixed issue #2928: Offset problems

* fixed issue #2876: wrong skiplist index usage in edge collection

* fixed issue #2868: cname missing from logger-follow results in rocksdb

* fixed issue #2889: Traversal query using incorrect collection id

* fixed issue #2884: AQL traversal uniqueness constraints "propagating" to other traversals? Weird results

* arangoexport: added `--query` option for passing an AQL query to export the result

* fixed issue #2879: No result when querying for the last record of a query

* ui: allows now to edit default access level for collections in database
  _system for all users except the root user.

* The _users collection is no longer accessible outside the arngod process, _queues is always read-only

* added new option "--rocksdb.max-background-jobs"

* removed options "--rocksdb.max-background-compactions", "--rocksdb.base-background-compactions" and "--rocksdb.max-background-flushes"

* option "--rocksdb.compaction-read-ahead-size" now defaults to 2MB

* change Windows build so that RocksDB doesn't enforce AVX optimizations by default
  This fixes startup crashes on servers that do not have AVX CPU extensions

* speed up RocksDB secondary index creation and dropping

* removed RocksDB note in Geo index docs


v3.2.0 (2017-07-20)
-------------------

* fixed UI issues

* fixed multi-threading issues in Pregel

* fixed Foxx resilience

* added command-line option `--javascript.allow-admin-execute`

  This option can be used to control whether user-defined JavaScript code
  is allowed to be executed on server by sending via HTTP to the API endpoint
  `/_admin/execute`  with an authenticated user account.
  The default value is `false`, which disables the execution of user-defined
  code. This is also the recommended setting for production. In test environments,
  it may be convenient to turn the option on in order to send arbitrary setup
  or teardown commands for execution on the server.


v3.2.beta6 (2017-07-18)
-----------------------

* various bugfixes


v3.2.beta5 (2017-07-16)
-----------------------

* numerous bugfixes


v3.2.beta4 (2017-07-04)
-----------------------

* ui: fixed document view _from and _to linking issue for special characters

* added function `db._parse(query)` for parsing an AQL query and returning information about it

* fixed one medium priority and two low priority security user interface
  issues found by owasp zap.

* ui: added index deduplicate options

* ui: fixed renaming of collections for the rocksdb storage engine

* documentation and js fixes for secondaries

* RocksDB storage format was changed, users of the previous beta/alpha versions
  must delete the database directory and re-import their data

* enabled permissions on database and collection level

* added and changed some user related REST APIs
    * added `PUT /_api/user/{user}/database/{database}/{collection}` to change collection permission
    * added `GET /_api/user/{user}/database/{database}/{collection}`
    * added optional `full` parameter to the `GET /_api/user/{user}/database/` REST call

* added user functions in the arangoshell `@arangodb/users` module
    * added `grantCollection` and `revokeCollection` functions
    * added `permission(user, database, collection)` to retrieve collection specific rights

* added "deduplicate" attribute for array indexes, which controls whether inserting
  duplicate index values from the same document into a unique array index will lead to
  an error or not:

      // with deduplicate = true, which is the default value:
      db._create("test");
      db.test.ensureIndex({ type: "hash", fields: ["tags[*]"], deduplicate: true });
      db.test.insert({ tags: ["a", "b"] });
      db.test.insert({ tags: ["c", "d", "c"] }); // will work, because deduplicate = true
      db.test.insert({ tags: ["a"] }); // will fail

      // with deduplicate = false
      db._create("test");
      db.test.ensureIndex({ type: "hash", fields: ["tags[*]"], deduplicate: false });
      db.test.insert({ tags: ["a", "b"] });
      db.test.insert({ tags: ["c", "d", "c"] }); // will not work, because deduplicate = false
      db.test.insert({ tags: ["a"] }); // will fail

  The "deduplicate" attribute is now also accepted by the index creation HTTP
  API endpoint POST /_api/index and is returned by GET /_api/index.

* added optimizer rule "remove-filters-covered-by-traversal"

* Debian/Ubuntu installer: make messages about future package upgrades more clear

* fix a hangup in VST

  The problem happened when the two first chunks of a VST message arrived
  together on a connection that was newly switched to VST.

* fix deletion of outdated WAL files in RocksDB engine

* make use of selectivity estimates in hash, skiplist and persistent indexes
  in RocksDB engine

* changed VM overcommit recommendation for user-friendliness

* fix a shutdown bug in the cluster: a destroyed query could still be active

* do not terminate the entire server process if a temp file cannot be created
  (Windows only)

* fix log output in the front-end, it stopped in case of too many messages


v3.2.beta3 (2017-06-27)
-----------------------

* numerous bugfixes


v3.2.beta2 (2017-06-20)
-----------------------

* potentially fixed issue #2559: Duplicate _key generated on insertion

* fix invalid results (too many) when a skipping LIMIT was used for a
  traversal. `LIMIT x` or `LIMIT 0, x` were not affected, but `LIMIT s, x`
  may have returned too many results

* fix races in SSL communication code

* fix invalid locking in JWT authentication cache, which could have
  crashed the server

* fix invalid first group results for sorted AQL COLLECT when LIMIT
  was used

* fix potential race, which could make arangod hang on startup

* removed `exception` field from transaction error result; users should throw
  explicit `Error` instances to return custom exceptions (addresses issue #2561)

* fixed issue #2613: Reduce log level when Foxx manager tries to self heal missing database

* add a read only mode for users and collection level authorization

* removed `exception` field from transaction error result; users should throw
  explicit `Error` instances to return custom exceptions (addresses issue #2561)

* fixed issue #2677: Foxx disabling development mode creates non-deterministic service bundle

* fixed issue #2684: Legacy service UI not working


v3.2.beta1 (2017-06-12)
-----------------------

* provide more context for index errors (addresses issue #342)

* arangod now validates several OS/environment settings on startup and warns if
  the settings are non-ideal. Most of the checks are executed on Linux systems only.

* fixed issue #2515: The replace-or-with-in optimization rule might prevent use of indexes

* added `REGEX_REPLACE` AQL function

* the RocksDB storage format was changed, users of the previous alpha versions
  must delete the database directory and re-import their data

* added server startup option `--query.fail-on-warning`

  setting this option to `true` will abort any AQL query with an exception if
  it causes a warning at runtime. The value can be overridden per query by
  setting the `failOnWarning` attribute in a query's options.

* added --rocksdb.num-uncompressed-levels to adjust number of non-compressed levels

* added checks for memory managment and warn (i. e. if hugepages are enabled)

* set default SSL cipher suite string to "HIGH:!EXPORT:!aNULL@STRENGTH"

* fixed issue #2469: Authentication = true does not protect foxx-routes

* fixed issue #2459: compile success but can not run with rocksdb

* `--server.maximal-queue-size` is now an absolute maximum. If the queue is
  full, then 503 is returned. Setting it to 0 means "no limit".

* (Enterprise only) added authentication against an LDAP server

* fixed issue #2083: Foxx services aren't distributed to all coordinators

* fixed issue #2384: new coordinators don't pick up existing Foxx services

* fixed issue #2408: Foxx service validation causes unintended side-effects

* extended HTTP API with routes for managing Foxx services

* added distinction between hasUser and authorized within Foxx
  (cluster internal requests are authorized requests but don't have a user)

* arangoimp now has a `--threads` option to enable parallel imports of data

* PR #2514: Foxx services that can't be fixed by self-healing now serve a 503 error

* added `time` function to `@arangodb` module


v3.2.alpha4 (2017-04-25)
------------------------

* fixed issue #2450: Bad optimization plan on simple query

* fixed issue #2448: ArangoDB Web UI takes no action when Delete button is clicked

* fixed issue #2442: Frontend shows already deleted databases during login

* added 'x-content-type-options: nosniff' to avoid MSIE bug

* set default value for `--ssl.protocol` from TLSv1 to TLSv1.2.

* AQL breaking change in cluster:
  The SHORTEST_PATH statement using edge-collection names instead
  of a graph name now requires to explicitly name the vertex-collection names
  within the AQL query in the cluster. It can be done by adding `WITH <name>`
  at the beginning of the query.

  Example:
  ```
  FOR v,e IN OUTBOUND SHORTEST_PATH @start TO @target edges [...]
  ```

  Now has to be:

  ```
  WITH vertices
  FOR v,e IN OUTBOUND SHORTEST_PATH @start TO @target edges [...]
  ```

  This change is due to avoid dead-lock sitations in clustered case.
  An error stating the above is included.

* add implicit use of geo indexes when using SORT/FILTER in AQL, without
  the need to use the special-purpose geo AQL functions `NEAR` or `WITHIN`.

  the special purpose `NEAR` AQL function can now be substituted with the
  following AQL (provided there is a geo index present on the `doc.latitude`
  and `doc.longitude` attributes):

      FOR doc in geoSort
        SORT DISTANCE(doc.latitude, doc.longitude, 0, 0)
        LIMIT 5
        RETURN doc

  `WITHIN` can be substituted with the following AQL:

      FOR doc in geoFilter
        FILTER DISTANCE(doc.latitude, doc.longitude, 0, 0) < 2000
        RETURN doc

  Compared to using the special purpose AQL functions this approach has the
  advantage that it is more composable, and will also honor any `LIMIT` values
  used in the AQL query.

* potential fix for shutdown hangs on OSX

* added KB, MB, GB prefix for integer parameters, % for integer parameters
  with a base value

* added JEMALLOC 4.5.0

* added `--vm.resident-limit` and `--vm.path` for file-backed memory mapping
  after reaching a configurable maximum RAM size

* try recommended limit for file descriptors in case of unlimited
  hard limit

* issue #2413: improve logging in case of lock timeout and deadlocks

* added log topic attribute to /_admin/log api

* removed internal build option `USE_DEV_TIMERS`

  Enabling this option activated some proprietary timers for only selected
  events in arangod. Instead better use `perf` to gather timings.


v3.2.alpha3 (2017-03-22)
------------------------

* increase default collection lock timeout from 30 to 900 seconds

* added function `db._engine()` for retrieval of storage engine information at
  server runtime

  There is also an HTTP REST handler at GET /_api/engine that returns engine
  information.

* require at least cmake 3.2 for building ArangoDB

* make arangod start with less V8 JavaScript contexts

  This speeds up the server start (a little bit) and makes it use less memory.
  Whenever a V8 context is needed by a Foxx action or some other operation and
  there is no usable V8 context, a new one will be created dynamically now.

  Up to `--javascript.v8-contexts` V8 contexts will be created, so this option
  will change its meaning. Previously as many V8 contexts as specified by this
  option were created at server start, and the number of V8 contexts did not
  change at runtime. Now up to this number of V8 contexts will be in use at the
  same time, but the actual number of V8 contexts is dynamic.

  The garbage collector thread will automatically delete unused V8 contexts after
  a while. The number of spare contexts will go down to as few as configured in
  the new option `--javascript.v8-contexts-minimum`. Actually that many V8 contexts
  are also created at server start.

  The first few requests in new V8 contexts will take longer than in contexts
  that have been there already. Performance may therefore suffer a bit for the
  initial requests sent to ArangoDB or when there are only few but performance-
  critical situations in which new V8 contexts will be created. If this is a
  concern, it can easily be fixed by setting `--javascipt.v8-contexts-minimum`
  and `--javascript.v8-contexts` to a relatively high value, which will guarantee
  that many number of V8 contexts to be created at startup and kept around even
  when unused.

  Waiting for an unused V8 context will now also abort if no V8 context can be
  acquired/created after 120 seconds.

* improved diagnostic messages written to logfiles by supervisor process

* fixed issue #2367

* added "bindVars" to attributes of currently running and slow queries

* added "jsonl" as input file type for arangoimp

* upgraded version of bundled zlib library from 1.2.8 to 1.2.11

* added input file type `auto` for arangoimp so it can automatically detect the
  type of the input file from the filename extension

* fixed variables parsing in GraphQL

* added `--translate` option for arangoimp to translate attribute names from
  the input files to attriubte names expected by ArangoDB

  The `--translate` option can be specified multiple times (once per translation
  to be executed). The following example renames the "id" column from the input
  file to "_key", and the "from" column to "_from", and the "to" column to "_to":

      arangoimp --type csv --file data.csv --translate "id=_key" --translate "from=_from" --translate "to=_to"

  `--translate` works for CSV and TSV inputs only.

* changed default value for `--server.max-packet-size` from 128 MB to 256 MB

* fixed issue #2350

* fixed issue #2349

* fixed issue #2346

* fixed issue #2342

* change default string truncation length from 80 characters to 256 characters for
  `print`/`printShell` functions in ArangoShell and arangod. This will emit longer
  prefixes of string values before truncating them with `...`, which is helpful
  for debugging.

* always validate incoming JSON HTTP requests for duplicate attribute names

  Incoming JSON data with duplicate attribute names will now be rejected as
  invalid. Previous versions of ArangoDB only validated the uniqueness of
  attribute names inside incoming JSON for some API endpoints, but not
  consistently for all APIs.

* don't let read-only transactions block the WAL collector

* allow passing own `graphql-sync` module instance to Foxx GraphQL router

* arangoexport can now export to csv format

* arangoimp: fixed issue #2214

* Foxx: automatically add CORS response headers

* added "OPTIONS" to CORS `access-control-allow-methods` header

* Foxx: Fix arangoUser sometimes not being set correctly

* fixed issue #1974


v3.2.alpha2 (2017-02-20)
------------------------

* ui: fixed issue #2065

* ui: fixed a dashboard related memory issue

* Internal javascript rest actions will now hide their stack traces to the client
  unless maintainer mode is activated. Instead they will always log to the logfile

* Removed undocumented internal HTTP API:
  * PUT _api/edges

  The documented GET _api/edges and the undocumented POST _api/edges remains unmodified.

* updated V8 version to 5.7.0.0

* change undocumented behaviour in case of invalid revision ids in
  If-Match and If-None-Match headers from 400 (BAD) to 412 (PRECONDITION
  FAILED).

* change undocumented behaviour in case of invalid revision ids in
  JavaScript document operations from 1239 ("illegal document revision")
  to 1200 ("conflict").

* added data export tool, arangoexport.

  arangoexport can be used to export collections to json, jsonl or xml
  and export a graph or collections to xgmml.

* fixed a race condition when closing a connection

* raised default hard limit on threads for very small to 64

* fixed negative counting of http connection in UI


v3.2.alpha1 (2017-02-05)
------------------------

* added figure `httpRequests` to AQL query statistics

* removed revisions cache intermediate layer implementation

* obsoleted startup options `--database.revision-cache-chunk-size` and
  `--database.revision-cache-target-size`

* fix potential port number over-/underruns

* added startup option `--log.shorten-filenames` for controlling whether filenames
  in log messages should be shortened to just the filename with the absolute path

* removed IndexThreadFeature, made `--database.index-threads` option obsolete

* changed index filling to make it more parallel, dispatch tasks to boost::asio

* more detailed stacktraces in Foxx apps

* generated Foxx services now use swagger tags


v3.1.24 (XXXX-XX-XX)
--------------------

* fixed one more LIMIT issue in traversals


v3.1.23 (2017-06-19)
--------------------

* potentially fixed issue #2559: Duplicate _key generated on insertion

* fix races in SSL communication code

* fix invalid results (too many) when a skipping LIMIT was used for a
  traversal. `LIMIT x` or `LIMIT 0, x` were not affected, but `LIMIT s, x`
  may have returned too many results

* fix invalid first group results for sorted AQL COLLECT when LIMIT
  was used

* fix invalid locking in JWT authentication cache, which could have
  crashed the server

* fix undefined behavior in traverser when traversals were used inside
  a FOR loop


v3.1.22 (2017-06-07)
--------------------

* fixed issue #2505: Problem with export + report of a bug

* documented changed behavior of WITH

* fixed ui glitch in aardvark

* avoid agency compaction bug

* fixed issue #2283: disabled proxy communication internally


v3.1.21 (2017-05-22)
--------------------

* fixed issue #2488:  AQL operator IN error when data use base64 chars

* more randomness in seeding RNG

v3.1.20 (2016-05-16)
--------------------

* fixed incorrect sorting for distributeShardsLike

* improve reliability of AgencyComm communication with Agency

* fixed shard numbering bug, where ids were erouneously incremented by 1

* remove an unnecessary precondition in createCollectionCoordinator

* funny fail rotation fix

* fix in SimpleHttpClient for correct advancement of readBufferOffset

* forward SIG_HUP in supervisor process to the server process to fix logrotaion
  You need to stop the remaining arangod server process manually for the upgrade to work.


v3.1.19 (2017-04-28)
--------------------

* Fixed a StackOverflow issue in Traversal and ShortestPath. Occured if many (>1000) input
  values in a row do not return any result. Fixes issue: #2445

* fixed issue #2448

* fixed issue #2442

* added 'x-content-type-options: nosniff' to avoid MSIE bug

* fixed issue #2441

* fixed issue #2440

* Fixed a StackOverflow issue in Traversal and ShortestPath. Occured if many (>1000) input
  values in a row do not return any result. Fixes issue: #2445

* fix occasional hanging shutdowns on OS X


v3.1.18 (2017-04-18)
--------------------

* fixed error in continuous synchronization of collections

* fixed spurious hangs on server shutdown

* better error messages during restore collection

* completely overhaul supervision. More detailed tests

* Fixed a dead-lock situation in cluster traversers, it could happen in
  rare cases if the computation on one DBServer could be completed much earlier
  than the other server. It could also be restricted to SmartGraphs only.

* (Enterprise only) Fixed a bug in SmartGraph DepthFirstSearch. In some
  more complicated queries, the maxDepth limit of 1 was not considered strictly
  enough, causing the traverser to do unlimited depth searches.

* fixed issue #2415

* fixed issue #2422

* fixed issue #1974


v3.1.17 (2017-04-04)
--------------------

* (Enterprise only) fixed a bug where replicationFactor was not correctly
  forwarded in SmartGraph creation.

* fixed issue #2404

* fixed issue #2397

* ui - fixed smart graph option not appearing

* fixed issue #2389

* fixed issue #2400


v3.1.16 (2017-03-27)
--------------------

* fixed issue #2392

* try to raise file descriptors to at least 8192, warn otherwise

* ui - aql editor improvements + updated ace editor version (memory leak)

* fixed lost HTTP requests

* ui - fixed some event issues

* avoid name resolution when given connection string is a valid ip address

* helps with issue #1842, bug in COLLECT statement in connection with LIMIT.

* fix locking bug in cluster traversals

* increase lock timeout defaults

* increase various cluster timeouts

* limit default target size for revision cache to 1GB, which is better for
  tight RAM situations (used to be 40% of (totalRAM - 1GB), use
  --database.revision-cache-target-size <VALUEINBYTES> to get back the
  old behaviour

* fixed a bug with restarted servers indicating status as "STARTUP"
  rather that "SERVING" in Nodes UI.


v3.1.15 (2017-03-20)
--------------------

* add logrotate configuration as requested in #2355

* fixed issue #2376

* ui - changed document api due a chrome bug

* ui - fixed a submenu bug

* added endpoint /_api/cluster/endpoints in cluster case to get all
  coordinator endpoints

* fix documentation of /_api/endpoint, declaring this API obsolete.

* Foxx response objects now have a `type` method for manipulating the content-type header

* Foxx tests now support `xunit` and `tap` reporters


v3.1.14 (2017-03-13)
--------------------

* ui - added feature request (multiple start nodes within graph viewer) #2317

* added missing locks to authentication cache methods

* ui - added feature request (multiple start nodes within graph viewer) #2317

* ui - fixed wrong merge of statistics information from different coordinators

* ui - fixed issue #2316

* ui - fixed wrong protocol usage within encrypted environment

* fixed compile error on Mac Yosemite

* minor UI fixes


v3.1.13 (2017-03-06)
--------------------

* fixed variables parsing in GraphQL

* fixed issue #2214

* fixed issue #2342

* changed thread handling to queue only user requests on coordinator

* use exponential backoff when waiting for collection locks

* repair short name server lookup in cluster in the case of a removed
  server


v3.1.12 (2017-02-28)
--------------------

* disable shell color escape sequences on Windows

* fixed issue #2326

* fixed issue #2320

* fixed issue #2315

* fixed a race condition when closing a connection

* raised default hard limit on threads for very small to 64

* fixed negative counting of http connection in UI

* fixed a race when renaming collections

* fixed a race when dropping databases


v3.1.11 (2017-02-17)
--------------------

* fixed a race between connection closing and sending out last chunks of data to clients
  when the "Connection: close" HTTP header was set in requests

* ui: optimized smart graph creation usability

* ui: fixed #2308

* fixed a race in async task cancellation via `require("@arangodb/tasks").unregisterTask()`

* fixed spuriously hanging threads in cluster AQL that could sit idle for a few minutes

* fixed potential numeric overflow for big index ids in index deletion API

* fixed sort issue in cluster, occurring when one of the local sort buffers of a
  GatherNode was empty

* reduce number of HTTP requests made for certain kinds of join queries in cluster,
  leading to speedup of some join queries

* supervision deals with demised coordinators correctly again

* implement a timeout in TraverserEngineRegistry

* agent communication reduced in large batches of append entries RPCs

* inception no longer estimates RAFT timings

* compaction in agents has been moved to a separate thread

* replicated logs hold local timestamps

* supervision jobs failed leader and failed follower revisited for
  function in precarious stability situations

* fixed bug in random number generator for 64bit int


v3.1.10 (2017-02-02)
--------------------

* updated versions of bundled node modules:
  - joi: from 8.4.2 to 9.2.0
  - joi-to-json-schema: from 2.2.0 to 2.3.0
  - sinon: from 1.17.4 to 1.17.6
  - lodash: from 4.13.1 to 4.16.6

* added shortcut for AQL ternary operator
  instead of `condition ? true-part : false-part` it is now possible to also use a
  shortcut variant `condition ? : false-part`, e.g.

      FOR doc IN docs RETURN doc.value ?: 'not present'

  instead of

      FOR doc IN docs RETURN doc.value ? doc.value : 'not present'

* fixed wrong sorting order in cluster, if an index was used to sort with many
  shards.

* added --replication-factor, --number-of-shards and --wait-for-sync to arangobench

* turn on UTF-8 string validation for VelocyPack values received via VST connections

* fixed issue #2257

* upgraded Boost version to 1.62.0

* added optional detail flag for db.<collection>.count()
  setting the flag to `true` will make the count operation returned the per-shard
  counts for the collection:

      db._create("test", { numberOfShards: 10 });
      for (i = 0; i < 1000; ++i) {
        db.test.insert({value: i});
      }
      db.test.count(true);

      {
        "s100058" : 99,
        "s100057" : 103,
        "s100056" : 100,
        "s100050" : 94,
        "s100055" : 90,
        "s100054" : 122,
        "s100051" : 109,
        "s100059" : 99,
        "s100053" : 95,
        "s100052" : 89
      }

* added optional memory limit for AQL queries:

      db._query("FOR i IN 1..100000 SORT i RETURN i", {}, { options: { memoryLimit: 100000 } });

  This option limits the default maximum amount of memory (in bytes) that a single
  AQL query can use.
  When a single AQL query reaches the specified limit value, the query will be
  aborted with a *resource limit exceeded* exception. In a cluster, the memory
  accounting is done per shard, so the limit value is effectively a memory limit per
  query per shard.

  The global limit value can be overriden per query by setting the *memoryLimit*
  option value for individual queries when running an AQL query.

* added server startup option `--query.memory-limit`

* added convenience function to create vertex-centric indexes.

  Usage: `db.collection.ensureVertexCentricIndex("label", {type: "hash", direction: "outbound"})`
  That will create an index that can be used on OUTBOUND with filtering on the
  edge attribute `label`.

* change default log output for tools to stdout (instead of stderr)

* added option -D to define a configuration file environment key=value

* changed encoding behavior for URLs encoded in the C++ code of ArangoDB:
  previously the special characters `-`, `_`, `~` and `.` were returned as-is
  after URL-encoding, now `.` will be encoded to be `%2e`.
  This also changes the behavior of how incoming URIs are processed: previously
  occurrences of `..` in incoming request URIs were collapsed (e.g. `a/../b/` was
  collapsed to a plain `b/`). Now `..` in incoming request URIs are not collapsed.

* Foxx request URL suffix is no longer unescaped

* @arangodb/request option json now defaults to `true` if the response body is not empty and encoding is not explicitly set to `null` (binary).
  The option can still be set to `false` to avoid unnecessary attempts at parsing the response as JSON.

* Foxx configuration values for unknown options will be discarded when saving the configuration in production mode using the web interface

* module.context.dependencies is now immutable

* process.stdout.isTTY now returns `true` in arangosh and when running arangod with the `--console` flag

* add support for Swagger tags in Foxx


v3.1.9 (XXXX-XX-XX)
-------------------

* macos CLI package: store databases and apps in the users home directory

* ui: fixed re-login issue within a non system db, when tab was closed

* fixed a race in the VelocyStream Commtask implementation

* fixed issue #2256


v3.1.8 (2017-01-09)
-------------------

* add Windows silent installer

* add handling of debug symbols during Linux & windows release builds.

* fixed issue #2181

* fixed issue #2248: reduce V8 max old space size from 3 GB to 1 GB on 32 bit systems

* upgraded Boost version to 1.62.0

* fixed issue #2238

* fixed issue #2234

* agents announce new endpoints in inception phase to leader

* agency leadership accepts updatet endpoints to given uuid

* unified endpoints replace localhost with 127.0.0.1

* fix several problems within an authenticated cluster


v3.1.7 (2016-12-29)
-------------------

* fixed one too many elections in RAFT

* new agency comm backported from devel


v3.1.6 (2016-12-20)
-------------------

* fixed issue #2227

* fixed issue #2220

* agency constituent/agent bug fixes in race conditions picking up
  leadership

* supervision does not need waking up anymore as it is running
  regardless

* agents challenge their leadership more rigorously


v3.1.5 (2016-12-16)
-------------------

* lowered default value of `--database.revision-cache-target-size` from 75% of
  RAM to less than 40% of RAM

* fixed issue #2218

* fixed issue #2217

* Foxx router.get/post/etc handler argument can no longer accidentally omitted

* fixed issue #2223


v3.1.4 (2016-12-08)
-------------------

* fixed issue #2211

* fixed issue #2204

* at cluster start, coordinators wait until at least one DBserver is there,
  and either at least two DBservers are there or 15s have passed, before they
  initiate the bootstrap of system collections.

* more robust agency startup from devel

* supervision's AddFollower adds many followers at once

* supervision has new FailedFollower job

* agency's Node has new method getArray

* agency RAFT timing estimates more conservative in waitForSync
  scenario

* agency RAFT timing estimates capped at maximum 2.0/10.0 for low/high


v3.1.3 (2016-12-02)
-------------------

* fix a traversal bug when using skiplist indexes:
  if we have a skiplist of ["a", "unused", "_from"] and a traversal like:
  FOR v,e,p IN OUTBOUND @start @@edges
    FILTER p.edges[0].a == 'foo'
    RETURN v
  And the above index applied on "a" is considered better than EdgeIndex, than
  the executor got into undefined behaviour.

* fix endless loop when trying to create a collection with replicationFactor: -1


v3.1.2 (2016-11-24)
-------------------

* added support for descriptions field in Foxx dependencies

* (Enterprise only) fixed a bug in the statistic report for SmartGraph traversals.
Now they state correctly how many documents were fetched from the index and how many
have been filtered.

* Prevent uniform shard distribution when replicationFactor == numServers

v3.1.1 (2016-11-15)
-------------------

* fixed issue #2176

* fixed issue #2168

* display index usage of traversals in AQL explainer output (previously missing)

* fixed issue #2163

* preserve last-used HLC value across server starts

* allow more control over handling of pre-3.1 _rev values

  this changes the server startup option `--database.check-30-revisions` from a boolean (true/false)
  parameter to a string parameter with the following possible values:

  - "fail":
    will validate _rev values of 3.0 collections on collection loading and throw an exception when invalid _rev values are found.
    in this case collections with invalid _rev values are marked as corrupted and cannot be used in the ArangoDB 3.1 instance.
    the fix procedure for such collections is to export the collections from 3.0 database with arangodump and restore them in 3.1 with arangorestore.
    collections that do not contain invalid _rev values are marked as ok and will not be re-checked on following loads.
    collections that contain invalid _rev values will be re-checked on following loads.

  - "true":
    will validate _rev values of 3.0 collections on collection loading and print a warning when invalid _rev values are found.
    in this case collections with invalid _rev values can be used in the ArangoDB 3.1 instance.
    however, subsequent operations on documents with invalid _rev values may silently fail or fail with explicit errors.
    the fix procedure for such collections is to export the collections from 3.0 database with arangodump and restore them in 3.1 with arangorestore.
    collections that do not contain invalid _rev values are marked as ok and will not be re-checked on following loads.
    collections that contain invalid _rev values will be re-checked on following loads.

  - "false":
    will not validate _rev values on collection loading and not print warnings.
    no hint is given when invalid _rev values are found.
    subsequent operations on documents with invalid _rev values may silently fail or fail with explicit errors.
    this setting does not affect whether collections are re-checked later.
    collections will be re-checked on following loads if `--database.check-30-revisions` is later set to either `true` or `fail`.

  The change also suppresses warnings that were printed when collections were restored using arangorestore, and the restore
  data contained invalid _rev values. Now these warnings are suppressed, and new HLC _rev values are generated for these documents
  as before.

* added missing functions to AQL syntax highlighter in web interface

* fixed display of `ANY` direction in traversal explainer output (direction `ANY` was shown as either
  `INBOUND` or `OUTBOUND`)

* changed behavior of toJSON() function when serializing an object before saving it in the database

  if an object provides a toJSON() function, this function is still called for serializing it.
  the change is that the result of toJSON() is not stringified anymore, but saved as is. previous
  versions of ArangoDB called toJSON() and after that additionally stringified its result.

  This change will affect the saving of JS Buffer objects, which will now be saved as arrays of
  bytes instead of a comma-separated string of the Buffer's byte contents.

* allow creating unique indexes on more attributes than present in shardKeys

  The following combinations of shardKeys and indexKeys are allowed/not allowed:

  shardKeys     indexKeys
      a             a        ok
      a             b    not ok
      a           a b        ok
    a b             a    not ok
    a b             b    not ok
    a b           a b        ok
    a b         a b c        ok
  a b c           a b    not ok
  a b c         a b c        ok

* fixed wrong version in web interface login screen (EE only)

* make web interface not display an exclamation mark next to ArangoDB version number 3.1

* fixed search for arbitrary document attributes in web interface in case multiple
  search values were used on different attribute names. in this case, the search always
  produced an empty result

* disallow updating `_from` and `_to` values of edges in Smart Graphs. Updating these
  attributes would lead to potential redistribution of edges to other shards, which must be
  avoided.

* fixed issue #2148

* updated graphql-sync dependency to 0.6.2

* fixed issue #2156

* fixed CRC4 assembly linkage


v3.1.0 (2016-10-29)
-------------------

* AQL breaking change in cluster:

  from ArangoDB 3.1 onwards `WITH` is required for traversals in a
  clustered environment in order to avoid deadlocks.

  Note that for queries that access only a single collection or that have all
  collection names specified somewhere else in the query string, there is no
  need to use *WITH*. *WITH* is only useful when the AQL query parser cannot
  automatically figure out which collections are going to be used by the query.
  *WITH* is only useful for queries that dynamically access collections, e.g.
  via traversals, shortest path operations or the *DOCUMENT()* function.

  more info can be found [here](https://github.com/arangodb/arangodb/blob/devel/Documentation/Books/AQL/Operations/With.md)

* added AQL function `DISTANCE` to calculate the distance between two arbitrary
  coordinates (haversine formula)

* fixed issue #2110

* added Auto-aptation of RAFT timings as calculations only


v3.1.rc2 (2016-10-10)
---------------------

* second release candidate


v3.1.rc1 (2016-09-30)
---------------------

* first release candidate


v3.1.alpha2 (2016-09-01)
------------------------

* added module.context.createDocumentationRouter to replace module.context.apiDocumentation

* bug in RAFT implementation of reads. dethroned leader still answered requests in isolation

* ui: added new graph viewer

* ui: aql-editor added tabular & graph display

* ui: aql-editor improved usability

* ui: aql-editor: query profiling support

* fixed issue #2109

* fixed issue #2111

* fixed issue #2075

* added AQL function `DISTANCE` to calculate the distance between two arbitrary
  coordinates (haversine formula)

* rewrote scheduler and dispatcher based on boost::asio

  parameters changed:
    `--scheduler.threads` and `--server.threads` are now merged into a single one: `--server.threads`

    hidden `--server.extra-threads` has been removed

    hidden `--server.aql-threads` has been removed

    hidden `--server.backend` has been removed

    hidden `--server.show-backends` has been removed

    hidden `--server.thread-affinity` has been removed

* fixed issue #2086

* fixed issue #2079

* fixed issue #2071

  make the AQL query optimizer inject filter condition expressions referred to
  by variables during filter condition aggregation.
  For example, in the following query

      FOR doc IN collection
        LET cond1 = (doc.value == 1)
        LET cond2 = (doc.value == 2)
        FILTER cond1 || cond2
        RETURN { doc, cond1, cond2 }

  the optimizer will now inject the conditions for `cond1` and `cond2` into the filter
  condition `cond1 || cond2`, expanding it to `(doc.value == 1) || (doc.value == 2)`
  and making these conditions available for index searching.

  Note that the optimizer previously already injected some conditions into other
  conditions, but only if the variable that defined the condition was not used
  elsewhere. For example, the filter condition in the query

      FOR doc IN collection
        LET cond = (doc.value == 1)
        FILTER cond
        RETURN { doc }

  already got optimized before because `cond` was only used once in the query and
  the optimizer decided to inject it into the place where it was used.

  This only worked for variables that were referred to once in the query.
  When a variable was used multiple times, the condition was not injected as
  in the following query:

      FOR doc IN collection
        LET cond = (doc.value == 1)
        FILTER cond
        RETURN { doc, cond }

  The fix for #2070 now will enable this optimization so that the query can
  use an index on `doc.value` if available.

* changed behavior of AQL array comparison operators for empty arrays:
  * `ALL` and `ANY` now always return `false` when the left-hand operand is an
    empty array. The behavior for non-empty arrays does not change:
    * `[] ALL == 1` will return `false`
    * `[1] ALL == 1` will return `true`
    * `[1, 2] ALL == 1` will return `false`
    * `[2, 2] ALL == 1` will return `false`
    * `[] ANY == 1` will return `false`
    * `[1] ANY == 1` will return `true`
    * `[1, 2] ANY == 1` will return `true`
    * `[2, 2] ANY == 1` will return `false`
  * `NONE` now always returns `true` when the left-hand operand is an empty array.
    The behavior for non-empty arrays does not change:
    * `[] NONE == 1` will return `true`
    * `[1] NONE == 1` will return `false`
    * `[1, 2] NONE == 1` will return `false`
    * `[2, 2] NONE == 1` will return `true`

* added experimental AQL functions `JSON_STRINGIFY` and `JSON_PARSE`

* added experimental support for incoming gzip-compressed requests

* added HTTP REST APIs for online loglevel adjustments:

  - GET `/_admin/log/level` returns the current loglevel settings
  - PUT `/_admin/log/level` modifies the current loglevel settings

* PATCH /_api/gharial/{graph-name}/vertex/{collection-name}/{vertex-key}
  - changed default value for keepNull to true

* PATCH /_api/gharial/{graph-name}/edge/{collection-name}/{edge-key}
  - changed default value for keepNull to true

* renamed `maximalSize` attribute in parameter.json files to `journalSize`

  The `maximalSize` attribute will still be picked up from collections that
  have not been adjusted. Responses from the replication API will now also use
  `journalSize` instead of `maximalSize`.

* added `--cluster.system-replication-factor` in order to adjust the
  replication factor for new system collections

* fixed issue #2012

* added a memory expection in case V8 memory gets too low

* added Optimizer Rule for other indexes in Traversals
  this allows AQL traversals to use other indexes than the edge index.
  So traversals with filters on edges can now make use of more specific
  indexes, e.g.

      FOR v, e, p IN 2 OUTBOUND @start @@edge FILTER p.edges[0].foo == "bar"

  will prefer a Hash Index on [_from, foo] above the EdgeIndex.

* fixed epoch computation in hybrid logical clock

* fixed thread affinity

* replaced require("internal").db by require("@arangodb").db

* added option `--skip-lines` for arangoimp
  this allows skipping the first few lines from the import file in case the
  CSV or TSV import are used

* fixed periodic jobs: there should be only one instance running - even if it
  runs longer than the period

* improved performance of primary index and edge index lookups

* optimizations for AQL `[*]` operator in case no filter, no projection and
  no offset/limit are used

* added AQL function `OUTERSECTION` to return the symmetric difference of its
  input arguments

* Foxx manifests of installed services are now saved to disk with indentation

* Foxx tests and scripts in development mode should now always respect updated
  files instead of loading stale modules

* When disabling Foxx development mode the setup script is now re-run

* Foxx now provides an easy way to directly serve GraphQL requests using the
  `@arangodb/foxx/graphql` module and the bundled `graphql-sync` dependency

* Foxx OAuth2 module now correctly passes the `access_token` to the OAuth2 server

* added iconv-lite and timezone modules

* web interface now allows installing GitHub and zip services in legacy mode

* added module.context.createDocumentationRouter to replace module.context.apiDocumentation

* bug in RAFT implementation of reads. dethroned leader still answered
  requests in isolation

* all lambdas in ClusterInfo might have been left with dangling references.

* Agency bug fix for handling of empty json objects as values.

* Foxx tests no longer support the Mocha QUnit interface as this resulted in weird
  inconsistencies in the BDD and TDD interfaces. This fixes the TDD interface
  as well as out-of-sequence problems when using the BDD before/after functions.

* updated bundled JavaScript modules to latest versions; joi has been updated from 8.4 to 9.2
  (see [joi 9.0.0 release notes](https://github.com/hapijs/joi/issues/920) for information on
  breaking changes and new features)

* fixed issue #2139

* updated graphql-sync dependency to 0.6.2

* fixed issue #2156


v3.0.13 (XXXX-XX-XX)
--------------------

* fixed issue #2315

* fixed issue #2210


v3.0.12 (2016-11-23)
--------------------

* fixed issue #2176

* fixed issue #2168

* fixed issues #2149, #2159

* fixed error reporting for issue #2158

* fixed assembly linkage bug in CRC4 module

* added support for descriptions field in Foxx dependencies


v3.0.11 (2016-11-08)
--------------------

* fixed issue #2140: supervisor dies instead of respawning child

* fixed issue #2131: use shard key value entered by user in web interface

* fixed issue #2129: cannot kill a long-run query

* fixed issue #2110

* fixed issue #2081

* fixed issue #2038

* changes to Foxx service configuration or dependencies should now be
  stored correctly when options are cleared or omitted

* Foxx tests no longer support the Mocha QUnit interface as this resulted in weird
  inconsistencies in the BDD and TDD interfaces. This fixes the TDD interface
  as well as out-of-sequence problems when using the BDD before/after functions.

* fixed issue #2148


v3.0.10 (2016-09-26)
--------------------

* fixed issue #2072

* fixed issue #2070

* fixed slow cluster starup issues. supervision will demonstrate more
  patience with db servers


v3.0.9 (2016-09-21)
-------------------

* fixed issue #2064

* fixed issue #2060

* speed up `collection.any()` and skiplist index creation

* fixed multiple issues where ClusterInfo bug hung agency in limbo
  timeouting on multiple collection and database callbacks


v3.0.8 (2016-09-14)
-------------------

* fixed issue #2052

* fixed issue #2005

* fixed issue #2039

* fixed multiple issues where ClusterInfo bug hung agency in limbo
  timeouting on multiple collection and database callbacks


v3.0.7 (2016-09-05)
-------------------

* new supervision job handles db server failure during collection creation.


v3.0.6 (2016-09-02)
-------------------

* fixed issue #2026

* slightly better error diagnostics for AQL query compilation and replication

* fixed issue #2018

* fixed issue #2015

* fixed issue #2012

* fixed wrong default value for arangoimp's `--on-duplicate` value

* fix execution of AQL traversal expressions when there are multiple
  conditions that refer to variables set outside the traversal

* properly return HTTP 503 in JS actions when backend is gone

* supervision creates new key in agency for failed servers

* new shards will not be allocated on failed or cleaned servers


v3.0.5 (2016-08-18)
-------------------

* execute AQL ternary operator via C++ if possible

* fixed issue #1977

* fixed extraction of _id attribute in AQL traversal conditions

* fix SSL agency endpoint

* Minimum RAFT timeout was one order of magnitude to short.

* Optimized RAFT RPCs from leader to followers for efficiency.

* Optimized RAFT RPC handling on followers with respect to compaction.

* Fixed bug in handling of duplicates and overlapping logs

* Fixed bug in supervision take over after leadership change.

v3.0.4 (2016-08-01)
-------------------

* added missing lock for periodic jobs access

* fix multiple foxx related cluster issues

* fix handling of empty AQL query strings

* fixed issue in `INTERSECTION` AQL function with duplicate elements
  in the source arrays

* fixed issue #1970

* fixed issue #1968

* fixed issue #1967

* fixed issue #1962

* fixed issue #1959

* replaced require("internal").db by require("@arangodb").db

* fixed issue #1954

* fixed issue #1953

* fixed issue #1950

* fixed issue #1949

* fixed issue #1943

* fixed segfault in V8, by backporting https://bugs.chromium.org/p/v8/issues/detail?id=5033

* Foxx OAuth2 module now correctly passes the `access_token` to the OAuth2 server

* fixed credentialed CORS requests properly respecting --http.trusted-origin

* fixed a crash in V8Periodic task (forgotten lock)

* fixed two bugs in synchronous replication (syncCollectionFinalize)


v3.0.3 (2016-07-17)
-------------------

* fixed issue #1942

* fixed issue #1941

* fixed array index batch insertion issues for hash indexes that caused problems when
  no elements remained for insertion

* fixed AQL MERGE() function with External objects originating from traversals

* fixed some logfile recovery errors with error message "document not found"

* fixed issue #1937

* fixed issue #1936

* improved performance of arangorestore in clusters with synchronous
  replication

* Foxx tests and scripts in development mode should now always respect updated
  files instead of loading stale modules

* When disabling Foxx development mode the setup script is now re-run

* Foxx manifests of installed services are now saved to disk with indentation


v3.0.2 (2016-07-09)
-------------------

* fixed assertion failure in case multiple remove operations were used in the same query

* fixed upsert behavior in case upsert was used in a loop with the same document example

* fixed issue #1930

* don't expose local file paths in Foxx error messages.

* fixed issue #1929

* make arangodump dump the attribute `isSystem` when dumping the structure
  of a collection, additionally make arangorestore not fail when the attribute
  is missing

* fixed "Could not extract custom attribute" issue when using COLLECT with
  MIN/MAX functions in some contexts

* honor presence of persistent index for sorting

* make AQL query optimizer not skip "use-indexes-rule", even if enough
  plans have been created already

* make AQL optimizer not skip "use-indexes-rule", even if enough execution plans
  have been created already

* fix double precision value loss in VelocyPack JSON parser

* added missing SSL support for arangorestore

* improved cluster import performance

* fix Foxx thumbnails on DC/OS

* fix Foxx configuration not being saved

* fix Foxx app access from within the frontend on DC/OS

* add option --default-replication-factor to arangorestore and simplify
  the control over the number of shards when restoring

* fix a bug in the VPack -> V8 conversion if special attributes _key,
  _id, _rev, _from and _to had non-string values, which is allowed
  below the top level

* fix malloc_usable_size for darwin


v3.0.1 (2016-06-30)
-------------------

* fixed periodic jobs: there should be only one instance running - even if it
  runs longer than the period

* increase max. number of collections in AQL queries from 32 to 256

* fixed issue #1916: header "authorization" is required" when opening
  services page

* fixed issue #1915: Explain: member out of range

* fixed issue #1914: fix unterminated buffer

* don't remove lockfile if we are the same (now stale) pid
  fixes docker setups (our pid will always be 1)

* do not use revision id comparisons in compaction for determining whether a
  revision is obsolete, but marker memory addresses
  this ensures revision ids don't matter when compacting documents

* escape Unicode characters in JSON HTTP responses
  this converts UTF-8 characters in HTTP responses of arangod into `\uXXXX`
  escape sequences. This makes the HTTP responses fit into the 7 bit ASCII
  character range, which speeds up HTTP response parsing for some clients,
  namely node.js/v8

* add write before read collections when starting a user transaction
  this allows specifying the same collection in both read and write mode without
  unintended side effects

* fixed buffer overrun that occurred when building very large result sets

* index lookup optimizations for primary index and edge index

* fixed "collection is a nullptr" issue when starting a traversal from a transaction

* enable /_api/import on coordinator servers


v3.0.0 (2016-06-22)
-------------------

* minor GUI fixxes

* fix for replication and nonces


v3.0.0-rc3 (2016-06-19)
-----------------------

* renamed various Foxx errors to no longer refer to Foxx services as apps

* adjusted various error messages in Foxx to be more informative

* specifying "files" in a Foxx manifest to be mounted at the service root
  no longer results in 404s when trying to access non-file routes

* undeclared path parameters in Foxx no longer break the service

* trusted reverse proxy support is now handled more consistently

* ArangoDB request compatibility and user are now exposed in Foxx

* all bundled NPM modules have been upgraded to their latest versions


v3.0.0-rc2 (2016-06-12)
-----------------------

* added option `--server.max-packet-size` for client tools

* renamed option `--server.ssl-protocol` to `--ssl.protocol` in client tools
  (was already done for arangod, but overlooked for client tools)

* fix handling of `--ssl.protocol` value 5 (TLS v1.2) in client tools, which
  claimed to support it but didn't

* config file can use '@include' to include a different config file as base


v3.0.0-rc1 (2016-06-10)
-----------------------

* the user management has changed: it now has users that are independent of
  databases. A user can have one or more database assigned to the user.

* forward ported V8 Comparator bugfix for inline heuristics from
  https://github.com/v8/v8/commit/5ff7901e24c2c6029114567de5a08ed0f1494c81

* changed to-string conversion for AQL objects and arrays, used by the AQL
  function `TO_STRING()` and implicit to-string casts in AQL

  - arrays are now converted into their JSON-stringify equivalents, e.g.

    - `[ ]` is now converted to `[]`
    - `[ 1, 2, 3 ]` is now converted to `[1,2,3]`
    - `[ "test", 1, 2 ] is now converted to `["test",1,2]`

    Previous versions of ArangoDB converted arrays with no members into the
    empty string, and non-empty arrays into a comma-separated list of member
    values, without the surrounding angular brackets. Additionally, string
    array members were not enclosed in quotes in the result string:

    - `[ ]` was converted to ``
    - `[ 1, 2, 3 ]` was converted to `1,2,3`
    - `[ "test", 1, 2 ] was converted to `test,1,2`

  - objects are now converted to their JSON-stringify equivalents, e.g.

    - `{ }` is converted to `{}`
    - `{ a: 1, b: 2 }` is converted to `{"a":1,"b":2}`
    - `{ "test" : "foobar" }` is converted to `{"test":"foobar"}`

    Previous versions of ArangoDB always converted objects into the string
    `[object Object]`

  This change affects also the AQL functions `CONCAT()` and `CONCAT_SEPARATOR()`
  which treated array values differently in previous versions. Previous versions
  of ArangoDB automatically flattened array values on the first level of the array,
  e.g. `CONCAT([1, 2, 3, [ 4, 5, 6 ]])` produced `1,2,3,4,5,6`. Now this will produce
  `[1,2,3,[4,5,6]]`. To flatten array members on the top level, you can now use
  the more explicit `CONCAT(FLATTEN([1, 2, 3, [4, 5, 6]], 1))`.

* added C++ implementations for AQL functions `SLICE()`, `CONTAINS()` and
  `RANDOM_TOKEN()`

* as a consequence of the upgrade to V8 version 5, the implementation of the
  JavaScript `Buffer` object had to be changed. JavaScript `Buffer` objects in
  ArangoDB now always store their data on the heap. There is no shared pool
  for small Buffer values, and no pointing into existing Buffer data when
  extracting slices. This change may increase the cost of creating Buffers with
  short contents or when peeking into existing Buffers, but was required for
  safer memory management and to prevent leaks.

* the `db` object's function `_listDatabases()` was renamed to just `_databases()`
  in order to make it more consistent with the existing `_collections()` function.
  Additionally the `db` object's `_listEndpoints()` function was renamed to just
  `_endpoints()`.

* changed default value of `--server.authentication` from `false` to `true` in
  configuration files etc/relative/arangod.conf and etc/arangodb/arangod.conf.in.
  This means the server will be started with authentication enabled by default,
  requiring all client connections to provide authentication data when connecting
  to ArangoDB. Authentication can still be turned off via setting the value of
  `--server.authentication` to `false` in ArangoDB's configuration files or by
  specifying the option on the command-line.

* Changed result format for querying all collections via the API GET `/_api/collection`.

  Previous versions of ArangoDB returned an object with an attribute named `collections`
  and an attribute named `names`. Both contained all available collections, but
  `collections` contained the collections as an array, and `names` contained the
  collections again, contained in an object in which the attribute names were the
  collection names, e.g.

  ```
  {
    "collections": [
      {"id":"5874437","name":"test","isSystem":false,"status":3,"type":2},
      {"id":"17343237","name":"something","isSystem":false,"status":3,"type":2},
      ...
    ],
    "names": {
      "test": {"id":"5874437","name":"test","isSystem":false,"status":3,"type":2},
      "something": {"id":"17343237","name":"something","isSystem":false,"status":3,"type":2},
      ...
    }
  }
  ```
  This result structure was redundant, and therefore has been simplified to just

  ```
  {
    "result": [
      {"id":"5874437","name":"test","isSystem":false,"status":3,"type":2},
      {"id":"17343237","name":"something","isSystem":false,"status":3,"type":2},
      ...
    ]
  }
  ```

  in ArangoDB 3.0.

* added AQL functions `TYPENAME()` and `HASH()`

* renamed arangob tool to arangobench

* added AQL string comparison operator `LIKE`

  The operator can be used to compare strings like this:

      value LIKE search

  The operator is currently implemented by calling the already existing AQL
  function `LIKE`.

  This change also makes `LIKE` an AQL keyword. Using `LIKE` in either case as
  an attribute or collection name in AQL thus requires quoting.

* make AQL optimizer rule "remove-unnecessary-calculations" fire in more cases

  The rule will now remove calculations that are used exactly once in other
  expressions (e.g. `LET a = doc RETURN a.value`) and calculations,
  or calculations that are just references (e.g. `LET a = b`).

* renamed AQL optimizer rule "merge-traversal-filter" to "optimize-traversals"
  Additionally, the optimizer rule will remove unused edge and path result variables
  from the traversal in case they are specified in the `FOR` section of the traversal,
  but not referenced later in the query. This saves constructing edges and paths
  results.

* added AQL optimizer rule "inline-subqueries"

  This rule can pull out certain subqueries that are used as an operand to a `FOR`
  loop one level higher, eliminating the subquery completely. For example, the query

      FOR i IN (FOR j IN [1,2,3] RETURN j) RETURN i

  will be transformed by the rule to:

      FOR i IN [1,2,3] RETURN i

  The query

      FOR name IN (FOR doc IN _users FILTER doc.status == 1 RETURN doc.name) LIMIT 2 RETURN name

  will be transformed into

      FOR tmp IN _users FILTER tmp.status == 1 LIMIT 2 RETURN tmp.name

  The rule will only fire when the subquery is used as an operand to a `FOR` loop, and
  if the subquery does not contain a `COLLECT` with an `INTO` variable.

* added new endpoint "srv://" for DNS service records

* The result order of the AQL functions VALUES and ATTRIBUTES has never been
  guaranteed and it only had the "correct" ordering by accident when iterating
  over objects that were not loaded from the database. This accidental behavior
  is now changed by introduction of VelocyPack. No ordering is guaranteed unless
  you specify the sort parameter.

* removed configure option `--enable-logger`

* added AQL array comparison operators

  All AQL comparison operators now also exist in an array variant. In the
  array variant, the operator is preceded with one of the keywords *ALL*, *ANY*
  or *NONE*. Using one of these keywords changes the operator behavior to
  execute the comparison operation for all, any, or none of its left hand
  argument values. It is therefore expected that the left hand argument
  of an array operator is an array.

  Examples:

      [ 1, 2, 3 ] ALL IN [ 2, 3, 4 ]   // false
      [ 1, 2, 3 ] ALL IN [ 1, 2, 3 ]   // true
      [ 1, 2, 3 ] NONE IN [ 3 ]        // false
      [ 1, 2, 3 ] NONE IN [ 23, 42 ]   // true
      [ 1, 2, 3 ] ANY IN [ 4, 5, 6 ]   // false
      [ 1, 2, 3 ] ANY IN [ 1, 42 ]     // true
      [ 1, 2, 3 ] ANY == 2             // true
      [ 1, 2, 3 ] ANY == 4             // false
      [ 1, 2, 3 ] ANY > 0              // true
      [ 1, 2, 3 ] ANY <= 1             // true
      [ 1, 2, 3 ] NONE < 99            // false
      [ 1, 2, 3 ] NONE > 10            // true
      [ 1, 2, 3 ] ALL > 2              // false
      [ 1, 2, 3 ] ALL > 0              // true
      [ 1, 2, 3 ] ALL >= 3             // false
      ["foo", "bar"] ALL != "moo"      // true
      ["foo", "bar"] NONE == "bar"     // false
      ["foo", "bar"] ANY == "foo"      // true

* improved AQL optimizer to remove unnecessary sort operations in more cases

* allow enclosing AQL identifiers in forward ticks in addition to using
  backward ticks

  This allows for convenient writing of AQL queries in JavaScript template strings
  (which are delimited with backticks themselves), e.g.

      var q = `FOR doc IN ´collection´ RETURN doc.´name´`;

* allow to set `print.limitString` to configure the number of characters
  to output before truncating

* make logging configurable per log "topic"

  `--log.level <level>` sets the global log level to <level>, e.g. `info`,
  `debug`, `trace`.

  `--log.level topic=<level>` sets the log level for a specific topic.
  Currently, the following topics exist: `collector`, `compactor`, `mmap`,
  `performance`, `queries`, and `requests`. `performance` and `requests` are
  set to FATAL by default. `queries` is set to info. All others are
  set to the global level by default.

  The new log option `--log.output <definition>` allows directing the global
  or per-topic log output to different outputs. The output definition
  "<definition>" can be one of

    "-" for stdin
    "+" for stderr
    "syslog://<syslog-facility>"
    "syslog://<syslog-facility>/<application-name>"
    "file://<relative-path>"

  The option can be specified multiple times in order to configure the output
  for different log topics. To set up a per-topic output configuration, use
  `--log.output <topic>=<definition>`, e.g.

    queries=file://queries.txt

  logs all queries to the file "queries.txt".

* the option `--log.requests-file` is now deprecated. Instead use

    `--log.level requests=info`
    `--log.output requests=file://requests.txt`

* the option `--log.facility` is now deprecated. Instead use

    `--log.output requests=syslog://facility`

* the option `--log.performance` is now deprecated. Instead use

    `--log.level performance=trace`

* removed option `--log.source-filter`

* removed configure option `--enable-logger`

* change collection directory names to include a random id component at the end

  The new pattern is `collection-<id>-<random>`, where `<id>` is the collection
  id and `<random>` is a random number. Previous versions of ArangoDB used a
  pattern `collection-<id>` without the random number.

  ArangoDB 3.0 understands both the old and name directory name patterns.

* removed mostly unused internal spin-lock implementation

* removed support for pre-Windows 7-style locks. This removes compatibility for
  Windows versions older than Windows 7 (e.g. Windows Vista, Windows XP) and
  Windows 2008R2 (e.g. Windows 2008).

* changed names of sub-threads started by arangod

* added option `--default-number-of-shards` to arangorestore, allowing creating
  collections with a specifiable number of shards from a non-cluster dump

* removed support for CoffeeScript source files

* removed undocumented SleepAndRequeue

* added WorkMonitor to inspect server threads

* when downloading a Foxx service from the web interface the suggested filename
  is now based on the service's mount path instead of simply "app.zip"

* the `@arangodb/request` response object now stores the parsed JSON response
  body in a property `json` instead of `body` when the request was made using the
  `json` option. The `body` instead contains the response body as a string.

* the Foxx API has changed significantly, 2.8 services are still supported
  using a backwards-compatible "legacy mode"


v2.8.12 (XXXX-XX-XX)
--------------------

* issue #2091: decrease connect timeout to 5 seconds on startup

* fixed issue #2072

* slightly better error diagnostics for some replication errors

* fixed issue #1977

* fixed issue in `INTERSECTION` AQL function with duplicate elements
  in the source arrays

* fixed issue #1962

* fixed issue #1959

* export aqlQuery template handler as require('org/arangodb').aql for forwards-compatibility


v2.8.11 (2016-07-13)
--------------------

* fixed array index batch insertion issues for hash indexes that caused problems when
  no elements remained for insertion

* fixed issue #1937


v2.8.10 (2016-07-01)
--------------------

* make sure next local _rev value used for a document is at least as high as the
  _rev value supplied by external sources such as replication

* make adding a collection in both read- and write-mode to a transaction behave as
  expected (write includes read). This prevents the `unregister collection used in
  transaction` error

* fixed sometimes invalid result for `byExample(...).count()` when an index plus
  post-filtering was used

* fixed "collection is a nullptr" issue when starting a traversal from a transaction

* honor the value of startup option `--database.wait-for-sync` (that is used to control
  whether new collections are created with `waitForSync` set to `true` by default) also
  when creating collections via the HTTP API (and thus the ArangoShell). When creating
  a collection via these mechanisms, the option was ignored so far, which was inconsistent.

* fixed issue #1826: arangosh --javascript.execute: internal error (geo index issue)

* fixed issue #1823: Arango crashed hard executing very simple query on windows


v2.8.9 (2016-05-13)
-------------------

* fixed escaping and quoting of extra parameters for executables in Mac OS X App

* added "waiting for" status variable to web interface collection figures view

* fixed undefined behavior in query cache invaldation

* fixed access to /_admin/statistics API in case statistics are disable via option
  `--server.disable-statistics`

* Foxx manager will no longer fail hard when Foxx store is unreachable unless installing
  a service from the Foxx store (e.g. when behind a firewall or GitHub is unreachable).


v2.8.8 (2016-04-19)
-------------------

* fixed issue #1805: Query: internal error (location: arangod/Aql/AqlValue.cpp:182).
  Please report this error to arangodb.com (while executing)

* allow specifying collection name prefixes for `_from` and `_to` in arangoimp:

  To avoid specifying complete document ids (consisting of collection names and document
  keys) for *_from* and *_to* values when importing edges with arangoimp, there are now
  the options *--from-collection-prefix* and *--to-collection-prefix*.

  If specified, these values will be automatically prepended to each value in *_from*
  (or *_to* resp.). This allows specifying only document keys inside *_from* and/or *_to*.

  *Example*

      > arangoimp --from-collection-prefix users --to-collection-prefix products ...

  Importing the following document will then create an edge between *users/1234* and
  *products/4321*:

  ```js
  { "_from" : "1234", "_to" : "4321", "desc" : "users/1234 is connected to products/4321" }
  ```

* requests made with the interactive system API documentation in the web interface
  (Swagger) will now respect the active database instead of always using `_system`


v2.8.7 (2016-04-07)
-------------------

* optimized primary=>secondary failover

* fix to-boolean conversion for documents in AQL

* expose the User-Agent HTTP header from the ArangoShell since Github seems to
  require it now, and we use the ArangoShell for fetching Foxx repositories from Github

* work with http servers that only send

* fixed potential race condition between compactor and collector threads

* fix removal of temporary directories on arangosh exit

* javadoc-style comments in Foxx services are no longer interpreted as
  Foxx comments outside of controller/script/exports files (#1748)

* removed remaining references to class syntax for Foxx Model and Repository
  from the documentation

* added a safe-guard for corrupted master-pointer


v2.8.6 (2016-03-23)
-------------------

* arangosh can now execute JavaScript script files that contain a shebang
  in the first line of the file. This allows executing script files directly.

  Provided there is a script file `/path/to/script.js` with the shebang
  `#!arangosh --javascript.execute`:

      > cat /path/to/script.js
      #!arangosh --javascript.execute
      print("hello from script.js");

  If the script file is made executable

      > chmod a+x /path/to/script.js

  it can be invoked on the shell directly and use arangosh for its execution:

      > /path/to/script.js
      hello from script.js

  This did not work in previous versions of ArangoDB, as the whole script contents
  (including the shebang) were treated as JavaScript code.
  Now shebangs in script files will now be ignored for all files passed to arangosh's
  `--javascript.execute` parameter.

  The alternative way of executing a JavaScript file with arangosh still works:

      > arangosh --javascript.execute /path/to/script.js
      hello from script.js

* added missing reset of traversal state for nested traversals.
  The state of nested traversals (a traversal in an AQL query that was
  located in a repeatedly executed subquery or inside another FOR loop)
  was not reset properly, so that multiple invocations of the same nested
  traversal with different start vertices led to the nested traversal
  always using the start vertex provided on the first invocation.

* fixed issue #1781: ArangoDB startup time increased tremendously

* fixed issue #1783: SIGHUP should rotate the log


v2.8.5 (2016-03-11)
-------------------

* Add OpenSSL handler for TLS V1.2 as sugested by kurtkincaid in #1771

* fixed issue #1765 (The webinterface should display the correct query time)
  and #1770 (Display ACTUAL query time in aardvark's AQL editor)

* Windows: the unhandled exception handler now calls the windows logging
  facilities directly without locks.
  This fixes lockups on crashes from the logging framework.

* improve nullptr handling in logger.

* added new endpoint "srv://" for DNS service records

* `org/arangodb/request` no longer sets the content-type header to the
  string "undefined" when no content-type header should be sent (issue #1776)


v2.8.4 (2016-03-01)
-------------------

* global modules are no longer incorrectly resolved outside the ArangoDB
  JavaScript directory or the Foxx service's root directory (issue #1577)

* improved error messages from Foxx and JavaScript (issues #1564, #1565, #1744)


v2.8.3 (2016-02-22)
-------------------

* fixed AQL filter condition collapsing for deeply-nested cases, potentially
  enabling usage of indexes in some dedicated cases

* added parentheses in AQL explain command output to correctly display precedence
  of logical and arithmetic operators

* Foxx Model event listeners defined on the model are now correctly invoked by
  the Repository methods (issue #1665)

* Deleting a Foxx service in the frontend should now always succeed even if the
  files no longer exist on the file system (issue #1358)

* Routing actions loaded from the database no longer throw exceptions when
  trying to load other modules using "require"

* The `org/arangodb/request` response object now sets a property `json` to the
  parsed JSON response body in addition to overwriting the `body` property when
  the request was made using the `json` option.

* Improved Windows stability

* Fixed a bug in the interactive API documentation that would escape slashes
  in document-handle fields. Document handles are now provided as separate
  fields for collection name and document key.


v2.8.2 (2016-02-09)
-------------------

* the continuous replication applier will now prevent the master's WAL logfiles
  from being removed if they are still needed by the applier on the slave. This
  should help slaves that suffered from masters garbage collection WAL logfiles
  which would have been needed by the slave later.

  The initial synchronization will block removal of still needed WAL logfiles
  on the master for 10 minutes initially, and will extend this period when further
  requests are made to the master. Initial synchronization hands over its handle
  for blocking logfile removal to the continuous replication when started via
  the *setupReplication* function. In this case, continuous replication will
  extend the logfile removal blocking period for the required WAL logfiles when
  the slave makes additional requests.

  All handles that block logfile removal will time out automatically after at
  most 5 minutes should a master not be contacted by the slave anymore (e.g. in
  case the slave's replication is turned off, the slaves loses the connection
  to the master or the slave goes down).

* added all-in-one function *setupReplication* to synchronize data from master
  to slave and start the continuous replication:

      require("@arangodb/replication").setupReplication(configuration);

  The command will return when the initial synchronization is finished and the
  continuous replication has been started, or in case the initial synchronization
  has failed.

  If the initial synchronization is successful, the command will store the given
  configuration on the slave. It also configures the continuous replication to start
  automatically if the slave is restarted, i.e. *autoStart* is set to *true*.

  If the command is run while the slave's replication applier is already running,
  it will first stop the running applier, drop its configuration and do a
  resynchronization of data with the master. It will then use the provided configration,
  overwriting any previously existing replication configuration on the slave.

  The following example demonstrates how to use the command for setting up replication
  for the *_system* database. Note that it should be run on the slave and not the
  master:

      db._useDatabase("_system");
      require("@arangodb/replication").setupReplication({
        endpoint: "tcp://master.domain.org:8529",
        username: "myuser",
        password: "mypasswd",
        verbose: false,
        includeSystem: false,
        incremental: true,
        autoResync: true
      });

* the *sync* and *syncCollection* functions now always start the data synchronization
  as an asynchronous server job. The call to *sync* or *syncCollection* will block
  until synchronization is either complete or has failed with an error. The functions
  will automatically poll the slave periodically for status updates.

  The main benefit is that the connection to the slave does not need to stay open
  permanently and is thus not affected by timeout issues. Additionally the caller does
  not need to query the synchronization status from the slave manually as this is
  now performed automatically by these functions.

* fixed undefined behavior when explaining some types of AQL traversals, fixed
  display of some types of traversals in AQL explain output


v2.8.1 (2016-01-29)
-------------------

* Improved AQL Pattern matching by allowing to specify a different traversal
  direction for one or many of the edge collections.

      FOR v, e, p IN OUTBOUND @start @@ec1, INBOUND @@ec2, @@ec3

  will traverse *ec1* and *ec3* in the OUTBOUND direction and for *ec2* it will use
  the INBOUND direction. These directions can be combined in arbitrary ways, the
  direction defined after *IN [steps]* will we used as default direction and can
  be overriden for specific collections.
  This feature is only available for collection lists, it is not possible to
  combine it with graph names.

* detect more types of transaction deadlocks early

* fixed display of relational operators in traversal explain output

* fixed undefined behavior in AQL function `PARSE_IDENTIFIER`

* added "engines" field to Foxx services generated in the admin interface

* added AQL function `IS_SAME_COLLECTION`:

  *IS_SAME_COLLECTION(collection, document)*: Return true if *document* has the same
  collection id as the collection specified in *collection*. *document* can either be
  a [document handle](../Glossary/README.md#document-handle) string, or a document with
  an *_id* attribute. The function does not validate whether the collection actually
  contains the specified document, but only compares the name of the specified collection
  with the collection name part of the specified document.
  If *document* is neither an object with an *id* attribute nor a *string* value,
  the function will return *null* and raise a warning.

      /* true */
      IS_SAME_COLLECTION('_users', '_users/my-user')
      IS_SAME_COLLECTION('_users', { _id: '_users/my-user' })

      /* false */
      IS_SAME_COLLECTION('_users', 'foobar/baz')
      IS_SAME_COLLECTION('_users', { _id: 'something/else' })


v2.8.0 (2016-01-25)
-------------------

* avoid recursive locking


v2.8.0-beta8 (2016-01-19)
-------------------------

* improved internal datafile statistics for compaction and compaction triggering
  conditions, preventing excessive growth of collection datafiles under some
  workloads. This should also fix issue #1596.

* renamed AQL optimizer rule `remove-collect-into` to `remove-collect-variables`

* fixed primary and edge index lookups prematurely aborting searches when the
  specified id search value contained a different collection than the collection
  the index was created for


v2.8.0-beta7 (2016-01-06)
-------------------------

* added vm.runInThisContext

* added AQL keyword `AGGREGATE` for use in AQL `COLLECT` statement

  Using `AGGREGATE` allows more efficient aggregation (incrementally while building
  the groups) than previous versions of AQL, which built group aggregates afterwards
  from the total of all group values.

  `AGGREGATE` can be used inside a `COLLECT` statement only. If used, it must follow
  the declaration of grouping keys:

      FOR doc IN collection
        COLLECT gender = doc.gender AGGREGATE minAge = MIN(doc.age), maxAge = MAX(doc.age)
        RETURN { gender, minAge, maxAge }

  or, if no grouping keys are used, it can follow the `COLLECT` keyword:

      FOR doc IN collection
        COLLECT AGGREGATE minAge = MIN(doc.age), maxAge = MAX(doc.age)
        RETURN {
  minAge, maxAge
}

  Only specific expressions are allowed on the right-hand side of each `AGGREGATE`
  assignment:

  - on the top level the expression must be a call to one of the supported aggregation
    functions `LENGTH`, `MIN`, `MAX`, `SUM`, `AVERAGE`, `STDDEV_POPULATION`, `STDDEV_SAMPLE`,
    `VARIANCE_POPULATION`, or `VARIANCE_SAMPLE`

  - the expression must not refer to variables introduced in the `COLLECT` itself

* Foxx: mocha test paths with wildcard characters (asterisks) now work on Windows

* reserved AQL keyword `NONE` for future use

* web interface: fixed a graph display bug concerning dashboard view

* web interface: fixed several bugs during the dashboard initialize process

* web interface: included several bugfixes: #1597, #1611, #1623

* AQL query optimizer now converts `LENGTH(collection-name)` to an optimized
  expression that returns the number of documents in a collection

* adjusted the behavior of the expansion (`[*]`) operator in AQL for non-array values

  In ArangoDB 2.8, calling the expansion operator on a non-array value will always
  return an empty array. Previous versions of ArangoDB expanded non-array values by
  calling the `TO_ARRAY()` function for the value, which for example returned an
  array with a single value for boolean, numeric and string input values, and an array
  with the object's values for an object input value. This behavior was inconsistent
  with how the expansion operator works for the array indexes in 2.8, so the behavior
  is now unified:

  - if the left-hand side operand of `[*]` is an array, the array will be returned as
    is when calling `[*]` on it
  - if the left-hand side operand of `[*]` is not an array, an empty array will be
    returned by `[*]`

  AQL queries that rely on the old behavior can be changed by either calling `TO_ARRAY`
  explicitly or by using the `[*]` at the correct position.

  The following example query will change its result in 2.8 compared to 2.7:

      LET values = "foo" RETURN values[*]

  In 2.7 the query has returned the array `[ "foo" ]`, but in 2.8 it will return an
  empty array `[ ]`. To make it return the array `[ "foo" ]` again, an explicit
  `TO_ARRAY` function call is needed in 2.8 (which in this case allows the removal
  of the `[*]` operator altogether). This also works in 2.7:

      LET values = "foo" RETURN TO_ARRAY(values)

  Another example:

      LET values = [ { name: "foo" }, { name: "bar" } ]
      RETURN values[*].name[*]

  The above returned `[ [ "foo" ], [ "bar" ] ] in 2.7. In 2.8 it will return
  `[ [ ], [ ] ]`, because the value of `name` is not an array. To change the results
  to the 2.7 style, the query can be changed to

      LET values = [ { name: "foo" }, { name: "bar" } ]
      RETURN values[* RETURN TO_ARRAY(CURRENT.name)]

  The above also works in 2.7.
  The following types of queries won't change:

      LET values = [ 1, 2, 3 ] RETURN values[*]
      LET values = [ { name: "foo" }, { name: "bar" } ] RETURN values[*].name
      LET values = [ { names: [ "foo", "bar" ] }, { names: [ "baz" ] } ] RETURN values[*].names[*]
      LET values = [ { names: [ "foo", "bar" ] }, { names: [ "baz" ] } ] RETURN values[*].names[**]

* slightly adjusted V8 garbage collection strategy so that collection eventually
  happens in all contexts that hold V8 external references to documents and
  collections.

  also adjusted default value of `--javascript.gc-frequency` from 10 seconds to
  15 seconds, as less internal operations are carried out in JavaScript.

* fixes for AQL optimizer and traversal

* added `--create-collection-type` option to arangoimp

  This allows specifying the type of the collection to be created when
  `--create-collection` is set to `true`.

* Foxx export cache should no longer break if a broken app is loaded in the
  web admin interface.


v2.8.0-beta2 (2015-12-16)
-------------------------

* added AQL query optimizer rule "sort-in-values"

  This rule pre-sorts the right-hand side operand of the `IN` and `NOT IN`
  operators so the operation can use a binary search with logarithmic complexity
  instead of a linear search. The rule is applied when the right-hand side
  operand of an `IN` or `NOT IN` operator in a filter condition is a variable that
  is defined in a different loop/scope than the operator itself. Additionally,
  the filter condition must consist of solely the `IN` or `NOT IN` operation
  in order to avoid any side-effects.

* changed collection status terminology in web interface for collections for
  which an unload request has been issued from `in the process of being unloaded`
  to `will be unloaded`.

* unloading a collection via the web interface will now trigger garbage collection
  in all v8 contexts and force a WAL flush. This increases the chances of perfoming
  the unload faster.

* added the following attributes to the result of `collection.figures()` and the
  corresponding HTTP API at `PUT /_api/collection/<name>/figures`:

  - `documentReferences`: The number of references to documents in datafiles
    that JavaScript code currently holds. This information can be used for
    debugging compaction and unload issues.
  - `waitingFor`: An optional string value that contains information about
    which object type is at the head of the collection's cleanup queue. This
    information can be used for debugging compaction and unload issues.
  - `compactionStatus.time`: The point in time the compaction for the collection
    was last executed. This information can be used for debugging compaction
    issues.
  - `compactionStatus.message`: The action that was performed when the compaction
    was last run for the collection. This information can be used for debugging
    compaction issues.

  Note: `waitingFor` and `compactionStatus` may be empty when called on a coordinator
  in a cluster.

* the compaction will now provide queryable status info that can be used to track
  its progress. The compaction status is displayed in the web interface, too.

* better error reporting for arangodump and arangorestore

* arangodump will now fail by default when trying to dump edges that
  refer to already dropped collections. This can be circumvented by
  specifying the option `--force true` when invoking arangodump

* fixed cluster upgrade procedure

* the AQL functions `NEAR` and `WITHIN` now have stricter validations
  for their input parameters `limit`, `radius` and `distance`. They may now throw
  exceptions when invalid parameters are passed that may have not led
  to exceptions in previous versions.

* deprecation warnings now log stack traces

* Foxx: improved backwards compatibility with 2.5 and 2.6

  - reverted Model and Repository back to non-ES6 "classes" because of
    compatibility issues when using the extend method with a constructor

  - removed deprecation warnings for extend and controller.del

  - restored deprecated method Model.toJSONSchema

  - restored deprecated `type`, `jwt` and `sessionStorageApp` options
    in Controller#activateSessions

* Fixed a deadlock problem in the cluster


v2.8.0-beta1 (2015-12-06)
-------------------------

* added AQL function `IS_DATESTRING(value)`

  Returns true if *value* is a string that can be used in a date function.
  This includes partial dates such as *2015* or *2015-10* and strings containing
  invalid dates such as *2015-02-31*. The function will return false for all
  non-string values, even if some of them may be usable in date functions.


v2.8.0-alpha1 (2015-12-03)
--------------------------

* added AQL keywords `GRAPH`, `OUTBOUND`, `INBOUND` and `ANY` for use in graph
  traversals, reserved AQL keyword `ALL` for future use

  Usage of these keywords as collection names, variable names or attribute names
  in AQL queries will not be possible without quoting. For example, the following
  AQL query will still work as it uses a quoted collection name and a quoted
  attribute name:

      FOR doc IN `OUTBOUND`
        RETURN doc.`any`

* issue #1593: added AQL `POW` function for exponentation

* added cluster execution site info in explain output for AQL queries

* replication improvements:

  - added `autoResync` configuration parameter for continuous replication.

    When set to `true`, a replication slave will automatically trigger a full data
    re-synchronization with the master when the master cannot provide the log data
    the slave had asked for. Note that `autoResync` will only work when the option
    `requireFromPresent` is also set to `true` for the continuous replication, or
    when the continuous syncer is started and detects that no start tick is present.

    Automatic re-synchronization may transfer a lot of data from the master to the
    slave and may be expensive. It is therefore turned off by default.
    When turned off, the slave will never perform an automatic re-synchronization
    with the master.

  - added `idleMinWaitTime` and `idleMaxWaitTime` configuration parameters for
    continuous replication.

    These parameters can be used to control the minimum and maximum wait time the
    slave will (intentionally) idle and not poll for master log changes in case the
    master had sent the full logs already.
    The `idleMaxWaitTime` value will only be used when `adapativePolling` is set
    to `true`. When `adaptivePolling` is disable, only `idleMinWaitTime` will be
    used as a constant time span in which the slave will not poll the master for
    further changes. The default values are 0.5 seconds for `idleMinWaitTime` and
    2.5 seconds for `idleMaxWaitTime`, which correspond to the hard-coded values
    used in previous versions of ArangoDB.

  - added `initialSyncMaxWaitTime` configuration parameter for initial and continuous
    replication

    This option controls the maximum wait time (in seconds) that the initial
    synchronization will wait for a response from the master when fetching initial
    collection data. If no response is received within this time period, the initial
    synchronization will give up and fail. This option is also relevant for
    continuous replication in case *autoResync* is set to *true*, as then the
    continuous replication may trigger a full data re-synchronization in case
    the master cannot the log data the slave had asked for.

  - HTTP requests sent from the slave to the master during initial synchronization
    will now be retried if they fail with connection problems.

  - the initial synchronization now logs its progress so it can be queried using
    the regular replication status check APIs.

  - added `async` attribute for `sync` and `syncCollection` operations called from
    the ArangoShell. Setthing this attribute to `true` will make the synchronization
    job on the server go into the background, so that the shell does not block. The
    status of the started asynchronous synchronization job can be queried from the
    ArangoShell like this:

        /* starts initial synchronization */
        var replication = require("@arangodb/replication");
        var id = replication.sync({
          endpoint: "tcp://master.domain.org:8529",
          username: "myuser",
          password: "mypasswd",
          async: true
       });

       /* now query the id of the returned async job and print the status */
       print(replication.getSyncResult(id));

    The result of `getSyncResult()` will be `false` while the server-side job
    has not completed, and different to `false` if it has completed. When it has
    completed, all job result details will be returned by the call to `getSyncResult()`.


* fixed non-deterministic query results in some cluster queries

* fixed issue #1589

* return HTTP status code 410 (gone) instead of HTTP 408 (request timeout) for
  server-side operations that are canceled / killed. Sending 410 instead of 408
  prevents clients from re-starting the same (canceled) operation. Google Chrome
  for example sends the HTTP request again in case it is responded with an HTTP
  408, and this is exactly the opposite of the desired behavior when an operation
  is canceled / killed by the user.

* web interface: queries in AQL editor now cancelable

* web interface: dashboard - added replication information

* web interface: AQL editor now supports bind parameters

* added startup option `--server.hide-product-header` to make the server not send
  the HTTP response header `"Server: ArangoDB"` in its HTTP responses. By default,
  the option is turned off so the header is still sent as usual.

* added new AQL function `UNSET_RECURSIVE` to recursively unset attritutes from
  objects/documents

* switched command-line editor in ArangoShell and arangod to linenoise-ng

* added automatic deadlock detection for transactions

  In case a deadlock is detected, a multi-collection operation may be rolled back
  automatically and fail with error 29 (`deadlock detected`). Client code for
  operations containing more than one collection should be aware of this potential
  error and handle it accordingly, either by giving up or retrying the transaction.

* Added C++ implementations for the AQL arithmetic operations and the following
  AQL functions:
  - ABS
  - APPEND
  - COLLECTIONS
  - CURRENT_DATABASE
  - DOCUMENT
  - EDGES
  - FIRST
  - FIRST_DOCUMENT
  - FIRST_LIST
  - FLATTEN
  - FLOOR
  - FULLTEXT
  - LAST
  - MEDIAN
  - MERGE_RECURSIVE
  - MINUS
  - NEAR
  - NOT_NULL
  - NTH
  - PARSE_IDENTIFIER
  - PERCENTILE
  - POP
  - POSITION
  - PUSH
  - RAND
  - RANGE
  - REMOVE_NTH
  - REMOVE_VALUE
  - REMOVE_VALUES
  - ROUND
  - SHIFT
  - SQRT
  - STDDEV_POPULATION
  - STDDEV_SAMPLE
  - UNSHIFT
  - VARIANCE_POPULATION
  - VARIANCE_SAMPLE
  - WITHIN
  - ZIP

* improved performance of skipping over many documents in an AQL query when no
  indexes and no filters are used, e.g.

      FOR doc IN collection
        LIMIT 1000000, 10
        RETURN doc

* Added array indexes

  Hash indexes and skiplist indexes can now optionally be defined for array values
  so they index individual array members.

  To define an index for array values, the attribute name is extended with the
  expansion operator `[*]` in the index definition:

      arangosh> db.colName.ensureHashIndex("tags[*]");

  When given the following document

      { tags: [ "AQL", "ArangoDB", "Index" ] }

  the index will now contain the individual values `"AQL"`, `"ArangoDB"` and `"Index"`.

  Now the index can be used for finding all documents having `"ArangoDB"` somewhere in their
  tags array using the following AQL query:

      FOR doc IN colName
        FILTER "ArangoDB" IN doc.tags[*]
        RETURN doc

* rewrote AQL query optimizer rule `use-index-range` and renamed it to `use-indexes`.
  The name change affects rule names in the optimizer's output.

* rewrote AQL execution node `IndexRangeNode` and renamed it to `IndexNode`. The name
  change affects node names in the optimizer's explain output.

* added convenience function `db._explain(query)` for human-readable explanation
  of AQL queries

* module resolution as used by `require` now behaves more like in node.js

* the `org/arangodb/request` module now returns response bodies for error responses
  by default. The old behavior of not returning bodies for error responses can be
  re-enabled by explicitly setting the option `returnBodyOnError` to `false` (#1437)


v2.7.6 (2016-01-30)
-------------------

* detect more types of transaction deadlocks early


v2.7.5 (2016-01-22)
-------------------

* backported added automatic deadlock detection for transactions

  In case a deadlock is detected, a multi-collection operation may be rolled back
  automatically and fail with error 29 (`deadlock detected`). Client code for
  operations containing more than one collection should be aware of this potential
  error and handle it accordingly, either by giving up or retrying the transaction.

* improved internal datafile statistics for compaction and compaction triggering
  conditions, preventing excessive growth of collection datafiles under some
  workloads. This should also fix issue #1596.

* Foxx export cache should no longer break if a broken app is loaded in the
  web admin interface.

* Foxx: removed some incorrect deprecation warnings.

* Foxx: mocha test paths with wildcard characters (asterisks) now work on Windows


v2.7.4 (2015-12-21)
-------------------

* slightly adjusted V8 garbage collection strategy so that collection eventually
  happens in all contexts that hold V8 external references to documents and
  collections.

* added the following attributes to the result of `collection.figures()` and the
  corresponding HTTP API at `PUT /_api/collection/<name>/figures`:

  - `documentReferences`: The number of references to documents in datafiles
    that JavaScript code currently holds. This information can be used for
    debugging compaction and unload issues.
  - `waitingFor`: An optional string value that contains information about
    which object type is at the head of the collection's cleanup queue. This
    information can be used for debugging compaction and unload issues.
  - `compactionStatus.time`: The point in time the compaction for the collection
    was last executed. This information can be used for debugging compaction
    issues.
  - `compactionStatus.message`: The action that was performed when the compaction
    was last run for the collection. This information can be used for debugging
    compaction issues.

  Note: `waitingFor` and `compactionStatus` may be empty when called on a coordinator
  in a cluster.

* the compaction will now provide queryable status info that can be used to track
  its progress. The compaction status is displayed in the web interface, too.


v2.7.3 (2015-12-17)
-------------------

* fixed some replication value conversion issues when replication applier properties
  were set via ArangoShell

* fixed disappearing of documents for collections transferred via `sync` or
  `syncCollection` if the collection was dropped right before synchronization
  and drop and (re-)create collection markers were located in the same WAL file

* fixed an issue where overwriting the system sessions collection would break
  the web interface when authentication is enabled


v2.7.2 (2015-12-01)
-------------------

* replication improvements:

  - added `autoResync` configuration parameter for continuous replication.

    When set to `true`, a replication slave will automatically trigger a full data
    re-synchronization with the master when the master cannot provide the log data
    the slave had asked for. Note that `autoResync` will only work when the option
    `requireFromPresent` is also set to `true` for the continuous replication, or
    when the continuous syncer is started and detects that no start tick is present.

    Automatic re-synchronization may transfer a lot of data from the master to the
    slave and may be expensive. It is therefore turned off by default.
    When turned off, the slave will never perform an automatic re-synchronization
    with the master.

  - added `idleMinWaitTime` and `idleMaxWaitTime` configuration parameters for
    continuous replication.

    These parameters can be used to control the minimum and maximum wait time the
    slave will (intentionally) idle and not poll for master log changes in case the
    master had sent the full logs already.
    The `idleMaxWaitTime` value will only be used when `adapativePolling` is set
    to `true`. When `adaptivePolling` is disable, only `idleMinWaitTime` will be
    used as a constant time span in which the slave will not poll the master for
    further changes. The default values are 0.5 seconds for `idleMinWaitTime` and
    2.5 seconds for `idleMaxWaitTime`, which correspond to the hard-coded values
    used in previous versions of ArangoDB.

  - added `initialSyncMaxWaitTime` configuration parameter for initial and continuous
    replication

    This option controls the maximum wait time (in seconds) that the initial
    synchronization will wait for a response from the master when fetching initial
    collection data. If no response is received within this time period, the initial
    synchronization will give up and fail. This option is also relevant for
    continuous replication in case *autoResync* is set to *true*, as then the
    continuous replication may trigger a full data re-synchronization in case
    the master cannot the log data the slave had asked for.

  - HTTP requests sent from the slave to the master during initial synchronization
    will now be retried if they fail with connection problems.

  - the initial synchronization now logs its progress so it can be queried using
    the regular replication status check APIs.

* fixed non-deterministic query results in some cluster queries

* added missing lock instruction for primary index in compactor size calculation

* fixed issue #1589

* fixed issue #1583

* fixed undefined behavior when accessing the top level of a document with the `[*]`
  operator

* fixed potentially invalid pointer access in shaper when the currently accessed
  document got re-located by the WAL collector at the very same time

* Foxx: optional configuration options no longer log validation errors when assigned
  empty values (#1495)

* Foxx: constructors provided to Repository and Model sub-classes via extend are
  now correctly called (#1592)


v2.7.1 (2015-11-07)
-------------------

* switch to linenoise next generation

* exclude `_apps` collection from replication

  The slave has its own `_apps` collection which it populates on server start.
  When replicating data from the master to the slave, the data from the master may
  clash with the slave's own data in the `_apps` collection. Excluding the `_apps`
  collection from replication avoids this.

* disable replication appliers when starting in modes `--upgrade`, `--no-server`
  and `--check-upgrade`

* more detailed output in arango-dfdb

* fixed "no start tick" issue in replication applier

  This error could occur after restarting a slave server after a shutdown
  when no data was ever transferred from the master to the slave via the
  continuous replication

* fixed problem during SSL client connection abort that led to scheduler thread
  staying at 100% CPU saturation

* fixed potential segfault in AQL `NEIGHBORS` function implementation when C++ function
  variant was used and collection names were passed as strings

* removed duplicate target for some frontend JavaScript files from the Makefile

* make AQL function `MERGE()` work on a single array parameter, too.
  This allows combining the attributes of multiple objects from an array into
  a single object, e.g.

      RETURN MERGE([
        { foo: 'bar' },
        { quux: 'quetzalcoatl', ruled: true },
        { bar: 'baz', foo: 'done' }
      ])

  will now return:

      {
        "foo": "done",
        "quux": "quetzalcoatl",
        "ruled": true,
        "bar": "baz"
      }

* fixed potential deadlock in collection status changing on Windows

* fixed hard-coded `incremental` parameter in shell implementation of
  `syncCollection` function in replication module

* fix for GCC5: added check for '-stdlib' option


v2.7.0 (2015-10-09)
-------------------

* fixed request statistics aggregation
  When arangod was started in supervisor mode, the request statistics always showed
  0 requests, as the statistics aggregation thread did not run then.

* read server configuration files before dropping privileges. this ensures that
  the SSL keyfile specified in the configuration can be read with the server's start
  privileges (i.e. root when using a standard ArangoDB package).

* fixed replication with a 2.6 replication configuration and issues with a 2.6 master

* raised default value of `--server.descriptors-minimum` to 1024

* allow Foxx apps to be installed underneath URL path `/_open/`, so they can be
  (intentionally) accessed without authentication.

* added *allowImplicit* sub-attribute in collections declaration of transactions.
  The *allowImplicit* attributes allows making transactions fail should they
  read-access a collection that was not explicitly declared in the *collections*
  array of the transaction.

* added "special" password ARANGODB_DEFAULT_ROOT_PASSWORD. If you pass
  ARANGODB_DEFAULT_ROOT_PASSWORD as password, it will read the password
  from the environment variable ARANGODB_DEFAULT_ROOT_PASSWORD


v2.7.0-rc2 (2015-09-22)
-----------------------

* fix over-eager datafile compaction

  This should reduce the need to compact directly after loading a collection when a
  collection datafile contained many insertions and updates for the same documents. It
  should also prevent from re-compacting already merged datafiles in case not many
  changes were made. Compaction will also make fewer index lookups than before.

* added `syncCollection()` function in module `org/arangodb/replication`

  This allows synchronizing the data of a single collection from a master to a slave
  server. Synchronization can either restore the whole collection by transferring all
  documents from the master to the slave, or incrementally by only transferring documents
  that differ. This is done by partitioning the collection's entire key space into smaller
  chunks and comparing the data chunk-wise between master and slave. Only chunks that are
  different will be re-transferred.

  The `syncCollection()` function can be used as follows:

      require("org/arangodb/replication").syncCollection(collectionName, options);

  e.g.

      require("org/arangodb/replication").syncCollection("myCollection", {
        endpoint: "tcp://127.0.0.1:8529",  /* master */
        username: "root",                  /* username for master */
        password: "secret",                /* password for master */
        incremental: true                  /* use incremental mode */
      });


* additionally allow the following characters in document keys:

  `(` `)` `+` `,` `=` `;` `$` `!` `*` `'` `%`


v2.7.0-rc1 (2015-09-17)
-----------------------

* removed undocumented server-side-only collection functions:
  * collection.OFFSET()
  * collection.NTH()
  * collection.NTH2()
  * collection.NTH3()

* upgraded Swagger to version 2.0 for the Documentation

  This gives the user better prepared test request structures.
  More conversions will follow so finally client libraries can be auto-generated.

* added extra AQL functions for date and time calculation and manipulation.
  These functions were contributed by GitHub users @CoDEmanX and @friday.
  A big thanks for their work!

  The following extra date functions are available from 2.7 on:

  * `DATE_DAYOFYEAR(date)`: Returns the day of year number of *date*.
    The return values range from 1 to 365, or 366 in a leap year respectively.

  * `DATE_ISOWEEK(date)`: Returns the ISO week date of *date*.
    The return values range from 1 to 53. Monday is considered the first day of the week.
    There are no fractional weeks, thus the last days in December may belong to the first
    week of the next year, and the first days in January may be part of the previous year's
    last week.

  * `DATE_LEAPYEAR(date)`: Returns whether the year of *date* is a leap year.

  * `DATE_QUARTER(date)`: Returns the quarter of the given date (1-based):
    * 1: January, February, March
    * 2: April, May, June
    * 3: July, August, September
    * 4: October, November, December

  - *DATE_DAYS_IN_MONTH(date)*: Returns the number of days in *date*'s month (28..31).

  * `DATE_ADD(date, amount, unit)`: Adds *amount* given in *unit* to *date* and
    returns the calculated date.

    *unit* can be either of the following to specify the time unit to add or
    subtract (case-insensitive):
    - y, year, years
    - m, month, months
    - w, week, weeks
    - d, day, days
    - h, hour, hours
    - i, minute, minutes
    - s, second, seconds
    - f, millisecond, milliseconds

    *amount* is the number of *unit*s to add (positive value) or subtract
    (negative value).

  * `DATE_SUBTRACT(date, amount, unit)`: Subtracts *amount* given in *unit* from
    *date* and returns the calculated date.

    It works the same as `DATE_ADD()`, except that it subtracts. It is equivalent
    to calling `DATE_ADD()` with a negative amount, except that `DATE_SUBTRACT()`
    can also subtract ISO durations. Note that negative ISO durations are not
    supported (i.e. starting with `-P`, like `-P1Y`).

  * `DATE_DIFF(date1, date2, unit, asFloat)`: Calculate the difference
    between two dates in given time *unit*, optionally with decimal places.
    Returns a negative value if *date1* is greater than *date2*.

  * `DATE_COMPARE(date1, date2, unitRangeStart, unitRangeEnd)`: Compare two
    partial dates and return true if they match, false otherwise. The parts to
    compare are defined by a range of time units.

    The full range is: years, months, days, hours, minutes, seconds, milliseconds.
    Pass the unit to start from as *unitRangeStart*, and the unit to end with as
    *unitRangeEnd*. All units in between will be compared. Leave out *unitRangeEnd*
    to only compare *unitRangeStart*.

  * `DATE_FORMAT(date, format)`: Format a date according to the given format string.
    It supports the following placeholders (case-insensitive):
    - %t: timestamp, in milliseconds since midnight 1970-01-01
    - %z: ISO date (0000-00-00T00:00:00.000Z)
    - %w: day of week (0..6)
    - %y: year (0..9999)
    - %yy: year (00..99), abbreviated (last two digits)
    - %yyyy: year (0000..9999), padded to length of 4
    - %yyyyyy: year (-009999 .. +009999), with sign prefix and padded to length of 6
    - %m: month (1..12)
    - %mm: month (01..12), padded to length of 2
    - %d: day (1..31)
    - %dd: day (01..31), padded to length of 2
    - %h: hour (0..23)
    - %hh: hour (00..23), padded to length of 2
    - %i: minute (0..59)
    - %ii: minute (00..59), padded to length of 2
    - %s: second (0..59)
    - %ss: second (00..59), padded to length of 2
    - %f: millisecond (0..999)
    - %fff: millisecond (000..999), padded to length of 3
    - %x: day of year (1..366)
    - %xxx: day of year (001..366), padded to length of 3
    - %k: ISO week date (1..53)
    - %kk: ISO week date (01..53), padded to length of 2
    - %l: leap year (0 or 1)
    - %q: quarter (1..4)
    - %a: days in month (28..31)
    - %mmm: abbreviated English name of month (Jan..Dec)
    - %mmmm: English name of month (January..December)
    - %www: abbreviated English name of weekday (Sun..Sat)
    - %wwww: English name of weekday (Sunday..Saturday)
    - %&: special escape sequence for rare occasions
    - %%: literal %
    - %: ignored

* new WAL logfiles and datafiles are now created non-sparse

  This prevents SIGBUS signals being raised when memory of a sparse datafile is accessed
  and the disk is full and the accessed file part is not actually disk-backed. In
  this case the mapped memory region is not necessarily backed by physical memory, and
  accessing the memory may raise SIGBUS and crash arangod.

* the `internal.download()` function and the module `org/arangodb/request` used some
  internal library function that handled the sending of HTTP requests from inside of
  ArangoDB. This library unconditionally set an HTTP header `Accept-Encoding: gzip`
  in all outgoing HTTP requests.

  This has been fixed in 2.7, so `Accept-Encoding: gzip` is not set automatically anymore.
  Additionally, the header `User-Agent: ArangoDB` is not set automatically either. If
  client applications desire to send these headers, they are free to add it when
  constructing the requests using the `download` function or the request module.

* fixed issue #1436: org/arangodb/request advertises deflate without supporting it

* added template string generator function `aqlQuery` for generating AQL queries

  This can be used to generate safe AQL queries with JavaScript parameter
  variables or expressions easily:

      var name = 'test';
      var attributeName = '_key';
      var query = aqlQuery`FOR u IN users FILTER u.name == ${name} RETURN u.${attributeName}`;
      db._query(query);

* report memory usage for document header data (revision id, pointer to data etc.)
  in `db.collection.figures()`. The memory used for document headers will now
  show up in the already existing attribute `indexes.size`. Due to that, the index
  sizes reported by `figures()` in 2.7 will be higher than those reported by 2.6,
  but the 2.7 values are more accurate.

* IMPORTANT CHANGE: the filenames in dumps created by arangodump now contain
  not only the name of the dumped collection, but also an additional 32-digit hash
  value. This is done to prevent overwriting dump files in case-insensitive file
  systems when there exist multiple collections with the same name (but with
  different cases).

  For example, if a database has two collections: `test` and `Test`, previous
  versions of ArangoDB created the files

  * `test.structure.json` and `test.data.json` for collection `test`
  * `Test.structure.json` and `Test.data.json` for collection `Test`

  This did not work for case-insensitive filesystems, because the files for the
  second collection would have overwritten the files of the first. arangodump in
  2.7 will create the following filenames instead:

  * `test_098f6bcd4621d373cade4e832627b4f6.structure.json` and `test_098f6bcd4621d373cade4e832627b4f6.data.json`
  * `Test_0cbc6611f5540bd0809a388dc95a615b.structure.json` and `Test_0cbc6611f5540bd0809a388dc95a615b.data.json`

  These filenames will be unambiguous even in case-insensitive filesystems.

* IMPORTANT CHANGE: make arangod actually close lingering client connections
  when idle for at least the duration specified via `--server.keep-alive-timeout`.
  In previous versions of ArangoDB, connections were not closed by the server
  when the timeout was reached and the client was still connected. Now the
  connection is properly closed by the server in case of timeout. Client
  applications relying on the old behavior may now need to reconnect to the
  server when their idle connections time out and get closed (note: connections
  being idle for a long time may be closed by the OS or firewalls anyway -
  client applications should be aware of that and try to reconnect).

* IMPORTANT CHANGE: when starting arangod, the server will drop the process
  privileges to the specified values in options `--server.uid` and `--server.gid`
  instantly after parsing the startup options.

  That means when either `--server.uid` or `--server.gid` are set, the privilege
  change will happen earlier. This may prevent binding the server to an endpoint
  with a port number lower than 1024 if the arangodb user has no privileges
  for that. Previous versions of ArangoDB changed the privileges later, so some
  startup actions were still carried out under the invoking user (i.e. likely
  *root* when started via init.d or system scripts) and especially binding to
  low port numbers was still possible there.

  The default privileges for user *arangodb* will not be sufficient for binding
  to port numbers lower than 1024. To have an ArangoDB 2.7 bind to a port number
  lower than 1024, it needs to be started with either a different privileged user,
  or the privileges of the *arangodb* user have to raised manually beforehand.

* added AQL optimizer rule `patch-update-statements`

* Linux startup scripts and systemd configuration for arangod now try to
  adjust the NOFILE (number of open files) limits for the process. The limit
  value is set to 131072 (128k) when ArangoDB is started via start/stop
  commands

* When ArangoDB is started/stopped manually via the start/stop commands, the
  main process will wait for up to 10 seconds after it forks the supervisor
  and arangod child processes. If the startup fails within that period, the
  start/stop script will fail with an exit code other than zero. If the
  startup of the supervisor or arangod is still ongoing after 10 seconds,
  the main program will still return with exit code 0. The limit of 10 seconds
  is arbitrary because the time required for a startup is not known in advance.

* added startup option `--database.throw-collection-not-loaded-error`

  Accessing a not-yet loaded collection will automatically load a collection
  on first access. This flag controls what happens in case an operation
  would need to wait for another thread to finalize loading a collection. If
  set to *true*, then the first operation that accesses an unloaded collection
  will load it. Further threads that try to access the same collection while
  it is still loading immediately fail with an error (1238, *collection not loaded*).
  This is to prevent all server threads from being blocked while waiting on the
  same collection to finish loading. When the first thread has completed loading
  the collection, the collection becomes regularly available, and all operations
  from that point on can be carried out normally, and error 1238 will not be
  thrown anymore for that collection.

  If set to *false*, the first thread that accesses a not-yet loaded collection
  will still load it. Other threads that try to access the collection while
  loading will not fail with error 1238 but instead block until the collection
  is fully loaded. This configuration might lead to all server threads being
  blocked because they are all waiting for the same collection to complete
  loading. Setting the option to *true* will prevent this from happening, but
  requires clients to catch error 1238 and react on it (maybe by scheduling
  a retry for later).

  The default value is *false*.

* added better control-C support in arangosh

  When CTRL-C is pressed in arangosh, it will now print a `^C` first. Pressing
  CTRL-C again will reset the prompt if something was entered before, or quit
  arangosh if no command was entered directly before.

  This affects the arangosh version build with Readline-support only (Linux
  and MacOS).

  The MacOS version of ArangoDB for Homebrew now depends on Readline, too. The
  Homebrew formula has been changed accordingly.
  When self-compiling ArangoDB on MacOS without Homebrew, Readline now is a
  prerequisite.

* increased default value for collection-specific `indexBuckets` value from 1 to 8

  Collections created from 2.7 on will use the new default value of `8` if not
  overridden on collection creation or later using
  `collection.properties({ indexBuckets: ... })`.

  The `indexBuckets` value determines the number of buckets to use for indexes of
  type `primary`, `hash` and `edge`. Having multiple index buckets allows splitting
  an index into smaller components, which can be filled in parallel when a collection
  is loading. Additionally, resizing and reallocation of indexes are faster and
  less intrusive if the index uses multiple buckets, because resize and reallocation
  will affect only data in a single bucket instead of all index values.

  The index buckets will be filled in parallel when loading a collection if the collection
  has an `indexBuckets` value greater than 1 and the collection contains a significant
  amount of documents/edges (the current threshold is 256K documents but this value
  may change in future versions of ArangoDB).

* changed HTTP client to use poll instead of select on Linux and MacOS

  This affects the ArangoShell and user-defined JavaScript code running inside
  arangod that initiates its own HTTP calls.

  Using poll instead of select allows using arbitrary high file descriptors
  (bigger than the compiled in FD_SETSIZE). Server connections are still handled using
  epoll, which has never been affected by FD_SETSIZE.

* implemented AQL `LIKE` function using ICU regexes

* added `RETURN DISTINCT` for AQL queries to return unique results:

      FOR doc IN collection
        RETURN DISTINCT doc.status

  This change also introduces `DISTINCT` as an AQL keyword.

* removed `createNamedQueue()` and `addJob()` functions from org/arangodb/tasks

* use less locks and more atomic variables in the internal dispatcher
  and V8 context handling implementations. This leads to improved throughput in
  some ArangoDB internals and allows for higher HTTP request throughput for
  many operations.

  A short overview of the improvements can be found here:

  https://www.arangodb.com/2015/08/throughput-enhancements/

* added shorthand notation for attribute names in AQL object literals:

      LET name = "Peter"
      LET age = 42
      RETURN { name, age }

  The above is the shorthand equivalent of the generic form

      LET name = "Peter"
      LET age = 42
      RETURN { name : name, age : age }

* removed configure option `--enable-timings`

  This option did not have any effect.

* removed configure option `--enable-figures`

  This option previously controlled whether HTTP request statistics code was
  compiled into ArangoDB or not. The previous default value was `true` so
  statistics code was available in official packages. Setting the option to
  `false` led to compile errors so it is doubtful the default value was
  ever changed. By removing the option some internal statistics code was also
  simplified.

* removed run-time manipulation methods for server endpoints:

  * `db._removeEndpoint()`
  * `db._configureEndpoint()`
  * HTTP POST `/_api/endpoint`
  * HTTP DELETE `/_api/endpoint`

* AQL query result cache

  The query result cache can optionally cache the complete results of all or selected AQL queries.
  It can be operated in the following modes:

  * `off`: the cache is disabled. No query results will be stored
  * `on`: the cache will store the results of all AQL queries unless their `cache`
    attribute flag is set to `false`
  * `demand`: the cache will store the results of AQL queries that have their
    `cache` attribute set to `true`, but will ignore all others

  The mode can be set at server startup using the `--database.query-cache-mode` configuration
  option and later changed at runtime.

  The following HTTP REST APIs have been added for controlling the query cache:

  * HTTP GET `/_api/query-cache/properties`: returns the global query cache configuration
  * HTTP PUT `/_api/query-cache/properties`: modifies the global query cache configuration
  * HTTP DELETE `/_api/query-cache`: invalidates all results in the query cache

  The following JavaScript functions have been added for controlling the query cache:

  * `require("org/arangodb/aql/cache").properties()`: returns the global query cache configuration
  * `require("org/arangodb/aql/cache").properties(properties)`: modifies the global query cache configuration
  * `require("org/arangodb/aql/cache").clear()`: invalidates all results in the query cache

* do not link arangoimp against V8

* AQL function call arguments optimization

  This will lead to arguments in function calls inside AQL queries not being copied but passed
  by reference. This may speed up calls to functions with bigger argument values or queries that
  call functions a lot of times.

* upgraded V8 version to 4.3.61

* removed deprecated AQL `SKIPLIST` function.

  This function was introduced in older versions of ArangoDB with a less powerful query optimizer to
  retrieve data from a skiplist index using a `LIMIT` clause. It was marked as deprecated in ArangoDB
  2.6.

  Since ArangoDB 2.3 the behavior of the `SKIPLIST` function can be emulated using regular AQL
  constructs, e.g.

      FOR doc IN @@collection
        FILTER doc.value >= @value
        SORT doc.value DESC
        LIMIT 1
        RETURN doc

* the `skip()` function for simple queries does not accept negative input any longer.
  This feature was deprecated in 2.6.0.

* fix exception handling

  In some cases JavaScript exceptions would re-throw without information of the original problem.
  Now the original exception is logged for failure analysis.

* based REST API method PUT `/_api/simple/all` on the cursor API and make it use AQL internally.

  The change speeds up this REST API method and will lead to additional query information being
  returned by the REST API. Clients can use this extra information or ignore it.

* Foxx Queue job success/failure handlers arguments have changed from `(jobId, jobData, result, jobFailures)` to `(result, jobData, job)`.

* added Foxx Queue job options `repeatTimes`, `repeatUntil` and `repeatDelay` to automatically re-schedule jobs when they are completed.

* added Foxx manifest configuration type `password` to mask values in the web interface.

* fixed default values in Foxx manifest configurations sometimes not being used as defaults.

* fixed optional parameters in Foxx manifest configurations sometimes not being cleared correctly.

* Foxx dependencies can now be marked as optional using a slightly more verbose syntax in your manifest file.

* converted Foxx constructors to ES6 classes so you can extend them using class syntax.

* updated aqb to 2.0.

* updated chai to 3.0.

* Use more madvise calls to speed up things when memory is tight, in particular
  at load time but also for random accesses later.

* Overhauled web interface

  The web interface now has a new design.

  The API documentation for ArangoDB has been moved from "Tools" to "Links" in the web interface.

  The "Applications" tab in the web interfaces has been renamed to "Services".


v2.6.12 (2015-12-02)
--------------------

* fixed disappearing of documents for collections transferred via `sync` if the
  the collection was dropped right before synchronization and drop and (re-)create
  collection markers were located in the same WAL file

* added missing lock instruction for primary index in compactor size calculation

* fixed issue #1589

* fixed issue #1583

* Foxx: optional configuration options no longer log validation errors when assigned
  empty values (#1495)


v2.6.11 (2015-11-18)
--------------------

* fixed potentially invalid pointer access in shaper when the currently accessed
  document got re-located by the WAL collector at the very same time


v2.6.10 (2015-11-10)
--------------------

* disable replication appliers when starting in modes `--upgrade`, `--no-server`
  and `--check-upgrade`

* more detailed output in arango-dfdb

* fixed potential deadlock in collection status changing on Windows

* issue #1521: Can't dump/restore with user and password


v2.6.9 (2015-09-29)
-------------------

* added "special" password ARANGODB_DEFAULT_ROOT_PASSWORD. If you pass
  ARANGODB_DEFAULT_ROOT_PASSWORD as password, it will read the password
  from the environment variable ARANGODB_DEFAULT_ROOT_PASSWORD

* fixed failing AQL skiplist, sort and limit combination

  When using a Skiplist index on an attribute (say "a") and then using sort
  and skip on this attribute caused the result to be empty e.g.:

    require("internal").db.test.ensureSkiplist("a");
    require("internal").db._query("FOR x IN test SORT x.a LIMIT 10, 10");

  Was always empty no matter how many documents are stored in test.
  This is now fixed.

v2.6.8 (2015-09-09)
-------------------

* ARM only:

  The ArangoDB packages for ARM require the kernel to allow unaligned memory access.
  How the kernel handles unaligned memory access is configurable at runtime by
  checking and adjusting the contents `/proc/cpu/alignment`.

  In order to operate on ARM, ArangoDB requires the bit 1 to be set. This will
  make the kernel trap and adjust unaligned memory accesses. If this bit is not
  set, the kernel may send a SIGBUS signal to ArangoDB and terminate it.

  To set bit 1 in `/proc/cpu/alignment` use the following command as a privileged
  user (e.g. root):

      echo "2" > /proc/cpu/alignment

  Note that this setting affects all user processes and not just ArangoDB. Setting
  the alignment with the above command will also not make the setting permanent,
  so it will be lost after a restart of the system. In order to make the setting
  permanent, it should be executed during system startup or before starting arangod.

  The ArangoDB start/stop scripts do not adjust the alignment setting, but rely on
  the environment to have the correct alignment setting already. The reason for this
  is that the alignment settings also affect all other user processes (which ArangoDB
  is not aware of) and thus may have side-effects outside of ArangoDB. It is therefore
  more reasonable to have the system administrator carry out the change.


v2.6.7 (2015-08-25)
-------------------

* improved AssocMulti index performance when resizing.

  This makes the edge index perform less I/O when under memory pressure.


v2.6.6 (2015-08-23)
-------------------

* added startup option `--server.additional-threads` to create separate queues
  for slow requests.


v2.6.5 (2015-08-17)
-------------------

* added startup option `--database.throw-collection-not-loaded-error`

  Accessing a not-yet loaded collection will automatically load a collection
  on first access. This flag controls what happens in case an operation
  would need to wait for another thread to finalize loading a collection. If
  set to *true*, then the first operation that accesses an unloaded collection
  will load it. Further threads that try to access the same collection while
  it is still loading immediately fail with an error (1238, *collection not loaded*).
  This is to prevent all server threads from being blocked while waiting on the
  same collection to finish loading. When the first thread has completed loading
  the collection, the collection becomes regularly available, and all operations
  from that point on can be carried out normally, and error 1238 will not be
  thrown anymore for that collection.

  If set to *false*, the first thread that accesses a not-yet loaded collection
  will still load it. Other threads that try to access the collection while
  loading will not fail with error 1238 but instead block until the collection
  is fully loaded. This configuration might lead to all server threads being
  blocked because they are all waiting for the same collection to complete
  loading. Setting the option to *true* will prevent this from happening, but
  requires clients to catch error 1238 and react on it (maybe by scheduling
  a retry for later).

  The default value is *false*.

* fixed busy wait loop in scheduler threads that sometimes consumed 100% CPU while
  waiting for events on connections closed unexpectedly by the client side

* handle attribute `indexBuckets` when restoring collections via arangorestore.
  Previously the `indexBuckets` attribute value from the dump was ignored, and the
   server default value for `indexBuckets` was used when restoring a collection.

* fixed "EscapeValue already set error" crash in V8 actions that might have occurred when
  canceling V8-based operations.


v2.6.4 (2015-08-01)
-------------------

* V8: Upgrade to version 4.1.0.27 - this is intended to be the stable V8 version.

* fixed issue #1424: Arango shell should not processing arrows pushing on keyboard


v2.6.3 (2015-07-21)
-------------------

* issue #1409: Document values with null character truncated


v2.6.2 (2015-07-04)
-------------------

* fixed issue #1383: bindVars for HTTP API doesn't work with empty string

* fixed handling of default values in Foxx manifest configurations

* fixed handling of optional parameters in Foxx manifest configurations

* fixed a reference error being thrown in Foxx queues when a function-based job type is used that is not available and no options object is passed to queue.push


v2.6.1 (2015-06-24)
-------------------

* Add missing swagger files to cmake build. fixes #1368

* fixed documentation errors


v2.6.0 (2015-06-20)
-------------------

* using negative values for `SimpleQuery.skip()` is deprecated.
  This functionality will be removed in future versions of ArangoDB.

* The following simple query functions are now deprecated:

  * collection.near
  * collection.within
  * collection.geo
  * collection.fulltext
  * collection.range
  * collection.closedRange

  This also lead to the following REST API methods being deprecated from now on:

  * PUT /_api/simple/near
  * PUT /_api/simple/within
  * PUT /_api/simple/fulltext
  * PUT /_api/simple/range

  It is recommended to replace calls to these functions or APIs with equivalent AQL queries,
  which are more flexible because they can be combined with other operations:

      FOR doc IN NEAR(@@collection, @latitude, @longitude, @limit)
        RETURN doc

      FOR doc IN WITHIN(@@collection, @latitude, @longitude, @radius, @distanceAttributeName)
        RETURN doc

      FOR doc IN FULLTEXT(@@collection, @attributeName, @queryString, @limit)
        RETURN doc

      FOR doc IN @@collection
        FILTER doc.value >= @left && doc.value < @right
        LIMIT @skip, @limit
        RETURN doc`

  The above simple query functions and REST API methods may be removed in future versions
  of ArangoDB.

* deprecated now-obsolete AQL `SKIPLIST` function

  The function was introduced in older versions of ArangoDB with a less powerful query optimizer to
  retrieve data from a skiplist index using a `LIMIT` clause.

  Since 2.3 the same goal can be achieved by using regular AQL constructs, e.g.

      FOR doc IN collection FILTER doc.value >= @value SORT doc.value DESC LIMIT 1 RETURN doc

* fixed issues when switching the database inside tasks and during shutdown of database cursors

  These features were added during 2.6 alpha stage so the fixes affect devel/2.6-alpha builds only

* issue #1360: improved foxx-manager help

* added `--enable-tcmalloc` configure option.

  When this option is set, arangod and the client tools will be linked against tcmalloc, which replaces
  the system allocator. When the option is set, a tcmalloc library must be present on the system under
  one of the names `libtcmalloc`, `libtcmalloc_minimal` or `libtcmalloc_debug`.

  As this is a configure option, it is supported for manual builds on Linux-like systems only. tcmalloc
  support is currently experimental.

* issue #1353: Windows: HTTP API - incorrect path in errorMessage

* issue #1347: added option `--create-database` for arangorestore.

  Setting this option to `true` will now create the target database if it does not exist. When creating
  the target database, the username and passwords passed to arangorestore will be used to create an
  initial user for the new database.

* issue #1345: advanced debug information for User Functions

* issue #1341: Can't use bindvars in UPSERT

* fixed vulnerability in JWT implementation.

* changed default value of option `--database.ignore-datafile-errors` from `true` to `false`

  If the new default value of `false` is used, then arangod will refuse loading collections that contain
  datafiles with CRC mismatches or other errors. A collection with datafile errors will then become
  unavailable. This prevents follow up errors from happening.

  The only way to access such collection is to use the datafile debugger (arango-dfdb) and try to repair
  or truncate the datafile with it.

  If `--database.ignore-datafile-errors` is set to `true`, then collections will become available
  even if parts of their data cannot be loaded. This helps availability, but may cause (partial) data
  loss and follow up errors.

* added server startup option `--server.session-timeout` for controlling the timeout of user sessions
  in the web interface

* add sessions and cookie authentication for ArangoDB's web interface

  ArangoDB's built-in web interface now uses sessions. Session information ids are stored in cookies,
  so clients using the web interface must accept cookies in order to use it

* web interface: display query execution time in AQL editor

* web interface: renamed AQL query *submit* button to *execute*

* web interface: added query explain feature in AQL editor

* web interface: demo page added. only working if demo data is available, hidden otherwise

* web interface: added support for custom app scripts with optional arguments and results

* web interface: mounted apps that need to be configured are now indicated in the app overview

* web interface: added button for running tests to app details

* web interface: added button for configuring app dependencies to app details

* web interface: upgraded API documentation to use Swagger 2

* INCOMPATIBLE CHANGE

  removed startup option `--log.severity`

  The docs for `--log.severity` mentioned lots of severities (e.g. `exception`, `technical`, `functional`, `development`)
  but only a few severities (e.g. `all`, `human`) were actually used, with `human` being the default and `all` enabling the
  additional logging of requests. So the option pretended to control a lot of things which it actually didn't. Additionally,
  the option `--log.requests-file` was around for a long time already, also controlling request logging.

  Because the `--log.severity` option effectively did not control that much, it was removed. A side effect of removing the
  option is that 2.5 installations which used `--log.severity all` will not log requests after the upgrade to 2.6. This can
  be adjusted by setting the `--log.requests-file` option.

* add backtrace to fatal log events

* added optional `limit` parameter for AQL function `FULLTEXT`

* make fulltext index also index text values contained in direct sub-objects of the indexed
  attribute.

  Previous versions of ArangoDB only indexed the attribute value if it was a string. Sub-attributes
  of the index attribute were ignored when fulltext indexing.

  Now, if the index attribute value is an object, the object's values will each be included in the
  fulltext index if they are strings. If the index attribute value is an array, the array's values
  will each be included in the fulltext index if they are strings.

  For example, with a fulltext index present on the `translations` attribute, the following text
  values will now be indexed:

      var c = db._create("example");
      c.ensureFulltextIndex("translations");
      c.insert({ translations: { en: "fox", de: "Fuchs", fr: "renard", ru: "лиса" } });
      c.insert({ translations: "Fox is the English translation of the German word Fuchs" });
      c.insert({ translations: [ "ArangoDB", "document", "database", "Foxx" ] });

      c.fulltext("translations", "лиса").toArray();       // returns only first document
      c.fulltext("translations", "Fox").toArray();        // returns first and second documents
      c.fulltext("translations", "prefix:Fox").toArray(); // returns all three documents

* added batch document removal and lookup commands:

      collection.lookupByKeys(keys)
      collection.removeByKeys(keys)

  These commands can be used to perform multi-document lookup and removal operations efficiently
  from the ArangoShell. The argument to these operations is an array of document keys.

  Also added HTTP APIs for batch document commands:

  * PUT /_api/simple/lookup-by-keys
  * PUT /_api/simple/remove-by-keys

* properly prefix document address URLs with the current database name for calls to the REST
  API method GET `/_api/document?collection=...` (that method will return partial URLs to all
  documents in the collection).

  Previous versions of ArangoDB returned the URLs starting with `/_api/` but without the current
  database name, e.g. `/_api/document/mycollection/mykey`. Starting with 2.6, the response URLs
  will include the database name as well, e.g. `/_db/_system/_api/document/mycollection/mykey`.

* added dedicated collection export HTTP REST API

  ArangoDB now provides a dedicated collection export API, which can take snapshots of entire
  collections more efficiently than the general-purpose cursor API. The export API is useful
  to transfer the contents of an entire collection to a client application. It provides optional
  filtering on specific attributes.

  The export API is available at endpoint `POST /_api/export?collection=...`. The API has the
  same return value structure as the already established cursor API (`POST /_api/cursor`).

  An introduction to the export API is given in this blog post:
  http://jsteemann.github.io/blog/2015/04/04/more-efficient-data-exports/

* subquery optimizations for AQL queries

  This optimization avoids copying intermediate results into subqueries that are not required
  by the subquery.

  A brief description can be found here:
  http://jsteemann.github.io/blog/2015/05/04/subquery-optimizations/

* return value optimization for AQL queries

  This optimization avoids copying the final query result inside the query's main `ReturnNode`.

  A brief description can be found here:
  http://jsteemann.github.io/blog/2015/05/04/return-value-optimization-for-aql/

* speed up AQL queries containing big `IN` lists for index lookups

  `IN` lists used for index lookups had performance issues in previous versions of ArangoDB.
  These issues have been addressed in 2.6 so using bigger `IN` lists for filtering is much
  faster.

  A brief description can be found here:
  http://jsteemann.github.io/blog/2015/05/07/in-list-improvements/

* allow `@` and `.` characters in document keys, too

  This change also leads to document keys being URL-encoded when returned in HTTP `location`
  response headers.

* added alternative implementation for AQL COLLECT

  The alternative method uses a hash table for grouping and does not require its input elements
  to be sorted. It will be taken into account by the optimizer for `COLLECT` statements that do
  not use an `INTO` clause.

  In case a `COLLECT` statement can use the hash table variant, the optimizer will create an extra
  plan for it at the beginning of the planning phase. In this plan, no extra `SORT` node will be
  added in front of the `COLLECT` because the hash table variant of `COLLECT` does not require
  sorted input. Instead, a `SORT` node will be added after it to sort its output. This `SORT` node
  may be optimized away again in later stages. If the sort order of the result is irrelevant to
  the user, adding an extra `SORT null` after a hash `COLLECT` operation will allow the optimizer to
  remove the sorts altogether.

  In addition to the hash table variant of `COLLECT`, the optimizer will modify the original plan
  to use the regular `COLLECT` implementation. As this implementation requires sorted input, the
  optimizer will insert a `SORT` node in front of the `COLLECT`. This `SORT` node may be optimized
  away in later stages.

  The created plans will then be shipped through the regular optimization pipeline. In the end,
  the optimizer will pick the plan with the lowest estimated total cost as usual. The hash table
  variant does not require an up-front sort of the input, and will thus be preferred over the
  regular `COLLECT` if the optimizer estimates many input elements for the `COLLECT` node and
  cannot use an index to sort them.

  The optimizer can be explicitly told to use the regular *sorted* variant of `COLLECT` by
  suffixing a `COLLECT` statement with `OPTIONS { "method" : "sorted" }`. This will override the
  optimizer guesswork and only produce the *sorted* variant of `COLLECT`.

  A blog post on the new `COLLECT` implementation can be found here:
  http://jsteemann.github.io/blog/2015/04/22/collecting-with-a-hash-table/

* refactored HTTP REST API for cursors

  The HTTP REST API for cursors (`/_api/cursor`) has been refactored to improve its performance
  and use less memory.

  A post showing some of the performance improvements can be found here:
  http://jsteemann.github.io/blog/2015/04/01/improvements-for-the-cursor-api/

* simplified return value syntax for data-modification AQL queries

  ArangoDB 2.4 since version allows to return results from data-modification AQL queries. The
  syntax for this was quite limited and verbose:

      FOR i IN 1..10
        INSERT { value: i } IN test
        LET inserted = NEW
        RETURN inserted

  The `LET inserted = NEW RETURN inserted` was required literally to return the inserted
  documents. No calculations could be made using the inserted documents.

  This is now more flexible. After a data-modification clause (e.g. `INSERT`, `UPDATE`, `REPLACE`,
  `REMOVE`, `UPSERT`) there can follow any number of `LET` calculations. These calculations can
  refer to the pseudo-values `OLD` and `NEW` that are created by the data-modification statements.

  This allows returning projections of inserted or updated documents, e.g.:

      FOR i IN 1..10
        INSERT { value: i } IN test
        RETURN { _key: NEW._key, value: i }

  Still not every construct is allowed after a data-modification clause. For example, no functions
  can be called that may access documents.

  More information can be found here:
  http://jsteemann.github.io/blog/2015/03/27/improvements-for-data-modification-queries/

* added AQL `UPSERT` statement

  This adds an `UPSERT` statement to AQL that is a combination of both `INSERT` and `UPDATE` /
  `REPLACE`. The `UPSERT` will search for a matching document using a user-provided example.
  If no document matches the example, the *insert* part of the `UPSERT` statement will be
  executed. If there is a match, the *update* / *replace* part will be carried out:

      UPSERT { page: 'index.html' }                 /* search example */
        INSERT { page: 'index.html', pageViews: 1 } /* insert part */
        UPDATE { pageViews: OLD.pageViews + 1 }     /* update part */
        IN pageViews

  `UPSERT` can be used with an `UPDATE` or `REPLACE` clause. The `UPDATE` clause will perform
  a partial update of the found document, whereas the `REPLACE` clause will replace the found
  document entirely. The `UPDATE` or `REPLACE` parts can refer to the pseudo-value `OLD`, which
  contains all attributes of the found document.

  `UPSERT` statements can optionally return values. In the following query, the return
  attribute `found` will return the found document before the `UPDATE` was applied. If no
  document was found, `found` will contain a value of `null`. The `updated` result attribute will
  contain the inserted / updated document:

      UPSERT { page: 'index.html' }                 /* search example */
        INSERT { page: 'index.html', pageViews: 1 } /* insert part */
        UPDATE { pageViews: OLD.pageViews + 1 }     /* update part */
        IN pageViews
        RETURN { found: OLD, updated: NEW }

  A more detailed description of `UPSERT` can be found here:
  http://jsteemann.github.io/blog/2015/03/27/preview-of-the-upsert-command/

* adjusted default configuration value for `--server.backlog-size` from 10 to 64.

* issue #1231: bug xor feature in AQL: LENGTH(null) == 4

  This changes the behavior of the AQL `LENGTH` function as follows:

  - if the single argument to `LENGTH()` is `null`, then the result will now be `0`. In previous
    versions of ArangoDB, the result of `LENGTH(null)` was `4`.

  - if the single argument to `LENGTH()` is `true`, then the result will now be `1`. In previous
    versions of ArangoDB, the result of `LENGTH(true)` was `4`.

  - if the single argument to `LENGTH()` is `false`, then the result will now be `0`. In previous
    versions of ArangoDB, the result of `LENGTH(false)` was `5`.

  The results of `LENGTH()` with string, numeric, array object argument values do not change.

* issue #1298: Bulk import if data already exists (#1298)

  This change extends the HTTP REST API for bulk imports as follows:

  When documents are imported and the `_key` attribute is specified for them, the import can be
  used for inserting and updating/replacing documents. Previously, the import could be used for
  inserting new documents only, and re-inserting a document with an existing key would have failed
  with a *unique key constraint violated* error.

  The above behavior is still the default. However, the API now allows controlling the behavior
  in case of a unique key constraint error via the optional URL parameter `onDuplicate`.

  This parameter can have one of the following values:

  - `error`: when a unique key constraint error occurs, do not import or update the document but
    report an error. This is the default.

  - `update`: when a unique key constraint error occurs, try to (partially) update the existing
    document with the data specified in the import. This may still fail if the document would
    violate secondary unique indexes. Only the attributes present in the import data will be
    updated and other attributes already present will be preserved. The number of updated documents
    will be reported in the `updated` attribute of the HTTP API result.

  - `replace`: when a unique key constraint error occurs, try to fully replace the existing
    document with the data specified in the import. This may still fail if the document would
    violate secondary unique indexes. The number of replaced documents will be reported in the
    `updated` attribute of the HTTP API result.

  - `ignore`: when a unique key constraint error occurs, ignore this error. There will be no
    insert, update or replace for the particular document. Ignored documents will be reported
    separately in the `ignored` attribute of the HTTP API result.

  The result of the HTTP import API will now contain the attributes `ignored` and `updated`, which
  contain the number of ignored and updated documents respectively. These attributes will contain a
  value of zero unless the `onDuplicate` URL parameter is set to either `update` or `replace`
  (in this case the `updated` attribute may contain non-zero values) or `ignore` (in this case the
  `ignored` attribute may contain a non-zero value).

  To support the feature, arangoimp also has a new command line option `--on-duplicate` which can
  have one of the values `error`, `update`, `replace`, `ignore`. The default value is `error`.

  A few examples for using arangoimp with the `--on-duplicate` option can be found here:
  http://jsteemann.github.io/blog/2015/04/14/updating-documents-with-arangoimp/

* changed behavior of `db._query()` in the ArangoShell:

  if the command's result is printed in the shell, the first 10 results will be printed. Previously
  only a basic description of the underlying query result cursor was printed. Additionally, if the
  cursor result contains more than 10 results, the cursor is assigned to a global variable `more`,
  which can be used to iterate over the cursor result.

  Example:

      arangosh [_system]> db._query("FOR i IN 1..15 RETURN i")
      [object ArangoQueryCursor, count: 15, hasMore: true]

      [
        1,
        2,
        3,
        4,
        5,
        6,
        7,
        8,
        9,
        10
      ]

      type 'more' to show more documents


      arangosh [_system]> more
      [object ArangoQueryCursor, count: 15, hasMore: false]

      [
        11,
        12,
        13,
        14,
        15
      ]

* Disallow batchSize value 0 in HTTP `POST /_api/cursor`:

  The HTTP REST API `POST /_api/cursor` does not accept a `batchSize` parameter value of
  `0` any longer. A batch size of 0 never made much sense, but previous versions of ArangoDB
  did not check for this value. Now creating a cursor using a `batchSize` value 0 will
  result in an HTTP 400 error response

* REST Server: fix memory leaks when failing to add jobs

* 'EDGES' AQL Function

  The AQL function `EDGES` got a new fifth option parameter.
  Right now only one option is available: 'includeVertices'. This is a boolean parameter
  that allows to modify the result of the `EDGES` function.
  Default is 'includeVertices: false' which does not have any effect.
  'includeVertices: true' modifies the result, such that
  {vertex: <vertexDocument>, edge: <edgeDocument>} is returned.

* INCOMPATIBLE CHANGE:

  The result format of the AQL function `NEIGHBORS` has been changed.
  Before it has returned an array of objects containing 'vertex' and 'edge'.
  Now it will only contain the vertex directly.
  Also an additional option 'includeData' has been added.
  This is used to define if only the 'vertex._id' value should be returned (false, default),
  or if the vertex should be looked up in the collection and the complete JSON should be returned
  (true).
  Using only the id values can lead to significantly improved performance if this is the only information
  required.

  In order to get the old result format prior to ArangoDB 2.6, please use the function EDGES instead.
  Edges allows for a new option 'includeVertices' which, set to true, returns exactly the format of NEIGHBORS.
  Example:

      NEIGHBORS(<vertexCollection>, <edgeCollection>, <vertex>, <direction>, <example>)

  This can now be achieved by:

      EDGES(<edgeCollection>, <vertex>, <direction>, <example>, {includeVertices: true})

  If you are nesting several NEIGHBORS steps you can speed up their performance in the following way:

  Old Example:

  FOR va IN NEIGHBORS(Users, relations, 'Users/123', 'outbound') FOR vc IN NEIGHBORS(Products, relations, va.vertex._id, 'outbound') RETURN vc

  This can now be achieved by:

  FOR va IN NEIGHBORS(Users, relations, 'Users/123', 'outbound') FOR vc IN NEIGHBORS(Products, relations, va, 'outbound', null, {includeData: true}) RETURN vc
                                                                                                          ^^^^                  ^^^^^^^^^^^^^^^^^^^
                                                                                                  Use intermediate directly     include Data for final

* INCOMPATIBLE CHANGE:

  The AQL function `GRAPH_NEIGHBORS` now provides an additional option `includeData`.
  This option allows controlling whether the function should return the complete vertices
  or just their IDs. Returning only the IDs instead of the full vertices can lead to
  improved performance .

  If provided, `includeData` is set to `true`, all vertices in the result will be returned
  with all their attributes. The default value of `includeData` is `false`.
  This makes the default function results incompatible with previous versions of ArangoDB.

  To get the old result style in ArangoDB 2.6, please set the options as follows in calls
  to `GRAPH_NEIGHBORS`:

      GRAPH_NEIGHBORS(<graph>, <vertex>, { includeData: true })

* INCOMPATIBLE CHANGE:

  The AQL function `GRAPH_COMMON_NEIGHBORS` now provides an additional option `includeData`.
  This option allows controlling whether the function should return the complete vertices
  or just their IDs. Returning only the IDs instead of the full vertices can lead to
  improved performance .

  If provided, `includeData` is set to `true`, all vertices in the result will be returned
  with all their attributes. The default value of `includeData` is `false`.
  This makes the default function results incompatible with previous versions of ArangoDB.

  To get the old result style in ArangoDB 2.6, please set the options as follows in calls
  to `GRAPH_COMMON_NEIGHBORS`:

      GRAPH_COMMON_NEIGHBORS(<graph>, <vertexExamples1>, <vertexExamples2>, { includeData: true }, { includeData: true })

* INCOMPATIBLE CHANGE:

  The AQL function `GRAPH_SHORTEST_PATH` now provides an additional option `includeData`.
  This option allows controlling whether the function should return the complete vertices
  and edges or just their IDs. Returning only the IDs instead of full vertices and edges
  can lead to improved performance .

  If provided, `includeData` is set to `true`, all vertices and edges in the result will
  be returned with all their attributes. There is also an optional parameter `includePath` of
  type object.
  It has two optional sub-attributes `vertices` and `edges`, both of type boolean.
  Both can be set individually and the result will include all vertices on the path if
  `includePath.vertices == true` and all edges if `includePath.edges == true` respectively.

  The default value of `includeData` is `false`, and paths are now excluded by default.
  This makes the default function results incompatible with previous versions of ArangoDB.

  To get the old result style in ArangoDB 2.6, please set the options as follows in calls
  to `GRAPH_SHORTEST_PATH`:

      GRAPH_SHORTEST_PATH(<graph>, <source>, <target>, { includeData: true, includePath: { edges: true, vertices: true } })

  The attributes `startVertex` and `vertex` that were present in the results of `GRAPH_SHORTEST_PATH`
  in previous versions of ArangoDB will not be produced in 2.6. To calculate these attributes in 2.6,
  please extract the first and last elements from the `vertices` result attribute.

* INCOMPATIBLE CHANGE:

  The AQL function `GRAPH_DISTANCE_TO` will now return only the id the destination vertex
  in the `vertex` attribute, and not the full vertex data with all vertex attributes.

* INCOMPATIBLE CHANGE:

  All graph measurements functions in JavaScript module `general-graph` that calculated a
  single figure previously returned an array containing just the figure. Now these functions
  will return the figure directly and not put it inside an array.

  The affected functions are:

  * `graph._absoluteEccentricity`
  * `graph._eccentricity`
  * `graph._absoluteCloseness`
  * `graph._closeness`
  * `graph._absoluteBetweenness`
  * `graph._betweenness`
  * `graph._radius`
  * `graph._diameter`

* Create the `_graphs` collection in new databases with `waitForSync` attribute set to `false`

  The previous `waitForSync` value was `true`, so default the behavior when creating and dropping
  graphs via the HTTP REST API changes as follows if the new settings are in effect:

  * `POST /_api/graph` by default returns `HTTP 202` instead of `HTTP 201`
  * `DELETE /_api/graph/graph-name` by default returns `HTTP 202` instead of `HTTP 201`

  If the `_graphs` collection still has its `waitForSync` value set to `true`, then the HTTP status
  code will not change.

* Upgraded ICU to version 54; this increases performance in many places.
  based on https://code.google.com/p/chromium/issues/detail?id=428145

* added support for HTTP push aka chunked encoding

* issue #1051: add info whether server is running in service or user mode?

  This will add a "mode" attribute to the result of the result of HTTP GET `/_api/version?details=true`

  "mode" can have the following values:

  - `standalone`: server was started manually (e.g. on command-line)
  - `service`: service is running as Windows service, in daemon mode or under the supervisor

* improve system error messages in Windows port

* increased default value of `--server.request-timeout` from 300 to 1200 seconds for client tools
  (arangosh, arangoimp, arangodump, arangorestore)

* increased default value of `--server.connect-timeout` from 3 to 5 seconds for client tools
  (arangosh, arangoimp, arangodump, arangorestore)

* added startup option `--server.foxx-queues-poll-interval`

  This startup option controls the frequency with which the Foxx queues manager is checking
  the queue (or queues) for jobs to be executed.

  The default value is `1` second. Lowering this value will result in the queue manager waking
  up and checking the queues more frequently, which may increase CPU usage of the server.
  When not using Foxx queues, this value can be raised to save some CPU time.

* added startup option `--server.foxx-queues`

  This startup option controls whether the Foxx queue manager will check queue and job entries.
  Disabling this option can reduce server load but will prevent jobs added to Foxx queues from
  being processed at all.

  The default value is `true`, enabling the Foxx queues feature.

* make Foxx queues really database-specific.

  Foxx queues were and are stored in a database-specific collection `_queues`. However, a global
  cache variable for the queues led to the queue names being treated database-independently, which
  was wrong.

  Since 2.6, Foxx queues names are truly database-specific, so the same queue name can be used in
  two different databases for two different queues. Until then, it is advisable to think of queues
  as already being database-specific, and using the database name as a queue name prefix to be
  avoid name conflicts, e.g.:

      var queueName = "myQueue";
      var Foxx = require("org/arangodb/foxx");
      Foxx.queues.create(db._name() + ":" + queueName);

* added support for Foxx queue job types defined as app scripts.

  The old job types introduced in 2.4 are still supported but are known to cause issues in 2.5
  and later when the server is restarted or the job types are not defined in every thread.

  The new job types avoid this issue by storing an explicit mount path and script name rather
  than an assuming the job type is defined globally. It is strongly recommended to convert your
  job types to the new script-based system.

* renamed Foxx sessions option "sessionStorageApp" to "sessionStorage". The option now also accepts session storages directly.

* Added the following JavaScript methods for file access:
  * fs.copyFile() to copy single files
  * fs.copyRecursive() to copy directory trees
  * fs.chmod() to set the file permissions (non-Windows only)

* Added process.env for accessing the process environment from JavaScript code

* Cluster: kickstarter shutdown routines will more precisely follow the shutdown of its nodes.

* Cluster: don't delete agency connection objects that are currently in use.

* Cluster: improve passing along of HTTP errors

* fixed issue #1247: debian init script problems

* multi-threaded index creation on collection load

  When a collection contains more than one secondary index, they can be built in memory in
  parallel when the collection is loaded. How many threads are used for parallel index creation
  is determined by the new configuration parameter `--database.index-threads`. If this is set
  to 0, indexes are built by the opening thread only and sequentially. This is equivalent to
  the behavior in 2.5 and before.

* speed up building up primary index when loading collections

* added `count` attribute to `parameters.json` files of collections. This attribute indicates
  the number of live documents in the collection on unload. It is read when the collection is
  (re)loaded to determine the initial size for the collection's primary index

* removed remainders of MRuby integration, removed arangoirb

* simplified `controllers` property in Foxx manifests. You can now specify a filename directly
  if you only want to use a single file mounted at the base URL of your Foxx app.

* simplified `exports` property in Foxx manifests. You can now specify a filename directly if
  you only want to export variables from a single file in your Foxx app.

* added support for node.js-style exports in Foxx exports. Your Foxx exports file can now export
  arbitrary values using the `module.exports` property instead of adding properties to the
  `exports` object.

* added `scripts` property to Foxx manifests. You should now specify the `setup` and `teardown`
  files as properties of the `scripts` object in your manifests and can define custom,
  app-specific scripts that can be executed from the web interface or the CLI.

* added `tests` property to Foxx manifests. You can now define test cases using the `mocha`
  framework which can then be executed inside ArangoDB.

* updated `joi` package to 6.0.8.

* added `extendible` package.

* added Foxx model lifecycle events to repositories. See #1257.

* speed up resizing of edge index.

* allow to split an edge index into buckets which are resized individually.
  This is controlled by the `indexBuckets` attribute in the `properties`
  of the collection.

* fix a cluster deadlock bug in larger clusters by marking a thread waiting
  for a lock on a DBserver as blocked


v2.5.7 (2015-08-02)
-------------------

* V8: Upgrade to version 4.1.0.27 - this is intended to be the stable V8 version.


v2.5.6 (2015-07-21)
-------------------

* alter Windows build infrastructure so we can properly store pdb files.

* potentially fixed issue #1313: Wrong metric calculation at dashboard

  Escape whitespace in process name when scanning /proc/pid/stats

  This fixes statistics values read from that file

* Fixed variable naming in AQL `COLLECT INTO` results in case the COLLECT is placed
  in a subquery which itself is followed by other constructs that require variables


v2.5.5 (2015-05-29)
-------------------

* fixed vulnerability in JWT implementation.

* fixed format string for reading /proc/pid/stat

* take into account barriers used in different V8 contexts


v2.5.4 (2015-05-14)
-------------------

* added startup option `--log.performance`: specifying this option at startup will log
  performance-related info messages, mainly timings via the regular logging mechanisms

* cluster fixes

* fix for recursive copy under Windows


v2.5.3 (2015-04-29)
-------------------

* Fix fs.move to work across filesystem borders; Fixes Foxx app installation problems;
  issue #1292.

* Fix Foxx app install when installed on a different drive on Windows

* issue #1322: strange AQL result

* issue #1318: Inconsistent db._create() syntax

* issue #1315: queries to a collection fail with an empty response if the
  collection contains specific JSON data

* issue #1300: Make arangodump not fail if target directory exists but is empty

* allow specifying higher values than SOMAXCONN for `--server.backlog-size`

  Previously, arangod would not start when a `--server.backlog-size` value was
  specified that was higher than the platform's SOMAXCONN header value.

  Now, arangod will use the user-provided value for `--server.backlog-size` and
  pass it to the listen system call even if the value is higher than SOMAXCONN.
  If the user-provided value is higher than SOMAXCONN, arangod will log a warning
  on startup.

* Fixed a cluster deadlock bug. Mark a thread that is in a RemoteBlock as
  blocked to allow for additional dispatcher threads to be started.

* Fix locking in cluster by using another ReadWriteLock class for collections.

* Add a second DispatcherQueue for AQL in the cluster. This fixes a
  cluster-AQL thread explosion bug.


v2.5.2 (2015-04-11)
-------------------

* modules stored in _modules are automatically flushed when changed

* added missing query-id parameter in documentation of HTTP DELETE `/_api/query` endpoint

* added iterator for edge index in AQL queries

  this change may lead to less edges being read when used together with a LIMIT clause

* make graph viewer in web interface issue less expensive queries for determining
  a random vertex from the graph, and for determining vertex attributes

* issue #1285: syntax error, unexpected $undefined near '@_to RETURN obj

  this allows AQL bind parameter names to also start with underscores

* moved /_api/query to C++

* issue #1289: Foxx models created from database documents expose an internal method

* added `Foxx.Repository#exists`

* parallelize initialization of V8 context in multiple threads

* fixed a possible crash when the debug-level was TRACE

* cluster: do not initialize statistics collection on each
  coordinator, this fixes a race condition at startup

* cluster: fix a startup race w.r.t. the _configuration collection

* search for db:// JavaScript modules only after all local files have been
  considered, this speeds up the require command in a cluster considerably

* general cluster speedup in certain areas


v2.5.1 (2015-03-19)
-------------------

* fixed bug that caused undefined behavior when an AQL query was killed inside
  a calculation block

* fixed memleaks in AQL query cleanup in case out-of-memory errors are thrown

* by default, Debian and RedHat packages are built with debug symbols

* added option `--database.ignore-logfile-errors`

  This option controls how collection datafiles with a CRC mismatch are treated.

  If set to `false`, CRC mismatch errors in collection datafiles will lead
  to a collection not being loaded at all. If a collection needs to be loaded
  during WAL recovery, the WAL recovery will also abort (if not forced with
  `--wal.ignore-recovery-errors true`). Setting this flag to `false` protects
  users from unintentionally using a collection with corrupted datafiles, from
  which only a subset of the original data can be recovered.

  If set to `true`, CRC mismatch errors in collection datafiles will lead to
  the datafile being partially loaded. All data up to until the mismatch will
  be loaded. This will enable users to continue with collection datafiles
  that are corrupted, but will result in only a partial load of the data.
  The WAL recovery will still abort when encountering a collection with a
  corrupted datafile, at least if `--wal.ignore-recovery-errors` is not set to
  `true`.

  The default value is *true*, so for collections with corrupted datafiles
  there might be partial data loads once the WAL recovery has finished. If
  the WAL recovery will need to load a collection with a corrupted datafile,
  it will still stop when using the default values.

* INCOMPATIBLE CHANGE:

  make the arangod server refuse to start if during startup it finds a non-readable
  `parameter.json` file for a database or a collection.

  Stopping the startup process in this case requires manual intervention (fixing
  the unreadable files), but prevents follow-up errors due to ignored databases or
  collections from happening.

* datafiles and `parameter.json` files written by arangod are now created with read and write
  privileges for the arangod process user, and with read and write privileges for the arangod
  process group.

  Previously, these files were created with user read and write permissions only.

* INCOMPATIBLE CHANGE:

  abort WAL recovery if one of the collection's datafiles cannot be opened

* INCOMPATIBLE CHANGE:

  never try to raise the privileges after dropping them, this can lead to a race condition while
  running the recovery

  If you require to run ArangoDB on a port lower than 1024, you must run ArangoDB as root.

* fixed inefficiencies in `remove` methods of general-graph module

* added option `--database.slow-query-threshold` for controlling the default AQL slow query
  threshold value on server start

* add system error strings for Windows on many places

* rework service startup so we announce 'RUNNING' only when we're finished starting.

* use the Windows eventlog for FATAL and ERROR - log messages

* fix service handling in NSIS Windows installer, specify human readable name

* add the ICU_DATA environment variable to the fatal error messages

* fixed issue #1265: arangod crashed with SIGSEGV

* fixed issue #1241: Wildcards in examples


v2.5.0 (2015-03-09)
-------------------

* installer fixes for Windows

* fix for downloading Foxx

* fixed issue #1258: http pipelining not working?


v2.5.0-beta4 (2015-03-05)
-------------------------

* fixed issue #1247: debian init script problems


v2.5.0-beta3 (2015-02-27)
-------------------------

* fix Windows install path calculation in arango

* fix Windows logging of long strings

* fix possible undefinedness of const strings in Windows


v2.5.0-beta2 (2015-02-23)
-------------------------

* fixed issue #1256: agency binary not found #1256

* fixed issue #1230: API: document/col-name/_key and cursor return different floats

* front-end: dashboard tries not to (re)load statistics if user has no access

* V8: Upgrade to version 3.31.74.1

* etcd: Upgrade to version 2.0 - This requires go 1.3 to compile at least.

* refuse to startup if ICU wasn't initialized, this will i.e. prevent errors from being printed,
  and libraries from being loaded.

* front-end: unwanted removal of index table header after creating new index

* fixed issue #1248: chrome: applications filtering not working

* fixed issue #1198: queries remain in aql editor (front-end) if you navigate through different tabs

* Simplify usage of Foxx

  Thanks to our user feedback we learned that Foxx is a powerful, yet rather complicated concept.
  With this release we tried to make it less complicated while keeping all its strength.
  That includes a rewrite of the documentation as well as some code changes as listed below:

  * Moved Foxx applications to a different folder.

    The naming convention now is: <app-path>/_db/<dbname>/<mountpoint>/APP
    Before it was: <app-path>/databases/<dbname>/<appname>:<appversion>
    This caused some trouble as apps where cached based on name and version and updates did not apply.
    Hence the path on filesystem and the app's access URL had no relation to one another.
    Now the path on filesystem is identical to the URL (except for slashes and the appended APP)

  * Rewrite of Foxx routing

    The routing of Foxx has been exposed to major internal changes we adjusted because of user feedback.
    This allows us to set the development mode per mountpoint without having to change paths and hold
    apps at separate locations.

  * Foxx Development mode

    The development mode used until 2.4 is gone. It has been replaced by a much more mature version.
    This includes the deprecation of the javascript.dev-app-path parameter, which is useless since 2.5.
    Instead of having two separate app directories for production and development, apps now reside in
    one place, which is used for production as well as for development.
    Apps can still be put into development mode, changing their behavior compared to production mode.
    Development mode apps are still reread from disk at every request, and still they ship more debug
    output.

    This change has also made the startup options `--javascript.frontend-development-mode` and
    `--javascript.dev-app-path` obsolete. The former option will not have any effect when set, and the
    latter option is only read and used during the upgrade to 2.5 and does not have any effects later.

  * Foxx install process

    Installing Foxx apps has been a two step process: import them into ArangoDB and mount them at a
    specific mountpoint. These operations have been joined together. You can install an app at one
    mountpoint, that's it. No fetch, mount, unmount, purge cycle anymore. The commands have been
    simplified to just:

    * install: get your Foxx app up and running
    * uninstall: shut it down and erase it from disk

  * Foxx error output

    Until 2.4 the errors produced by Foxx were not optimal. Often, the error message was just
    `unable to parse manifest` and contained only an internal stack trace.
    In 2.5 we made major improvements there, including a much more fine-grained error output that
    helps you debug your Foxx apps. The error message printed is now much closer to its source and
    should help you track it down.

    Also we added the default handlers for unhandled errors in Foxx apps:

    * You will get a nice internal error page whenever your Foxx app is called but was not installed
      due to any error
    * You will get a proper error message when having an uncaught error appears in any app route

    In production mode the messages above will NOT contain any information about your Foxx internals
    and are safe to be exposed to third party users.
    In development mode the messages above will contain the stacktrace (if available), making it easier for
    your in-house devs to track down errors in the application.

* added `console` object to Foxx apps. All Foxx apps now have a console object implementing
  the familiar Console API in their global scope, which can be used to log diagnostic
  messages to the database.

* added `org/arangodb/request` module, which provides a simple API for making HTTP requests
  to external services.

* added optimizer rule `propagate-constant-attributes`

  This rule will look inside `FILTER` conditions for constant value equality comparisons,
  and insert the constant values in other places in `FILTER`s. For example, the rule will
  insert `42` instead of `i.value` in the second `FILTER` of the following query:

      FOR i IN c1 FOR j IN c2 FILTER i.value == 42 FILTER j.value == i.value RETURN 1

* added `filtered` value to AQL query execution statistics

  This value indicates how many documents were filtered by `FilterNode`s in the AQL query.
  Note that `IndexRangeNode`s can also filter documents by selecting only the required ranges
  from the index. The `filtered` value will not include the work done by `IndexRangeNode`s,
  but only the work performed by `FilterNode`s.

* added support for sparse hash and skiplist indexes

  Hash and skiplist indexes can optionally be made sparse. Sparse indexes exclude documents
  in which at least one of the index attributes is either not set or has a value of `null`.

  As such documents are excluded from sparse indexes, they may contain fewer documents than
  their non-sparse counterparts. This enables faster indexing and can lead to reduced memory
  usage in case the indexed attribute does occur only in some, but not all documents of the
  collection. Sparse indexes will also reduce the number of collisions in non-unique hash
  indexes in case non-existing or optional attributes are indexed.

  In order to create a sparse index, an object with the attribute `sparse` can be added to
  the index creation commands:

      db.collection.ensureHashIndex(attributeName, { sparse: true });
      db.collection.ensureHashIndex(attributeName1, attributeName2, { sparse: true });
      db.collection.ensureUniqueConstraint(attributeName, { sparse: true });
      db.collection.ensureUniqueConstraint(attributeName1, attributeName2, { sparse: true });

      db.collection.ensureSkiplist(attributeName, { sparse: true });
      db.collection.ensureSkiplist(attributeName1, attributeName2, { sparse: true });
      db.collection.ensureUniqueSkiplist(attributeName, { sparse: true });
      db.collection.ensureUniqueSkiplist(attributeName1, attributeName2, { sparse: true });

  Note that in place of the above specialized index creation commands, it is recommended to use
  the more general index creation command `ensureIndex`:

  ```js
  db.collection.ensureIndex({ type: "hash", sparse: true, unique: true, fields: [ attributeName ] });
  db.collection.ensureIndex({ type: "skiplist", sparse: false, unique: false, fields: [ "a", "b" ] });
  ```

  When not explicitly set, the `sparse` attribute defaults to `false` for new indexes.

  This causes a change in behavior when creating a unique hash index without specifying the
  sparse flag: in 2.4, unique hash indexes were implicitly sparse, always excluding `null` values.
  There was no option to control this behavior, and sparsity was neither supported for non-unique
  hash indexes nor skiplists in 2.4. This implicit sparsity of unique hash indexes was considered
  an inconsistency, and therefore the behavior was cleaned up in 2.5. As of 2.5, indexes will
  only be created sparse if sparsity is explicitly requested. Existing unique hash indexes from 2.4
  or before will automatically be migrated so they are still sparse after the upgrade to 2.5.

  Geo indexes are implicitly sparse, meaning documents without the indexed location attribute or
  containing invalid location coordinate values will be excluded from the index automatically. This
  is also a change when compared to pre-2.5 behavior, when documents with missing or invalid
  coordinate values may have caused errors on insertion when the geo index' `unique` flag was set
  and its `ignoreNull` flag was not.

  This was confusing and has been rectified in 2.5. The method `ensureGeoConstaint()` now does the
  same as `ensureGeoIndex()`. Furthermore, the attributes `constraint`, `unique`, `ignoreNull` and
  `sparse` flags are now completely ignored when creating geo indexes.

  The same is true for fulltext indexes. There is no need to specify non-uniqueness or sparsity for
  geo or fulltext indexes. They will always be non-unique and sparse.

  As sparse indexes may exclude some documents, they cannot be used for every type of query.
  Sparse hash indexes cannot be used to find documents for which at least one of the indexed
  attributes has a value of `null`. For example, the following AQL query cannot use a sparse
  index, even if one was created on attribute `attr`:

      FOR doc In collection
        FILTER doc.attr == null
        RETURN doc

  If the lookup value is non-constant, a sparse index may or may not be used, depending on
  the other types of conditions in the query. If the optimizer can safely determine that
  the lookup value cannot be `null`, a sparse index may be used. When uncertain, the optimizer
  will not make use of a sparse index in a query in order to produce correct results.

  For example, the following queries cannot use a sparse index on `attr` because the optimizer
  will not know beforehand whether the comparison values for `doc.attr` will include `null`:

      FOR doc In collection
        FILTER doc.attr == SOME_FUNCTION(...)
        RETURN doc

      FOR other IN otherCollection
        FOR doc In collection
          FILTER doc.attr == other.attr
          RETURN doc

  Sparse skiplist indexes can be used for sorting if the optimizer can safely detect that the
  index range does not include `null` for any of the index attributes.

* inspection of AQL data-modification queries will now detect if the data-modification part
  of the query can run in lockstep with the data retrieval part of the query, or if the data
  retrieval part must be executed before the data modification can start.

  Executing the two in lockstep allows using much smaller buffers for intermediate results
  and starts the actual data-modification operations much earlier than if the two phases
  were executed separately.

* Allow dynamic attribute names in AQL object literals

  This allows using arbitrary expressions to construct attribute names in object
  literals specified in AQL queries. To disambiguate expressions and other unquoted
  attribute names, dynamic attribute names need to be enclosed in brackets (`[` and `]`).
  Example:

      FOR i IN 1..100
        RETURN { [ CONCAT('value-of-', i) ] : i }

* make AQL optimizer rule "use-index-for-sort" remove sort also in case a non-sorted
  index (e.g. a hash index) is used for only equality lookups and all sort attributes
  are covered by the index.

  Example that does not require an extra sort (needs hash index on `value`):

      FOR doc IN collection FILTER doc.value == 1 SORT doc.value RETURN doc

  Another example that does not require an extra sort (with hash index on `value1`, `value2`):

      FOR doc IN collection FILTER doc.value1 == 1 && doc.value2 == 2 SORT doc.value1, doc.value2 RETURN doc

* make AQL optimizer rule "use-index-for-sort" remove sort also in case the sort criteria
  excludes the left-most index attributes, but the left-most index attributes are used
  by the index for equality-only lookups.

  Example that can use the index for sorting (needs skiplist index on `value1`, `value2`):

      FOR doc IN collection FILTER doc.value1 == 1 SORT doc.value2 RETURN doc

* added selectivity estimates for primary index, edge index, and hash index

  The selectivity estimates are returned by the `GET /_api/index` REST API method
  in a sub-attribute `selectivityEstimate` for each index that supports it. This
  attribute will be omitted for indexes that do not provide selectivity estimates.
  If provided, the selectivity estimate will be a numeric value between 0 and 1.

  Selectivity estimates will also be reported in the result of `collection.getIndexes()`
  for all indexes that support this. If no selectivity estimate can be determined for
  an index, the attribute `selectivityEstimate` will be omitted here, too.

  The web interface also shows selectivity estimates for each index that supports this.

  Currently the following index types can provide selectivity estimates:
  - primary index
  - edge index
  - hash index (unique and non-unique)

  No selectivity estimates will be provided when running in cluster mode.

* fixed issue #1226: arangod log issues

* added additional logger if arangod is started in foreground mode on a tty

* added AQL optimizer rule "move-calculations-down"

* use exclusive native SRWLocks on Windows instead of native mutexes

* added AQL functions `MD5`, `SHA1`, and `RANDOM_TOKEN`.

* reduced number of string allocations when parsing certain AQL queries

  parsing numbers (integers or doubles) does not require a string allocation
  per number anymore

* RequestContext#bodyParam now accepts arbitrary joi schemas and rejects invalid (but well-formed) request bodies.

* enforce that AQL user functions are wrapped inside JavaScript function () declarations

  AQL user functions were always expected to be wrapped inside a JavaScript function, but previously
  this was not enforced when registering a user function. Enforcing the AQL user functions to be contained
  inside functions prevents functions from doing some unexpected things that may have led to undefined
  behavior.

* Windows service uninstalling: only remove service if it points to the currently running binary,
  or --force was specified.

* Windows (debug only): print stacktraces on crash and run minidump

* Windows (cygwin): if you run arangosh in a cygwin shell or via ssh we will detect this and use
  the appropriate output functions.

* Windows: improve process management

* fix IPv6 reverse ip lookups - so far we only did IPv4 addresses.

* improve join documentation, add outer join example

* run jslint for unit tests too, to prevent "memory leaks" by global js objects with native code.

* fix error logging for exceptions - we wouldn't log the exception message itself so far.

* improve error reporting in the http client (Windows & *nix)

* improve error reports in cluster

* Standard errors can now contain custom messages.


v2.4.7 (XXXX-XX-XX)
-------------------

* fixed issue #1282: Geo WITHIN_RECTANGLE for nested lat/lng


v2.4.6 (2015-03-18)
-------------------

* added option `--database.ignore-logfile-errors`

  This option controls how collection datafiles with a CRC mismatch are treated.

  If set to `false`, CRC mismatch errors in collection datafiles will lead
  to a collection not being loaded at all. If a collection needs to be loaded
  during WAL recovery, the WAL recovery will also abort (if not forced with
  `--wal.ignore-recovery-errors true`). Setting this flag to `false` protects
  users from unintentionally using a collection with corrupted datafiles, from
  which only a subset of the original data can be recovered.

  If set to `true`, CRC mismatch errors in collection datafiles will lead to
  the datafile being partially loaded. All data up to until the mismatch will
  be loaded. This will enable users to continue with a collection datafiles
  that are corrupted, but will result in only a partial load of the data.
  The WAL recovery will still abort when encountering a collection with a
  corrupted datafile, at least if `--wal.ignore-recovery-errors` is not set to
  `true`.

  The default value is *true*, so for collections with corrupted datafiles
  there might be partial data loads once the WAL recovery has finished. If
  the WAL recovery will need to load a collection with a corrupted datafile,
  it will still stop when using the default values.

* INCOMPATIBLE CHANGE:

  make the arangod server refuse to start if during startup it finds a non-readable
  `parameter.json` file for a database or a collection.

  Stopping the startup process in this case requires manual intervention (fixing
  the unreadable files), but prevents follow-up errors due to ignored databases or
  collections from happening.

* datafiles and `parameter.json` files written by arangod are now created with read and write
  privileges for the arangod process user, and with read and write privileges for the arangod
  process group.

  Previously, these files were created with user read and write permissions only.

* INCOMPATIBLE CHANGE:

  abort WAL recovery if one of the collection's datafiles cannot be opened

* INCOMPATIBLE CHANGE:

  never try to raise the privileges after dropping them, this can lead to a race condition while
  running the recovery

  If you require to run ArangoDB on a port lower than 1024, you must run ArangoDB as root.

* fixed inefficiencies in `remove` methods of general-graph module

* added option `--database.slow-query-threshold` for controlling the default AQL slow query
  threshold value on server start


v2.4.5 (2015-03-16)
-------------------

* added elapsed time to HTTP request logging output (`--log.requests-file`)

* added AQL current and slow query tracking, killing of AQL queries

  This change enables retrieving the list of currently running AQL queries inside the selected database.
  AQL queries with an execution time beyond a certain threshold can be moved to a "slow query" facility
  and retrieved from there. Queries can also be killed by specifying the query id.

  This change adds the following HTTP REST APIs:

  - `GET /_api/query/current`: for retrieving the list of currently running queries
  - `GET /_api/query/slow`: for retrieving the list of slow queries
  - `DELETE /_api/query/slow`: for clearing the list of slow queries
  - `GET /_api/query/properties`: for retrieving the properties for query tracking
  - `PUT /_api/query/properties`: for adjusting the properties for query tracking
  - `DELETE /_api/query/<id>`: for killing an AQL query

  The following JavaScript APIs have been added:

  - require("org/arangodb/aql/queries").current();
  - require("org/arangodb/aql/queries").slow();
  - require("org/arangodb/aql/queries").clearSlow();
  - require("org/arangodb/aql/queries").properties();
  - require("org/arangodb/aql/queries").kill();

* fixed issue #1265: arangod crashed with SIGSEGV

* fixed issue #1241: Wildcards in examples

* fixed comment parsing in Foxx controllers


v2.4.4 (2015-02-24)
-------------------

* fixed the generation template for foxx apps. It now does not create deprecated functions anymore

* add custom visitor functionality for `GRAPH_NEIGHBORS` function, too

* increased default value of traversal option *maxIterations* to 100 times of its previous
  default value


v2.4.3 (2015-02-06)
-------------------

* fix multi-threading with openssl when running under Windows

* fix timeout on socket operations when running under Windows

* Fixed an error in Foxx routing which caused some apps that worked in 2.4.1 to fail with status 500: `undefined is not a function` errors in 2.4.2
  This error was occurring due to seldom internal rerouting introduced by the malformed application handler.


v2.4.2 (2015-01-30)
-------------------

* added custom visitor functionality for AQL traversals

  This allows more complex result processing in traversals triggered by AQL. A few examples
  are shown in [this article](http://jsteemann.github.io/blog/2015/01/28/using-custom-visitors-in-aql-graph-traversals/).

* improved number of results estimated for nodes of type EnumerateListNode and SubqueryNode
  in AQL explain output

* added AQL explain helper to explain arbitrary AQL queries

  The helper function prints the query execution plan and the indexes to be used in the
  query. It can be invoked from the ArangoShell or the web interface as follows:

      require("org/arangodb/aql/explainer").explain(query);

* enable use of indexes for certain AQL conditions with non-equality predicates, in
  case the condition(s) also refer to indexed attributes

  The following queries will now be able to use indexes:

      FILTER a.indexed == ... && a.indexed != ...
      FILTER a.indexed == ... && a.nonIndexed != ...
      FILTER a.indexed == ... && ! (a.indexed == ...)
      FILTER a.indexed == ... && ! (a.nonIndexed == ...)
      FILTER a.indexed == ... && ! (a.indexed != ...)
      FILTER a.indexed == ... && ! (a.nonIndexed != ...)
      FILTER (a.indexed == ... && a.nonIndexed == ...) || (a.indexed == ... && a.nonIndexed == ...)
      FILTER (a.indexed == ... && a.nonIndexed != ...) || (a.indexed == ... && a.nonIndexed != ...)

* Fixed spuriously occurring "collection not found" errors when running queries on local
  collections on a cluster DB server

* Fixed upload of Foxx applications to the server for apps exceeding approx. 1 MB zipped.

* Malformed Foxx applications will now return a more useful error when any route is requested.

  In Production a Foxx app mounted on /app will display an html page on /app/* stating a 503 Service temporarily not available.
  It will not state any information about your Application.
  Before it was a 404 Not Found without any information and not distinguishable from a correct not found on your route.

  In Development Mode the html page also contains information about the error occurred.

* Unhandled errors thrown in Foxx routes are now handled by the Foxx framework itself.

  In Production the route will return a status 500 with a body {error: "Error statement"}.
  In Development the route will return a status 500 with a body {error: "Error statement", stack: "..."}

  Before, it was status 500 with a plain text stack including ArangoDB internal routing information.

* The Applications tab in web interface will now request development apps more often.
  So if you have a fixed a syntax error in your app it should always be visible after reload.


v2.4.1 (2015-01-19)
-------------------

* improved WAL recovery output

* fixed certain OR optimizations in AQL optimizer

* better diagnostics for arangoimp

* fixed invalid result of HTTP REST API method `/_admin/foxx/rescan`

* fixed possible segmentation fault when passing a Buffer object into a V8 function
  as a parameter

* updated AQB module to 1.8.0.


v2.4.0 (2015-01-13)
-------------------

* updated AQB module to 1.7.0.

* fixed V8 integration-related crashes

* make `fs.move(src, dest)` also fail when both `src` and `dest` are
  existing directories. This ensures the same behavior of the move operation
  on different platforms.

* fixed AQL insert operation for multi-shard collections in cluster

* added optional return value for AQL data-modification queries.
  This allows returning the documents inserted, removed or updated with the query, e.g.

      FOR doc IN docs REMOVE doc._key IN docs LET removed = OLD RETURN removed
      FOR doc IN docs INSERT { } IN docs LET inserted = NEW RETURN inserted
      FOR doc IN docs UPDATE doc._key WITH { } IN docs LET previous = OLD RETURN previous
      FOR doc IN docs UPDATE doc._key WITH { } IN docs LET updated = NEW RETURN updated

  The variables `OLD` and `NEW` are automatically available when a `REMOVE`, `INSERT`,
  `UPDATE` or `REPLACE` statement is immediately followed by a `LET` statement.
  Note that the `LET` and `RETURN` statements in data-modification queries are not as
  flexible as the general versions of `LET` and `RETURN`. When returning documents from
  data-modification operations, only a single variable can be assigned using `LET`, and
  the assignment can only be either `OLD` or `NEW`, but not an arbitrary expression. The
  `RETURN` statement also allows using the just-created variable only, and no arbitrary
  expressions.


v2.4.0-beta1 (2014-12-26)
--------------------------

* fixed superstates in FoxxGenerator

* fixed issue #1065: Aardvark: added creation of documents and edges with _key property

* fixed issue #1198: Aardvark: current AQL editor query is now cached

* Upgraded V8 version from 3.16.14 to 3.29.59

  The built-in version of V8 has been upgraded from 3.16.14 to 3.29.59.
  This activates several ES6 (also dubbed *Harmony* or *ES.next*) features in
  ArangoDB, both in the ArangoShell and the ArangoDB server. They can be
  used for scripting and in server-side actions such as Foxx routes, traversals
  etc.

  The following ES6 features are available in ArangoDB 2.4 by default:

  * iterators
  * the `of` operator
  * symbols
  * predefined collections types (Map, Set etc.)
  * typed arrays

  Many other ES6 features are disabled by default, but can be made available by
  starting arangod or arangosh with the appropriate options:

  * arrow functions
  * proxies
  * generators
  * String, Array, and Number enhancements
  * constants
  * enhanced object and numeric literals

  To activate all these ES6 features in arangod or arangosh, start it with
  the following options:

      arangosh --javascript.v8-options="--harmony --harmony_generators"

  More details on the available ES6 features can be found in
  [this blog](https://jsteemann.github.io/blog/2014/12/19/using-es6-features-in-arangodb/).

* Added Foxx generator for building Hypermedia APIs

  A more detailed description is [here](https://www.arangodb.com/2014/12/08/building-hypermedia-apis-foxxgenerator)

* New `Applications` tab in web interface:

  The `applications` tab got a complete redesign.
  It will now only show applications that are currently running on ArangoDB.
  For a selected application, a new detailed view has been created.
  This view provides a better overview of the app:
  * author
  * license
  * version
  * contributors
  * download links
  * API documentation

  To install a new application, a new dialog is now available.
  It provides the features already available in the console application `foxx-manager` plus some more:
  * install an application from Github
  * install an application from a zip file
  * install an application from ArangoDB's application store
  * create a new application from scratch: this feature uses a generator to
    create a Foxx application with pre-defined CRUD methods for a given list
    of collections. The generated Foxx app can either be downloaded as a zip file or
    be installed on the server. Starting with a new Foxx app has never been easier.

* fixed issue #1102: Aardvark: Layout bug in documents overview

  The documents overview was entirely destroyed in some situations on Firefox.
  We replaced the plugin we used there.

* fixed issue #1168: Aardvark: pagination buttons jumping

* fixed issue #1161: Aardvark: Click on Import JSON imports previously uploaded file

* removed configure options `--enable-all-in-one-v8`, `--enable-all-in-one-icu`,
  and `--enable-all-in-one-libev`.

* global internal rename to fix naming incompatibilities with JSON:

  Internal functions with names containing `array` have been renamed to `object`,
  internal functions with names containing `list` have been renamed to `array`.
  The renaming was mainly done in the C++ parts. The documentation has also been
  adjusted so that the correct JSON type names are used in most places.

  The change also led to the addition of a few function aliases in AQL:

  * `TO_LIST` now is an alias of the new `TO_ARRAY`
  * `IS_LIST` now is an alias of the new `IS_ARRAY`
  * `IS_DOCUMENT` now is an alias of the new `IS_OBJECT`

  The changed also renamed the option `mergeArrays` to `mergeObjects` for AQL
  data-modification query options and HTTP document modification API

* AQL: added optimizer rule "remove-filter-covered-by-index"

  This rule removes FilterNodes and CalculationNodes from an execution plan if the
  filter is already covered by a previous IndexRangeNode. Removing the CalculationNode
  and the FilterNode will speed up query execution because the query requires less
  computation.

* AQL: added optimizer rule "remove-sort-rand"

  This rule removes a `SORT RAND()` expression from a query and moves the random
  iteration into the appropriate `EnumerateCollectionNode`. This is more efficient
  than individually enumerating and then sorting randomly.

* AQL: range optimizations for IN and OR

  This change enables usage of indexes for several additional cases. Filters containing
  the `IN` operator can now make use of indexes, and multiple OR- or AND-combined filter
  conditions can now also use indexes if the filters are accessing the same indexed
  attribute.

  Here are a few examples of queries that can now use indexes but couldn't before:

    FOR doc IN collection
      FILTER doc.indexedAttribute == 1 || doc.indexedAttribute > 99
      RETURN doc

    FOR doc IN collection
      FILTER doc.indexedAttribute IN [ 3, 42 ] || doc.indexedAttribute > 99
      RETURN doc

    FOR doc IN collection
      FILTER (doc.indexedAttribute > 2 && doc.indexedAttribute < 10) ||
             (doc.indexedAttribute > 23 && doc.indexedAttribute < 42)
      RETURN doc

* fixed issue #500: AQL parentheses issue

  This change allows passing subqueries as AQL function parameters without using
  duplicate brackets (e.g. `FUNC(query)` instead of `FUNC((query))`

* added optional `COUNT` clause to AQL `COLLECT`

  This allows more efficient group count calculation queries, e.g.

      FOR doc IN collection
        COLLECT age = doc.age WITH COUNT INTO length
        RETURN { age: age, count: length }

  A count-only query is also possible:

      FOR doc IN collection
        COLLECT WITH COUNT INTO length
        RETURN length

* fixed missing makeDirectory when fetching a Foxx application from a zip file

* fixed issue #1134: Change the default endpoint to localhost

  This change will modify the IP address ArangoDB listens on to 127.0.0.1 by default.
  This will make new ArangoDB installations unaccessible from clients other than
  localhost unless changed. This is a security feature.

  To make ArangoDB accessible from any client, change the server's configuration
  (`--server.endpoint`) to either `tcp://0.0.0.0:8529` or the server's publicly
  visible IP address.

* deprecated `Repository#modelPrototype`. Use `Repository#model` instead.

* IMPORTANT CHANGE: by default, system collections are included in replication and all
  replication API return values. This will lead to user accounts and credentials
  data being replicated from master to slave servers. This may overwrite
  slave-specific database users.

  If this is undesired, the `_users` collection can be excluded from replication
  easily by setting the `includeSystem` attribute to `false` in the following commands:

  * replication.sync({ includeSystem: false });
  * replication.applier.properties({ includeSystem: false });

  This will exclude all system collections (including `_aqlfunctions`, `_graphs` etc.)
  from the initial synchronization and the continuous replication.

  If this is also undesired, it is also possible to specify a list of collections to
  exclude from the initial synchronization and the continuous replication using the
  `restrictCollections` attribute, e.g.:

      replication.applier.properties({
        includeSystem: true,
        restrictType: "exclude",
        restrictCollections: [ "_users", "_graphs", "foo" ]
      });

  The HTTP API methods for fetching the replication inventory and for dumping collections
  also support the `includeSystem` control flag via a URL parameter.

* removed DEPRECATED replication methods:
  * `replication.logger.start()`
  * `replication.logger.stop()`
  * `replication.logger.properties()`
  * HTTP PUT `/_api/replication/logger-start`
  * HTTP PUT `/_api/replication/logger-stop`
  * HTTP GET `/_api/replication/logger-config`
  * HTTP PUT `/_api/replication/logger-config`

* fixed issue #1174, which was due to locking problems in distributed
  AQL execution

* improved cluster locking for AQL avoiding deadlocks

* use DistributeNode for modifying queries with REPLACE and UPDATE, if
  possible


v2.3.6 (2015-XX-XX)
-------------------

* fixed AQL subquery optimization that produced wrong result when multiple subqueries
  directly followed each other and and a directly following `LET` statement did refer
  to any but the first subquery.


v2.3.5 (2015-01-16)
-------------------

* fixed intermittent 404 errors in Foxx apps after mounting or unmounting apps

* fixed issue #1200: Expansion operator results in "Cannot call method 'forEach' of null"

* fixed issue #1199: Cannot unlink root node of plan


v2.3.4 (2014-12-23)
-------------------

* fixed cerberus path for MyArangoDB


v2.3.3 (2014-12-17)
-------------------

* fixed error handling in instantiation of distributed AQL queries, this
  also fixes a bug in cluster startup with many servers

* issue #1185: parse non-fractional JSON numbers with exponent (e.g. `4e-261`)

* issue #1159: allow --server.request-timeout and --server.connect-timeout of 0


v2.3.2 (2014-12-09)
-------------------

* fixed issue #1177: Fix bug in the user app's storage

* fixed issue #1173: AQL Editor "Save current query" resets user password

* fixed missing makeDirectory when fetching a Foxx application from a zip file

* put in warning about default changed: fixed issue #1134: Change the default endpoint to localhost

* fixed issue #1163: invalid fullCount value returned from AQL

* fixed range operator precedence

* limit default maximum number of plans created by AQL optimizer to 256 (from 1024)

* make AQL optimizer not generate an extra plan if an index can be used, but modify
  existing plans in place

* fixed AQL cursor ttl (time-to-live) issue

  Any user-specified cursor ttl value was not honored since 2.3.0.

* fixed segfault in AQL query hash index setup with unknown shapes

* fixed memleaks

* added AQL optimizer rule for removing `INTO` from a `COLLECT` statement if not needed

* fixed issue #1131

  This change provides the `KEEP` clause for `COLLECT ... INTO`. The `KEEP` clause
  allows controlling which variables will be kept in the variable created by `INTO`.

* fixed issue #1147, must protect dispatcher ID for etcd

v2.3.1 (2014-11-28)
-------------------

* recreate password if missing during upgrade

* fixed issue #1126

* fixed non-working subquery index optimizations

* do not restrict summary of Foxx applications to 60 characters

* fixed display of "required" path parameters in Foxx application documentation

* added more optimizations of constants values in AQL FILTER conditions

* fixed invalid or-to-in optimization for FILTERs containing comparisons
  with boolean values

* fixed replication of `_graphs` collection

* added AQL list functions `PUSH`, `POP`, `UNSHIFT`, `SHIFT`, `REMOVE_VALUES`,
  `REMOVE_VALUE`, `REMOVE_NTH` and `APPEND`

* added AQL functions `CALL` and `APPLY` to dynamically call other functions

* fixed AQL optimizer cost estimation for LIMIT node

* prevent Foxx queues from permanently writing to the journal even when
  server is idle

* fixed AQL COLLECT statement with INTO clause, which copied more variables
  than v2.2 and thus lead to too much memory consumption.
  This deals with #1107.

* fixed AQL COLLECT statement, this concerned every COLLECT statement,
  only the first group had access to the values of the variables before
  the COLLECT statement. This deals with #1127.

* fixed some AQL internals, where sometimes too many items were
  fetched from upstream in the presence of a LIMIT clause. This should
  generally improve performance.


v2.3.0 (2014-11-18)
-------------------

* fixed syslog flags. `--log.syslog` is deprecated and setting it has no effect,
  `--log.facility` now works as described. Application name has been changed from
  `triagens` to `arangod`. It can be changed using `--log.application`. The syslog
  will only contain the actual log message. The datetime prefix is omitted.

* fixed deflate in SimpleHttpClient

* fixed issue #1104: edgeExamples broken or changed

* fixed issue #1103: Error while importing user queries

* fixed issue #1100: AQL: HAS() fails on doc[attribute_name]

* fixed issue #1098: runtime error when creating graph vertex

* hide system applications in **Applications** tab by default

  Display of system applications can be toggled by using the *system applications*
  toggle in the UI.

* added HTTP REST API for managing tasks (`/_api/tasks`)

* allow passing character lists as optional parameter to AQL functions `TRIM`,
  `LTRIM` and `RTRIM`

  These functions now support trimming using custom character lists. If no character
  lists are specified, all whitespace characters will be removed as previously:

      TRIM("  foobar\t \r\n ")         // "foobar"
      TRIM(";foo;bar;baz, ", "; ")     // "foo;bar;baz"

* added AQL string functions `LTRIM`, `RTRIM`, `FIND_FIRST`, `FIND_LAST`, `SPLIT`,
  `SUBSTITUTE`

* added AQL functions `ZIP`, `VALUES` and `PERCENTILE`

* made AQL functions `CONCAT` and `CONCAT_SEPARATOR` work with list arguments

* dynamically create extra dispatcher threads if required

* fixed issue #1097: schemas in the API docs no longer show required properties as optional


v2.3.0-beta2 (2014-11-08)
-------------------------

* front-end: new icons for uploading and downloading JSON documents into a collection

* front-end: fixed documents pagination css display error

* front-end: fixed flickering of the progress view

* front-end: fixed missing event for documents filter function

* front-end: jsoneditor: added CMD+Return (Mac) CTRL+Return (Linux/Win) shortkey for
  saving a document

* front-end: added information tooltip for uploading json documents.

* front-end: added database management view to the collapsed navigation menu

* front-end: added collection truncation feature

* fixed issue #1086: arangoimp: Odd errors if arguments are not given properly

* performance improvements for AQL queries that use JavaScript-based expressions
  internally

* added AQL geo functions `WITHIN_RECTANGLE` and `IS_IN_POLYGON`

* fixed non-working query results download in AQL editor of web interface

* removed debug print message in AQL editor query export routine

* fixed issue #1075: Aardvark: user name required even if auth is off #1075

  The fix for this prefills the username input field with the current user's
  account name if any and `root` (the default username) otherwise. Additionally,
  the tooltip text has been slightly adjusted.

* fixed issue #1069: Add 'raw' link to swagger ui so that the raw swagger
  json can easily be retrieved

  This adds a link to the Swagger API docs to an application's detail view in
  the **Applications** tab of the web interface. The link produces the Swagger
  JSON directly. If authentication is turned on, the link requires authentication,
  too.

* documentation updates


v2.3.0-beta1 (2014-11-01)
-------------------------

* added dedicated `NOT IN` operator for AQL

  Previously, a `NOT IN` was only achievable by writing a negated `IN` condition:

      FOR i IN ... FILTER ! (i IN [ 23, 42 ]) ...

  This can now alternatively be expressed more intuitively as follows:

      FOR i IN ... FILTER i NOT IN [ 23, 42 ] ...

* added alternative logical operator syntax for AQL

  Previously, the logical operators in AQL could only be written as:
  - `&&`: logical and
  - `||`: logical or
  - `!`: negation

  ArangoDB 2.3 introduces the alternative variants for these operators:
  - `AND`: logical and
  - `OR`: logical or
  - `NOT`: negation

  The new syntax is just an alternative to the old syntax, allowing easier
  migration from SQL. The old syntax is still fully supported and will be.

* improved output of `ArangoStatement.parse()` and POST `/_api/query`

  If an AQL query can be parsed without problems, The return value of
  `ArangoStatement.parse()` now contains an attribute `ast` with the abstract
  syntax tree of the query (before optimizations). Though this is an internal
  representation of the query and is subject to change, it can be used to inspect
  how ArangoDB interprets a given query.

* improved `ArangoStatement.explain()` and POST `/_api/explain`

  The commands for explaining AQL queries have been improved.

* added command-line option `--javascript.v8-contexts` to control the number of
  V8 contexts created in arangod.

  Previously, the number of V8 contexts was equal to the number of server threads
  (as specified by option `--server.threads`).

  However, it may be sensible to create different amounts of threads and V8
  contexts. If the option is not specified, the number of V8 contexts created
  will be equal to the number of server threads. Thus no change in configuration
  is required to keep the old behavior.

  If you are using the default config files or merge them with your local config
  files, please review if the default number of server threads is okay in your
  environment. Additionally you should verify that the number of V8 contexts
  created (as specified in option `--javascript.v8-contexts`) is okay.

* the number of server.threads specified is now the minimum of threads
  started. There are situation in which threads are waiting for results of
  distributed database servers. In this case the number of threads is
  dynamically increased.

* removed index type "bitarray"

  Bitarray indexes were only half-way documented and integrated in previous versions
  of ArangoDB so their benefit was limited. The support for bitarray indexes has
  thus been removed in ArangoDB 2.3. It is not possible to create indexes of type
  "bitarray" with ArangoDB 2.3.

  When a collection is opened that contains a bitarray index definition created
  with a previous version of ArangoDB, ArangoDB will ignore it and log the following
  warning:

      index type 'bitarray' is not supported in this version of ArangoDB and is ignored

  Future versions of ArangoDB may automatically remove such index definitions so the
  warnings will eventually disappear.

* removed internal "_admin/modules/flush" in order to fix requireApp

* added basic support for handling binary data in Foxx

  Requests with binary payload can be processed in Foxx applications by
  using the new method `res.rawBodyBuffer()`. This will return the unparsed request
  body as a Buffer object.

  There is now also the method `req.requestParts()` available in Foxx to retrieve
  the individual components of a multipart HTTP request.

  Buffer objects can now be used when setting the response body of any Foxx action.
  Additionally, `res.send()` has been added as a convenience method for returning
  strings, JSON objects or buffers from a Foxx action:

      res.send("<p>some HTML</p>");
      res.send({ success: true });
      res.send(new Buffer("some binary data"));

  The convenience method `res.sendFile()` can now be used to easily return the
  contents of a file from a Foxx action:

      res.sendFile(applicationContext.foxxFilename("image.png"));

  `fs.write` now accepts not only strings but also Buffer objects as second parameter:

      fs.write(filename, "some data");
      fs.write(filename, new Buffer("some binary data"));

  `fs.readBuffer` can be used to return the contents of a file in a Buffer object.

* improved performance of insertion into non-unique hash indexes significantly in case
  many duplicate keys are used in the index

* issue #1042: set time zone in log output

  the command-line option `--log.use-local-time` was added to print dates and times in
  the server-local timezone instead of UTC

* command-line options that require a boolean value now validate the
  value given on the command-line

  This prevents issues if no value is specified for an option that
  requires a boolean value. For example, the following command-line would
  have caused trouble in 2.2, because `--server.endpoint` would have been
  used as the value for the `--server.disable-authentication` options
  (which requires a boolean value):

      arangod --server.disable-authentication --server.endpoint tcp://127.0.0.1:8529 data

  In 2.3, running this command will fail with an error and requires to
  be modified to:

      arangod --server.disable-authentication true --server.endpoint tcp://127.0.0.1:8529 data

* improved performance of CSV import in arangoimp

* fixed issue #1027: Stack traces are off-by-one

* fixed issue #1026: Modules loaded in different files within the same app
  should refer to the same module

* fixed issue #1025: Traversal not as expected in undirected graph

* added a _relation function in the general-graph module.

  This deprecated _directedRelation and _undirectedRelation.
  ArangoDB does not offer any constraints for undirected edges
  which caused some confusion of users how undirected relations
  have to be handled. Relation now only supports directed relations
  and the user can actively simulate undirected relations.

* changed return value of Foxx.applicationContext#collectionName:

  Previously, the function could return invalid collection names because
  invalid characters were not replaced in the application name prefix, only
  in the collection name passed.

  Now, the function replaces invalid characters also in the application name
  prefix, which might to slightly different results for application names that
  contained any characters outside the ranges [a-z], [A-Z] and [0-9].

* prevent XSS in AQL editor and logs view

* integrated tutorial into ArangoShell and web interface

* added option `--backslash-escape` for arangoimp when running CSV file imports

* front-end: added download feature for (filtered) documents

* front-end: added download feature for the results of a user query

* front-end: added function to move documents to another collection

* front-end: added sort-by attribute to the documents filter

* front-end: added sorting feature to database, graph management and user management view.

* issue #989: front-end: Databases view not refreshing after deleting a database

* issue #991: front-end: Database search broken

* front-end: added infobox which shows more information about a document (_id, _rev, _key) or
  an edge (_id, _rev, _key, _from, _to). The from and to attributes are clickable and redirect
  to their document location.

* front-end: added edit-mode for deleting multiple documents at the same time.

* front-end: added delete button to the detailed document/edge view.

* front-end: added visual feedback for saving documents/edges inside the editor (error/success).

* front-end: added auto-focusing for the first input field in a modal.

* front-end: added validation for user input in a modal.

* front-end: user defined queries are now stored inside the database and are bound to the current
  user, instead of using the local storage functionality of the browsers. The outcome of this is
  that user defined queries are now independently usable from any device. Also queries can now be
  edited through the standard document editor of the front-end through the _users collection.

* front-end: added import and export functionality for user defined queries.

* front-end: added new keywords and functions to the aql-editor theme

* front-end: applied tile-style to the graph view

* front-end: now using the new graph api including multi-collection support

* front-end: foxx apps are now deletable

* front-end: foxx apps are now installable and updateable through github, if github is their
  origin.

* front-end: added foxx app version control. Multiple versions of a single foxx app are now
  installable and easy to manage and are also arranged in groups.

* front-end: the user-set filter of a collection is now stored until the user navigates to
  another collection.

* front-end: fetching and filtering of documents, statistics, and query operations are now
  handled with asynchronous ajax calls.

* front-end: added progress indicator if the front-end is waiting for a server operation.

* front-end: fixed wrong count of documents in the documents view of a collection.

* front-end: fixed unexpected styling of the manage db view and navigation.

* front-end: fixed wrong handling of select fields in a modal view.

* front-end: fixed wrong positioning of some tooltips.

* automatically call `toJSON` function of JavaScript objects (if present)
  when serializing them into database documents. This change allows
  storing JavaScript date objects in the database in a sensible manner.


v2.2.7 (2014-11-19)
-------------------

* fixed issue #998: Incorrect application URL for non-system Foxx apps

* fixed issue #1079: AQL editor: keyword WITH in UPDATE query is not highlighted

* fix memory leak in cluster nodes

* fixed registration of AQL user-defined functions in Web UI (JS shell)

* fixed error display in Web UI for certain errors
  (now error message is printed instead of 'undefined')

* fixed issue #1059: bug in js module console

* fixed issue #1056: "fs": zip functions fail with passwords

* fixed issue #1063: Docs: measuring unit of --wal.logfile-size?

* fixed issue #1062: Docs: typo in 14.2 Example data


v2.2.6 (2014-10-20)
-------------------

* fixed issue #972: Compilation Issue

* fixed issue #743: temporary directories are now unique and one can read
  off the tool that created them, if empty, they are removed atexit

* Highly improved performance of all AQL GRAPH_* functions.

* Orphan collections in general graphs can now be found via GRAPH_VERTICES
  if either "any" or no direction is defined

* Fixed documentation for AQL function GRAPH_NEIGHBORS.
  The option "vertexCollectionRestriction" is meant to filter the target
  vertices only, and should not filter the path.

* Fixed a bug in GRAPH_NEIGHBORS which enforced only empty results
  under certain conditions


v2.2.5 (2014-10-09)
-------------------

* fixed issue #961: allow non-JSON values in undocument request bodies

* fixed issue 1028: libicu is now statically linked

* fixed cached lookups of collections on the server, which may have caused spurious
  problems after collection rename operations


v2.2.4 (2014-10-01)
-------------------

* fixed accessing `_from` and `_to` attributes in `collection.byExample` and
  `collection.firstExample`

  These internal attributes were not handled properly in the mentioned functions, so
  searching for them did not always produce documents

* fixed issue #1030: arangoimp 2.2.3 crashing, not logging on large Windows CSV file

* fixed issue #1025: Traversal not as expected in undirected graph

* fixed issue #1020

  This requires re-introducing the startup option `--database.force-sync-properties`.

  This option can again be used to force fsyncs of collection, index and database properties
  stored as JSON strings on disk in files named `parameter.json`. Syncing these files after
  a write may be necessary if the underlying storage does not sync file contents by itself
  in a "sensible" amount of time after a file has been written and closed.

  The default value is `true` so collection, index and database properties will always be
  synced to disk immediately. This affects creating, renaming and dropping collections as
  well as creating and dropping databases and indexes. Each of these operations will perform
  an additional fsync on the `parameter.json` file if the option is set to `true`.

  It might be sensible to set this option to `false` for workloads that create and drop a
  lot of collections (e.g. test runs).

  Document operations such as creating, updating and dropping documents are not affected
  by this option.

* fixed issue #1016: AQL editor bug

* fixed issue #1014: WITHIN function returns wrong distance

* fixed AQL shortest path calculation in function `GRAPH_SHORTEST_PATH` to return
  complete vertex objects instead of just vertex ids

* allow changing of attributes of documents stored in server-side JavaScript variables

  Previously, the following did not work:

      var doc = db.collection.document(key);
      doc._key = "abc"; // overwriting internal attributes not supported
      doc.value = 123;  // overwriting existing attributes not supported

  Now, modifying documents stored in server-side variables (e.g. `doc` in the above case)
  is supported. Modifying the variables will not update the documents in the database,
  but will modify the JavaScript object (which can be written back to the database using
  `db.collection.update` or `db.collection.replace`)

* fixed issue #997: arangoimp apparently doesn't support files >2gig on Windows

  large file support (requires using `_stat64` instead of `stat`) is now supported on
  Windows


v2.2.3 (2014-09-02)
-------------------

* added `around` for Foxx controller

* added `type` option for HTTP API `GET /_api/document?collection=...`

  This allows controlling the type of results to be returned. By default, paths to
  documents will be returned, e.g.

      [
        `/_api/document/test/mykey1`,
        `/_api/document/test/mykey2`,
        ...
      ]

  To return a list of document ids instead of paths, the `type` URL parameter can be
  set to `id`:

      [
        `test/mykey1`,
        `test/mykey2`,
        ...
      ]

  To return a list of document keys only, the `type` URL parameter can be set to `key`:

      [
        `mykey1`,
        `mykey2`,
        ...
      ]


* properly capitalize HTTP response header field names in case the `x-arango-async`
  HTTP header was used in a request.

* fixed several documentation issues

* speedup for several general-graph functions, AQL functions starting with `GRAPH_`
  and traversals


v2.2.2 (2014-08-08)
-------------------

* allow storing non-reserved attribute names starting with an underscore

  Previous versions of ArangoDB parsed away all attribute names that started with an
  underscore (e.g. `_test', '_foo', `_bar`) on all levels of a document (root level
  and sub-attribute levels). While this behavior was documented, it was unintuitive and
  prevented storing documents inside other documents, e.g.:

      {
        "_key" : "foo",
        "_type" : "mydoc",
        "references" : [
          {
            "_key" : "something",
            "_rev" : "...",
            "value" : 1
          },
          {
            "_key" : "something else",
            "_rev" : "...",
            "value" : 2
          }
        ]
      }

  In the above example, previous versions of ArangoDB removed all attributes and
  sub-attributes that started with underscores, meaning the embedded documents would lose
  some of their attributes. 2.2.2 should preserve such attributes, and will also allow
  storing user-defined attribute names on the top-level even if they start with underscores
  (such as `_type` in the above example).

* fix conversion of JavaScript String, Number and Boolean objects to JSON.

  Objects created in JavaScript using `new Number(...)`, `new String(...)`, or
  `new Boolean(...)` were not converted to JSON correctly.

* fixed a race condition on task registration (i.e. `require("org/arangodb/tasks").register()`)

  this race condition led to undefined behavior when a just-created task with no offset and
  no period was instantly executed and deleted by the task scheduler, before the `register`
  function returned to the caller.

* changed run-tests.sh to execute all suitable tests.

* switch to new version of gyp

* fixed upgrade button


v2.2.1 (2014-07-24)
-------------------

* fixed hanging write-ahead log recovery for certain cases that involved dropping
  databases

* fixed issue with --check-version: when creating a new database the check failed

* issue #947 Foxx applicationContext missing some properties

* fixed issue with --check-version: when creating a new database the check failed

* added startup option `--wal.suppress-shape-information`

  Setting this option to `true` will reduce memory and disk space usage and require
  less CPU time when modifying documents or edges. It should therefore be turned on
  for standalone ArangoDB servers. However, for servers that are used as replication
  masters, setting this option to `true` will effectively disable the usage of the
  write-ahead log for replication, so it should be set to `false` for any replication
  master servers.

  The default value for this option is `false`.

* added optional `ttl` attribute to specify result cursor expiration for HTTP API method
  `POST /_api/cursor`

  The `ttl` attribute can be used to prevent cursor results from timing out too early.

* issue #947: Foxx applicationContext missing some properties

* (reported by Christian Neubauer):

  The problem was that in Google's V8, signed and unsigned chars are not always declared cleanly.
  so we need to force v8 to compile with forced signed chars which is done by the Flag:
    -fsigned-char
  at least it is enough to follow the instructions of compiling arango on rasperry
  and add "CFLAGS='-fsigned-char'" to the make command of V8 and remove the armv7=0

* Fixed a bug with the replication client. In the case of single document
  transactions the collection was not write locked.


v2.2.0 (2014-07-10)
-------------------

* The replication methods `logger.start`, `logger.stop` and `logger.properties` are
  no-ops in ArangoDB 2.2 as there is no separate replication logger anymore. Data changes
  are logged into the write-ahead log in ArangoDB 2.2, and not separately by the
  replication logger. The replication logger object is still there in ArangoDB 2.2 to
  ensure backwards-compatibility, however, logging cannot be started, stopped or
  configured anymore. Using any of these methods will do nothing.

  This also affects the following HTTP API methods:
  - `PUT /_api/replication/logger-start`
  - `PUT /_api/replication/logger-stop`
  - `GET /_api/replication/logger-config`
  - `PUT /_api/replication/logger-config`

  Using any of these methods is discouraged from now on as they will be removed in
  future versions of ArangoDB.

* INCOMPATIBLE CHANGE: replication of transactions has changed. Previously, transactions
  were logged on a master in one big block and shipped to a slave in one block, too.
  Now transactions will be logged and replicated as separate entries, allowing transactions
  to be bigger and also ensure replication progress.

  This change also affects the behavior of the `stop` method of the replication applier.
  If the replication applier is now stopped manually using the `stop` method and later
  restarted using the `start` method, any transactions that were unfinished at the
  point of stopping will be aborted on a slave, even if they later commit on the master.

  In ArangoDB 2.2, stopping the replication applier manually should be avoided unless the
  goal is to stop replication permanently or to do a full resync with the master anyway.
  If the replication applier still must be stopped, it should be made sure that the
  slave has fetched and applied all pending operations from a master, and that no
  extra transactions are started on the master before the `stop` command on the slave
  is executed.

  Replication of transactions in ArangoDB 2.2 might also lock the involved collections on
  the slave while a transaction is either committed or aborted on the master and the
  change has been replicated to the slave. This change in behavior may be important for
  slave servers that are used for read-scaling. In order to avoid long lasting collection
  locks on the slave, transactions should be kept small.

  The `_replication` system collection is not used anymore in ArangoDB 2.2 and its usage is
  discouraged.

* INCOMPATIBLE CHANGE: the figures reported by the `collection.figures` method
  now only reflect documents and data contained in the journals and datafiles of
  collections. Documents or deletions contained only in the write-ahead log will
  not influence collection figures until the write-ahead log garbage collection
  kicks in. The figures for a collection might therefore underreport the total
  resource usage of a collection.

  Additionally, the attributes `lastTick` and `uncollectedLogfileEntries` have been
  added to the result of the `figures` operation and the HTTP API method
  `PUT /_api/collection/figures`

* added `insert` method as an alias for `save`. Documents can now be inserted into
  a collection using either method:

      db.test.save({ foo: "bar" });
      db.test.insert({ foo: "bar" });

* added support for data-modification AQL queries

* added AQL keywords `INSERT`, `UPDATE`, `REPLACE` and `REMOVE` (and `WITH`) to
  support data-modification AQL queries.

  Unquoted usage of these keywords for attribute names in AQL queries will likely
  fail in ArangoDB 2.2. If any such attribute name needs to be used in a query, it
  should be enclosed in backticks to indicate the usage of a literal attribute
  name.

  For example, the following query will fail in ArangoDB 2.2 with a parse error:

      FOR i IN foo RETURN i.remove

  and needs to be rewritten like this:

      FOR i IN foo RETURN i.`remove`

* disallow storing of JavaScript objects that contain JavaScript native objects
  of type `Date`, `Function`, `RegExp` or `External`, e.g.

      db.test.save({ foo: /bar/ });
      db.test.save({ foo: new Date() });

  will now print

      Error: <data> cannot be converted into JSON shape: could not shape document

  Previously, objects of these types were silently converted into an empty object
  (i.e. `{ }`).

  To store such objects in a collection, explicitly convert them into strings
  like this:

      db.test.save({ foo: String(/bar/) });
      db.test.save({ foo: String(new Date()) });

* The replication methods `logger.start`, `logger.stop` and `logger.properties` are
  no-ops in ArangoDB 2.2 as there is no separate replication logger anymore. Data changes
  are logged into the write-ahead log in ArangoDB 2.2, and not separately by the
  replication logger. The replication logger object is still there in ArangoDB 2.2 to
  ensure backwards-compatibility, however, logging cannot be started, stopped or
  configured anymore. Using any of these methods will do nothing.

  This also affects the following HTTP API methods:
  - `PUT /_api/replication/logger-start`
  - `PUT /_api/replication/logger-stop`
  - `GET /_api/replication/logger-config`
  - `PUT /_api/replication/logger-config`

  Using any of these methods is discouraged from now on as they will be removed in
  future versions of ArangoDB.

* INCOMPATIBLE CHANGE: replication of transactions has changed. Previously, transactions
  were logged on a master in one big block and shipped to a slave in one block, too.
  Now transactions will be logged and replicated as separate entries, allowing transactions
  to be bigger and also ensure replication progress.

  This change also affects the behavior of the `stop` method of the replication applier.
  If the replication applier is now stopped manually using the `stop` method and later
  restarted using the `start` method, any transactions that were unfinished at the
  point of stopping will be aborted on a slave, even if they later commit on the master.

  In ArangoDB 2.2, stopping the replication applier manually should be avoided unless the
  goal is to stop replication permanently or to do a full resync with the master anyway.
  If the replication applier still must be stopped, it should be made sure that the
  slave has fetched and applied all pending operations from a master, and that no
  extra transactions are started on the master before the `stop` command on the slave
  is executed.

  Replication of transactions in ArangoDB 2.2 might also lock the involved collections on
  the slave while a transaction is either committed or aborted on the master and the
  change has been replicated to the slave. This change in behavior may be important for
  slave servers that are used for read-scaling. In order to avoid long lasting collection
  locks on the slave, transactions should be kept small.

  The `_replication` system collection is not used anymore in ArangoDB 2.2 and its usage is
  discouraged.

* INCOMPATIBLE CHANGE: the figures reported by the `collection.figures` method
  now only reflect documents and data contained in the journals and datafiles of
  collections. Documents or deletions contained only in the write-ahead log will
  not influence collection figures until the write-ahead log garbage collection
  kicks in. The figures for a collection might therefore underreport the total
  resource usage of a collection.

  Additionally, the attributes `lastTick` and `uncollectedLogfileEntries` have been
  added to the result of the `figures` operation and the HTTP API method
  `PUT /_api/collection/figures`

* added `insert` method as an alias for `save`. Documents can now be inserted into
  a collection using either method:

      db.test.save({ foo: "bar" });
      db.test.insert({ foo: "bar" });

* added support for data-modification AQL queries

* added AQL keywords `INSERT`, `UPDATE`, `REPLACE` and `REMOVE` (and `WITH`) to
  support data-modification AQL queries.

  Unquoted usage of these keywords for attribute names in AQL queries will likely
  fail in ArangoDB 2.2. If any such attribute name needs to be used in a query, it
  should be enclosed in backticks to indicate the usage of a literal attribute
  name.

  For example, the following query will fail in ArangoDB 2.2 with a parse error:

      FOR i IN foo RETURN i.remove

  and needs to be rewritten like this:

      FOR i IN foo RETURN i.`remove`

* disallow storing of JavaScript objects that contain JavaScript native objects
  of type `Date`, `Function`, `RegExp` or `External`, e.g.

      db.test.save({ foo: /bar/ });
      db.test.save({ foo: new Date() });

  will now print

      Error: <data> cannot be converted into JSON shape: could not shape document

  Previously, objects of these types were silently converted into an empty object
  (i.e. `{ }`).

  To store such objects in a collection, explicitly convert them into strings
  like this:

      db.test.save({ foo: String(/bar/) });
      db.test.save({ foo: String(new Date()) });

* honor startup option `--server.disable-statistics` when deciding whether or not
  to start periodic statistics collection jobs

  Previously, the statistics collection jobs were started even if the server was
  started with the `--server.disable-statistics` flag being set to `true`

* removed startup option `--random.no-seed`

  This option had no effect in previous versions of ArangoDB and was thus removed.

* removed startup option `--database.remove-on-drop`

  This option was used for debugging only.

* removed startup option `--database.force-sync-properties`

  This option is now superfluous as collection properties are now stored in the
  write-ahead log.

* introduced write-ahead log

  All write operations in an ArangoDB server instance are automatically logged
  to the server's write-ahead log. The write-ahead log is a set of append-only
  logfiles, and it is used in case of a crash recovery and for replication.
  Data from the write-ahead log will eventually be moved into the journals or
  datafiles of collections, allowing the server to remove older write-ahead log
  logfiles. Figures of collections will be updated when data are moved from the
  write-ahead log into the journals or datafiles of collections.

  Cross-collection transactions in ArangoDB should benefit considerably by this
  change, as less writes than in previous versions are required to ensure the data
  of multiple collections are atomically and durably committed. All data-modifying
  operations inside transactions (insert, update, remove) will write their
  operations into the write-ahead log directly, making transactions with multiple
  operations also require less physical memory than in previous versions of ArangoDB,
  that required all transaction data to fit into RAM.

  The `_trx` system collection is not used anymore in ArangoDB 2.2 and its usage is
  discouraged.

  The data in the write-ahead log can also be used in the replication context.
  The `_replication` collection that was used in previous versions of ArangoDB to
  store all changes on the server is not used anymore in ArangoDB 2.2. Instead,
  slaves can read from a master's write-ahead log to get informed about most
  recent changes. This removes the need to store data-modifying operations in
  both the actual place and the `_replication` collection.

* removed startup option `--server.disable-replication-logger`

  This option is superfluous in ArangoDB 2.2. There is no dedicated replication
  logger in ArangoDB 2.2. There is now always the write-ahead log, and it is also
  used as the server's replication log. Specifying the startup option
  `--server.disable-replication-logger` will do nothing in ArangoDB 2.2, but the
  option should not be used anymore as it might be removed in a future version.

* changed behavior of replication logger

  There is no dedicated replication logger in ArangoDB 2.2 as there is the
  write-ahead log now. The existing APIs for starting and stopping the replication
  logger still exist in ArangoDB 2.2 for downwards-compatibility, but calling
  the start or stop operations are no-ops in ArangoDB 2.2. When querying the
  replication logger status via the API, the server will always report that the
  replication logger is running. Configuring the replication logger is a no-op
  in ArangoDB 2.2, too. Changing the replication logger configuration has no
  effect. Instead, the write-ahead log configuration can be changed.

* removed MRuby integration for arangod

  ArangoDB had an experimental MRuby integration in some of the publish builds.
  This wasn't continuously developed, and so it has been removed in ArangoDB 2.2.

  This change has led to the following startup options being superfluous:

  - `--ruby.gc-interval`
  - `--ruby.action-directory`
  - `--ruby.modules-path`
  - `--ruby.startup-directory`

  Specifying these startup options will do nothing in ArangoDB 2.2, but the
  options should be avoided from now on as they might be removed in future versions.

* reclaim index memory when last document in collection is deleted

  Previously, deleting documents from a collection did not lead to index sizes being
  reduced. Instead, the already allocated index memory was re-used when a collection
  was refilled.

  Now, index memory for primary indexes and hash indexes is reclaimed instantly when
  the last document from a collection is removed.

* inlined and optimized functions in hash indexes

* added AQL TRANSLATE function

  This function can be used to perform lookups from static lists, e.g.

      LET countryNames = { US: "United States", UK: "United Kingdom", FR: "France" }
      RETURN TRANSLATE("FR", countryNames)

* fixed datafile debugger

* fixed check-version for empty directory

* moved try/catch block to the top of routing chain

* added mountedApp function for foxx-manager

* fixed issue #883: arango 2.1 - when starting multi-machine cluster, UI web
  does not change to cluster overview

* fixed dfdb: should not start any other V8 threads

* cleanup of version-check, added module org/arangodb/database-version,
  added --check-version option

* fixed issue #881: [2.1.0] Bombarded (every 10 sec or so) with
  "WARNING format string is corrupt" when in non-system DB Dashboard

* specialized primary index implementation to allow faster hash table
  rebuilding and reduce lookups in datafiles for the actual value of `_key`.

* issue #862: added `--overwrite` option to arangoimp

* removed number of property lookups for documents during AQL queries that
  access documents

* prevent buffering of long print results in arangosh's and arangod's print
  command

  this change will emit buffered intermediate print results and discard the
  output buffer to quickly deliver print results to the user, and to prevent
  constructing very large buffers for large results

* removed sorting of attribute names for use in a collection's shaper

  sorting attribute names was done on document insert to keep attributes
  of a collection in sorted order for faster comparisons. The sort order
  of attributes was only used in one particular and unlikely case, so it
  was removed. Collections with many different attribute names should
  benefit from this change by faster inserts and slightly less memory usage.

* fixed a bug in arangodump which got the collection name in _from and _to
  attributes of edges wrong (all were "_unknown")

* fixed a bug in arangorestore which did not recognize wrong _from and _to
  attributes of edges

* improved error detection and reporting in arangorestore


v2.1.1 (2014-06-06)
-------------------

* fixed dfdb: should not start any other V8 threads

* signature for collection functions was modified

  The basic change was the substitution of the input parameter of the
  function by an generic options object which can contain multiple
  option parameter of the function.
  Following functions were modified
  remove
  removeBySample
  replace
  replaceBySample
  update
  updateBySample

  Old signature is yet supported but it will be removed in future versions

v2.1.0 (2014-05-29)
-------------------

* implemented upgrade procedure for clusters

* fixed communication issue with agency which prevented reconnect
  after an agent failure

* fixed cluster dashboard in the case that one but not all servers
  in the cluster are down

* fixed a bug with coordinators creating local database objects
  in the wrong order (_system needs to be done first)

* improved cluster dashboard


v2.1.0-rc2 (2014-05-25)
-----------------------

* fixed issue #864: Inconsistent behavior of AQL REVERSE(list) function


v2.1.0-rc1 (XXXX-XX-XX)
-----------------------

* added server-side periodic task management functions:

  - require("org/arangodb/tasks").register(): registers a periodic task
  - require("org/arangodb/tasks").unregister(): unregisters and removes a
    periodic task
  - require("org/arangodb/tasks").get(): retrieves a specific tasks or all
    existing tasks

  the previous undocumented function `internal.definePeriodic` is now
  deprecated and will be removed in a future release.

* decrease the size of some seldom used system collections on creation.

  This will make these collections use less disk space and mapped memory.

* added AQL date functions

* added AQL FLATTEN() list function

* added index memory statistics to `db.<collection>.figures()` function

  The `figures` function will now return a sub-document `indexes`, which lists
  the number of indexes in the `count` sub-attribute, and the total memory
  usage of the indexes in bytes in the `size` sub-attribute.

* added AQL CURRENT_DATABASE() function

  This function returns the current database's name.

* added AQL CURRENT_USER() function

  This function returns the current user from an AQL query. The current user is the
  username that was specified in the `Authorization` HTTP header of the request. If
  authentication is turned off or the query was executed outside a request context,
  the function will return `null`.

* fixed issue #796: Searching with newline chars broken?

  fixed slightly different handling of backslash escape characters in a few
  AQL functions. Now handling of escape sequences should be consistent, and
  searching for newline characters should work the same everywhere

* added OpenSSL version check for configure

  It will report all OpenSSL versions < 1.0.1g as being too old.
  `configure` will only complain about an outdated OpenSSL version but not stop.

* require C++ compiler support (requires g++ 4.8, clang++ 3.4 or Visual Studio 13)

* less string copying returning JSONified documents from ArangoDB, e.g. via
  HTTP GET `/_api/document/<collection>/<document>`

* issue #798: Lower case http headers from arango

  This change allows returning capitalized HTTP headers, e.g.
  `Content-Length` instead of `content-length`.
  The HTTP spec says that headers are case-insensitive, but
  in fact several clients rely on a specific case in response
  headers.
  This change will capitalize HTTP headers if the `X-Arango-Version`
  request header is sent by the client and contains a value of at
  least `20100` (for version 2.1). The default value for the
  compatibility can also be set at server start, using the
  `--server.default-api-compatibility` option.

* simplified usage of `db._createStatement()`

  Previously, the function could not be called with a query string parameter as
  follows:

      db._createStatement(queryString);

  Calling it as above resulted in an error because the function expected an
  object as its parameter. From now on, it's possible to call the function with
  just the query string.

* make ArangoDB not send back a `WWW-Authenticate` header to a client in case the
  client sends the `X-Omit-WWW-Authenticate` HTTP header.

  This is done to prevent browsers from showing their built-in HTTP authentication
  dialog for AJAX requests that require authentication.
  ArangoDB will still return an HTTP 401 (Unauthorized) if the request doesn't
  contain valid credentials, but it will omit the `WWW-Authenticate` header,
  allowing clients to bypass the browser's authentication dialog.

* added REST API method HTTP GET `/_api/job/job-id` to query the status of an
  async job without potentially fetching it from the list of done jobs

* fixed non-intuitive behavior in jobs API: previously, querying the status
  of an async job via the API HTTP PUT `/_api/job/job-id` removed a currently
  executing async job from the list of queryable jobs on the server.
  Now, when querying the result of an async job that is still executing,
  the job is kept in the list of queryable jobs so its result can be fetched
  by a subsequent request.

* use a new data structure for the edge index of an edge collection. This
  improves the performance for the creation of the edge index and in
  particular speeds up removal of edges in graphs. Note however that
  this change might change the order in which edges starting at
  or ending in a vertex are returned. However, this order was never
  guaranteed anyway and it is not sensible to guarantee any particular
  order.

* provide a size hint to edge and hash indexes when initially filling them
  this will lead to less re-allocations when populating these indexes

  this may speed up building indexes when opening an existing collection

* don't requeue identical context methods in V8 threads in case a method is
  already registered

* removed arangod command line option `--database.remove-on-compacted`

* export the sort attribute for graph traversals to the HTTP interface

* add support for arangodump/arangorestore for clusters


v2.0.8 (XXXX-XX-XX)
-------------------

* fixed too-busy iteration over skiplists

  Even when a skiplist query was restricted by a limit clause, the skiplist
  index was queried without the limit. this led to slower-than-necessary
  execution times.

* fixed timeout overflows on 32 bit systems

  this bug has led to problems when select was called with a high timeout
  value (2000+ seconds) on 32bit systems that don't have a forgiving select
  implementation. when the call was made on these systems, select failed
  so no data would be read or sent over the connection

  this might have affected some cluster-internal operations.

* fixed ETCD issues on 32 bit systems

  ETCD was non-functional on 32 bit systems at all. The first call to the
  watch API crashed it. This was because atomic operations worked on data
  structures that were not properly aligned on 32 bit systems.

* fixed issue #848: db.someEdgeCollection.inEdge does not return correct
  value when called the 2nd time after a .save to the edge collection


v2.0.7 (2014-05-05)
-------------------

* issue #839: Foxx Manager missing "unfetch"

* fixed a race condition at startup

  this fixes undefined behavior in case the logger was involved directly at
  startup, before the logger initialization code was called. This should have
  occurred only for code that was executed before the invocation of main(),
  e.g. during ctor calls of statically defined objects.


v2.0.6 (2014-04-22)
-------------------

* fixed issue #835: arangosh doesn't show correct database name



v2.0.5 (2014-04-21)
-------------------

* Fixed a caching problem in IE JS Shell

* added cancelation for async jobs

* upgraded to new gyp for V8

* new Windows installer


v2.0.4 (2014-04-14)
-------------------

* fixed cluster authentication front-end issues for Firefox and IE, there are
  still problems with Chrome


v2.0.3 (2014-04-14)
-------------------

* fixed AQL optimizer bug

* fixed front-end issues

* added password change dialog


v2.0.2 (2014-04-06)
-------------------

* during cluster startup, do not log (somewhat expected) connection errors with
  log level error, but with log level info

* fixed dashboard modals

* fixed connection check for cluster planning front end: firefox does
  not support async:false

* document how to persist a cluster plan in order to relaunch an existing
  cluster later


v2.0.1 (2014-03-31)
-------------------

* make ArangoDB not send back a `WWW-Authenticate` header to a client in case the
  client sends the `X-Omit-WWW-Authenticate` HTTP header.

  This is done to prevent browsers from showing their built-in HTTP authentication
  dialog for AJAX requests that require authentication.
  ArangoDB will still return an HTTP 401 (Unauthorized) if the request doesn't
  contain valid credentials, but it will omit the `WWW-Authenticate` header,
  allowing clients to bypass the browser's authentication dialog.

* fixed isses in arango-dfdb:

  the dfdb was not able to unload certain system collections, so these couldn't be
  inspected with the dfdb sometimes. Additionally, it did not truncate corrupt
  markers from datafiles under some circumstances

* added `changePassword` attribute for users

* fixed non-working "save" button in collection edit view of web interface
  clicking the save button did nothing. one had to press enter in one of the input
  fields to send modified form data

* fixed V8 compile error on MacOS X

* prevent `body length: -9223372036854775808` being logged in development mode for
  some Foxx HTTP responses

* fixed several bugs in web interface dashboard

* fixed issue #783: coffee script not working in manifest file

* fixed issue #783: coffee script not working in manifest file

* fixed issue #781: Cant save current query from AQL editor ui

* bumped version in `X-Arango-Version` compatibility header sent by arangosh and other
  client tools from `1.5` to `2.0`.

* fixed startup options for arango-dfdb, added details option for arango-dfdb

* fixed display of missing error messages and codes in arangosh

* when creating a collection via the web interface, the collection type was always
  "document", regardless of the user's choice


v2.0.0 (2014-03-10)
-------------------

* first 2.0 release


v2.0.0-rc2 (2014-03-07)
-----------------------

* fixed cluster authorization


v2.0.0-rc1 (2014-02-28)
-----------------------

* added sharding :-)

* added collection._dbName attribute to query the name of the database from a collection

  more detailed documentation on the sharding and cluster features can be found in the user
  manual, section **Sharding**

* INCOMPATIBLE CHANGE: using complex values in AQL filter conditions with operators other
  than equality (e.g. >=, >, <=, <) will disable usage of skiplist indexes for filter
  evaluation.

  For example, the following queries will be affected by change:

      FOR doc IN docs FILTER doc.value < { foo: "bar" } RETURN doc
      FOR doc IN docs FILTER doc.value >= [ 1, 2, 3 ] RETURN doc

  The following queries will not be affected by the change:

      FOR doc IN docs FILTER doc.value == 1 RETURN doc
      FOR doc IN docs FILTER doc.value == "foo" RETURN doc
      FOR doc IN docs FILTER doc.value == [ 1, 2, 3 ] RETURN doc
      FOR doc IN docs FILTER doc.value == { foo: "bar" } RETURN doc

* INCOMPATIBLE CHANGE: removed undocumented method `collection.saveOrReplace`

  this feature was never advertised nor documented nor tested.

* INCOMPATIBLE CHANGE: removed undocumented REST API method `/_api/simple/BY-EXAMPLE-HASH`

  this feature was never advertised nor documented nor tested.

* added explicit startup parameter `--server.reuse-address`

  This flag can be used to control whether sockets should be acquired with the SO_REUSEADDR
  flag.

  Regardless of this setting, sockets on Windows are always acquired using the
  SO_EXCLUSIVEADDRUSE flag.

* removed undocumented REST API method GET `/_admin/database-name`

* added user validation API at POST `/_api/user/<username>`

* slightly improved users management API in `/_api/user`:

  Previously, when creating a new user via HTTP POST, the username needed to be
  passed in an attribute `username`. When users were returned via this API,
  the usernames were returned in an attribute named `user`. This was slightly
  confusing and was changed in 2.0 as follows:

  - when adding a user via HTTP POST, the username can be specified in an attribute
  `user`. If this attribute is not used, the API will look into the attribute `username`
  as before and use that value.
  - when users are returned via HTTP GET, the usernames are still returned in an
    attribute `user`.

  This change should be fully downwards-compatible with the previous version of the API.

* added AQL SLICE function to extract slices from lists

* made module loader more node compatible

* the startup option `--javascript.package-path` for arangosh is now deprecated and does
  nothing. Using it will not cause an error, but the option is ignored.

* added coffee script support

* Several UI improvements.

* Exchanged icons in the graphviewer toolbar

* always start networking and HTTP listeners when starting the server (even in
  console mode)

* allow vertex and edge filtering with user-defined functions in TRAVERSAL,
  TRAVERSAL_TREE and SHORTEST_PATH AQL functions:

      // using user-defined AQL functions for edge and vertex filtering
      RETURN TRAVERSAL(friends, friendrelations, "friends/john", "outbound", {
        followEdges: "myfunctions::checkedge",
        filterVertices: "myfunctions::checkvertex"
      })

      // using the following custom filter functions
      var aqlfunctions = require("org/arangodb/aql/functions");
      aqlfunctions.register("myfunctions::checkedge", function (config, vertex, edge, path) {
        return (edge.type !== 'dislikes'); // don't follow these edges
      }, false);

      aqlfunctions.register("myfunctions::checkvertex", function (config, vertex, path) {
        if (vertex.isDeleted || ! vertex.isActive) {
          return [ "prune", "exclude" ]; // exclude these and don't follow them
        }
        return [ ]; // include everything else
      }, false);

* fail if invalid `strategy`, `order` or `itemOrder` attribute values
  are passed to the AQL TRAVERSAL function. Omitting these attributes
  is not considered an error, but specifying an invalid value for any
  of these attributes will make an AQL query fail.

* issue #751: Create database through API should return HTTP status code 201

  By default, the server now returns HTTP 201 (created) when creating a new
  database successfully. To keep compatibility with older ArangoDB versions, the
  startup parameter `--server.default-api-compatibility` can be set to a value
  of `10400` to indicate API compatibility with ArangoDB 1.4. The compatibility
  can also be enforced by setting the `X-Arango-Version` HTTP header in a
  client request to this API on a per-request basis.

* allow direct access from the `db` object to collections whose names start
  with an underscore (e.g. db._users).

  Previously, access to such collections via the `db` object was possible from
  arangosh, but not from arangod (and thus Foxx and actions). The only way
  to access such collections from these places was via the `db._collection(<name>)`
  workaround.

* allow `\n` (as well as `\r\n`) as line terminator in batch requests sent to
  `/_api/batch` HTTP API.

* use `--data-binary` instead of `--data` parameter in generated cURL examples

* issue #703: Also show path of logfile for fm.config()

* issue #675: Dropping a collection used in "graph" module breaks the graph

* added "static" Graph.drop() method for graphs API

* fixed issue #695: arangosh server.password error

* use pretty-printing in `--console` mode by default

* simplified ArangoDB startup options

  Some startup options are now superfluous or their usage is simplified. The
  following options have been changed:

  * `--javascript.modules-path`: this option has been removed. The modules paths
    are determined by arangod and arangosh automatically based on the value of
    `--javascript.startup-directory`.

    If the option is set on startup, it is ignored so startup will not abort with
    an error `unrecognized option`.

  * `--javascript.action-directory`: this option has been removed. The actions
    directory is determined by arangod automatically based on the value of
    `--javascript.startup-directory`.

    If the option is set on startup, it is ignored so startup will not abort with
    an error `unrecognized option`.

  * `--javascript.package-path`: this option is still available but it is not
    required anymore to set the standard package paths (e.g. `js/npm`). arangod
    will automatically use this standard package path regardless of whether it
    was specified via the options.

    It is possible to use this option to add additional package paths to the
    standard value.

  Configuration files included with arangod are adjusted accordingly.

* layout of the graphs tab adapted to better fit with the other tabs

* database selection is moved to the bottom right corner of the web interface

* removed priority queue index type

  this feature was never advertised nor documented nor tested.

* display internal attributes in document source view of web interface

* removed separate shape collections

  When upgrading to ArangoDB 2.0, existing collections will be converted to include
  shapes and attribute markers in the datafiles instead of using separate files for
  shapes.

  When a collection is converted, existing shapes from the SHAPES directory will
  be written to a new datafile in the collection directory, and the SHAPES directory
  will be removed afterwards.

  This saves up to 2 MB of memory and disk space for each collection
  (savings are higher, the less different shapes there are in a collection).
  Additionally, one less file descriptor per opened collection will be used.

  When creating a new collection, the amount of sync calls may be reduced. The same
  may be true for documents with yet-unknown shapes. This may help performance
  in these cases.

* added AQL functions `NTH` and `POSITION`

* added signal handler for arangosh to save last command in more cases

* added extra prompt placeholders for arangosh:
  - `%e`: current endpoint
  - `%u`: current user

* added arangosh option `--javascript.gc-interval` to control amount of
  garbage collection performed by arangosh

* fixed issue #651: Allow addEdge() to take vertex ids in the JS library

* removed command-line option `--log.format`

  In previous versions, this option did not have an effect for most log messages, so
  it got removed.

* removed C++ logger implementation

  Logging inside ArangoDB is now done using the LOG_XXX() macros. The LOGGER_XXX()
  macros are gone.

* added collection status "loading"


v1.4.16 (XXXX-XX-XX)
--------------------

* fixed too eager datafile deletion

  this issue could have caused a crash when the compaction had marked datafiles as obsolete
  and they were removed while "old" temporary query results still pointed to the old datafile
  positions

* fixed issue #826: Replication fails when a collection's configuration changes


v1.4.15 (2014-04-19)
--------------------

* bugfix for AQL query optimizer

  the following type of query was too eagerly optimized, leading to errors in code-generation:

      LET a = (FOR i IN [] RETURN i) LET b = (FOR i IN [] RETURN i) RETURN 1

  the problem occurred when both lists in the subqueries were empty. In this case invalid code
  was generated and the query couldn't be executed.


v1.4.14 (2014-04-05)
--------------------

* fixed race conditions during shape / attribute insertion

  A race condition could have led to spurious `cannot find attribute #xx` or
  `cannot find shape #xx` (where xx is a number) warning messages being logged
  by the server. This happened when a new attribute was inserted and at the same
  time was queried by another thread.

  Also fixed a race condition that may have occurred when a thread tried to
  access the shapes / attributes hash tables while they were resized. In this
  cases, the shape / attribute may have been hashed to a wrong slot.

* fixed a memory barrier / cpu synchronization problem with libev, affecting
  Windows with Visual Studio 2013 (probably earlier versions are affected, too)

  The issue is described in detail here:
  http://lists.schmorp.de/pipermail/libev/2014q1/002318.html


v1.4.13 (2014-03-14)
--------------------

* added diagnostic output for Foxx application upload

* allow dump & restore from ArangoDB 1.4 with an ArangoDB 2.0 server

* allow startup options `temp-path` and `default-language` to be specified from the arangod
  configuration file and not only from the command line

* fixed too eager compaction

  The compaction will now wait for several seconds before trying to re-compact the same
  collection. Additionally, some other limits have been introduced for the compaction.


v1.4.12 (2014-03-05)
--------------------

* fixed display bug in web interface which caused the following problems:
  - documents were displayed in web interface as being empty
  - document attributes view displayed many attributes with content "undefined"
  - document source view displayed many attributes with name "TYPEOF" and value "undefined"
  - an alert popping up in the browser with message "Datatables warning..."

* re-introduced old-style read-write locks to supports Windows versions older than
  Windows 2008R2 and Windows 7. This should re-enable support for Windows Vista and
  Windows 2008.


v1.4.11 (2014-02-27)
--------------------

* added SHORTEST_PATH AQL function

  this calculates the shortest paths between two vertices, using the Dijkstra
  algorithm, employing a min-heap

  By default, ArangoDB does not know the distance between any two vertices and
  will use a default distance of 1. A custom distance function can be registered
  as an AQL user function to make the distance calculation use any document
  attributes or custom logic:

      RETURN SHORTEST_PATH(cities, motorways, "cities/CGN", "cities/MUC", "outbound", {
        paths: true,
        distance: "myfunctions::citydistance"
      })

      // using the following custom distance function
      var aqlfunctions = require("org/arangodb/aql/functions");
      aqlfunctions.register("myfunctions::distance", function (config, vertex1, vertex2, edge) {
        return Math.sqrt(Math.pow(vertex1.x - vertex2.x) + Math.pow(vertex1.y - vertex2.y));
      }, false);

* fixed bug in Graph.pathTo function

* fixed small memleak in AQL optimizer

* fixed access to potentially uninitialized variable when collection had a cap constraint


v1.4.10 (2014-02-21)
--------------------

* fixed graph constructor to allow graph with some parameter to be used

* added node.js "events" and "stream"

* updated npm packages

* added loading of .json file

* Fixed http return code in graph api with waitForSync parameter.

* Fixed documentation in graph, simple and index api.

* removed 2 tests due to change in ruby library.

* issue #756: set access-control-expose-headers on CORS response

  the following headers are now whitelisted by ArangoDB in CORS responses:
  - etag
  - content-encoding
  - content-length
  - location
  - server
  - x-arango-errors
  - x-arango-async-id


v1.4.9 (2014-02-07)
-------------------

* return a document's current etag in response header for HTTP HEAD requests on
  documents that return an HTTP 412 (precondition failed) error. This allows
  retrieving the document's current revision easily.

* added AQL function `SKIPLIST` to directly access skiplist indexes from AQL

  This is a shortcut method to use a skiplist index for retrieving specific documents in
  indexed order. The function capability is rather limited, but it may be used
  for several cases to speed up queries. The documents are returned in index order if
  only one condition is used.

      /* return all documents with mycollection.created > 12345678 */
      FOR doc IN SKIPLIST(mycollection, { created: [[ '>', 12345678 ]] })
        RETURN doc

      /* return first document with mycollection.created > 12345678 */
      FOR doc IN SKIPLIST(mycollection, { created: [[ '>', 12345678 ]] }, 0, 1)
        RETURN doc

      /* return all documents with mycollection.created between 12345678 and 123456790 */
      FOR doc IN SKIPLIST(mycollection, { created: [[ '>', 12345678 ], [ '<=', 123456790 ]] })
        RETURN doc

      /* return all documents with mycollection.a equal 1 and .b equal 2 */
      FOR doc IN SKIPLIST(mycollection, { a: [[ '==', 1 ]], b: [[ '==', 2 ]] })
        RETURN doc

  The function requires a skiplist index with the exact same attributes to
  be present on the specified collection. All attributes present in the skiplist
  index must be specified in the conditions specified for the `SKIPLIST` function.
  Attribute declaration order is important, too: attributes must be specified in the
  same order in the condition as they have been declared in the skiplist index.

* added command-line option `--server.disable-authentication-unix-sockets`

  with this option, authentication can be disabled for all requests coming
  in via UNIX domain sockets, enabling clients located on the same host as
  the ArangoDB server to connect without authentication.
  Other connections (e.g. TCP/IP) are not affected by this option.

  The default value for this option is `false`.
  Note: this option is only supported on platforms that support Unix domain
  sockets.

* call global arangod instance destructor on shutdown

* issue #755: TRAVERSAL does not use strategy, order and itemOrder options

  these options were not honored when configuring a traversal via the AQL
  TRAVERSAL function. Now, these options are used if specified.

* allow vertex and edge filtering with user-defined functions in TRAVERSAL,
  TRAVERSAL_TREE and SHORTEST_PATH AQL functions:

      // using user-defined AQL functions for edge and vertex filtering
      RETURN TRAVERSAL(friends, friendrelations, "friends/john", "outbound", {
        followEdges: "myfunctions::checkedge",
        filterVertices: "myfunctions::checkvertex"
      })

      // using the following custom filter functions
      var aqlfunctions = require("org/arangodb/aql/functions");
      aqlfunctions.register("myfunctions::checkedge", function (config, vertex, edge, path) {
        return (edge.type !== 'dislikes'); // don't follow these edges
      }, false);

      aqlfunctions.register("myfunctions::checkvertex", function (config, vertex, path) {
        if (vertex.isDeleted || ! vertex.isActive) {
          return [ "prune", "exclude" ]; // exclude these and don't follow them
        }
        return [ ]; // include everything else
      }, false);

* issue #748: add vertex filtering to AQL's TRAVERSAL[_TREE]() function


v1.4.8 (2014-01-31)
-------------------

* install foxx apps in the web interface

* fixed a segfault in the import API


v1.4.7 (2014-01-23)
-------------------

* issue #744: Add usage example arangoimp from Command line

* issue #738: added __dirname, __filename pseudo-globals. Fixes #733. (@by pluma)

* mount all Foxx applications in system apps directory on startup


v1.4.6 (2014-01-20)
-------------------

* issue #736: AQL function to parse collection and key from document handle

* added fm.rescan() method for Foxx-Manager

* fixed issue #734: foxx cookie and route problem

* added method `fm.configJson` for arangosh

* include `startupPath` in result of API `/_api/foxx/config`


v1.4.5 (2014-01-15)
-------------------

* fixed issue #726: Alternate Windows Install Method

* fixed issue #716: dpkg -P doesn't remove everything

* fixed bugs in description of HTTP API `_api/index`

* fixed issue #732: Rest API GET revision number

* added missing documentation for several methods in HTTP API `/_api/edge/...`

* fixed typos in description of HTTP API `_api/document`

* defer evaluation of AQL subqueries and logical operators (lazy evaluation)

* Updated font in WebFrontend, it now contains a version that renders properly on Windows

* generally allow function return values as call parameters to AQL functions

* fixed potential deadlock in global context method execution

* added override file "arangod.conf.local" (and co)


v1.4.4 (2013-12-24)
-------------------

* uid and gid are now set in the scripts, there is no longer a separate config file for
  arangod when started from a script

* foxx-manager is now an alias for arangosh

* arango-dfdb is now an alias for arangod, moved from bin to sbin

* changed from readline to linenoise for Windows

* added --install-service and --uninstall-service for Windows

* removed --daemon and --supervisor for Windows

* arangosh and arangod now uses the config-file which maps the binary name, i. e. if you
  rename arangosh to foxx-manager it will use the config file foxx-manager.conf

* fixed lock file for Windows

* fixed issue #711, #687: foxx-manager throws internal errors

* added `--server.ssl-protocol` option for client tools
  this allows connecting from arangosh, arangoimp, arangoimp etc. to an ArangoDB
  server that uses a non-default value for `--server.ssl-protocol`. The default
  value for the SSL protocol is 4 (TLSv1). If the server is configured to use a
  different protocol, it was not possible to connect to it with the client tools.

* added more detailed request statistics

  This adds the number of async-executed HTTP requests plus the number of HTTP
  requests per individual HTTP method type.

* added `--force` option for arangorestore
  this option allows continuing a restore operation even if the server reports errors
  in the middle of the restore operation

* better error reporting for arangorestore
  in case the server returned an HTTP error, arangorestore previously reported this
  error as `internal error` without any details only. Now server-side errors are
  reported by arangorestore with the server's error message

* include more system collections in dumps produced by arangodump
  previously some system collections were intentionally excluded from dumps, even if the
  dump was run with `--include-system-collections`. for example, the collections `_aal`,
  `_modules`, `_routing`, and `_users` were excluded. This makes sense in a replication
  context but not always in a dump context.
  When specifying `--include-system-collections`, arangodump will now include the above-
  mentioned collections in the dump, too. Some other system collections are still excluded
  even when the dump is run with `--include-system-collections`, for example `_replication`
  and `_trx`.

* fixed issue #701: ArangoStatement undefined in arangosh

* fixed typos in configuration files


v1.4.3 (2013-11-25)
-------------------

* fixed a segfault in the AQL optimizer, occurring when a constant non-list value was
  used on the right-hand side of an IN operator that had a collection attribute on the
  left-hand side

* issue #662:

  Fixed access violation errors (crashes) in the Windows version, occurring under some
  circumstances when accessing databases with multiple clients in parallel

* fixed issue #681: Problem with ArchLinux PKGBUILD configuration


v1.4.2 (2013-11-20)
-------------------

* fixed issue #669: Tiny documentation update

* ported Windows version to use native Windows API SRWLocks (slim read-write locks)
  and condition variables instead of homemade versions

  MSDN states the following about the compatibility of SRWLocks and Condition Variables:

      Minimum supported client:
      Windows Server 2008 [desktop apps | Windows Store apps]

      Minimum supported server:
      Windows Vista [desktop apps | Windows Store apps]

* fixed issue #662: ArangoDB on Windows hanging

  This fixes a deadlock issue that occurred on Windows when documents were written to
  a collection at the same time when some other thread tried to drop the collection.

* fixed file-based logging in Windows

  the logger complained on startup if the specified log file already existed

* fixed startup of server in daemon mode (`--daemon` startup option)

* fixed a segfault in the AQL optimizer

* issue #671: Method graph.measurement does not exist

* changed Windows condition variable implementation to use Windows native
  condition variables

  This is an attempt to fix spurious Windows hangs as described in issue #662.

* added documentation for JavaScript traversals

* added --code-page command-line option for Windows version of arangosh

* fixed a problem when creating edges via the web interface.

  The problem only occurred if a collection was created with type "document
  collection" via the web interface, and afterwards was dropped and re-created
  with type "edge collection". If the web interface page was not reloaded,
  the old collection type (document) was cached, making the subsequent creation
  of edges into the (seeming-to-be-document) collection fail.

  The fix is to not cache the collection type in the web interface. Users of
  an older version of the web interface can reload the collections page if they
  are affected.

* fixed a caching problem in arangosh: if a collection was created using the web
  interface, and then removed via arangosh, arangosh did not actually drop the
  collection due to caching.

  Because the `drop` operation was not carried out, this caused misleading error
  messages when trying to re-create the collection (e.g. `cannot create collection:
  duplicate name`).

* fixed ALT-introduced characters for arangosh console input on Windows

  The Windows readline port was not able to handle characters that are built
  using CTRL or ALT keys. Regular characters entered using the CTRL or ALT keys
  were silently swallowed and not passed to the terminal input handler.

  This did not seem to cause problems for the US keyboard layout, but was a
  severe issue for keyboard layouts that require the ALT (or ALT-GR) key to
  construct characters. For example, entering the character `{` with a German
  keyboard layout requires pressing ALT-GR + 9.

* fixed issue #665: Hash/skiplist combo madness bit my ass

  this fixes a problem with missing/non-deterministic rollbacks of inserts in
  case of a unique constraint violation into a collection with multiple secondary
  indexes (with at least one of them unique)

* fixed issue #664: ArangoDB installer on Windows requires drive c:

* partly fixed issue #662: ArangoDB on Windows hanging

  This fixes dropping databases on Windows. In previous 1.4 versions on Windows,
  one shape collection file was not unloaded and removed when dropping a database,
  leaving one directory and one shape collection file in the otherwise-dropped
  database directory.

* fixed issue #660: updated documentation on indexes


v1.4.1 (2013-11-08)
-------------------

* performance improvements for skip-list deletes


v1.4.1-rc1 (2013-11-07)
-----------------------

* fixed issue #635: Web-Interface should have a "Databases" Menu for Management

* fixed issue #624: Web-Interface is missing a Database selector

* fixed segfault in bitarray query

* fixed issue #656: Cannot create unique index through web interface

* fixed issue #654: bitarray index makes server down

* fixed issue #653: Slow query

* fixed issue #650: Randomness of any() should be improved

* made AQL `DOCUMENT()` function polymorphic and work with just one parameter.

  This allows using the `DOCUMENT` function like this:

      DOCUMENT('users/john')
      DOCUMENT([ 'users/john', 'users/amy' ])

  in addition to the existing use cases:

      DOCUMENT(users, 'users/john')
      DOCUMENT(users, 'john')
      DOCUMENT(users, [ 'users/john' ])
      DOCUMENT(users, [ 'users/john', 'users/amy' ])
      DOCUMENT(users, [ 'john', 'amy' ])

* simplified usage of ArangoDB batch API

  It is not necessary anymore to send the batch boundary in the HTTP `Content-Type`
  header. Previously, the batch API expected the client to send a Content-Type header
  of`multipart/form-data; boundary=<some boundary value>`. This is still supported in
  ArangoDB 2.0, but clients can now also omit this header. If the header is not
  present in a client request, ArangoDB will ignore the request content type and
  read the MIME boundary from the beginning of the request body.

  This also allows using the batch API with the Swagger "Try it out" feature (which is
  not too good at sending a different or even dynamic content-type request header).

* added API method GET `/_api/database/user`

  This returns the list of databases a specific user can see without changing the
  username/passwd.

* issue #424: Documentation about IDs needs to be upgraded


v1.4.0 (2013-10-29)
-------------------

* fixed issue #648: /batch API is missing from Web Interface API Documentation (Swagger)

* fixed issue #647: Icon tooltips missing

* fixed issue #646: index creation in web interface

* fixed issue #645: Allow jumping from edge to linked vertices

* merged PR for issue #643: Some minor corrections and a link to "Downloads"

* fixed issue #642: Completion of error handling

* fixed issue #639: compiling v1.4 on maverick produces warnings on -Wstrict-null-sentinel

* fixed issue #634: Web interface bug: Escape does not always propagate

* fixed issue #620: added startup option `--server.default-api-compatibility`

  This adds the following changes to the ArangoDB server and clients:
  - the server provides a new startup option `--server.default-api-compatibility`.
    This option can be used to determine the compatibility of (some) server API
    return values. The value for this parameter is a server version number,
    calculated as follows: `10000 * major + 100 * minor` (e.g. `10400` for ArangoDB
    1.3). The default value is `10400` (1.4), the minimum allowed value is `10300`
    (1.3).

    When setting this option to a value lower than the current server version,
    the server might respond with old-style results to "old" clients, increasing
    compatibility with "old" (non-up-to-date) clients.

  - the server will on each incoming request check for an HTTP header
    `x-arango-version`. Clients can optionally set this header to the API
    version number they support. For example, if a client sends the HTTP header
    `x-arango-version: 10300`, the server will pick this up and might send ArangoDB
    1.3-style responses in some situations.

    Setting either the startup parameter or using the HTTP header (or both) allows
    running "old" clients with newer versions of ArangoDB, without having to adjust
    the clients too much.

  - the `location` headers returned by the server for the APIs `/_api/document/...`
    and `/_api/collection/...` will have different values depending on the used API
    version. If the API compatibility is `10300`, the `location` headers returned
    will look like this:

        location: /_api/document/....

    whereas when an API compatibility of `10400` or higher is used, the `location`
    headers will look like this:

        location: /_db/<database name>/_api/document/...

  Please note that even in the presence of this, old API versions still may not
  be supported forever by the server.

* fixed issue #643: Some minor corrections and a link to "Downloads" by @frankmayer

* started issue #642: Completion of error handling

* fixed issue #639: compiling v1.4 on maverick produces warnings on
  -Wstrict-null-sentinel

* fixed issue #621: Standard Config needs to be fixed

* added function to manage indexes (web interface)

* improved server shutdown time by signaling shutdown to applicationserver,
  logging, cleanup and compactor threads

* added foxx-manager `replace` command

* added foxx-manager `installed` command (a more intuitive alias for `list`)

* fixed issue #617: Swagger API is missing '/_api/version'

* fixed issue #615: Swagger API: Some commands have no parameter entry forms

* fixed issue #614: API : Typo in : Request URL /_api/database/current

* fixed issue #609: Graph viz tool - different background color

* fixed issue #608: arangosh config files - eventually missing in the manual

* fixed issue #607: Admin interface: no core documentation

* fixed issue #603: Aardvark Foxx App Manager

* fixed a bug in type-mapping between AQL user functions and the AQL layer

  The bug caused errors like the following when working with collection documents
  in an AQL user function:

      TypeError: Cannot assign to read only property '_id' of #<ShapedJson>

* create less system collections when creating a new database

  This is achieved by deferring collection creation until the collections are actually
  needed by ArangoDB. The following collections are affected by the change:
  - `_fishbowl`
  - `_structures`


v1.4.0-beta2 (2013-10-14)
-------------------------

* fixed compaction on Windows

  The compaction on Windows did not ftruncate the cleaned datafiles to a smaller size.
  This has been fixed so not only the content of the files is cleaned but also files
  are re-created with potentially smaller sizes.

* only the following system collections will be excluded from replication from now on:
  - `_replication`
  - `_trx`
  - `_users`
  - `_aal`
  - `_fishbowl`
  - `_modules`
  - `_routing`

  Especially the following system collections will now be included in replication:
  - `_aqlfunctions`
  - `_graphs`

  In previous versions of ArangoDB, all system collections were excluded from the
  replication.

  The change also caused a change in the replication logger and applier:
  in previous versions of ArangoDB, only a collection's id was logged for an operation.
  This has not caused problems for non-system collections but for system collections
  there ids might differ. In addition to a collection id ArangoDB will now also log the
  name of a collection for each replication event.

  The replication applier will now look for the collection name attribute in logged
  events preferably.

* added database selection to arango-dfdb

* provide foxx-manager, arangodump, and arangorestore in Windows build

* ArangoDB 1.4 will refuse to start if option `--javascript.app-path` is not set.

* added startup option `--server.allow-method-override`

  This option can be set to allow overriding the HTTP request method in a request using
  one of the following custom headers:

  - x-http-method-override
  - x-http-method
  - x-method-override

  This allows bypassing proxies and tools that would otherwise just let certain types of
  requests pass. Enabling this option may impose a security risk, so it should only be
  used in very controlled environments.

  The default value for this option is `false` (no method overriding allowed).

* added "details" URL parameter for bulk import API

  Setting the `details` URL parameter to `true` in a call to POST `/_api/import` will make
  the import return details about non-imported documents in the `details` attribute. If
  `details` is `false` or omitted, no `details` attribute will be present in the response.
  This is the same behavior that previous ArangoDB versions exposed.

* added "complete" option for bulk import API

  Setting the `complete` URL parameter to `true` in a call to POST `/_api/import` will make
  the import completely fail if at least one of documents cannot be imported successfully.

  It defaults to `false`, which will make ArangoDB continue importing the other documents
  from the import even if some documents cannot be imported. This is the same behavior that
  previous ArangoDB versions exposed.

* added missing swagger documentation for `/_api/log`

* calling `/_api/logs` (or `/_admin/logs`) is only permitted from the `_system` database now.

  Calling this API method for/from other database will result in an HTTP 400.

' ported fix from https://github.com/novus/nvd3/commit/0894152def263b8dee60192f75f66700cea532cc

  This prevents JavaScript errors from occurring in Chrome when in the admin interface,
  section "Dashboard".

* show current database name in web interface (bottom right corner)

* added missing documentation for /_api/import in swagger API docs

* allow specification of database name for replication sync command replication applier

  This allows syncing from a master database with a different name than the slave database.

* issue #601: Show DB in prompt

  arangosh now displays the database name as part of the prompt by default.

  Can change the prompt by using the `--prompt` option, e.g.

      > arangosh --prompt "my db is named \"%d\"> "


v1.4.0-beta1 (2013-10-01)
-------------------------

* make the Foxx manager use per-database app directories

  Each database now has its own subdirectory for Foxx applications. Each database
  can thus use different Foxx applications if required. A Foxx app for a specific
  database resides in `<app-path>/databases/<database-name>/<app-name>`.

  System apps are shared between all databases. They reside in `<app-path>/system/<app-name>`.

* only trigger an engine reset in development mode for URLs starting with `/dev/`

  This prevents ArangoDB from reloading all Foxx applications when it is not
  actually necessary.

* changed error code from 10 (bad parameter) to 1232 (invalid key generator) for
  errors that are due to an invalid key generator specification when creating a new
  collection

* automatic detection of content-type / mime-type for Foxx assets based on filenames,
  added possibility to override auto detection

* added endpoint management API at `/_api/endpoint`

* changed HTTP return code of PUT `/_api/cursor` from 400 to 404 in case a
  non-existing cursor is referred to

* issue #360: added support for asynchronous requests

  Incoming HTTP requests with the headers `x-arango-async: true` or
  `x-arango-async: store` will be answered by the server instantly with a generic
  HTTP 202 (Accepted) response.

  The actual requests will be queued and processed by the server asynchronously,
  allowing the client to continue sending other requests without waiting for the
  server to process the actually requested operation.

  The exact point in time when a queued request is executed is undefined. If an
  error occurs during execution of an asynchronous request, the client will not
  be notified by the server.

  The maximum size of the asynchronous task queue can be controlled using the new
  option `--scheduler.maximal-queue-size`. If the queue contains this many number of
  tasks and a new asynchronous request comes in, the server will reject it with an
  HTTP 500 (internal server error) response.

  Results of incoming requests marked with header `x-arango-async: true` will be
  discarded by the server immediately. Clients have no way of accessing the result
  of such asynchronously executed request. This is just _fire and forget_.

  To later retrieve the result of an asynchronously executed request, clients can
  mark a request with the header `x-arango-async: keep`. This makes the server
  store the result of the request in memory until explicitly fetched by a client
  via the `/_api/job` API. The `/_api/job` API also provides methods for basic
  inspection of which pending or already finished requests there are on the server,
  plus ways for garbage collecting unneeded results.

* Added new option `--scheduler.maximal-queue-size`.

* issue #590: Manifest Lint

* added data dump and restore tools, arangodump and arangorestore.

  arangodump can be used to create a logical dump of an ArangoDB database, or
  just dedicated collections. It can be used to dump both a collection's structure
  (properties and indexes) and data (documents).

  arangorestore can be used to restore data from a dump created with arangodump.
  arangorestore currently does not re-create any indexes, and doesn't yet handle
  referenced documents in edges properly when doing just partial restores.
  This will be fixed until 1.4 stable.

* introduced `--server.database` option for arangosh, arangoimp, and arangob.

  The option allows these client tools to use a certain database for their actions.
  In arangosh, the current database can be switched at any time using the command

      db._useDatabase(<name>);

  When no database is specified, all client tools will assume they should use the
  default database `_system`. This is done for downwards-compatibility reasons.

* added basic multi database support (alpha)

  New databases can be created using the REST API POST `/_api/database` and the
  shell command `db._createDatabase(<name>)`.

  The default database in ArangoDB is called `_system`. This database is always
  present and cannot be deleted by the user. When an older version of ArangoDB is
  upgraded to 1.4, the previously only database will automatically become the
  `_system` database.

  New databases can be created with the above commands, and can be deleted with the
  REST API DELETE `/_api/database/<name>` or the shell command `db._dropDatabase(<name>);`.

  Deleting databases is still unstable in ArangoDB 1.4 alpha and might crash the
  server. This will be fixed until 1.4 stable.

  To access a specific database via the HTTP REST API, the `/_db/<name>/` prefix
  can be used in all URLs. ArangoDB will check if an incoming request starts with
  this prefix, and will automatically pick the database name from it. If the prefix
  is not there, ArangoDB will assume the request is made for the default database
  (`_system`). This is done for downwards-compatibility reasons.

  That means, the following URL pathnames are logically identical:

      /_api/document/mycollection/1234
      /_db/_system/document/mycollection/1234

  To access a different database (e.g. `test`), the URL pathname would look like this:

      /_db/test/document/mycollection/1234

  New databases can also be created and existing databases can only be dropped from
  within the default database (`_system`). It is not possible to drop the `_system`
  database itself.

  Cross-database operations are unintended and unsupported. The intention of the
  multi-database feature is to have the possibility to have a few databases managed
  by ArangoDB in parallel, but to only access one database at a time from a connection
  or a request.

  When accessing the web interface via the URL pathname `/_admin/html/` or `/_admin/aardvark`,
  the web interface for the default database (`_system`) will be displayed.
  To access the web interface for a different database, the database name can be
  put into the URLs as a prefix, e.g. `/_db/test/_admin/html` or
  `/_db/test/_admin/aardvark`.

  All internal request handlers and also all user-defined request handlers and actions
  (including Foxx) will only get to see the unprefixed URL pathnames (i.e. excluding
  any database name prefix). This is to ensure downwards-compatibility.

  To access the name of the requested database from any action (including Foxx), use
  use `req.database`.

  For example, when calling the URL `/myapp/myaction`, the content of `req.database`
  will be `_system` (the default database because no database got specified) and the
  content of `req.url` will be `/myapp/myaction`.

  When calling the URL `/_db/test/myapp/myaction`, the content of `req.database` will be
  `test`, and the content of `req.url` will still be `/myapp/myaction`.

* Foxx now excludes files starting with . (dot) when bundling assets

  This mitigates problems with editor swap files etc.

* made the web interface a Foxx application

  This change caused the files for the web interface to be moved from `html/admin` to
  `js/apps/aardvark` in the file system.

  The base URL for the admin interface changed from `_admin/html/index.html` to
  `_admin/aardvark/index.html`.

  The "old" redirection to `_admin/html/index.html` will now produce a 404 error.

  When starting ArangoDB with the `--upgrade` option, this will automatically be remedied
  by putting in a redirection from `/` to `/_admin/aardvark/index.html`, and from
  `/_admin/html/index.html` to `/_admin/aardvark/index.html`.

  This also obsoletes the following configuration (command-line) options:
  - `--server.admin-directory`
  - `--server.disable-admin-interface`

  when using these now obsolete options when the server is started, no error is produced
  for downwards-compatibility.

* changed User-Agent value sent by arangoimp, arangosh, and arangod from "VOC-Agent" to
  "ArangoDB"

* changed journal file creation behavior as follows:

  Previously, a journal file for a collection was always created when a collection was
  created. When a journal filled up and became full, the current journal was made a
  datafile, and a new (empty) journal was created automatically. There weren't many
  intended situations when a collection did not have at least one journal.

  This is changed now as follows:
  - when a collection is created, no journal file will be created automatically
  - when there is a write into a collection without a journal, the journal will be
    created lazily
  - when there is a write into a collection with a full journal, a new journal will
    be created automatically

  From the end user perspective, nothing should have changed, except that there is now
  less disk usage for empty collections. Disk usage of infrequently updated collections
  might also be reduced significantly by running the `rotate()` method of a collection,
  and not writing into a collection subsequently.

* added method `collection.rotate()`

  This allows premature rotation of a collection's current journal file into a (read-only)
  datafile. The purpose of using `rotate()` is to prematurely allow compaction (which is
  performed on datafiles only) on data, even if the journal was not filled up completely.

  Using `rotate()` may make sense in the following scenario:

      c = db._create("test");
      for (i = 0; i < 1000; ++i) {
        c.save(...); // insert lots of data here
      }

      ...
      c.truncate(); // collection is now empty
      // only data in datafiles will be compacted by following compaction runs
      // all data in the current journal would not be compacted

      // calling rotate will make the current journal a datafile, and thus make it
      // eligible for compaction
      c.rotate();

  Using `rotate()` may also be useful when data in a collection is known to not change
  in the immediate future. After having completed all write operations on a collection,
  performing a `rotate()` will reduce the size of the current journal to the actually
  required size (remember that journals are pre-allocated with a specific size) before
  making the journal a datafile. Thus `rotate()` may cause disk space savings, even if
  the datafiles does not qualify for compaction after rotation.

  Note: rotating the journal is asynchronous, so that the actual rotation may be executed
  after `rotate()` returns to the caller.

* changed compaction to merge small datafiles together (up to 3 datafiles are merged in
  a compaction run)

  In the regular case, this should leave less small datafiles stay around on disk and allow
  using less file descriptors in total.

* added AQL MINUS function

* added AQL UNION_DISTINCT function (more efficient than combination of `UNIQUE(UNION())`)

* updated mruby to 2013-08-22

* issue #587: Add db._create() in help for startup arangosh

* issue #586: Share a link on installation instructions in the User Manual

* issue #585: Bison 2.4 missing on Mac for custom build

* issue #584: Web interface images broken in devel

* issue #583: Small documentation update

* issue #581: Parameter binding for attributes

* issue #580: Small improvements (by @guidoreina)

* issue #577: Missing documentation for collection figures in implementor manual

* issue #576: Get disk usage for collections and graphs

  This extends the result of the REST API for /_api/collection/figures with
  the attributes `compactors.count`, `compactors.fileSize`, `shapefiles.count`,
  and `shapefiles.fileSize`.

* issue #575: installing devel version on mac (low prio)

* issue #574: Documentation (POST /_admin/routing/reload)

* issue #558: HTTP cursors, allow count to ignore LIMIT


v1.4.0-alpha1 (2013-08-02)
--------------------------

* added replication. check online manual for details.

* added server startup options `--server.disable-replication-logger` and
  `--server.disable-replication-applier`

* removed action deployment tool, this now handled with Foxx and its manager or
  by kaerus node utility

* fixed a server crash when using byExample / firstExample inside a transaction
  and the collection contained a usable hash/skiplist index for the example

* defineHttp now only expects a single context

* added collection detail dialog (web interface)

  Shows collection properties, figures (datafiles, journals, attributes, etc.)
  and indexes.

* added documents filter (web interface)

  Allows searching for documents based on attribute values. One or many filter
  conditions can be defined, using comparison operators such as '==', '<=', etc.

* improved AQL editor (web interface)

  Editor supports keyboard shortcuts (Submit, Undo, Redo, Select).
  Editor allows saving and reusing of user-defined queries.
  Added example queries to AQL editor.
  Added comment button.

* added document import (web interface)

  Allows upload of JSON-data from files. Files must have an extension of .json.

* added dashboard (web interface)

  Shows the status of replication and multiple system charts, e.g.
  Virtual Memory Size, Request Time, HTTP Connections etc.

* added API method `/_api/graph` to query all graphs with all properties.

* added example queries in web interface AQL editor

* added arango.reconnect(<host>) method for arangosh to dynamically switch server or
  user name

* added AQL range operator `..`

  The `..` operator can be used to easily iterate over a sequence of numeric
  values. It will produce a list of values in the defined range, with both bounding
  values included.

  Example:

      2010..2013

  will produce the following result:

      [ 2010, 2011, 2012, 2013 ]

* added AQL RANGE function

* added collection.first(count) and collection.last(count) document access functions

  These functions allow accessing the first or last n documents in a collection. The order
  is determined by document insertion/update time.

* added AQL INTERSECTION function

* INCOMPATIBLE CHANGE: changed AQL user function namespace resolution operator from `:` to `::`

  AQL user-defined functions were introduced in ArangoDB 1.3, and the namespace resolution
  operator for them was the single colon (`:`). A function call looked like this:

      RETURN mygroup:myfunc()

  The single colon caused an ambiguity in the AQL grammar, making it indistinguishable from
  named attributes or the ternary operator in some cases, e.g.

      { mygroup:myfunc ? mygroup:myfunc }

  The change of the namespace resolution operator from `:` to `::` fixes this ambiguity.

  Existing user functions in the database will be automatically fixed when starting ArangoDB
  1.4 with the `--upgrade` option. However, queries using user-defined functions need to be
  adjusted on the client side to use the new operator.

* allow multiple AQL LET declarations separated by comma, e.g.
  LET a = 1, b = 2, c = 3

* more useful AQL error messages

  The error position (line/column) is more clearly indicated for parse errors.
  Additionally, if a query references a collection that cannot be found, the error
  message will give a hint on the collection name

* changed return value for AQL `DOCUMENT` function in case document is not found

  Previously, when the AQL `DOCUMENT` function was called with the id of a document and
  the document could not be found, it returned `undefined`. This value is not part of the
  JSON type system and this has caused some problems.
  Starting with ArangoDB 1.4, the `DOCUMENT` function will return `null` if the document
  looked for cannot be found.

  In case the function is called with a list of documents, it will continue to return all
  found documents, and will not return `null` for non-found documents. This has not changed.

* added single line comments for AQL

  Single line comments can be started with a double forward slash: `//`.
  They end at the end of the line, or the end of the query string, whichever is first.

* fixed documentation issues #567, #568, #571.

* added collection.checksum(<withData>) method to calculate CRC checksums for
  collections

  This can be used to
  - check if data in a collection has changed
  - compare the contents of two collections on different ArangoDB instances

* issue #565: add description line to aal.listAvailable()

* fixed several out-of-memory situations when double freeing or invalid memory
  accesses could happen

* less msyncing during the creation of collections

  This is achieved by not syncing the initial (standard) markers in shapes collections.
  After all standard markers are written, the shapes collection will get synced.

* renamed command-line option `--log.filter` to `--log.source-filter` to avoid
  misunderstandings

* introduced new command-line option `--log.content-filter` to optionally restrict
  logging to just specific log messages (containing the filter string, case-sensitive).

  For example, to filter on just log entries which contain `ArangoDB`, use:

      --log.content-filter "ArangoDB"

* added optional command-line option `--log.requests-file` to log incoming HTTP
  requests to a file.

  When used, all HTTP requests will be logged to the specified file, containing the
  client IP address, HTTP method, requests URL, HTTP response code, and size of the
  response body.

* added a signal handler for SIGUSR1 signal:

  when ArangoDB receives this signal, it will respond all further incoming requests
  with an HTTP 503 (Service Unavailable) error. This will be the case until another
  SIGUSR1 signal is caught. This will make ArangoDB start serving requests regularly
  again. Note: this is not implemented on Windows.

* limited maximum request URI length to 16384 bytes:

  Incoming requests with longer request URIs will be responded to with an HTTP
  414 (Request-URI Too Long) error.

* require version 1.0 or 1.1 in HTTP version signature of requests sent by clients:

  Clients sending requests with a non-HTTP 1.0 or non-HTTP 1.1 version number will
  be served with an HTTP 505 (HTTP Version Not Supported) error.

* updated manual on indexes:

  using system attributes such as `_id`, `_key`, `_from`, `_to`, `_rev` in indexes is
  disallowed and will be rejected by the server. This was the case since ArangoDB 1.3,
  but was not properly documented.

* issue #563: can aal become a default object?

  aal is now a prefab object in arangosh

* prevent certain system collections from being renamed, dropped, or even unloaded.

  Which restrictions there are for which system collections may vary from release to
  release, but users should in general not try to modify system collections directly
  anyway.

  Note: there are no such restrictions for user-created collections.

* issue #559: added Foxx documentation to user manual

* added server startup option `--server.authenticate-system-only`. This option can be
  used to restrict the need for HTTP authentication to internal functionality and APIs,
  such as `/_api/*` and `/_admin/*`.
  Setting this option to `true` will thus force authentication for the ArangoDB APIs
  and the web interface, but allow unauthenticated requests for other URLs (including
  user defined actions and Foxx applications).
  The default value of this option is `false`, meaning that if authentication is turned
  on, authentication is still required for *all* incoming requests. Only by setting the
  option to `true` this restriction is lifted and authentication becomes required for
  URLs starting with `/_` only.

  Please note that authentication still needs to be enabled regularly by setting the
  `--server.disable-authentication` parameter to `false`. Otherwise no authentication
  will be required for any URLs as before.

* protect collections against unloading when there are still document barriers around.

* extended cap constraints to optionally limit the active data size in a collection to
  a specific number of bytes.

  The arguments for creating a cap constraint are now:
  `collection.ensureCapConstraint(<count>, <byteSize>);`

  It is supported to specify just a count as in ArangoDB 1.3 and before, to specify
  just a fileSize, or both. The first met constraint will trigger the automated
  document removal.

* added `db._exists(doc)` and `collection.exists(doc)` for easy document existence checks

* added API `/_api/current-database` to retrieve information about the database the
  client is currently connected to (note: the API `/_api/current-database` has been
  removed in the meantime. The functionality is accessible via `/_api/database/current`
  now).

* ensure a proper order of tick values in datafiles/journals/compactors.
  any new files written will have the _tick values of their markers in order. for
  older files, there are edge cases at the beginning and end of the datafiles when
  _tick values are not properly in order.

* prevent caching of static pages in PathHandler.
  whenever a static page is requested that is served by the general PathHandler, the
  server will respond to HTTP GET requests with a "Cache-Control: max-age=86400" header.

* added "doCompact" attribute when creating collections and to collection.properties().
  The attribute controls whether collection datafiles are compacted.

* changed the HTTP return code from 400 to 404 for some cases when there is a referral
  to a non-existing collection or document.

* introduced error code 1909 `too many iterations` that is thrown when graph traversals
  hit the `maxIterations` threshold.

* optionally limit traversals to a certain number of iterations
  the limitation can be achieved via the traversal API by setting the `maxIterations`
  attribute, and also via the AQL `TRAVERSAL` and `TRAVERSAL_TREE` functions by setting
  the same attribute. If traversals are not limited by the end user, a server-defined
  limit for `maxIterations` may be used to prevent server-side traversals from running
  endlessly.

* added graph traversal API at `/_api/traversal`

* added "API" link in web interface, pointing to REST API generated with Swagger

* moved "About" link in web interface into "links" menu

* allow incremental access to the documents in a collection from out of AQL
  this allows reading documents from a collection chunks when a full collection scan
  is required. memory usage might be must lower in this case and queries might finish
  earlier if there is an additional LIMIT statement

* changed AQL COLLECT to use a stable sort, so any previous SORT order is preserved

* issue #547: Javascript error in the web interface

* issue #550: Make AQL graph functions support key in addition to id

* issue #526: Unable to escape when an errorneous command is entered into the js shell

* issue #523: Graph and vertex methods for the javascript api

* issue #517: Foxx: Route parameters with capital letters fail

* issue #512: Binded Parameters for LIMIT


v1.3.3 (2013-08-01)
-------------------

* issue #570: updateFishbowl() fails once

* updated and fixed generated examples

* issue #559: added Foxx documentation to user manual

* added missing error reporting for errors that happened during import of edges


v1.3.2 (2013-06-21)
-------------------

* fixed memleak in internal.download()

* made the shape-collection journal size adaptive:
  if too big shapes come in, a shape journal will be created with a big-enough size
  automatically. the maximum size of a shape journal is still restricted, but to a
  very big value that should never be reached in practice.

* fixed a segfault that occurred when inserting documents with a shape size bigger
  than the default shape journal size (2MB)

* fixed a locking issue in collection.truncate()

* fixed value overflow in accumulated filesizes reported by collection.figures()

* issue #545: AQL FILTER unnecessary (?) loop

* issue #549: wrong return code with --daemon


v1.3.1 (2013-05-24)
-------------------

* removed currently unused _ids collection

* fixed usage of --temp-path in aranogd and arangosh

* issue #540: suppress return of temporary internal variables in AQL

* issue #530: ReferenceError: ArangoError is not a constructor

* issue #535: Problem with AQL user functions javascript API

* set --javascript.app-path for test execution to prevent startup error

* issue #532: Graph _edgesCache returns invalid data?

* issue #531: Arangod errors

* issue #529: Really weird transaction issue

* fixed usage of --temp-path in aranogd and arangosh


v1.3.0 (2013-05-10)
-------------------

* fixed problem on restart ("datafile-xxx is not sealed") when server was killed
  during a compaction run

* fixed leak when using cursors with very small batchSize

* issue #508: `unregistergroup` function not mentioned in http interface docs

* issue #507: GET /_api/aqlfunction returns code inside parentheses

* fixed issue #489: Bug in aal.install

* fixed issue 505: statistics not populated on MacOS


v1.3.0-rc1 (2013-04-24)
-----------------------

* updated documentation for 1.3.0

* added node modules and npm packages

* changed compaction to only compact datafiles with more at least 10% of dead
  documents (byte size-wise)

* issue #498: fixed reload of authentication info when using
  `require("org/arangodb/users").reload()`

* issue #495: Passing an empty array to create a document results in a
  "phantom" document

* added more precision for requests statistics figures

* added "sum" attribute for individual statistics results in statistics API
  at /_admin/statistics

* made "limit" an optional parameter in AQL function NEAR().
  limit can now be either omitted completely, or set to 0. If so, an internal
  default value (currently 100) will be applied for the limit.

* issue #481

* added "attributes.count" to output of `collection.figures()`
  this also affects the REST API /_api/collection/<name>/figures

* added IndexedPropertyGetter for ShapedJson objects

* added API for user-defined AQL functions

* issue #475: A better error message for deleting a non-existent graph

* issue #474: Web interface problems with the JS Shell

* added missing documentation for AQL UNION function

* added transaction support.
  This provides ACID transactions for ArangoDB. Transactions can be invoked
  using the `db._executeTransaction()` function, or the `/_api/transaction`
  REST API.

* switched to semantic versioning (at least for alpha & alpha naming)

* added saveOrReplace() for server-side JS

v1.3.alpha1 (2013-04-05)
------------------------

* cleanup of Module, Package, ArangoApp and modules "internal", "fs", "console"

* use Error instead of string in throw to allow stack-trace

* issue #454: error while creation of Collection

* make `collection.count()` not recalculate the number of documents on the fly, but
  use some internal document counters.

* issue #457: invalid string value in web interface

* make datafile id (datafile->_fid) identical to the numeric part of the filename.
  E.g. the datafile `journal-123456.db` will now have a datafile marker with the same
  fid (i.e. `123456`) instead of a different value. This change will only affect
  datafiles that are created with 1.3 and not any older files.
  The intention behind this change is to make datafile debugging easier.

* consistently discard document attributes with reserved names (system attributes)
  but without any known meaning, for example `_test`, `_foo`, ...

  Previously, these attributes were saved with the document regularly in some cases,
  but were discarded in other cases.
  Now these attributes are discarded consistently. "Real" system attributes such as
  `_key`, `_from`, `_to` are not affected and will work as before.

  Additionally, attributes with an empty name (``) are discarded when documents are
  saved.

  Though using reserved or empty attribute names in documents was not really and
  consistently supported in previous versions of ArangoDB, this change might cause
  an incompatibility for clients that rely on this feature.

* added server startup flag `--database.force-sync-properties` to force syncing of
  collection properties on collection creation, deletion and on property update.
  The default value is true to mimic the behavior of previous versions of ArangoDB.
  If set to false, collection properties are written to disk but no call to sync()
  is made.

* added detailed output of server version and components for REST APIs
  `/_admin/version` and `/_api/version`. To retrieve this extended information,
  call the REST APIs with URL parameter `details=true`.

* issue #443: For git-based builds include commit hash in version

* adjust startup log output to be more compact, less verbose

* set the required minimum number of file descriptors to 256.
  On server start, this number is enforced on systems that have rlimit. If the limit
  cannot be enforced, starting the server will fail.
  Note: 256 is considered to be the absolute minimum value. Depending on the use case
  for ArangoDB, a much higher number of file descriptors should be used.

  To avoid checking & potentially changing the number of maximum open files, use the
  startup option `--server.descriptors-minimum 0`

* fixed shapedjson to json conversion for special numeric values (NaN, +inf, -inf).
  Before, "NaN", "inf", or "-inf" were written into the JSONified output, but these
  values are not allowed in JSON. Now, "null" is written to the JSONified output as
  required.

* added AQL functions VARIANCE_POPULATION(), VARIANCE_SAMPLE(), STDDEV_POPULATION(),
  STDDEV_SAMPLE(), AVERAGE(), MEDIAN() to calculate statistical values for lists

* added AQL SQRT() function

* added AQL TRIM(), LEFT() and RIGHT() string functions

* fixed issue #436: GET /_api/document on edge

* make AQL REVERSE() and LENGTH() functions work on strings, too

* disabled DOT generation in `make doxygen`. this speeds up docs generation

* renamed startup option `--dispatcher.report-intervall` to `--dispatcher.report-interval`

* renamed startup option `--scheduler.report-intervall` to `--scheduler.report-interval`

* slightly changed output of REST API method /_admin/log.
  Previously, the log messages returned also contained the date and log level, now
  they will only contain the log message, and no date and log level information.
  This information can be re-created by API users from the `timestamp` and `level`
  attributes of the result.

* removed configure option `--enable-zone-debug`
  memory zone debugging is now automatically turned on when compiling with ArangoDB
  `--enable-maintainer-mode`

* removed configure option `--enable-arangob`
  arangob is now always included in the build


v1.2.3 (XXXX-XX-XX)
-------------------

* added optional parameter `edgexamples` for AQL function EDGES() and NEIGHBORS()

* added AQL function NEIGHBORS()

* added freebsd support

* fixed firstExample() query with `_id` and `_key` attributes

* issue triAGENS/ArangoDB-PHP#55: AQL optimizer may have mis-optimized duplicate
  filter statements with limit


v1.2.2 (2013-03-26)
-------------------

* fixed save of objects with common sub-objects

* issue #459: fulltext internal memory allocation didn't scale well
  This fix improves loading times for collections with fulltext indexes that have
  lots of equal words indexed.

* issue #212: auto-increment support

  The feature can be used by creating a collection with the extra `keyOptions`
  attribute as follows:

      db._create("mycollection", { keyOptions: { type: "autoincrement", offset: 1, increment: 10, allowUserKeys: true } });

  The `type` attribute will make sure the keys will be auto-generated if no
  `_key` attribute is specified for a document.

  The `allowUserKeys` attribute determines whether users might still supply own
  `_key` values with documents or if this is considered an error.

  The `increment` value determines the actual increment value, whereas the `offset`
  value can be used to seed to value sequence with a specific starting value.
  This will be useful later in a multi-master setup, when multiple servers can use
  different auto-increment seed values and thus generate non-conflicting auto-increment values.

  The default values currently are:

  - `allowUserKeys`: `true`
  - `offset`: `0`
  - `increment`: `1`

  The only other available key generator type currently is `traditional`.
  The `traditional` key generator will auto-generate keys in a fashion as ArangoDB
  always did (some increasing integer value, with a more or less unpredictable
  increment value).

  Note that for the `traditional` key generator there is only the option to disallow
  user-supplied keys and give the server the sole responsibility for key generation.
  This can be achieved by setting the `allowUserKeys` property to `false`.

  This change also introduces the following errors that API implementors may want to check
  the return values for:

  - 1222: `document key unexpected`: will be raised when a document is created with
    a `_key` attribute, but the underlying collection was set up with the `keyOptions`
    attribute `allowUserKeys: false`.

  - 1225: `out of keys`: will be raised when the auto-increment key generator runs
    out of keys. This may happen when the next key to be generated is 2^64 or higher.
    In practice, this will only happen if the values for `increment` or `offset` are
    not set appropriately, or if users are allowed to supply own keys, those keys
    are near the 2^64 threshold, and later the auto-increment feature kicks in and
    generates keys that cross that threshold.

    In practice it should not occur with proper configuration and proper usage of the
    collections.

  This change may also affect the following REST APIs:
  - POST `/_api/collection`: the server does now accept the optional `keyOptions`
    attribute in the second parameter
  - GET `/_api/collection/properties`: will return the `keyOptions` attribute as part
    of the collection's properties. The previous optional attribute `createOptions`
    is now gone.

* fixed `ArangoStatement.explain()` method with bind variables

* fixed misleading "cursor not found" error message in arangosh that occurred when
  `count()` was called for client-side cursors

* fixed handling of empty attribute names, which may have crashed the server under
  certain circumstances before

* fixed usage of invalid pointer in error message output when index description could
  not be opened


v1.2.1 (2013-03-14)
-------------------

* issue #444: please darken light color in arangosh

* issue #442: pls update post install info on osx

* fixed conversion of special double values (NaN, -inf, +inf) when converting from
  shapedjson to JSON

* fixed compaction of markers (location of _key was not updated correctly in memory,
  leading to _keys pointing to undefined memory after datafile rotation)

* fixed edge index key pointers to use document master pointer plus offset instead
  of direct _key address

* fixed case when server could not create any more journal or compactor files.
  Previously a wrong status code may have been returned, and not being able to create
  a new compactor file may have led to an infinite loop with error message
  "could not create compactor".

* fixed value truncation for numeric filename parts when renaming datafiles/journals


v1.2.0 (2013-03-01)
-------------------

* by default statistics are now switch off; in order to enable comment out
  the "disable-statistics = yes" line in "arangod.conf"

* fixed issue #435: csv parser skips data at buffer border

* added server startup option `--server.disable-statistics` to turn off statistics
  gathering without recompilation of ArangoDB.
  This partly addresses issue #432.

* fixed dropping of indexes without collection name, e.g.
  `db.xxx.dropIndex("123456");`
  Dropping an index like this failed with an assertion error.

* fixed issue #426: arangoimp should be able to import edges into edge collections

* fixed issue #425: In case of conflict ArangoDB returns HTTP 400 Bad request
  (with 1207 Error) instead of HTTP 409 Conflict

* fixed too greedy token consumption in AQL for negative values:
  e.g. in the statement `RETURN { a: 1 -2 }` the minus token was consumed as part
  of the value `-2`, and not interpreted as the binary arithmetic operator


v1.2.beta3 (2013-02-22)
-----------------------

* issue #427: ArangoDB Importer Manual has no navigation links (previous|home|next)

* issue #319: Documentation missing for Emergency console and incomplete for datafile debugger.

* issue #370: add documentation for reloadRouting and flushServerModules

* issue #393: added REST API for user management at /_api/user

* issue #393, #128: added simple cryptographic functions for user actions in module "crypto":
  * require("org/arangodb/crypto").md5()
  * require("org/arangodb/crypto").sha256()
  * require("org/arangodb/crypto").rand()

* added replaceByExample() Javascript and REST API method

* added updateByExample() Javascript and REST API method

* added optional "limit" parameter for removeByExample() Javascript and REST API method

* fixed issue #413

* updated bundled V8 version from 3.9.4 to 3.16.14.1
  Note: the Windows version used a more recent version (3.14.0.1) and was not updated.

* fixed issue #404: keep original request url in request object


v1.2.beta2 (2013-02-15)
-----------------------

* fixed issue #405: 1.2 compile warnings

* fixed issue #333: [debian] Group "arangodb" is not used when starting vie init.d script

* added optional parameter 'excludeSystem' to GET /_api/collection
  This parameter can be used to disable returning system collections in the list
  of all collections.

* added AQL functions KEEP() and UNSET()

* fixed issue #348: "HTTP Interface for Administration and Monitoring"
  documentation errors.

* fix stringification of specific positive int64 values. Stringification of int64
  values with the upper 32 bits cleared and the 33rd bit set were broken.

* issue #395:  Collection properties() function should return 'isSystem' for
  Javascript and REST API

* make server stop after upgrade procedure when invoked with `--upgrade option`.
  When started with the `--upgrade` option, the server will perfom
  the upgrade, and then exit with a status code indicating the result of the
  upgrade (0 = success, 1 = failure). To start the server regularly in either
  daemon or console mode, the `--upgrade` option must not be specified.
  This change was introduced to allow init.d scripts check the result of
  the upgrade procedure, even in case an upgrade was successful.
  this was introduced as part of issue #391.

* added AQL function EDGES()

* added more crash-protection when reading corrupted collections at startup

* added documentation for AQL function CONTAINS()

* added AQL function LIKE()

* replaced redundant error return code 1520 (Unable to open collection) with error code
  1203 (Collection not found). These error codes have the same meanings, but one of
  them was returned from AQL queries only, the other got thrown by other parts of
  ArangoDB. Now, error 1203 (Collection not found) is used in AQL too in case a
  non-existing collection is used.

v1.2.beta1 (2013-02-01)
-----------------------

* fixed issue #382: [Documentation error] Maschine... should be Machine...

* unified history file locations for arangod, arangosh, and arangoirb.
  - The readline history for arangod (emergency console) is now stored in file
    $HOME/.arangod. It was stored in $HOME/.arango before.
  - The readline history for arangosh is still stored in $HOME/.arangosh.
  - The readline history for arangoirb is now stored in $HOME/.arangoirb. It was
    stored in $HOME/.arango-mrb before.

* fixed issue #381: _users user should have a unique constraint

* allow negative list indexes in AQL to access elements from the end of a list,
  e.g. ```RETURN values[-1]``` will return the last element of the `values` list.

* collection ids, index ids, cursor ids, and document revision ids created and
  returned by ArangoDB are now returned as strings with numeric content inside.
  This is done to prevent some value overrun/truncation in any part of the
  complete client/server workflow.
  In ArangoDB 1.1 and before, these values were previously returned as
  (potentially very big) integer values. This may cause problems (clipping, overrun,
  precision loss) for clients that do not support big integers natively and store
  such values in IEEE754 doubles internally. This type loses precision after about
  52 bits and is thus not safe to hold an id.
  Javascript and 32 bit-PHP are examples for clients that may cause such problems.
  Therefore, ids are now returned by ArangoDB as strings, with the string
  content being the integer value as before.

  Example for documents ("_rev" attribute):
  - Document returned by ArangoDB 1.1: { "_rev": 1234, ... }
  - Document returned by ArangoDB 1.2: { "_rev": "1234", ... }

  Example for collections ("id" attribute / "_id" property):
  - Collection returned by ArangoDB 1.1: { "id": 9327643, "name": "test", ... }
  - Collection returned by ArangoDB 1.2: { "id": "9327643", "name": "test", ... }

  Example for cursors ("id" attribute):
  - Collection returned by ArangoDB 1.1: { "id": 11734292, "hasMore": true, ... }
  - Collection returned by ArangoDB 1.2: { "id": "11734292", "hasMore": true, ... }

* global variables are not automatically available anymore when starting the
  arangod Javascript emergency console (i.e. ```arangod --console```).

  Especially, the variables `db`, `edges`, and `internal` are not available
  anymore. `db` and `internal` can be made available in 1.2 by
  ```var db = require("org/arangodb").db;``` and
  ```var internal = require("internal");```, respectively.
  The reason for this change is to get rid of global variables in the server
  because this will allow more specific inclusion of functionality.

  For convenience, the global variable `db` is still available by default in
  arangosh. The global variable `edges`, which since ArangoDB 1.1 was kind of
  a redundant wrapper of `db`, has been removed in 1.2 completely.
  Please use `db` instead, and if creating an edge collection, use the explicit
  ```db._createEdgeCollection()``` command.

* issue #374: prevent endless redirects when calling admin interface with
  unexpected URLs

* issue #373: TRAVERSAL() `trackPaths` option does not work. Instead `paths` does work

* issue #358: added support for CORS

* honor optional waitForSync property for document removal, replace, update, and
  save operations in arangosh. The waitForSync parameter for these operations
  was previously honored by the REST API and on the server-side, but not when
  the waitForSync parameter was specified for a document operation in arangosh.

* calls to db.collection.figures() and /_api/collection/<collection>/figures now
  additionally return the number of shapes used in the collection in the
  extra attribute "shapes.count"

* added AQL TRAVERSAL_TREE() function to return a hierarchical result from a traversal

* added AQL TRAVERSAL() function to return the results from a traversal

* added AQL function ATTRIBUTES() to return the attribute names of a document

* removed internal server-side AQL functions from global scope.

  Now the AQL internal functions can only be accessed via the exports of the
  ahuacatl module, which can be included via ```require("org/arangodb/ahuacatl")```.
  It shouldn't be necessary for clients to access this module at all, but
  internal code may use this module.

  The previously global AQL-related server-side functions were moved to the
  internal namespace. This produced the following function name changes on
  the server:

     old name              new name
     ------------------------------------------------------
     AHUACATL_RUN       => require("internal").AQL_QUERY
     AHUACATL_EXPLAIN   => require("internal").AQL_EXPLAIN
     AHUACATL_PARSE     => require("internal").AQL_PARSE

  Again, clients shouldn't have used these functions at all as there is the
  ArangoStatement object to execute AQL queries.

* fixed issue #366: Edges index returns strange description

* added AQL function MATCHES() to check a document against a list of examples

* added documentation and tests for db.collection.removeByExample

* added --progress option for arangoimp. This will show the percentage of the input
  file that has been processed by arangoimp while the import is still running. It can
  be used as a rough indicator of progress for the entire import.

* make the server log documents that cannot be imported via /_api/import into the
  logfile using the warning log level. This may help finding illegal documents in big
  import runs.

* check on server startup whether the database directory and all collection directories
  are writable. if not, the server startup will be aborted. this prevents serious
  problems with collections being non-writable and this being detected at some pointer
  after the server has been started

* allow the following AQL constructs: FUNC(...)[...], FUNC(...).attribute

* fixed issue #361: Bug in Admin Interface. Header disappears when clicking new collection

* Added in-memory only collections

  Added collection creation parameter "isVolatile":
  if set to true, the collection is created as an in-memory only collection,
  meaning that all document data of that collection will reside in memory only,
  and will not be stored permanently to disk.
  This means that all collection data will be lost when the collection is unloaded
  or the server is shut down.
  As this collection type does not have datafile disk overhead for the regular
  document operations, it may be faster than normal disk-backed collections. The
  actual performance gains strongly depend on the underlying OS, filesystem, and
  settings though.
  This collection type should be used for caches only and not for any sensible data
  that cannot be re-created otherwise.
  Some platforms, namely Windows, currently do not support this collection type.
  When creating an in-memory collection on such platform, an error message will be
  returned by ArangoDB telling the user the platform does not support it.

  Note: in-memory collections are an experimental feature. The feature might
  change drastically or even be removed altogether in a future version of ArangoDB.

* fixed issue #353: Please include "pretty print" in Emergency Console

* fixed issue #352: "pretty print" console.log
  This was achieved by adding the dump() function for the "internal" object

* reduced insertion time for edges index
  Inserting into the edges index now avoids costly comparisons in case of a hash
  collision, reducing the prefilling/loading timer for bigger edge collections

* added fulltext queries to AQL via FULLTEXT() function. This allows search
  fulltext indexes from an AQL query to find matching documents

* added fulltext index type. This index type allows indexing words and prefixes of
  words from a specific document attribute. The index can be queries using a
  SimpleQueryFull object, the HTTP REST API at /_api/simple/fulltext, or via AQL

* added collection.revision() method to determine whether a collection has changed.
  The revision method returns a revision string that can be used by client programs
  for equality/inequality comparisons. The value returned by the revision method
  should be treated by clients as an opaque string and clients should not try to
  figure out the sense of the revision id. This is still useful enough to check
  whether data in a collection has changed.

* issue #346: adaptively determine NUMBER_HEADERS_PER_BLOCK

* issue #338: arangosh cursor positioning problems

* issue #326: use limit optimization with filters

* issue #325: use index to avoid sorting

* issue #324: add limit optimization to AQL

* removed arango-password script and added Javascript functionality to add/delete
  users instead. The functionality is contained in module `users` and can be invoked
  as follows from arangosh and arangod:
  * require("users").save("name", "passwd");
  * require("users").replace("name", "newPasswd");
  * require("users").remove("name");
  * require("users").reload();
  These functions are intentionally not offered via the web interface.
  This also addresses issue #313

* changed print output in arangosh and the web interface for JSON objects.
  Previously, printing a JSON object in arangosh resulted in the attribute values
  being printed as proper JSON, but attribute names were printed unquoted and
  unescaped. This was fine for the purpose of arangosh, but lead to invalid
  JSON being produced. Now, arangosh will produce valid JSON that can be used
  to send it back to ArangoDB or use it with arangoimp etc.

* fixed issue #300: allow importing documents via the REST /_api/import API
  from a JSON list, too.
  So far, the API only supported importing from a format that had one JSON object
  on each line. This is sometimes inconvenient, e.g. when the result of an AQL
  query or any other list is to be imported. This list is a JSON list and does not
  necessary have a document per line if pretty-printed.
  arangoimp now supports the JSON list format, too. However, the format requires
  arangoimp and the server to read the entire dataset at once. If the dataset is
  too big (bigger than --max-upload-size) then the import will be rejected. Even if
  increased, the entire list must fit in memory on both the client and the server,
  and this may be more resource-intensive than importing individual lines in chunks.

* removed unused parameter --reuse-ids for arangoimp. This parameter did not have
  any effect in 1.2, was never publicly announced and did evil (TM) things.

* fixed issue #297 (partly): added whitespace between command line and
  command result in arangosh, added shell colors for better usability

* fixed issue #296: system collections not usable from AQL

* fixed issue #295: deadlock on shutdown

* fixed issue #293: AQL queries should exploit edges index

* fixed issue #292: use index when filtering on _key in AQL

* allow user-definable document keys
  users can now define their own document keys by using the _key attribute
  when creating new documents or edges. Once specified, the value of _key is
  immutable.
  The restrictions for user-defined key values are:
  * the key must be at most 254 bytes long
  * it must consist of the letters a-z (lower or upper case), the digits 0-9,
    the underscore (_) or dash (-) characters only
  * any other characters, especially multi-byte sequences, whitespace or
    punctuation characters cannot be used inside key values

  Specifying a document key is optional when creating new documents. If no
  document key is specified, ArangoDB will create a document key itself.
  There are no guarantees about the format and pattern of auto-generated document
  keys other than the above restrictions.
  Clients should therefore treat auto-generated document keys as opaque values.
  Keys can be used to look up and reference documents, e.g.:
  * saving a document: `db.users.save({ "_key": "fred", ... })`
  * looking up a document: `db.users.document("fred")`
  * referencing other documents: `edges.relations.save("users/fred", "users/john", ...)`

  This change is downwards-compatible to ArangoDB 1.1 because in ArangoDB 1.1
  users were not able to define their own keys. If the user does not supply a _key
  attribute when creating a document, ArangoDB 1.2 will still generate a key of
  its own as ArangoDB 1.1 did. However, all documents returned by ArangoDB 1.2 will
  include a _key attribute and clients should be able to handle that (e.g. by
  ignoring it if not needed). Documents returned will still include the _id attribute
  as in ArangoDB 1.1.

* require collection names everywhere where a collection id was allowed in
  ArangoDB 1.1 & 1.0
  This change requires clients to use a collection name in place of a collection id
  at all places the client deals with collections.
  Examples:
  * creating edges: the _from and _to attributes must now contain collection names instead
    of collection ids: `edges.relations.save("test/my-key1", "test/my-key2", ...)`
  * retrieving edges: the returned _from and _to attributes now will contain collection
    names instead of ids, too: _from: `test/fred` instead of `1234/3455`
  * looking up documents: db.users.document("fred") or db._document("users/fred")

  Collection names must be used in REST API calls instead of collection ids, too.
  This change is thus not completely downwards-compatible to ArangoDB 1.1. ArangoDB 1.1
  required users to use collection ids in many places instead of collection names.
  This was unintuitive and caused overhead in cases when just the collection name was
  known on client-side but not its id. This overhead can now be avoided so clients can
  work with the collection names directly. There is no need to work with collection ids
  on the client side anymore.
  This change will likely require adjustments to API calls issued by clients, and also
  requires a change in how clients handle the _id value of returned documents. Previously,
  the _id value of returned documents contained the collection id, a slash separator and
  the document number. Since 1.2, _id will contain the collection name, a slash separator
  and the document key. The same applies to the _from and _to attribute values of edges
  that are returned by ArangoDB.

  Also removed (now unnecessary) location header in responses of the collections REST API.
  The location header was previously returned because it was necessary for clients.
  When clients created a collection, they specified the collection name. The collection
  id was generated on the server, but the client needed to use the server-generated
  collection id for further API calls, e.g. when creating edges etc. Therefore, the
  full collection URL, also containing the collection id, was returned by the server in
  responses to the collection API, in the HTTP location header.
  Returning the location header has become unnecessary in ArangoDB 1.2 because users
  can access collections by name and do not need to care about collection ids.


v1.1.3 (2013-XX-XX)
-------------------

* fix case when an error message was looked up for an error code but no error
  message was found. In this case a NULL ptr was returned and not checked everywhere.
  The place this error popped up was when inserting into a non-unique hash index
  failed with a specific, invalid error code.

* fixed issue #381:  db._collection("_users").getIndexes();

* fixed issue #379: arango-password fatal issue javscript.startup-directory

* fixed issue #372: Command-Line Options for the Authentication and Authorization


v1.1.2 (2013-01-20)
-------------------

* upgraded to mruby 2013-01-20 583983385b81c21f82704b116eab52d606a609f4

* fixed issue #357: Some spelling and grammar errors

* fixed issue #355: fix quotes in pdf manual

* fixed issue #351: Strange arangosh error message for long running query

* fixed randomly hanging connections in arangosh on MacOS

* added "any" query method: this returns a random document from a collection. It
  is also available via REST HTTP at /_api/simple/any.

* added deployment tool

* added getPeerVertex

* small fix for logging of long messages: the last character of log messages longer
  than 256 bytes was not logged.

* fixed truncation of human-readable log messages for web interface: the trailing \0
  byte was not appended for messages longer than 256 bytes

* fixed issue #341: ArangoDB crashes when stressed with Batch jobs
  Contrary to the issue title, this did not have anything to do with batch jobs but
  with too high memory usage. The memory usage of ArangoDB is now reduced for cases
   when there are lots of small collections with few documents each

* started with issue #317: Feature Request (from Google Groups): DATE handling

* backported issue #300: Extend arangoImp to Allow importing resultset-like
  (list of documents) formatted files

* fixed issue #337: "WaitForSync" on new collection does not work on Win/X64

* fixed issue #336: Collections REST API docs

* fixed issue #335: mmap errors due to wrong memory address calculation

* fixed issue #332: arangoimp --use-ids parameter seems to have no impact

* added option '--server.disable-authentication' for arangosh as well. No more passwd
  prompts if not needed

* fixed issue #330: session logging for arangosh

* fixed issue #329: Allow passing script file(s) as parameters for arangosh to run

* fixed issue #328: 1.1 compile warnings

* fixed issue #327: Javascript parse errors in front end


v1.1.1 (2012-12-18)
-------------------

* fixed issue #339: DELETE /_api/cursor/cursor-identifier return incollect errorNum

  The fix for this has led to a signature change of the function actions.resultNotFound().
  The meaning of parameter #3 for This function has changed from the error message string
  to the error code. The error message string is now parameter #4.
  Any client code that uses this function in custom actions must be adjusted.

* fixed issue #321: Problem upgrading arangodb 1.0.4 to 1.1.0 with Homebrew (OSX 10.8.2)

* fixed issue #230: add navigation and search for online documentation

* fixed issue #315: Strange result in PATH

* fixed issue #323: Wrong function returned in error message of AQL CHAR_LENGTH()

* fixed some log errors on startup / shutdown due to pid file handling and changing
  of directories


v1.1.0 (2012-12-05)
-------------------

* WARNING:
  arangod now performs a database version check at startup. It will look for a file
  named "VERSION" in its database directory. If the file is not present, arangod will
  perform an automatic upgrade of the database directory. This should be the normal
  case when upgrading from ArangoDB 1.0 to ArangoDB 1.1.

  If the VERSION file is present but is from an older version of ArangoDB, arangod
  will refuse to start and ask the user to run a manual upgrade first. A manual upgrade
  can be performed by starting arangod with the option `--upgrade`.

  This upgrade procedure shall ensure that users have full control over when they
  perform any updates/upgrades of their data, and can plan backups accordingly. The
  procedure also guarantees that the server is not run without any required system
  collections or with in incompatible data state.

* added AQL function DOCUMENT() to retrieve a document by its _id value

* fixed issue #311: fixed segfault on unload

* fixed issue #309: renamed stub "import" button from web interface

* fixed issue #307: added WaitForSync column in collections list in in web interface

* fixed issue #306: naming in web interface

* fixed issue #304: do not clear AQL query text input when switching tabs in
  web interface

* fixed issue #303: added documentation about usage of var keyword in web interface

* fixed issue #301: PATCH does not work in web interface

# fixed issue #269: fix make distclean & clean

* fixed issue #296: system collections not usable from AQL

* fixed issue #295: deadlock on shutdown

* added collection type label to web interface

* fixed issue #290: the web interface now disallows creating non-edges in edge collections
  when creating collections via the web interface, the collection type must also be
  specified (default is document collection)

* fixed issue #289: tab-completion does not insert any spaces

* fixed issue #282: fix escaping in web interface

* made AQL function NOT_NULL take any number of arguments. Will now return its
  first argument that is not null, or null if all arguments are null. This is downwards
  compatible.

* changed misleading AQL function name NOT_LIST() to FIRST_LIST() and slightly changed
  the behavior. The function will now return its first argument that is a list, or null
  if none of the arguments are lists.
  This is mostly downwards-compatible. The only change to the previous implementation in
  1.1-beta will happen if two arguments were passed and the 1st and 2nd arguments were
  both no lists. In previous 1.1, the 2nd argument was returned as is, but now null
  will be returned.

* add AQL function FIRST_DOCUMENT(), with same behavior as FIRST_LIST(), but working
  with documents instead of lists.

* added UPGRADING help text

* fixed issue #284: fixed Javascript errors when adding edges/vertices without own
  attributes

* fixed issue #283: AQL LENGTH() now works on documents, too

* fixed issue #281: documentation for skip lists shows wrong example

* fixed AQL optimizer bug, related to OR-combined conditions that filtered on the
  same attribute but with different conditions

* fixed issue #277: allow usage of collection names when creating edges
  the fix of this issue also implies validation of collection names / ids passed to
  the REST edge create method. edges with invalid collection ids or names in the
  "from" or "to" values will be rejected and not saved


v1.1.beta2 (2012-11-13)
-----------------------

* fixed arangoirb compilation

* fixed doxygen


v1.1.beta1 (2012-10-24)
-----------------------

* fixed AQL optimizer bug

* WARNING:
  - the user has changed from "arango" to "arangodb", the start script has changed from
    "arangod" to "arangodb", the database directory has changed from "/var/arangodb" to
    "/var/lib/arangodb" to be compliant with various Linux policies

  - In 1.1, we have introduced types for collections: regular documents go into document
    collections, and edges go into edge collections. The prefixing (db.xxx vs. edges.xxx)
    works slightly different in 1.1: edges.xxx can still be used to access collections,
    however, it will not determine the type of existing collections anymore. To create an
    edge collection 1.1, you can use db._createEdgeCollection() or edges._create().
    And there's of course also db._createDocumentCollection().
    db._create() is also still there and will create a document collection by default,
    whereas edges._create() will create an edge collection.

  - the admin web interface that was previously available via the simple URL suffix /
    is now available via a dedicated URL suffix only: /_admin/html
    The reason for this is that routing and URLs are now subject to changes by the end user,
    and only URLs parts prefixed with underscores (e.g. /_admin or /_api) are reserved
    for ArangoDB's internal usage.

* the server now handles requests with invalid Content-Length header values as follows:
  - if Content-Length is negative, the server will respond instantly with HTTP 411
    (length required)

  - if Content-Length is positive but shorter than the supplied body, the server will
    respond with HTTP 400 (bad request)

  - if Content-Length is positive but longer than the supplied body, the server will
    wait for the client to send the missing bytes. The server allows 90 seconds for this
    and will close the connection if the client does not send the remaining data

  - if Content-Length is bigger than the maximum allowed size (512 MB), the server will
    fail with HTTP 413 (request entity too large).

  - if the length of the HTTP headers is greater than the maximum allowed size (1 MB),
    the server will fail with HTTP 431 (request header fields too large)

* issue #265: allow optional base64 encoding/decoding of action response data

* issue #252: create _modules collection using arango-upgrade (note: arango-upgrade was
  finally replaced by the `--upgrade` option for arangod)

* issue #251: allow passing arbitrary options to V8 engine using new command line option:
  --javascript.v8-options. Using this option, the Harmony features or other settings in
  v8 can be enabled if the end user requires them

* issue #248: allow AQL optimizer to pull out completely uncorrelated subqueries to the
  top level, resulting in less repeated evaluation of the subquery

* upgraded to Doxygen 1.8.0

* issue #247: added AQL function MERGE_RECURSIVE

* issue #246: added clear() function in arangosh

* issue #245: Documentation: Central place for naming rules/limits inside ArangoDB

* reduced size of hash index elements by 50 %, allowing more index elements to fit in
  memory

* issue #235: GUI Shell throws Error:ReferenceError: db is not defined

* issue #229: methods marked as "under construction"

* issue #228: remove unfinished APIs (/_admin/config/*)

* having the OpenSSL library installed is now a prerequisite to compiling ArangoDB
  Also removed the --enable-ssl configure option because ssl is always required.

* added AQL functions TO_LIST, NOT_LIST

* issue #224: add optional Content-Id for batch requests

* issue #221: more documentation on AQL explain functionality. Also added
  ArangoStatement.explain() client method

* added db._createStatement() method on server as well (was previously available
  on the client only)

* issue #219: continue in case of "document not found" error in PATHS() function

* issue #213: make waitForSync overridable on specific actions

* changed AQL optimizer to use indexes in more cases. Previously, indexes might
  not have been used when in a reference expression the inner collection was
  specified last. Example: FOR u1 IN users FOR u2 IN users FILTER u1._id == u2._id
  Previously, this only checked whether an index could be used for u2._id (not
  possible). It was not checked whether an index on u1._id could be used (possible).
  Now, for expressions that have references/attribute names on both sides of the
  above as above, indexes are checked for both sides.

* issue #204: extend the CSV import by TSV and by user configurable
  separator character(s)

* issue #180: added support for batch operations

* added startup option --server.backlog-size
  this allows setting the value of the backlog for the listen() system call.
  the default value is 10, the maximum value is platform-dependent

* introduced new configure option "--enable-maintainer-mode" for
  ArangoDB maintainers. this option replaces the previous compile switches
  --with-boost-test, --enable-bison, --enable-flex and --enable-errors-dependency
  the individual configure options have been removed. --enable-maintainer-mode
  turns them all on.

* removed potentially unused configure option --enable-memfail

* fixed issue #197: HTML web interface calls /_admin/user-manager/session

* fixed issue #195: VERSION file in database directory

* fixed issue #193: REST API HEAD request returns a message body on 404

* fixed issue #188: intermittent issues with 1.0.0
  (server-side cursors not cleaned up in all cases, pthreads deadlock issue)

* issue #189: key store should use ISO datetime format bug

* issue #187: run arango-upgrade on server start (note: arango-upgrade was finally
  replaced by the `--upgrade` option for arangod)n

* fixed issue #183: strange unittest error

* fixed issue #182: manual pages

* fixed issue #181: use getaddrinfo

* moved default database directory to "/var/lib/arangodb" in accordance with
  http://www.pathname.com/fhs/pub/fhs-2.3.html

* fixed issue #179: strange text in import manual

* fixed issue #178: test for aragoimp is missing

* fixed issue #177: a misleading error message was returned if unknown variables
  were used in certain positions in an AQL query.

* fixed issue #176: explain how to use AQL from the arangosh

* issue #175: re-added hidden (and deprecated) option --server.http-port. This
  option is only there to be downwards-compatible to Arango 1.0.

* fixed issue #174: missing Documentation for `within`

* fixed issue #170: add db.<coll_name>.all().toArray() to arangosh help screen

* fixed issue #169: missing argument in Simple Queries

* added program arango-upgrade. This program must be run after installing ArangoDB
  and after upgrading from a previous version of ArangoDB. The arango-upgrade script
  will ensure all system collections are created and present in the correct state.
  It will also perform any necessary data updates.
  Note: arango-upgrade was finally replaced by the `--upgrade` option for arangod.

* issue #153: edge collection should be a flag for a collection
  collections now have a type so that the distinction between document and edge
  collections can now be done at runtime using a collection's type value.
  A collection's type can be queried in Javascript using the <collection>.type() method.

  When new collections are created using db._create(), they will be document
  collections by default. When edge._create() is called, an edge collection will be created.
  To explicitly create a collection of a specific/different type, use the methods
  _createDocumentCollection() or _createEdgeCollection(), which are available for
  both the db and the edges object.
  The Javascript objects ArangoEdges and ArangoEdgesCollection have been removed
  completely.
  All internal and test code has been adjusted for this, and client code
  that uses edges.* should also still work because edges is still there and creates
  edge collections when _create() is called.

  INCOMPATIBLE CHANGE: Client code might still need to be changed in the following aspect:
  Previously, collections did not have a type so documents and edges could be inserted
  in the same collection. This is now disallowed. Edges can only be inserted into
  edge collections now. As there were no collection types in 1.0, ArangoDB will perform
  an automatic upgrade when migrating from 1.0 to 1.1.
  The automatic upgrade will check every collection and determine its type as follows:
  - if among the first 50 documents in the collection there are documents with
    attributes "_from" and "_to", the collection is typed as an edge collection
  - if among the first 50 documents in the collection there are no documents with
    attributes "_from" and "_to", the collection is made as a document collection

* issue #150: call V8 garbage collection on server periodically

* issue #110: added support for partial updates

  The REST API for documents now offers an HTTP PATCH method to partially update
  documents. Overwriting/replacing documents is still available via the HTTP PUT method
  as before. The Javascript API in the shell also offers a new update() method in extension to
  the previously existing replace() method.


v1.0.4 (2012-11-12)
-------------------

* issue #275: strange error message in arangosh 1.0.3 at startup


v1.0.3 (2012-11-08)
-------------------

* fixed AQL optimizer bug

* issue #273: fixed segfault in arangosh on HTTP 40x

* issue #265: allow optional base64 encoding/decoding of action response data

* issue #252: _modules collection not created automatically


v1.0.2 (2012-10-22)
-------------------

* repository CentOS-X.Y moved to CentOS-X, same for Debian

* bugfix for rollback from edges

* bugfix for hash indexes

* bugfix for StringBuffer::erase_front

* added autoload for modules

* added AQL function TO_LIST


v1.0.1 (2012-09-30)
-------------------

* draft for issue #165: front-end application howto

* updated mruby to cf8fdea4a6598aa470e698e8cbc9b9b492319d

* fix for issue #190: install doesn't create log directory

* fix for issue #194: potential race condition between creating and dropping collections

* fix for issue #193: REST API HEAD request returns a message body on 404

* fix for issue #188: intermittent issues with 1.0.0

* fix for issue #163: server cannot create collection because of abandoned files

* fix for issue #150: call V8 garbage collection on server periodically


v1.0.0 (2012-08-17)
-------------------

* fix for issue #157: check for readline and ncurses headers, not only libraries


v1.0.beta4 (2012-08-15)
-----------------------

* fix for issue #152: fix memleak for barriers


v1.0.beta3 (2012-08-10)
-----------------------

* fix for issue #151: Memleak, collection data not removed

* fix for issue #149: Inconsistent port for admin interface

* fix for issue #163: server cannot create collection because of abandoned files

* fix for issue #157: check for readline and ncurses headers, not only libraries

* fix for issue #108: db.<collection>.truncate() inefficient

* fix for issue #109: added startup note about cached collection names and how to
  refresh them

* fix for issue #156: fixed memleaks in /_api/import

* fix for issue #59: added tests for /_api/import

* modified return value for calls to /_api/import: now, the attribute "empty" is
  returned as well, stating the number of empty lines in the input. Also changed the
  return value of the error code attribute ("errorNum") from 1100 ("corrupted datafile")
  to 400 ("bad request") in case invalid/unexpected JSON data was sent to the server.
  This error code is more appropriate as no datafile is broken but just input data is
  incorrect.

* fix for issue #152: Memleak for barriers

* fix for issue #151: Memleak, collection data not removed

* value of --database.maximal-journal-size parameter is now validated on startup. If
  value is smaller than the minimum value (currently 1048576), an error is thrown and
  the server will not start. Before this change, the global value of maximal journal
  size was not validated at server start, but only on collection level

* increased sleep value in statistics creation loop from 10 to 500 microseconds. This
  reduces accuracy of statistics values somewhere after the decimal points but saves
  CPU time.

* avoid additional sync() calls when writing partial shape data (attribute name data)
  to disk. sync() will still be called when the shape marker (will be written after
  the attributes) is written to disk

* issue #147: added flag --database.force-sync-shapes to force synching of shape data
  to disk. The default value is true so it is the same behavior as in version 1.0.
  if set to false, shape data is synched to disk if waitForSync for the collection is
  set to true, otherwise, shape data is not synched.

* fix for issue #145: strange issue on Travis: added epsilon for numeric comparison in
  geo index

* fix for issue #136: adjusted message during indexing

* issue #131: added timeout for HTTP keep-alive connections. The default value is 300
  seconds. There is a startup parameter server.keep-alive-timeout to configure the value.
  Setting it to 0 will disable keep-alive entirely on the server.

* fix for issue #137: AQL optimizer should use indexes for ref accesses with
  2 named attributes


v1.0.beta2 (2012-08-03)
-----------------------

* fix for issue #134: improvements for centos RPM

* fixed problem with disable-admin-interface in config file


v1.0.beta1 (2012-07-29)
-----------------------

* fixed issue #118: We need a collection "debugger"

* fixed issue #126: Access-Shaper must be cached

* INCOMPATIBLE CHANGE: renamed parameters "connect-timeout" and "request-timeout"
  for arangosh and arangoimp to "--server.connect-timeout" and "--server.request-timeout"

* INCOMPATIBLE CHANGE: authorization is now required on the server side
  Clients sending requests without HTTP authorization will be rejected with HTTP 401
  To allow backwards compatibility, the server can be started with the option
  "--server.disable-authentication"

* added options "--server.username" and "--server.password" for arangosh and arangoimp
  These parameters must be used to specify the user and password to be used when
  connecting to the server. If no password is given on the command line, arangosh/
  arangoimp will interactively prompt for a password.
  If no user name is specified on the command line, the default user "root" will be
  used.

* added startup option "--server.ssl-cipher-list" to determine which ciphers to
  use in SSL context. also added SSL_OP_CIPHER_SERVER_PREFERENCE to SSL default
  options so ciphers are tried in server and not in client order

* changed default SSL protocol to TLSv1 instead of SSLv2

* changed log-level of SSL-related messages

* added SSL connections if server is compiled with OpenSSL support. Use --help-ssl

* INCOMPATIBLE CHANGE: removed startup option "--server.admin-port".
  The new endpoints feature (see --server.endpoint) allows opening multiple endpoints
  anyway, and the distinction between admin and "other" endpoints can be emulated
  later using privileges.

* INCOMPATIBLE CHANGE: removed startup options "--port", "--server.port", and
  "--server.http-port" for arangod.
  These options have been replaced by the new "--server.endpoint" parameter

* INCOMPATIBLE CHANGE: removed startup option "--server" for arangosh and arangoimp.
  These options have been replaced by the new "--server.endpoint" parameter

* Added "--server.endpoint" option to arangod, arangosh, and arangoimp.
  For arangod, this option allows specifying the bind endpoints for the server
  The server can be bound to one or multiple endpoints at once. For arangosh
  and arangoimp, the option specifies the server endpoint to connect to.
  The following endpoint syntax is currently supported:
  - tcp://host:port or http@tcp://host:port (HTTP over IPv4)
  - tcp://[host]:port or http@tcp://[host]:port (HTTP over IPv6)
  - ssl://host:port or http@tcp://host:port (HTTP over SSL-encrypted IPv4)
  - ssl://[host]:port or http@tcp://[host]:port (HTTP over SSL-encrypted IPv6)
  - unix:///path/to/socket or http@unix:///path/to/socket (HTTP over UNIX socket)

  If no port is specified, the default port of 8529 will be used.

* INCOMPATIBLE CHANGE: removed startup options "--server.require-keep-alive" and
  "--server.secure-require-keep-alive".
  The server will now behave as follows which should be more conforming to the
  HTTP standard:
  * if a client sends a "Connection: close" header, the server will close the
    connection
  * if a client sends a "Connection: keep-alive" header, the server will not
    close the connection
  * if a client does not send any "Connection" header, the server will assume
    "keep-alive" if the request was an HTTP/1.1 request, and "close" if the
    request was an HTTP/1.0 request

* (minimal) internal optimizations for HTTP request parsing and response header
  handling

* fixed Unicode unescaping bugs for \f and surrogate pairs in BasicsC/strings.c

* changed implementation of TRI_BlockCrc32 algorithm to use 8 bytes at a time

* fixed issue #122: arangod doesn't start if <log.file> cannot be created

* fixed issue #121: wrong collection size reported

* fixed issue #98: Unable to change journalSize

* fixed issue #88: fds not closed

* fixed escaping of document data in HTML admin front end

* added HTTP basic authentication, this is always turned on

* added server startup option --server.disable-admin-interface to turn off the
  HTML admin interface

* honor server startup option --database.maximal-journal-size when creating new
  collections without specific journalsize setting. Previously, these
  collections were always created with journal file sizes of 32 MB and the
  --database.maximal-journal-size setting was ignored

* added server startup option --database.wait-for-sync to control the default
  behavior

* renamed "--unit-tests" to "--javascript.unit-tests"


v1.0.alpha3 (2012-06-30)
------------------------

* fixed issue #116: createCollection=create option doesn't work

* fixed issue #115: Compilation issue under OSX 10.7 Lion & 10.8 Mountain Lion
  (homebrew)

* fixed issue #114: image not found

* fixed issue #111: crash during "make unittests"

* fixed issue #104: client.js -> ARANGO_QUIET is not defined


v1.0.alpha2 (2012-06-24)
------------------------

* fixed issue #112: do not accept document with duplicate attribute names

* fixed issue #103: Should we cleanup the directory structure

* fixed issue #100: "count" attribute exists in cursor response with "count:
  false"

* fixed issue #84 explain command

* added new MRuby version (2012-06-02)

* added --log.filter

* cleanup of command line options:
** --startup.directory => --javascript.startup-directory
** --quite => --quiet
** --gc.interval => --javascript.gc-interval
** --startup.modules-path => --javascript.modules-path
** --action.system-directory => --javascript.action-directory
** --javascript.action-threads => removed (is now the same pool as --server.threads)

* various bug-fixes

* support for import

* added option SKIP_RANGES=1 for make unittests

* fixed several range-related assertion failures in the AQL query optimizer

* fixed AQL query optimizations for some edge cases (e.g. nested subqueries with
  invalid constant filter expressions)


v1.0.alpha1 (2012-05-28)
------------------------

Alpha Release of ArangoDB 1.0<|MERGE_RESOLUTION|>--- conflicted
+++ resolved
@@ -1,14 +1,12 @@
 devel
 -----
 
-<<<<<<< HEAD
 * removed option `--cluster.my-local-info` in favor of persisted server UUIDs
 
   The option `--cluster.my-local-info` was deprecated since ArangoDB 3.3.
-=======
+
 * added new collection property `cacheEnabled` which enables in-memory caching for
   documents and primary index entries. Available only when using RocksDB
->>>>>>> 85479a5c
 
 * arangodump now supports `--threads` option to dump collections in parallel
 
