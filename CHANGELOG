--- conflicted
+++ resolved
@@ -1,10 +1,9 @@
 devel
 -----
 
-<<<<<<< HEAD
 * PR 5552: add "--latency true" option to arangoimport.  Lists microsecond latency
   statistics on 10 second intervals.
-=======
+
 * fixed internal issue #2256: ui, document id not showing up when deleting a document
 
 * fixed internal issue #2163: wrong labels within foxx validation of service
@@ -14,7 +13,6 @@
 
 * Added exclusive option for rocksdb collections. Modifying AQL queries can
   now set the exclusive option as well as it can be set on JavaScript transactions.
->>>>>>> a416d12f
 
 * added optimizer rule "optimize-subqueries", which makes qualifying subqueries
   return less data
