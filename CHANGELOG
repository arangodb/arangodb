v3.2.14 (2018-04-20)
--------------------

<<<<<<< HEAD
* fixed issue #3811: gharial api is now checking existence of _from and _to vertices
  during edge creation
=======
* field "$schema" in Foxx manifest.json files no longer produce warnings

* added `@arangodb/locals` module to expose the Foxx service context as an
  alternative to using `module.context` directly.

* the internal implementation of REST API `/_api/simple/by-example` now uses
  C++ instead of JavaScript

* supervision can be switched to maintenance mode f.e. for rolling upgrades


v3.2.13 (2018-04-13)
--------------------

* improve startup resilience in case there are datafile errors (MMFiles)

  also allow repairing broken VERSION files automatically on startup by
  specifying the option `--database.ignore-datafile-errors true`

* fix issue #4582: UI query editor now supports usage of empty string as bind parameter value
>>>>>>> 59b464d4

* fix issue #4924: removeFollower now prefers to remove the last follower(s)

* fixed issue #4934: Wrong used GeoIndex depending on FILTER order

* fixed the bahaviour of clusterinfo when waiting for current to catch
  up with plan in create collection.

* fix for internal issue #2215. supervision will now wait for agent to
  fully prepare before adding 10 second grace period after leadership change

* fixed interal issue #2215 FailedLeader timeout bug


v3.2.12 (2018-02-27)
--------------------

* remove long disfunctional admin/long_echo handler

* fixed Foxx API:

  * PUT /_api/foxx/service: Respect force flag
  * PATCH /_api/foxx/service: Check whether a service under given mount exists

* fix issue #4457: create /var/tmp/arangod with correct user in supervisor mode

* fix internal issue #1848

  AQL optimizer was trying to resolve attribute accesses
  to attributes of constant object values at query compile time, but only did so far
  the very first attribute in each object

  this fixes https://stackoverflow.com/questions/48648737/beginner-bug-in-for-loops-from-objects

* fix inconvenience: If we want to start server with a non-existing
  --javascript.app-path it will now be created (if possible)

* fixed: REST API `POST _api/foxx` now returns HTTP code 201 on success, as documented.
         returned 200 before.

* fixed: REST API `PATCH _api/foxx/dependencies` now updates the existing dependencies
         instead of replacing them.

* fixed: Foxx upload of single javascript file. You now can upload via http-url pointing
         to a javascript file.

* fixed issue #4395: If your foxx app includes an `APP` folder it got accidently removed by selfhealing
         this is not the case anymore.

* fix internal issue 1770: collection creation using distributeShardsLike yields
  errors and did not distribute shards correctly in the following cases:
  1. If numberOfShards * replicationFactor % nrDBServers != 0
     (shards * replication is not divisible by DBServers).
  2. If there was failover / move shard case on the leading collection
     and creating the follower collection afterwards.

* fix timeout issues in replication client expiration

+ fix some inconsistencies in replication for RocksDB engine that could have led
  to some operations not being shipped from master to slave servers

* fix issue #4272: VERSION file keeps disappearing

* fix internal issue #81: quotation marks disappeared when switching table/json
  editor in the query editor ui

* make the default value of `--rocksdb.block-cache-shard-bits` use the RocksDB
  default value. This will mostly mean the default number block cache shard
  bits is lower than before, allowing each shard to store more data and cause
  less evictions from block cache

* fix issue #4393: broken handling of unix domain sockets in
  JS_Download

* fix internal bug #1726: supervision failed to remove multiple
  removed servers from health UI
  
* fixed internal issue #1969 - command apt-get purge/remove arangodb3e was failing

* fixed a bug where supervision tried to deal with shards of virtual collections


v3.2.11 (2018-01-17)
--------------------

* Fixed an issue with the index estimates in RocksDB in the case a transaction is aborted.
  Former the index estimates were modified if the transaction commited or not.
  Now they will only be modified if the transaction commited successfully.

* Truncate in RocksDB will now do intermediate commits every 10.000 documents
  if truncate fails or the server crashes during this operation all deletes
  that have been commited so far are persisted.

* fixed issue #4308: Crash when getter for error.name throws an error (on Windows)

* UI: fixed a query editor caching and parsing issue for arrays and objects

* Fixed internal issue #1684: Web UI: saving arrays/objects as bind parameters faulty

* Fixed internal issue #1683: fixes an UI issue where a collection name gets wrongly cached
  within the documents overview of a collection.

* issue #4222: Permission error preventing AQL query import / export on webui

* UI: optimized login view for very small screen sizes

* UI: Shard distribution view now has an accordion view instead of displaying
  all shards of all collections at once.

* UI: optimized error messages for invalid query bind parameter

* fixed missing transaction events in RocksDB asynchronous replication

* fixed issue #4255: AQL SORT consuming too much memory

* fixed issue #4199: Internal failure: JavaScript exception in file 'arangosh.js'
  at 98,7: ArangoError 4: Expecting type String

* fixed issue #3818: Foxx configuration keys cannot contain spaces (will not save)

* UI: displayed wrong "waitForSync" property for a collection when
  using RocksDB as storage engine

* prevent binding to the same combination of IP and port on Windows

* fixed incorrect persistence of RAFT vote and term


v3.2.10 (2017-12-22)
--------------------

* replication: more robust initial sync

* fixed a bug in the RocksDB engine that would prevent recalculated
  collection counts to be actually stored

* fixed issue #4095: Inconsistent query execution plan

* fixed issue #4056: Executing empty query causes crash

* fixed issue #4045: Out of memory in `arangorestore` when no access
  rights to dump files

* fixed issue #3031: New Graph: Edge definitions with edges in
  fromCollections and toCollections

* fixed issue #2668: UI: when following wrong link from edge to vertex in
  nonexisting collection misleading error is printed

* UI: improved the behavior during collection creation in a cluster environment

* UI: the graph viewer backend now picks one random start vertex of the
  first 1000 documents instead of calling any(). The implementation of
  any is known to scale bad on huge collections with rocksdb.

* fixed snapshots becoming potentially invalid after intermediate commits in
  the RocksDB engine

* backport agency inquire API changes

* fixed issue #3822: Field validation error in ArangoDB UI - Minor

* UI: fixed disappearing of the navigation label in some cases

* UI: fixed broken foxx configuration keys. Some valid configuration values
  could not be edited via the ui.

* fixed issue #3640: limit in subquery

* UI: edge collections were wrongly added to from and to vertices select
  box during graph creation

* fixed issue #3741: fix terminal color output in Windows

* fixed issue #3917: traversals with high maximal depth take extremely long
  in planning phase.

* fix equality comparison for MMFiles documents in AQL functions UNIQUE
  and UNION_DISTINCT


v3.2.9 (2017-12-04)
-------------------

* under certain conditions, replication could stop. Now fixed by adding an
  equality check for requireFromPresent tick value

* fixed locking for replication context info in RocksDB engine
  this fixes undefined behavior when parallel requests are made to the
  same replication context

* UI: added not found views for documents and collections

* fixed issue #3858: Foxx queues stuck in 'progress' status

* allow compilation of ArangoDB source code with g++ 7

* fixed issue #3224: Issue in the Foxx microservices examples

* fixed a deadlock in user privilege/permission change routine

* fixed a deadlock on server shutdown

* fixed some collection locking issues in MMFiles engine

* properly report commit errors in AQL write queries to the caller for the
  RocksDB engine

* UI: optimized error messages for invalid graph definitions. Also fixed a
  graph renderer cleanrenderer cleanup error.

* UI: document/edge editor now remembering their modes (e.g. code or tree)

* UI: added a delay within the graph viewer while changing the colors of the
  graph. Necessary due different browser behaviour.

* fix removal of failed cluster nodes via web interface

* back port of ClusterComm::wait fix in devel
  among other things this fixes too eager dropping of other followers in case
  one of the followers does not respond in time

* transact interface in agency should not be inquired as of now

* inquiry tests and blocking of inquiry on AgencyGeneralTransaction

v3.2.8 (2017-11-18)
-------------------

* fixed a race condition occuring when upgrading via linux package manager

* fixed authentication issue during replication


v3.2.7 (2017-11-13)
-------------------

* Cluster customers, which have upgraded from 3.1 to 3.2 need to upgrade
  to 3.2.7. The cluster supervision is otherwise not operational.

* Fixed issue #3597: AQL with path filters returns unexpected results
  In some cases breadth first search in combination with vertex filters
  yields wrong result, the filter was not applied correctly.

* enable JEMalloc background thread for purging and returning unused memory
  back to the operating system (Linux only)

* fixed some undefined behavior in some internal value caches for AQL GatherNodes
  and SortNodes, which could have led to sorted results being effectively not
  correctly sorted.

* make the replication applier for the RocksDB engine start automatically after a
  restart of the server if the applier was configured with its `autoStart` property
  set to `true`. previously the replication appliers were only automatically restarted
  at server start for the MMFiles engine.

* fixed arangodump batch size adaptivity in cluster mode and upped default batch size
  for arangodump

  these changes speed up arangodump in cluster context

* smart graphs now return a proper inventory in response to replication inventory
  requests

* fixed issue #3618: Inconsistent behavior of OR statement with object bind parameters

* only users with read/write rights on the "_system" database can now execute
  "_admin/shutdown" as well as modify properties of the write-ahead log (WAL)

* increase default maximum number of V8 contexts to at least 16 if not explicitly
  configured otherwise.
  the procedure for determining the actual maximum value of V8 contexts is unchanged
  apart from the value `16` and works as follows:
  - if explicitly set, the value of the configuration option `--javascript.v8-contexts`
    is used as the maximum number of V8 contexts
  - when the option is not set, the maximum number of V8 contexts is determined
    by the configuration option `--server.threads` if that option is set. if
    `--server.threads` is not set, then the maximum number of V8 contexts is the
    server's reported hardware concurrency (number of processors visible
    to the arangod process). if that would result in a maximum value of less than 16
    in any of these two cases, then the maximum value will be increased to 16.

* fixed issue #3447: ArangoError 1202: AQL: NotFound: (while executing) when
  updating collection

* potential fix for issue #3581: Unexpected "rocksdb unique constraint
  violated" with unique hash index

* fixed geo index optimizer rule for geo indexes with a single (array of coordinates)
  attribute.

* improved the speed of the shards overview in cluster (API endpoint /_api/cluster/shardDistribution API)
  It is now guaranteed to return after ~2 seconds even if the entire cluster is unresponsive.

* fix agency precondition check for complex objects
  this fixes issues with several CAS operations in the agency

* several fixes for agency restart and shutdown

* the cluster-internal representation of planned collection objects is now more
  lightweight than before, using less memory and not allocating any cache for indexes
  etc.

* fixed issue #3403: How to kill long running AQL queries with the browser console's
  AQL (display issue)

* fixed issue #3549: server reading ENGINE config file fails on common standard
  newline character

* UI: fixed error notifications for collection modifications

* several improvements for the truncate operation on collections:

  * the timeout for the truncate operation was increased in cluster mode in
    order to prevent too frequent "could not truncate collection" errors

  * after a truncate operation, collections in MMFiles still used disk space.
    to reclaim disk space used by truncated collection, the truncate actions
    in the web interface and from the ArangoShell now issue an extra WAL flush
    command (in cluster mode, this command is also propagated to all servers).
    the WAL flush allows all servers to write out any pending operations into the
    datafiles of the truncated collection. afterwards, a final journal rotate
    command is sent, which enables the compaction to entirely remove all datafiles
    and journals for the truncated collection, so that all disk space can be
    reclaimed

  * for MMFiles a special method will be called after a truncate operation so that
    all indexes of the collection can free most of their memory. previously some
    indexes (hash and skiplist indexes) partially kept already allocated memory
    in order to avoid future memory allocations

  * after a truncate operation in the RocksDB engine, an additional compaction
    will be triggered for the truncated collection. this compaction removes all
    deletions from the key space so that follow-up scans over the collection's key
    range do not have to filter out lots of already-removed values

  These changes make truncate operations potentially more time-consuming than before,
  but allow for memory/disk space savings afterwards.

* enable JEMalloc background threads for purging and returning unused memory
  back to the operating system (Linux only)

  JEMalloc will create its background threads on demand. The number of background
  threads is capped by the number of CPUs or active arenas. The background threads run
  periodically and purge unused memory pages, allowing memory to be returned to the
  operating system.

  This change will make the arangod process create several additional threads.
  It is accompanied by an increased `TasksMax` value in the systemd service configuration
  file for the arangodb3 service.

* upgraded bundled V8 engine to bugfix version v5.7.492.77

  this upgrade fixes a memory leak in upstream V8 described in
  https://bugs.chromium.org/p/v8/issues/detail?id=5945 that will result in memory
  chunks only getting uncommitted but not unmapped


v3.2.6 (2017-10-26)
-------------------

* UI: fixed event cleanup in cluster shards view

* UI: reduced cluster dashboard api calls

* fixed a permission problem that prevented collection contents to be displayed
  in the web interface

* removed posix_fadvise call from RocksDB's PosixSequentialFile::Read(). This is
  consistent with Facebook PR 2573 (#3505)

  this fix should improve the performance of the replication with the RocksDB
  storage engine

* allow changing of collection replication factor for existing collections

* UI: replicationFactor of a collection is now changeable in a cluster
  environment

* several fixes for the cluster agency

* fixed undefined behavior in the RocksDB-based geo index

* fixed Foxxmaster failover

* purging or removing the Debian/Ubuntu arangodb3 packages now properly stops
  the arangod instance before actuallying purging or removing


v3.2.5 (2017-10-16)
-------------------

* general-graph module and _api/gharial now accept cluster options
  for collection creation. It is now possible to set replicationFactor and
  numberOfShards for all collections created via this graph object.
  So adding a new collection will not result in a singleShard and
  no replication anymore.

* fixed issue #3408: Hard crash in query for pagination

* minimum number of V8 contexts in console mode must be 2, not 1. this is
  required to ensure the console gets one dedicated V8 context and all other
  operations have at least one extra context. This requirement was not enforced
  anymore.

* fixed issue #3395: AQL: cannot instantiate CollectBlock with undetermined
  aggregation method

* UI: fixed wrong user attribute name validation, issue #3228

* fix potential overflow in CRC marker check when a corrupted CRC marker
  is found at the very beginning of an MMFiles datafile

* UI: fixed unresponsive events in cluster shards view

* Add statistics about the V8 context counts and number of available/active/busy
 threads we expose through the server statistics interface.


v3.2.4 (2017-09-26)
-------------------

* UI: no default index selected during index creation

* UI: added replicationFactor option during SmartGraph creation

* make the MMFiles compactor perform less writes during normal compaction
  operation

  This partially fixes issue #3144

* make the MMFiles compactor configurable

  The following options have been added:

  * `--compaction.db-sleep-time`: sleep interval between two compaction runs
    (in s)
  * `--compaction.min-interval"`: minimum sleep time between two compaction
     runs (in s)
  * `--compaction.min-small-data-file-size`: minimal filesize threshold
    original datafiles have to be below for a compaction
  * `--compaction.dead-documents-threshold`: minimum unused count of documents
    in a datafile
  * `--compaction.dead-size-threshold`: how many bytes of the source data file
    are allowed to be unused at most
  * `--compaction.dead-size-percent-threshold`: how many percent of the source
    datafile should be unused at least
  * `--compaction.max-files`: Maximum number of files to merge to one file
  * `--compaction.max-result-file-size`: how large may the compaction result
    file become (in bytes)
  * `--compaction.max-file-size-factor`: how large the resulting file may
    be in comparison to the collection's `--database.maximal-journal-size' setting`

  see https://docs.arangodb.com/3.2/Manual/Administration/Configuration/Compaction.html
  for more details.

* fix downwards-incompatibility in /_api/explain REST handler

* fix Windows implementation for fs.getTempPath() to also create a
  sub-directory as we do on linux

* fixed a multi-threading issue in cluster-internal communication

* performance improvements for traversals and edge lookups

* removed internal memory zone handling code. the memory zones were a leftover
  from the early ArangoDB days and did not provide any value in the current
  implementation.

* (Enterprise only) added `skipInaccessibleCollections` option for AQL queries:
  if set, AQL queries (especially graph traversals) will treat collections to
  which a user has no access rights to as if these collections were empty.

* adjusted scheduler thread handling to start and stop less threads in
  normal operations

* leader-follower replication catchup code has been rewritten in C++

* early stage AQL optimization now also uses the C++ implementations of
  AQL functions if present. Previously it always referred to the JavaScript
  implementations and ignored the C++ implementations. This change gives
  more flexibility to the AQL optimizer.

* ArangoDB tty log output is now colored for log messages with levels
  FATAL, ERR and WARN.

* changed the return values of AQL functions `REGEX_TEST` and `REGEX_REPLACE`
  to `null` when the input regex is invalid. Previous versions of ArangoDB
  partly returned `false` for invalid regexes and partly `null`.

* added `--log.role` option for arangod

  When set to `true`, this option will make the ArangoDB logger print a single
  character with the server's role into each logged message. The roles are:

  - U: undefined/unclear (used at startup)
  - S: single server
  - C: coordinator
  - P: primary
  - A: agent

  The default value for this option is `false`, so no roles will be logged.


v3.2.3 (2017-09-07)
-------------------

* fixed issue #3106: orphan collections could not be registered in general-graph module

* fixed wrong selection of the database inside the internal cluster js api

* added startup option `--server.check-max-memory-mappings` to make arangod check
  the number of memory mappings currently used by the process and compare it with
  the maximum number of allowed mappings as determined by /proc/sys/vm/max_map_count

  The default value is `true`, so the checks will be performed. When the current
  number of mappings exceeds 90% of the maximum number of mappings, the creation
  of further V8 contexts will be deferred.

  Note that this option is effective on Linux systems only.

* arangoimp now has a `--remove-attribute` option

* added V8 context lifetime control options
  `--javascript.v8-contexts-max-invocations` and `--javascript.v8-contexts-max-age`

  These options allow specifying after how many invocations a used V8 context is
  disposed, or after what time a V8 context is disposed automatically after its
  creation. If either of the two thresholds is reached, an idl V8 context will be
  disposed.

  The default value of `--javascript.v8-contexts-max-invocations` is 0, meaning that
  the maximum number of invocations per context is unlimited. The default value
  for `--javascript.v8-contexts-max-age` is 60 seconds.

* fixed wrong UI cluster health information

* fixed issue #3070: Add index in _jobs collection

* fixed issue #3125: HTTP Foxx API JSON parsing

* fixed issue #3120: Foxx queue: job isn't running when server.authentication = true

* fixed supervision failure detection and handling, which happened with simultaneous
  agency leadership change


v3.2.2 (2017-08-23)
-------------------

* make "Rebalance shards" button work in selected database only, and not make
  it rebalance the shards of all databases

* fixed issue #2847: adjust the response of the DELETE `/_api/users/database/*` calls

* fixed issue #3075: Error when upgrading arangoDB on linux ubuntu 16.04

* fixed a buffer overrun in linenoise console input library for long input strings

* increase size of the linenoise input buffer to 8 KB

* abort compilation if the detected GCC or CLANG isn't in the range of compilers
  we support

* fixed spurious cluster hangups by always sending AQL-query related requests
  to the correct servers, even after failover or when a follower drops

  The problem with the previous shard-based approach was that responsibilities
  for shards may change from one server to another at runtime, after the query
  was already instanciated. The coordinator and other parts of the query then
  sent further requests for the query to the servers now responsible for the
  shards.
  However, an AQL query must send all further requests to the same servers on
  which the query was originally instanciated, even in case of failover.
  Otherwise this would potentially send requests to servers that do not know
  about the query, and would also send query shutdown requests to the wrong
  servers, leading to abandoned queries piling up and using resources until
  they automatically time out.

* fixed issue with RocksDB engine acquiring the collection count values too
  early, leading to the collection count values potentially being slightly off
  even in exclusive transactions (for which the exclusive access should provide
  an always-correct count value)

* fixed some issues in leader-follower catch-up code, specifically for the
  RocksDB engine

* make V8 log fatal errors to syslog before it terminates the process.
  This change is effective on Linux only.

* fixed issue with MMFiles engine creating superfluous collection journals
  on shutdown

* fixed issue #3067: Upgrade from 3.2 to 3.2.1 reset autoincrement keys

* fixed issue #3044: ArangoDB server shutdown unexpectedly

* fixed issue #3039: Incorrect filter interpretation

* fixed issue #3037: Foxx, internal server error when I try to add a new service

* improved MMFiles fulltext index document removal performance
  and fulltext index query performance for bigger result sets

* ui: fixed a display bug within the slow and running queries view

* ui: fixed a bug when success event triggers twice in a modal

* ui: fixed the appearance of the documents filter

* ui: graph vertex collections not restricted to 10 anymore

* fixed issue #2835: UI detection of JWT token in case of server restart or upgrade

* upgrade jemalloc version to 5.0.1

  This fixes problems with the memory allocator returing "out of memory" when
  calling munmap to free memory in order to return it to the OS.

  It seems that calling munmap on Linux can increase the number of mappings, at least
  when a region is partially unmapped. This can lead to the process exceeding its
  maximum number of mappings, and munmap and future calls to mmap returning errors.

  jemalloc version 5.0.1 does not have the `--enable-munmap` configure option anymore,
  so the problem is avoided. To return memory to the OS eventually, jemalloc 5's
  background purge threads are used on Linux.

* fixed issue #2978: log something more obvious when you log a Buffer

* fixed issue #2982: AQL parse error?

* fixed issue #3125: HTTP Foxx API Json parsing

v3.2.1 (2017-08-09)
-------------------

* added C++ implementations for AQL functions `LEFT()`, `RIGHT()` and `TRIM()`

* fixed docs for issue #2968: Collection _key autoincrement value increases on error

* fixed issue #3011: Optimizer rule reduce-extraction-to-projection breaks queries

* Now allowing to restore users in a sharded environment as well
  It is still not possible to restore collections that are sharded
  differently than by _key.

* fixed an issue with restoring of system collections and user rights.
  It was not possible to restore users into an authenticated server.

* fixed issue #2977: Documentation for db._createDatabase is wrong

* ui: added bind parameters to slow query history view

* fixed issue #1751: Slow Query API should provide bind parameters, webui should display them

* ui: fixed a bug when moving multiple documents was not possible

* fixed docs for issue #2968: Collection _key autoincrement value increases on error

* AQL CHAR_LENGTH(null) returns now 0. Since AQL TO_STRING(null) is '' (string of length 0)

* ui: now supports single js file upload for Foxx services in addition to zip files

* fixed a multi-threading issue in the agency when callElection was called
  while the Supervision was calling updateSnapshot

* added startup option `--query.tracking-with-bindvars`

  This option controls whether the list of currently running queries
  and the list of slow queries should contain the bind variables used
  in the queries or not.

  The option can be changed at runtime using the commands

      // enables tracking of bind variables
      // set to false to turn tracking of bind variables off
      var value = true;
      require("@arangodb/aql/queries").properties({
        trackBindVars: value
      });

* index selectivity estimates are now available in the cluster as well

* fixed issue #2943: loadIndexesIntoMemory not returning the same structure
  as the rest of the collection APIs

* fixed issue #2949: ArangoError 1208: illegal name

* fixed issue #2874: Collection properties do not return `isVolatile`
  attribute

* potential fix for issue #2939: Segmentation fault when starting
  coordinator node

* fixed issue #2810: out of memory error when running UPDATE/REPLACE
  on medium-size collection

* fix potential deadlock errors in collector thread

* disallow the usage of volatile collections in the RocksDB engine
  by throwing an error when a collection is created with attribute
  `isVolatile` set to `true`.
  Volatile collections are unsupported by the RocksDB engine, so
  creating them should not succeed and silently create a non-volatile
  collection

* prevent V8 from issuing SIGILL instructions when it runs out of memory

  Now arangod will attempt to log a FATAL error into its logfile in case V8
  runs out of memory. In case V8 runs out of memory, it will still terminate the
  entire process. But at least there should be something in the ArangoDB logs
  indicating what the problem was. Apart from that, the arangod process should
  now be exited with SIGABRT rather than SIGILL as it shouldn't return into the
  V8 code that aborted the process with `__builtin_trap`.

  this potentially fixes issue #2920: DBServer crashing automatically post upgrade to 3.2

* Foxx queues and tasks now ensure that the scripts in them run with the same
  permissions as the Foxx code who started the task / queue

* fixed issue #2928: Offset problems

* fixed issue #2876: wrong skiplist index usage in edge collection

* fixed issue #2868: cname missing from logger-follow results in rocksdb

* fixed issue #2889: Traversal query using incorrect collection id

* fixed issue #2884: AQL traversal uniqueness constraints "propagating" to other traversals? Weird results

* arangoexport: added `--query` option for passing an AQL query to export the result

* fixed issue #2879: No result when querying for the last record of a query

* ui: allows now to edit default access level for collections in database
  _system for all users except the root user.

* The _users collection is no longer accessible outside the arngod process, _queues is always read-only

* added new option "--rocksdb.max-background-jobs"

* removed options "--rocksdb.max-background-compactions", "--rocksdb.base-background-compactions" and "--rocksdb.max-background-flushes"

* option "--rocksdb.compaction-read-ahead-size" now defaults to 2MB

* change Windows build so that RocksDB doesn't enforce AVX optimizations by default
  This fixes startup crashes on servers that do not have AVX CPU extensions

* speed up RocksDB secondary index creation and dropping

* removed RocksDB note in Geo index docs


v3.2.0 (2017-07-20)
-------------------

* fixed UI issues

* fixed multi-threading issues in Pregel

* fixed Foxx resilience

* added command-line option `--javascript.allow-admin-execute`

  This option can be used to control whether user-defined JavaScript code
  is allowed to be executed on server by sending via HTTP to the API endpoint
  `/_admin/execute`  with an authenticated user account.
  The default value is `false`, which disables the execution of user-defined
  code. This is also the recommended setting for production. In test environments,
  it may be convenient to turn the option on in order to send arbitrary setup
  or teardown commands for execution on the server.


v3.2.beta6 (2017-07-18)
-----------------------

* various bugfixes


v3.2.beta5 (2017-07-16)
-----------------------

* numerous bugfixes


v3.2.beta4 (2017-07-04)
-----------------------

* ui: fixed document view _from and _to linking issue for special characters

* added function `db._parse(query)` for parsing an AQL query and returning information about it

* fixed one medium priority and two low priority security user interface
  issues found by owasp zap.

* ui: added index deduplicate options

* ui: fixed renaming of collections for the rocksdb storage engine

* documentation and js fixes for secondaries

* RocksDB storage format was changed, users of the previous beta/alpha versions
  must delete the database directory and re-import their data

* enabled permissions on database and collection level

* added and changed some user related REST APIs
    * added `PUT /_api/user/{user}/database/{database}/{collection}` to change collection permission
    * added `GET /_api/user/{user}/database/{database}/{collection}`
    * added optional `full` parameter to the `GET /_api/user/{user}/database/` REST call

* added user functions in the arangoshell `@arangodb/users` module
    * added `grantCollection` and `revokeCollection` functions
    * added `permission(user, database, collection)` to retrieve collection specific rights

* added "deduplicate" attribute for array indexes, which controls whether inserting
  duplicate index values from the same document into a unique array index will lead to
  an error or not:

      // with deduplicate = true, which is the default value:
      db._create("test");
      db.test.ensureIndex({ type: "hash", fields: ["tags[*]"], deduplicate: true });
      db.test.insert({ tags: ["a", "b"] });
      db.test.insert({ tags: ["c", "d", "c"] }); // will work, because deduplicate = true
      db.test.insert({ tags: ["a"] }); // will fail

      // with deduplicate = false
      db._create("test");
      db.test.ensureIndex({ type: "hash", fields: ["tags[*]"], deduplicate: false });
      db.test.insert({ tags: ["a", "b"] });
      db.test.insert({ tags: ["c", "d", "c"] }); // will not work, because deduplicate = false
      db.test.insert({ tags: ["a"] }); // will fail

  The "deduplicate" attribute is now also accepted by the index creation HTTP
  API endpoint POST /_api/index and is returned by GET /_api/index.

* added optimizer rule "remove-filters-covered-by-traversal"

* Debian/Ubuntu installer: make messages about future package upgrades more clear

* fix a hangup in VST

  The problem happened when the two first chunks of a VST message arrived
  together on a connection that was newly switched to VST.

* fix deletion of outdated WAL files in RocksDB engine

* make use of selectivity estimates in hash, skiplist and persistent indexes
  in RocksDB engine

* changed VM overcommit recommendation for user-friendliness

* fix a shutdown bug in the cluster: a destroyed query could still be active

* do not terminate the entire server process if a temp file cannot be created
  (Windows only)

* fix log output in the front-end, it stopped in case of too many messages


v3.2.beta3 (2017-06-27)
-----------------------

* numerous bugfixes


v3.2.beta2 (2017-06-20)
-----------------------

* potentially fixed issue #2559: Duplicate _key generated on insertion

* fix invalid results (too many) when a skipping LIMIT was used for a
  traversal. `LIMIT x` or `LIMIT 0, x` were not affected, but `LIMIT s, x`
  may have returned too many results

* fix races in SSL communication code

* fix invalid locking in JWT authentication cache, which could have
  crashed the server

* fix invalid first group results for sorted AQL COLLECT when LIMIT
  was used

* fix potential race, which could make arangod hang on startup

* removed `exception` field from transaction error result; users should throw
  explicit `Error` instances to return custom exceptions (addresses issue #2561)

* fixed issue #2613: Reduce log level when Foxx manager tries to self heal missing database

* add a read only mode for users and collection level authorization

* removed `exception` field from transaction error result; users should throw
  explicit `Error` instances to return custom exceptions (addresses issue #2561)

* fixed issue #2677: Foxx disabling development mode creates non-deterministic service bundle

* fixed issue #2684: Legacy service UI not working


v3.2.beta1 (2017-06-12)
-----------------------

* provide more context for index errors (addresses issue #342)

* arangod now validates several OS/environment settings on startup and warns if
  the settings are non-ideal. Most of the checks are executed on Linux systems only.

* fixed issue #2515: The replace-or-with-in optimization rule might prevent use of indexes

* added `REGEX_REPLACE` AQL function

* the RocksDB storage format was changed, users of the previous alpha versions
  must delete the database directory and re-import their data

* added server startup option `--query.fail-on-warning`

  setting this option to `true` will abort any AQL query with an exception if
  it causes a warning at runtime. The value can be overridden per query by
  setting the `failOnWarning` attribute in a query's options.

* added --rocksdb.num-uncompressed-levels to adjust number of non-compressed levels

* added checks for memory managment and warn (i. e. if hugepages are enabled)

* set default SSL cipher suite string to "HIGH:!EXPORT:!aNULL@STRENGTH"

* fixed issue #2469: Authentication = true does not protect foxx-routes

* fixed issue #2459: compile success but can not run with rocksdb

* `--server.maximal-queue-size` is now an absolute maximum. If the queue is
  full, then 503 is returned. Setting it to 0 means "no limit".

* (Enterprise only) added authentication against an LDAP server

* fixed issue #2083: Foxx services aren't distributed to all coordinators

* fixed issue #2384: new coordinators don't pick up existing Foxx services

* fixed issue #2408: Foxx service validation causes unintended side-effects

* extended HTTP API with routes for managing Foxx services

* added distinction between hasUser and authorized within Foxx
  (cluster internal requests are authorized requests but don't have a user)

* arangoimp now has a `--threads` option to enable parallel imports of data

* PR #2514: Foxx services that can't be fixed by self-healing now serve a 503 error

* added `time` function to `@arangodb` module


v3.2.alpha4 (2017-04-25)
------------------------

* fixed issue #2450: Bad optimization plan on simple query

* fixed issue #2448: ArangoDB Web UI takes no action when Delete button is clicked

* fixed issue #2442: Frontend shows already deleted databases during login

* added 'x-content-type-options: nosniff' to avoid MSIE bug

* set default value for `--ssl.protocol` from TLSv1 to TLSv1.2.

* AQL breaking change in cluster:
  The SHORTEST_PATH statement using edge-collection names instead
  of a graph name now requires to explicitly name the vertex-collection names
  within the AQL query in the cluster. It can be done by adding `WITH <name>`
  at the beginning of the query.

  Example:
  ```
  FOR v,e IN OUTBOUND SHORTEST_PATH @start TO @target edges [...]
  ```

  Now has to be:

  ```
  WITH vertices
  FOR v,e IN OUTBOUND SHORTEST_PATH @start TO @target edges [...]
  ```

  This change is due to avoid dead-lock sitations in clustered case.
  An error stating the above is included.

* add implicit use of geo indexes when using SORT/FILTER in AQL, without
  the need to use the special-purpose geo AQL functions `NEAR` or `WITHIN`.

  the special purpose `NEAR` AQL function can now be substituted with the
  following AQL (provided there is a geo index present on the `doc.latitude`
  and `doc.longitude` attributes):

      FOR doc in geoSort
        SORT DISTANCE(doc.latitude, doc.longitude, 0, 0)
        LIMIT 5
        RETURN doc

  `WITHIN` can be substituted with the following AQL:

      FOR doc in geoFilter
        FILTER DISTANCE(doc.latitude, doc.longitude, 0, 0) < 2000
        RETURN doc

  Compared to using the special purpose AQL functions this approach has the
  advantage that it is more composable, and will also honor any `LIMIT` values
  used in the AQL query.

* potential fix for shutdown hangs on OSX

* added KB, MB, GB prefix for integer parameters, % for integer parameters
  with a base value

* added JEMALLOC 4.5.0

* added `--vm.resident-limit` and `--vm.path` for file-backed memory mapping
  after reaching a configurable maximum RAM size

* try recommended limit for file descriptors in case of unlimited
  hard limit

* issue #2413: improve logging in case of lock timeout and deadlocks

* added log topic attribute to /_admin/log api

* removed internal build option `USE_DEV_TIMERS`

  Enabling this option activated some proprietary timers for only selected
  events in arangod. Instead better use `perf` to gather timings.


v3.2.alpha3 (2017-03-22)
------------------------

* increase default collection lock timeout from 30 to 900 seconds

* added function `db._engine()` for retrieval of storage engine information at
  server runtime

  There is also an HTTP REST handler at GET /_api/engine that returns engine
  information.

* require at least cmake 3.2 for building ArangoDB

* make arangod start with less V8 JavaScript contexts

  This speeds up the server start (a little bit) and makes it use less memory.
  Whenever a V8 context is needed by a Foxx action or some other operation and
  there is no usable V8 context, a new one will be created dynamically now.

  Up to `--javascript.v8-contexts` V8 contexts will be created, so this option
  will change its meaning. Previously as many V8 contexts as specified by this
  option were created at server start, and the number of V8 contexts did not
  change at runtime. Now up to this number of V8 contexts will be in use at the
  same time, but the actual number of V8 contexts is dynamic.

  The garbage collector thread will automatically delete unused V8 contexts after
  a while. The number of spare contexts will go down to as few as configured in
  the new option `--javascript.v8-contexts-minimum`. Actually that many V8 contexts
  are also created at server start.

  The first few requests in new V8 contexts will take longer than in contexts
  that have been there already. Performance may therefore suffer a bit for the
  initial requests sent to ArangoDB or when there are only few but performance-
  critical situations in which new V8 contexts will be created. If this is a
  concern, it can easily be fixed by setting `--javascipt.v8-contexts-minimum`
  and `--javascript.v8-contexts` to a relatively high value, which will guarantee
  that many number of V8 contexts to be created at startup and kept around even
  when unused.

  Waiting for an unused V8 context will now also abort if no V8 context can be
  acquired/created after 120 seconds.

* improved diagnostic messages written to logfiles by supervisor process

* fixed issue #2367

* added "bindVars" to attributes of currently running and slow queries

* added "jsonl" as input file type for arangoimp

* upgraded version of bundled zlib library from 1.2.8 to 1.2.11

* added input file type `auto` for arangoimp so it can automatically detect the
  type of the input file from the filename extension

* fixed variables parsing in GraphQL

* added `--translate` option for arangoimp to translate attribute names from
  the input files to attriubte names expected by ArangoDB

  The `--translate` option can be specified multiple times (once per translation
  to be executed). The following example renames the "id" column from the input
  file to "_key", and the "from" column to "_from", and the "to" column to "_to":

      arangoimp --type csv --file data.csv --translate "id=_key" --translate "from=_from" --translate "to=_to"

  `--translate` works for CSV and TSV inputs only.

* changed default value for `--server.max-packet-size` from 128 MB to 256 MB

* fixed issue #2350

* fixed issue #2349

* fixed issue #2346

* fixed issue #2342

* change default string truncation length from 80 characters to 256 characters for
  `print`/`printShell` functions in ArangoShell and arangod. This will emit longer
  prefixes of string values before truncating them with `...`, which is helpful
  for debugging.

* always validate incoming JSON HTTP requests for duplicate attribute names

  Incoming JSON data with duplicate attribute names will now be rejected as
  invalid. Previous versions of ArangoDB only validated the uniqueness of
  attribute names inside incoming JSON for some API endpoints, but not
  consistently for all APIs.

* don't let read-only transactions block the WAL collector

* allow passing own `graphql-sync` module instance to Foxx GraphQL router

* arangoexport can now export to csv format

* arangoimp: fixed issue #2214

* Foxx: automatically add CORS response headers

* added "OPTIONS" to CORS `access-control-allow-methods` header

* Foxx: Fix arangoUser sometimes not being set correctly

* fixed issue #1974


v3.2.alpha2 (2017-02-20)
------------------------

* ui: fixed issue #2065

* ui: fixed a dashboard related memory issue

* Internal javascript rest actions will now hide their stack traces to the client
  unless maintainer mode is activated. Instead they will always log to the logfile

* Removed undocumented internal HTTP API:
  * PUT _api/edges

  The documented GET _api/edges and the undocumented POST _api/edges remains unmodified.

* updated V8 version to 5.7.0.0

* change undocumented behaviour in case of invalid revision ids in
  If-Match and If-None-Match headers from 400 (BAD) to 412 (PRECONDITION
  FAILED).

* change undocumented behaviour in case of invalid revision ids in
  JavaScript document operations from 1239 ("illegal document revision")
  to 1200 ("conflict").

* added data export tool, arangoexport.

  arangoexport can be used to export collections to json, jsonl or xml
  and export a graph or collections to xgmml.

* fixed a race condition when closing a connection

* raised default hard limit on threads for very small to 64

* fixed negative counting of http connection in UI


v3.2.alpha1 (2017-02-05)
------------------------

* added figure `httpRequests` to AQL query statistics

* removed revisions cache intermediate layer implementation

* obsoleted startup options `--database.revision-cache-chunk-size` and
  `--database.revision-cache-target-size`

* fix potential port number over-/underruns

* added startup option `--log.shorten-filenames` for controlling whether filenames
  in log messages should be shortened to just the filename with the absolute path

* removed IndexThreadFeature, made `--database.index-threads` option obsolete

* changed index filling to make it more parallel, dispatch tasks to boost::asio

* more detailed stacktraces in Foxx apps

* generated Foxx services now use swagger tags


v3.1.24 (XXXX-XX-XX)
--------------------

* fixed one more LIMIT issue in traversals


v3.1.23 (2017-06-19)
--------------------

* potentially fixed issue #2559: Duplicate _key generated on insertion

* fix races in SSL communication code

* fix invalid results (too many) when a skipping LIMIT was used for a
  traversal. `LIMIT x` or `LIMIT 0, x` were not affected, but `LIMIT s, x`
  may have returned too many results

* fix invalid first group results for sorted AQL COLLECT when LIMIT
  was used

* fix invalid locking in JWT authentication cache, which could have
  crashed the server

* fix undefined behavior in traverser when traversals were used inside
  a FOR loop


v3.1.22 (2017-06-07)
--------------------

* fixed issue #2505: Problem with export + report of a bug

* documented changed behavior of WITH

* fixed ui glitch in aardvark

* avoid agency compaction bug

* fixed issue #2283: disabled proxy communication internally


v3.1.21 (2017-05-22)
--------------------

* fixed issue #2488:  AQL operator IN error when data use base64 chars

* more randomness in seeding RNG

v3.1.20 (2016-05-16)
--------------------

* fixed incorrect sorting for distributeShardsLike

* improve reliability of AgencyComm communication with Agency

* fixed shard numbering bug, where ids were erouneously incremented by 1

* remove an unnecessary precondition in createCollectionCoordinator

* funny fail rotation fix

* fix in SimpleHttpClient for correct advancement of readBufferOffset

* forward SIG_HUP in supervisor process to the server process to fix logrotaion
  You need to stop the remaining arangod server process manually for the upgrade to work.


v3.1.19 (2017-04-28)
--------------------

* Fixed a StackOverflow issue in Traversal and ShortestPath. Occured if many (>1000) input
  values in a row do not return any result. Fixes issue: #2445

* fixed issue #2448

* fixed issue #2442

* added 'x-content-type-options: nosniff' to avoid MSIE bug

* fixed issue #2441

* fixed issue #2440

* Fixed a StackOverflow issue in Traversal and ShortestPath. Occured if many (>1000) input
  values in a row do not return any result. Fixes issue: #2445

* fix occasional hanging shutdowns on OS X


v3.1.18 (2017-04-18)
--------------------

* fixed error in continuous synchronization of collections

* fixed spurious hangs on server shutdown

* better error messages during restore collection

* completely overhaul supervision. More detailed tests

* Fixed a dead-lock situation in cluster traversers, it could happen in
  rare cases if the computation on one DBServer could be completed much earlier
  than the other server. It could also be restricted to SmartGraphs only.

* (Enterprise only) Fixed a bug in SmartGraph DepthFirstSearch. In some
  more complicated queries, the maxDepth limit of 1 was not considered strictly
  enough, causing the traverser to do unlimited depth searches.

* fixed issue #2415

* fixed issue #2422

* fixed issue #1974


v3.1.17 (2017-04-04)
--------------------

* (Enterprise only) fixed a bug where replicationFactor was not correctly
  forwarded in SmartGraph creation.

* fixed issue #2404

* fixed issue #2397

* ui - fixed smart graph option not appearing

* fixed issue #2389

* fixed issue #2400


v3.1.16 (2017-03-27)
--------------------

* fixed issue #2392

* try to raise file descriptors to at least 8192, warn otherwise

* ui - aql editor improvements + updated ace editor version (memory leak)

* fixed lost HTTP requests

* ui - fixed some event issues

* avoid name resolution when given connection string is a valid ip address

* helps with issue #1842, bug in COLLECT statement in connection with LIMIT.

* fix locking bug in cluster traversals

* increase lock timeout defaults

* increase various cluster timeouts

* limit default target size for revision cache to 1GB, which is better for
  tight RAM situations (used to be 40% of (totalRAM - 1GB), use
  --database.revision-cache-target-size <VALUEINBYTES> to get back the
  old behaviour

* fixed a bug with restarted servers indicating status as "STARTUP"
  rather that "SERVING" in Nodes UI.


v3.1.15 (2017-03-20)
--------------------

* add logrotate configuration as requested in #2355

* fixed issue #2376

* ui - changed document api due a chrome bug

* ui - fixed a submenu bug

* added endpoint /_api/cluster/endpoints in cluster case to get all
  coordinator endpoints

* fix documentation of /_api/endpoint, declaring this API obsolete.

* Foxx response objects now have a `type` method for manipulating the content-type header

* Foxx tests now support `xunit` and `tap` reporters


v3.1.14 (2017-03-13)
--------------------

* ui - added feature request (multiple start nodes within graph viewer) #2317

* added missing locks to authentication cache methods

* ui - added feature request (multiple start nodes within graph viewer) #2317

* ui - fixed wrong merge of statistics information from different coordinators

* ui - fixed issue #2316

* ui - fixed wrong protocol usage within encrypted environment

* fixed compile error on Mac Yosemite

* minor UI fixes


v3.1.13 (2017-03-06)
--------------------

* fixed variables parsing in GraphQL

* fixed issue #2214

* fixed issue #2342

* changed thread handling to queue only user requests on coordinator

* use exponential backoff when waiting for collection locks

* repair short name server lookup in cluster in the case of a removed
  server


v3.1.12 (2017-02-28)
--------------------

* disable shell color escape sequences on Windows

* fixed issue #2326

* fixed issue #2320

* fixed issue #2315

* fixed a race condition when closing a connection

* raised default hard limit on threads for very small to 64

* fixed negative counting of http connection in UI

* fixed a race when renaming collections

* fixed a race when dropping databases


v3.1.11 (2017-02-17)
--------------------

* fixed a race between connection closing and sending out last chunks of data to clients
  when the "Connection: close" HTTP header was set in requests

* ui: optimized smart graph creation usability

* ui: fixed #2308

* fixed a race in async task cancellation via `require("@arangodb/tasks").unregisterTask()`

* fixed spuriously hanging threads in cluster AQL that could sit idle for a few minutes

* fixed potential numeric overflow for big index ids in index deletion API

* fixed sort issue in cluster, occurring when one of the local sort buffers of a
  GatherNode was empty

* reduce number of HTTP requests made for certain kinds of join queries in cluster,
  leading to speedup of some join queries

* supervision deals with demised coordinators correctly again

* implement a timeout in TraverserEngineRegistry

* agent communication reduced in large batches of append entries RPCs

* inception no longer estimates RAFT timings

* compaction in agents has been moved to a separate thread

* replicated logs hold local timestamps

* supervision jobs failed leader and failed follower revisited for
  function in precarious stability situations

* fixed bug in random number generator for 64bit int


v3.1.10 (2017-02-02)
--------------------

* updated versions of bundled node modules:
  - joi: from 8.4.2 to 9.2.0
  - joi-to-json-schema: from 2.2.0 to 2.3.0
  - sinon: from 1.17.4 to 1.17.6
  - lodash: from 4.13.1 to 4.16.6

* added shortcut for AQL ternary operator
  instead of `condition ? true-part : false-part` it is now possible to also use a
  shortcut variant `condition ? : false-part`, e.g.

      FOR doc IN docs RETURN doc.value ?: 'not present'

  instead of

      FOR doc IN docs RETURN doc.value ? doc.value : 'not present'

* fixed wrong sorting order in cluster, if an index was used to sort with many
  shards.

* added --replication-factor, --number-of-shards and --wait-for-sync to arangobench

* turn on UTF-8 string validation for VelocyPack values received via VST connections

* fixed issue #2257

* upgraded Boost version to 1.62.0

* added optional detail flag for db.<collection>.count()
  setting the flag to `true` will make the count operation returned the per-shard
  counts for the collection:

      db._create("test", { numberOfShards: 10 });
      for (i = 0; i < 1000; ++i) {
        db.test.insert({value: i});
      }
      db.test.count(true);

      {
        "s100058" : 99,
        "s100057" : 103,
        "s100056" : 100,
        "s100050" : 94,
        "s100055" : 90,
        "s100054" : 122,
        "s100051" : 109,
        "s100059" : 99,
        "s100053" : 95,
        "s100052" : 89
      }

* added optional memory limit for AQL queries:

      db._query("FOR i IN 1..100000 SORT i RETURN i", {}, { options: { memoryLimit: 100000 } });

  This option limits the default maximum amount of memory (in bytes) that a single
  AQL query can use.
  When a single AQL query reaches the specified limit value, the query will be
  aborted with a *resource limit exceeded* exception. In a cluster, the memory
  accounting is done per shard, so the limit value is effectively a memory limit per
  query per shard.

  The global limit value can be overriden per query by setting the *memoryLimit*
  option value for individual queries when running an AQL query.

* added server startup option `--query.memory-limit`

* added convenience function to create vertex-centric indexes.

  Usage: `db.collection.ensureVertexCentricIndex("label", {type: "hash", direction: "outbound"})`
  That will create an index that can be used on OUTBOUND with filtering on the
  edge attribute `label`.

* change default log output for tools to stdout (instead of stderr)

* added option -D to define a configuration file environment key=value

* changed encoding behavior for URLs encoded in the C++ code of ArangoDB:
  previously the special characters `-`, `_`, `~` and `.` were returned as-is
  after URL-encoding, now `.` will be encoded to be `%2e`.
  This also changes the behavior of how incoming URIs are processed: previously
  occurrences of `..` in incoming request URIs were collapsed (e.g. `a/../b/` was
  collapsed to a plain `b/`). Now `..` in incoming request URIs are not collapsed.

* Foxx request URL suffix is no longer unescaped

* @arangodb/request option json now defaults to `true` if the response body is not empty and encoding is not explicitly set to `null` (binary).
  The option can still be set to `false` to avoid unnecessary attempts at parsing the response as JSON.

* Foxx configuration values for unknown options will be discarded when saving the configuration in production mode using the web interface

* module.context.dependencies is now immutable

* process.stdout.isTTY now returns `true` in arangosh and when running arangod with the `--console` flag

* add support for Swagger tags in Foxx


v3.1.9 (XXXX-XX-XX)
-------------------

* macos CLI package: store databases and apps in the users home directory

* ui: fixed re-login issue within a non system db, when tab was closed

* fixed a race in the VelocyStream Commtask implementation

* fixed issue #2256


v3.1.8 (2017-01-09)
-------------------

* add Windows silent installer

* add handling of debug symbols during Linux & windows release builds.

* fixed issue #2181

* fixed issue #2248: reduce V8 max old space size from 3 GB to 1 GB on 32 bit systems

* upgraded Boost version to 1.62.0

* fixed issue #2238

* fixed issue #2234

* agents announce new endpoints in inception phase to leader

* agency leadership accepts updatet endpoints to given uuid

* unified endpoints replace localhost with 127.0.0.1

* fix several problems within an authenticated cluster


v3.1.7 (2016-12-29)
-------------------

* fixed one too many elections in RAFT

* new agency comm backported from devel


v3.1.6 (2016-12-20)
-------------------

* fixed issue #2227

* fixed issue #2220

* agency constituent/agent bug fixes in race conditions picking up
  leadership

* supervision does not need waking up anymore as it is running
  regardless

* agents challenge their leadership more rigorously


v3.1.5 (2016-12-16)
-------------------

* lowered default value of `--database.revision-cache-target-size` from 75% of
  RAM to less than 40% of RAM

* fixed issue #2218

* fixed issue #2217

* Foxx router.get/post/etc handler argument can no longer accidentally omitted

* fixed issue #2223


v3.1.4 (2016-12-08)
-------------------

* fixed issue #2211

* fixed issue #2204

* at cluster start, coordinators wait until at least one DBserver is there,
  and either at least two DBservers are there or 15s have passed, before they
  initiate the bootstrap of system collections.

* more robust agency startup from devel

* supervision's AddFollower adds many followers at once

* supervision has new FailedFollower job

* agency's Node has new method getArray

* agency RAFT timing estimates more conservative in waitForSync
  scenario

* agency RAFT timing estimates capped at maximum 2.0/10.0 for low/high


v3.1.3 (2016-12-02)
-------------------

* fix a traversal bug when using skiplist indexes:
  if we have a skiplist of ["a", "unused", "_from"] and a traversal like:
  FOR v,e,p IN OUTBOUND @start @@edges
    FILTER p.edges[0].a == 'foo'
    RETURN v
  And the above index applied on "a" is considered better than EdgeIndex, than
  the executor got into undefined behaviour.

* fix endless loop when trying to create a collection with replicationFactor: -1


v3.1.2 (2016-11-24)
-------------------

* added support for descriptions field in Foxx dependencies

* (Enterprise only) fixed a bug in the statistic report for SmartGraph traversals.
Now they state correctly how many documents were fetched from the index and how many
have been filtered.

* Prevent uniform shard distribution when replicationFactor == numServers

v3.1.1 (2016-11-15)
-------------------

* fixed issue #2176

* fixed issue #2168

* display index usage of traversals in AQL explainer output (previously missing)

* fixed issue #2163

* preserve last-used HLC value across server starts

* allow more control over handling of pre-3.1 _rev values

  this changes the server startup option `--database.check-30-revisions` from a boolean (true/false)
  parameter to a string parameter with the following possible values:

  - "fail":
    will validate _rev values of 3.0 collections on collection loading and throw an exception when invalid _rev values are found.
    in this case collections with invalid _rev values are marked as corrupted and cannot be used in the ArangoDB 3.1 instance.
    the fix procedure for such collections is to export the collections from 3.0 database with arangodump and restore them in 3.1 with arangorestore.
    collections that do not contain invalid _rev values are marked as ok and will not be re-checked on following loads.
    collections that contain invalid _rev values will be re-checked on following loads.

  - "true":
    will validate _rev values of 3.0 collections on collection loading and print a warning when invalid _rev values are found.
    in this case collections with invalid _rev values can be used in the ArangoDB 3.1 instance.
    however, subsequent operations on documents with invalid _rev values may silently fail or fail with explicit errors.
    the fix procedure for such collections is to export the collections from 3.0 database with arangodump and restore them in 3.1 with arangorestore.
    collections that do not contain invalid _rev values are marked as ok and will not be re-checked on following loads.
    collections that contain invalid _rev values will be re-checked on following loads.

  - "false":
    will not validate _rev values on collection loading and not print warnings.
    no hint is given when invalid _rev values are found.
    subsequent operations on documents with invalid _rev values may silently fail or fail with explicit errors.
    this setting does not affect whether collections are re-checked later.
    collections will be re-checked on following loads if `--database.check-30-revisions` is later set to either `true` or `fail`.

  The change also suppresses warnings that were printed when collections were restored using arangorestore, and the restore
  data contained invalid _rev values. Now these warnings are suppressed, and new HLC _rev values are generated for these documents
  as before.

* added missing functions to AQL syntax highlighter in web interface

* fixed display of `ANY` direction in traversal explainer output (direction `ANY` was shown as either
  `INBOUND` or `OUTBOUND`)

* changed behavior of toJSON() function when serializing an object before saving it in the database

  if an object provides a toJSON() function, this function is still called for serializing it.
  the change is that the result of toJSON() is not stringified anymore, but saved as is. previous
  versions of ArangoDB called toJSON() and after that additionally stringified its result.

  This change will affect the saving of JS Buffer objects, which will now be saved as arrays of
  bytes instead of a comma-separated string of the Buffer's byte contents.

* allow creating unique indexes on more attributes than present in shardKeys

  The following combinations of shardKeys and indexKeys are allowed/not allowed:

  shardKeys     indexKeys
      a             a        ok
      a             b    not ok
      a           a b        ok
    a b             a    not ok
    a b             b    not ok
    a b           a b        ok
    a b         a b c        ok
  a b c           a b    not ok
  a b c         a b c        ok

* fixed wrong version in web interface login screen (EE only)

* make web interface not display an exclamation mark next to ArangoDB version number 3.1

* fixed search for arbitrary document attributes in web interface in case multiple
  search values were used on different attribute names. in this case, the search always
  produced an empty result

* disallow updating `_from` and `_to` values of edges in Smart Graphs. Updating these
  attributes would lead to potential redistribution of edges to other shards, which must be
  avoided.

* fixed issue #2148

* updated graphql-sync dependency to 0.6.2

* fixed issue #2156

* fixed CRC4 assembly linkage


v3.1.0 (2016-10-29)
-------------------

* AQL breaking change in cluster:

  from ArangoDB 3.1 onwards `WITH` is required for traversals in a
  clustered environment in order to avoid deadlocks.

  Note that for queries that access only a single collection or that have all
  collection names specified somewhere else in the query string, there is no
  need to use *WITH*. *WITH* is only useful when the AQL query parser cannot
  automatically figure out which collections are going to be used by the query.
  *WITH* is only useful for queries that dynamically access collections, e.g.
  via traversals, shortest path operations or the *DOCUMENT()* function.

  more info can be found [here](https://github.com/arangodb/arangodb/blob/devel/Documentation/Books/AQL/Operations/With.md)

* added AQL function `DISTANCE` to calculate the distance between two arbitrary
  coordinates (haversine formula)

* fixed issue #2110

* added Auto-aptation of RAFT timings as calculations only


v3.1.rc2 (2016-10-10)
---------------------

* second release candidate


v3.1.rc1 (2016-09-30)
---------------------

* first release candidate


v3.1.alpha2 (2016-09-01)
------------------------

* added module.context.createDocumentationRouter to replace module.context.apiDocumentation

* bug in RAFT implementation of reads. dethroned leader still answered requests in isolation

* ui: added new graph viewer

* ui: aql-editor added tabular & graph display

* ui: aql-editor improved usability

* ui: aql-editor: query profiling support

* fixed issue #2109

* fixed issue #2111

* fixed issue #2075

* added AQL function `DISTANCE` to calculate the distance between two arbitrary
  coordinates (haversine formula)

* rewrote scheduler and dispatcher based on boost::asio

  parameters changed:
    `--scheduler.threads` and `--server.threads` are now merged into a single one: `--server.threads`

    hidden `--server.extra-threads` has been removed

    hidden `--server.aql-threads` has been removed

    hidden `--server.backend` has been removed

    hidden `--server.show-backends` has been removed

    hidden `--server.thread-affinity` has been removed

* fixed issue #2086

* fixed issue #2079

* fixed issue #2071

  make the AQL query optimizer inject filter condition expressions referred to
  by variables during filter condition aggregation.
  For example, in the following query

      FOR doc IN collection
        LET cond1 = (doc.value == 1)
        LET cond2 = (doc.value == 2)
        FILTER cond1 || cond2
        RETURN { doc, cond1, cond2 }

  the optimizer will now inject the conditions for `cond1` and `cond2` into the filter
  condition `cond1 || cond2`, expanding it to `(doc.value == 1) || (doc.value == 2)`
  and making these conditions available for index searching.

  Note that the optimizer previously already injected some conditions into other
  conditions, but only if the variable that defined the condition was not used
  elsewhere. For example, the filter condition in the query

      FOR doc IN collection
        LET cond = (doc.value == 1)
        FILTER cond
        RETURN { doc }

  already got optimized before because `cond` was only used once in the query and
  the optimizer decided to inject it into the place where it was used.

  This only worked for variables that were referred to once in the query.
  When a variable was used multiple times, the condition was not injected as
  in the following query:

      FOR doc IN collection
        LET cond = (doc.value == 1)
        FILTER cond
        RETURN { doc, cond }

  The fix for #2070 now will enable this optimization so that the query can
  use an index on `doc.value` if available.

* changed behavior of AQL array comparison operators for empty arrays:
  * `ALL` and `ANY` now always return `false` when the left-hand operand is an
    empty array. The behavior for non-empty arrays does not change:
    * `[] ALL == 1` will return `false`
    * `[1] ALL == 1` will return `true`
    * `[1, 2] ALL == 1` will return `false`
    * `[2, 2] ALL == 1` will return `false`
    * `[] ANY == 1` will return `false`
    * `[1] ANY == 1` will return `true`
    * `[1, 2] ANY == 1` will return `true`
    * `[2, 2] ANY == 1` will return `false`
  * `NONE` now always returns `true` when the left-hand operand is an empty array.
    The behavior for non-empty arrays does not change:
    * `[] NONE == 1` will return `true`
    * `[1] NONE == 1` will return `false`
    * `[1, 2] NONE == 1` will return `false`
    * `[2, 2] NONE == 1` will return `true`

* added experimental AQL functions `JSON_STRINGIFY` and `JSON_PARSE`

* added experimental support for incoming gzip-compressed requests

* added HTTP REST APIs for online loglevel adjustments:

  - GET `/_admin/log/level` returns the current loglevel settings
  - PUT `/_admin/log/level` modifies the current loglevel settings

* PATCH /_api/gharial/{graph-name}/vertex/{collection-name}/{vertex-key}
  - changed default value for keepNull to true

* PATCH /_api/gharial/{graph-name}/edge/{collection-name}/{edge-key}
  - changed default value for keepNull to true

* renamed `maximalSize` attribute in parameter.json files to `journalSize`

  The `maximalSize` attribute will still be picked up from collections that
  have not been adjusted. Responses from the replication API will now also use
  `journalSize` instead of `maximalSize`.

* added `--cluster.system-replication-factor` in order to adjust the
  replication factor for new system collections

* fixed issue #2012

* added a memory expection in case V8 memory gets too low

* added Optimizer Rule for other indexes in Traversals
  this allows AQL traversals to use other indexes than the edge index.
  So traversals with filters on edges can now make use of more specific
  indexes, e.g.

      FOR v, e, p IN 2 OUTBOUND @start @@edge FILTER p.edges[0].foo == "bar"

  will prefer a Hash Index on [_from, foo] above the EdgeIndex.

* fixed epoch computation in hybrid logical clock

* fixed thread affinity

* replaced require("internal").db by require("@arangodb").db

* added option `--skip-lines` for arangoimp
  this allows skipping the first few lines from the import file in case the
  CSV or TSV import are used

* fixed periodic jobs: there should be only one instance running - even if it
  runs longer than the period

* improved performance of primary index and edge index lookups

* optimizations for AQL `[*]` operator in case no filter, no projection and
  no offset/limit are used

* added AQL function `OUTERSECTION` to return the symmetric difference of its
  input arguments

* Foxx manifests of installed services are now saved to disk with indentation

* Foxx tests and scripts in development mode should now always respect updated
  files instead of loading stale modules

* When disabling Foxx development mode the setup script is now re-run

* Foxx now provides an easy way to directly serve GraphQL requests using the
  `@arangodb/foxx/graphql` module and the bundled `graphql-sync` dependency

* Foxx OAuth2 module now correctly passes the `access_token` to the OAuth2 server

* added iconv-lite and timezone modules

* web interface now allows installing GitHub and zip services in legacy mode

* added module.context.createDocumentationRouter to replace module.context.apiDocumentation

* bug in RAFT implementation of reads. dethroned leader still answered
  requests in isolation

* all lambdas in ClusterInfo might have been left with dangling references.

* Agency bug fix for handling of empty json objects as values.

* Foxx tests no longer support the Mocha QUnit interface as this resulted in weird
  inconsistencies in the BDD and TDD interfaces. This fixes the TDD interface
  as well as out-of-sequence problems when using the BDD before/after functions.

* updated bundled JavaScript modules to latest versions; joi has been updated from 8.4 to 9.2
  (see [joi 9.0.0 release notes](https://github.com/hapijs/joi/issues/920) for information on
  breaking changes and new features)

* fixed issue #2139

* updated graphql-sync dependency to 0.6.2

* fixed issue #2156


v3.0.13 (XXXX-XX-XX)
--------------------

* fixed issue #2315

* fixed issue #2210


v3.0.12 (2016-11-23)
--------------------

* fixed issue #2176

* fixed issue #2168

* fixed issues #2149, #2159

* fixed error reporting for issue #2158

* fixed assembly linkage bug in CRC4 module

* added support for descriptions field in Foxx dependencies


v3.0.11 (2016-11-08)
--------------------

* fixed issue #2140: supervisor dies instead of respawning child

* fixed issue #2131: use shard key value entered by user in web interface

* fixed issue #2129: cannot kill a long-run query

* fixed issue #2110

* fixed issue #2081

* fixed issue #2038

* changes to Foxx service configuration or dependencies should now be
  stored correctly when options are cleared or omitted

* Foxx tests no longer support the Mocha QUnit interface as this resulted in weird
  inconsistencies in the BDD and TDD interfaces. This fixes the TDD interface
  as well as out-of-sequence problems when using the BDD before/after functions.

* fixed issue #2148


v3.0.10 (2016-09-26)
--------------------

* fixed issue #2072

* fixed issue #2070

* fixed slow cluster starup issues. supervision will demonstrate more
  patience with db servers


v3.0.9 (2016-09-21)
-------------------

* fixed issue #2064

* fixed issue #2060

* speed up `collection.any()` and skiplist index creation

* fixed multiple issues where ClusterInfo bug hung agency in limbo
  timeouting on multiple collection and database callbacks


v3.0.8 (2016-09-14)
-------------------

* fixed issue #2052

* fixed issue #2005

* fixed issue #2039

* fixed multiple issues where ClusterInfo bug hung agency in limbo
  timeouting on multiple collection and database callbacks


v3.0.7 (2016-09-05)
-------------------

* new supervision job handles db server failure during collection creation.


v3.0.6 (2016-09-02)
-------------------

* fixed issue #2026

* slightly better error diagnostics for AQL query compilation and replication

* fixed issue #2018

* fixed issue #2015

* fixed issue #2012

* fixed wrong default value for arangoimp's `--on-duplicate` value

* fix execution of AQL traversal expressions when there are multiple
  conditions that refer to variables set outside the traversal

* properly return HTTP 503 in JS actions when backend is gone

* supervision creates new key in agency for failed servers

* new shards will not be allocated on failed or cleaned servers


v3.0.5 (2016-08-18)
-------------------

* execute AQL ternary operator via C++ if possible

* fixed issue #1977

* fixed extraction of _id attribute in AQL traversal conditions

* fix SSL agency endpoint

* Minimum RAFT timeout was one order of magnitude to short.

* Optimized RAFT RPCs from leader to followers for efficiency.

* Optimized RAFT RPC handling on followers with respect to compaction.

* Fixed bug in handling of duplicates and overlapping logs

* Fixed bug in supervision take over after leadership change.

v3.0.4 (2016-08-01)
-------------------

* added missing lock for periodic jobs access

* fix multiple foxx related cluster issues

* fix handling of empty AQL query strings

* fixed issue in `INTERSECTION` AQL function with duplicate elements
  in the source arrays

* fixed issue #1970

* fixed issue #1968

* fixed issue #1967

* fixed issue #1962

* fixed issue #1959

* replaced require("internal").db by require("@arangodb").db

* fixed issue #1954

* fixed issue #1953

* fixed issue #1950

* fixed issue #1949

* fixed issue #1943

* fixed segfault in V8, by backporting https://bugs.chromium.org/p/v8/issues/detail?id=5033

* Foxx OAuth2 module now correctly passes the `access_token` to the OAuth2 server

* fixed credentialed CORS requests properly respecting --http.trusted-origin

* fixed a crash in V8Periodic task (forgotten lock)

* fixed two bugs in synchronous replication (syncCollectionFinalize)


v3.0.3 (2016-07-17)
-------------------

* fixed issue #1942

* fixed issue #1941

* fixed array index batch insertion issues for hash indexes that caused problems when
  no elements remained for insertion

* fixed AQL MERGE() function with External objects originating from traversals

* fixed some logfile recovery errors with error message "document not found"

* fixed issue #1937

* fixed issue #1936

* improved performance of arangorestore in clusters with synchronous
  replication

* Foxx tests and scripts in development mode should now always respect updated
  files instead of loading stale modules

* When disabling Foxx development mode the setup script is now re-run

* Foxx manifests of installed services are now saved to disk with indentation


v3.0.2 (2016-07-09)
-------------------

* fixed assertion failure in case multiple remove operations were used in the same query

* fixed upsert behavior in case upsert was used in a loop with the same document example

* fixed issue #1930

* don't expose local file paths in Foxx error messages.

* fixed issue #1929

* make arangodump dump the attribute `isSystem` when dumping the structure
  of a collection, additionally make arangorestore not fail when the attribute
  is missing

* fixed "Could not extract custom attribute" issue when using COLLECT with
  MIN/MAX functions in some contexts

* honor presence of persistent index for sorting

* make AQL query optimizer not skip "use-indexes-rule", even if enough
  plans have been created already

* make AQL optimizer not skip "use-indexes-rule", even if enough execution plans
  have been created already

* fix double precision value loss in VelocyPack JSON parser

* added missing SSL support for arangorestore

* improved cluster import performance

* fix Foxx thumbnails on DC/OS

* fix Foxx configuration not being saved

* fix Foxx app access from within the frontend on DC/OS

* add option --default-replication-factor to arangorestore and simplify
  the control over the number of shards when restoring

* fix a bug in the VPack -> V8 conversion if special attributes _key,
  _id, _rev, _from and _to had non-string values, which is allowed
  below the top level

* fix malloc_usable_size for darwin


v3.0.1 (2016-06-30)
-------------------

* fixed periodic jobs: there should be only one instance running - even if it
  runs longer than the period

* increase max. number of collections in AQL queries from 32 to 256

* fixed issue #1916: header "authorization" is required" when opening
  services page

* fixed issue #1915: Explain: member out of range

* fixed issue #1914: fix unterminated buffer

* don't remove lockfile if we are the same (now stale) pid
  fixes docker setups (our pid will always be 1)

* do not use revision id comparisons in compaction for determining whether a
  revision is obsolete, but marker memory addresses
  this ensures revision ids don't matter when compacting documents

* escape Unicode characters in JSON HTTP responses
  this converts UTF-8 characters in HTTP responses of arangod into `\uXXXX`
  escape sequences. This makes the HTTP responses fit into the 7 bit ASCII
  character range, which speeds up HTTP response parsing for some clients,
  namely node.js/v8

* add write before read collections when starting a user transaction
  this allows specifying the same collection in both read and write mode without
  unintended side effects

* fixed buffer overrun that occurred when building very large result sets

* index lookup optimizations for primary index and edge index

* fixed "collection is a nullptr" issue when starting a traversal from a transaction

* enable /_api/import on coordinator servers


v3.0.0 (2016-06-22)
-------------------

* minor GUI fixxes

* fix for replication and nonces


v3.0.0-rc3 (2016-06-19)
-----------------------

* renamed various Foxx errors to no longer refer to Foxx services as apps

* adjusted various error messages in Foxx to be more informative

* specifying "files" in a Foxx manifest to be mounted at the service root
  no longer results in 404s when trying to access non-file routes

* undeclared path parameters in Foxx no longer break the service

* trusted reverse proxy support is now handled more consistently

* ArangoDB request compatibility and user are now exposed in Foxx

* all bundled NPM modules have been upgraded to their latest versions


v3.0.0-rc2 (2016-06-12)
-----------------------

* added option `--server.max-packet-size` for client tools

* renamed option `--server.ssl-protocol` to `--ssl.protocol` in client tools
  (was already done for arangod, but overlooked for client tools)

* fix handling of `--ssl.protocol` value 5 (TLS v1.2) in client tools, which
  claimed to support it but didn't

* config file can use '@include' to include a different config file as base


v3.0.0-rc1 (2016-06-10)
-----------------------

* the user management has changed: it now has users that are independent of
  databases. A user can have one or more database assigned to the user.

* forward ported V8 Comparator bugfix for inline heuristics from
  https://github.com/v8/v8/commit/5ff7901e24c2c6029114567de5a08ed0f1494c81

* changed to-string conversion for AQL objects and arrays, used by the AQL
  function `TO_STRING()` and implicit to-string casts in AQL

  - arrays are now converted into their JSON-stringify equivalents, e.g.

    - `[ ]` is now converted to `[]`
    - `[ 1, 2, 3 ]` is now converted to `[1,2,3]`
    - `[ "test", 1, 2 ] is now converted to `["test",1,2]`

    Previous versions of ArangoDB converted arrays with no members into the
    empty string, and non-empty arrays into a comma-separated list of member
    values, without the surrounding angular brackets. Additionally, string
    array members were not enclosed in quotes in the result string:

    - `[ ]` was converted to ``
    - `[ 1, 2, 3 ]` was converted to `1,2,3`
    - `[ "test", 1, 2 ] was converted to `test,1,2`

  - objects are now converted to their JSON-stringify equivalents, e.g.

    - `{ }` is converted to `{}`
    - `{ a: 1, b: 2 }` is converted to `{"a":1,"b":2}`
    - `{ "test" : "foobar" }` is converted to `{"test":"foobar"}`

    Previous versions of ArangoDB always converted objects into the string
    `[object Object]`

  This change affects also the AQL functions `CONCAT()` and `CONCAT_SEPARATOR()`
  which treated array values differently in previous versions. Previous versions
  of ArangoDB automatically flattened array values on the first level of the array,
  e.g. `CONCAT([1, 2, 3, [ 4, 5, 6 ]])` produced `1,2,3,4,5,6`. Now this will produce
  `[1,2,3,[4,5,6]]`. To flatten array members on the top level, you can now use
  the more explicit `CONCAT(FLATTEN([1, 2, 3, [4, 5, 6]], 1))`.

* added C++ implementations for AQL functions `SLICE()`, `CONTAINS()` and
  `RANDOM_TOKEN()`

* as a consequence of the upgrade to V8 version 5, the implementation of the
  JavaScript `Buffer` object had to be changed. JavaScript `Buffer` objects in
  ArangoDB now always store their data on the heap. There is no shared pool
  for small Buffer values, and no pointing into existing Buffer data when
  extracting slices. This change may increase the cost of creating Buffers with
  short contents or when peeking into existing Buffers, but was required for
  safer memory management and to prevent leaks.

* the `db` object's function `_listDatabases()` was renamed to just `_databases()`
  in order to make it more consistent with the existing `_collections()` function.
  Additionally the `db` object's `_listEndpoints()` function was renamed to just
  `_endpoints()`.

* changed default value of `--server.authentication` from `false` to `true` in
  configuration files etc/relative/arangod.conf and etc/arangodb/arangod.conf.in.
  This means the server will be started with authentication enabled by default,
  requiring all client connections to provide authentication data when connecting
  to ArangoDB. Authentication can still be turned off via setting the value of
  `--server.authentication` to `false` in ArangoDB's configuration files or by
  specifying the option on the command-line.

* Changed result format for querying all collections via the API GET `/_api/collection`.

  Previous versions of ArangoDB returned an object with an attribute named `collections`
  and an attribute named `names`. Both contained all available collections, but
  `collections` contained the collections as an array, and `names` contained the
  collections again, contained in an object in which the attribute names were the
  collection names, e.g.

  ```
  {
    "collections": [
      {"id":"5874437","name":"test","isSystem":false,"status":3,"type":2},
      {"id":"17343237","name":"something","isSystem":false,"status":3,"type":2},
      ...
    ],
    "names": {
      "test": {"id":"5874437","name":"test","isSystem":false,"status":3,"type":2},
      "something": {"id":"17343237","name":"something","isSystem":false,"status":3,"type":2},
      ...
    }
  }
  ```
  This result structure was redundant, and therefore has been simplified to just

  ```
  {
    "result": [
      {"id":"5874437","name":"test","isSystem":false,"status":3,"type":2},
      {"id":"17343237","name":"something","isSystem":false,"status":3,"type":2},
      ...
    ]
  }
  ```

  in ArangoDB 3.0.

* added AQL functions `TYPENAME()` and `HASH()`

* renamed arangob tool to arangobench

* added AQL string comparison operator `LIKE`

  The operator can be used to compare strings like this:

      value LIKE search

  The operator is currently implemented by calling the already existing AQL
  function `LIKE`.

  This change also makes `LIKE` an AQL keyword. Using `LIKE` in either case as
  an attribute or collection name in AQL thus requires quoting.

* make AQL optimizer rule "remove-unnecessary-calculations" fire in more cases

  The rule will now remove calculations that are used exactly once in other
  expressions (e.g. `LET a = doc RETURN a.value`) and calculations,
  or calculations that are just references (e.g. `LET a = b`).

* renamed AQL optimizer rule "merge-traversal-filter" to "optimize-traversals"
  Additionally, the optimizer rule will remove unused edge and path result variables
  from the traversal in case they are specified in the `FOR` section of the traversal,
  but not referenced later in the query. This saves constructing edges and paths
  results.

* added AQL optimizer rule "inline-subqueries"

  This rule can pull out certain subqueries that are used as an operand to a `FOR`
  loop one level higher, eliminating the subquery completely. For example, the query

      FOR i IN (FOR j IN [1,2,3] RETURN j) RETURN i

  will be transformed by the rule to:

      FOR i IN [1,2,3] RETURN i

  The query

      FOR name IN (FOR doc IN _users FILTER doc.status == 1 RETURN doc.name) LIMIT 2 RETURN name

  will be transformed into

      FOR tmp IN _users FILTER tmp.status == 1 LIMIT 2 RETURN tmp.name

  The rule will only fire when the subquery is used as an operand to a `FOR` loop, and
  if the subquery does not contain a `COLLECT` with an `INTO` variable.

* added new endpoint "srv://" for DNS service records

* The result order of the AQL functions VALUES and ATTRIBUTES has never been
  guaranteed and it only had the "correct" ordering by accident when iterating
  over objects that were not loaded from the database. This accidental behavior
  is now changed by introduction of VelocyPack. No ordering is guaranteed unless
  you specify the sort parameter.

* removed configure option `--enable-logger`

* added AQL array comparison operators

  All AQL comparison operators now also exist in an array variant. In the
  array variant, the operator is preceded with one of the keywords *ALL*, *ANY*
  or *NONE*. Using one of these keywords changes the operator behavior to
  execute the comparison operation for all, any, or none of its left hand
  argument values. It is therefore expected that the left hand argument
  of an array operator is an array.

  Examples:

      [ 1, 2, 3 ] ALL IN [ 2, 3, 4 ]   // false
      [ 1, 2, 3 ] ALL IN [ 1, 2, 3 ]   // true
      [ 1, 2, 3 ] NONE IN [ 3 ]        // false
      [ 1, 2, 3 ] NONE IN [ 23, 42 ]   // true
      [ 1, 2, 3 ] ANY IN [ 4, 5, 6 ]   // false
      [ 1, 2, 3 ] ANY IN [ 1, 42 ]     // true
      [ 1, 2, 3 ] ANY == 2             // true
      [ 1, 2, 3 ] ANY == 4             // false
      [ 1, 2, 3 ] ANY > 0              // true
      [ 1, 2, 3 ] ANY <= 1             // true
      [ 1, 2, 3 ] NONE < 99            // false
      [ 1, 2, 3 ] NONE > 10            // true
      [ 1, 2, 3 ] ALL > 2              // false
      [ 1, 2, 3 ] ALL > 0              // true
      [ 1, 2, 3 ] ALL >= 3             // false
      ["foo", "bar"] ALL != "moo"      // true
      ["foo", "bar"] NONE == "bar"     // false
      ["foo", "bar"] ANY == "foo"      // true

* improved AQL optimizer to remove unnecessary sort operations in more cases

* allow enclosing AQL identifiers in forward ticks in addition to using
  backward ticks

  This allows for convenient writing of AQL queries in JavaScript template strings
  (which are delimited with backticks themselves), e.g.

      var q = `FOR doc IN ´collection´ RETURN doc.´name´`;

* allow to set `print.limitString` to configure the number of characters
  to output before truncating

* make logging configurable per log "topic"

  `--log.level <level>` sets the global log level to <level>, e.g. `info`,
  `debug`, `trace`.

  `--log.level topic=<level>` sets the log level for a specific topic.
  Currently, the following topics exist: `collector`, `compactor`, `mmap`,
  `performance`, `queries`, and `requests`. `performance` and `requests` are
  set to FATAL by default. `queries` is set to info. All others are
  set to the global level by default.

  The new log option `--log.output <definition>` allows directing the global
  or per-topic log output to different outputs. The output definition
  "<definition>" can be one of

    "-" for stdin
    "+" for stderr
    "syslog://<syslog-facility>"
    "syslog://<syslog-facility>/<application-name>"
    "file://<relative-path>"

  The option can be specified multiple times in order to configure the output
  for different log topics. To set up a per-topic output configuration, use
  `--log.output <topic>=<definition>`, e.g.

    queries=file://queries.txt

  logs all queries to the file "queries.txt".

* the option `--log.requests-file` is now deprecated. Instead use

    `--log.level requests=info`
    `--log.output requests=file://requests.txt`

* the option `--log.facility` is now deprecated. Instead use

    `--log.output requests=syslog://facility`

* the option `--log.performance` is now deprecated. Instead use

    `--log.level performance=trace`

* removed option `--log.source-filter`

* removed configure option `--enable-logger`

* change collection directory names to include a random id component at the end

  The new pattern is `collection-<id>-<random>`, where `<id>` is the collection
  id and `<random>` is a random number. Previous versions of ArangoDB used a
  pattern `collection-<id>` without the random number.

  ArangoDB 3.0 understands both the old and name directory name patterns.

* removed mostly unused internal spin-lock implementation

* removed support for pre-Windows 7-style locks. This removes compatibility for
  Windows versions older than Windows 7 (e.g. Windows Vista, Windows XP) and
  Windows 2008R2 (e.g. Windows 2008).

* changed names of sub-threads started by arangod

* added option `--default-number-of-shards` to arangorestore, allowing creating
  collections with a specifiable number of shards from a non-cluster dump

* removed support for CoffeeScript source files

* removed undocumented SleepAndRequeue

* added WorkMonitor to inspect server threads

* when downloading a Foxx service from the web interface the suggested filename
  is now based on the service's mount path instead of simply "app.zip"

* the `@arangodb/request` response object now stores the parsed JSON response
  body in a property `json` instead of `body` when the request was made using the
  `json` option. The `body` instead contains the response body as a string.

* the Foxx API has changed significantly, 2.8 services are still supported
  using a backwards-compatible "legacy mode"


v2.8.12 (XXXX-XX-XX)
--------------------

* issue #2091: decrease connect timeout to 5 seconds on startup

* fixed issue #2072

* slightly better error diagnostics for some replication errors

* fixed issue #1977

* fixed issue in `INTERSECTION` AQL function with duplicate elements
  in the source arrays

* fixed issue #1962

* fixed issue #1959

* export aqlQuery template handler as require('org/arangodb').aql for forwards-compatibility


v2.8.11 (2016-07-13)
--------------------

* fixed array index batch insertion issues for hash indexes that caused problems when
  no elements remained for insertion

* fixed issue #1937


v2.8.10 (2016-07-01)
--------------------

* make sure next local _rev value used for a document is at least as high as the
  _rev value supplied by external sources such as replication

* make adding a collection in both read- and write-mode to a transaction behave as
  expected (write includes read). This prevents the `unregister collection used in
  transaction` error

* fixed sometimes invalid result for `byExample(...).count()` when an index plus
  post-filtering was used

* fixed "collection is a nullptr" issue when starting a traversal from a transaction

* honor the value of startup option `--database.wait-for-sync` (that is used to control
  whether new collections are created with `waitForSync` set to `true` by default) also
  when creating collections via the HTTP API (and thus the ArangoShell). When creating
  a collection via these mechanisms, the option was ignored so far, which was inconsistent.

* fixed issue #1826: arangosh --javascript.execute: internal error (geo index issue)

* fixed issue #1823: Arango crashed hard executing very simple query on windows


v2.8.9 (2016-05-13)
-------------------

* fixed escaping and quoting of extra parameters for executables in Mac OS X App

* added "waiting for" status variable to web interface collection figures view

* fixed undefined behavior in query cache invaldation

* fixed access to /_admin/statistics API in case statistics are disable via option
  `--server.disable-statistics`

* Foxx manager will no longer fail hard when Foxx store is unreachable unless installing
  a service from the Foxx store (e.g. when behind a firewall or GitHub is unreachable).


v2.8.8 (2016-04-19)
-------------------

* fixed issue #1805: Query: internal error (location: arangod/Aql/AqlValue.cpp:182).
  Please report this error to arangodb.com (while executing)

* allow specifying collection name prefixes for `_from` and `_to` in arangoimp:

  To avoid specifying complete document ids (consisting of collection names and document
  keys) for *_from* and *_to* values when importing edges with arangoimp, there are now
  the options *--from-collection-prefix* and *--to-collection-prefix*.

  If specified, these values will be automatically prepended to each value in *_from*
  (or *_to* resp.). This allows specifying only document keys inside *_from* and/or *_to*.

  *Example*

      > arangoimp --from-collection-prefix users --to-collection-prefix products ...

  Importing the following document will then create an edge between *users/1234* and
  *products/4321*:

  ```js
  { "_from" : "1234", "_to" : "4321", "desc" : "users/1234 is connected to products/4321" }
  ```

* requests made with the interactive system API documentation in the web interface
  (Swagger) will now respect the active database instead of always using `_system`


v2.8.7 (2016-04-07)
-------------------

* optimized primary=>secondary failover

* fix to-boolean conversion for documents in AQL

* expose the User-Agent HTTP header from the ArangoShell since Github seems to
  require it now, and we use the ArangoShell for fetching Foxx repositories from Github

* work with http servers that only send

* fixed potential race condition between compactor and collector threads

* fix removal of temporary directories on arangosh exit

* javadoc-style comments in Foxx services are no longer interpreted as
  Foxx comments outside of controller/script/exports files (#1748)

* removed remaining references to class syntax for Foxx Model and Repository
  from the documentation

* added a safe-guard for corrupted master-pointer


v2.8.6 (2016-03-23)
-------------------

* arangosh can now execute JavaScript script files that contain a shebang
  in the first line of the file. This allows executing script files directly.

  Provided there is a script file `/path/to/script.js` with the shebang
  `#!arangosh --javascript.execute`:

      > cat /path/to/script.js
      #!arangosh --javascript.execute
      print("hello from script.js");

  If the script file is made executable

      > chmod a+x /path/to/script.js

  it can be invoked on the shell directly and use arangosh for its execution:

      > /path/to/script.js
      hello from script.js

  This did not work in previous versions of ArangoDB, as the whole script contents
  (including the shebang) were treated as JavaScript code.
  Now shebangs in script files will now be ignored for all files passed to arangosh's
  `--javascript.execute` parameter.

  The alternative way of executing a JavaScript file with arangosh still works:

      > arangosh --javascript.execute /path/to/script.js
      hello from script.js

* added missing reset of traversal state for nested traversals.
  The state of nested traversals (a traversal in an AQL query that was
  located in a repeatedly executed subquery or inside another FOR loop)
  was not reset properly, so that multiple invocations of the same nested
  traversal with different start vertices led to the nested traversal
  always using the start vertex provided on the first invocation.

* fixed issue #1781: ArangoDB startup time increased tremendously

* fixed issue #1783: SIGHUP should rotate the log


v2.8.5 (2016-03-11)
-------------------

* Add OpenSSL handler for TLS V1.2 as sugested by kurtkincaid in #1771

* fixed issue #1765 (The webinterface should display the correct query time)
  and #1770 (Display ACTUAL query time in aardvark's AQL editor)

* Windows: the unhandled exception handler now calls the windows logging
  facilities directly without locks.
  This fixes lockups on crashes from the logging framework.

* improve nullptr handling in logger.

* added new endpoint "srv://" for DNS service records

* `org/arangodb/request` no longer sets the content-type header to the
  string "undefined" when no content-type header should be sent (issue #1776)


v2.8.4 (2016-03-01)
-------------------

* global modules are no longer incorrectly resolved outside the ArangoDB
  JavaScript directory or the Foxx service's root directory (issue #1577)

* improved error messages from Foxx and JavaScript (issues #1564, #1565, #1744)


v2.8.3 (2016-02-22)
-------------------

* fixed AQL filter condition collapsing for deeply-nested cases, potentially
  enabling usage of indexes in some dedicated cases

* added parentheses in AQL explain command output to correctly display precedence
  of logical and arithmetic operators

* Foxx Model event listeners defined on the model are now correctly invoked by
  the Repository methods (issue #1665)

* Deleting a Foxx service in the frontend should now always succeed even if the
  files no longer exist on the file system (issue #1358)

* Routing actions loaded from the database no longer throw exceptions when
  trying to load other modules using "require"

* The `org/arangodb/request` response object now sets a property `json` to the
  parsed JSON response body in addition to overwriting the `body` property when
  the request was made using the `json` option.

* Improved Windows stability

* Fixed a bug in the interactive API documentation that would escape slashes
  in document-handle fields. Document handles are now provided as separate
  fields for collection name and document key.


v2.8.2 (2016-02-09)
-------------------

* the continuous replication applier will now prevent the master's WAL logfiles
  from being removed if they are still needed by the applier on the slave. This
  should help slaves that suffered from masters garbage collection WAL logfiles
  which would have been needed by the slave later.

  The initial synchronization will block removal of still needed WAL logfiles
  on the master for 10 minutes initially, and will extend this period when further
  requests are made to the master. Initial synchronization hands over its handle
  for blocking logfile removal to the continuous replication when started via
  the *setupReplication* function. In this case, continuous replication will
  extend the logfile removal blocking period for the required WAL logfiles when
  the slave makes additional requests.

  All handles that block logfile removal will time out automatically after at
  most 5 minutes should a master not be contacted by the slave anymore (e.g. in
  case the slave's replication is turned off, the slaves loses the connection
  to the master or the slave goes down).

* added all-in-one function *setupReplication* to synchronize data from master
  to slave and start the continuous replication:

      require("@arangodb/replication").setupReplication(configuration);

  The command will return when the initial synchronization is finished and the
  continuous replication has been started, or in case the initial synchronization
  has failed.

  If the initial synchronization is successful, the command will store the given
  configuration on the slave. It also configures the continuous replication to start
  automatically if the slave is restarted, i.e. *autoStart* is set to *true*.

  If the command is run while the slave's replication applier is already running,
  it will first stop the running applier, drop its configuration and do a
  resynchronization of data with the master. It will then use the provided configration,
  overwriting any previously existing replication configuration on the slave.

  The following example demonstrates how to use the command for setting up replication
  for the *_system* database. Note that it should be run on the slave and not the
  master:

      db._useDatabase("_system");
      require("@arangodb/replication").setupReplication({
        endpoint: "tcp://master.domain.org:8529",
        username: "myuser",
        password: "mypasswd",
        verbose: false,
        includeSystem: false,
        incremental: true,
        autoResync: true
      });

* the *sync* and *syncCollection* functions now always start the data synchronization
  as an asynchronous server job. The call to *sync* or *syncCollection* will block
  until synchronization is either complete or has failed with an error. The functions
  will automatically poll the slave periodically for status updates.

  The main benefit is that the connection to the slave does not need to stay open
  permanently and is thus not affected by timeout issues. Additionally the caller does
  not need to query the synchronization status from the slave manually as this is
  now performed automatically by these functions.

* fixed undefined behavior when explaining some types of AQL traversals, fixed
  display of some types of traversals in AQL explain output


v2.8.1 (2016-01-29)
-------------------

* Improved AQL Pattern matching by allowing to specify a different traversal
  direction for one or many of the edge collections.

      FOR v, e, p IN OUTBOUND @start @@ec1, INBOUND @@ec2, @@ec3

  will traverse *ec1* and *ec3* in the OUTBOUND direction and for *ec2* it will use
  the INBOUND direction. These directions can be combined in arbitrary ways, the
  direction defined after *IN [steps]* will we used as default direction and can
  be overriden for specific collections.
  This feature is only available for collection lists, it is not possible to
  combine it with graph names.

* detect more types of transaction deadlocks early

* fixed display of relational operators in traversal explain output

* fixed undefined behavior in AQL function `PARSE_IDENTIFIER`

* added "engines" field to Foxx services generated in the admin interface

* added AQL function `IS_SAME_COLLECTION`:

  *IS_SAME_COLLECTION(collection, document)*: Return true if *document* has the same
  collection id as the collection specified in *collection*. *document* can either be
  a [document handle](../Glossary/README.md#document-handle) string, or a document with
  an *_id* attribute. The function does not validate whether the collection actually
  contains the specified document, but only compares the name of the specified collection
  with the collection name part of the specified document.
  If *document* is neither an object with an *id* attribute nor a *string* value,
  the function will return *null* and raise a warning.

      /* true */
      IS_SAME_COLLECTION('_users', '_users/my-user')
      IS_SAME_COLLECTION('_users', { _id: '_users/my-user' })

      /* false */
      IS_SAME_COLLECTION('_users', 'foobar/baz')
      IS_SAME_COLLECTION('_users', { _id: 'something/else' })


v2.8.0 (2016-01-25)
-------------------

* avoid recursive locking


v2.8.0-beta8 (2016-01-19)
-------------------------

* improved internal datafile statistics for compaction and compaction triggering
  conditions, preventing excessive growth of collection datafiles under some
  workloads. This should also fix issue #1596.

* renamed AQL optimizer rule `remove-collect-into` to `remove-collect-variables`

* fixed primary and edge index lookups prematurely aborting searches when the
  specified id search value contained a different collection than the collection
  the index was created for


v2.8.0-beta7 (2016-01-06)
-------------------------

* added vm.runInThisContext

* added AQL keyword `AGGREGATE` for use in AQL `COLLECT` statement

  Using `AGGREGATE` allows more efficient aggregation (incrementally while building
  the groups) than previous versions of AQL, which built group aggregates afterwards
  from the total of all group values.

  `AGGREGATE` can be used inside a `COLLECT` statement only. If used, it must follow
  the declaration of grouping keys:

      FOR doc IN collection
        COLLECT gender = doc.gender AGGREGATE minAge = MIN(doc.age), maxAge = MAX(doc.age)
        RETURN { gender, minAge, maxAge }

  or, if no grouping keys are used, it can follow the `COLLECT` keyword:

      FOR doc IN collection
        COLLECT AGGREGATE minAge = MIN(doc.age), maxAge = MAX(doc.age)
        RETURN {
  minAge, maxAge
}

  Only specific expressions are allowed on the right-hand side of each `AGGREGATE`
  assignment:

  - on the top level the expression must be a call to one of the supported aggregation
    functions `LENGTH`, `MIN`, `MAX`, `SUM`, `AVERAGE`, `STDDEV_POPULATION`, `STDDEV_SAMPLE`,
    `VARIANCE_POPULATION`, or `VARIANCE_SAMPLE`

  - the expression must not refer to variables introduced in the `COLLECT` itself

* Foxx: mocha test paths with wildcard characters (asterisks) now work on Windows

* reserved AQL keyword `NONE` for future use

* web interface: fixed a graph display bug concerning dashboard view

* web interface: fixed several bugs during the dashboard initialize process

* web interface: included several bugfixes: #1597, #1611, #1623

* AQL query optimizer now converts `LENGTH(collection-name)` to an optimized
  expression that returns the number of documents in a collection

* adjusted the behavior of the expansion (`[*]`) operator in AQL for non-array values

  In ArangoDB 2.8, calling the expansion operator on a non-array value will always
  return an empty array. Previous versions of ArangoDB expanded non-array values by
  calling the `TO_ARRAY()` function for the value, which for example returned an
  array with a single value for boolean, numeric and string input values, and an array
  with the object's values for an object input value. This behavior was inconsistent
  with how the expansion operator works for the array indexes in 2.8, so the behavior
  is now unified:

  - if the left-hand side operand of `[*]` is an array, the array will be returned as
    is when calling `[*]` on it
  - if the left-hand side operand of `[*]` is not an array, an empty array will be
    returned by `[*]`

  AQL queries that rely on the old behavior can be changed by either calling `TO_ARRAY`
  explicitly or by using the `[*]` at the correct position.

  The following example query will change its result in 2.8 compared to 2.7:

      LET values = "foo" RETURN values[*]

  In 2.7 the query has returned the array `[ "foo" ]`, but in 2.8 it will return an
  empty array `[ ]`. To make it return the array `[ "foo" ]` again, an explicit
  `TO_ARRAY` function call is needed in 2.8 (which in this case allows the removal
  of the `[*]` operator altogether). This also works in 2.7:

      LET values = "foo" RETURN TO_ARRAY(values)

  Another example:

      LET values = [ { name: "foo" }, { name: "bar" } ]
      RETURN values[*].name[*]

  The above returned `[ [ "foo" ], [ "bar" ] ] in 2.7. In 2.8 it will return
  `[ [ ], [ ] ]`, because the value of `name` is not an array. To change the results
  to the 2.7 style, the query can be changed to

      LET values = [ { name: "foo" }, { name: "bar" } ]
      RETURN values[* RETURN TO_ARRAY(CURRENT.name)]

  The above also works in 2.7.
  The following types of queries won't change:

      LET values = [ 1, 2, 3 ] RETURN values[*]
      LET values = [ { name: "foo" }, { name: "bar" } ] RETURN values[*].name
      LET values = [ { names: [ "foo", "bar" ] }, { names: [ "baz" ] } ] RETURN values[*].names[*]
      LET values = [ { names: [ "foo", "bar" ] }, { names: [ "baz" ] } ] RETURN values[*].names[**]

* slightly adjusted V8 garbage collection strategy so that collection eventually
  happens in all contexts that hold V8 external references to documents and
  collections.

  also adjusted default value of `--javascript.gc-frequency` from 10 seconds to
  15 seconds, as less internal operations are carried out in JavaScript.

* fixes for AQL optimizer and traversal

* added `--create-collection-type` option to arangoimp

  This allows specifying the type of the collection to be created when
  `--create-collection` is set to `true`.

* Foxx export cache should no longer break if a broken app is loaded in the
  web admin interface.


v2.8.0-beta2 (2015-12-16)
-------------------------

* added AQL query optimizer rule "sort-in-values"

  This rule pre-sorts the right-hand side operand of the `IN` and `NOT IN`
  operators so the operation can use a binary search with logarithmic complexity
  instead of a linear search. The rule is applied when the right-hand side
  operand of an `IN` or `NOT IN` operator in a filter condition is a variable that
  is defined in a different loop/scope than the operator itself. Additionally,
  the filter condition must consist of solely the `IN` or `NOT IN` operation
  in order to avoid any side-effects.

* changed collection status terminology in web interface for collections for
  which an unload request has been issued from `in the process of being unloaded`
  to `will be unloaded`.

* unloading a collection via the web interface will now trigger garbage collection
  in all v8 contexts and force a WAL flush. This increases the chances of perfoming
  the unload faster.

* added the following attributes to the result of `collection.figures()` and the
  corresponding HTTP API at `PUT /_api/collection/<name>/figures`:

  - `documentReferences`: The number of references to documents in datafiles
    that JavaScript code currently holds. This information can be used for
    debugging compaction and unload issues.
  - `waitingFor`: An optional string value that contains information about
    which object type is at the head of the collection's cleanup queue. This
    information can be used for debugging compaction and unload issues.
  - `compactionStatus.time`: The point in time the compaction for the collection
    was last executed. This information can be used for debugging compaction
    issues.
  - `compactionStatus.message`: The action that was performed when the compaction
    was last run for the collection. This information can be used for debugging
    compaction issues.

  Note: `waitingFor` and `compactionStatus` may be empty when called on a coordinator
  in a cluster.

* the compaction will now provide queryable status info that can be used to track
  its progress. The compaction status is displayed in the web interface, too.

* better error reporting for arangodump and arangorestore

* arangodump will now fail by default when trying to dump edges that
  refer to already dropped collections. This can be circumvented by
  specifying the option `--force true` when invoking arangodump

* fixed cluster upgrade procedure

* the AQL functions `NEAR` and `WITHIN` now have stricter validations
  for their input parameters `limit`, `radius` and `distance`. They may now throw
  exceptions when invalid parameters are passed that may have not led
  to exceptions in previous versions.

* deprecation warnings now log stack traces

* Foxx: improved backwards compatibility with 2.5 and 2.6

  - reverted Model and Repository back to non-ES6 "classes" because of
    compatibility issues when using the extend method with a constructor

  - removed deprecation warnings for extend and controller.del

  - restored deprecated method Model.toJSONSchema

  - restored deprecated `type`, `jwt` and `sessionStorageApp` options
    in Controller#activateSessions

* Fixed a deadlock problem in the cluster


v2.8.0-beta1 (2015-12-06)
-------------------------

* added AQL function `IS_DATESTRING(value)`

  Returns true if *value* is a string that can be used in a date function.
  This includes partial dates such as *2015* or *2015-10* and strings containing
  invalid dates such as *2015-02-31*. The function will return false for all
  non-string values, even if some of them may be usable in date functions.


v2.8.0-alpha1 (2015-12-03)
--------------------------

* added AQL keywords `GRAPH`, `OUTBOUND`, `INBOUND` and `ANY` for use in graph
  traversals, reserved AQL keyword `ALL` for future use

  Usage of these keywords as collection names, variable names or attribute names
  in AQL queries will not be possible without quoting. For example, the following
  AQL query will still work as it uses a quoted collection name and a quoted
  attribute name:

      FOR doc IN `OUTBOUND`
        RETURN doc.`any`

* issue #1593: added AQL `POW` function for exponentation

* added cluster execution site info in explain output for AQL queries

* replication improvements:

  - added `autoResync` configuration parameter for continuous replication.

    When set to `true`, a replication slave will automatically trigger a full data
    re-synchronization with the master when the master cannot provide the log data
    the slave had asked for. Note that `autoResync` will only work when the option
    `requireFromPresent` is also set to `true` for the continuous replication, or
    when the continuous syncer is started and detects that no start tick is present.

    Automatic re-synchronization may transfer a lot of data from the master to the
    slave and may be expensive. It is therefore turned off by default.
    When turned off, the slave will never perform an automatic re-synchronization
    with the master.

  - added `idleMinWaitTime` and `idleMaxWaitTime` configuration parameters for
    continuous replication.

    These parameters can be used to control the minimum and maximum wait time the
    slave will (intentionally) idle and not poll for master log changes in case the
    master had sent the full logs already.
    The `idleMaxWaitTime` value will only be used when `adapativePolling` is set
    to `true`. When `adaptivePolling` is disable, only `idleMinWaitTime` will be
    used as a constant time span in which the slave will not poll the master for
    further changes. The default values are 0.5 seconds for `idleMinWaitTime` and
    2.5 seconds for `idleMaxWaitTime`, which correspond to the hard-coded values
    used in previous versions of ArangoDB.

  - added `initialSyncMaxWaitTime` configuration parameter for initial and continuous
    replication

    This option controls the maximum wait time (in seconds) that the initial
    synchronization will wait for a response from the master when fetching initial
    collection data. If no response is received within this time period, the initial
    synchronization will give up and fail. This option is also relevant for
    continuous replication in case *autoResync* is set to *true*, as then the
    continuous replication may trigger a full data re-synchronization in case
    the master cannot the log data the slave had asked for.

  - HTTP requests sent from the slave to the master during initial synchronization
    will now be retried if they fail with connection problems.

  - the initial synchronization now logs its progress so it can be queried using
    the regular replication status check APIs.

  - added `async` attribute for `sync` and `syncCollection` operations called from
    the ArangoShell. Setthing this attribute to `true` will make the synchronization
    job on the server go into the background, so that the shell does not block. The
    status of the started asynchronous synchronization job can be queried from the
    ArangoShell like this:

        /* starts initial synchronization */
        var replication = require("@arangodb/replication");
        var id = replication.sync({
          endpoint: "tcp://master.domain.org:8529",
          username: "myuser",
          password: "mypasswd",
          async: true
       });

       /* now query the id of the returned async job and print the status */
       print(replication.getSyncResult(id));

    The result of `getSyncResult()` will be `false` while the server-side job
    has not completed, and different to `false` if it has completed. When it has
    completed, all job result details will be returned by the call to `getSyncResult()`.


* fixed non-deterministic query results in some cluster queries

* fixed issue #1589

* return HTTP status code 410 (gone) instead of HTTP 408 (request timeout) for
  server-side operations that are canceled / killed. Sending 410 instead of 408
  prevents clients from re-starting the same (canceled) operation. Google Chrome
  for example sends the HTTP request again in case it is responded with an HTTP
  408, and this is exactly the opposite of the desired behavior when an operation
  is canceled / killed by the user.

* web interface: queries in AQL editor now cancelable

* web interface: dashboard - added replication information

* web interface: AQL editor now supports bind parameters

* added startup option `--server.hide-product-header` to make the server not send
  the HTTP response header `"Server: ArangoDB"` in its HTTP responses. By default,
  the option is turned off so the header is still sent as usual.

* added new AQL function `UNSET_RECURSIVE` to recursively unset attritutes from
  objects/documents

* switched command-line editor in ArangoShell and arangod to linenoise-ng

* added automatic deadlock detection for transactions

  In case a deadlock is detected, a multi-collection operation may be rolled back
  automatically and fail with error 29 (`deadlock detected`). Client code for
  operations containing more than one collection should be aware of this potential
  error and handle it accordingly, either by giving up or retrying the transaction.

* Added C++ implementations for the AQL arithmetic operations and the following
  AQL functions:
  - ABS
  - APPEND
  - COLLECTIONS
  - CURRENT_DATABASE
  - DOCUMENT
  - EDGES
  - FIRST
  - FIRST_DOCUMENT
  - FIRST_LIST
  - FLATTEN
  - FLOOR
  - FULLTEXT
  - LAST
  - MEDIAN
  - MERGE_RECURSIVE
  - MINUS
  - NEAR
  - NOT_NULL
  - NTH
  - PARSE_IDENTIFIER
  - PERCENTILE
  - POP
  - POSITION
  - PUSH
  - RAND
  - RANGE
  - REMOVE_NTH
  - REMOVE_VALUE
  - REMOVE_VALUES
  - ROUND
  - SHIFT
  - SQRT
  - STDDEV_POPULATION
  - STDDEV_SAMPLE
  - UNSHIFT
  - VARIANCE_POPULATION
  - VARIANCE_SAMPLE
  - WITHIN
  - ZIP

* improved performance of skipping over many documents in an AQL query when no
  indexes and no filters are used, e.g.

      FOR doc IN collection
        LIMIT 1000000, 10
        RETURN doc

* Added array indexes

  Hash indexes and skiplist indexes can now optionally be defined for array values
  so they index individual array members.

  To define an index for array values, the attribute name is extended with the
  expansion operator `[*]` in the index definition:

      arangosh> db.colName.ensureHashIndex("tags[*]");

  When given the following document

      { tags: [ "AQL", "ArangoDB", "Index" ] }

  the index will now contain the individual values `"AQL"`, `"ArangoDB"` and `"Index"`.

  Now the index can be used for finding all documents having `"ArangoDB"` somewhere in their
  tags array using the following AQL query:

      FOR doc IN colName
        FILTER "ArangoDB" IN doc.tags[*]
        RETURN doc

* rewrote AQL query optimizer rule `use-index-range` and renamed it to `use-indexes`.
  The name change affects rule names in the optimizer's output.

* rewrote AQL execution node `IndexRangeNode` and renamed it to `IndexNode`. The name
  change affects node names in the optimizer's explain output.

* added convenience function `db._explain(query)` for human-readable explanation
  of AQL queries

* module resolution as used by `require` now behaves more like in node.js

* the `org/arangodb/request` module now returns response bodies for error responses
  by default. The old behavior of not returning bodies for error responses can be
  re-enabled by explicitly setting the option `returnBodyOnError` to `false` (#1437)


v2.7.6 (2016-01-30)
-------------------

* detect more types of transaction deadlocks early


v2.7.5 (2016-01-22)
-------------------

* backported added automatic deadlock detection for transactions

  In case a deadlock is detected, a multi-collection operation may be rolled back
  automatically and fail with error 29 (`deadlock detected`). Client code for
  operations containing more than one collection should be aware of this potential
  error and handle it accordingly, either by giving up or retrying the transaction.

* improved internal datafile statistics for compaction and compaction triggering
  conditions, preventing excessive growth of collection datafiles under some
  workloads. This should also fix issue #1596.

* Foxx export cache should no longer break if a broken app is loaded in the
  web admin interface.

* Foxx: removed some incorrect deprecation warnings.

* Foxx: mocha test paths with wildcard characters (asterisks) now work on Windows


v2.7.4 (2015-12-21)
-------------------

* slightly adjusted V8 garbage collection strategy so that collection eventually
  happens in all contexts that hold V8 external references to documents and
  collections.

* added the following attributes to the result of `collection.figures()` and the
  corresponding HTTP API at `PUT /_api/collection/<name>/figures`:

  - `documentReferences`: The number of references to documents in datafiles
    that JavaScript code currently holds. This information can be used for
    debugging compaction and unload issues.
  - `waitingFor`: An optional string value that contains information about
    which object type is at the head of the collection's cleanup queue. This
    information can be used for debugging compaction and unload issues.
  - `compactionStatus.time`: The point in time the compaction for the collection
    was last executed. This information can be used for debugging compaction
    issues.
  - `compactionStatus.message`: The action that was performed when the compaction
    was last run for the collection. This information can be used for debugging
    compaction issues.

  Note: `waitingFor` and `compactionStatus` may be empty when called on a coordinator
  in a cluster.

* the compaction will now provide queryable status info that can be used to track
  its progress. The compaction status is displayed in the web interface, too.


v2.7.3 (2015-12-17)
-------------------

* fixed some replication value conversion issues when replication applier properties
  were set via ArangoShell

* fixed disappearing of documents for collections transferred via `sync` or
  `syncCollection` if the collection was dropped right before synchronization
  and drop and (re-)create collection markers were located in the same WAL file


* fixed an issue where overwriting the system sessions collection would break
  the web interface when authentication is enabled

v2.7.2 (2015-12-01)
-------------------

* replication improvements:

  - added `autoResync` configuration parameter for continuous replication.

    When set to `true`, a replication slave will automatically trigger a full data
    re-synchronization with the master when the master cannot provide the log data
    the slave had asked for. Note that `autoResync` will only work when the option
    `requireFromPresent` is also set to `true` for the continuous replication, or
    when the continuous syncer is started and detects that no start tick is present.

    Automatic re-synchronization may transfer a lot of data from the master to the
    slave and may be expensive. It is therefore turned off by default.
    When turned off, the slave will never perform an automatic re-synchronization
    with the master.

  - added `idleMinWaitTime` and `idleMaxWaitTime` configuration parameters for
    continuous replication.

    These parameters can be used to control the minimum and maximum wait time the
    slave will (intentionally) idle and not poll for master log changes in case the
    master had sent the full logs already.
    The `idleMaxWaitTime` value will only be used when `adapativePolling` is set
    to `true`. When `adaptivePolling` is disable, only `idleMinWaitTime` will be
    used as a constant time span in which the slave will not poll the master for
    further changes. The default values are 0.5 seconds for `idleMinWaitTime` and
    2.5 seconds for `idleMaxWaitTime`, which correspond to the hard-coded values
    used in previous versions of ArangoDB.

  - added `initialSyncMaxWaitTime` configuration parameter for initial and continuous
    replication

    This option controls the maximum wait time (in seconds) that the initial
    synchronization will wait for a response from the master when fetching initial
    collection data. If no response is received within this time period, the initial
    synchronization will give up and fail. This option is also relevant for
    continuous replication in case *autoResync* is set to *true*, as then the
    continuous replication may trigger a full data re-synchronization in case
    the master cannot the log data the slave had asked for.

  - HTTP requests sent from the slave to the master during initial synchronization
    will now be retried if they fail with connection problems.

  - the initial synchronization now logs its progress so it can be queried using
    the regular replication status check APIs.

* fixed non-deterministic query results in some cluster queries

* added missing lock instruction for primary index in compactor size calculation

* fixed issue #1589

* fixed issue #1583

* fixed undefined behavior when accessing the top level of a document with the `[*]`
  operator

* fixed potentially invalid pointer access in shaper when the currently accessed
  document got re-located by the WAL collector at the very same time

* Foxx: optional configuration options no longer log validation errors when assigned
  empty values (#1495)

* Foxx: constructors provided to Repository and Model sub-classes via extend are
  now correctly called (#1592)


v2.7.1 (2015-11-07)
-------------------

* switch to linenoise next generation

* exclude `_apps` collection from replication

  The slave has its own `_apps` collection which it populates on server start.
  When replicating data from the master to the slave, the data from the master may
  clash with the slave's own data in the `_apps` collection. Excluding the `_apps`
  collection from replication avoids this.

* disable replication appliers when starting in modes `--upgrade`, `--no-server`
  and `--check-upgrade`

* more detailed output in arango-dfdb

* fixed "no start tick" issue in replication applier

  This error could occur after restarting a slave server after a shutdown
  when no data was ever transferred from the master to the slave via the
  continuous replication

* fixed problem during SSL client connection abort that led to scheduler thread
  staying at 100% CPU saturation

* fixed potential segfault in AQL `NEIGHBORS` function implementation when C++ function
  variant was used and collection names were passed as strings

* removed duplicate target for some frontend JavaScript files from the Makefile

* make AQL function `MERGE()` work on a single array parameter, too.
  This allows combining the attributes of multiple objects from an array into
  a single object, e.g.

      RETURN MERGE([
        { foo: 'bar' },
        { quux: 'quetzalcoatl', ruled: true },
        { bar: 'baz', foo: 'done' }
      ])

  will now return:

      {
        "foo": "done",
        "quux": "quetzalcoatl",
        "ruled": true,
        "bar": "baz"
      }

* fixed potential deadlock in collection status changing on Windows

* fixed hard-coded `incremental` parameter in shell implementation of
  `syncCollection` function in replication module

* fix for GCC5: added check for '-stdlib' option


v2.7.0 (2015-10-09)
-------------------

* fixed request statistics aggregation
  When arangod was started in supervisor mode, the request statistics always showed
  0 requests, as the statistics aggregation thread did not run then.

* read server configuration files before dropping privileges. this ensures that
  the SSL keyfile specified in the configuration can be read with the server's start
  privileges (i.e. root when using a standard ArangoDB package).

* fixed replication with a 2.6 replication configuration and issues with a 2.6 master

* raised default value of `--server.descriptors-minimum` to 1024

* allow Foxx apps to be installed underneath URL path `/_open/`, so they can be
  (intentionally) accessed without authentication.

* added *allowImplicit* sub-attribute in collections declaration of transactions.
  The *allowImplicit* attributes allows making transactions fail should they
  read-access a collection that was not explicitly declared in the *collections*
  array of the transaction.

* added "special" password ARANGODB_DEFAULT_ROOT_PASSWORD. If you pass
  ARANGODB_DEFAULT_ROOT_PASSWORD as password, it will read the password
  from the environment variable ARANGODB_DEFAULT_ROOT_PASSWORD


v2.7.0-rc2 (2015-09-22)
-----------------------

* fix over-eager datafile compaction

  This should reduce the need to compact directly after loading a collection when a
  collection datafile contained many insertions and updates for the same documents. It
  should also prevent from re-compacting already merged datafiles in case not many
  changes were made. Compaction will also make fewer index lookups than before.

* added `syncCollection()` function in module `org/arangodb/replication`

  This allows synchronizing the data of a single collection from a master to a slave
  server. Synchronization can either restore the whole collection by transferring all
  documents from the master to the slave, or incrementally by only transferring documents
  that differ. This is done by partitioning the collection's entire key space into smaller
  chunks and comparing the data chunk-wise between master and slave. Only chunks that are
  different will be re-transferred.

  The `syncCollection()` function can be used as follows:

      require("org/arangodb/replication").syncCollection(collectionName, options);

  e.g.

      require("org/arangodb/replication").syncCollection("myCollection", {
        endpoint: "tcp://127.0.0.1:8529",  /* master */
        username: "root",                  /* username for master */
        password: "secret",                /* password for master */
        incremental: true                  /* use incremental mode */
      });


* additionally allow the following characters in document keys:

  `(` `)` `+` `,` `=` `;` `$` `!` `*` `'` `%`


v2.7.0-rc1 (2015-09-17)
-----------------------

* removed undocumented server-side-only collection functions:
  * collection.OFFSET()
  * collection.NTH()
  * collection.NTH2()
  * collection.NTH3()

* upgraded Swagger to version 2.0 for the Documentation

  This gives the user better prepared test request structures.
  More conversions will follow so finally client libraries can be auto-generated.

* added extra AQL functions for date and time calculation and manipulation.
  These functions were contributed by GitHub users @CoDEmanX and @friday.
  A big thanks for their work!

  The following extra date functions are available from 2.7 on:

  * `DATE_DAYOFYEAR(date)`: Returns the day of year number of *date*.
    The return values range from 1 to 365, or 366 in a leap year respectively.

  * `DATE_ISOWEEK(date)`: Returns the ISO week date of *date*.
    The return values range from 1 to 53. Monday is considered the first day of the week.
    There are no fractional weeks, thus the last days in December may belong to the first
    week of the next year, and the first days in January may be part of the previous year's
    last week.

  * `DATE_LEAPYEAR(date)`: Returns whether the year of *date* is a leap year.

  * `DATE_QUARTER(date)`: Returns the quarter of the given date (1-based):
    * 1: January, February, March
    * 2: April, May, June
    * 3: July, August, September
    * 4: October, November, December

  - *DATE_DAYS_IN_MONTH(date)*: Returns the number of days in *date*'s month (28..31).

  * `DATE_ADD(date, amount, unit)`: Adds *amount* given in *unit* to *date* and
    returns the calculated date.

    *unit* can be either of the following to specify the time unit to add or
    subtract (case-insensitive):
    - y, year, years
    - m, month, months
    - w, week, weeks
    - d, day, days
    - h, hour, hours
    - i, minute, minutes
    - s, second, seconds
    - f, millisecond, milliseconds

    *amount* is the number of *unit*s to add (positive value) or subtract
    (negative value).

  * `DATE_SUBTRACT(date, amount, unit)`: Subtracts *amount* given in *unit* from
    *date* and returns the calculated date.

    It works the same as `DATE_ADD()`, except that it subtracts. It is equivalent
    to calling `DATE_ADD()` with a negative amount, except that `DATE_SUBTRACT()`
    can also subtract ISO durations. Note that negative ISO durations are not
    supported (i.e. starting with `-P`, like `-P1Y`).

  * `DATE_DIFF(date1, date2, unit, asFloat)`: Calculate the difference
    between two dates in given time *unit*, optionally with decimal places.
    Returns a negative value if *date1* is greater than *date2*.

  * `DATE_COMPARE(date1, date2, unitRangeStart, unitRangeEnd)`: Compare two
    partial dates and return true if they match, false otherwise. The parts to
    compare are defined by a range of time units.

    The full range is: years, months, days, hours, minutes, seconds, milliseconds.
    Pass the unit to start from as *unitRangeStart*, and the unit to end with as
    *unitRangeEnd*. All units in between will be compared. Leave out *unitRangeEnd*
    to only compare *unitRangeStart*.

  * `DATE_FORMAT(date, format)`: Format a date according to the given format string.
    It supports the following placeholders (case-insensitive):
    - %t: timestamp, in milliseconds since midnight 1970-01-01
    - %z: ISO date (0000-00-00T00:00:00.000Z)
    - %w: day of week (0..6)
    - %y: year (0..9999)
    - %yy: year (00..99), abbreviated (last two digits)
    - %yyyy: year (0000..9999), padded to length of 4
    - %yyyyyy: year (-009999 .. +009999), with sign prefix and padded to length of 6
    - %m: month (1..12)
    - %mm: month (01..12), padded to length of 2
    - %d: day (1..31)
    - %dd: day (01..31), padded to length of 2
    - %h: hour (0..23)
    - %hh: hour (00..23), padded to length of 2
    - %i: minute (0..59)
    - %ii: minute (00..59), padded to length of 2
    - %s: second (0..59)
    - %ss: second (00..59), padded to length of 2
    - %f: millisecond (0..999)
    - %fff: millisecond (000..999), padded to length of 3
    - %x: day of year (1..366)
    - %xxx: day of year (001..366), padded to length of 3
    - %k: ISO week date (1..53)
    - %kk: ISO week date (01..53), padded to length of 2
    - %l: leap year (0 or 1)
    - %q: quarter (1..4)
    - %a: days in month (28..31)
    - %mmm: abbreviated English name of month (Jan..Dec)
    - %mmmm: English name of month (January..December)
    - %www: abbreviated English name of weekday (Sun..Sat)
    - %wwww: English name of weekday (Sunday..Saturday)
    - %&: special escape sequence for rare occasions
    - %%: literal %
    - %: ignored

* new WAL logfiles and datafiles are now created non-sparse

  This prevents SIGBUS signals being raised when memory of a sparse datafile is accessed
  and the disk is full and the accessed file part is not actually disk-backed. In
  this case the mapped memory region is not necessarily backed by physical memory, and
  accessing the memory may raise SIGBUS and crash arangod.

* the `internal.download()` function and the module `org/arangodb/request` used some
  internal library function that handled the sending of HTTP requests from inside of
  ArangoDB. This library unconditionally set an HTTP header `Accept-Encoding: gzip`
  in all outgoing HTTP requests.

  This has been fixed in 2.7, so `Accept-Encoding: gzip` is not set automatically anymore.
  Additionally, the header `User-Agent: ArangoDB` is not set automatically either. If
  client applications desire to send these headers, they are free to add it when
  constructing the requests using the `download` function or the request module.

* fixed issue #1436: org/arangodb/request advertises deflate without supporting it

* added template string generator function `aqlQuery` for generating AQL queries

  This can be used to generate safe AQL queries with JavaScript parameter
  variables or expressions easily:

      var name = 'test';
      var attributeName = '_key';
      var query = aqlQuery`FOR u IN users FILTER u.name == ${name} RETURN u.${attributeName}`;
      db._query(query);

* report memory usage for document header data (revision id, pointer to data etc.)
  in `db.collection.figures()`. The memory used for document headers will now
  show up in the already existing attribute `indexes.size`. Due to that, the index
  sizes reported by `figures()` in 2.7 will be higher than those reported by 2.6,
  but the 2.7 values are more accurate.

* IMPORTANT CHANGE: the filenames in dumps created by arangodump now contain
  not only the name of the dumped collection, but also an additional 32-digit hash
  value. This is done to prevent overwriting dump files in case-insensitive file
  systems when there exist multiple collections with the same name (but with
  different cases).

  For example, if a database has two collections: `test` and `Test`, previous
  versions of ArangoDB created the files

  * `test.structure.json` and `test.data.json` for collection `test`
  * `Test.structure.json` and `Test.data.json` for collection `Test`

  This did not work for case-insensitive filesystems, because the files for the
  second collection would have overwritten the files of the first. arangodump in
  2.7 will create the following filenames instead:

  * `test_098f6bcd4621d373cade4e832627b4f6.structure.json` and `test_098f6bcd4621d373cade4e832627b4f6.data.json`
  * `Test_0cbc6611f5540bd0809a388dc95a615b.structure.json` and `Test_0cbc6611f5540bd0809a388dc95a615b.data.json`

  These filenames will be unambiguous even in case-insensitive filesystems.

* IMPORTANT CHANGE: make arangod actually close lingering client connections
  when idle for at least the duration specified via `--server.keep-alive-timeout`.
  In previous versions of ArangoDB, connections were not closed by the server
  when the timeout was reached and the client was still connected. Now the
  connection is properly closed by the server in case of timeout. Client
  applications relying on the old behavior may now need to reconnect to the
  server when their idle connections time out and get closed (note: connections
  being idle for a long time may be closed by the OS or firewalls anyway -
  client applications should be aware of that and try to reconnect).

* IMPORTANT CHANGE: when starting arangod, the server will drop the process
  privileges to the specified values in options `--server.uid` and `--server.gid`
  instantly after parsing the startup options.

  That means when either `--server.uid` or `--server.gid` are set, the privilege
  change will happen earlier. This may prevent binding the server to an endpoint
  with a port number lower than 1024 if the arangodb user has no privileges
  for that. Previous versions of ArangoDB changed the privileges later, so some
  startup actions were still carried out under the invoking user (i.e. likely
  *root* when started via init.d or system scripts) and especially binding to
  low port numbers was still possible there.

  The default privileges for user *arangodb* will not be sufficient for binding
  to port numbers lower than 1024. To have an ArangoDB 2.7 bind to a port number
  lower than 1024, it needs to be started with either a different privileged user,
  or the privileges of the *arangodb* user have to raised manually beforehand.

* added AQL optimizer rule `patch-update-statements`

* Linux startup scripts and systemd configuration for arangod now try to
  adjust the NOFILE (number of open files) limits for the process. The limit
  value is set to 131072 (128k) when ArangoDB is started via start/stop
  commands

* When ArangoDB is started/stopped manually via the start/stop commands, the
  main process will wait for up to 10 seconds after it forks the supervisor
  and arangod child processes. If the startup fails within that period, the
  start/stop script will fail with an exit code other than zero. If the
  startup of the supervisor or arangod is still ongoing after 10 seconds,
  the main program will still return with exit code 0. The limit of 10 seconds
  is arbitrary because the time required for a startup is not known in advance.

* added startup option `--database.throw-collection-not-loaded-error`

  Accessing a not-yet loaded collection will automatically load a collection
  on first access. This flag controls what happens in case an operation
  would need to wait for another thread to finalize loading a collection. If
  set to *true*, then the first operation that accesses an unloaded collection
  will load it. Further threads that try to access the same collection while
  it is still loading immediately fail with an error (1238, *collection not loaded*).
  This is to prevent all server threads from being blocked while waiting on the
  same collection to finish loading. When the first thread has completed loading
  the collection, the collection becomes regularly available, and all operations
  from that point on can be carried out normally, and error 1238 will not be
  thrown anymore for that collection.

  If set to *false*, the first thread that accesses a not-yet loaded collection
  will still load it. Other threads that try to access the collection while
  loading will not fail with error 1238 but instead block until the collection
  is fully loaded. This configuration might lead to all server threads being
  blocked because they are all waiting for the same collection to complete
  loading. Setting the option to *true* will prevent this from happening, but
  requires clients to catch error 1238 and react on it (maybe by scheduling
  a retry for later).

  The default value is *false*.

* added better control-C support in arangosh

  When CTRL-C is pressed in arangosh, it will now print a `^C` first. Pressing
  CTRL-C again will reset the prompt if something was entered before, or quit
  arangosh if no command was entered directly before.

  This affects the arangosh version build with Readline-support only (Linux
  and MacOS).

  The MacOS version of ArangoDB for Homebrew now depends on Readline, too. The
  Homebrew formula has been changed accordingly.
  When self-compiling ArangoDB on MacOS without Homebrew, Readline now is a
  prerequisite.

* increased default value for collection-specific `indexBuckets` value from 1 to 8

  Collections created from 2.7 on will use the new default value of `8` if not
  overridden on collection creation or later using
  `collection.properties({ indexBuckets: ... })`.

  The `indexBuckets` value determines the number of buckets to use for indexes of
  type `primary`, `hash` and `edge`. Having multiple index buckets allows splitting
  an index into smaller components, which can be filled in parallel when a collection
  is loading. Additionally, resizing and reallocation of indexes are faster and
  less intrusive if the index uses multiple buckets, because resize and reallocation
  will affect only data in a single bucket instead of all index values.

  The index buckets will be filled in parallel when loading a collection if the collection
  has an `indexBuckets` value greater than 1 and the collection contains a significant
  amount of documents/edges (the current threshold is 256K documents but this value
  may change in future versions of ArangoDB).

* changed HTTP client to use poll instead of select on Linux and MacOS

  This affects the ArangoShell and user-defined JavaScript code running inside
  arangod that initiates its own HTTP calls.

  Using poll instead of select allows using arbitrary high file descriptors
  (bigger than the compiled in FD_SETSIZE). Server connections are still handled using
  epoll, which has never been affected by FD_SETSIZE.

* implemented AQL `LIKE` function using ICU regexes

* added `RETURN DISTINCT` for AQL queries to return unique results:

      FOR doc IN collection
        RETURN DISTINCT doc.status

  This change also introduces `DISTINCT` as an AQL keyword.

* removed `createNamedQueue()` and `addJob()` functions from org/arangodb/tasks

* use less locks and more atomic variables in the internal dispatcher
  and V8 context handling implementations. This leads to improved throughput in
  some ArangoDB internals and allows for higher HTTP request throughput for
  many operations.

  A short overview of the improvements can be found here:

  https://www.arangodb.com/2015/08/throughput-enhancements/

* added shorthand notation for attribute names in AQL object literals:

      LET name = "Peter"
      LET age = 42
      RETURN { name, age }

  The above is the shorthand equivalent of the generic form

      LET name = "Peter"
      LET age = 42
      RETURN { name : name, age : age }

* removed configure option `--enable-timings`

  This option did not have any effect.

* removed configure option `--enable-figures`

  This option previously controlled whether HTTP request statistics code was
  compiled into ArangoDB or not. The previous default value was `true` so
  statistics code was available in official packages. Setting the option to
  `false` led to compile errors so it is doubtful the default value was
  ever changed. By removing the option some internal statistics code was also
  simplified.

* removed run-time manipulation methods for server endpoints:

  * `db._removeEndpoint()`
  * `db._configureEndpoint()`
  * HTTP POST `/_api/endpoint`
  * HTTP DELETE `/_api/endpoint`

* AQL query result cache

  The query result cache can optionally cache the complete results of all or selected AQL queries.
  It can be operated in the following modes:

  * `off`: the cache is disabled. No query results will be stored
  * `on`: the cache will store the results of all AQL queries unless their `cache`
    attribute flag is set to `false`
  * `demand`: the cache will store the results of AQL queries that have their
    `cache` attribute set to `true`, but will ignore all others

  The mode can be set at server startup using the `--database.query-cache-mode` configuration
  option and later changed at runtime.

  The following HTTP REST APIs have been added for controlling the query cache:

  * HTTP GET `/_api/query-cache/properties`: returns the global query cache configuration
  * HTTP PUT `/_api/query-cache/properties`: modifies the global query cache configuration
  * HTTP DELETE `/_api/query-cache`: invalidates all results in the query cache

  The following JavaScript functions have been added for controlling the query cache:

  * `require("org/arangodb/aql/cache").properties()`: returns the global query cache configuration
  * `require("org/arangodb/aql/cache").properties(properties)`: modifies the global query cache configuration
  * `require("org/arangodb/aql/cache").clear()`: invalidates all results in the query cache

* do not link arangoimp against V8

* AQL function call arguments optimization

  This will lead to arguments in function calls inside AQL queries not being copied but passed
  by reference. This may speed up calls to functions with bigger argument values or queries that
  call functions a lot of times.

* upgraded V8 version to 4.3.61

* removed deprecated AQL `SKIPLIST` function.

  This function was introduced in older versions of ArangoDB with a less powerful query optimizer to
  retrieve data from a skiplist index using a `LIMIT` clause. It was marked as deprecated in ArangoDB
  2.6.

  Since ArangoDB 2.3 the behavior of the `SKIPLIST` function can be emulated using regular AQL
  constructs, e.g.

      FOR doc IN @@collection
        FILTER doc.value >= @value
        SORT doc.value DESC
        LIMIT 1
        RETURN doc

* the `skip()` function for simple queries does not accept negative input any longer.
  This feature was deprecated in 2.6.0.

* fix exception handling

  In some cases JavaScript exceptions would re-throw without information of the original problem.
  Now the original exception is logged for failure analysis.

* based REST API method PUT `/_api/simple/all` on the cursor API and make it use AQL internally.

  The change speeds up this REST API method and will lead to additional query information being
  returned by the REST API. Clients can use this extra information or ignore it.

* Foxx Queue job success/failure handlers arguments have changed from `(jobId, jobData, result, jobFailures)` to `(result, jobData, job)`.

* added Foxx Queue job options `repeatTimes`, `repeatUntil` and `repeatDelay` to automatically re-schedule jobs when they are completed.

* added Foxx manifest configuration type `password` to mask values in the web interface.

* fixed default values in Foxx manifest configurations sometimes not being used as defaults.

* fixed optional parameters in Foxx manifest configurations sometimes not being cleared correctly.

* Foxx dependencies can now be marked as optional using a slightly more verbose syntax in your manifest file.

* converted Foxx constructors to ES6 classes so you can extend them using class syntax.

* updated aqb to 2.0.

* updated chai to 3.0.

* Use more madvise calls to speed up things when memory is tight, in particular
  at load time but also for random accesses later.

* Overhauled web interface

  The web interface now has a new design.

  The API documentation for ArangoDB has been moved from "Tools" to "Links" in the web interface.

  The "Applications" tab in the web interfaces has been renamed to "Services".


v2.6.12 (2015-12-02)
--------------------

* fixed disappearing of documents for collections transferred via `sync` if the
  the collection was dropped right before synchronization and drop and (re-)create
  collection markers were located in the same WAL file

* added missing lock instruction for primary index in compactor size calculation

* fixed issue #1589

* fixed issue #1583

* Foxx: optional configuration options no longer log validation errors when assigned
  empty values (#1495)


v2.6.11 (2015-11-18)
--------------------

* fixed potentially invalid pointer access in shaper when the currently accessed
  document got re-located by the WAL collector at the very same time


v2.6.10 (2015-11-10)
--------------------

* disable replication appliers when starting in modes `--upgrade`, `--no-server`
  and `--check-upgrade`

* more detailed output in arango-dfdb

* fixed potential deadlock in collection status changing on Windows

* issue #1521: Can't dump/restore with user and password


v2.6.9 (2015-09-29)
-------------------

* added "special" password ARANGODB_DEFAULT_ROOT_PASSWORD. If you pass
  ARANGODB_DEFAULT_ROOT_PASSWORD as password, it will read the password
  from the environment variable ARANGODB_DEFAULT_ROOT_PASSWORD

* fixed failing AQL skiplist, sort and limit combination

  When using a Skiplist index on an attribute (say "a") and then using sort
  and skip on this attribute caused the result to be empty e.g.:

    require("internal").db.test.ensureSkiplist("a");
    require("internal").db._query("FOR x IN test SORT x.a LIMIT 10, 10");

  Was always empty no matter how many documents are stored in test.
  This is now fixed.

v2.6.8 (2015-09-09)
-------------------

* ARM only:

  The ArangoDB packages for ARM require the kernel to allow unaligned memory access.
  How the kernel handles unaligned memory access is configurable at runtime by
  checking and adjusting the contents `/proc/cpu/alignment`.

  In order to operate on ARM, ArangoDB requires the bit 1 to be set. This will
  make the kernel trap and adjust unaligned memory accesses. If this bit is not
  set, the kernel may send a SIGBUS signal to ArangoDB and terminate it.

  To set bit 1 in `/proc/cpu/alignment` use the following command as a privileged
  user (e.g. root):

      echo "2" > /proc/cpu/alignment

  Note that this setting affects all user processes and not just ArangoDB. Setting
  the alignment with the above command will also not make the setting permanent,
  so it will be lost after a restart of the system. In order to make the setting
  permanent, it should be executed during system startup or before starting arangod.

  The ArangoDB start/stop scripts do not adjust the alignment setting, but rely on
  the environment to have the correct alignment setting already. The reason for this
  is that the alignment settings also affect all other user processes (which ArangoDB
  is not aware of) and thus may have side-effects outside of ArangoDB. It is therefore
  more reasonable to have the system administrator carry out the change.


v2.6.7 (2015-08-25)
-------------------

* improved AssocMulti index performance when resizing.

  This makes the edge index perform less I/O when under memory pressure.


v2.6.6 (2015-08-23)
-------------------

* added startup option `--server.additional-threads` to create separate queues
  for slow requests.


v2.6.5 (2015-08-17)
-------------------

* added startup option `--database.throw-collection-not-loaded-error`

  Accessing a not-yet loaded collection will automatically load a collection
  on first access. This flag controls what happens in case an operation
  would need to wait for another thread to finalize loading a collection. If
  set to *true*, then the first operation that accesses an unloaded collection
  will load it. Further threads that try to access the same collection while
  it is still loading immediately fail with an error (1238, *collection not loaded*).
  This is to prevent all server threads from being blocked while waiting on the
  same collection to finish loading. When the first thread has completed loading
  the collection, the collection becomes regularly available, and all operations
  from that point on can be carried out normally, and error 1238 will not be
  thrown anymore for that collection.

  If set to *false*, the first thread that accesses a not-yet loaded collection
  will still load it. Other threads that try to access the collection while
  loading will not fail with error 1238 but instead block until the collection
  is fully loaded. This configuration might lead to all server threads being
  blocked because they are all waiting for the same collection to complete
  loading. Setting the option to *true* will prevent this from happening, but
  requires clients to catch error 1238 and react on it (maybe by scheduling
  a retry for later).

  The default value is *false*.

* fixed busy wait loop in scheduler threads that sometimes consumed 100% CPU while
  waiting for events on connections closed unexpectedly by the client side

* handle attribute `indexBuckets` when restoring collections via arangorestore.
  Previously the `indexBuckets` attribute value from the dump was ignored, and the
   server default value for `indexBuckets` was used when restoring a collection.

* fixed "EscapeValue already set error" crash in V8 actions that might have occurred when
  canceling V8-based operations.


v2.6.4 (2015-08-01)
-------------------

* V8: Upgrade to version 4.1.0.27 - this is intended to be the stable V8 version.

* fixed issue #1424: Arango shell should not processing arrows pushing on keyboard


v2.6.3 (2015-07-21)
-------------------

* issue #1409: Document values with null character truncated


v2.6.2 (2015-07-04)
-------------------

* fixed issue #1383: bindVars for HTTP API doesn't work with empty string

* fixed handling of default values in Foxx manifest configurations

* fixed handling of optional parameters in Foxx manifest configurations

* fixed a reference error being thrown in Foxx queues when a function-based job type is used that is not available and no options object is passed to queue.push


v2.6.1 (2015-06-24)
-------------------

* Add missing swagger files to cmake build. fixes #1368

* fixed documentation errors


v2.6.0 (2015-06-20)
-------------------

* using negative values for `SimpleQuery.skip()` is deprecated.
  This functionality will be removed in future versions of ArangoDB.

* The following simple query functions are now deprecated:

  * collection.near
  * collection.within
  * collection.geo
  * collection.fulltext
  * collection.range
  * collection.closedRange

  This also lead to the following REST API methods being deprecated from now on:

  * PUT /_api/simple/near
  * PUT /_api/simple/within
  * PUT /_api/simple/fulltext
  * PUT /_api/simple/range

  It is recommended to replace calls to these functions or APIs with equivalent AQL queries,
  which are more flexible because they can be combined with other operations:

      FOR doc IN NEAR(@@collection, @latitude, @longitude, @limit)
        RETURN doc

      FOR doc IN WITHIN(@@collection, @latitude, @longitude, @radius, @distanceAttributeName)
        RETURN doc

      FOR doc IN FULLTEXT(@@collection, @attributeName, @queryString, @limit)
        RETURN doc

      FOR doc IN @@collection
        FILTER doc.value >= @left && doc.value < @right
        LIMIT @skip, @limit
        RETURN doc`

  The above simple query functions and REST API methods may be removed in future versions
  of ArangoDB.

* deprecated now-obsolete AQL `SKIPLIST` function

  The function was introduced in older versions of ArangoDB with a less powerful query optimizer to
  retrieve data from a skiplist index using a `LIMIT` clause.

  Since 2.3 the same goal can be achieved by using regular AQL constructs, e.g.

      FOR doc IN collection FILTER doc.value >= @value SORT doc.value DESC LIMIT 1 RETURN doc

* fixed issues when switching the database inside tasks and during shutdown of database cursors

  These features were added during 2.6 alpha stage so the fixes affect devel/2.6-alpha builds only

* issue #1360: improved foxx-manager help

* added `--enable-tcmalloc` configure option.

  When this option is set, arangod and the client tools will be linked against tcmalloc, which replaces
  the system allocator. When the option is set, a tcmalloc library must be present on the system under
  one of the names `libtcmalloc`, `libtcmalloc_minimal` or `libtcmalloc_debug`.

  As this is a configure option, it is supported for manual builds on Linux-like systems only. tcmalloc
  support is currently experimental.

* issue #1353: Windows: HTTP API - incorrect path in errorMessage

* issue #1347: added option `--create-database` for arangorestore.

  Setting this option to `true` will now create the target database if it does not exist. When creating
  the target database, the username and passwords passed to arangorestore will be used to create an
  initial user for the new database.

* issue #1345: advanced debug information for User Functions

* issue #1341: Can't use bindvars in UPSERT

* fixed vulnerability in JWT implementation.

* changed default value of option `--database.ignore-datafile-errors` from `true` to `false`

  If the new default value of `false` is used, then arangod will refuse loading collections that contain
  datafiles with CRC mismatches or other errors. A collection with datafile errors will then become
  unavailable. This prevents follow up errors from happening.

  The only way to access such collection is to use the datafile debugger (arango-dfdb) and try to repair
  or truncate the datafile with it.

  If `--database.ignore-datafile-errors` is set to `true`, then collections will become available
  even if parts of their data cannot be loaded. This helps availability, but may cause (partial) data
  loss and follow up errors.

* added server startup option `--server.session-timeout` for controlling the timeout of user sessions
  in the web interface

* add sessions and cookie authentication for ArangoDB's web interface

  ArangoDB's built-in web interface now uses sessions. Session information ids are stored in cookies,
  so clients using the web interface must accept cookies in order to use it

* web interface: display query execution time in AQL editor

* web interface: renamed AQL query *submit* button to *execute*

* web interface: added query explain feature in AQL editor

* web interface: demo page added. only working if demo data is available, hidden otherwise

* web interface: added support for custom app scripts with optional arguments and results

* web interface: mounted apps that need to be configured are now indicated in the app overview

* web interface: added button for running tests to app details

* web interface: added button for configuring app dependencies to app details

* web interface: upgraded API documentation to use Swagger 2

* INCOMPATIBLE CHANGE

  removed startup option `--log.severity`

  The docs for `--log.severity` mentioned lots of severities (e.g. `exception`, `technical`, `functional`, `development`)
  but only a few severities (e.g. `all`, `human`) were actually used, with `human` being the default and `all` enabling the
  additional logging of requests. So the option pretended to control a lot of things which it actually didn't. Additionally,
  the option `--log.requests-file` was around for a long time already, also controlling request logging.

  Because the `--log.severity` option effectively did not control that much, it was removed. A side effect of removing the
  option is that 2.5 installations which used `--log.severity all` will not log requests after the upgrade to 2.6. This can
  be adjusted by setting the `--log.requests-file` option.

* add backtrace to fatal log events

* added optional `limit` parameter for AQL function `FULLTEXT`

* make fulltext index also index text values contained in direct sub-objects of the indexed
  attribute.

  Previous versions of ArangoDB only indexed the attribute value if it was a string. Sub-attributes
  of the index attribute were ignored when fulltext indexing.

  Now, if the index attribute value is an object, the object's values will each be included in the
  fulltext index if they are strings. If the index attribute value is an array, the array's values
  will each be included in the fulltext index if they are strings.

  For example, with a fulltext index present on the `translations` attribute, the following text
  values will now be indexed:

      var c = db._create("example");
      c.ensureFulltextIndex("translations");
      c.insert({ translations: { en: "fox", de: "Fuchs", fr: "renard", ru: "лиса" } });
      c.insert({ translations: "Fox is the English translation of the German word Fuchs" });
      c.insert({ translations: [ "ArangoDB", "document", "database", "Foxx" ] });

      c.fulltext("translations", "лиса").toArray();       // returns only first document
      c.fulltext("translations", "Fox").toArray();        // returns first and second documents
      c.fulltext("translations", "prefix:Fox").toArray(); // returns all three documents

* added batch document removal and lookup commands:

      collection.lookupByKeys(keys)
      collection.removeByKeys(keys)

  These commands can be used to perform multi-document lookup and removal operations efficiently
  from the ArangoShell. The argument to these operations is an array of document keys.

  Also added HTTP APIs for batch document commands:

  * PUT /_api/simple/lookup-by-keys
  * PUT /_api/simple/remove-by-keys

* properly prefix document address URLs with the current database name for calls to the REST
  API method GET `/_api/document?collection=...` (that method will return partial URLs to all
  documents in the collection).

  Previous versions of ArangoDB returned the URLs starting with `/_api/` but without the current
  database name, e.g. `/_api/document/mycollection/mykey`. Starting with 2.6, the response URLs
  will include the database name as well, e.g. `/_db/_system/_api/document/mycollection/mykey`.

* added dedicated collection export HTTP REST API

  ArangoDB now provides a dedicated collection export API, which can take snapshots of entire
  collections more efficiently than the general-purpose cursor API. The export API is useful
  to transfer the contents of an entire collection to a client application. It provides optional
  filtering on specific attributes.

  The export API is available at endpoint `POST /_api/export?collection=...`. The API has the
  same return value structure as the already established cursor API (`POST /_api/cursor`).

  An introduction to the export API is given in this blog post:
  http://jsteemann.github.io/blog/2015/04/04/more-efficient-data-exports/

* subquery optimizations for AQL queries

  This optimization avoids copying intermediate results into subqueries that are not required
  by the subquery.

  A brief description can be found here:
  http://jsteemann.github.io/blog/2015/05/04/subquery-optimizations/

* return value optimization for AQL queries

  This optimization avoids copying the final query result inside the query's main `ReturnNode`.

  A brief description can be found here:
  http://jsteemann.github.io/blog/2015/05/04/return-value-optimization-for-aql/

* speed up AQL queries containing big `IN` lists for index lookups

  `IN` lists used for index lookups had performance issues in previous versions of ArangoDB.
  These issues have been addressed in 2.6 so using bigger `IN` lists for filtering is much
  faster.

  A brief description can be found here:
  http://jsteemann.github.io/blog/2015/05/07/in-list-improvements/

* allow `@` and `.` characters in document keys, too

  This change also leads to document keys being URL-encoded when returned in HTTP `location`
  response headers.

* added alternative implementation for AQL COLLECT

  The alternative method uses a hash table for grouping and does not require its input elements
  to be sorted. It will be taken into account by the optimizer for `COLLECT` statements that do
  not use an `INTO` clause.

  In case a `COLLECT` statement can use the hash table variant, the optimizer will create an extra
  plan for it at the beginning of the planning phase. In this plan, no extra `SORT` node will be
  added in front of the `COLLECT` because the hash table variant of `COLLECT` does not require
  sorted input. Instead, a `SORT` node will be added after it to sort its output. This `SORT` node
  may be optimized away again in later stages. If the sort order of the result is irrelevant to
  the user, adding an extra `SORT null` after a hash `COLLECT` operation will allow the optimizer to
  remove the sorts altogether.

  In addition to the hash table variant of `COLLECT`, the optimizer will modify the original plan
  to use the regular `COLLECT` implementation. As this implementation requires sorted input, the
  optimizer will insert a `SORT` node in front of the `COLLECT`. This `SORT` node may be optimized
  away in later stages.

  The created plans will then be shipped through the regular optimization pipeline. In the end,
  the optimizer will pick the plan with the lowest estimated total cost as usual. The hash table
  variant does not require an up-front sort of the input, and will thus be preferred over the
  regular `COLLECT` if the optimizer estimates many input elements for the `COLLECT` node and
  cannot use an index to sort them.

  The optimizer can be explicitly told to use the regular *sorted* variant of `COLLECT` by
  suffixing a `COLLECT` statement with `OPTIONS { "method" : "sorted" }`. This will override the
  optimizer guesswork and only produce the *sorted* variant of `COLLECT`.

  A blog post on the new `COLLECT` implementation can be found here:
  http://jsteemann.github.io/blog/2015/04/22/collecting-with-a-hash-table/

* refactored HTTP REST API for cursors

  The HTTP REST API for cursors (`/_api/cursor`) has been refactored to improve its performance
  and use less memory.

  A post showing some of the performance improvements can be found here:
  http://jsteemann.github.io/blog/2015/04/01/improvements-for-the-cursor-api/

* simplified return value syntax for data-modification AQL queries

  ArangoDB 2.4 since version allows to return results from data-modification AQL queries. The
  syntax for this was quite limited and verbose:

      FOR i IN 1..10
        INSERT { value: i } IN test
        LET inserted = NEW
        RETURN inserted

  The `LET inserted = NEW RETURN inserted` was required literally to return the inserted
  documents. No calculations could be made using the inserted documents.

  This is now more flexible. After a data-modification clause (e.g. `INSERT`, `UPDATE`, `REPLACE`,
  `REMOVE`, `UPSERT`) there can follow any number of `LET` calculations. These calculations can
  refer to the pseudo-values `OLD` and `NEW` that are created by the data-modification statements.

  This allows returning projections of inserted or updated documents, e.g.:

      FOR i IN 1..10
        INSERT { value: i } IN test
        RETURN { _key: NEW._key, value: i }

  Still not every construct is allowed after a data-modification clause. For example, no functions
  can be called that may access documents.

  More information can be found here:
  http://jsteemann.github.io/blog/2015/03/27/improvements-for-data-modification-queries/

* added AQL `UPSERT` statement

  This adds an `UPSERT` statement to AQL that is a combination of both `INSERT` and `UPDATE` /
  `REPLACE`. The `UPSERT` will search for a matching document using a user-provided example.
  If no document matches the example, the *insert* part of the `UPSERT` statement will be
  executed. If there is a match, the *update* / *replace* part will be carried out:

      UPSERT { page: 'index.html' }                 /* search example */
        INSERT { page: 'index.html', pageViews: 1 } /* insert part */
        UPDATE { pageViews: OLD.pageViews + 1 }     /* update part */
        IN pageViews

  `UPSERT` can be used with an `UPDATE` or `REPLACE` clause. The `UPDATE` clause will perform
  a partial update of the found document, whereas the `REPLACE` clause will replace the found
  document entirely. The `UPDATE` or `REPLACE` parts can refer to the pseudo-value `OLD`, which
  contains all attributes of the found document.

  `UPSERT` statements can optionally return values. In the following query, the return
  attribute `found` will return the found document before the `UPDATE` was applied. If no
  document was found, `found` will contain a value of `null`. The `updated` result attribute will
  contain the inserted / updated document:

      UPSERT { page: 'index.html' }                 /* search example */
        INSERT { page: 'index.html', pageViews: 1 } /* insert part */
        UPDATE { pageViews: OLD.pageViews + 1 }     /* update part */
        IN pageViews
        RETURN { found: OLD, updated: NEW }

  A more detailed description of `UPSERT` can be found here:
  http://jsteemann.github.io/blog/2015/03/27/preview-of-the-upsert-command/

* adjusted default configuration value for `--server.backlog-size` from 10 to 64.

* issue #1231: bug xor feature in AQL: LENGTH(null) == 4

  This changes the behavior of the AQL `LENGTH` function as follows:

  - if the single argument to `LENGTH()` is `null`, then the result will now be `0`. In previous
    versions of ArangoDB, the result of `LENGTH(null)` was `4`.

  - if the single argument to `LENGTH()` is `true`, then the result will now be `1`. In previous
    versions of ArangoDB, the result of `LENGTH(true)` was `4`.

  - if the single argument to `LENGTH()` is `false`, then the result will now be `0`. In previous
    versions of ArangoDB, the result of `LENGTH(false)` was `5`.

  The results of `LENGTH()` with string, numeric, array object argument values do not change.

* issue #1298: Bulk import if data already exists (#1298)

  This change extends the HTTP REST API for bulk imports as follows:

  When documents are imported and the `_key` attribute is specified for them, the import can be
  used for inserting and updating/replacing documents. Previously, the import could be used for
  inserting new documents only, and re-inserting a document with an existing key would have failed
  with a *unique key constraint violated* error.

  The above behavior is still the default. However, the API now allows controlling the behavior
  in case of a unique key constraint error via the optional URL parameter `onDuplicate`.

  This parameter can have one of the following values:

  - `error`: when a unique key constraint error occurs, do not import or update the document but
    report an error. This is the default.

  - `update`: when a unique key constraint error occurs, try to (partially) update the existing
    document with the data specified in the import. This may still fail if the document would
    violate secondary unique indexes. Only the attributes present in the import data will be
    updated and other attributes already present will be preserved. The number of updated documents
    will be reported in the `updated` attribute of the HTTP API result.

  - `replace`: when a unique key constraint error occurs, try to fully replace the existing
    document with the data specified in the import. This may still fail if the document would
    violate secondary unique indexes. The number of replaced documents will be reported in the
    `updated` attribute of the HTTP API result.

  - `ignore`: when a unique key constraint error occurs, ignore this error. There will be no
    insert, update or replace for the particular document. Ignored documents will be reported
    separately in the `ignored` attribute of the HTTP API result.

  The result of the HTTP import API will now contain the attributes `ignored` and `updated`, which
  contain the number of ignored and updated documents respectively. These attributes will contain a
  value of zero unless the `onDuplicate` URL parameter is set to either `update` or `replace`
  (in this case the `updated` attribute may contain non-zero values) or `ignore` (in this case the
  `ignored` attribute may contain a non-zero value).

  To support the feature, arangoimp also has a new command line option `--on-duplicate` which can
  have one of the values `error`, `update`, `replace`, `ignore`. The default value is `error`.

  A few examples for using arangoimp with the `--on-duplicate` option can be found here:
  http://jsteemann.github.io/blog/2015/04/14/updating-documents-with-arangoimp/

* changed behavior of `db._query()` in the ArangoShell:

  if the command's result is printed in the shell, the first 10 results will be printed. Previously
  only a basic description of the underlying query result cursor was printed. Additionally, if the
  cursor result contains more than 10 results, the cursor is assigned to a global variable `more`,
  which can be used to iterate over the cursor result.

  Example:

      arangosh [_system]> db._query("FOR i IN 1..15 RETURN i")
      [object ArangoQueryCursor, count: 15, hasMore: true]

      [
        1,
        2,
        3,
        4,
        5,
        6,
        7,
        8,
        9,
        10
      ]

      type 'more' to show more documents


      arangosh [_system]> more
      [object ArangoQueryCursor, count: 15, hasMore: false]

      [
        11,
        12,
        13,
        14,
        15
      ]

* Disallow batchSize value 0 in HTTP `POST /_api/cursor`:

  The HTTP REST API `POST /_api/cursor` does not accept a `batchSize` parameter value of
  `0` any longer. A batch size of 0 never made much sense, but previous versions of ArangoDB
  did not check for this value. Now creating a cursor using a `batchSize` value 0 will
  result in an HTTP 400 error response

* REST Server: fix memory leaks when failing to add jobs

* 'EDGES' AQL Function

  The AQL function `EDGES` got a new fifth option parameter.
  Right now only one option is available: 'includeVertices'. This is a boolean parameter
  that allows to modify the result of the `EDGES` function.
  Default is 'includeVertices: false' which does not have any effect.
  'includeVertices: true' modifies the result, such that
  {vertex: <vertexDocument>, edge: <edgeDocument>} is returned.

* INCOMPATIBLE CHANGE:

  The result format of the AQL function `NEIGHBORS` has been changed.
  Before it has returned an array of objects containing 'vertex' and 'edge'.
  Now it will only contain the vertex directly.
  Also an additional option 'includeData' has been added.
  This is used to define if only the 'vertex._id' value should be returned (false, default),
  or if the vertex should be looked up in the collection and the complete JSON should be returned
  (true).
  Using only the id values can lead to significantly improved performance if this is the only information
  required.

  In order to get the old result format prior to ArangoDB 2.6, please use the function EDGES instead.
  Edges allows for a new option 'includeVertices' which, set to true, returns exactly the format of NEIGHBORS.
  Example:

      NEIGHBORS(<vertexCollection>, <edgeCollection>, <vertex>, <direction>, <example>)

  This can now be achieved by:

      EDGES(<edgeCollection>, <vertex>, <direction>, <example>, {includeVertices: true})

  If you are nesting several NEIGHBORS steps you can speed up their performance in the following way:

  Old Example:

  FOR va IN NEIGHBORS(Users, relations, 'Users/123', 'outbound') FOR vc IN NEIGHBORS(Products, relations, va.vertex._id, 'outbound') RETURN vc

  This can now be achieved by:

  FOR va IN NEIGHBORS(Users, relations, 'Users/123', 'outbound') FOR vc IN NEIGHBORS(Products, relations, va, 'outbound', null, {includeData: true}) RETURN vc
                                                                                                          ^^^^                  ^^^^^^^^^^^^^^^^^^^
                                                                                                  Use intermediate directly     include Data for final

* INCOMPATIBLE CHANGE:

  The AQL function `GRAPH_NEIGHBORS` now provides an additional option `includeData`.
  This option allows controlling whether the function should return the complete vertices
  or just their IDs. Returning only the IDs instead of the full vertices can lead to
  improved performance .

  If provided, `includeData` is set to `true`, all vertices in the result will be returned
  with all their attributes. The default value of `includeData` is `false`.
  This makes the default function results incompatible with previous versions of ArangoDB.

  To get the old result style in ArangoDB 2.6, please set the options as follows in calls
  to `GRAPH_NEIGHBORS`:

      GRAPH_NEIGHBORS(<graph>, <vertex>, { includeData: true })

* INCOMPATIBLE CHANGE:

  The AQL function `GRAPH_COMMON_NEIGHBORS` now provides an additional option `includeData`.
  This option allows controlling whether the function should return the complete vertices
  or just their IDs. Returning only the IDs instead of the full vertices can lead to
  improved performance .

  If provided, `includeData` is set to `true`, all vertices in the result will be returned
  with all their attributes. The default value of `includeData` is `false`.
  This makes the default function results incompatible with previous versions of ArangoDB.

  To get the old result style in ArangoDB 2.6, please set the options as follows in calls
  to `GRAPH_COMMON_NEIGHBORS`:

      GRAPH_COMMON_NEIGHBORS(<graph>, <vertexExamples1>, <vertexExamples2>, { includeData: true }, { includeData: true })

* INCOMPATIBLE CHANGE:

  The AQL function `GRAPH_SHORTEST_PATH` now provides an additional option `includeData`.
  This option allows controlling whether the function should return the complete vertices
  and edges or just their IDs. Returning only the IDs instead of full vertices and edges
  can lead to improved performance .

  If provided, `includeData` is set to `true`, all vertices and edges in the result will
  be returned with all their attributes. There is also an optional parameter `includePath` of
  type object.
  It has two optional sub-attributes `vertices` and `edges`, both of type boolean.
  Both can be set individually and the result will include all vertices on the path if
  `includePath.vertices == true` and all edges if `includePath.edges == true` respectively.

  The default value of `includeData` is `false`, and paths are now excluded by default.
  This makes the default function results incompatible with previous versions of ArangoDB.

  To get the old result style in ArangoDB 2.6, please set the options as follows in calls
  to `GRAPH_SHORTEST_PATH`:

      GRAPH_SHORTEST_PATH(<graph>, <source>, <target>, { includeData: true, includePath: { edges: true, vertices: true } })

  The attributes `startVertex` and `vertex` that were present in the results of `GRAPH_SHORTEST_PATH`
  in previous versions of ArangoDB will not be produced in 2.6. To calculate these attributes in 2.6,
  please extract the first and last elements from the `vertices` result attribute.

* INCOMPATIBLE CHANGE:

  The AQL function `GRAPH_DISTANCE_TO` will now return only the id the destination vertex
  in the `vertex` attribute, and not the full vertex data with all vertex attributes.

* INCOMPATIBLE CHANGE:

  All graph measurements functions in JavaScript module `general-graph` that calculated a
  single figure previously returned an array containing just the figure. Now these functions
  will return the figure directly and not put it inside an array.

  The affected functions are:

  * `graph._absoluteEccentricity`
  * `graph._eccentricity`
  * `graph._absoluteCloseness`
  * `graph._closeness`
  * `graph._absoluteBetweenness`
  * `graph._betweenness`
  * `graph._radius`
  * `graph._diameter`

* Create the `_graphs` collection in new databases with `waitForSync` attribute set to `false`

  The previous `waitForSync` value was `true`, so default the behavior when creating and dropping
  graphs via the HTTP REST API changes as follows if the new settings are in effect:

  * `POST /_api/graph` by default returns `HTTP 202` instead of `HTTP 201`
  * `DELETE /_api/graph/graph-name` by default returns `HTTP 202` instead of `HTTP 201`

  If the `_graphs` collection still has its `waitForSync` value set to `true`, then the HTTP status
  code will not change.

* Upgraded ICU to version 54; this increases performance in many places.
  based on https://code.google.com/p/chromium/issues/detail?id=428145

* added support for HTTP push aka chunked encoding

* issue #1051: add info whether server is running in service or user mode?

  This will add a "mode" attribute to the result of the result of HTTP GET `/_api/version?details=true`

  "mode" can have the following values:

  - `standalone`: server was started manually (e.g. on command-line)
  - `service`: service is running as Windows service, in daemon mode or under the supervisor

* improve system error messages in Windows port

* increased default value of `--server.request-timeout` from 300 to 1200 seconds for client tools
  (arangosh, arangoimp, arangodump, arangorestore)

* increased default value of `--server.connect-timeout` from 3 to 5 seconds for client tools
  (arangosh, arangoimp, arangodump, arangorestore)

* added startup option `--server.foxx-queues-poll-interval`

  This startup option controls the frequency with which the Foxx queues manager is checking
  the queue (or queues) for jobs to be executed.

  The default value is `1` second. Lowering this value will result in the queue manager waking
  up and checking the queues more frequently, which may increase CPU usage of the server.
  When not using Foxx queues, this value can be raised to save some CPU time.

* added startup option `--server.foxx-queues`

  This startup option controls whether the Foxx queue manager will check queue and job entries.
  Disabling this option can reduce server load but will prevent jobs added to Foxx queues from
  being processed at all.

  The default value is `true`, enabling the Foxx queues feature.

* make Foxx queues really database-specific.

  Foxx queues were and are stored in a database-specific collection `_queues`. However, a global
  cache variable for the queues led to the queue names being treated database-independently, which
  was wrong.

  Since 2.6, Foxx queues names are truly database-specific, so the same queue name can be used in
  two different databases for two different queues. Until then, it is advisable to think of queues
  as already being database-specific, and using the database name as a queue name prefix to be
  avoid name conflicts, e.g.:

      var queueName = "myQueue";
      var Foxx = require("org/arangodb/foxx");
      Foxx.queues.create(db._name() + ":" + queueName);

* added support for Foxx queue job types defined as app scripts.

  The old job types introduced in 2.4 are still supported but are known to cause issues in 2.5
  and later when the server is restarted or the job types are not defined in every thread.

  The new job types avoid this issue by storing an explicit mount path and script name rather
  than an assuming the job type is defined globally. It is strongly recommended to convert your
  job types to the new script-based system.

* renamed Foxx sessions option "sessionStorageApp" to "sessionStorage". The option now also accepts session storages directly.

* Added the following JavaScript methods for file access:
  * fs.copyFile() to copy single files
  * fs.copyRecursive() to copy directory trees
  * fs.chmod() to set the file permissions (non-Windows only)

* Added process.env for accessing the process environment from JavaScript code

* Cluster: kickstarter shutdown routines will more precisely follow the shutdown of its nodes.

* Cluster: don't delete agency connection objects that are currently in use.

* Cluster: improve passing along of HTTP errors

* fixed issue #1247: debian init script problems

* multi-threaded index creation on collection load

  When a collection contains more than one secondary index, they can be built in memory in
  parallel when the collection is loaded. How many threads are used for parallel index creation
  is determined by the new configuration parameter `--database.index-threads`. If this is set
  to 0, indexes are built by the opening thread only and sequentially. This is equivalent to
  the behavior in 2.5 and before.

* speed up building up primary index when loading collections

* added `count` attribute to `parameters.json` files of collections. This attribute indicates
  the number of live documents in the collection on unload. It is read when the collection is
  (re)loaded to determine the initial size for the collection's primary index

* removed remainders of MRuby integration, removed arangoirb

* simplified `controllers` property in Foxx manifests. You can now specify a filename directly
  if you only want to use a single file mounted at the base URL of your Foxx app.

* simplified `exports` property in Foxx manifests. You can now specify a filename directly if
  you only want to export variables from a single file in your Foxx app.

* added support for node.js-style exports in Foxx exports. Your Foxx exports file can now export
  arbitrary values using the `module.exports` property instead of adding properties to the
  `exports` object.

* added `scripts` property to Foxx manifests. You should now specify the `setup` and `teardown`
  files as properties of the `scripts` object in your manifests and can define custom,
  app-specific scripts that can be executed from the web interface or the CLI.

* added `tests` property to Foxx manifests. You can now define test cases using the `mocha`
  framework which can then be executed inside ArangoDB.

* updated `joi` package to 6.0.8.

* added `extendible` package.

* added Foxx model lifecycle events to repositories. See #1257.

* speed up resizing of edge index.

* allow to split an edge index into buckets which are resized individually.
  This is controlled by the `indexBuckets` attribute in the `properties`
  of the collection.

* fix a cluster deadlock bug in larger clusters by marking a thread waiting
  for a lock on a DBserver as blocked


v2.5.7 (2015-08-02)
-------------------

* V8: Upgrade to version 4.1.0.27 - this is intended to be the stable V8 version.


v2.5.6 (2015-07-21)
-------------------

* alter Windows build infrastructure so we can properly store pdb files.

* potentially fixed issue #1313: Wrong metric calculation at dashboard

  Escape whitespace in process name when scanning /proc/pid/stats

  This fixes statistics values read from that file

* Fixed variable naming in AQL `COLLECT INTO` results in case the COLLECT is placed
  in a subquery which itself is followed by other constructs that require variables


v2.5.5 (2015-05-29)
-------------------

* fixed vulnerability in JWT implementation.

* fixed format string for reading /proc/pid/stat

* take into account barriers used in different V8 contexts


v2.5.4 (2015-05-14)
-------------------

* added startup option `--log.performance`: specifying this option at startup will log
  performance-related info messages, mainly timings via the regular logging mechanisms

* cluster fixes

* fix for recursive copy under Windows


v2.5.3 (2015-04-29)
-------------------

* Fix fs.move to work across filesystem borders; Fixes Foxx app installation problems;
  issue #1292.

* Fix Foxx app install when installed on a different drive on Windows

* issue #1322: strange AQL result

* issue #1318: Inconsistent db._create() syntax

* issue #1315: queries to a collection fail with an empty response if the
  collection contains specific JSON data

* issue #1300: Make arangodump not fail if target directory exists but is empty

* allow specifying higher values than SOMAXCONN for `--server.backlog-size`

  Previously, arangod would not start when a `--server.backlog-size` value was
  specified that was higher than the platform's SOMAXCONN header value.

  Now, arangod will use the user-provided value for `--server.backlog-size` and
  pass it to the listen system call even if the value is higher than SOMAXCONN.
  If the user-provided value is higher than SOMAXCONN, arangod will log a warning
  on startup.

* Fixed a cluster deadlock bug. Mark a thread that is in a RemoteBlock as
  blocked to allow for additional dispatcher threads to be started.

* Fix locking in cluster by using another ReadWriteLock class for collections.

* Add a second DispatcherQueue for AQL in the cluster. This fixes a
  cluster-AQL thread explosion bug.


v2.5.2 (2015-04-11)
-------------------

* modules stored in _modules are automatically flushed when changed

* added missing query-id parameter in documentation of HTTP DELETE `/_api/query` endpoint

* added iterator for edge index in AQL queries

  this change may lead to less edges being read when used together with a LIMIT clause

* make graph viewer in web interface issue less expensive queries for determining
  a random vertex from the graph, and for determining vertex attributes

* issue #1285: syntax error, unexpected $undefined near '@_to RETURN obj

  this allows AQL bind parameter names to also start with underscores

* moved /_api/query to C++

* issue #1289: Foxx models created from database documents expose an internal method

* added `Foxx.Repository#exists`

* parallelize initialization of V8 context in multiple threads

* fixed a possible crash when the debug-level was TRACE

* cluster: do not initialize statistics collection on each
  coordinator, this fixes a race condition at startup

* cluster: fix a startup race w.r.t. the _configuration collection

* search for db:// JavaScript modules only after all local files have been
  considered, this speeds up the require command in a cluster considerably

* general cluster speedup in certain areas


v2.5.1 (2015-03-19)
-------------------

* fixed bug that caused undefined behavior when an AQL query was killed inside
  a calculation block

* fixed memleaks in AQL query cleanup in case out-of-memory errors are thrown

* by default, Debian and RedHat packages are built with debug symbols

* added option `--database.ignore-logfile-errors`

  This option controls how collection datafiles with a CRC mismatch are treated.

  If set to `false`, CRC mismatch errors in collection datafiles will lead
  to a collection not being loaded at all. If a collection needs to be loaded
  during WAL recovery, the WAL recovery will also abort (if not forced with
  `--wal.ignore-recovery-errors true`). Setting this flag to `false` protects
  users from unintentionally using a collection with corrupted datafiles, from
  which only a subset of the original data can be recovered.

  If set to `true`, CRC mismatch errors in collection datafiles will lead to
  the datafile being partially loaded. All data up to until the mismatch will
  be loaded. This will enable users to continue with collection datafiles
  that are corrupted, but will result in only a partial load of the data.
  The WAL recovery will still abort when encountering a collection with a
  corrupted datafile, at least if `--wal.ignore-recovery-errors` is not set to
  `true`.

  The default value is *true*, so for collections with corrupted datafiles
  there might be partial data loads once the WAL recovery has finished. If
  the WAL recovery will need to load a collection with a corrupted datafile,
  it will still stop when using the default values.

* INCOMPATIBLE CHANGE:

  make the arangod server refuse to start if during startup it finds a non-readable
  `parameter.json` file for a database or a collection.

  Stopping the startup process in this case requires manual intervention (fixing
  the unreadable files), but prevents follow-up errors due to ignored databases or
  collections from happening.

* datafiles and `parameter.json` files written by arangod are now created with read and write
  privileges for the arangod process user, and with read and write privileges for the arangod
  process group.

  Previously, these files were created with user read and write permissions only.

* INCOMPATIBLE CHANGE:

  abort WAL recovery if one of the collection's datafiles cannot be opened

* INCOMPATIBLE CHANGE:

  never try to raise the privileges after dropping them, this can lead to a race condition while
  running the recovery

  If you require to run ArangoDB on a port lower than 1024, you must run ArangoDB as root.

* fixed inefficiencies in `remove` methods of general-graph module

* added option `--database.slow-query-threshold` for controlling the default AQL slow query
  threshold value on server start

* add system error strings for Windows on many places

* rework service startup so we announce 'RUNNING' only when we're finished starting.

* use the Windows eventlog for FATAL and ERROR - log messages

* fix service handling in NSIS Windows installer, specify human readable name

* add the ICU_DATA environment variable to the fatal error messages

* fixed issue #1265: arangod crashed with SIGSEGV

* fixed issue #1241: Wildcards in examples


v2.5.0 (2015-03-09)
-------------------

* installer fixes for Windows

* fix for downloading Foxx

* fixed issue #1258: http pipelining not working?


v2.5.0-beta4 (2015-03-05)
-------------------------

* fixed issue #1247: debian init script problems


v2.5.0-beta3 (2015-02-27)
-------------------------

* fix Windows install path calculation in arango

* fix Windows logging of long strings

* fix possible undefinedness of const strings in Windows


v2.5.0-beta2 (2015-02-23)
-------------------------

* fixed issue #1256: agency binary not found #1256

* fixed issue #1230: API: document/col-name/_key and cursor return different floats

* front-end: dashboard tries not to (re)load statistics if user has no access

* V8: Upgrade to version 3.31.74.1

* etcd: Upgrade to version 2.0 - This requires go 1.3 to compile at least.

* refuse to startup if ICU wasn't initialized, this will i.e. prevent errors from being printed,
  and libraries from being loaded.

* front-end: unwanted removal of index table header after creating new index

* fixed issue #1248: chrome: applications filtering not working

* fixed issue #1198: queries remain in aql editor (front-end) if you navigate through different tabs

* Simplify usage of Foxx

  Thanks to our user feedback we learned that Foxx is a powerful, yet rather complicated concept.
  With this release we tried to make it less complicated while keeping all its strength.
  That includes a rewrite of the documentation as well as some code changes as listed below:

  * Moved Foxx applications to a different folder.

    The naming convention now is: <app-path>/_db/<dbname>/<mountpoint>/APP
    Before it was: <app-path>/databases/<dbname>/<appname>:<appversion>
    This caused some trouble as apps where cached based on name and version and updates did not apply.
    Hence the path on filesystem and the app's access URL had no relation to one another.
    Now the path on filesystem is identical to the URL (except for slashes and the appended APP)

  * Rewrite of Foxx routing

    The routing of Foxx has been exposed to major internal changes we adjusted because of user feedback.
    This allows us to set the development mode per mountpoint without having to change paths and hold
    apps at separate locations.

  * Foxx Development mode

    The development mode used until 2.4 is gone. It has been replaced by a much more mature version.
    This includes the deprecation of the javascript.dev-app-path parameter, which is useless since 2.5.
    Instead of having two separate app directories for production and development, apps now reside in
    one place, which is used for production as well as for development.
    Apps can still be put into development mode, changing their behavior compared to production mode.
    Development mode apps are still reread from disk at every request, and still they ship more debug
    output.

    This change has also made the startup options `--javascript.frontend-development-mode` and
    `--javascript.dev-app-path` obsolete. The former option will not have any effect when set, and the
    latter option is only read and used during the upgrade to 2.5 and does not have any effects later.

  * Foxx install process

    Installing Foxx apps has been a two step process: import them into ArangoDB and mount them at a
    specific mountpoint. These operations have been joined together. You can install an app at one
    mountpoint, that's it. No fetch, mount, unmount, purge cycle anymore. The commands have been
    simplified to just:

    * install: get your Foxx app up and running
    * uninstall: shut it down and erase it from disk

  * Foxx error output

    Until 2.4 the errors produced by Foxx were not optimal. Often, the error message was just
    `unable to parse manifest` and contained only an internal stack trace.
    In 2.5 we made major improvements there, including a much more fine-grained error output that
    helps you debug your Foxx apps. The error message printed is now much closer to its source and
    should help you track it down.

    Also we added the default handlers for unhandled errors in Foxx apps:

    * You will get a nice internal error page whenever your Foxx app is called but was not installed
      due to any error
    * You will get a proper error message when having an uncaught error appears in any app route

    In production mode the messages above will NOT contain any information about your Foxx internals
    and are safe to be exposed to third party users.
    In development mode the messages above will contain the stacktrace (if available), making it easier for
    your in-house devs to track down errors in the application.

* added `console` object to Foxx apps. All Foxx apps now have a console object implementing
  the familiar Console API in their global scope, which can be used to log diagnostic
  messages to the database.

* added `org/arangodb/request` module, which provides a simple API for making HTTP requests
  to external services.

* added optimizer rule `propagate-constant-attributes`

  This rule will look inside `FILTER` conditions for constant value equality comparisons,
  and insert the constant values in other places in `FILTER`s. For example, the rule will
  insert `42` instead of `i.value` in the second `FILTER` of the following query:

      FOR i IN c1 FOR j IN c2 FILTER i.value == 42 FILTER j.value == i.value RETURN 1

* added `filtered` value to AQL query execution statistics

  This value indicates how many documents were filtered by `FilterNode`s in the AQL query.
  Note that `IndexRangeNode`s can also filter documents by selecting only the required ranges
  from the index. The `filtered` value will not include the work done by `IndexRangeNode`s,
  but only the work performed by `FilterNode`s.

* added support for sparse hash and skiplist indexes

  Hash and skiplist indexes can optionally be made sparse. Sparse indexes exclude documents
  in which at least one of the index attributes is either not set or has a value of `null`.

  As such documents are excluded from sparse indexes, they may contain fewer documents than
  their non-sparse counterparts. This enables faster indexing and can lead to reduced memory
  usage in case the indexed attribute does occur only in some, but not all documents of the
  collection. Sparse indexes will also reduce the number of collisions in non-unique hash
  indexes in case non-existing or optional attributes are indexed.

  In order to create a sparse index, an object with the attribute `sparse` can be added to
  the index creation commands:

      db.collection.ensureHashIndex(attributeName, { sparse: true });
      db.collection.ensureHashIndex(attributeName1, attributeName2, { sparse: true });
      db.collection.ensureUniqueConstraint(attributeName, { sparse: true });
      db.collection.ensureUniqueConstraint(attributeName1, attributeName2, { sparse: true });

      db.collection.ensureSkiplist(attributeName, { sparse: true });
      db.collection.ensureSkiplist(attributeName1, attributeName2, { sparse: true });
      db.collection.ensureUniqueSkiplist(attributeName, { sparse: true });
      db.collection.ensureUniqueSkiplist(attributeName1, attributeName2, { sparse: true });

  Note that in place of the above specialized index creation commands, it is recommended to use
  the more general index creation command `ensureIndex`:

  ```js
  db.collection.ensureIndex({ type: "hash", sparse: true, unique: true, fields: [ attributeName ] });
  db.collection.ensureIndex({ type: "skiplist", sparse: false, unique: false, fields: [ "a", "b" ] });
  ```

  When not explicitly set, the `sparse` attribute defaults to `false` for new indexes.

  This causes a change in behavior when creating a unique hash index without specifying the
  sparse flag: in 2.4, unique hash indexes were implicitly sparse, always excluding `null` values.
  There was no option to control this behavior, and sparsity was neither supported for non-unique
  hash indexes nor skiplists in 2.4. This implicit sparsity of unique hash indexes was considered
  an inconsistency, and therefore the behavior was cleaned up in 2.5. As of 2.5, indexes will
  only be created sparse if sparsity is explicitly requested. Existing unique hash indexes from 2.4
  or before will automatically be migrated so they are still sparse after the upgrade to 2.5.

  Geo indexes are implicitly sparse, meaning documents without the indexed location attribute or
  containing invalid location coordinate values will be excluded from the index automatically. This
  is also a change when compared to pre-2.5 behavior, when documents with missing or invalid
  coordinate values may have caused errors on insertion when the geo index' `unique` flag was set
  and its `ignoreNull` flag was not.

  This was confusing and has been rectified in 2.5. The method `ensureGeoConstaint()` now does the
  same as `ensureGeoIndex()`. Furthermore, the attributes `constraint`, `unique`, `ignoreNull` and
  `sparse` flags are now completely ignored when creating geo indexes.

  The same is true for fulltext indexes. There is no need to specify non-uniqueness or sparsity for
  geo or fulltext indexes. They will always be non-unique and sparse.

  As sparse indexes may exclude some documents, they cannot be used for every type of query.
  Sparse hash indexes cannot be used to find documents for which at least one of the indexed
  attributes has a value of `null`. For example, the following AQL query cannot use a sparse
  index, even if one was created on attribute `attr`:

      FOR doc In collection
        FILTER doc.attr == null
        RETURN doc

  If the lookup value is non-constant, a sparse index may or may not be used, depending on
  the other types of conditions in the query. If the optimizer can safely determine that
  the lookup value cannot be `null`, a sparse index may be used. When uncertain, the optimizer
  will not make use of a sparse index in a query in order to produce correct results.

  For example, the following queries cannot use a sparse index on `attr` because the optimizer
  will not know beforehand whether the comparison values for `doc.attr` will include `null`:

      FOR doc In collection
        FILTER doc.attr == SOME_FUNCTION(...)
        RETURN doc

      FOR other IN otherCollection
        FOR doc In collection
          FILTER doc.attr == other.attr
          RETURN doc

  Sparse skiplist indexes can be used for sorting if the optimizer can safely detect that the
  index range does not include `null` for any of the index attributes.

* inspection of AQL data-modification queries will now detect if the data-modification part
  of the query can run in lockstep with the data retrieval part of the query, or if the data
  retrieval part must be executed before the data modification can start.

  Executing the two in lockstep allows using much smaller buffers for intermediate results
  and starts the actual data-modification operations much earlier than if the two phases
  were executed separately.

* Allow dynamic attribute names in AQL object literals

  This allows using arbitrary expressions to construct attribute names in object
  literals specified in AQL queries. To disambiguate expressions and other unquoted
  attribute names, dynamic attribute names need to be enclosed in brackets (`[` and `]`).
  Example:

      FOR i IN 1..100
        RETURN { [ CONCAT('value-of-', i) ] : i }

* make AQL optimizer rule "use-index-for-sort" remove sort also in case a non-sorted
  index (e.g. a hash index) is used for only equality lookups and all sort attributes
  are covered by the index.

  Example that does not require an extra sort (needs hash index on `value`):

      FOR doc IN collection FILTER doc.value == 1 SORT doc.value RETURN doc

  Another example that does not require an extra sort (with hash index on `value1`, `value2`):

      FOR doc IN collection FILTER doc.value1 == 1 && doc.value2 == 2 SORT doc.value1, doc.value2 RETURN doc

* make AQL optimizer rule "use-index-for-sort" remove sort also in case the sort criteria
  excludes the left-most index attributes, but the left-most index attributes are used
  by the index for equality-only lookups.

  Example that can use the index for sorting (needs skiplist index on `value1`, `value2`):

      FOR doc IN collection FILTER doc.value1 == 1 SORT doc.value2 RETURN doc

* added selectivity estimates for primary index, edge index, and hash index

  The selectivity estimates are returned by the `GET /_api/index` REST API method
  in a sub-attribute `selectivityEstimate` for each index that supports it. This
  attribute will be omitted for indexes that do not provide selectivity estimates.
  If provided, the selectivity estimate will be a numeric value between 0 and 1.

  Selectivity estimates will also be reported in the result of `collection.getIndexes()`
  for all indexes that support this. If no selectivity estimate can be determined for
  an index, the attribute `selectivityEstimate` will be omitted here, too.

  The web interface also shows selectivity estimates for each index that supports this.

  Currently the following index types can provide selectivity estimates:
  - primary index
  - edge index
  - hash index (unique and non-unique)

  No selectivity estimates will be provided when running in cluster mode.

* fixed issue #1226: arangod log issues

* added additional logger if arangod is started in foreground mode on a tty

* added AQL optimizer rule "move-calculations-down"

* use exclusive native SRWLocks on Windows instead of native mutexes

* added AQL functions `MD5`, `SHA1`, and `RANDOM_TOKEN`.

* reduced number of string allocations when parsing certain AQL queries

  parsing numbers (integers or doubles) does not require a string allocation
  per number anymore

* RequestContext#bodyParam now accepts arbitrary joi schemas and rejects invalid (but well-formed) request bodies.

* enforce that AQL user functions are wrapped inside JavaScript function () declarations

  AQL user functions were always expected to be wrapped inside a JavaScript function, but previously
  this was not enforced when registering a user function. Enforcing the AQL user functions to be contained
  inside functions prevents functions from doing some unexpected things that may have led to undefined
  behavior.

* Windows service uninstalling: only remove service if it points to the currently running binary,
  or --force was specified.

* Windows (debug only): print stacktraces on crash and run minidump

* Windows (cygwin): if you run arangosh in a cygwin shell or via ssh we will detect this and use
  the appropriate output functions.

* Windows: improve process management

* fix IPv6 reverse ip lookups - so far we only did IPv4 addresses.

* improve join documentation, add outer join example

* run jslint for unit tests too, to prevent "memory leaks" by global js objects with native code.

* fix error logging for exceptions - we wouldn't log the exception message itself so far.

* improve error reporting in the http client (Windows & *nix)

* improve error reports in cluster

* Standard errors can now contain custom messages.


v2.4.7 (XXXX-XX-XX)
-------------------

* fixed issue #1282: Geo WITHIN_RECTANGLE for nested lat/lng


v2.4.6 (2015-03-18)
-------------------

* added option `--database.ignore-logfile-errors`

  This option controls how collection datafiles with a CRC mismatch are treated.

  If set to `false`, CRC mismatch errors in collection datafiles will lead
  to a collection not being loaded at all. If a collection needs to be loaded
  during WAL recovery, the WAL recovery will also abort (if not forced with
  `--wal.ignore-recovery-errors true`). Setting this flag to `false` protects
  users from unintentionally using a collection with corrupted datafiles, from
  which only a subset of the original data can be recovered.

  If set to `true`, CRC mismatch errors in collection datafiles will lead to
  the datafile being partially loaded. All data up to until the mismatch will
  be loaded. This will enable users to continue with a collection datafiles
  that are corrupted, but will result in only a partial load of the data.
  The WAL recovery will still abort when encountering a collection with a
  corrupted datafile, at least if `--wal.ignore-recovery-errors` is not set to
  `true`.

  The default value is *true*, so for collections with corrupted datafiles
  there might be partial data loads once the WAL recovery has finished. If
  the WAL recovery will need to load a collection with a corrupted datafile,
  it will still stop when using the default values.

* INCOMPATIBLE CHANGE:

  make the arangod server refuse to start if during startup it finds a non-readable
  `parameter.json` file for a database or a collection.

  Stopping the startup process in this case requires manual intervention (fixing
  the unreadable files), but prevents follow-up errors due to ignored databases or
  collections from happening.

* datafiles and `parameter.json` files written by arangod are now created with read and write
  privileges for the arangod process user, and with read and write privileges for the arangod
  process group.

  Previously, these files were created with user read and write permissions only.

* INCOMPATIBLE CHANGE:

  abort WAL recovery if one of the collection's datafiles cannot be opened

* INCOMPATIBLE CHANGE:

  never try to raise the privileges after dropping them, this can lead to a race condition while
  running the recovery

  If you require to run ArangoDB on a port lower than 1024, you must run ArangoDB as root.

* fixed inefficiencies in `remove` methods of general-graph module

* added option `--database.slow-query-threshold` for controlling the default AQL slow query
  threshold value on server start


v2.4.5 (2015-03-16)
-------------------

* added elapsed time to HTTP request logging output (`--log.requests-file`)

* added AQL current and slow query tracking, killing of AQL queries

  This change enables retrieving the list of currently running AQL queries inside the selected database.
  AQL queries with an execution time beyond a certain threshold can be moved to a "slow query" facility
  and retrieved from there. Queries can also be killed by specifying the query id.

  This change adds the following HTTP REST APIs:

  - `GET /_api/query/current`: for retrieving the list of currently running queries
  - `GET /_api/query/slow`: for retrieving the list of slow queries
  - `DELETE /_api/query/slow`: for clearing the list of slow queries
  - `GET /_api/query/properties`: for retrieving the properties for query tracking
  - `PUT /_api/query/properties`: for adjusting the properties for query tracking
  - `DELETE /_api/query/<id>`: for killing an AQL query

  The following JavaScript APIs have been added:

  - require("org/arangodb/aql/queries").current();
  - require("org/arangodb/aql/queries").slow();
  - require("org/arangodb/aql/queries").clearSlow();
  - require("org/arangodb/aql/queries").properties();
  - require("org/arangodb/aql/queries").kill();

* fixed issue #1265: arangod crashed with SIGSEGV

* fixed issue #1241: Wildcards in examples

* fixed comment parsing in Foxx controllers


v2.4.4 (2015-02-24)
-------------------

* fixed the generation template for foxx apps. It now does not create deprecated functions anymore

* add custom visitor functionality for `GRAPH_NEIGHBORS` function, too

* increased default value of traversal option *maxIterations* to 100 times of its previous
  default value


v2.4.3 (2015-02-06)
-------------------

* fix multi-threading with openssl when running under Windows

* fix timeout on socket operations when running under Windows

* Fixed an error in Foxx routing which caused some apps that worked in 2.4.1 to fail with status 500: `undefined is not a function` errors in 2.4.2
  This error was occurring due to seldom internal rerouting introduced by the malformed application handler.


v2.4.2 (2015-01-30)
-------------------

* added custom visitor functionality for AQL traversals

  This allows more complex result processing in traversals triggered by AQL. A few examples
  are shown in [this article](http://jsteemann.github.io/blog/2015/01/28/using-custom-visitors-in-aql-graph-traversals/).

* improved number of results estimated for nodes of type EnumerateListNode and SubqueryNode
  in AQL explain output

* added AQL explain helper to explain arbitrary AQL queries

  The helper function prints the query execution plan and the indexes to be used in the
  query. It can be invoked from the ArangoShell or the web interface as follows:

      require("org/arangodb/aql/explainer").explain(query);

* enable use of indexes for certain AQL conditions with non-equality predicates, in
  case the condition(s) also refer to indexed attributes

  The following queries will now be able to use indexes:

      FILTER a.indexed == ... && a.indexed != ...
      FILTER a.indexed == ... && a.nonIndexed != ...
      FILTER a.indexed == ... && ! (a.indexed == ...)
      FILTER a.indexed == ... && ! (a.nonIndexed == ...)
      FILTER a.indexed == ... && ! (a.indexed != ...)
      FILTER a.indexed == ... && ! (a.nonIndexed != ...)
      FILTER (a.indexed == ... && a.nonIndexed == ...) || (a.indexed == ... && a.nonIndexed == ...)
      FILTER (a.indexed == ... && a.nonIndexed != ...) || (a.indexed == ... && a.nonIndexed != ...)

* Fixed spuriously occurring "collection not found" errors when running queries on local
  collections on a cluster DB server

* Fixed upload of Foxx applications to the server for apps exceeding approx. 1 MB zipped.

* Malformed Foxx applications will now return a more useful error when any route is requested.

  In Production a Foxx app mounted on /app will display an html page on /app/* stating a 503 Service temporarily not available.
  It will not state any information about your Application.
  Before it was a 404 Not Found without any information and not distinguishable from a correct not found on your route.

  In Development Mode the html page also contains information about the error occurred.

* Unhandled errors thrown in Foxx routes are now handled by the Foxx framework itself.

  In Production the route will return a status 500 with a body {error: "Error statement"}.
  In Development the route will return a status 500 with a body {error: "Error statement", stack: "..."}

  Before, it was status 500 with a plain text stack including ArangoDB internal routing information.

* The Applications tab in web interface will now request development apps more often.
  So if you have a fixed a syntax error in your app it should always be visible after reload.


v2.4.1 (2015-01-19)
-------------------

* improved WAL recovery output

* fixed certain OR optimizations in AQL optimizer

* better diagnostics for arangoimp

* fixed invalid result of HTTP REST API method `/_admin/foxx/rescan`

* fixed possible segmentation fault when passing a Buffer object into a V8 function
  as a parameter

* updated AQB module to 1.8.0.


v2.4.0 (2015-01-13)
-------------------

* updated AQB module to 1.7.0.

* fixed V8 integration-related crashes

* make `fs.move(src, dest)` also fail when both `src` and `dest` are
  existing directories. This ensures the same behavior of the move operation
  on different platforms.

* fixed AQL insert operation for multi-shard collections in cluster

* added optional return value for AQL data-modification queries.
  This allows returning the documents inserted, removed or updated with the query, e.g.

      FOR doc IN docs REMOVE doc._key IN docs LET removed = OLD RETURN removed
      FOR doc IN docs INSERT { } IN docs LET inserted = NEW RETURN inserted
      FOR doc IN docs UPDATE doc._key WITH { } IN docs LET previous = OLD RETURN previous
      FOR doc IN docs UPDATE doc._key WITH { } IN docs LET updated = NEW RETURN updated

  The variables `OLD` and `NEW` are automatically available when a `REMOVE`, `INSERT`,
  `UPDATE` or `REPLACE` statement is immediately followed by a `LET` statement.
  Note that the `LET` and `RETURN` statements in data-modification queries are not as
  flexible as the general versions of `LET` and `RETURN`. When returning documents from
  data-modification operations, only a single variable can be assigned using `LET`, and
  the assignment can only be either `OLD` or `NEW`, but not an arbitrary expression. The
  `RETURN` statement also allows using the just-created variable only, and no arbitrary
  expressions.


v2.4.0-beta1 (2014-12-26)
--------------------------

* fixed superstates in FoxxGenerator

* fixed issue #1065: Aardvark: added creation of documents and edges with _key property

* fixed issue #1198: Aardvark: current AQL editor query is now cached

* Upgraded V8 version from 3.16.14 to 3.29.59

  The built-in version of V8 has been upgraded from 3.16.14 to 3.29.59.
  This activates several ES6 (also dubbed *Harmony* or *ES.next*) features in
  ArangoDB, both in the ArangoShell and the ArangoDB server. They can be
  used for scripting and in server-side actions such as Foxx routes, traversals
  etc.

  The following ES6 features are available in ArangoDB 2.4 by default:

  * iterators
  * the `of` operator
  * symbols
  * predefined collections types (Map, Set etc.)
  * typed arrays

  Many other ES6 features are disabled by default, but can be made available by
  starting arangod or arangosh with the appropriate options:

  * arrow functions
  * proxies
  * generators
  * String, Array, and Number enhancements
  * constants
  * enhanced object and numeric literals

  To activate all these ES6 features in arangod or arangosh, start it with
  the following options:

      arangosh --javascript.v8-options="--harmony --harmony_generators"

  More details on the available ES6 features can be found in
  [this blog](https://jsteemann.github.io/blog/2014/12/19/using-es6-features-in-arangodb/).

* Added Foxx generator for building Hypermedia APIs

  A more detailed description is [here](https://www.arangodb.com/2014/12/08/building-hypermedia-apis-foxxgenerator)

* New `Applications` tab in web interface:

  The `applications` tab got a complete redesign.
  It will now only show applications that are currently running on ArangoDB.
  For a selected application, a new detailed view has been created.
  This view provides a better overview of the app:
  * author
  * license
  * version
  * contributors
  * download links
  * API documentation

  To install a new application, a new dialog is now available.
  It provides the features already available in the console application `foxx-manager` plus some more:
  * install an application from Github
  * install an application from a zip file
  * install an application from ArangoDB's application store
  * create a new application from scratch: this feature uses a generator to
    create a Foxx application with pre-defined CRUD methods for a given list
    of collections. The generated Foxx app can either be downloaded as a zip file or
    be installed on the server. Starting with a new Foxx app has never been easier.

* fixed issue #1102: Aardvark: Layout bug in documents overview

  The documents overview was entirely destroyed in some situations on Firefox.
  We replaced the plugin we used there.

* fixed issue #1168: Aardvark: pagination buttons jumping

* fixed issue #1161: Aardvark: Click on Import JSON imports previously uploaded file

* removed configure options `--enable-all-in-one-v8`, `--enable-all-in-one-icu`,
  and `--enable-all-in-one-libev`.

* global internal rename to fix naming incompatibilities with JSON:

  Internal functions with names containing `array` have been renamed to `object`,
  internal functions with names containing `list` have been renamed to `array`.
  The renaming was mainly done in the C++ parts. The documentation has also been
  adjusted so that the correct JSON type names are used in most places.

  The change also led to the addition of a few function aliases in AQL:

  * `TO_LIST` now is an alias of the new `TO_ARRAY`
  * `IS_LIST` now is an alias of the new `IS_ARRAY`
  * `IS_DOCUMENT` now is an alias of the new `IS_OBJECT`

  The changed also renamed the option `mergeArrays` to `mergeObjects` for AQL
  data-modification query options and HTTP document modification API

* AQL: added optimizer rule "remove-filter-covered-by-index"

  This rule removes FilterNodes and CalculationNodes from an execution plan if the
  filter is already covered by a previous IndexRangeNode. Removing the CalculationNode
  and the FilterNode will speed up query execution because the query requires less
  computation.

* AQL: added optimizer rule "remove-sort-rand"

  This rule removes a `SORT RAND()` expression from a query and moves the random
  iteration into the appropriate `EnumerateCollectionNode`. This is more efficient
  than individually enumerating and then sorting randomly.

* AQL: range optimizations for IN and OR

  This change enables usage of indexes for several additional cases. Filters containing
  the `IN` operator can now make use of indexes, and multiple OR- or AND-combined filter
  conditions can now also use indexes if the filters are accessing the same indexed
  attribute.

  Here are a few examples of queries that can now use indexes but couldn't before:

    FOR doc IN collection
      FILTER doc.indexedAttribute == 1 || doc.indexedAttribute > 99
      RETURN doc

    FOR doc IN collection
      FILTER doc.indexedAttribute IN [ 3, 42 ] || doc.indexedAttribute > 99
      RETURN doc

    FOR doc IN collection
      FILTER (doc.indexedAttribute > 2 && doc.indexedAttribute < 10) ||
             (doc.indexedAttribute > 23 && doc.indexedAttribute < 42)
      RETURN doc

* fixed issue #500: AQL parentheses issue

  This change allows passing subqueries as AQL function parameters without using
  duplicate brackets (e.g. `FUNC(query)` instead of `FUNC((query))`

* added optional `COUNT` clause to AQL `COLLECT`

  This allows more efficient group count calculation queries, e.g.

      FOR doc IN collection
        COLLECT age = doc.age WITH COUNT INTO length
        RETURN { age: age, count: length }

  A count-only query is also possible:

      FOR doc IN collection
        COLLECT WITH COUNT INTO length
        RETURN length

* fixed missing makeDirectory when fetching a Foxx application from a zip file

* fixed issue #1134: Change the default endpoint to localhost

  This change will modify the IP address ArangoDB listens on to 127.0.0.1 by default.
  This will make new ArangoDB installations unaccessible from clients other than
  localhost unless changed. This is a security feature.

  To make ArangoDB accessible from any client, change the server's configuration
  (`--server.endpoint`) to either `tcp://0.0.0.0:8529` or the server's publicly
  visible IP address.

* deprecated `Repository#modelPrototype`. Use `Repository#model` instead.

* IMPORTANT CHANGE: by default, system collections are included in replication and all
  replication API return values. This will lead to user accounts and credentials
  data being replicated from master to slave servers. This may overwrite
  slave-specific database users.

  If this is undesired, the `_users` collection can be excluded from replication
  easily by setting the `includeSystem` attribute to `false` in the following commands:

  * replication.sync({ includeSystem: false });
  * replication.applier.properties({ includeSystem: false });

  This will exclude all system collections (including `_aqlfunctions`, `_graphs` etc.)
  from the initial synchronization and the continuous replication.

  If this is also undesired, it is also possible to specify a list of collections to
  exclude from the initial synchronization and the continuous replication using the
  `restrictCollections` attribute, e.g.:

      replication.applier.properties({
        includeSystem: true,
        restrictType: "exclude",
        restrictCollections: [ "_users", "_graphs", "foo" ]
      });

  The HTTP API methods for fetching the replication inventory and for dumping collections
  also support the `includeSystem` control flag via a URL parameter.

* removed DEPRECATED replication methods:
  * `replication.logger.start()`
  * `replication.logger.stop()`
  * `replication.logger.properties()`
  * HTTP PUT `/_api/replication/logger-start`
  * HTTP PUT `/_api/replication/logger-stop`
  * HTTP GET `/_api/replication/logger-config`
  * HTTP PUT `/_api/replication/logger-config`

* fixed issue #1174, which was due to locking problems in distributed
  AQL execution

* improved cluster locking for AQL avoiding deadlocks

* use DistributeNode for modifying queries with REPLACE and UPDATE, if
  possible


v2.3.6 (2015-XX-XX)
-------------------

* fixed AQL subquery optimization that produced wrong result when multiple subqueries
  directly followed each other and and a directly following `LET` statement did refer
  to any but the first subquery.


v2.3.5 (2015-01-16)
-------------------

* fixed intermittent 404 errors in Foxx apps after mounting or unmounting apps

* fixed issue #1200: Expansion operator results in "Cannot call method 'forEach' of null"

* fixed issue #1199: Cannot unlink root node of plan


v2.3.4 (2014-12-23)
-------------------

* fixed cerberus path for MyArangoDB


v2.3.3 (2014-12-17)
-------------------

* fixed error handling in instantiation of distributed AQL queries, this
  also fixes a bug in cluster startup with many servers

* issue #1185: parse non-fractional JSON numbers with exponent (e.g. `4e-261`)

* issue #1159: allow --server.request-timeout and --server.connect-timeout of 0


v2.3.2 (2014-12-09)
-------------------

* fixed issue #1177: Fix bug in the user app's storage

* fixed issue #1173: AQL Editor "Save current query" resets user password

* fixed missing makeDirectory when fetching a Foxx application from a zip file

* put in warning about default changed: fixed issue #1134: Change the default endpoint to localhost

* fixed issue #1163: invalid fullCount value returned from AQL

* fixed range operator precedence

* limit default maximum number of plans created by AQL optimizer to 256 (from 1024)

* make AQL optimizer not generate an extra plan if an index can be used, but modify
  existing plans in place

* fixed AQL cursor ttl (time-to-live) issue

  Any user-specified cursor ttl value was not honored since 2.3.0.

* fixed segfault in AQL query hash index setup with unknown shapes

* fixed memleaks

* added AQL optimizer rule for removing `INTO` from a `COLLECT` statement if not needed

* fixed issue #1131

  This change provides the `KEEP` clause for `COLLECT ... INTO`. The `KEEP` clause
  allows controlling which variables will be kept in the variable created by `INTO`.

* fixed issue #1147, must protect dispatcher ID for etcd

v2.3.1 (2014-11-28)
-------------------

* recreate password if missing during upgrade

* fixed issue #1126

* fixed non-working subquery index optimizations

* do not restrict summary of Foxx applications to 60 characters

* fixed display of "required" path parameters in Foxx application documentation

* added more optimizations of constants values in AQL FILTER conditions

* fixed invalid or-to-in optimization for FILTERs containing comparisons
  with boolean values

* fixed replication of `_graphs` collection

* added AQL list functions `PUSH`, `POP`, `UNSHIFT`, `SHIFT`, `REMOVE_VALUES`,
  `REMOVE_VALUE`, `REMOVE_NTH` and `APPEND`

* added AQL functions `CALL` and `APPLY` to dynamically call other functions

* fixed AQL optimizer cost estimation for LIMIT node

* prevent Foxx queues from permanently writing to the journal even when
  server is idle

* fixed AQL COLLECT statement with INTO clause, which copied more variables
  than v2.2 and thus lead to too much memory consumption.
  This deals with #1107.

* fixed AQL COLLECT statement, this concerned every COLLECT statement,
  only the first group had access to the values of the variables before
  the COLLECT statement. This deals with #1127.

* fixed some AQL internals, where sometimes too many items were
  fetched from upstream in the presence of a LIMIT clause. This should
  generally improve performance.


v2.3.0 (2014-11-18)
-------------------

* fixed syslog flags. `--log.syslog` is deprecated and setting it has no effect,
  `--log.facility` now works as described. Application name has been changed from
  `triagens` to `arangod`. It can be changed using `--log.application`. The syslog
  will only contain the actual log message. The datetime prefix is omitted.

* fixed deflate in SimpleHttpClient

* fixed issue #1104: edgeExamples broken or changed

* fixed issue #1103: Error while importing user queries

* fixed issue #1100: AQL: HAS() fails on doc[attribute_name]

* fixed issue #1098: runtime error when creating graph vertex

* hide system applications in **Applications** tab by default

  Display of system applications can be toggled by using the *system applications*
  toggle in the UI.

* added HTTP REST API for managing tasks (`/_api/tasks`)

* allow passing character lists as optional parameter to AQL functions `TRIM`,
  `LTRIM` and `RTRIM`

  These functions now support trimming using custom character lists. If no character
  lists are specified, all whitespace characters will be removed as previously:

      TRIM("  foobar\t \r\n ")         // "foobar"
      TRIM(";foo;bar;baz, ", "; ")     // "foo;bar;baz"

* added AQL string functions `LTRIM`, `RTRIM`, `FIND_FIRST`, `FIND_LAST`, `SPLIT`,
  `SUBSTITUTE`

* added AQL functions `ZIP`, `VALUES` and `PERCENTILE`

* made AQL functions `CONCAT` and `CONCAT_SEPARATOR` work with list arguments

* dynamically create extra dispatcher threads if required

* fixed issue #1097: schemas in the API docs no longer show required properties as optional


v2.3.0-beta2 (2014-11-08)
-------------------------

* front-end: new icons for uploading and downloading JSON documents into a collection

* front-end: fixed documents pagination css display error

* front-end: fixed flickering of the progress view

* front-end: fixed missing event for documents filter function

* front-end: jsoneditor: added CMD+Return (Mac) CTRL+Return (Linux/Win) shortkey for
  saving a document

* front-end: added information tooltip for uploading json documents.

* front-end: added database management view to the collapsed navigation menu

* front-end: added collection truncation feature

* fixed issue #1086: arangoimp: Odd errors if arguments are not given properly

* performance improvements for AQL queries that use JavaScript-based expressions
  internally

* added AQL geo functions `WITHIN_RECTANGLE` and `IS_IN_POLYGON`

* fixed non-working query results download in AQL editor of web interface

* removed debug print message in AQL editor query export routine

* fixed issue #1075: Aardvark: user name required even if auth is off #1075

  The fix for this prefills the username input field with the current user's
  account name if any and `root` (the default username) otherwise. Additionally,
  the tooltip text has been slightly adjusted.

* fixed issue #1069: Add 'raw' link to swagger ui so that the raw swagger
  json can easily be retrieved

  This adds a link to the Swagger API docs to an application's detail view in
  the **Applications** tab of the web interface. The link produces the Swagger
  JSON directly. If authentication is turned on, the link requires authentication,
  too.

* documentation updates


v2.3.0-beta1 (2014-11-01)
-------------------------

* added dedicated `NOT IN` operator for AQL

  Previously, a `NOT IN` was only achievable by writing a negated `IN` condition:

      FOR i IN ... FILTER ! (i IN [ 23, 42 ]) ...

  This can now alternatively be expressed more intuitively as follows:

      FOR i IN ... FILTER i NOT IN [ 23, 42 ] ...

* added alternative logical operator syntax for AQL

  Previously, the logical operators in AQL could only be written as:
  - `&&`: logical and
  - `||`: logical or
  - `!`: negation

  ArangoDB 2.3 introduces the alternative variants for these operators:
  - `AND`: logical and
  - `OR`: logical or
  - `NOT`: negation

  The new syntax is just an alternative to the old syntax, allowing easier
  migration from SQL. The old syntax is still fully supported and will be.

* improved output of `ArangoStatement.parse()` and POST `/_api/query`

  If an AQL query can be parsed without problems, The return value of
  `ArangoStatement.parse()` now contains an attribute `ast` with the abstract
  syntax tree of the query (before optimizations). Though this is an internal
  representation of the query and is subject to change, it can be used to inspect
  how ArangoDB interprets a given query.

* improved `ArangoStatement.explain()` and POST `/_api/explain`

  The commands for explaining AQL queries have been improved.

* added command-line option `--javascript.v8-contexts` to control the number of
  V8 contexts created in arangod.

  Previously, the number of V8 contexts was equal to the number of server threads
  (as specified by option `--server.threads`).

  However, it may be sensible to create different amounts of threads and V8
  contexts. If the option is not specified, the number of V8 contexts created
  will be equal to the number of server threads. Thus no change in configuration
  is required to keep the old behavior.

  If you are using the default config files or merge them with your local config
  files, please review if the default number of server threads is okay in your
  environment. Additionally you should verify that the number of V8 contexts
  created (as specified in option `--javascript.v8-contexts`) is okay.

* the number of server.threads specified is now the minimum of threads
  started. There are situation in which threads are waiting for results of
  distributed database servers. In this case the number of threads is
  dynamically increased.

* removed index type "bitarray"

  Bitarray indexes were only half-way documented and integrated in previous versions
  of ArangoDB so their benefit was limited. The support for bitarray indexes has
  thus been removed in ArangoDB 2.3. It is not possible to create indexes of type
  "bitarray" with ArangoDB 2.3.

  When a collection is opened that contains a bitarray index definition created
  with a previous version of ArangoDB, ArangoDB will ignore it and log the following
  warning:

      index type 'bitarray' is not supported in this version of ArangoDB and is ignored

  Future versions of ArangoDB may automatically remove such index definitions so the
  warnings will eventually disappear.

* removed internal "_admin/modules/flush" in order to fix requireApp

* added basic support for handling binary data in Foxx

  Requests with binary payload can be processed in Foxx applications by
  using the new method `res.rawBodyBuffer()`. This will return the unparsed request
  body as a Buffer object.

  There is now also the method `req.requestParts()` available in Foxx to retrieve
  the individual components of a multipart HTTP request.

  Buffer objects can now be used when setting the response body of any Foxx action.
  Additionally, `res.send()` has been added as a convenience method for returning
  strings, JSON objects or buffers from a Foxx action:

      res.send("<p>some HTML</p>");
      res.send({ success: true });
      res.send(new Buffer("some binary data"));

  The convenience method `res.sendFile()` can now be used to easily return the
  contents of a file from a Foxx action:

      res.sendFile(applicationContext.foxxFilename("image.png"));

  `fs.write` now accepts not only strings but also Buffer objects as second parameter:

      fs.write(filename, "some data");
      fs.write(filename, new Buffer("some binary data"));

  `fs.readBuffer` can be used to return the contents of a file in a Buffer object.

* improved performance of insertion into non-unique hash indexes significantly in case
  many duplicate keys are used in the index

* issue #1042: set time zone in log output

  the command-line option `--log.use-local-time` was added to print dates and times in
  the server-local timezone instead of UTC

* command-line options that require a boolean value now validate the
  value given on the command-line

  This prevents issues if no value is specified for an option that
  requires a boolean value. For example, the following command-line would
  have caused trouble in 2.2, because `--server.endpoint` would have been
  used as the value for the `--server.disable-authentication` options
  (which requires a boolean value):

      arangod --server.disable-authentication --server.endpoint tcp://127.0.0.1:8529 data

  In 2.3, running this command will fail with an error and requires to
  be modified to:

      arangod --server.disable-authentication true --server.endpoint tcp://127.0.0.1:8529 data

* improved performance of CSV import in arangoimp

* fixed issue #1027: Stack traces are off-by-one

* fixed issue #1026: Modules loaded in different files within the same app
  should refer to the same module

* fixed issue #1025: Traversal not as expected in undirected graph

* added a _relation function in the general-graph module.

  This deprecated _directedRelation and _undirectedRelation.
  ArangoDB does not offer any constraints for undirected edges
  which caused some confusion of users how undirected relations
  have to be handled. Relation now only supports directed relations
  and the user can actively simulate undirected relations.

* changed return value of Foxx.applicationContext#collectionName:

  Previously, the function could return invalid collection names because
  invalid characters were not replaced in the application name prefix, only
  in the collection name passed.

  Now, the function replaces invalid characters also in the application name
  prefix, which might to slightly different results for application names that
  contained any characters outside the ranges [a-z], [A-Z] and [0-9].

* prevent XSS in AQL editor and logs view

* integrated tutorial into ArangoShell and web interface

* added option `--backslash-escape` for arangoimp when running CSV file imports

* front-end: added download feature for (filtered) documents

* front-end: added download feature for the results of a user query

* front-end: added function to move documents to another collection

* front-end: added sort-by attribute to the documents filter

* front-end: added sorting feature to database, graph management and user management view.

* issue #989: front-end: Databases view not refreshing after deleting a database

* issue #991: front-end: Database search broken

* front-end: added infobox which shows more information about a document (_id, _rev, _key) or
  an edge (_id, _rev, _key, _from, _to). The from and to attributes are clickable and redirect
  to their document location.

* front-end: added edit-mode for deleting multiple documents at the same time.

* front-end: added delete button to the detailed document/edge view.

* front-end: added visual feedback for saving documents/edges inside the editor (error/success).

* front-end: added auto-focusing for the first input field in a modal.

* front-end: added validation for user input in a modal.

* front-end: user defined queries are now stored inside the database and are bound to the current
  user, instead of using the local storage functionality of the browsers. The outcome of this is
  that user defined queries are now independently usable from any device. Also queries can now be
  edited through the standard document editor of the front-end through the _users collection.

* front-end: added import and export functionality for user defined queries.

* front-end: added new keywords and functions to the aql-editor theme

* front-end: applied tile-style to the graph view

* front-end: now using the new graph api including multi-collection support

* front-end: foxx apps are now deletable

* front-end: foxx apps are now installable and updateable through github, if github is their
  origin.

* front-end: added foxx app version control. Multiple versions of a single foxx app are now
  installable and easy to manage and are also arranged in groups.

* front-end: the user-set filter of a collection is now stored until the user navigates to
  another collection.

* front-end: fetching and filtering of documents, statistics, and query operations are now
  handled with asynchronous ajax calls.

* front-end: added progress indicator if the front-end is waiting for a server operation.

* front-end: fixed wrong count of documents in the documents view of a collection.

* front-end: fixed unexpected styling of the manage db view and navigation.

* front-end: fixed wrong handling of select fields in a modal view.

* front-end: fixed wrong positioning of some tooltips.

* automatically call `toJSON` function of JavaScript objects (if present)
  when serializing them into database documents. This change allows
  storing JavaScript date objects in the database in a sensible manner.


v2.2.7 (2014-11-19)
-------------------

* fixed issue #998: Incorrect application URL for non-system Foxx apps

* fixed issue #1079: AQL editor: keyword WITH in UPDATE query is not highlighted

* fix memory leak in cluster nodes

* fixed registration of AQL user-defined functions in Web UI (JS shell)

* fixed error display in Web UI for certain errors
  (now error message is printed instead of 'undefined')

* fixed issue #1059: bug in js module console

* fixed issue #1056: "fs": zip functions fail with passwords

* fixed issue #1063: Docs: measuring unit of --wal.logfile-size?

* fixed issue #1062: Docs: typo in 14.2 Example data


v2.2.6 (2014-10-20)
-------------------

* fixed issue #972: Compilation Issue

* fixed issue #743: temporary directories are now unique and one can read
  off the tool that created them, if empty, they are removed atexit

* Highly improved performance of all AQL GRAPH_* functions.

* Orphan collections in general graphs can now be found via GRAPH_VERTICES
  if either "any" or no direction is defined

* Fixed documentation for AQL function GRAPH_NEIGHBORS.
  The option "vertexCollectionRestriction" is meant to filter the target
  vertices only, and should not filter the path.

* Fixed a bug in GRAPH_NEIGHBORS which enforced only empty results
  under certain conditions


v2.2.5 (2014-10-09)
-------------------

* fixed issue #961: allow non-JSON values in undocument request bodies

* fixed issue 1028: libicu is now statically linked

* fixed cached lookups of collections on the server, which may have caused spurious
  problems after collection rename operations


v2.2.4 (2014-10-01)
-------------------

* fixed accessing `_from` and `_to` attributes in `collection.byExample` and
  `collection.firstExample`

  These internal attributes were not handled properly in the mentioned functions, so
  searching for them did not always produce documents

* fixed issue #1030: arangoimp 2.2.3 crashing, not logging on large Windows CSV file

* fixed issue #1025: Traversal not as expected in undirected graph

* fixed issue #1020

  This requires re-introducing the startup option `--database.force-sync-properties`.

  This option can again be used to force fsyncs of collection, index and database properties
  stored as JSON strings on disk in files named `parameter.json`. Syncing these files after
  a write may be necessary if the underlying storage does not sync file contents by itself
  in a "sensible" amount of time after a file has been written and closed.

  The default value is `true` so collection, index and database properties will always be
  synced to disk immediately. This affects creating, renaming and dropping collections as
  well as creating and dropping databases and indexes. Each of these operations will perform
  an additional fsync on the `parameter.json` file if the option is set to `true`.

  It might be sensible to set this option to `false` for workloads that create and drop a
  lot of collections (e.g. test runs).

  Document operations such as creating, updating and dropping documents are not affected
  by this option.

* fixed issue #1016: AQL editor bug

* fixed issue #1014: WITHIN function returns wrong distance

* fixed AQL shortest path calculation in function `GRAPH_SHORTEST_PATH` to return
  complete vertex objects instead of just vertex ids

* allow changing of attributes of documents stored in server-side JavaScript variables

  Previously, the following did not work:

      var doc = db.collection.document(key);
      doc._key = "abc"; // overwriting internal attributes not supported
      doc.value = 123;  // overwriting existing attributes not supported

  Now, modifying documents stored in server-side variables (e.g. `doc` in the above case)
  is supported. Modifying the variables will not update the documents in the database,
  but will modify the JavaScript object (which can be written back to the database using
  `db.collection.update` or `db.collection.replace`)

* fixed issue #997: arangoimp apparently doesn't support files >2gig on Windows

  large file support (requires using `_stat64` instead of `stat`) is now supported on
  Windows


v2.2.3 (2014-09-02)
-------------------

* added `around` for Foxx controller

* added `type` option for HTTP API `GET /_api/document?collection=...`

  This allows controlling the type of results to be returned. By default, paths to
  documents will be returned, e.g.

      [
        `/_api/document/test/mykey1`,
        `/_api/document/test/mykey2`,
        ...
      ]

  To return a list of document ids instead of paths, the `type` URL parameter can be
  set to `id`:

      [
        `test/mykey1`,
        `test/mykey2`,
        ...
      ]

  To return a list of document keys only, the `type` URL parameter can be set to `key`:

      [
        `mykey1`,
        `mykey2`,
        ...
      ]


* properly capitalize HTTP response header field names in case the `x-arango-async`
  HTTP header was used in a request.

* fixed several documentation issues

* speedup for several general-graph functions, AQL functions starting with `GRAPH_`
  and traversals


v2.2.2 (2014-08-08)
-------------------

* allow storing non-reserved attribute names starting with an underscore

  Previous versions of ArangoDB parsed away all attribute names that started with an
  underscore (e.g. `_test', '_foo', `_bar`) on all levels of a document (root level
  and sub-attribute levels). While this behavior was documented, it was unintuitive and
  prevented storing documents inside other documents, e.g.:

      {
        "_key" : "foo",
        "_type" : "mydoc",
        "references" : [
          {
            "_key" : "something",
            "_rev" : "...",
            "value" : 1
          },
          {
            "_key" : "something else",
            "_rev" : "...",
            "value" : 2
          }
        ]
      }

  In the above example, previous versions of ArangoDB removed all attributes and
  sub-attributes that started with underscores, meaning the embedded documents would lose
  some of their attributes. 2.2.2 should preserve such attributes, and will also allow
  storing user-defined attribute names on the top-level even if they start with underscores
  (such as `_type` in the above example).

* fix conversion of JavaScript String, Number and Boolean objects to JSON.

  Objects created in JavaScript using `new Number(...)`, `new String(...)`, or
  `new Boolean(...)` were not converted to JSON correctly.

* fixed a race condition on task registration (i.e. `require("org/arangodb/tasks").register()`)

  this race condition led to undefined behavior when a just-created task with no offset and
  no period was instantly executed and deleted by the task scheduler, before the `register`
  function returned to the caller.

* changed run-tests.sh to execute all suitable tests.

* switch to new version of gyp

* fixed upgrade button


v2.2.1 (2014-07-24)
-------------------

* fixed hanging write-ahead log recovery for certain cases that involved dropping
  databases

* fixed issue with --check-version: when creating a new database the check failed

* issue #947 Foxx applicationContext missing some properties

* fixed issue with --check-version: when creating a new database the check failed

* added startup option `--wal.suppress-shape-information`

  Setting this option to `true` will reduce memory and disk space usage and require
  less CPU time when modifying documents or edges. It should therefore be turned on
  for standalone ArangoDB servers. However, for servers that are used as replication
  masters, setting this option to `true` will effectively disable the usage of the
  write-ahead log for replication, so it should be set to `false` for any replication
  master servers.

  The default value for this option is `false`.

* added optional `ttl` attribute to specify result cursor expiration for HTTP API method
  `POST /_api/cursor`

  The `ttl` attribute can be used to prevent cursor results from timing out too early.

* issue #947: Foxx applicationContext missing some properties

* (reported by Christian Neubauer):

  The problem was that in Google's V8, signed and unsigned chars are not always declared cleanly.
  so we need to force v8 to compile with forced signed chars which is done by the Flag:
    -fsigned-char
  at least it is enough to follow the instructions of compiling arango on rasperry
  and add "CFLAGS='-fsigned-char'" to the make command of V8 and remove the armv7=0

* Fixed a bug with the replication client. In the case of single document
  transactions the collection was not write locked.


v2.2.0 (2014-07-10)
-------------------

* The replication methods `logger.start`, `logger.stop` and `logger.properties` are
  no-ops in ArangoDB 2.2 as there is no separate replication logger anymore. Data changes
  are logged into the write-ahead log in ArangoDB 2.2, and not separately by the
  replication logger. The replication logger object is still there in ArangoDB 2.2 to
  ensure backwards-compatibility, however, logging cannot be started, stopped or
  configured anymore. Using any of these methods will do nothing.

  This also affects the following HTTP API methods:
  - `PUT /_api/replication/logger-start`
  - `PUT /_api/replication/logger-stop`
  - `GET /_api/replication/logger-config`
  - `PUT /_api/replication/logger-config`

  Using any of these methods is discouraged from now on as they will be removed in
  future versions of ArangoDB.

* INCOMPATIBLE CHANGE: replication of transactions has changed. Previously, transactions
  were logged on a master in one big block and shipped to a slave in one block, too.
  Now transactions will be logged and replicated as separate entries, allowing transactions
  to be bigger and also ensure replication progress.

  This change also affects the behavior of the `stop` method of the replication applier.
  If the replication applier is now stopped manually using the `stop` method and later
  restarted using the `start` method, any transactions that were unfinished at the
  point of stopping will be aborted on a slave, even if they later commit on the master.

  In ArangoDB 2.2, stopping the replication applier manually should be avoided unless the
  goal is to stop replication permanently or to do a full resync with the master anyway.
  If the replication applier still must be stopped, it should be made sure that the
  slave has fetched and applied all pending operations from a master, and that no
  extra transactions are started on the master before the `stop` command on the slave
  is executed.

  Replication of transactions in ArangoDB 2.2 might also lock the involved collections on
  the slave while a transaction is either committed or aborted on the master and the
  change has been replicated to the slave. This change in behavior may be important for
  slave servers that are used for read-scaling. In order to avoid long lasting collection
  locks on the slave, transactions should be kept small.

  The `_replication` system collection is not used anymore in ArangoDB 2.2 and its usage is
  discouraged.

* INCOMPATIBLE CHANGE: the figures reported by the `collection.figures` method
  now only reflect documents and data contained in the journals and datafiles of
  collections. Documents or deletions contained only in the write-ahead log will
  not influence collection figures until the write-ahead log garbage collection
  kicks in. The figures for a collection might therefore underreport the total
  resource usage of a collection.

  Additionally, the attributes `lastTick` and `uncollectedLogfileEntries` have been
  added to the result of the `figures` operation and the HTTP API method
  `PUT /_api/collection/figures`

* added `insert` method as an alias for `save`. Documents can now be inserted into
  a collection using either method:

      db.test.save({ foo: "bar" });
      db.test.insert({ foo: "bar" });

* added support for data-modification AQL queries

* added AQL keywords `INSERT`, `UPDATE`, `REPLACE` and `REMOVE` (and `WITH`) to
  support data-modification AQL queries.

  Unquoted usage of these keywords for attribute names in AQL queries will likely
  fail in ArangoDB 2.2. If any such attribute name needs to be used in a query, it
  should be enclosed in backticks to indicate the usage of a literal attribute
  name.

  For example, the following query will fail in ArangoDB 2.2 with a parse error:

      FOR i IN foo RETURN i.remove

  and needs to be rewritten like this:

      FOR i IN foo RETURN i.`remove`

* disallow storing of JavaScript objects that contain JavaScript native objects
  of type `Date`, `Function`, `RegExp` or `External`, e.g.

      db.test.save({ foo: /bar/ });
      db.test.save({ foo: new Date() });

  will now print

      Error: <data> cannot be converted into JSON shape: could not shape document

  Previously, objects of these types were silently converted into an empty object
  (i.e. `{ }`).

  To store such objects in a collection, explicitly convert them into strings
  like this:

      db.test.save({ foo: String(/bar/) });
      db.test.save({ foo: String(new Date()) });

* The replication methods `logger.start`, `logger.stop` and `logger.properties` are
  no-ops in ArangoDB 2.2 as there is no separate replication logger anymore. Data changes
  are logged into the write-ahead log in ArangoDB 2.2, and not separately by the
  replication logger. The replication logger object is still there in ArangoDB 2.2 to
  ensure backwards-compatibility, however, logging cannot be started, stopped or
  configured anymore. Using any of these methods will do nothing.

  This also affects the following HTTP API methods:
  - `PUT /_api/replication/logger-start`
  - `PUT /_api/replication/logger-stop`
  - `GET /_api/replication/logger-config`
  - `PUT /_api/replication/logger-config`

  Using any of these methods is discouraged from now on as they will be removed in
  future versions of ArangoDB.

* INCOMPATIBLE CHANGE: replication of transactions has changed. Previously, transactions
  were logged on a master in one big block and shipped to a slave in one block, too.
  Now transactions will be logged and replicated as separate entries, allowing transactions
  to be bigger and also ensure replication progress.

  This change also affects the behavior of the `stop` method of the replication applier.
  If the replication applier is now stopped manually using the `stop` method and later
  restarted using the `start` method, any transactions that were unfinished at the
  point of stopping will be aborted on a slave, even if they later commit on the master.

  In ArangoDB 2.2, stopping the replication applier manually should be avoided unless the
  goal is to stop replication permanently or to do a full resync with the master anyway.
  If the replication applier still must be stopped, it should be made sure that the
  slave has fetched and applied all pending operations from a master, and that no
  extra transactions are started on the master before the `stop` command on the slave
  is executed.

  Replication of transactions in ArangoDB 2.2 might also lock the involved collections on
  the slave while a transaction is either committed or aborted on the master and the
  change has been replicated to the slave. This change in behavior may be important for
  slave servers that are used for read-scaling. In order to avoid long lasting collection
  locks on the slave, transactions should be kept small.

  The `_replication` system collection is not used anymore in ArangoDB 2.2 and its usage is
  discouraged.

* INCOMPATIBLE CHANGE: the figures reported by the `collection.figures` method
  now only reflect documents and data contained in the journals and datafiles of
  collections. Documents or deletions contained only in the write-ahead log will
  not influence collection figures until the write-ahead log garbage collection
  kicks in. The figures for a collection might therefore underreport the total
  resource usage of a collection.

  Additionally, the attributes `lastTick` and `uncollectedLogfileEntries` have been
  added to the result of the `figures` operation and the HTTP API method
  `PUT /_api/collection/figures`

* added `insert` method as an alias for `save`. Documents can now be inserted into
  a collection using either method:

      db.test.save({ foo: "bar" });
      db.test.insert({ foo: "bar" });

* added support for data-modification AQL queries

* added AQL keywords `INSERT`, `UPDATE`, `REPLACE` and `REMOVE` (and `WITH`) to
  support data-modification AQL queries.

  Unquoted usage of these keywords for attribute names in AQL queries will likely
  fail in ArangoDB 2.2. If any such attribute name needs to be used in a query, it
  should be enclosed in backticks to indicate the usage of a literal attribute
  name.

  For example, the following query will fail in ArangoDB 2.2 with a parse error:

      FOR i IN foo RETURN i.remove

  and needs to be rewritten like this:

      FOR i IN foo RETURN i.`remove`

* disallow storing of JavaScript objects that contain JavaScript native objects
  of type `Date`, `Function`, `RegExp` or `External`, e.g.

      db.test.save({ foo: /bar/ });
      db.test.save({ foo: new Date() });

  will now print

      Error: <data> cannot be converted into JSON shape: could not shape document

  Previously, objects of these types were silently converted into an empty object
  (i.e. `{ }`).

  To store such objects in a collection, explicitly convert them into strings
  like this:

      db.test.save({ foo: String(/bar/) });
      db.test.save({ foo: String(new Date()) });

* honor startup option `--server.disable-statistics` when deciding whether or not
  to start periodic statistics collection jobs

  Previously, the statistics collection jobs were started even if the server was
  started with the `--server.disable-statistics` flag being set to `true`

* removed startup option `--random.no-seed`

  This option had no effect in previous versions of ArangoDB and was thus removed.

* removed startup option `--database.remove-on-drop`

  This option was used for debugging only.

* removed startup option `--database.force-sync-properties`

  This option is now superfluous as collection properties are now stored in the
  write-ahead log.

* introduced write-ahead log

  All write operations in an ArangoDB server instance are automatically logged
  to the server's write-ahead log. The write-ahead log is a set of append-only
  logfiles, and it is used in case of a crash recovery and for replication.
  Data from the write-ahead log will eventually be moved into the journals or
  datafiles of collections, allowing the server to remove older write-ahead log
  logfiles. Figures of collections will be updated when data are moved from the
  write-ahead log into the journals or datafiles of collections.

  Cross-collection transactions in ArangoDB should benefit considerably by this
  change, as less writes than in previous versions are required to ensure the data
  of multiple collections are atomically and durably committed. All data-modifying
  operations inside transactions (insert, update, remove) will write their
  operations into the write-ahead log directly, making transactions with multiple
  operations also require less physical memory than in previous versions of ArangoDB,
  that required all transaction data to fit into RAM.

  The `_trx` system collection is not used anymore in ArangoDB 2.2 and its usage is
  discouraged.

  The data in the write-ahead log can also be used in the replication context.
  The `_replication` collection that was used in previous versions of ArangoDB to
  store all changes on the server is not used anymore in ArangoDB 2.2. Instead,
  slaves can read from a master's write-ahead log to get informed about most
  recent changes. This removes the need to store data-modifying operations in
  both the actual place and the `_replication` collection.

* removed startup option `--server.disable-replication-logger`

  This option is superfluous in ArangoDB 2.2. There is no dedicated replication
  logger in ArangoDB 2.2. There is now always the write-ahead log, and it is also
  used as the server's replication log. Specifying the startup option
  `--server.disable-replication-logger` will do nothing in ArangoDB 2.2, but the
  option should not be used anymore as it might be removed in a future version.

* changed behavior of replication logger

  There is no dedicated replication logger in ArangoDB 2.2 as there is the
  write-ahead log now. The existing APIs for starting and stopping the replication
  logger still exist in ArangoDB 2.2 for downwards-compatibility, but calling
  the start or stop operations are no-ops in ArangoDB 2.2. When querying the
  replication logger status via the API, the server will always report that the
  replication logger is running. Configuring the replication logger is a no-op
  in ArangoDB 2.2, too. Changing the replication logger configuration has no
  effect. Instead, the write-ahead log configuration can be changed.

* removed MRuby integration for arangod

  ArangoDB had an experimental MRuby integration in some of the publish builds.
  This wasn't continuously developed, and so it has been removed in ArangoDB 2.2.

  This change has led to the following startup options being superfluous:

  - `--ruby.gc-interval`
  - `--ruby.action-directory`
  - `--ruby.modules-path`
  - `--ruby.startup-directory`

  Specifying these startup options will do nothing in ArangoDB 2.2, but the
  options should be avoided from now on as they might be removed in future versions.

* reclaim index memory when last document in collection is deleted

  Previously, deleting documents from a collection did not lead to index sizes being
  reduced. Instead, the already allocated index memory was re-used when a collection
  was refilled.

  Now, index memory for primary indexes and hash indexes is reclaimed instantly when
  the last document from a collection is removed.

* inlined and optimized functions in hash indexes

* added AQL TRANSLATE function

  This function can be used to perform lookups from static lists, e.g.

      LET countryNames = { US: "United States", UK: "United Kingdom", FR: "France" }
      RETURN TRANSLATE("FR", countryNames)

* fixed datafile debugger

* fixed check-version for empty directory

* moved try/catch block to the top of routing chain

* added mountedApp function for foxx-manager

* fixed issue #883: arango 2.1 - when starting multi-machine cluster, UI web
  does not change to cluster overview

* fixed dfdb: should not start any other V8 threads

* cleanup of version-check, added module org/arangodb/database-version,
  added --check-version option

* fixed issue #881: [2.1.0] Bombarded (every 10 sec or so) with
  "WARNING format string is corrupt" when in non-system DB Dashboard

* specialized primary index implementation to allow faster hash table
  rebuilding and reduce lookups in datafiles for the actual value of `_key`.

* issue #862: added `--overwrite` option to arangoimp

* removed number of property lookups for documents during AQL queries that
  access documents

* prevent buffering of long print results in arangosh's and arangod's print
  command

  this change will emit buffered intermediate print results and discard the
  output buffer to quickly deliver print results to the user, and to prevent
  constructing very large buffers for large results

* removed sorting of attribute names for use in a collection's shaper

  sorting attribute names was done on document insert to keep attributes
  of a collection in sorted order for faster comparisons. The sort order
  of attributes was only used in one particular and unlikely case, so it
  was removed. Collections with many different attribute names should
  benefit from this change by faster inserts and slightly less memory usage.

* fixed a bug in arangodump which got the collection name in _from and _to
  attributes of edges wrong (all were "_unknown")

* fixed a bug in arangorestore which did not recognize wrong _from and _to
  attributes of edges

* improved error detection and reporting in arangorestore


v2.1.1 (2014-06-06)
-------------------

* fixed dfdb: should not start any other V8 threads

* signature for collection functions was modified

  The basic change was the substitution of the input parameter of the
  function by an generic options object which can contain multiple
  option parameter of the function.
  Following functions were modified
  remove
  removeBySample
  replace
  replaceBySample
  update
  updateBySample

  Old signature is yet supported but it will be removed in future versions

v2.1.0 (2014-05-29)
-------------------

* implemented upgrade procedure for clusters

* fixed communication issue with agency which prevented reconnect
  after an agent failure

* fixed cluster dashboard in the case that one but not all servers
  in the cluster are down

* fixed a bug with coordinators creating local database objects
  in the wrong order (_system needs to be done first)

* improved cluster dashboard


v2.1.0-rc2 (2014-05-25)
-----------------------

* fixed issue #864: Inconsistent behavior of AQL REVERSE(list) function


v2.1.0-rc1 (XXXX-XX-XX)
-----------------------

* added server-side periodic task management functions:

  - require("org/arangodb/tasks").register(): registers a periodic task
  - require("org/arangodb/tasks").unregister(): unregisters and removes a
    periodic task
  - require("org/arangodb/tasks").get(): retrieves a specific tasks or all
    existing tasks

  the previous undocumented function `internal.definePeriodic` is now
  deprecated and will be removed in a future release.

* decrease the size of some seldom used system collections on creation.

  This will make these collections use less disk space and mapped memory.

* added AQL date functions

* added AQL FLATTEN() list function

* added index memory statistics to `db.<collection>.figures()` function

  The `figures` function will now return a sub-document `indexes`, which lists
  the number of indexes in the `count` sub-attribute, and the total memory
  usage of the indexes in bytes in the `size` sub-attribute.

* added AQL CURRENT_DATABASE() function

  This function returns the current database's name.

* added AQL CURRENT_USER() function

  This function returns the current user from an AQL query. The current user is the
  username that was specified in the `Authorization` HTTP header of the request. If
  authentication is turned off or the query was executed outside a request context,
  the function will return `null`.

* fixed issue #796: Searching with newline chars broken?

  fixed slightly different handling of backslash escape characters in a few
  AQL functions. Now handling of escape sequences should be consistent, and
  searching for newline characters should work the same everywhere

* added OpenSSL version check for configure

  It will report all OpenSSL versions < 1.0.1g as being too old.
  `configure` will only complain about an outdated OpenSSL version but not stop.

* require C++ compiler support (requires g++ 4.8, clang++ 3.4 or Visual Studio 13)

* less string copying returning JSONified documents from ArangoDB, e.g. via
  HTTP GET `/_api/document/<collection>/<document>`

* issue #798: Lower case http headers from arango

  This change allows returning capitalized HTTP headers, e.g.
  `Content-Length` instead of `content-length`.
  The HTTP spec says that headers are case-insensitive, but
  in fact several clients rely on a specific case in response
  headers.
  This change will capitalize HTTP headers if the `X-Arango-Version`
  request header is sent by the client and contains a value of at
  least `20100` (for version 2.1). The default value for the
  compatibility can also be set at server start, using the
  `--server.default-api-compatibility` option.

* simplified usage of `db._createStatement()`

  Previously, the function could not be called with a query string parameter as
  follows:

      db._createStatement(queryString);

  Calling it as above resulted in an error because the function expected an
  object as its parameter. From now on, it's possible to call the function with
  just the query string.

* make ArangoDB not send back a `WWW-Authenticate` header to a client in case the
  client sends the `X-Omit-WWW-Authenticate` HTTP header.

  This is done to prevent browsers from showing their built-in HTTP authentication
  dialog for AJAX requests that require authentication.
  ArangoDB will still return an HTTP 401 (Unauthorized) if the request doesn't
  contain valid credentials, but it will omit the `WWW-Authenticate` header,
  allowing clients to bypass the browser's authentication dialog.

* added REST API method HTTP GET `/_api/job/job-id` to query the status of an
  async job without potentially fetching it from the list of done jobs

* fixed non-intuitive behavior in jobs API: previously, querying the status
  of an async job via the API HTTP PUT `/_api/job/job-id` removed a currently
  executing async job from the list of queryable jobs on the server.
  Now, when querying the result of an async job that is still executing,
  the job is kept in the list of queryable jobs so its result can be fetched
  by a subsequent request.

* use a new data structure for the edge index of an edge collection. This
  improves the performance for the creation of the edge index and in
  particular speeds up removal of edges in graphs. Note however that
  this change might change the order in which edges starting at
  or ending in a vertex are returned. However, this order was never
  guaranteed anyway and it is not sensible to guarantee any particular
  order.

* provide a size hint to edge and hash indexes when initially filling them
  this will lead to less re-allocations when populating these indexes

  this may speed up building indexes when opening an existing collection

* don't requeue identical context methods in V8 threads in case a method is
  already registered

* removed arangod command line option `--database.remove-on-compacted`

* export the sort attribute for graph traversals to the HTTP interface

* add support for arangodump/arangorestore for clusters


v2.0.8 (XXXX-XX-XX)
-------------------

* fixed too-busy iteration over skiplists

  Even when a skiplist query was restricted by a limit clause, the skiplist
  index was queried without the limit. this led to slower-than-necessary
  execution times.

* fixed timeout overflows on 32 bit systems

  this bug has led to problems when select was called with a high timeout
  value (2000+ seconds) on 32bit systems that don't have a forgiving select
  implementation. when the call was made on these systems, select failed
  so no data would be read or sent over the connection

  this might have affected some cluster-internal operations.

* fixed ETCD issues on 32 bit systems

  ETCD was non-functional on 32 bit systems at all. The first call to the
  watch API crashed it. This was because atomic operations worked on data
  structures that were not properly aligned on 32 bit systems.

* fixed issue #848: db.someEdgeCollection.inEdge does not return correct
  value when called the 2nd time after a .save to the edge collection


v2.0.7 (2014-05-05)
-------------------

* issue #839: Foxx Manager missing "unfetch"

* fixed a race condition at startup

  this fixes undefined behavior in case the logger was involved directly at
  startup, before the logger initialization code was called. This should have
  occurred only for code that was executed before the invocation of main(),
  e.g. during ctor calls of statically defined objects.


v2.0.6 (2014-04-22)
-------------------

* fixed issue #835: arangosh doesn't show correct database name



v2.0.5 (2014-04-21)
-------------------

* Fixed a caching problem in IE JS Shell

* added cancelation for async jobs

* upgraded to new gyp for V8

* new Windows installer


v2.0.4 (2014-04-14)
-------------------

* fixed cluster authentication front-end issues for Firefox and IE, there are
  still problems with Chrome


v2.0.3 (2014-04-14)
-------------------

* fixed AQL optimizer bug

* fixed front-end issues

* added password change dialog


v2.0.2 (2014-04-06)
-------------------

* during cluster startup, do not log (somewhat expected) connection errors with
  log level error, but with log level info

* fixed dashboard modals

* fixed connection check for cluster planning front end: firefox does
  not support async:false

* document how to persist a cluster plan in order to relaunch an existing
  cluster later


v2.0.1 (2014-03-31)
-------------------

* make ArangoDB not send back a `WWW-Authenticate` header to a client in case the
  client sends the `X-Omit-WWW-Authenticate` HTTP header.

  This is done to prevent browsers from showing their built-in HTTP authentication
  dialog for AJAX requests that require authentication.
  ArangoDB will still return an HTTP 401 (Unauthorized) if the request doesn't
  contain valid credentials, but it will omit the `WWW-Authenticate` header,
  allowing clients to bypass the browser's authentication dialog.

* fixed isses in arango-dfdb:

  the dfdb was not able to unload certain system collections, so these couldn't be
  inspected with the dfdb sometimes. Additionally, it did not truncate corrupt
  markers from datafiles under some circumstances

* added `changePassword` attribute for users

* fixed non-working "save" button in collection edit view of web interface
  clicking the save button did nothing. one had to press enter in one of the input
  fields to send modified form data

* fixed V8 compile error on MacOS X

* prevent `body length: -9223372036854775808` being logged in development mode for
  some Foxx HTTP responses

* fixed several bugs in web interface dashboard

* fixed issue #783: coffee script not working in manifest file

* fixed issue #783: coffee script not working in manifest file

* fixed issue #781: Cant save current query from AQL editor ui

* bumped version in `X-Arango-Version` compatibility header sent by arangosh and other
  client tools from `1.5` to `2.0`.

* fixed startup options for arango-dfdb, added details option for arango-dfdb

* fixed display of missing error messages and codes in arangosh

* when creating a collection via the web interface, the collection type was always
  "document", regardless of the user's choice


v2.0.0 (2014-03-10)
-------------------

* first 2.0 release


v2.0.0-rc2 (2014-03-07)
-----------------------

* fixed cluster authorization


v2.0.0-rc1 (2014-02-28)
-----------------------

* added sharding :-)

* added collection._dbName attribute to query the name of the database from a collection

  more detailed documentation on the sharding and cluster features can be found in the user
  manual, section **Sharding**

* INCOMPATIBLE CHANGE: using complex values in AQL filter conditions with operators other
  than equality (e.g. >=, >, <=, <) will disable usage of skiplist indexes for filter
  evaluation.

  For example, the following queries will be affected by change:

      FOR doc IN docs FILTER doc.value < { foo: "bar" } RETURN doc
      FOR doc IN docs FILTER doc.value >= [ 1, 2, 3 ] RETURN doc

  The following queries will not be affected by the change:

      FOR doc IN docs FILTER doc.value == 1 RETURN doc
      FOR doc IN docs FILTER doc.value == "foo" RETURN doc
      FOR doc IN docs FILTER doc.value == [ 1, 2, 3 ] RETURN doc
      FOR doc IN docs FILTER doc.value == { foo: "bar" } RETURN doc

* INCOMPATIBLE CHANGE: removed undocumented method `collection.saveOrReplace`

  this feature was never advertised nor documented nor tested.

* INCOMPATIBLE CHANGE: removed undocumented REST API method `/_api/simple/BY-EXAMPLE-HASH`

  this feature was never advertised nor documented nor tested.

* added explicit startup parameter `--server.reuse-address`

  This flag can be used to control whether sockets should be acquired with the SO_REUSEADDR
  flag.

  Regardless of this setting, sockets on Windows are always acquired using the
  SO_EXCLUSIVEADDRUSE flag.

* removed undocumented REST API method GET `/_admin/database-name`

* added user validation API at POST `/_api/user/<username>`

* slightly improved users management API in `/_api/user`:

  Previously, when creating a new user via HTTP POST, the username needed to be
  passed in an attribute `username`. When users were returned via this API,
  the usernames were returned in an attribute named `user`. This was slightly
  confusing and was changed in 2.0 as follows:

  - when adding a user via HTTP POST, the username can be specified in an attribute
  `user`. If this attribute is not used, the API will look into the attribute `username`
  as before and use that value.
  - when users are returned via HTTP GET, the usernames are still returned in an
    attribute `user`.

  This change should be fully downwards-compatible with the previous version of the API.

* added AQL SLICE function to extract slices from lists

* made module loader more node compatible

* the startup option `--javascript.package-path` for arangosh is now deprecated and does
  nothing. Using it will not cause an error, but the option is ignored.

* added coffee script support

* Several UI improvements.

* Exchanged icons in the graphviewer toolbar

* always start networking and HTTP listeners when starting the server (even in
  console mode)

* allow vertex and edge filtering with user-defined functions in TRAVERSAL,
  TRAVERSAL_TREE and SHORTEST_PATH AQL functions:

      // using user-defined AQL functions for edge and vertex filtering
      RETURN TRAVERSAL(friends, friendrelations, "friends/john", "outbound", {
        followEdges: "myfunctions::checkedge",
        filterVertices: "myfunctions::checkvertex"
      })

      // using the following custom filter functions
      var aqlfunctions = require("org/arangodb/aql/functions");
      aqlfunctions.register("myfunctions::checkedge", function (config, vertex, edge, path) {
        return (edge.type !== 'dislikes'); // don't follow these edges
      }, false);

      aqlfunctions.register("myfunctions::checkvertex", function (config, vertex, path) {
        if (vertex.isDeleted || ! vertex.isActive) {
          return [ "prune", "exclude" ]; // exclude these and don't follow them
        }
        return [ ]; // include everything else
      }, false);

* fail if invalid `strategy`, `order` or `itemOrder` attribute values
  are passed to the AQL TRAVERSAL function. Omitting these attributes
  is not considered an error, but specifying an invalid value for any
  of these attributes will make an AQL query fail.

* issue #751: Create database through API should return HTTP status code 201

  By default, the server now returns HTTP 201 (created) when creating a new
  database successfully. To keep compatibility with older ArangoDB versions, the
  startup parameter `--server.default-api-compatibility` can be set to a value
  of `10400` to indicate API compatibility with ArangoDB 1.4. The compatibility
  can also be enforced by setting the `X-Arango-Version` HTTP header in a
  client request to this API on a per-request basis.

* allow direct access from the `db` object to collections whose names start
  with an underscore (e.g. db._users).

  Previously, access to such collections via the `db` object was possible from
  arangosh, but not from arangod (and thus Foxx and actions). The only way
  to access such collections from these places was via the `db._collection(<name>)`
  workaround.

* allow `\n` (as well as `\r\n`) as line terminator in batch requests sent to
  `/_api/batch` HTTP API.

* use `--data-binary` instead of `--data` parameter in generated cURL examples

* issue #703: Also show path of logfile for fm.config()

* issue #675: Dropping a collection used in "graph" module breaks the graph

* added "static" Graph.drop() method for graphs API

* fixed issue #695: arangosh server.password error

* use pretty-printing in `--console` mode by default

* simplified ArangoDB startup options

  Some startup options are now superfluous or their usage is simplified. The
  following options have been changed:

  * `--javascript.modules-path`: this option has been removed. The modules paths
    are determined by arangod and arangosh automatically based on the value of
    `--javascript.startup-directory`.

    If the option is set on startup, it is ignored so startup will not abort with
    an error `unrecognized option`.

  * `--javascript.action-directory`: this option has been removed. The actions
    directory is determined by arangod automatically based on the value of
    `--javascript.startup-directory`.

    If the option is set on startup, it is ignored so startup will not abort with
    an error `unrecognized option`.

  * `--javascript.package-path`: this option is still available but it is not
    required anymore to set the standard package paths (e.g. `js/npm`). arangod
    will automatically use this standard package path regardless of whether it
    was specified via the options.

    It is possible to use this option to add additional package paths to the
    standard value.

  Configuration files included with arangod are adjusted accordingly.

* layout of the graphs tab adapted to better fit with the other tabs

* database selection is moved to the bottom right corner of the web interface

* removed priority queue index type

  this feature was never advertised nor documented nor tested.

* display internal attributes in document source view of web interface

* removed separate shape collections

  When upgrading to ArangoDB 2.0, existing collections will be converted to include
  shapes and attribute markers in the datafiles instead of using separate files for
  shapes.

  When a collection is converted, existing shapes from the SHAPES directory will
  be written to a new datafile in the collection directory, and the SHAPES directory
  will be removed afterwards.

  This saves up to 2 MB of memory and disk space for each collection
  (savings are higher, the less different shapes there are in a collection).
  Additionally, one less file descriptor per opened collection will be used.

  When creating a new collection, the amount of sync calls may be reduced. The same
  may be true for documents with yet-unknown shapes. This may help performance
  in these cases.

* added AQL functions `NTH` and `POSITION`

* added signal handler for arangosh to save last command in more cases

* added extra prompt placeholders for arangosh:
  - `%e`: current endpoint
  - `%u`: current user

* added arangosh option `--javascript.gc-interval` to control amount of
  garbage collection performed by arangosh

* fixed issue #651: Allow addEdge() to take vertex ids in the JS library

* removed command-line option `--log.format`

  In previous versions, this option did not have an effect for most log messages, so
  it got removed.

* removed C++ logger implementation

  Logging inside ArangoDB is now done using the LOG_XXX() macros. The LOGGER_XXX()
  macros are gone.

* added collection status "loading"


v1.4.16 (XXXX-XX-XX)
--------------------

* fixed too eager datafile deletion

  this issue could have caused a crash when the compaction had marked datafiles as obsolete
  and they were removed while "old" temporary query results still pointed to the old datafile
  positions

* fixed issue #826: Replication fails when a collection's configuration changes


v1.4.15 (2014-04-19)
--------------------

* bugfix for AQL query optimizer

  the following type of query was too eagerly optimized, leading to errors in code-generation:

      LET a = (FOR i IN [] RETURN i) LET b = (FOR i IN [] RETURN i) RETURN 1

  the problem occurred when both lists in the subqueries were empty. In this case invalid code
  was generated and the query couldn't be executed.


v1.4.14 (2014-04-05)
--------------------

* fixed race conditions during shape / attribute insertion

  A race condition could have led to spurious `cannot find attribute #xx` or
  `cannot find shape #xx` (where xx is a number) warning messages being logged
  by the server. This happened when a new attribute was inserted and at the same
  time was queried by another thread.

  Also fixed a race condition that may have occurred when a thread tried to
  access the shapes / attributes hash tables while they were resized. In this
  cases, the shape / attribute may have been hashed to a wrong slot.

* fixed a memory barrier / cpu synchronization problem with libev, affecting
  Windows with Visual Studio 2013 (probably earlier versions are affected, too)

  The issue is described in detail here:
  http://lists.schmorp.de/pipermail/libev/2014q1/002318.html


v1.4.13 (2014-03-14)
--------------------

* added diagnostic output for Foxx application upload

* allow dump & restore from ArangoDB 1.4 with an ArangoDB 2.0 server

* allow startup options `temp-path` and `default-language` to be specified from the arangod
  configuration file and not only from the command line

* fixed too eager compaction

  The compaction will now wait for several seconds before trying to re-compact the same
  collection. Additionally, some other limits have been introduced for the compaction.


v1.4.12 (2014-03-05)
--------------------

* fixed display bug in web interface which caused the following problems:
  - documents were displayed in web interface as being empty
  - document attributes view displayed many attributes with content "undefined"
  - document source view displayed many attributes with name "TYPEOF" and value "undefined"
  - an alert popping up in the browser with message "Datatables warning..."

* re-introduced old-style read-write locks to supports Windows versions older than
  Windows 2008R2 and Windows 7. This should re-enable support for Windows Vista and
  Windows 2008.


v1.4.11 (2014-02-27)
--------------------

* added SHORTEST_PATH AQL function

  this calculates the shortest paths between two vertices, using the Dijkstra
  algorithm, employing a min-heap

  By default, ArangoDB does not know the distance between any two vertices and
  will use a default distance of 1. A custom distance function can be registered
  as an AQL user function to make the distance calculation use any document
  attributes or custom logic:

      RETURN SHORTEST_PATH(cities, motorways, "cities/CGN", "cities/MUC", "outbound", {
        paths: true,
        distance: "myfunctions::citydistance"
      })

      // using the following custom distance function
      var aqlfunctions = require("org/arangodb/aql/functions");
      aqlfunctions.register("myfunctions::distance", function (config, vertex1, vertex2, edge) {
        return Math.sqrt(Math.pow(vertex1.x - vertex2.x) + Math.pow(vertex1.y - vertex2.y));
      }, false);

* fixed bug in Graph.pathTo function

* fixed small memleak in AQL optimizer

* fixed access to potentially uninitialized variable when collection had a cap constraint


v1.4.10 (2014-02-21)
--------------------

* fixed graph constructor to allow graph with some parameter to be used

* added node.js "events" and "stream"

* updated npm packages

* added loading of .json file

* Fixed http return code in graph api with waitForSync parameter.

* Fixed documentation in graph, simple and index api.

* removed 2 tests due to change in ruby library.

* issue #756: set access-control-expose-headers on CORS response

  the following headers are now whitelisted by ArangoDB in CORS responses:
  - etag
  - content-encoding
  - content-length
  - location
  - server
  - x-arango-errors
  - x-arango-async-id


v1.4.9 (2014-02-07)
-------------------

* return a document's current etag in response header for HTTP HEAD requests on
  documents that return an HTTP 412 (precondition failed) error. This allows
  retrieving the document's current revision easily.

* added AQL function `SKIPLIST` to directly access skiplist indexes from AQL

  This is a shortcut method to use a skiplist index for retrieving specific documents in
  indexed order. The function capability is rather limited, but it may be used
  for several cases to speed up queries. The documents are returned in index order if
  only one condition is used.

      /* return all documents with mycollection.created > 12345678 */
      FOR doc IN SKIPLIST(mycollection, { created: [[ '>', 12345678 ]] })
        RETURN doc

      /* return first document with mycollection.created > 12345678 */
      FOR doc IN SKIPLIST(mycollection, { created: [[ '>', 12345678 ]] }, 0, 1)
        RETURN doc

      /* return all documents with mycollection.created between 12345678 and 123456790 */
      FOR doc IN SKIPLIST(mycollection, { created: [[ '>', 12345678 ], [ '<=', 123456790 ]] })
        RETURN doc

      /* return all documents with mycollection.a equal 1 and .b equal 2 */
      FOR doc IN SKIPLIST(mycollection, { a: [[ '==', 1 ]], b: [[ '==', 2 ]] })
        RETURN doc

  The function requires a skiplist index with the exact same attributes to
  be present on the specified collection. All attributes present in the skiplist
  index must be specified in the conditions specified for the `SKIPLIST` function.
  Attribute declaration order is important, too: attributes must be specified in the
  same order in the condition as they have been declared in the skiplist index.

* added command-line option `--server.disable-authentication-unix-sockets`

  with this option, authentication can be disabled for all requests coming
  in via UNIX domain sockets, enabling clients located on the same host as
  the ArangoDB server to connect without authentication.
  Other connections (e.g. TCP/IP) are not affected by this option.

  The default value for this option is `false`.
  Note: this option is only supported on platforms that support Unix domain
  sockets.

* call global arangod instance destructor on shutdown

* issue #755: TRAVERSAL does not use strategy, order and itemOrder options

  these options were not honored when configuring a traversal via the AQL
  TRAVERSAL function. Now, these options are used if specified.

* allow vertex and edge filtering with user-defined functions in TRAVERSAL,
  TRAVERSAL_TREE and SHORTEST_PATH AQL functions:

      // using user-defined AQL functions for edge and vertex filtering
      RETURN TRAVERSAL(friends, friendrelations, "friends/john", "outbound", {
        followEdges: "myfunctions::checkedge",
        filterVertices: "myfunctions::checkvertex"
      })

      // using the following custom filter functions
      var aqlfunctions = require("org/arangodb/aql/functions");
      aqlfunctions.register("myfunctions::checkedge", function (config, vertex, edge, path) {
        return (edge.type !== 'dislikes'); // don't follow these edges
      }, false);

      aqlfunctions.register("myfunctions::checkvertex", function (config, vertex, path) {
        if (vertex.isDeleted || ! vertex.isActive) {
          return [ "prune", "exclude" ]; // exclude these and don't follow them
        }
        return [ ]; // include everything else
      }, false);

* issue #748: add vertex filtering to AQL's TRAVERSAL[_TREE]() function


v1.4.8 (2014-01-31)
-------------------

* install foxx apps in the web interface

* fixed a segfault in the import API


v1.4.7 (2014-01-23)
-------------------

* issue #744: Add usage example arangoimp from Command line

* issue #738: added __dirname, __filename pseudo-globals. Fixes #733. (@by pluma)

* mount all Foxx applications in system apps directory on startup


v1.4.6 (2014-01-20)
-------------------

* issue #736: AQL function to parse collection and key from document handle

* added fm.rescan() method for Foxx-Manager

* fixed issue #734: foxx cookie and route problem

* added method `fm.configJson` for arangosh

* include `startupPath` in result of API `/_api/foxx/config`


v1.4.5 (2014-01-15)
-------------------

* fixed issue #726: Alternate Windows Install Method

* fixed issue #716: dpkg -P doesn't remove everything

* fixed bugs in description of HTTP API `_api/index`

* fixed issue #732: Rest API GET revision number

* added missing documentation for several methods in HTTP API `/_api/edge/...`

* fixed typos in description of HTTP API `_api/document`

* defer evaluation of AQL subqueries and logical operators (lazy evaluation)

* Updated font in WebFrontend, it now contains a version that renders properly on Windows

* generally allow function return values as call parameters to AQL functions

* fixed potential deadlock in global context method execution

* added override file "arangod.conf.local" (and co)


v1.4.4 (2013-12-24)
-------------------

* uid and gid are now set in the scripts, there is no longer a separate config file for
  arangod when started from a script

* foxx-manager is now an alias for arangosh

* arango-dfdb is now an alias for arangod, moved from bin to sbin

* changed from readline to linenoise for Windows

* added --install-service and --uninstall-service for Windows

* removed --daemon and --supervisor for Windows

* arangosh and arangod now uses the config-file which maps the binary name, i. e. if you
  rename arangosh to foxx-manager it will use the config file foxx-manager.conf

* fixed lock file for Windows

* fixed issue #711, #687: foxx-manager throws internal errors

* added `--server.ssl-protocol` option for client tools
  this allows connecting from arangosh, arangoimp, arangoimp etc. to an ArangoDB
  server that uses a non-default value for `--server.ssl-protocol`. The default
  value for the SSL protocol is 4 (TLSv1). If the server is configured to use a
  different protocol, it was not possible to connect to it with the client tools.

* added more detailed request statistics

  This adds the number of async-executed HTTP requests plus the number of HTTP
  requests per individual HTTP method type.

* added `--force` option for arangorestore
  this option allows continuing a restore operation even if the server reports errors
  in the middle of the restore operation

* better error reporting for arangorestore
  in case the server returned an HTTP error, arangorestore previously reported this
  error as `internal error` without any details only. Now server-side errors are
  reported by arangorestore with the server's error message

* include more system collections in dumps produced by arangodump
  previously some system collections were intentionally excluded from dumps, even if the
  dump was run with `--include-system-collections`. for example, the collections `_aal`,
  `_modules`, `_routing`, and `_users` were excluded. This makes sense in a replication
  context but not always in a dump context.
  When specifying `--include-system-collections`, arangodump will now include the above-
  mentioned collections in the dump, too. Some other system collections are still excluded
  even when the dump is run with `--include-system-collections`, for example `_replication`
  and `_trx`.

* fixed issue #701: ArangoStatement undefined in arangosh

* fixed typos in configuration files


v1.4.3 (2013-11-25)
-------------------

* fixed a segfault in the AQL optimizer, occurring when a constant non-list value was
  used on the right-hand side of an IN operator that had a collection attribute on the
  left-hand side

* issue #662:

  Fixed access violation errors (crashes) in the Windows version, occurring under some
  circumstances when accessing databases with multiple clients in parallel

* fixed issue #681: Problem with ArchLinux PKGBUILD configuration


v1.4.2 (2013-11-20)
-------------------

* fixed issue #669: Tiny documentation update

* ported Windows version to use native Windows API SRWLocks (slim read-write locks)
  and condition variables instead of homemade versions

  MSDN states the following about the compatibility of SRWLocks and Condition Variables:

      Minimum supported client:
      Windows Server 2008 [desktop apps | Windows Store apps]

      Minimum supported server:
      Windows Vista [desktop apps | Windows Store apps]

* fixed issue #662: ArangoDB on Windows hanging

  This fixes a deadlock issue that occurred on Windows when documents were written to
  a collection at the same time when some other thread tried to drop the collection.

* fixed file-based logging in Windows

  the logger complained on startup if the specified log file already existed

* fixed startup of server in daemon mode (`--daemon` startup option)

* fixed a segfault in the AQL optimizer

* issue #671: Method graph.measurement does not exist

* changed Windows condition variable implementation to use Windows native
  condition variables

  This is an attempt to fix spurious Windows hangs as described in issue #662.

* added documentation for JavaScript traversals

* added --code-page command-line option for Windows version of arangosh

* fixed a problem when creating edges via the web interface.

  The problem only occurred if a collection was created with type "document
  collection" via the web interface, and afterwards was dropped and re-created
  with type "edge collection". If the web interface page was not reloaded,
  the old collection type (document) was cached, making the subsequent creation
  of edges into the (seeming-to-be-document) collection fail.

  The fix is to not cache the collection type in the web interface. Users of
  an older version of the web interface can reload the collections page if they
  are affected.

* fixed a caching problem in arangosh: if a collection was created using the web
  interface, and then removed via arangosh, arangosh did not actually drop the
  collection due to caching.

  Because the `drop` operation was not carried out, this caused misleading error
  messages when trying to re-create the collection (e.g. `cannot create collection:
  duplicate name`).

* fixed ALT-introduced characters for arangosh console input on Windows

  The Windows readline port was not able to handle characters that are built
  using CTRL or ALT keys. Regular characters entered using the CTRL or ALT keys
  were silently swallowed and not passed to the terminal input handler.

  This did not seem to cause problems for the US keyboard layout, but was a
  severe issue for keyboard layouts that require the ALT (or ALT-GR) key to
  construct characters. For example, entering the character `{` with a German
  keyboard layout requires pressing ALT-GR + 9.

* fixed issue #665: Hash/skiplist combo madness bit my ass

  this fixes a problem with missing/non-deterministic rollbacks of inserts in
  case of a unique constraint violation into a collection with multiple secondary
  indexes (with at least one of them unique)

* fixed issue #664: ArangoDB installer on Windows requires drive c:

* partly fixed issue #662: ArangoDB on Windows hanging

  This fixes dropping databases on Windows. In previous 1.4 versions on Windows,
  one shape collection file was not unloaded and removed when dropping a database,
  leaving one directory and one shape collection file in the otherwise-dropped
  database directory.

* fixed issue #660: updated documentation on indexes


v1.4.1 (2013-11-08)
-------------------

* performance improvements for skip-list deletes


v1.4.1-rc1 (2013-11-07)
-----------------------

* fixed issue #635: Web-Interface should have a "Databases" Menu for Management

* fixed issue #624: Web-Interface is missing a Database selector

* fixed segfault in bitarray query

* fixed issue #656: Cannot create unique index through web interface

* fixed issue #654: bitarray index makes server down

* fixed issue #653: Slow query

* fixed issue #650: Randomness of any() should be improved

* made AQL `DOCUMENT()` function polymorphic and work with just one parameter.

  This allows using the `DOCUMENT` function like this:

      DOCUMENT('users/john')
      DOCUMENT([ 'users/john', 'users/amy' ])

  in addition to the existing use cases:

      DOCUMENT(users, 'users/john')
      DOCUMENT(users, 'john')
      DOCUMENT(users, [ 'users/john' ])
      DOCUMENT(users, [ 'users/john', 'users/amy' ])
      DOCUMENT(users, [ 'john', 'amy' ])

* simplified usage of ArangoDB batch API

  It is not necessary anymore to send the batch boundary in the HTTP `Content-Type`
  header. Previously, the batch API expected the client to send a Content-Type header
  of`multipart/form-data; boundary=<some boundary value>`. This is still supported in
  ArangoDB 2.0, but clients can now also omit this header. If the header is not
  present in a client request, ArangoDB will ignore the request content type and
  read the MIME boundary from the beginning of the request body.

  This also allows using the batch API with the Swagger "Try it out" feature (which is
  not too good at sending a different or even dynamic content-type request header).

* added API method GET `/_api/database/user`

  This returns the list of databases a specific user can see without changing the
  username/passwd.

* issue #424: Documentation about IDs needs to be upgraded


v1.4.0 (2013-10-29)
-------------------

* fixed issue #648: /batch API is missing from Web Interface API Documentation (Swagger)

* fixed issue #647: Icon tooltips missing

* fixed issue #646: index creation in web interface

* fixed issue #645: Allow jumping from edge to linked vertices

* merged PR for issue #643: Some minor corrections and a link to "Downloads"

* fixed issue #642: Completion of error handling

* fixed issue #639: compiling v1.4 on maverick produces warnings on -Wstrict-null-sentinel

* fixed issue #634: Web interface bug: Escape does not always propagate

* fixed issue #620: added startup option `--server.default-api-compatibility`

  This adds the following changes to the ArangoDB server and clients:
  - the server provides a new startup option `--server.default-api-compatibility`.
    This option can be used to determine the compatibility of (some) server API
    return values. The value for this parameter is a server version number,
    calculated as follows: `10000 * major + 100 * minor` (e.g. `10400` for ArangoDB
    1.3). The default value is `10400` (1.4), the minimum allowed value is `10300`
    (1.3).

    When setting this option to a value lower than the current server version,
    the server might respond with old-style results to "old" clients, increasing
    compatibility with "old" (non-up-to-date) clients.

  - the server will on each incoming request check for an HTTP header
    `x-arango-version`. Clients can optionally set this header to the API
    version number they support. For example, if a client sends the HTTP header
    `x-arango-version: 10300`, the server will pick this up and might send ArangoDB
    1.3-style responses in some situations.

    Setting either the startup parameter or using the HTTP header (or both) allows
    running "old" clients with newer versions of ArangoDB, without having to adjust
    the clients too much.

  - the `location` headers returned by the server for the APIs `/_api/document/...`
    and `/_api/collection/...` will have different values depending on the used API
    version. If the API compatibility is `10300`, the `location` headers returned
    will look like this:

        location: /_api/document/....

    whereas when an API compatibility of `10400` or higher is used, the `location`
    headers will look like this:

        location: /_db/<database name>/_api/document/...

  Please note that even in the presence of this, old API versions still may not
  be supported forever by the server.

* fixed issue #643: Some minor corrections and a link to "Downloads" by @frankmayer

* started issue #642: Completion of error handling

* fixed issue #639: compiling v1.4 on maverick produces warnings on
  -Wstrict-null-sentinel

* fixed issue #621: Standard Config needs to be fixed

* added function to manage indexes (web interface)

* improved server shutdown time by signaling shutdown to applicationserver,
  logging, cleanup and compactor threads

* added foxx-manager `replace` command

* added foxx-manager `installed` command (a more intuitive alias for `list`)

* fixed issue #617: Swagger API is missing '/_api/version'

* fixed issue #615: Swagger API: Some commands have no parameter entry forms

* fixed issue #614: API : Typo in : Request URL /_api/database/current

* fixed issue #609: Graph viz tool - different background color

* fixed issue #608: arangosh config files - eventually missing in the manual

* fixed issue #607: Admin interface: no core documentation

* fixed issue #603: Aardvark Foxx App Manager

* fixed a bug in type-mapping between AQL user functions and the AQL layer

  The bug caused errors like the following when working with collection documents
  in an AQL user function:

      TypeError: Cannot assign to read only property '_id' of #<ShapedJson>

* create less system collections when creating a new database

  This is achieved by deferring collection creation until the collections are actually
  needed by ArangoDB. The following collections are affected by the change:
  - `_fishbowl`
  - `_structures`


v1.4.0-beta2 (2013-10-14)
-------------------------

* fixed compaction on Windows

  The compaction on Windows did not ftruncate the cleaned datafiles to a smaller size.
  This has been fixed so not only the content of the files is cleaned but also files
  are re-created with potentially smaller sizes.

* only the following system collections will be excluded from replication from now on:
  - `_replication`
  - `_trx`
  - `_users`
  - `_aal`
  - `_fishbowl`
  - `_modules`
  - `_routing`

  Especially the following system collections will now be included in replication:
  - `_aqlfunctions`
  - `_graphs`

  In previous versions of ArangoDB, all system collections were excluded from the
  replication.

  The change also caused a change in the replication logger and applier:
  in previous versions of ArangoDB, only a collection's id was logged for an operation.
  This has not caused problems for non-system collections but for system collections
  there ids might differ. In addition to a collection id ArangoDB will now also log the
  name of a collection for each replication event.

  The replication applier will now look for the collection name attribute in logged
  events preferably.

* added database selection to arango-dfdb

* provide foxx-manager, arangodump, and arangorestore in Windows build

* ArangoDB 1.4 will refuse to start if option `--javascript.app-path` is not set.

* added startup option `--server.allow-method-override`

  This option can be set to allow overriding the HTTP request method in a request using
  one of the following custom headers:

  - x-http-method-override
  - x-http-method
  - x-method-override

  This allows bypassing proxies and tools that would otherwise just let certain types of
  requests pass. Enabling this option may impose a security risk, so it should only be
  used in very controlled environments.

  The default value for this option is `false` (no method overriding allowed).

* added "details" URL parameter for bulk import API

  Setting the `details` URL parameter to `true` in a call to POST `/_api/import` will make
  the import return details about non-imported documents in the `details` attribute. If
  `details` is `false` or omitted, no `details` attribute will be present in the response.
  This is the same behavior that previous ArangoDB versions exposed.

* added "complete" option for bulk import API

  Setting the `complete` URL parameter to `true` in a call to POST `/_api/import` will make
  the import completely fail if at least one of documents cannot be imported successfully.

  It defaults to `false`, which will make ArangoDB continue importing the other documents
  from the import even if some documents cannot be imported. This is the same behavior that
  previous ArangoDB versions exposed.

* added missing swagger documentation for `/_api/log`

* calling `/_api/logs` (or `/_admin/logs`) is only permitted from the `_system` database now.

  Calling this API method for/from other database will result in an HTTP 400.

' ported fix from https://github.com/novus/nvd3/commit/0894152def263b8dee60192f75f66700cea532cc

  This prevents JavaScript errors from occurring in Chrome when in the admin interface,
  section "Dashboard".

* show current database name in web interface (bottom right corner)

* added missing documentation for /_api/import in swagger API docs

* allow specification of database name for replication sync command replication applier

  This allows syncing from a master database with a different name than the slave database.

* issue #601: Show DB in prompt

  arangosh now displays the database name as part of the prompt by default.

  Can change the prompt by using the `--prompt` option, e.g.

      > arangosh --prompt "my db is named \"%d\"> "


v1.4.0-beta1 (2013-10-01)
-------------------------

* make the Foxx manager use per-database app directories

  Each database now has its own subdirectory for Foxx applications. Each database
  can thus use different Foxx applications if required. A Foxx app for a specific
  database resides in `<app-path>/databases/<database-name>/<app-name>`.

  System apps are shared between all databases. They reside in `<app-path>/system/<app-name>`.

* only trigger an engine reset in development mode for URLs starting with `/dev/`

  This prevents ArangoDB from reloading all Foxx applications when it is not
  actually necessary.

* changed error code from 10 (bad parameter) to 1232 (invalid key generator) for
  errors that are due to an invalid key generator specification when creating a new
  collection

* automatic detection of content-type / mime-type for Foxx assets based on filenames,
  added possibility to override auto detection

* added endpoint management API at `/_api/endpoint`

* changed HTTP return code of PUT `/_api/cursor` from 400 to 404 in case a
  non-existing cursor is referred to

* issue #360: added support for asynchronous requests

  Incoming HTTP requests with the headers `x-arango-async: true` or
  `x-arango-async: store` will be answered by the server instantly with a generic
  HTTP 202 (Accepted) response.

  The actual requests will be queued and processed by the server asynchronously,
  allowing the client to continue sending other requests without waiting for the
  server to process the actually requested operation.

  The exact point in time when a queued request is executed is undefined. If an
  error occurs during execution of an asynchronous request, the client will not
  be notified by the server.

  The maximum size of the asynchronous task queue can be controlled using the new
  option `--scheduler.maximal-queue-size`. If the queue contains this many number of
  tasks and a new asynchronous request comes in, the server will reject it with an
  HTTP 500 (internal server error) response.

  Results of incoming requests marked with header `x-arango-async: true` will be
  discarded by the server immediately. Clients have no way of accessing the result
  of such asynchronously executed request. This is just _fire and forget_.

  To later retrieve the result of an asynchronously executed request, clients can
  mark a request with the header `x-arango-async: keep`. This makes the server
  store the result of the request in memory until explicitly fetched by a client
  via the `/_api/job` API. The `/_api/job` API also provides methods for basic
  inspection of which pending or already finished requests there are on the server,
  plus ways for garbage collecting unneeded results.

* Added new option `--scheduler.maximal-queue-size`.

* issue #590: Manifest Lint

* added data dump and restore tools, arangodump and arangorestore.

  arangodump can be used to create a logical dump of an ArangoDB database, or
  just dedicated collections. It can be used to dump both a collection's structure
  (properties and indexes) and data (documents).

  arangorestore can be used to restore data from a dump created with arangodump.
  arangorestore currently does not re-create any indexes, and doesn't yet handle
  referenced documents in edges properly when doing just partial restores.
  This will be fixed until 1.4 stable.

* introduced `--server.database` option for arangosh, arangoimp, and arangob.

  The option allows these client tools to use a certain database for their actions.
  In arangosh, the current database can be switched at any time using the command

      db._useDatabase(<name>);

  When no database is specified, all client tools will assume they should use the
  default database `_system`. This is done for downwards-compatibility reasons.

* added basic multi database support (alpha)

  New databases can be created using the REST API POST `/_api/database` and the
  shell command `db._createDatabase(<name>)`.

  The default database in ArangoDB is called `_system`. This database is always
  present and cannot be deleted by the user. When an older version of ArangoDB is
  upgraded to 1.4, the previously only database will automatically become the
  `_system` database.

  New databases can be created with the above commands, and can be deleted with the
  REST API DELETE `/_api/database/<name>` or the shell command `db._dropDatabase(<name>);`.

  Deleting databases is still unstable in ArangoDB 1.4 alpha and might crash the
  server. This will be fixed until 1.4 stable.

  To access a specific database via the HTTP REST API, the `/_db/<name>/` prefix
  can be used in all URLs. ArangoDB will check if an incoming request starts with
  this prefix, and will automatically pick the database name from it. If the prefix
  is not there, ArangoDB will assume the request is made for the default database
  (`_system`). This is done for downwards-compatibility reasons.

  That means, the following URL pathnames are logically identical:

      /_api/document/mycollection/1234
      /_db/_system/document/mycollection/1234

  To access a different database (e.g. `test`), the URL pathname would look like this:

      /_db/test/document/mycollection/1234

  New databases can also be created and existing databases can only be dropped from
  within the default database (`_system`). It is not possible to drop the `_system`
  database itself.

  Cross-database operations are unintended and unsupported. The intention of the
  multi-database feature is to have the possibility to have a few databases managed
  by ArangoDB in parallel, but to only access one database at a time from a connection
  or a request.

  When accessing the web interface via the URL pathname `/_admin/html/` or `/_admin/aardvark`,
  the web interface for the default database (`_system`) will be displayed.
  To access the web interface for a different database, the database name can be
  put into the URLs as a prefix, e.g. `/_db/test/_admin/html` or
  `/_db/test/_admin/aardvark`.

  All internal request handlers and also all user-defined request handlers and actions
  (including Foxx) will only get to see the unprefixed URL pathnames (i.e. excluding
  any database name prefix). This is to ensure downwards-compatibility.

  To access the name of the requested database from any action (including Foxx), use
  use `req.database`.

  For example, when calling the URL `/myapp/myaction`, the content of `req.database`
  will be `_system` (the default database because no database got specified) and the
  content of `req.url` will be `/myapp/myaction`.

  When calling the URL `/_db/test/myapp/myaction`, the content of `req.database` will be
  `test`, and the content of `req.url` will still be `/myapp/myaction`.

* Foxx now excludes files starting with . (dot) when bundling assets

  This mitigates problems with editor swap files etc.

* made the web interface a Foxx application

  This change caused the files for the web interface to be moved from `html/admin` to
  `js/apps/aardvark` in the file system.

  The base URL for the admin interface changed from `_admin/html/index.html` to
  `_admin/aardvark/index.html`.

  The "old" redirection to `_admin/html/index.html` will now produce a 404 error.

  When starting ArangoDB with the `--upgrade` option, this will automatically be remedied
  by putting in a redirection from `/` to `/_admin/aardvark/index.html`, and from
  `/_admin/html/index.html` to `/_admin/aardvark/index.html`.

  This also obsoletes the following configuration (command-line) options:
  - `--server.admin-directory`
  - `--server.disable-admin-interface`

  when using these now obsolete options when the server is started, no error is produced
  for downwards-compatibility.

* changed User-Agent value sent by arangoimp, arangosh, and arangod from "VOC-Agent" to
  "ArangoDB"

* changed journal file creation behavior as follows:

  Previously, a journal file for a collection was always created when a collection was
  created. When a journal filled up and became full, the current journal was made a
  datafile, and a new (empty) journal was created automatically. There weren't many
  intended situations when a collection did not have at least one journal.

  This is changed now as follows:
  - when a collection is created, no journal file will be created automatically
  - when there is a write into a collection without a journal, the journal will be
    created lazily
  - when there is a write into a collection with a full journal, a new journal will
    be created automatically

  From the end user perspective, nothing should have changed, except that there is now
  less disk usage for empty collections. Disk usage of infrequently updated collections
  might also be reduced significantly by running the `rotate()` method of a collection,
  and not writing into a collection subsequently.

* added method `collection.rotate()`

  This allows premature rotation of a collection's current journal file into a (read-only)
  datafile. The purpose of using `rotate()` is to prematurely allow compaction (which is
  performed on datafiles only) on data, even if the journal was not filled up completely.

  Using `rotate()` may make sense in the following scenario:

      c = db._create("test");
      for (i = 0; i < 1000; ++i) {
        c.save(...); // insert lots of data here
      }

      ...
      c.truncate(); // collection is now empty
      // only data in datafiles will be compacted by following compaction runs
      // all data in the current journal would not be compacted

      // calling rotate will make the current journal a datafile, and thus make it
      // eligible for compaction
      c.rotate();

  Using `rotate()` may also be useful when data in a collection is known to not change
  in the immediate future. After having completed all write operations on a collection,
  performing a `rotate()` will reduce the size of the current journal to the actually
  required size (remember that journals are pre-allocated with a specific size) before
  making the journal a datafile. Thus `rotate()` may cause disk space savings, even if
  the datafiles does not qualify for compaction after rotation.

  Note: rotating the journal is asynchronous, so that the actual rotation may be executed
  after `rotate()` returns to the caller.

* changed compaction to merge small datafiles together (up to 3 datafiles are merged in
  a compaction run)

  In the regular case, this should leave less small datafiles stay around on disk and allow
  using less file descriptors in total.

* added AQL MINUS function

* added AQL UNION_DISTINCT function (more efficient than combination of `UNIQUE(UNION())`)

* updated mruby to 2013-08-22

* issue #587: Add db._create() in help for startup arangosh

* issue #586: Share a link on installation instructions in the User Manual

* issue #585: Bison 2.4 missing on Mac for custom build

* issue #584: Web interface images broken in devel

* issue #583: Small documentation update

* issue #581: Parameter binding for attributes

* issue #580: Small improvements (by @guidoreina)

* issue #577: Missing documentation for collection figures in implementor manual

* issue #576: Get disk usage for collections and graphs

  This extends the result of the REST API for /_api/collection/figures with
  the attributes `compactors.count`, `compactors.fileSize`, `shapefiles.count`,
  and `shapefiles.fileSize`.

* issue #575: installing devel version on mac (low prio)

* issue #574: Documentation (POST /_admin/routing/reload)

* issue #558: HTTP cursors, allow count to ignore LIMIT


v1.4.0-alpha1 (2013-08-02)
--------------------------

* added replication. check online manual for details.

* added server startup options `--server.disable-replication-logger` and
  `--server.disable-replication-applier`

* removed action deployment tool, this now handled with Foxx and its manager or
  by kaerus node utility

* fixed a server crash when using byExample / firstExample inside a transaction
  and the collection contained a usable hash/skiplist index for the example

* defineHttp now only expects a single context

* added collection detail dialog (web interface)

  Shows collection properties, figures (datafiles, journals, attributes, etc.)
  and indexes.

* added documents filter (web interface)

  Allows searching for documents based on attribute values. One or many filter
  conditions can be defined, using comparison operators such as '==', '<=', etc.

* improved AQL editor (web interface)

  Editor supports keyboard shortcuts (Submit, Undo, Redo, Select).
  Editor allows saving and reusing of user-defined queries.
  Added example queries to AQL editor.
  Added comment button.

* added document import (web interface)

  Allows upload of JSON-data from files. Files must have an extension of .json.

* added dashboard (web interface)

  Shows the status of replication and multiple system charts, e.g.
  Virtual Memory Size, Request Time, HTTP Connections etc.

* added API method `/_api/graph` to query all graphs with all properties.

* added example queries in web interface AQL editor

* added arango.reconnect(<host>) method for arangosh to dynamically switch server or
  user name

* added AQL range operator `..`

  The `..` operator can be used to easily iterate over a sequence of numeric
  values. It will produce a list of values in the defined range, with both bounding
  values included.

  Example:

      2010..2013

  will produce the following result:

      [ 2010, 2011, 2012, 2013 ]

* added AQL RANGE function

* added collection.first(count) and collection.last(count) document access functions

  These functions allow accessing the first or last n documents in a collection. The order
  is determined by document insertion/update time.

* added AQL INTERSECTION function

* INCOMPATIBLE CHANGE: changed AQL user function namespace resolution operator from `:` to `::`

  AQL user-defined functions were introduced in ArangoDB 1.3, and the namespace resolution
  operator for them was the single colon (`:`). A function call looked like this:

      RETURN mygroup:myfunc()

  The single colon caused an ambiguity in the AQL grammar, making it indistinguishable from
  named attributes or the ternary operator in some cases, e.g.

      { mygroup:myfunc ? mygroup:myfunc }

  The change of the namespace resolution operator from `:` to `::` fixes this ambiguity.

  Existing user functions in the database will be automatically fixed when starting ArangoDB
  1.4 with the `--upgrade` option. However, queries using user-defined functions need to be
  adjusted on the client side to use the new operator.

* allow multiple AQL LET declarations separated by comma, e.g.
  LET a = 1, b = 2, c = 3

* more useful AQL error messages

  The error position (line/column) is more clearly indicated for parse errors.
  Additionally, if a query references a collection that cannot be found, the error
  message will give a hint on the collection name

* changed return value for AQL `DOCUMENT` function in case document is not found

  Previously, when the AQL `DOCUMENT` function was called with the id of a document and
  the document could not be found, it returned `undefined`. This value is not part of the
  JSON type system and this has caused some problems.
  Starting with ArangoDB 1.4, the `DOCUMENT` function will return `null` if the document
  looked for cannot be found.

  In case the function is called with a list of documents, it will continue to return all
  found documents, and will not return `null` for non-found documents. This has not changed.

* added single line comments for AQL

  Single line comments can be started with a double forward slash: `//`.
  They end at the end of the line, or the end of the query string, whichever is first.

* fixed documentation issues #567, #568, #571.

* added collection.checksum(<withData>) method to calculate CRC checksums for
  collections

  This can be used to
  - check if data in a collection has changed
  - compare the contents of two collections on different ArangoDB instances

* issue #565: add description line to aal.listAvailable()

* fixed several out-of-memory situations when double freeing or invalid memory
  accesses could happen

* less msyncing during the creation of collections

  This is achieved by not syncing the initial (standard) markers in shapes collections.
  After all standard markers are written, the shapes collection will get synced.

* renamed command-line option `--log.filter` to `--log.source-filter` to avoid
  misunderstandings

* introduced new command-line option `--log.content-filter` to optionally restrict
  logging to just specific log messages (containing the filter string, case-sensitive).

  For example, to filter on just log entries which contain `ArangoDB`, use:

      --log.content-filter "ArangoDB"

* added optional command-line option `--log.requests-file` to log incoming HTTP
  requests to a file.

  When used, all HTTP requests will be logged to the specified file, containing the
  client IP address, HTTP method, requests URL, HTTP response code, and size of the
  response body.

* added a signal handler for SIGUSR1 signal:

  when ArangoDB receives this signal, it will respond all further incoming requests
  with an HTTP 503 (Service Unavailable) error. This will be the case until another
  SIGUSR1 signal is caught. This will make ArangoDB start serving requests regularly
  again. Note: this is not implemented on Windows.

* limited maximum request URI length to 16384 bytes:

  Incoming requests with longer request URIs will be responded to with an HTTP
  414 (Request-URI Too Long) error.

* require version 1.0 or 1.1 in HTTP version signature of requests sent by clients:

  Clients sending requests with a non-HTTP 1.0 or non-HTTP 1.1 version number will
  be served with an HTTP 505 (HTTP Version Not Supported) error.

* updated manual on indexes:

  using system attributes such as `_id`, `_key`, `_from`, `_to`, `_rev` in indexes is
  disallowed and will be rejected by the server. This was the case since ArangoDB 1.3,
  but was not properly documented.

* issue #563: can aal become a default object?

  aal is now a prefab object in arangosh

* prevent certain system collections from being renamed, dropped, or even unloaded.

  Which restrictions there are for which system collections may vary from release to
  release, but users should in general not try to modify system collections directly
  anyway.

  Note: there are no such restrictions for user-created collections.

* issue #559: added Foxx documentation to user manual

* added server startup option `--server.authenticate-system-only`. This option can be
  used to restrict the need for HTTP authentication to internal functionality and APIs,
  such as `/_api/*` and `/_admin/*`.
  Setting this option to `true` will thus force authentication for the ArangoDB APIs
  and the web interface, but allow unauthenticated requests for other URLs (including
  user defined actions and Foxx applications).
  The default value of this option is `false`, meaning that if authentication is turned
  on, authentication is still required for *all* incoming requests. Only by setting the
  option to `true` this restriction is lifted and authentication becomes required for
  URLs starting with `/_` only.

  Please note that authentication still needs to be enabled regularly by setting the
  `--server.disable-authentication` parameter to `false`. Otherwise no authentication
  will be required for any URLs as before.

* protect collections against unloading when there are still document barriers around.

* extended cap constraints to optionally limit the active data size in a collection to
  a specific number of bytes.

  The arguments for creating a cap constraint are now:
  `collection.ensureCapConstraint(<count>, <byteSize>);`

  It is supported to specify just a count as in ArangoDB 1.3 and before, to specify
  just a fileSize, or both. The first met constraint will trigger the automated
  document removal.

* added `db._exists(doc)` and `collection.exists(doc)` for easy document existence checks

* added API `/_api/current-database` to retrieve information about the database the
  client is currently connected to (note: the API `/_api/current-database` has been
  removed in the meantime. The functionality is accessible via `/_api/database/current`
  now).

* ensure a proper order of tick values in datafiles/journals/compactors.
  any new files written will have the _tick values of their markers in order. for
  older files, there are edge cases at the beginning and end of the datafiles when
  _tick values are not properly in order.

* prevent caching of static pages in PathHandler.
  whenever a static page is requested that is served by the general PathHandler, the
  server will respond to HTTP GET requests with a "Cache-Control: max-age=86400" header.

* added "doCompact" attribute when creating collections and to collection.properties().
  The attribute controls whether collection datafiles are compacted.

* changed the HTTP return code from 400 to 404 for some cases when there is a referral
  to a non-existing collection or document.

* introduced error code 1909 `too many iterations` that is thrown when graph traversals
  hit the `maxIterations` threshold.

* optionally limit traversals to a certain number of iterations
  the limitation can be achieved via the traversal API by setting the `maxIterations`
  attribute, and also via the AQL `TRAVERSAL` and `TRAVERSAL_TREE` functions by setting
  the same attribute. If traversals are not limited by the end user, a server-defined
  limit for `maxIterations` may be used to prevent server-side traversals from running
  endlessly.

* added graph traversal API at `/_api/traversal`

* added "API" link in web interface, pointing to REST API generated with Swagger

* moved "About" link in web interface into "links" menu

* allow incremental access to the documents in a collection from out of AQL
  this allows reading documents from a collection chunks when a full collection scan
  is required. memory usage might be must lower in this case and queries might finish
  earlier if there is an additional LIMIT statement

* changed AQL COLLECT to use a stable sort, so any previous SORT order is preserved

* issue #547: Javascript error in the web interface

* issue #550: Make AQL graph functions support key in addition to id

* issue #526: Unable to escape when an errorneous command is entered into the js shell

* issue #523: Graph and vertex methods for the javascript api

* issue #517: Foxx: Route parameters with capital letters fail

* issue #512: Binded Parameters for LIMIT


v1.3.3 (2013-08-01)
-------------------

* issue #570: updateFishbowl() fails once

* updated and fixed generated examples

* issue #559: added Foxx documentation to user manual

* added missing error reporting for errors that happened during import of edges


v1.3.2 (2013-06-21)
-------------------

* fixed memleak in internal.download()

* made the shape-collection journal size adaptive:
  if too big shapes come in, a shape journal will be created with a big-enough size
  automatically. the maximum size of a shape journal is still restricted, but to a
  very big value that should never be reached in practice.

* fixed a segfault that occurred when inserting documents with a shape size bigger
  than the default shape journal size (2MB)

* fixed a locking issue in collection.truncate()

* fixed value overflow in accumulated filesizes reported by collection.figures()

* issue #545: AQL FILTER unnecessary (?) loop

* issue #549: wrong return code with --daemon


v1.3.1 (2013-05-24)
-------------------

* removed currently unused _ids collection

* fixed usage of --temp-path in aranogd and arangosh

* issue #540: suppress return of temporary internal variables in AQL

* issue #530: ReferenceError: ArangoError is not a constructor

* issue #535: Problem with AQL user functions javascript API

* set --javascript.app-path for test execution to prevent startup error

* issue #532: Graph _edgesCache returns invalid data?

* issue #531: Arangod errors

* issue #529: Really weird transaction issue

* fixed usage of --temp-path in aranogd and arangosh


v1.3.0 (2013-05-10)
-------------------

* fixed problem on restart ("datafile-xxx is not sealed") when server was killed
  during a compaction run

* fixed leak when using cursors with very small batchSize

* issue #508: `unregistergroup` function not mentioned in http interface docs

* issue #507: GET /_api/aqlfunction returns code inside parentheses

* fixed issue #489: Bug in aal.install

* fixed issue 505: statistics not populated on MacOS


v1.3.0-rc1 (2013-04-24)
-----------------------

* updated documentation for 1.3.0

* added node modules and npm packages

* changed compaction to only compact datafiles with more at least 10% of dead
  documents (byte size-wise)

* issue #498: fixed reload of authentication info when using
  `require("org/arangodb/users").reload()`

* issue #495: Passing an empty array to create a document results in a
  "phantom" document

* added more precision for requests statistics figures

* added "sum" attribute for individual statistics results in statistics API
  at /_admin/statistics

* made "limit" an optional parameter in AQL function NEAR().
  limit can now be either omitted completely, or set to 0. If so, an internal
  default value (currently 100) will be applied for the limit.

* issue #481

* added "attributes.count" to output of `collection.figures()`
  this also affects the REST API /_api/collection/<name>/figures

* added IndexedPropertyGetter for ShapedJson objects

* added API for user-defined AQL functions

* issue #475: A better error message for deleting a non-existent graph

* issue #474: Web interface problems with the JS Shell

* added missing documentation for AQL UNION function

* added transaction support.
  This provides ACID transactions for ArangoDB. Transactions can be invoked
  using the `db._executeTransaction()` function, or the `/_api/transaction`
  REST API.

* switched to semantic versioning (at least for alpha & alpha naming)

* added saveOrReplace() for server-side JS

v1.3.alpha1 (2013-04-05)
------------------------

* cleanup of Module, Package, ArangoApp and modules "internal", "fs", "console"

* use Error instead of string in throw to allow stack-trace

* issue #454: error while creation of Collection

* make `collection.count()` not recalculate the number of documents on the fly, but
  use some internal document counters.

* issue #457: invalid string value in web interface

* make datafile id (datafile->_fid) identical to the numeric part of the filename.
  E.g. the datafile `journal-123456.db` will now have a datafile marker with the same
  fid (i.e. `123456`) instead of a different value. This change will only affect
  datafiles that are created with 1.3 and not any older files.
  The intention behind this change is to make datafile debugging easier.

* consistently discard document attributes with reserved names (system attributes)
  but without any known meaning, for example `_test`, `_foo`, ...

  Previously, these attributes were saved with the document regularly in some cases,
  but were discarded in other cases.
  Now these attributes are discarded consistently. "Real" system attributes such as
  `_key`, `_from`, `_to` are not affected and will work as before.

  Additionally, attributes with an empty name (``) are discarded when documents are
  saved.

  Though using reserved or empty attribute names in documents was not really and
  consistently supported in previous versions of ArangoDB, this change might cause
  an incompatibility for clients that rely on this feature.

* added server startup flag `--database.force-sync-properties` to force syncing of
  collection properties on collection creation, deletion and on property update.
  The default value is true to mimic the behavior of previous versions of ArangoDB.
  If set to false, collection properties are written to disk but no call to sync()
  is made.

* added detailed output of server version and components for REST APIs
  `/_admin/version` and `/_api/version`. To retrieve this extended information,
  call the REST APIs with URL parameter `details=true`.

* issue #443: For git-based builds include commit hash in version

* adjust startup log output to be more compact, less verbose

* set the required minimum number of file descriptors to 256.
  On server start, this number is enforced on systems that have rlimit. If the limit
  cannot be enforced, starting the server will fail.
  Note: 256 is considered to be the absolute minimum value. Depending on the use case
  for ArangoDB, a much higher number of file descriptors should be used.

  To avoid checking & potentially changing the number of maximum open files, use the
  startup option `--server.descriptors-minimum 0`

* fixed shapedjson to json conversion for special numeric values (NaN, +inf, -inf).
  Before, "NaN", "inf", or "-inf" were written into the JSONified output, but these
  values are not allowed in JSON. Now, "null" is written to the JSONified output as
  required.

* added AQL functions VARIANCE_POPULATION(), VARIANCE_SAMPLE(), STDDEV_POPULATION(),
  STDDEV_SAMPLE(), AVERAGE(), MEDIAN() to calculate statistical values for lists

* added AQL SQRT() function

* added AQL TRIM(), LEFT() and RIGHT() string functions

* fixed issue #436: GET /_api/document on edge

* make AQL REVERSE() and LENGTH() functions work on strings, too

* disabled DOT generation in `make doxygen`. this speeds up docs generation

* renamed startup option `--dispatcher.report-intervall` to `--dispatcher.report-interval`

* renamed startup option `--scheduler.report-intervall` to `--scheduler.report-interval`

* slightly changed output of REST API method /_admin/log.
  Previously, the log messages returned also contained the date and log level, now
  they will only contain the log message, and no date and log level information.
  This information can be re-created by API users from the `timestamp` and `level`
  attributes of the result.

* removed configure option `--enable-zone-debug`
  memory zone debugging is now automatically turned on when compiling with ArangoDB
  `--enable-maintainer-mode`

* removed configure option `--enable-arangob`
  arangob is now always included in the build


v1.2.3 (XXXX-XX-XX)
-------------------

* added optional parameter `edgexamples` for AQL function EDGES() and NEIGHBORS()

* added AQL function NEIGHBORS()

* added freebsd support

* fixed firstExample() query with `_id` and `_key` attributes

* issue triAGENS/ArangoDB-PHP#55: AQL optimizer may have mis-optimized duplicate
  filter statements with limit


v1.2.2 (2013-03-26)
-------------------

* fixed save of objects with common sub-objects

* issue #459: fulltext internal memory allocation didn't scale well
  This fix improves loading times for collections with fulltext indexes that have
  lots of equal words indexed.

* issue #212: auto-increment support

  The feature can be used by creating a collection with the extra `keyOptions`
  attribute as follows:

      db._create("mycollection", { keyOptions: { type: "autoincrement", offset: 1, increment: 10, allowUserKeys: true } });

  The `type` attribute will make sure the keys will be auto-generated if no
  `_key` attribute is specified for a document.

  The `allowUserKeys` attribute determines whether users might still supply own
  `_key` values with documents or if this is considered an error.

  The `increment` value determines the actual increment value, whereas the `offset`
  value can be used to seed to value sequence with a specific starting value.
  This will be useful later in a multi-master setup, when multiple servers can use
  different auto-increment seed values and thus generate non-conflicting auto-increment values.

  The default values currently are:

  - `allowUserKeys`: `true`
  - `offset`: `0`
  - `increment`: `1`

  The only other available key generator type currently is `traditional`.
  The `traditional` key generator will auto-generate keys in a fashion as ArangoDB
  always did (some increasing integer value, with a more or less unpredictable
  increment value).

  Note that for the `traditional` key generator there is only the option to disallow
  user-supplied keys and give the server the sole responsibility for key generation.
  This can be achieved by setting the `allowUserKeys` property to `false`.

  This change also introduces the following errors that API implementors may want to check
  the return values for:

  - 1222: `document key unexpected`: will be raised when a document is created with
    a `_key` attribute, but the underlying collection was set up with the `keyOptions`
    attribute `allowUserKeys: false`.

  - 1225: `out of keys`: will be raised when the auto-increment key generator runs
    out of keys. This may happen when the next key to be generated is 2^64 or higher.
    In practice, this will only happen if the values for `increment` or `offset` are
    not set appropriately, or if users are allowed to supply own keys, those keys
    are near the 2^64 threshold, and later the auto-increment feature kicks in and
    generates keys that cross that threshold.

    In practice it should not occur with proper configuration and proper usage of the
    collections.

  This change may also affect the following REST APIs:
  - POST `/_api/collection`: the server does now accept the optional `keyOptions`
    attribute in the second parameter
  - GET `/_api/collection/properties`: will return the `keyOptions` attribute as part
    of the collection's properties. The previous optional attribute `createOptions`
    is now gone.

* fixed `ArangoStatement.explain()` method with bind variables

* fixed misleading "cursor not found" error message in arangosh that occurred when
  `count()` was called for client-side cursors

* fixed handling of empty attribute names, which may have crashed the server under
  certain circumstances before

* fixed usage of invalid pointer in error message output when index description could
  not be opened


v1.2.1 (2013-03-14)
-------------------

* issue #444: please darken light color in arangosh

* issue #442: pls update post install info on osx

* fixed conversion of special double values (NaN, -inf, +inf) when converting from
  shapedjson to JSON

* fixed compaction of markers (location of _key was not updated correctly in memory,
  leading to _keys pointing to undefined memory after datafile rotation)

* fixed edge index key pointers to use document master pointer plus offset instead
  of direct _key address

* fixed case when server could not create any more journal or compactor files.
  Previously a wrong status code may have been returned, and not being able to create
  a new compactor file may have led to an infinite loop with error message
  "could not create compactor".

* fixed value truncation for numeric filename parts when renaming datafiles/journals


v1.2.0 (2013-03-01)
-------------------

* by default statistics are now switch off; in order to enable comment out
  the "disable-statistics = yes" line in "arangod.conf"

* fixed issue #435: csv parser skips data at buffer border

* added server startup option `--server.disable-statistics` to turn off statistics
  gathering without recompilation of ArangoDB.
  This partly addresses issue #432.

* fixed dropping of indexes without collection name, e.g.
  `db.xxx.dropIndex("123456");`
  Dropping an index like this failed with an assertion error.

* fixed issue #426: arangoimp should be able to import edges into edge collections

* fixed issue #425: In case of conflict ArangoDB returns HTTP 400 Bad request
  (with 1207 Error) instead of HTTP 409 Conflict

* fixed too greedy token consumption in AQL for negative values:
  e.g. in the statement `RETURN { a: 1 -2 }` the minus token was consumed as part
  of the value `-2`, and not interpreted as the binary arithmetic operator


v1.2.beta3 (2013-02-22)
-----------------------

* issue #427: ArangoDB Importer Manual has no navigation links (previous|home|next)

* issue #319: Documentation missing for Emergency console and incomplete for datafile debugger.

* issue #370: add documentation for reloadRouting and flushServerModules

* issue #393: added REST API for user management at /_api/user

* issue #393, #128: added simple cryptographic functions for user actions in module "crypto":
  * require("org/arangodb/crypto").md5()
  * require("org/arangodb/crypto").sha256()
  * require("org/arangodb/crypto").rand()

* added replaceByExample() Javascript and REST API method

* added updateByExample() Javascript and REST API method

* added optional "limit" parameter for removeByExample() Javascript and REST API method

* fixed issue #413

* updated bundled V8 version from 3.9.4 to 3.16.14.1
  Note: the Windows version used a more recent version (3.14.0.1) and was not updated.

* fixed issue #404: keep original request url in request object


v1.2.beta2 (2013-02-15)
-----------------------

* fixed issue #405: 1.2 compile warnings

* fixed issue #333: [debian] Group "arangodb" is not used when starting vie init.d script

* added optional parameter 'excludeSystem' to GET /_api/collection
  This parameter can be used to disable returning system collections in the list
  of all collections.

* added AQL functions KEEP() and UNSET()

* fixed issue #348: "HTTP Interface for Administration and Monitoring"
  documentation errors.

* fix stringification of specific positive int64 values. Stringification of int64
  values with the upper 32 bits cleared and the 33rd bit set were broken.

* issue #395:  Collection properties() function should return 'isSystem' for
  Javascript and REST API

* make server stop after upgrade procedure when invoked with `--upgrade option`.
  When started with the `--upgrade` option, the server will perfom
  the upgrade, and then exit with a status code indicating the result of the
  upgrade (0 = success, 1 = failure). To start the server regularly in either
  daemon or console mode, the `--upgrade` option must not be specified.
  This change was introduced to allow init.d scripts check the result of
  the upgrade procedure, even in case an upgrade was successful.
  this was introduced as part of issue #391.

* added AQL function EDGES()

* added more crash-protection when reading corrupted collections at startup

* added documentation for AQL function CONTAINS()

* added AQL function LIKE()

* replaced redundant error return code 1520 (Unable to open collection) with error code
  1203 (Collection not found). These error codes have the same meanings, but one of
  them was returned from AQL queries only, the other got thrown by other parts of
  ArangoDB. Now, error 1203 (Collection not found) is used in AQL too in case a
  non-existing collection is used.

v1.2.beta1 (2013-02-01)
-----------------------

* fixed issue #382: [Documentation error] Maschine... should be Machine...

* unified history file locations for arangod, arangosh, and arangoirb.
  - The readline history for arangod (emergency console) is now stored in file
    $HOME/.arangod. It was stored in $HOME/.arango before.
  - The readline history for arangosh is still stored in $HOME/.arangosh.
  - The readline history for arangoirb is now stored in $HOME/.arangoirb. It was
    stored in $HOME/.arango-mrb before.

* fixed issue #381: _users user should have a unique constraint

* allow negative list indexes in AQL to access elements from the end of a list,
  e.g. ```RETURN values[-1]``` will return the last element of the `values` list.

* collection ids, index ids, cursor ids, and document revision ids created and
  returned by ArangoDB are now returned as strings with numeric content inside.
  This is done to prevent some value overrun/truncation in any part of the
  complete client/server workflow.
  In ArangoDB 1.1 and before, these values were previously returned as
  (potentially very big) integer values. This may cause problems (clipping, overrun,
  precision loss) for clients that do not support big integers natively and store
  such values in IEEE754 doubles internally. This type loses precision after about
  52 bits and is thus not safe to hold an id.
  Javascript and 32 bit-PHP are examples for clients that may cause such problems.
  Therefore, ids are now returned by ArangoDB as strings, with the string
  content being the integer value as before.

  Example for documents ("_rev" attribute):
  - Document returned by ArangoDB 1.1: { "_rev": 1234, ... }
  - Document returned by ArangoDB 1.2: { "_rev": "1234", ... }

  Example for collections ("id" attribute / "_id" property):
  - Collection returned by ArangoDB 1.1: { "id": 9327643, "name": "test", ... }
  - Collection returned by ArangoDB 1.2: { "id": "9327643", "name": "test", ... }

  Example for cursors ("id" attribute):
  - Collection returned by ArangoDB 1.1: { "id": 11734292, "hasMore": true, ... }
  - Collection returned by ArangoDB 1.2: { "id": "11734292", "hasMore": true, ... }

* global variables are not automatically available anymore when starting the
  arangod Javascript emergency console (i.e. ```arangod --console```).

  Especially, the variables `db`, `edges`, and `internal` are not available
  anymore. `db` and `internal` can be made available in 1.2 by
  ```var db = require("org/arangodb").db;``` and
  ```var internal = require("internal");```, respectively.
  The reason for this change is to get rid of global variables in the server
  because this will allow more specific inclusion of functionality.

  For convenience, the global variable `db` is still available by default in
  arangosh. The global variable `edges`, which since ArangoDB 1.1 was kind of
  a redundant wrapper of `db`, has been removed in 1.2 completely.
  Please use `db` instead, and if creating an edge collection, use the explicit
  ```db._createEdgeCollection()``` command.

* issue #374: prevent endless redirects when calling admin interface with
  unexpected URLs

* issue #373: TRAVERSAL() `trackPaths` option does not work. Instead `paths` does work

* issue #358: added support for CORS

* honor optional waitForSync property for document removal, replace, update, and
  save operations in arangosh. The waitForSync parameter for these operations
  was previously honored by the REST API and on the server-side, but not when
  the waitForSync parameter was specified for a document operation in arangosh.

* calls to db.collection.figures() and /_api/collection/<collection>/figures now
  additionally return the number of shapes used in the collection in the
  extra attribute "shapes.count"

* added AQL TRAVERSAL_TREE() function to return a hierarchical result from a traversal

* added AQL TRAVERSAL() function to return the results from a traversal

* added AQL function ATTRIBUTES() to return the attribute names of a document

* removed internal server-side AQL functions from global scope.

  Now the AQL internal functions can only be accessed via the exports of the
  ahuacatl module, which can be included via ```require("org/arangodb/ahuacatl")```.
  It shouldn't be necessary for clients to access this module at all, but
  internal code may use this module.

  The previously global AQL-related server-side functions were moved to the
  internal namespace. This produced the following function name changes on
  the server:

     old name              new name
     ------------------------------------------------------
     AHUACATL_RUN       => require("internal").AQL_QUERY
     AHUACATL_EXPLAIN   => require("internal").AQL_EXPLAIN
     AHUACATL_PARSE     => require("internal").AQL_PARSE

  Again, clients shouldn't have used these functions at all as there is the
  ArangoStatement object to execute AQL queries.

* fixed issue #366: Edges index returns strange description

* added AQL function MATCHES() to check a document against a list of examples

* added documentation and tests for db.collection.removeByExample

* added --progress option for arangoimp. This will show the percentage of the input
  file that has been processed by arangoimp while the import is still running. It can
  be used as a rough indicator of progress for the entire import.

* make the server log documents that cannot be imported via /_api/import into the
  logfile using the warning log level. This may help finding illegal documents in big
  import runs.

* check on server startup whether the database directory and all collection directories
  are writable. if not, the server startup will be aborted. this prevents serious
  problems with collections being non-writable and this being detected at some pointer
  after the server has been started

* allow the following AQL constructs: FUNC(...)[...], FUNC(...).attribute

* fixed issue #361: Bug in Admin Interface. Header disappears when clicking new collection

* Added in-memory only collections

  Added collection creation parameter "isVolatile":
  if set to true, the collection is created as an in-memory only collection,
  meaning that all document data of that collection will reside in memory only,
  and will not be stored permanently to disk.
  This means that all collection data will be lost when the collection is unloaded
  or the server is shut down.
  As this collection type does not have datafile disk overhead for the regular
  document operations, it may be faster than normal disk-backed collections. The
  actual performance gains strongly depend on the underlying OS, filesystem, and
  settings though.
  This collection type should be used for caches only and not for any sensible data
  that cannot be re-created otherwise.
  Some platforms, namely Windows, currently do not support this collection type.
  When creating an in-memory collection on such platform, an error message will be
  returned by ArangoDB telling the user the platform does not support it.

  Note: in-memory collections are an experimental feature. The feature might
  change drastically or even be removed altogether in a future version of ArangoDB.

* fixed issue #353: Please include "pretty print" in Emergency Console

* fixed issue #352: "pretty print" console.log
  This was achieved by adding the dump() function for the "internal" object

* reduced insertion time for edges index
  Inserting into the edges index now avoids costly comparisons in case of a hash
  collision, reducing the prefilling/loading timer for bigger edge collections

* added fulltext queries to AQL via FULLTEXT() function. This allows search
  fulltext indexes from an AQL query to find matching documents

* added fulltext index type. This index type allows indexing words and prefixes of
  words from a specific document attribute. The index can be queries using a
  SimpleQueryFull object, the HTTP REST API at /_api/simple/fulltext, or via AQL

* added collection.revision() method to determine whether a collection has changed.
  The revision method returns a revision string that can be used by client programs
  for equality/inequality comparisons. The value returned by the revision method
  should be treated by clients as an opaque string and clients should not try to
  figure out the sense of the revision id. This is still useful enough to check
  whether data in a collection has changed.

* issue #346: adaptively determine NUMBER_HEADERS_PER_BLOCK

* issue #338: arangosh cursor positioning problems

* issue #326: use limit optimization with filters

* issue #325: use index to avoid sorting

* issue #324: add limit optimization to AQL

* removed arango-password script and added Javascript functionality to add/delete
  users instead. The functionality is contained in module `users` and can be invoked
  as follows from arangosh and arangod:
  * require("users").save("name", "passwd");
  * require("users").replace("name", "newPasswd");
  * require("users").remove("name");
  * require("users").reload();
  These functions are intentionally not offered via the web interface.
  This also addresses issue #313

* changed print output in arangosh and the web interface for JSON objects.
  Previously, printing a JSON object in arangosh resulted in the attribute values
  being printed as proper JSON, but attribute names were printed unquoted and
  unescaped. This was fine for the purpose of arangosh, but lead to invalid
  JSON being produced. Now, arangosh will produce valid JSON that can be used
  to send it back to ArangoDB or use it with arangoimp etc.

* fixed issue #300: allow importing documents via the REST /_api/import API
  from a JSON list, too.
  So far, the API only supported importing from a format that had one JSON object
  on each line. This is sometimes inconvenient, e.g. when the result of an AQL
  query or any other list is to be imported. This list is a JSON list and does not
  necessary have a document per line if pretty-printed.
  arangoimp now supports the JSON list format, too. However, the format requires
  arangoimp and the server to read the entire dataset at once. If the dataset is
  too big (bigger than --max-upload-size) then the import will be rejected. Even if
  increased, the entire list must fit in memory on both the client and the server,
  and this may be more resource-intensive than importing individual lines in chunks.

* removed unused parameter --reuse-ids for arangoimp. This parameter did not have
  any effect in 1.2, was never publicly announced and did evil (TM) things.

* fixed issue #297 (partly): added whitespace between command line and
  command result in arangosh, added shell colors for better usability

* fixed issue #296: system collections not usable from AQL

* fixed issue #295: deadlock on shutdown

* fixed issue #293: AQL queries should exploit edges index

* fixed issue #292: use index when filtering on _key in AQL

* allow user-definable document keys
  users can now define their own document keys by using the _key attribute
  when creating new documents or edges. Once specified, the value of _key is
  immutable.
  The restrictions for user-defined key values are:
  * the key must be at most 254 bytes long
  * it must consist of the letters a-z (lower or upper case), the digits 0-9,
    the underscore (_) or dash (-) characters only
  * any other characters, especially multi-byte sequences, whitespace or
    punctuation characters cannot be used inside key values

  Specifying a document key is optional when creating new documents. If no
  document key is specified, ArangoDB will create a document key itself.
  There are no guarantees about the format and pattern of auto-generated document
  keys other than the above restrictions.
  Clients should therefore treat auto-generated document keys as opaque values.
  Keys can be used to look up and reference documents, e.g.:
  * saving a document: `db.users.save({ "_key": "fred", ... })`
  * looking up a document: `db.users.document("fred")`
  * referencing other documents: `edges.relations.save("users/fred", "users/john", ...)`

  This change is downwards-compatible to ArangoDB 1.1 because in ArangoDB 1.1
  users were not able to define their own keys. If the user does not supply a _key
  attribute when creating a document, ArangoDB 1.2 will still generate a key of
  its own as ArangoDB 1.1 did. However, all documents returned by ArangoDB 1.2 will
  include a _key attribute and clients should be able to handle that (e.g. by
  ignoring it if not needed). Documents returned will still include the _id attribute
  as in ArangoDB 1.1.

* require collection names everywhere where a collection id was allowed in
  ArangoDB 1.1 & 1.0
  This change requires clients to use a collection name in place of a collection id
  at all places the client deals with collections.
  Examples:
  * creating edges: the _from and _to attributes must now contain collection names instead
    of collection ids: `edges.relations.save("test/my-key1", "test/my-key2", ...)`
  * retrieving edges: the returned _from and _to attributes now will contain collection
    names instead of ids, too: _from: `test/fred` instead of `1234/3455`
  * looking up documents: db.users.document("fred") or db._document("users/fred")

  Collection names must be used in REST API calls instead of collection ids, too.
  This change is thus not completely downwards-compatible to ArangoDB 1.1. ArangoDB 1.1
  required users to use collection ids in many places instead of collection names.
  This was unintuitive and caused overhead in cases when just the collection name was
  known on client-side but not its id. This overhead can now be avoided so clients can
  work with the collection names directly. There is no need to work with collection ids
  on the client side anymore.
  This change will likely require adjustments to API calls issued by clients, and also
  requires a change in how clients handle the _id value of returned documents. Previously,
  the _id value of returned documents contained the collection id, a slash separator and
  the document number. Since 1.2, _id will contain the collection name, a slash separator
  and the document key. The same applies to the _from and _to attribute values of edges
  that are returned by ArangoDB.

  Also removed (now unnecessary) location header in responses of the collections REST API.
  The location header was previously returned because it was necessary for clients.
  When clients created a collection, they specified the collection name. The collection
  id was generated on the server, but the client needed to use the server-generated
  collection id for further API calls, e.g. when creating edges etc. Therefore, the
  full collection URL, also containing the collection id, was returned by the server in
  responses to the collection API, in the HTTP location header.
  Returning the location header has become unnecessary in ArangoDB 1.2 because users
  can access collections by name and do not need to care about collection ids.


v1.1.3 (2013-XX-XX)
-------------------

* fix case when an error message was looked up for an error code but no error
  message was found. In this case a NULL ptr was returned and not checked everywhere.
  The place this error popped up was when inserting into a non-unique hash index
  failed with a specific, invalid error code.

* fixed issue #381:  db._collection("_users").getIndexes();

* fixed issue #379: arango-password fatal issue javscript.startup-directory

* fixed issue #372: Command-Line Options for the Authentication and Authorization


v1.1.2 (2013-01-20)
-------------------

* upgraded to mruby 2013-01-20 583983385b81c21f82704b116eab52d606a609f4

* fixed issue #357: Some spelling and grammar errors

* fixed issue #355: fix quotes in pdf manual

* fixed issue #351: Strange arangosh error message for long running query

* fixed randomly hanging connections in arangosh on MacOS

* added "any" query method: this returns a random document from a collection. It
  is also available via REST HTTP at /_api/simple/any.

* added deployment tool

* added getPeerVertex

* small fix for logging of long messages: the last character of log messages longer
  than 256 bytes was not logged.

* fixed truncation of human-readable log messages for web interface: the trailing \0
  byte was not appended for messages longer than 256 bytes

* fixed issue #341: ArangoDB crashes when stressed with Batch jobs
  Contrary to the issue title, this did not have anything to do with batch jobs but
  with too high memory usage. The memory usage of ArangoDB is now reduced for cases
   when there are lots of small collections with few documents each

* started with issue #317: Feature Request (from Google Groups): DATE handling

* backported issue #300: Extend arangoImp to Allow importing resultset-like
  (list of documents) formatted files

* fixed issue #337: "WaitForSync" on new collection does not work on Win/X64

* fixed issue #336: Collections REST API docs

* fixed issue #335: mmap errors due to wrong memory address calculation

* fixed issue #332: arangoimp --use-ids parameter seems to have no impact

* added option '--server.disable-authentication' for arangosh as well. No more passwd
  prompts if not needed

* fixed issue #330: session logging for arangosh

* fixed issue #329: Allow passing script file(s) as parameters for arangosh to run

* fixed issue #328: 1.1 compile warnings

* fixed issue #327: Javascript parse errors in front end


v1.1.1 (2012-12-18)
-------------------

* fixed issue #339: DELETE /_api/cursor/cursor-identifier return incollect errorNum

  The fix for this has led to a signature change of the function actions.resultNotFound().
  The meaning of parameter #3 for This function has changed from the error message string
  to the error code. The error message string is now parameter #4.
  Any client code that uses this function in custom actions must be adjusted.

* fixed issue #321: Problem upgrading arangodb 1.0.4 to 1.1.0 with Homebrew (OSX 10.8.2)

* fixed issue #230: add navigation and search for online documentation

* fixed issue #315: Strange result in PATH

* fixed issue #323: Wrong function returned in error message of AQL CHAR_LENGTH()

* fixed some log errors on startup / shutdown due to pid file handling and changing
  of directories


v1.1.0 (2012-12-05)
-------------------

* WARNING:
  arangod now performs a database version check at startup. It will look for a file
  named "VERSION" in its database directory. If the file is not present, arangod will
  perform an automatic upgrade of the database directory. This should be the normal
  case when upgrading from ArangoDB 1.0 to ArangoDB 1.1.

  If the VERSION file is present but is from an older version of ArangoDB, arangod
  will refuse to start and ask the user to run a manual upgrade first. A manual upgrade
  can be performed by starting arangod with the option `--upgrade`.

  This upgrade procedure shall ensure that users have full control over when they
  perform any updates/upgrades of their data, and can plan backups accordingly. The
  procedure also guarantees that the server is not run without any required system
  collections or with in incompatible data state.

* added AQL function DOCUMENT() to retrieve a document by its _id value

* fixed issue #311: fixed segfault on unload

* fixed issue #309: renamed stub "import" button from web interface

* fixed issue #307: added WaitForSync column in collections list in in web interface

* fixed issue #306: naming in web interface

* fixed issue #304: do not clear AQL query text input when switching tabs in
  web interface

* fixed issue #303: added documentation about usage of var keyword in web interface

* fixed issue #301: PATCH does not work in web interface

# fixed issue #269: fix make distclean & clean

* fixed issue #296: system collections not usable from AQL

* fixed issue #295: deadlock on shutdown

* added collection type label to web interface

* fixed issue #290: the web interface now disallows creating non-edges in edge collections
  when creating collections via the web interface, the collection type must also be
  specified (default is document collection)

* fixed issue #289: tab-completion does not insert any spaces

* fixed issue #282: fix escaping in web interface

* made AQL function NOT_NULL take any number of arguments. Will now return its
  first argument that is not null, or null if all arguments are null. This is downwards
  compatible.

* changed misleading AQL function name NOT_LIST() to FIRST_LIST() and slightly changed
  the behavior. The function will now return its first argument that is a list, or null
  if none of the arguments are lists.
  This is mostly downwards-compatible. The only change to the previous implementation in
  1.1-beta will happen if two arguments were passed and the 1st and 2nd arguments were
  both no lists. In previous 1.1, the 2nd argument was returned as is, but now null
  will be returned.

* add AQL function FIRST_DOCUMENT(), with same behavior as FIRST_LIST(), but working
  with documents instead of lists.

* added UPGRADING help text

* fixed issue #284: fixed Javascript errors when adding edges/vertices without own
  attributes

* fixed issue #283: AQL LENGTH() now works on documents, too

* fixed issue #281: documentation for skip lists shows wrong example

* fixed AQL optimizer bug, related to OR-combined conditions that filtered on the
  same attribute but with different conditions

* fixed issue #277: allow usage of collection names when creating edges
  the fix of this issue also implies validation of collection names / ids passed to
  the REST edge create method. edges with invalid collection ids or names in the
  "from" or "to" values will be rejected and not saved


v1.1.beta2 (2012-11-13)
-----------------------

* fixed arangoirb compilation

* fixed doxygen


v1.1.beta1 (2012-10-24)
-----------------------

* fixed AQL optimizer bug

* WARNING:
  - the user has changed from "arango" to "arangodb", the start script has changed from
    "arangod" to "arangodb", the database directory has changed from "/var/arangodb" to
    "/var/lib/arangodb" to be compliant with various Linux policies

  - In 1.1, we have introduced types for collections: regular documents go into document
    collections, and edges go into edge collections. The prefixing (db.xxx vs. edges.xxx)
    works slightly different in 1.1: edges.xxx can still be used to access collections,
    however, it will not determine the type of existing collections anymore. To create an
    edge collection 1.1, you can use db._createEdgeCollection() or edges._create().
    And there's of course also db._createDocumentCollection().
    db._create() is also still there and will create a document collection by default,
    whereas edges._create() will create an edge collection.

  - the admin web interface that was previously available via the simple URL suffix /
    is now available via a dedicated URL suffix only: /_admin/html
    The reason for this is that routing and URLs are now subject to changes by the end user,
    and only URLs parts prefixed with underscores (e.g. /_admin or /_api) are reserved
    for ArangoDB's internal usage.

* the server now handles requests with invalid Content-Length header values as follows:
  - if Content-Length is negative, the server will respond instantly with HTTP 411
    (length required)

  - if Content-Length is positive but shorter than the supplied body, the server will
    respond with HTTP 400 (bad request)

  - if Content-Length is positive but longer than the supplied body, the server will
    wait for the client to send the missing bytes. The server allows 90 seconds for this
    and will close the connection if the client does not send the remaining data

  - if Content-Length is bigger than the maximum allowed size (512 MB), the server will
    fail with HTTP 413 (request entity too large).

  - if the length of the HTTP headers is greater than the maximum allowed size (1 MB),
    the server will fail with HTTP 431 (request header fields too large)

* issue #265: allow optional base64 encoding/decoding of action response data

* issue #252: create _modules collection using arango-upgrade (note: arango-upgrade was
  finally replaced by the `--upgrade` option for arangod)

* issue #251: allow passing arbitrary options to V8 engine using new command line option:
  --javascript.v8-options. Using this option, the Harmony features or other settings in
  v8 can be enabled if the end user requires them

* issue #248: allow AQL optimizer to pull out completely uncorrelated subqueries to the
  top level, resulting in less repeated evaluation of the subquery

* upgraded to Doxygen 1.8.0

* issue #247: added AQL function MERGE_RECURSIVE

* issue #246: added clear() function in arangosh

* issue #245: Documentation: Central place for naming rules/limits inside ArangoDB

* reduced size of hash index elements by 50 %, allowing more index elements to fit in
  memory

* issue #235: GUI Shell throws Error:ReferenceError: db is not defined

* issue #229: methods marked as "under construction"

* issue #228: remove unfinished APIs (/_admin/config/*)

* having the OpenSSL library installed is now a prerequisite to compiling ArangoDB
  Also removed the --enable-ssl configure option because ssl is always required.

* added AQL functions TO_LIST, NOT_LIST

* issue #224: add optional Content-Id for batch requests

* issue #221: more documentation on AQL explain functionality. Also added
  ArangoStatement.explain() client method

* added db._createStatement() method on server as well (was previously available
  on the client only)

* issue #219: continue in case of "document not found" error in PATHS() function

* issue #213: make waitForSync overridable on specific actions

* changed AQL optimizer to use indexes in more cases. Previously, indexes might
  not have been used when in a reference expression the inner collection was
  specified last. Example: FOR u1 IN users FOR u2 IN users FILTER u1._id == u2._id
  Previously, this only checked whether an index could be used for u2._id (not
  possible). It was not checked whether an index on u1._id could be used (possible).
  Now, for expressions that have references/attribute names on both sides of the
  above as above, indexes are checked for both sides.

* issue #204: extend the CSV import by TSV and by user configurable
  separator character(s)

* issue #180: added support for batch operations

* added startup option --server.backlog-size
  this allows setting the value of the backlog for the listen() system call.
  the default value is 10, the maximum value is platform-dependent

* introduced new configure option "--enable-maintainer-mode" for
  ArangoDB maintainers. this option replaces the previous compile switches
  --with-boost-test, --enable-bison, --enable-flex and --enable-errors-dependency
  the individual configure options have been removed. --enable-maintainer-mode
  turns them all on.

* removed potentially unused configure option --enable-memfail

* fixed issue #197: HTML web interface calls /_admin/user-manager/session

* fixed issue #195: VERSION file in database directory

* fixed issue #193: REST API HEAD request returns a message body on 404

* fixed issue #188: intermittent issues with 1.0.0
  (server-side cursors not cleaned up in all cases, pthreads deadlock issue)

* issue #189: key store should use ISO datetime format bug

* issue #187: run arango-upgrade on server start (note: arango-upgrade was finally
  replaced by the `--upgrade` option for arangod)n

* fixed issue #183: strange unittest error

* fixed issue #182: manual pages

* fixed issue #181: use getaddrinfo

* moved default database directory to "/var/lib/arangodb" in accordance with
  http://www.pathname.com/fhs/pub/fhs-2.3.html

* fixed issue #179: strange text in import manual

* fixed issue #178: test for aragoimp is missing

* fixed issue #177: a misleading error message was returned if unknown variables
  were used in certain positions in an AQL query.

* fixed issue #176: explain how to use AQL from the arangosh

* issue #175: re-added hidden (and deprecated) option --server.http-port. This
  option is only there to be downwards-compatible to Arango 1.0.

* fixed issue #174: missing Documentation for `within`

* fixed issue #170: add db.<coll_name>.all().toArray() to arangosh help screen

* fixed issue #169: missing argument in Simple Queries

* added program arango-upgrade. This program must be run after installing ArangoDB
  and after upgrading from a previous version of ArangoDB. The arango-upgrade script
  will ensure all system collections are created and present in the correct state.
  It will also perform any necessary data updates.
  Note: arango-upgrade was finally replaced by the `--upgrade` option for arangod.

* issue #153: edge collection should be a flag for a collection
  collections now have a type so that the distinction between document and edge
  collections can now be done at runtime using a collection's type value.
  A collection's type can be queried in Javascript using the <collection>.type() method.

  When new collections are created using db._create(), they will be document
  collections by default. When edge._create() is called, an edge collection will be created.
  To explicitly create a collection of a specific/different type, use the methods
  _createDocumentCollection() or _createEdgeCollection(), which are available for
  both the db and the edges object.
  The Javascript objects ArangoEdges and ArangoEdgesCollection have been removed
  completely.
  All internal and test code has been adjusted for this, and client code
  that uses edges.* should also still work because edges is still there and creates
  edge collections when _create() is called.

  INCOMPATIBLE CHANGE: Client code might still need to be changed in the following aspect:
  Previously, collections did not have a type so documents and edges could be inserted
  in the same collection. This is now disallowed. Edges can only be inserted into
  edge collections now. As there were no collection types in 1.0, ArangoDB will perform
  an automatic upgrade when migrating from 1.0 to 1.1.
  The automatic upgrade will check every collection and determine its type as follows:
  - if among the first 50 documents in the collection there are documents with
    attributes "_from" and "_to", the collection is typed as an edge collection
  - if among the first 50 documents in the collection there are no documents with
    attributes "_from" and "_to", the collection is made as a document collection

* issue #150: call V8 garbage collection on server periodically

* issue #110: added support for partial updates

  The REST API for documents now offers an HTTP PATCH method to partially update
  documents. Overwriting/replacing documents is still available via the HTTP PUT method
  as before. The Javascript API in the shell also offers a new update() method in extension to
  the previously existing replace() method.


v1.0.4 (2012-11-12)
-------------------

* issue #275: strange error message in arangosh 1.0.3 at startup


v1.0.3 (2012-11-08)
-------------------

* fixed AQL optimizer bug

* issue #273: fixed segfault in arangosh on HTTP 40x

* issue #265: allow optional base64 encoding/decoding of action response data

* issue #252: _modules collection not created automatically


v1.0.2 (2012-10-22)
-------------------

* repository CentOS-X.Y moved to CentOS-X, same for Debian

* bugfix for rollback from edges

* bugfix for hash indexes

* bugfix for StringBuffer::erase_front

* added autoload for modules

* added AQL function TO_LIST


v1.0.1 (2012-09-30)
-------------------

* draft for issue #165: front-end application howto

* updated mruby to cf8fdea4a6598aa470e698e8cbc9b9b492319d

* fix for issue #190: install doesn't create log directory

* fix for issue #194: potential race condition between creating and dropping collections

* fix for issue #193: REST API HEAD request returns a message body on 404

* fix for issue #188: intermittent issues with 1.0.0

* fix for issue #163: server cannot create collection because of abandoned files

* fix for issue #150: call V8 garbage collection on server periodically


v1.0.0 (2012-08-17)
-------------------

* fix for issue #157: check for readline and ncurses headers, not only libraries


v1.0.beta4 (2012-08-15)
-----------------------

* fix for issue #152: fix memleak for barriers


v1.0.beta3 (2012-08-10)
-----------------------

* fix for issue #151: Memleak, collection data not removed

* fix for issue #149: Inconsistent port for admin interface

* fix for issue #163: server cannot create collection because of abandoned files

* fix for issue #157: check for readline and ncurses headers, not only libraries

* fix for issue #108: db.<collection>.truncate() inefficient

* fix for issue #109: added startup note about cached collection names and how to
  refresh them

* fix for issue #156: fixed memleaks in /_api/import

* fix for issue #59: added tests for /_api/import

* modified return value for calls to /_api/import: now, the attribute "empty" is
  returned as well, stating the number of empty lines in the input. Also changed the
  return value of the error code attribute ("errorNum") from 1100 ("corrupted datafile")
  to 400 ("bad request") in case invalid/unexpected JSON data was sent to the server.
  This error code is more appropriate as no datafile is broken but just input data is
  incorrect.

* fix for issue #152: Memleak for barriers

* fix for issue #151: Memleak, collection data not removed

* value of --database.maximal-journal-size parameter is now validated on startup. If
  value is smaller than the minimum value (currently 1048576), an error is thrown and
  the server will not start. Before this change, the global value of maximal journal
  size was not validated at server start, but only on collection level

* increased sleep value in statistics creation loop from 10 to 500 microseconds. This
  reduces accuracy of statistics values somewhere after the decimal points but saves
  CPU time.

* avoid additional sync() calls when writing partial shape data (attribute name data)
  to disk. sync() will still be called when the shape marker (will be written after
  the attributes) is written to disk

* issue #147: added flag --database.force-sync-shapes to force synching of shape data
  to disk. The default value is true so it is the same behavior as in version 1.0.
  if set to false, shape data is synched to disk if waitForSync for the collection is
  set to true, otherwise, shape data is not synched.

* fix for issue #145: strange issue on Travis: added epsilon for numeric comparison in
  geo index

* fix for issue #136: adjusted message during indexing

* issue #131: added timeout for HTTP keep-alive connections. The default value is 300
  seconds. There is a startup parameter server.keep-alive-timeout to configure the value.
  Setting it to 0 will disable keep-alive entirely on the server.

* fix for issue #137: AQL optimizer should use indexes for ref accesses with
  2 named attributes


v1.0.beta2 (2012-08-03)
-----------------------

* fix for issue #134: improvements for centos RPM

* fixed problem with disable-admin-interface in config file


v1.0.beta1 (2012-07-29)
-----------------------

* fixed issue #118: We need a collection "debugger"

* fixed issue #126: Access-Shaper must be cached

* INCOMPATIBLE CHANGE: renamed parameters "connect-timeout" and "request-timeout"
  for arangosh and arangoimp to "--server.connect-timeout" and "--server.request-timeout"

* INCOMPATIBLE CHANGE: authorization is now required on the server side
  Clients sending requests without HTTP authorization will be rejected with HTTP 401
  To allow backwards compatibility, the server can be started with the option
  "--server.disable-authentication"

* added options "--server.username" and "--server.password" for arangosh and arangoimp
  These parameters must be used to specify the user and password to be used when
  connecting to the server. If no password is given on the command line, arangosh/
  arangoimp will interactively prompt for a password.
  If no user name is specified on the command line, the default user "root" will be
  used.

* added startup option "--server.ssl-cipher-list" to determine which ciphers to
  use in SSL context. also added SSL_OP_CIPHER_SERVER_PREFERENCE to SSL default
  options so ciphers are tried in server and not in client order

* changed default SSL protocol to TLSv1 instead of SSLv2

* changed log-level of SSL-related messages

* added SSL connections if server is compiled with OpenSSL support. Use --help-ssl

* INCOMPATIBLE CHANGE: removed startup option "--server.admin-port".
  The new endpoints feature (see --server.endpoint) allows opening multiple endpoints
  anyway, and the distinction between admin and "other" endpoints can be emulated
  later using privileges.

* INCOMPATIBLE CHANGE: removed startup options "--port", "--server.port", and
  "--server.http-port" for arangod.
  These options have been replaced by the new "--server.endpoint" parameter

* INCOMPATIBLE CHANGE: removed startup option "--server" for arangosh and arangoimp.
  These options have been replaced by the new "--server.endpoint" parameter

* Added "--server.endpoint" option to arangod, arangosh, and arangoimp.
  For arangod, this option allows specifying the bind endpoints for the server
  The server can be bound to one or multiple endpoints at once. For arangosh
  and arangoimp, the option specifies the server endpoint to connect to.
  The following endpoint syntax is currently supported:
  - tcp://host:port or http@tcp://host:port (HTTP over IPv4)
  - tcp://[host]:port or http@tcp://[host]:port (HTTP over IPv6)
  - ssl://host:port or http@tcp://host:port (HTTP over SSL-encrypted IPv4)
  - ssl://[host]:port or http@tcp://[host]:port (HTTP over SSL-encrypted IPv6)
  - unix:///path/to/socket or http@unix:///path/to/socket (HTTP over UNIX socket)

  If no port is specified, the default port of 8529 will be used.

* INCOMPATIBLE CHANGE: removed startup options "--server.require-keep-alive" and
  "--server.secure-require-keep-alive".
  The server will now behave as follows which should be more conforming to the
  HTTP standard:
  * if a client sends a "Connection: close" header, the server will close the
    connection
  * if a client sends a "Connection: keep-alive" header, the server will not
    close the connection
  * if a client does not send any "Connection" header, the server will assume
    "keep-alive" if the request was an HTTP/1.1 request, and "close" if the
    request was an HTTP/1.0 request

* (minimal) internal optimizations for HTTP request parsing and response header
  handling

* fixed Unicode unescaping bugs for \f and surrogate pairs in BasicsC/strings.c

* changed implementation of TRI_BlockCrc32 algorithm to use 8 bytes at a time

* fixed issue #122: arangod doesn't start if <log.file> cannot be created

* fixed issue #121: wrong collection size reported

* fixed issue #98: Unable to change journalSize

* fixed issue #88: fds not closed

* fixed escaping of document data in HTML admin front end

* added HTTP basic authentication, this is always turned on

* added server startup option --server.disable-admin-interface to turn off the
  HTML admin interface

* honor server startup option --database.maximal-journal-size when creating new
  collections without specific journalsize setting. Previously, these
  collections were always created with journal file sizes of 32 MB and the
  --database.maximal-journal-size setting was ignored

* added server startup option --database.wait-for-sync to control the default
  behavior

* renamed "--unit-tests" to "--javascript.unit-tests"


v1.0.alpha3 (2012-06-30)
------------------------

* fixed issue #116: createCollection=create option doesn't work

* fixed issue #115: Compilation issue under OSX 10.7 Lion & 10.8 Mountain Lion
  (homebrew)

* fixed issue #114: image not found

* fixed issue #111: crash during "make unittests"

* fixed issue #104: client.js -> ARANGO_QUIET is not defined


v1.0.alpha2 (2012-06-24)
------------------------

* fixed issue #112: do not accept document with duplicate attribute names

* fixed issue #103: Should we cleanup the directory structure

* fixed issue #100: "count" attribute exists in cursor response with "count:
  false"

* fixed issue #84 explain command

* added new MRuby version (2012-06-02)

* added --log.filter

* cleanup of command line options:
** --startup.directory => --javascript.startup-directory
** --quite => --quiet
** --gc.interval => --javascript.gc-interval
** --startup.modules-path => --javascript.modules-path
** --action.system-directory => --javascript.action-directory
** --javascript.action-threads => removed (is now the same pool as --server.threads)

* various bug-fixes

* support for import

* added option SKIP_RANGES=1 for make unittests

* fixed several range-related assertion failures in the AQL query optimizer

* fixed AQL query optimizations for some edge cases (e.g. nested subqueries with
  invalid constant filter expressions)


v1.0.alpha1 (2012-05-28)
------------------------

Alpha Release of ArangoDB 1.0<|MERGE_RESOLUTION|>--- conflicted
+++ resolved
@@ -1,10 +1,9 @@
 v3.2.14 (2018-04-20)
 --------------------
 
-<<<<<<< HEAD
 * fixed issue #3811: gharial api is now checking existence of _from and _to vertices
   during edge creation
-=======
+
 * field "$schema" in Foxx manifest.json files no longer produce warnings
 
 * added `@arangodb/locals` module to expose the Foxx service context as an
@@ -25,7 +24,6 @@
   specifying the option `--database.ignore-datafile-errors true`
 
 * fix issue #4582: UI query editor now supports usage of empty string as bind parameter value
->>>>>>> 59b464d4
 
 * fix issue #4924: removeFollower now prefers to remove the last follower(s)
 
