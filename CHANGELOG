v3.3.10 (XXXX-XX-XX)
--------------------

<<<<<<< HEAD
* make optimizer rule "remove-filter-covered-by-index" not stop after removing
  a sub-condition from a FILTER statement, but pass the optimized FILTER
  statement again into the optimizer rule for further optimizations.
  This allows optimizing away some more FILTER conditions than before.
=======
* allow accessing /_admin/status URL on followers too in active failover setup

* fix cluster COLLECT optimization for attributes that were in "sorted" variant of
  COLLECT and that were provided by a sorted index on the collected attribute
>>>>>>> 2d225712

* apply fulltext index optimization rule for multiple fulltext searches in
  the same query

  this fixes https://stackoverflow.com/questions/50496274/two-fulltext-searches-on-arangodb-cluster-v8-is-involved

* validate `_from` and `_to` values of edges on updates consistently

* fixed issue #5400: Unexpected AQL Result

* fixed issue #5429: Frequent 'updated local foxx repository' messages

* fixed issue #5252: Empty result if FULLTEXT() is used together with LIMIT offset

* fixed issue #5035: fixed a vulnerability issue within the web ui's index view

* inception was ignoring leader's configuration


v3.3.9 (2018-05-17)
-------------------

* added `/_admin/repair/distributeShardsLike` that repairs collections with
  distributeShardsLike where the shards aren't actually distributed like in the
  prototype collection, as could happen due to internal issue #1770

* fixed Foxx queues bug when queues are created in a request handler with an
  ArangoDB authentication header

* upgraded arangosync version to 0.5.1

* upgraded arangodb starter version to 0.11.3

* fix cluster upgrading issue introduced in 3.3.8

  the issue made arangod crash when starting a DB server with option
  `--database.auto-upgrade true`

* fix C++ implementation of AQL ZIP function to return each distinct attribute
  name only once. The previous implementation added non-unique attribute names
  multiple times, which led to follow-up issues.
  Now if an attribute name occurs multiple times in the input list of attribute
  names, it will only be incorporated once into the result object, with the
  value that corresponds to the first occurrence.
  This fix also changes the V8 implementation of the ZIP function, which now
  will always return the first value for non-unique attribute names and not the
  last occurring value.

* self heal during a Foxx service install, upgrade or replace no longer breaks
  the respective operation

* make /_api/index, /_api/database and /_api/user REST handlers use the scheduler's
  internal queue, so they do not run in an I/O handling thread

* fixed issue #4919: C++ implementation of LIKE function now matches the old and
  correct behavior of the JavaScript implementation.

* added REST API endpoint /_admin/server/availability for monitoring purposes

* UI: fixed an unreasonable event bug within the modal view engine

* fixed issue #3811: gharial api is now checking existence of _from and _to vertices
  during edge creation

* fixed internal issue #2149: number of documents in the UI is not adjusted after
  moving them

* fixed internal issue #2150: UI - loading a saved query does not update the list
  of bind parameters

* fixed internal issue #2147 - fixed database filter in UI

* fixed issue #4934: Wrong used GeoIndex depending on FILTER order

* added `query` and `aql.literal` helpers to `@arangodb` module.

* remove post-sort from GatherNode in cluster AQL queries that do use indexes
  for filtering but that do not require a sorted result

  This optimization can speed up gathering data from multiple shards, because
  it allows to remove a merge sort of the individual shards' results.

* extend the already existing "reduce-extraction-to-projection" AQL optimizer
  rule for RocksDB to provide projections of up to 5 document attributes. The
  previous implementation only supported a projection for a single document
  attribute. The new implementation will extract up to 5 document attributes from
  a document while scanning a collection via an EnumerateCollectionNode.
  Additionally the new version of the optimizer rule can also produce projections
  when scanning an index via an IndexNode.
  The optimization is benefial especially for huge documents because it will copy
  out only the projected attributes from the document instead of copying the entire
  document data from the storage engine.

  When applied, the explainer will show the projected attributes in a `projections`
  remark for an EnumerateCollectionNode or IndexNode. The optimization is limited
  to the RocksDB storage engine.

* added index-only optimization for AQL queries that can satisfy the retrieval of
  all required document attributes directly from an index.

  This optimization will be triggered for the RocksDB engine if an index is used
  that covers all required attributes of the document used later on in the query.
  If applied, it will save retrieving the actual document data (which would require
  an extra lookup in RocksDB), but will instead build the document data solely
  from the index values found. It will only be applied when using up to 5 attributes
  from the document, and only if the rest of the document data is not used later
  on in the query.

  The optimization is currently available for the RocksDB engine for the index types
  primary, edge, hash, skiplist and persistent.

  If the optimization is applied, it will show up as "index only" in an AQL
  query's execution plan for an IndexNode.

* added scan-only optimization for AQL queries that iterate over collections or
  indexes and that do not need to return the actual document values.

  Not fetching the document values from the storage engine will provide a
  considerable speedup when using the RocksDB engine, but may also help a bit
  in case of the MMFiles engine. The optimization will only be applied when
  full-scanning or index-scanning a collection without refering to any of its
  documents later on, and, for an IndexNode, if all filter conditions for the
  documents of the collection are covered by the index.

  If the optimization is applied, it will show up as "scan only" in an AQL
  query's execution plan for an EnumerateCollectionNode or an IndexNode.

* extend existing "collect-in-cluster" optimizer rule to run grouping, counting
  and deduplication on the DB servers in several cases, so that the coordinator
  will only need to sum up the potentially smaller results from the individual shards.

  The following types of COLLECT queries are covered now:
  - RETURN DISTINCT expr
  - COLLECT WITH COUNT INTO ...
  - COLLECT var1 = expr1, ..., varn = exprn (WITH COUNT INTO ...), without INTO or KEEP
  - COLLECT var1 = expr1, ..., varn = exprn AGGREGATE ..., without INTO or KEEP, for
    aggregate functions COUNT/LENGTH, SUM, MIN and MAX.

* honor specified COLLECT method in AQL COLLECT options

  for example, when the user explicitly asks for the COLLECT method
  to be `sorted`, the optimizer will now not produce an alternative
  version of the plan using the hash method.

  additionally, if the user explcitly asks for the COLLECT method to
  be `hash`, the optimizer will now change the existing plan to use
  the hash method if possible instead of just creating an alternative
  plan.

  `COLLECT ... OPTIONS { method: 'sorted' }` => always use sorted method
  `COLLECT ... OPTIONS { method: 'hash' }`   => use hash if this is technically possible
  `COLLECT ...` (no options)                 => create a plan using sorted, and another plan using hash method

* added bulk document lookups for MMFiles engine, which will improve the performance
  of document lookups from an inside an index in case the index lookup produces many 
  documents


v3.3.8 (2018-04-24)
-------------------

* included version of ArangoDB Starter (`arangodb` binary) updated to v0.10.11,
  see [Starter changelog](https://github.com/arangodb-helper/arangodb/blob/master/CHANGELOG.md)

* added arangod startup option `--dump-options` to print all configuration parameters
  as a JSON object

* fixed: (Enterprise only) If you restore a SmartGraph where the collections
  are still existing and are supposed to be dropped on restore we ended up in
  duplicate name error. This is now gone and the SmartGraph is correctly restored.

* fix lookups by `_id` in smart graph edge collections

* improve startup resilience in case there are datafile errors (MMFiles)

  also allow repairing broken VERSION files automatically on startup by
  specifying the option `--database.ignore-datafile-errors true`

* fix issue #4582: UI query editor now supports usage of empty string as bind parameter value

* fixed internal issue #2148: Number of documents found by filter is misleading in web UI

* added startup option `--database.required-directory-state`

  using this option it is possible to require the database directory to be
  in a specific state on startup. the options for this value are:

  - non-existing: database directory must not exist
  - existing: database directory must exist
  - empty: database directory must exist but be empty
  - populated: database directory must exist and contain specific files already
  - any: any state allowed

* field "$schema" in Foxx manifest.json files no longer produce warnings

* added `@arangodb/locals` module to expose the Foxx service context as an
  alternative to using `module.context` directly.

* supervision can be put into maintenance mode


v3.3.7 (2018-04-11)
-------------------

* added hidden option `--query.registry-ttl` to control the lifetime of cluster AQL
  query parts

* fixed internal issue #2237: AQL queries on collections with replicationFactor:
  "satellite" crashed arangod in single server mode

* fixed restore of satellite collections: replicationFactor was set to 1 during
  restore

* fixed dump and restore of smart graphs:
  a) The dump will not include the hidden shadow collections anymore, they were dumped
     accidentially and only contain duplicated data.
  b) Restore will now ignore hidden shadow collections as all data is contained
     in the smart-edge collection. You can manually include these collections from an
     old dump (3.3.5 or earlier) by using `--force`.
  c) Restore of a smart-graph will now create smart collections properly instead
     of getting into `TIMEOUT_IN_CLUSTER_OPERATION`

* fixed issue in AQL query optimizer rule "restrict-to-single-shard", which
  may have sent documents to a wrong shard in AQL INSERT queries that specified
  the value for `_key` using an expression (and not a constant value)
  Important: if you were affected by this bug in v3.3.5 it is required that you
  recreate your dataset in v3.3.6 (i.e. dumping and restoring) instead of doing
  a simple binary upgrade

* added /_admin/status HTTP API for debugging purposes

* added ArangoShell helper function for packaging all information about an
  AQL query so it can be run and analyzed elsewhere:

  query = "FOR doc IN mycollection FILTER doc.value > 42 RETURN doc";
  require("@arangodb/aql/explainer").debugDump("/tmp/query-debug-info", query);

  Entitled users can send the generated file to the ArangoDB support to facilitate
  reproduction and debugging.

* added hidden option `--server.ask-jwt-secret`. This is an internal option
  for debugging and should not be exposed to end-users.

* fix for internal issue #2215. supervision will now wait for agent to
  fully prepare before adding 10 second grace period after leadership change

* fixed internal issue #2215's FailedLeader timeout bug


v3.3.5 (2018-03-28)
-------------------

* fixed issue #4934: Wrong used GeoIndex depending on FILTER order

* make build id appear in startup log message alongside with other version info

* make AQL data modification operations that are sent to all shards and that are
  supposed to return values (i.e. `RETURN OLD` or `RETURN NEW`) not return fake
  empty result rows if the document to be updated/replaced/removed was not present
  on the target shard

* added AQL optimizer rule `restrict-to-single-shard`

  This rule will kick in if a collection operation (index lookup or data
  modification operation) will only affect a single shard, and the operation can be
  restricted to the single shard and is not applied for all shards. This optimization
  can be applied for queries that access a collection only once in the query, and that
  do not use traversals, shortest path queries and that do not access collection data
  dynamically using the `DOCUMENT`, `FULLTEXT`, `NEAR` or `WITHIN` AQL functions.
  Additionally, the optimizer will only pull off this optimization if can safely
  determine the values of all the collection's shard keys from the query, and when the
  shard keys are covered by a single index (this is always true if the shard key is
  the default `_key`)

* display missing attributes of GatherNodes in AQL explain output

* make AQL optimizer rule `undistribute-remove-after-enum-coll` fire in a few
  more cases in which it is possible

* slightly improve index selection for the RocksDB engine when there are multiple
  competing indexes with the same attribute prefixes, but different amount of
  attributes covered. In this case, the more specialized index will be preferred
  now

* fix issue #4924: removeFollower now prefers to remove the last follower(s)

* added "collect-in-cluster" optimizer rule to have COLLECT WITH COUNT queries
  without grouping being executed on the DB servers and the coordinator only summing
  up the counts from the individual shards

* fixed issue #4900: Nested FOR query uses index but ignores other filters

* properly exit v8::Context in one place where it was missing before

* added hidden option `--cluster.index-create-timeout` for controlling the
  default value of the index creation timeout in cluster
  under normal circumstances, this option does not need to be adjusted

* increase default timeout for index creation in cluster to 3600s

* fixed issue #4843: Query-Result has more Docs than the Collection itself

* fixed the behavior of ClusterInfo when waiting for current to catch
  up with plan in create collection.

* fixed issue #4827: COLLECT on edge _to field doesn't group distinct values as expected (MMFiles)


v3.3.4 (2018-03-01)
-------------------

* fix AQL `fullCount` result value in some cluster cases when it was off a bit

* fix issue #4651: Simple query taking forever until a request timeout error

* fix issue #4657: fixed incomplete content type header

* Vastly improved the Foxx Store UI

* fix issue #4677: AQL WITH with bind parameters results in "access after data-modification"
  for two independent UPSERTs

* remove unused startup option `--ldap.permissions-attribute-name`

* fix issue #4457: create /var/tmp/arangod with correct user in supervisor mode

* remove long disfunctional admin/long_echo handler

* fixed Foxx API:

  * PUT /_api/foxx/service: Respect force flag
  * PATCH /_api/foxx/service: Check whether a service under given mount exists

* internal issue #1726: supervision failed to remove multiple servers
  from health monitoring at once.

* more information from inception, why agent is activated

* fixed a bug where supervision tried to deal with shards of virtual collections

* Behaviour of permissions for databases and collections changed:
  The new fallback rule for databases for which an access level is not explicitly specified:
  Choose the higher access level of:
    * A wildcard database grant
    * A database grant on the `_system` database
  The new fallback rule for collections for which an access level is not explicitly specified:
  Choose the higher access level of:
    * Any wildcard access grant in the same database, or on "*/*"
    * The access level for the current database
    * The access level for the `_system` database

* fix internal issue 1770: collection creation using distributeShardsLike yields
  errors and did not distribute shards correctly in the following cases:
  1. If numberOfShards * replicationFactor % nrDBServers != 0
     (shards * replication is not divisible by DBServers).
  2. If there was failover / move shard case on the leading collection
     and creating the follower collection afterwards.

* fix timeout issues in replication client expiration

* added missing edge filter to neighbors-only traversals
  in case a filter condition was moved into the traverser and the traversal was
  executed in breadth-first mode and was returning each visited vertex exactly
  once, and there was a filter on the edges of the path and the resulting vertices
  and edges were not used later, the edge filter was not applied

* fixed issue #4160: Run arangod with "--database.auto-upgrade" option always crash silently without error log

* fix internal issue #1848: AQL optimizer was trying to resolve attribute accesses
  to attributes of constant object values at query compile time, but only did so far
  the very first attribute in each object

  this fixes https://stackoverflow.com/questions/48648737/beginner-bug-in-for-loops-from-objects

* fix inconvenience: If we want to start server with a non-existing
  --javascript.app-path it will now be created (if possible)

* fixed: REST API `POST _api/foxx` now returns HTTP code 201 on success, as documented.
         returned 200 before.

* fixed: REST API `PATCH _api/foxx/dependencies` now updates the existing dependencies
         instead of replacing them.

* fixed: Foxx upload of single javascript file. You now can upload via http-url pointing
         to a javascript file.

* fixed issue #4395: If your foxx app includes an `APP` folder it got
         accidently removed by selfhealing this is not the case anymore.

* fixed internal issue #1969 - command apt-get purge/remove arangodb3e was failing


v3.3.3 (2018-01-26)
-------------------

* fix issue #4272: VERSION file keeps disappearing

* fix internal issue #81: quotation marks disappeared when switching table/json
  editor in the query editor ui

* added option `--rocksdb.throttle` to control whether write-throttling is enabled
  Write-throttling is turned on by default, to reduce chances of compactions getting
  too far behind and blocking incoming writes.

* fixed issue #4308: Crash when getter for error.name throws an error (on Windows)

* UI: fixed a query editor caching and parsing issue

* Fixed internal issue #1683: fixes an UI issue where a collection name gets wrongly cached
  within the documents overview of a collection.

* Fixed an issue with the index estimates in RocksDB in the case a transaction is aborted.
  Former the index estimates were modified if the transaction commited or not.
  Now they will only be modified if the transaction commited successfully.

* UI: optimized login view for very small screen sizes

* UI: optimized error messages for invalid query bind parameter

* Truncate in RocksDB will now do intermediate commits every 10.000 documents
  if truncate fails or the server crashes during this operation all deletes
  that have been commited so far are persisted.

* make the default value of `--rocksdb.block-cache-shard-bits` use the RocksDB
  default value. This will mostly mean the default number block cache shard
  bits is lower than before, allowing each shard to store more data and cause
  less evictions from block cache

* UI: optimized login view for very small screen sizes

* issue #4222: Permission error preventing AQL query import / export on webui

* UI: optimized error messages for invalid query bind parameter

* UI: upgraded swagger ui to version 3.9.0

* issue #3504: added option `--force-same-database` for arangorestore

  with this option set to true, it is possible to make any arangorestore attempt
  fail if the specified target database does not match the database name
  specified in the source dump's "dump.json" file. it can thus be used to
  prevent restoring data into the "wrong" database

  The option is set to `false` by default to ensure backwards-compatibility

* make the default value of `--rocksdb.block-cache-shard-bits` use the RocksDB
  default value. This will mostly mean the default number block cache shard
  bits is lower than before, allowing each shard to store more data and cause
  less evictions from block cache

* fixed issue #4255: AQL SORT consuming too much memory

* fixed incorrect persistence of RAFT vote and term


v3.3.2 (2018-01-04)
-------------------

* fixed issue #4199: Internal failure: JavaScript exception in file 'arangosh.js'
  at 98,7: ArangoError 4: Expecting type String

* fixed issue in agency supervision with a good server being left in
  failedServers

* distinguish isReady and allInSync in clusterInventory

* fixed issue #4197: AQL statement not working in 3.3.1 when upgraded from 3.2.10

* do not reuse collection ids when restoring collections from a dump, but assign
  new collection ids, this should prevent collection id conflicts

* fix issue #4393: broken handling of unix domain sockets in
  JS_Download

v3.3.1 (2017-12-28)
-------------------

* UI: displayed wrong wfs property for a collection when using RocksDB as
  storage engine

* added `--ignore-missing` option to arangoimp
  this option allows importing lines with less fields than specified in the CSV
  header line

* changed misleading error message from "no leader" to "not a leader"

* optimize usage of AQL FULLTEXT index function to a FOR loop with index
  usage in some cases
  When the optimization is applied, this especially speeds up fulltext index
  queries in the cluster

* UI: improved the behavior during collection creation in a cluster environment

* Agency lockup fixes for very small machines.

* Agency performance improvement by finer grained locking.

* Use steady_clock in agency whereever possible.

* Agency prevent Supervision thread crash.

* Fix agency integer overflow in timeout calculation.


v3.3.0 (2012-12-14)
-------------------

* release version

* added a missing try/catch block in the supervision thread


v3.3.rc8 (2017-12-12)
---------------------

* UI: fixed broken foxx configuration keys. Some valid configuration values
  could not be edited via the ui.

* UI: Shard distribution view now has an accordion view instead of displaying
  all shards of all collections at once.

* UI: pressing the return key inside a select2 box no longer triggers the modals

* UI: coordinators and db servers are now in sorted order (ascending)


v3.3.rc7 (2017-12-07)
---------------------

* fixed issue #3741: fix terminal color output in Windows

* UI: fixed issue #3822: disabled name input field for system collections

* fixed issue #3640: limit in subquery

* fixed issue #3745: Invalid result when using OLD object with array attribute in UPSERT statement

* UI: edge collections were wrongly added to from and to vertices select box during graph creation

* UI: added not found views for documents and collections

* UI: using default user database api during database creation now

* UI: the graph viewer backend now picks one random start vertex of the
  first 1000 documents instead of calling any(). The implementation of
  "any" is known to scale bad on huge collections with RocksDB.

* UI: fixed disappearing of the navigation label in some case special case

* UI: the graph viewer now displays updated label values correctly.
  Additionally the included node/edge editor now closes automatically
	after a successful node/edge update.

* fixed issue #3917: traversals with high maximal depth take extremely long
  in planning phase.


v3.3.rc4 (2017-11-28)
---------------------

* minor bug-fixes


v3.3.rc3 (2017-11-24)
---------------------

* bug-fixes


v3.3.rc2 (2017-11-22)
---------------------

* UI: document/edge editor now remembering their modes (e.g. code or tree)

* UI: optimized error messages for invalid graph definitions. Also fixed a
  graph renderer cleanup error.

* UI: added a delay within the graph viewer while changing the colors of the
  graph. Necessary due different browser behaviour.

* added options `--encryption.keyfile` and `--encryption.key-generator` to arangodump
  and arangorestore

* UI: the graph viewer now displays updated label values correctly.
  Additionally the included node/edge editor now closes automatically
	after a successful node/edge update.

* removed `--recycle-ids` option for arangorestore

  using that option could have led to problems on the restore, with potential
  id conflicts between the originating server (the source dump server) and the
  target server (the restore server)


v3.3.rc1 (2017-11-17)
---------------------

* add readonly mode REST API

* allow compilation of ArangoDB source code with g++ 7

* upgrade minimum required g++ compiler version to g++ 5.4
  That means ArangoDB source code will not compile with g++ 4.x or g++ < 5.4 anymore.

* AQL: during a traversal if a vertex is not found. It will not print an ERROR to the log and continue
  with a NULL value, but will register a warning at the query and continue with a NULL value.
  The situation is not desired as an ERROR as ArangoDB can store edges pointing to non-existing
  vertex which is perfectly valid, but it may be a n issue on the data model, so users
  can directly see it on the query now and do not "by accident" have to check the LOG output.


v3.3.beta1 (2017-11-07)
-----------------------

* introduce `enforceReplicationFactor`: An optional parameter controlling
  if the server should bail out during collection creation if there are not
  enough DBServers available for the desired `replicationFactor`.

* fixed issue #3516: Show execution time in arangosh

  this change adds more dynamic prompt components for arangosh
  The following components are now available for dynamic prompts,
  settable via the `--console.prompt` option in arangosh:

  - '%t': current time as timestamp
  - '%a': elpased time since ArangoShell start in seconds
  - '%p': duration of last command in seconds
  - '%d': name of current database
  - '%e': current endpoint
  - '%E': current endpoint without protocol
  - '%u': current user

  The time a command takes can be displayed easily by starting arangosh with `--console.prompt "%p> "`.

* make the ArangoShell refill its collection cache when a yet-unknown collection
  is first accessed. This fixes the following problem:

      arangosh1> db._collections();  // shell1 lists all collections
      arangosh2> db._create("test"); // shell2 now creates a new collection 'test'
      arangosh1> db.test.insert({}); // shell1 is not aware of the collection created
                                     // in shell2, so the insert will fail

* incremental transfer of initial collection data now can handle partial
  responses for a chunk, allowing the leader/master to send smaller chunks
  (in terms of HTTP response size) and limit memory usage

* initial creation of shards for cluster collections is now faster with
  replicationFactor values bigger than 1. this is achieved by an optimization
  for the case when the collection on the leader is still empty

* potential fix for issue #3517: several "filesystem full" errors in logs
  while there's a lot of disk space

* added C++ implementations for AQL function `SUBSTRING()`, `LEFT()`, `RIGHT()` and `TRIM()`


v3.3.milestone2 (2017-10-19)
----------------------------

* added new replication module

* make AQL `DISTINCT` not change the order of the results it is applied on

* show C++ function name of call site in ArangoDB log output

  This requires option `--log.line-number` to be set to *true*

* fixed issue #3408: Hard crash in query for pagination

* UI: fixed unresponsive events in cluster shards view

* UI: added word wrapping to query editor

* fixed issue #3395: AQL: cannot instantiate CollectBlock with undetermined
  aggregation method

* minimum number of V8 contexts in console mode must be 2, not 1. this is
  required to ensure the console gets one dedicated V8 context and all other
  operations have at least one extra context. This requirement was not enforced
  anymore.

* UI: fixed wrong user attribute name validation, issue #3228

* make AQL return a proper error message in case of a unique key constraint
  violation. previously it only returned the generic "unique constraint violated"
  error message but omitted the details about which index caused the problem.

  This addresses https://stackoverflow.com/questions/46427126/arangodb-3-2-unique-constraint-violation-id-or-key

* fix potential overflow in CRC marker check when a corrupted CRC marker
  is found at the very beginning of an MMFiles datafile


v3.3.milestone1 (2017-10-11)
----------------------------

* added option `--server.local-authentication`

* UI: added user roles

* added config option `--log.color` to toggle colorful logging to terminal

* added config option `--log.thread-name` to additionally log thread names

* usernames must not start with `:role:`, added new options:
    --server.authentication-timeout
    --ldap.roles-attribute-name
    --ldap.roles-transformation
    --ldap.roles-search
    --ldap.superuser-role
    --ldap.roles-include
    --ldap.roles-exclude

* performance improvements for full collection scans and a few other operations
  in MMFiles engine

* added `--rocksdb.encryption-key-generator` for enterprise

* removed `--compat28` parameter from arangodump and replication API

  older ArangoDB versions will no longer be supported by these tools.

* increase the recommended value for `/proc/sys/vm/max_map_count` to a value
  eight times as high as the previous recommended value. Increasing the
  values helps to prevent an ArangoDB server from running out of memory mappings.

  The raised minimum recommended value may lead to ArangoDB showing some startup
  warnings as follows:

      WARNING {memory} maximum number of memory mappings per process is 65530, which seems too low. it is recommended to set it to at least 512000
      WARNING {memory} execute 'sudo sysctl -w "vm.max_map_count=512000"'


v3.2.7 (2017-11-13)
-------------------

* Cluster customers, which have upgraded from 3.1 to 3.2 need to upgrade
  to 3.2.7. The cluster supervision is otherwise not operational.

* Fixed issue #3597: AQL with path filters returns unexpected results
  In some cases breadth first search in combination with vertex filters
  yields wrong result, the filter was not applied correctly.

* enable JEMalloc background thread for purging and returning unused memory
  back to the operating system (Linux only)

* fixed some undefined behavior in some internal value caches for AQL GatherNodes
  and SortNodes, which could have led to sorted results being effectively not
  correctly sorted.

* make the replication applier for the RocksDB engine start automatically after a
  restart of the server if the applier was configured with its `autoStart` property
  set to `true`. previously the replication appliers were only automatically restarted
  at server start for the MMFiles engine.

* fixed arangodump batch size adaptivity in cluster mode and upped default batch size
  for arangodump

  these changes speed up arangodump in cluster context

* smart graphs now return a proper inventory in response to replication inventory
  requests

* fixed issue #3618: Inconsistent behavior of OR statement with object bind parameters

* only users with read/write rights on the "_system" database can now execute
  "_admin/shutdown" as well as modify properties of the write-ahead log (WAL)

* increase default maximum number of V8 contexts to at least 16 if not explicitly
  configured otherwise.
  the procedure for determining the actual maximum value of V8 contexts is unchanged
  apart from the value `16` and works as follows:
  - if explicitly set, the value of the configuration option `--javascript.v8-contexts`
    is used as the maximum number of V8 contexts
  - when the option is not set, the maximum number of V8 contexts is determined
    by the configuration option `--server.threads` if that option is set. if
    `--server.threads` is not set, then the maximum number of V8 contexts is the
    server's reported hardware concurrency (number of processors visible
    to the arangod process). if that would result in a maximum value of less than 16
    in any of these two cases, then the maximum value will be increased to 16.

* fixed issue #3447: ArangoError 1202: AQL: NotFound: (while executing) when
  updating collection

* potential fix for issue #3581: Unexpected "rocksdb unique constraint
  violated" with unique hash index

* fixed geo index optimizer rule for geo indexes with a single (array of coordinates)
  attribute.

* improved the speed of the shards overview in cluster (API endpoint /_api/cluster/shardDistribution API)
  It is now guaranteed to return after ~2 seconds even if the entire cluster is unresponsive.

* fix agency precondition check for complex objects
  this fixes issues with several CAS operations in the agency

* several fixes for agency restart and shutdown

* the cluster-internal representation of planned collection objects is now more
  lightweight than before, using less memory and not allocating any cache for indexes
  etc.

* fixed issue #3403: How to kill long running AQL queries with the browser console's
  AQL (display issue)

* fixed issue #3549: server reading ENGINE config file fails on common standard
  newline character

* UI: fixed error notifications for collection modifications

* several improvements for the truncate operation on collections:

  * the timeout for the truncate operation was increased in cluster mode in
    order to prevent too frequent "could not truncate collection" errors

  * after a truncate operation, collections in MMFiles still used disk space.
    to reclaim disk space used by truncated collection, the truncate actions
    in the web interface and from the ArangoShell now issue an extra WAL flush
    command (in cluster mode, this command is also propagated to all servers).
    the WAL flush allows all servers to write out any pending operations into the
    datafiles of the truncated collection. afterwards, a final journal rotate
    command is sent, which enables the compaction to entirely remove all datafiles
    and journals for the truncated collection, so that all disk space can be
    reclaimed

  * for MMFiles a special method will be called after a truncate operation so that
    all indexes of the collection can free most of their memory. previously some
    indexes (hash and skiplist indexes) partially kept already allocated memory
    in order to avoid future memory allocations

  * after a truncate operation in the RocksDB engine, an additional compaction
    will be triggered for the truncated collection. this compaction removes all
    deletions from the key space so that follow-up scans over the collection's key
    range do not have to filter out lots of already-removed values

  These changes make truncate operations potentially more time-consuming than before,
  but allow for memory/disk space savings afterwards.

* enable JEMalloc background threads for purging and returning unused memory
  back to the operating system (Linux only)

  JEMalloc will create its background threads on demand. The number of background
  threads is capped by the number of CPUs or active arenas. The background threads run
  periodically and purge unused memory pages, allowing memory to be returned to the
  operating system.

  This change will make the arangod process create several additional threads.
  It is accompanied by an increased `TasksMax` value in the systemd service configuration
  file for the arangodb3 service.

* upgraded bundled V8 engine to bugfix version v5.7.492.77

  this upgrade fixes a memory leak in upstream V8 described in
  https://bugs.chromium.org/p/v8/issues/detail?id=5945 that will result in memory
  chunks only getting uncommitted but not unmapped


v3.2.6 (2017-10-26)
-------------------

* UI: fixed event cleanup in cluster shards view

* UI: reduced cluster dashboard api calls

* fixed a permission problem that prevented collection contents to be displayed
  in the web interface

* removed posix_fadvise call from RocksDB's PosixSequentialFile::Read(). This is
  consistent with Facebook PR 2573 (#3505)

  this fix should improve the performance of the replication with the RocksDB
  storage engine

* allow changing of collection replication factor for existing collections

* UI: replicationFactor of a collection is now changeable in a cluster
  environment

* several fixes for the cluster agency

* fixed undefined behavior in the RocksDB-based geo index

* fixed Foxxmaster failover

* purging or removing the Debian/Ubuntu arangodb3 packages now properly stops
  the arangod instance before actuallying purging or removing


v3.2.5 (2017-10-16)
-------------------

* general-graph module and _api/gharial now accept cluster options
  for collection creation. It is now possible to set replicationFactor and
  numberOfShards for all collections created via this graph object.
  So adding a new collection will not result in a singleShard and
  no replication anymore.

* fixed issue #3408: Hard crash in query for pagination

* minimum number of V8 contexts in console mode must be 2, not 1. this is
  required to ensure the console gets one dedicated V8 context and all other
  operations have at least one extra context. This requirement was not enforced
  anymore.

* fixed issue #3395: AQL: cannot instantiate CollectBlock with undetermined
  aggregation method

* UI: fixed wrong user attribute name validation, issue #3228

* fix potential overflow in CRC marker check when a corrupted CRC marker
  is found at the very beginning of an MMFiles datafile

* UI: fixed unresponsive events in cluster shards view

* Add statistics about the V8 context counts and number of available/active/busy
  threads we expose through the server statistics interface.


v3.2.4 (2017-09-26)
-------------------

* UI: no default index selected during index creation

* UI: added replicationFactor option during SmartGraph creation

* make the MMFiles compactor perform less writes during normal compaction
  operation

  This partially fixes issue #3144

* make the MMFiles compactor configurable

  The following options have been added:

* `--compaction.db-sleep-time`: sleep interval between two compaction runs
    (in s)
  * `--compaction.min-interval"`: minimum sleep time between two compaction
     runs (in s)
  * `--compaction.min-small-data-file-size`: minimal filesize threshold
    original datafiles have to be below for a compaction
  * `--compaction.dead-documents-threshold`: minimum unused count of documents
    in a datafile
  * `--compaction.dead-size-threshold`: how many bytes of the source data file
    are allowed to be unused at most
  * `--compaction.dead-size-percent-threshold`: how many percent of the source
    datafile should be unused at least
  * `--compaction.max-files`: Maximum number of files to merge to one file
  * `--compaction.max-result-file-size`: how large may the compaction result
    file become (in bytes)
  * `--compaction.max-file-size-factor`: how large the resulting file may
    be in comparison to the collection's `--database.maximal-journal-size' setting`

* fix downwards-incompatibility in /_api/explain REST handler

* fix Windows implementation for fs.getTempPath() to also create a
  sub-directory as we do on linux

* fixed a multi-threading issue in cluster-internal communication

* performance improvements for traversals and edge lookups

* removed internal memory zone handling code. the memory zones were a leftover
  from the early ArangoDB days and did not provide any value in the current
  implementation.

* (Enterprise only) added `skipInaccessibleCollections` option for AQL queries:
  if set, AQL queries (especially graph traversals) will treat collections to
  which a user has no access rights to as if these collections were empty.

* adjusted scheduler thread handling to start and stop less threads in
  normal operations

* leader-follower replication catchup code has been rewritten in C++

* early stage AQL optimization now also uses the C++ implementations of
  AQL functions if present. Previously it always referred to the JavaScript
  implementations and ignored the C++ implementations. This change gives
  more flexibility to the AQL optimizer.

* ArangoDB tty log output is now colored for log messages with levels
  FATAL, ERR and WARN.

* changed the return values of AQL functions `REGEX_TEST` and `REGEX_REPLACE`
  to `null` when the input regex is invalid. Previous versions of ArangoDB
  partly returned `false` for invalid regexes and partly `null`.

* added `--log.role` option for arangod

  When set to `true`, this option will make the ArangoDB logger print a single
  character with the server's role into each logged message. The roles are:

  - U: undefined/unclear (used at startup)
  - S: single server
  - C: coordinator
  - P: primary
  - A: agent

  The default value for this option is `false`, so no roles will be logged.


v3.2.3 (2017-09-07)
-------------------

* fixed issue #3106: orphan collections could not be registered in general-graph module

* fixed wrong selection of the database inside the internal cluster js api

* added startup option `--server.check-max-memory-mappings` to make arangod check
  the number of memory mappings currently used by the process and compare it with
  the maximum number of allowed mappings as determined by /proc/sys/vm/max_map_count

  The default value is `true`, so the checks will be performed. When the current
  number of mappings exceeds 90% of the maximum number of mappings, the creation
  of further V8 contexts will be deferred.

  Note that this option is effective on Linux systems only.

* arangoimp now has a `--remove-attribute` option

* added V8 context lifetime control options
  `--javascript.v8-contexts-max-invocations` and `--javascript.v8-contexts-max-age`

  These options allow specifying after how many invocations a used V8 context is
  disposed, or after what time a V8 context is disposed automatically after its
  creation. If either of the two thresholds is reached, an idl V8 context will be
  disposed.

  The default value of `--javascript.v8-contexts-max-invocations` is 0, meaning that
  the maximum number of invocations per context is unlimited. The default value
  for `--javascript.v8-contexts-max-age` is 60 seconds.

* fixed wrong UI cluster health information

* fixed issue #3070: Add index in _jobs collection

* fixed issue #3125: HTTP Foxx API JSON parsing

* fixed issue #3120: Foxx queue: job isn't running when server.authentication = true

* fixed supervision failure detection and handling, which happened with simultaneous
  agency leadership change


v3.2.2 (2017-08-23)
-------------------

* make "Rebalance shards" button work in selected database only, and not make
  it rebalance the shards of all databases

* fixed issue #2847: adjust the response of the DELETE `/_api/users/database/*` calls

* fixed issue #3075: Error when upgrading arangoDB on linux ubuntu 16.04

* fixed a buffer overrun in linenoise console input library for long input strings

* increase size of the linenoise input buffer to 8 KB

* abort compilation if the detected GCC or CLANG isn't in the range of compilers
  we support

* fixed spurious cluster hangups by always sending AQL-query related requests
  to the correct servers, even after failover or when a follower drops

  The problem with the previous shard-based approach was that responsibilities
  for shards may change from one server to another at runtime, after the query
  was already instanciated. The coordinator and other parts of the query then
  sent further requests for the query to the servers now responsible for the
  shards.
  However, an AQL query must send all further requests to the same servers on
  which the query was originally instanciated, even in case of failover.
  Otherwise this would potentially send requests to servers that do not know
  about the query, and would also send query shutdown requests to the wrong
  servers, leading to abandoned queries piling up and using resources until
  they automatically time out.

* fixed issue with RocksDB engine acquiring the collection count values too
  early, leading to the collection count values potentially being slightly off
  even in exclusive transactions (for which the exclusive access should provide
  an always-correct count value)

* fixed some issues in leader-follower catch-up code, specifically for the
  RocksDB engine

* make V8 log fatal errors to syslog before it terminates the process.
  This change is effective on Linux only.

* fixed issue with MMFiles engine creating superfluous collection journals
  on shutdown

* fixed issue #3067: Upgrade from 3.2 to 3.2.1 reset autoincrement keys

* fixed issue #3044: ArangoDB server shutdown unexpectedly

* fixed issue #3039: Incorrect filter interpretation

* fixed issue #3037: Foxx, internal server error when I try to add a new service

* improved MMFiles fulltext index document removal performance
  and fulltext index query performance for bigger result sets

* ui: fixed a display bug within the slow and running queries view

* ui: fixed a bug when success event triggers twice in a modal

* ui: fixed the appearance of the documents filter

* ui: graph vertex collections not restricted to 10 anymore

* fixed issue #2835: UI detection of JWT token in case of server restart or upgrade

* upgrade jemalloc version to 5.0.1

  This fixes problems with the memory allocator returing "out of memory" when
  calling munmap to free memory in order to return it to the OS.

  It seems that calling munmap on Linux can increase the number of mappings, at least
  when a region is partially unmapped. This can lead to the process exceeding its
  maximum number of mappings, and munmap and future calls to mmap returning errors.

  jemalloc version 5.0.1 does not have the `--enable-munmap` configure option anymore,
  so the problem is avoided. To return memory to the OS eventually, jemalloc 5's
  background purge threads are used on Linux.

* fixed issue #2978: log something more obvious when you log a Buffer

* fixed issue #2982: AQL parse error?

* fixed issue #3125: HTTP Foxx API Json parsing

v3.2.1 (2017-08-09)
-------------------

* added C++ implementations for AQL functions `LEFT()`, `RIGHT()` and `TRIM()`

* fixed docs for issue #2968: Collection _key autoincrement value increases on error

* fixed issue #3011: Optimizer rule reduce-extraction-to-projection breaks queries

* Now allowing to restore users in a sharded environment as well
  It is still not possible to restore collections that are sharded
  differently than by _key.

* fixed an issue with restoring of system collections and user rights.
  It was not possible to restore users into an authenticated server.

* fixed issue #2977: Documentation for db._createDatabase is wrong

* ui: added bind parameters to slow query history view

* fixed issue #1751: Slow Query API should provide bind parameters, webui should display them

* ui: fixed a bug when moving multiple documents was not possible

* fixed docs for issue #2968: Collection _key autoincrement value increases on error

* AQL CHAR_LENGTH(null) returns now 0. Since AQL TO_STRING(null) is '' (string of length 0)

* ui: now supports single js file upload for Foxx services in addition to zip files

* fixed a multi-threading issue in the agency when callElection was called
  while the Supervision was calling updateSnapshot

* added startup option `--query.tracking-with-bindvars`

  This option controls whether the list of currently running queries
  and the list of slow queries should contain the bind variables used
  in the queries or not.

  The option can be changed at runtime using the commands

      // enables tracking of bind variables
      // set to false to turn tracking of bind variables off
      var value = true;
      require("@arangodb/aql/queries").properties({
        trackBindVars: value
      });

* index selectivity estimates are now available in the cluster as well

* fixed issue #2943: loadIndexesIntoMemory not returning the same structure
  as the rest of the collection APIs

* fixed issue #2949: ArangoError 1208: illegal name

* fixed issue #2874: Collection properties do not return `isVolatile`
  attribute

* potential fix for issue #2939: Segmentation fault when starting
  coordinator node

* fixed issue #2810: out of memory error when running UPDATE/REPLACE
  on medium-size collection

* fix potential deadlock errors in collector thread

* disallow the usage of volatile collections in the RocksDB engine
  by throwing an error when a collection is created with attribute
  `isVolatile` set to `true`.
  Volatile collections are unsupported by the RocksDB engine, so
  creating them should not succeed and silently create a non-volatile
  collection

* prevent V8 from issuing SIGILL instructions when it runs out of memory

  Now arangod will attempt to log a FATAL error into its logfile in case V8
  runs out of memory. In case V8 runs out of memory, it will still terminate the
  entire process. But at least there should be something in the ArangoDB logs
  indicating what the problem was. Apart from that, the arangod process should
  now be exited with SIGABRT rather than SIGILL as it shouldn't return into the
  V8 code that aborted the process with `__builtin_trap`.

  this potentially fixes issue #2920: DBServer crashing automatically post upgrade to 3.2

* Foxx queues and tasks now ensure that the scripts in them run with the same
  permissions as the Foxx code who started the task / queue

* fixed issue #2928: Offset problems

* fixed issue #2876: wrong skiplist index usage in edge collection

* fixed issue #2868: cname missing from logger-follow results in rocksdb

* fixed issue #2889: Traversal query using incorrect collection id

* fixed issue #2884: AQL traversal uniqueness constraints "propagating" to other traversals? Weird results

* arangoexport: added `--query` option for passing an AQL query to export the result

* fixed issue #2879: No result when querying for the last record of a query

* ui: allows now to edit default access level for collections in database
  _system for all users except the root user.

* The _users collection is no longer accessible outside the arngod process, _queues is always read-only

* added new option "--rocksdb.max-background-jobs"

* removed options "--rocksdb.max-background-compactions", "--rocksdb.base-background-compactions" and "--rocksdb.max-background-flushes"

* option "--rocksdb.compaction-read-ahead-size" now defaults to 2MB

* change Windows build so that RocksDB doesn't enforce AVX optimizations by default
  This fixes startup crashes on servers that do not have AVX CPU extensions

* speed up RocksDB secondary index creation and dropping

* removed RocksDB note in Geo index docs


v3.2.0 (2017-07-20)
-------------------

* fixed UI issues

* fixed multi-threading issues in Pregel

* fixed Foxx resilience

* added command-line option `--javascript.allow-admin-execute`

  This option can be used to control whether user-defined JavaScript code
  is allowed to be executed on server by sending via HTTP to the API endpoint
  `/_admin/execute`  with an authenticated user account.
  The default value is `false`, which disables the execution of user-defined
  code. This is also the recommended setting for production. In test environments,
  it may be convenient to turn the option on in order to send arbitrary setup
  or teardown commands for execution on the server.


v3.2.beta6 (2017-07-18)
-----------------------

* various bugfixes


v3.2.beta5 (2017-07-16)
-----------------------

* numerous bugfixes


v3.2.beta4 (2017-07-04)
-----------------------

* ui: fixed document view _from and _to linking issue for special characters

* added function `db._parse(query)` for parsing an AQL query and returning information about it

* fixed one medium priority and two low priority security user interface
  issues found by owasp zap.

* ui: added index deduplicate options

* ui: fixed renaming of collections for the rocksdb storage engine

* documentation and js fixes for secondaries

* RocksDB storage format was changed, users of the previous beta/alpha versions
  must delete the database directory and re-import their data

* enabled permissions on database and collection level

* added and changed some user related REST APIs
    * added `PUT /_api/user/{user}/database/{database}/{collection}` to change collection permission
    * added `GET /_api/user/{user}/database/{database}/{collection}`
    * added optional `full` parameter to the `GET /_api/user/{user}/database/` REST call

* added user functions in the arangoshell `@arangodb/users` module
    * added `grantCollection` and `revokeCollection` functions
    * added `permission(user, database, collection)` to retrieve collection specific rights

* added "deduplicate" attribute for array indexes, which controls whether inserting
  duplicate index values from the same document into a unique array index will lead to
  an error or not:

      // with deduplicate = true, which is the default value:
      db._create("test");
      db.test.ensureIndex({ type: "hash", fields: ["tags[*]"], deduplicate: true });
      db.test.insert({ tags: ["a", "b"] });
      db.test.insert({ tags: ["c", "d", "c"] }); // will work, because deduplicate = true
      db.test.insert({ tags: ["a"] }); // will fail

      // with deduplicate = false
      db._create("test");
      db.test.ensureIndex({ type: "hash", fields: ["tags[*]"], deduplicate: false });
      db.test.insert({ tags: ["a", "b"] });
      db.test.insert({ tags: ["c", "d", "c"] }); // will not work, because deduplicate = false
      db.test.insert({ tags: ["a"] }); // will fail

  The "deduplicate" attribute is now also accepted by the index creation HTTP
  API endpoint POST /_api/index and is returned by GET /_api/index.

* added optimizer rule "remove-filters-covered-by-traversal"

* Debian/Ubuntu installer: make messages about future package upgrades more clear

* fix a hangup in VST

  The problem happened when the two first chunks of a VST message arrived
  together on a connection that was newly switched to VST.

* fix deletion of outdated WAL files in RocksDB engine

* make use of selectivity estimates in hash, skiplist and persistent indexes
  in RocksDB engine

* changed VM overcommit recommendation for user-friendliness

* fix a shutdown bug in the cluster: a destroyed query could still be active

* do not terminate the entire server process if a temp file cannot be created
  (Windows only)

* fix log output in the front-end, it stopped in case of too many messages


v3.2.beta3 (2017-06-27)
-----------------------

* numerous bugfixes


v3.2.beta2 (2017-06-20)
-----------------------

* potentially fixed issue #2559: Duplicate _key generated on insertion

* fix invalid results (too many) when a skipping LIMIT was used for a
  traversal. `LIMIT x` or `LIMIT 0, x` were not affected, but `LIMIT s, x`
  may have returned too many results

* fix races in SSL communication code

* fix invalid locking in JWT authentication cache, which could have
  crashed the server

* fix invalid first group results for sorted AQL COLLECT when LIMIT
  was used

* fix potential race, which could make arangod hang on startup

* removed `exception` field from transaction error result; users should throw
  explicit `Error` instances to return custom exceptions (addresses issue #2561)

* fixed issue #2613: Reduce log level when Foxx manager tries to self heal missing database

* add a read only mode for users and collection level authorization

* removed `exception` field from transaction error result; users should throw
  explicit `Error` instances to return custom exceptions (addresses issue #2561)

* fixed issue #2677: Foxx disabling development mode creates non-deterministic service bundle

* fixed issue #2684: Legacy service UI not working


v3.2.beta1 (2017-06-12)
-----------------------

* provide more context for index errors (addresses issue #342)

* arangod now validates several OS/environment settings on startup and warns if
  the settings are non-ideal. Most of the checks are executed on Linux systems only.

* fixed issue #2515: The replace-or-with-in optimization rule might prevent use of indexes

* added `REGEX_REPLACE` AQL function

* the RocksDB storage format was changed, users of the previous alpha versions
  must delete the database directory and re-import their data

* added server startup option `--query.fail-on-warning`

  setting this option to `true` will abort any AQL query with an exception if
  it causes a warning at runtime. The value can be overridden per query by
  setting the `failOnWarning` attribute in a query's options.

* added --rocksdb.num-uncompressed-levels to adjust number of non-compressed levels

* added checks for memory managment and warn (i. e. if hugepages are enabled)

* set default SSL cipher suite string to "HIGH:!EXPORT:!aNULL@STRENGTH"

* fixed issue #2469: Authentication = true does not protect foxx-routes

* fixed issue #2459: compile success but can not run with rocksdb

* `--server.maximal-queue-size` is now an absolute maximum. If the queue is
  full, then 503 is returned. Setting it to 0 means "no limit".

* (Enterprise only) added authentication against an LDAP server

* fixed issue #2083: Foxx services aren't distributed to all coordinators

* fixed issue #2384: new coordinators don't pick up existing Foxx services

* fixed issue #2408: Foxx service validation causes unintended side-effects

* extended HTTP API with routes for managing Foxx services

* added distinction between hasUser and authorized within Foxx
  (cluster internal requests are authorized requests but don't have a user)

* arangoimp now has a `--threads` option to enable parallel imports of data

* PR #2514: Foxx services that can't be fixed by self-healing now serve a 503 error

* added `time` function to `@arangodb` module


v3.2.alpha4 (2017-04-25)
------------------------

* fixed issue #2450: Bad optimization plan on simple query

* fixed issue #2448: ArangoDB Web UI takes no action when Delete button is clicked

* fixed issue #2442: Frontend shows already deleted databases during login

* added 'x-content-type-options: nosniff' to avoid MSIE bug

* set default value for `--ssl.protocol` from TLSv1 to TLSv1.2.

* AQL breaking change in cluster:
  The SHORTEST_PATH statement using edge-collection names instead
  of a graph name now requires to explicitly name the vertex-collection names
  within the AQL query in the cluster. It can be done by adding `WITH <name>`
  at the beginning of the query.

  Example:
  ```
  FOR v,e IN OUTBOUND SHORTEST_PATH @start TO @target edges [...]
  ```

  Now has to be:

  ```
  WITH vertices
  FOR v,e IN OUTBOUND SHORTEST_PATH @start TO @target edges [...]
  ```

  This change is due to avoid dead-lock sitations in clustered case.
  An error stating the above is included.

* add implicit use of geo indexes when using SORT/FILTER in AQL, without
  the need to use the special-purpose geo AQL functions `NEAR` or `WITHIN`.

  the special purpose `NEAR` AQL function can now be substituted with the
  following AQL (provided there is a geo index present on the `doc.latitude`
  and `doc.longitude` attributes):

      FOR doc in geoSort
        SORT DISTANCE(doc.latitude, doc.longitude, 0, 0)
        LIMIT 5
        RETURN doc

  `WITHIN` can be substituted with the following AQL:

      FOR doc in geoFilter
        FILTER DISTANCE(doc.latitude, doc.longitude, 0, 0) < 2000
        RETURN doc

  Compared to using the special purpose AQL functions this approach has the
  advantage that it is more composable, and will also honor any `LIMIT` values
  used in the AQL query.

* potential fix for shutdown hangs on OSX

* added KB, MB, GB prefix for integer parameters, % for integer parameters
  with a base value

* added JEMALLOC 4.5.0

* added `--vm.resident-limit` and `--vm.path` for file-backed memory mapping
  after reaching a configurable maximum RAM size

* try recommended limit for file descriptors in case of unlimited
  hard limit

* issue #2413: improve logging in case of lock timeout and deadlocks

* added log topic attribute to /_admin/log api

* removed internal build option `USE_DEV_TIMERS`

  Enabling this option activated some proprietary timers for only selected
  events in arangod. Instead better use `perf` to gather timings.


v3.2.alpha3 (2017-03-22)
------------------------

* increase default collection lock timeout from 30 to 900 seconds

* added function `db._engine()` for retrieval of storage engine information at
  server runtime

  There is also an HTTP REST handler at GET /_api/engine that returns engine
  information.

* require at least cmake 3.2 for building ArangoDB

* make arangod start with less V8 JavaScript contexts

  This speeds up the server start (a little bit) and makes it use less memory.
  Whenever a V8 context is needed by a Foxx action or some other operation and
  there is no usable V8 context, a new one will be created dynamically now.

  Up to `--javascript.v8-contexts` V8 contexts will be created, so this option
  will change its meaning. Previously as many V8 contexts as specified by this
  option were created at server start, and the number of V8 contexts did not
  change at runtime. Now up to this number of V8 contexts will be in use at the
  same time, but the actual number of V8 contexts is dynamic.

  The garbage collector thread will automatically delete unused V8 contexts after
  a while. The number of spare contexts will go down to as few as configured in
  the new option `--javascript.v8-contexts-minimum`. Actually that many V8 contexts
  are also created at server start.

  The first few requests in new V8 contexts will take longer than in contexts
  that have been there already. Performance may therefore suffer a bit for the
  initial requests sent to ArangoDB or when there are only few but performance-
  critical situations in which new V8 contexts will be created. If this is a
  concern, it can easily be fixed by setting `--javascipt.v8-contexts-minimum`
  and `--javascript.v8-contexts` to a relatively high value, which will guarantee
  that many number of V8 contexts to be created at startup and kept around even
  when unused.

  Waiting for an unused V8 context will now also abort if no V8 context can be
  acquired/created after 120 seconds.

* improved diagnostic messages written to logfiles by supervisor process

* fixed issue #2367

* added "bindVars" to attributes of currently running and slow queries

* added "jsonl" as input file type for arangoimp

* upgraded version of bundled zlib library from 1.2.8 to 1.2.11

* added input file type `auto` for arangoimp so it can automatically detect the
  type of the input file from the filename extension

* fixed variables parsing in GraphQL

* added `--translate` option for arangoimp to translate attribute names from
  the input files to attriubte names expected by ArangoDB

  The `--translate` option can be specified multiple times (once per translation
  to be executed). The following example renames the "id" column from the input
  file to "_key", and the "from" column to "_from", and the "to" column to "_to":

      arangoimp --type csv --file data.csv --translate "id=_key" --translate "from=_from" --translate "to=_to"

  `--translate` works for CSV and TSV inputs only.

* changed default value for `--server.max-packet-size` from 128 MB to 256 MB

* fixed issue #2350

* fixed issue #2349

* fixed issue #2346

* fixed issue #2342

* change default string truncation length from 80 characters to 256 characters for
  `print`/`printShell` functions in ArangoShell and arangod. This will emit longer
  prefixes of string values before truncating them with `...`, which is helpful
  for debugging.

* always validate incoming JSON HTTP requests for duplicate attribute names

  Incoming JSON data with duplicate attribute names will now be rejected as
  invalid. Previous versions of ArangoDB only validated the uniqueness of
  attribute names inside incoming JSON for some API endpoints, but not
  consistently for all APIs.

* don't let read-only transactions block the WAL collector

* allow passing own `graphql-sync` module instance to Foxx GraphQL router

* arangoexport can now export to csv format

* arangoimp: fixed issue #2214

* Foxx: automatically add CORS response headers

* added "OPTIONS" to CORS `access-control-allow-methods` header

* Foxx: Fix arangoUser sometimes not being set correctly

* fixed issue #1974


v3.2.alpha2 (2017-02-20)
------------------------

* ui: fixed issue #2065

* ui: fixed a dashboard related memory issue

* Internal javascript rest actions will now hide their stack traces to the client
  unless maintainer mode is activated. Instead they will always log to the logfile

* Removed undocumented internal HTTP API:
  * PUT _api/edges

  The documented GET _api/edges and the undocumented POST _api/edges remains unmodified.

* updated V8 version to 5.7.0.0

* change undocumented behaviour in case of invalid revision ids in
  If-Match and If-None-Match headers from 400 (BAD) to 412 (PRECONDITION
  FAILED).

* change undocumented behaviour in case of invalid revision ids in
  JavaScript document operations from 1239 ("illegal document revision")
  to 1200 ("conflict").

* added data export tool, arangoexport.

  arangoexport can be used to export collections to json, jsonl or xml
  and export a graph or collections to xgmml.

* fixed a race condition when closing a connection

* raised default hard limit on threads for very small to 64

* fixed negative counting of http connection in UI


v3.2.alpha1 (2017-02-05)
------------------------

* added figure `httpRequests` to AQL query statistics

* removed revisions cache intermediate layer implementation

* obsoleted startup options `--database.revision-cache-chunk-size` and
  `--database.revision-cache-target-size`

* fix potential port number over-/underruns

* added startup option `--log.shorten-filenames` for controlling whether filenames
  in log messages should be shortened to just the filename with the absolute path

* removed IndexThreadFeature, made `--database.index-threads` option obsolete

* changed index filling to make it more parallel, dispatch tasks to boost::asio

* more detailed stacktraces in Foxx apps

* generated Foxx services now use swagger tags


v3.1.24 (XXXX-XX-XX)
--------------------

* fixed one more LIMIT issue in traversals


v3.1.23 (2017-06-19)
--------------------

* potentially fixed issue #2559: Duplicate _key generated on insertion

* fix races in SSL communication code

* fix invalid results (too many) when a skipping LIMIT was used for a
  traversal. `LIMIT x` or `LIMIT 0, x` were not affected, but `LIMIT s, x`
  may have returned too many results

* fix invalid first group results for sorted AQL COLLECT when LIMIT
  was used

* fix invalid locking in JWT authentication cache, which could have
  crashed the server

* fix undefined behavior in traverser when traversals were used inside
  a FOR loop


v3.1.22 (2017-06-07)
--------------------

* fixed issue #2505: Problem with export + report of a bug

* documented changed behavior of WITH

* fixed ui glitch in aardvark

* avoid agency compaction bug

* fixed issue #2283: disabled proxy communication internally


v3.1.21 (2017-05-22)
--------------------

* fixed issue #2488:  AQL operator IN error when data use base64 chars

* more randomness in seeding RNG

v3.1.20 (2016-05-16)
--------------------

* fixed incorrect sorting for distributeShardsLike

* improve reliability of AgencyComm communication with Agency

* fixed shard numbering bug, where ids were erouneously incremented by 1

* remove an unnecessary precondition in createCollectionCoordinator

* funny fail rotation fix

* fix in SimpleHttpClient for correct advancement of readBufferOffset

* forward SIG_HUP in supervisor process to the server process to fix logrotaion
  You need to stop the remaining arangod server process manually for the upgrade to work.


v3.1.19 (2017-04-28)
--------------------

* Fixed a StackOverflow issue in Traversal and ShortestPath. Occured if many (>1000) input
  values in a row do not return any result. Fixes issue: #2445

* fixed issue #2448

* fixed issue #2442

* added 'x-content-type-options: nosniff' to avoid MSIE bug

* fixed issue #2441

* fixed issue #2440

* Fixed a StackOverflow issue in Traversal and ShortestPath. Occured if many (>1000) input
  values in a row do not return any result. Fixes issue: #2445

* fix occasional hanging shutdowns on OS X


v3.1.18 (2017-04-18)
--------------------

* fixed error in continuous synchronization of collections

* fixed spurious hangs on server shutdown

* better error messages during restore collection

* completely overhaul supervision. More detailed tests

* Fixed a dead-lock situation in cluster traversers, it could happen in
  rare cases if the computation on one DBServer could be completed much earlier
  than the other server. It could also be restricted to SmartGraphs only.

* (Enterprise only) Fixed a bug in SmartGraph DepthFirstSearch. In some
  more complicated queries, the maxDepth limit of 1 was not considered strictly
  enough, causing the traverser to do unlimited depth searches.

* fixed issue #2415

* fixed issue #2422

* fixed issue #1974


v3.1.17 (2017-04-04)
--------------------

* (Enterprise only) fixed a bug where replicationFactor was not correctly
  forwarded in SmartGraph creation.

* fixed issue #2404

* fixed issue #2397

* ui - fixed smart graph option not appearing

* fixed issue #2389

* fixed issue #2400


v3.1.16 (2017-03-27)
--------------------

* fixed issue #2392

* try to raise file descriptors to at least 8192, warn otherwise

* ui - aql editor improvements + updated ace editor version (memory leak)

* fixed lost HTTP requests

* ui - fixed some event issues

* avoid name resolution when given connection string is a valid ip address

* helps with issue #1842, bug in COLLECT statement in connection with LIMIT.

* fix locking bug in cluster traversals

* increase lock timeout defaults

* increase various cluster timeouts

* limit default target size for revision cache to 1GB, which is better for
  tight RAM situations (used to be 40% of (totalRAM - 1GB), use
  --database.revision-cache-target-size <VALUEINBYTES> to get back the
  old behaviour

* fixed a bug with restarted servers indicating status as "STARTUP"
  rather that "SERVING" in Nodes UI.


v3.1.15 (2017-03-20)
--------------------

* add logrotate configuration as requested in #2355

* fixed issue #2376

* ui - changed document api due a chrome bug

* ui - fixed a submenu bug

* added endpoint /_api/cluster/endpoints in cluster case to get all
  coordinator endpoints

* fix documentation of /_api/endpoint, declaring this API obsolete.

* Foxx response objects now have a `type` method for manipulating the content-type header

* Foxx tests now support `xunit` and `tap` reporters


v3.1.14 (2017-03-13)
--------------------

* ui - added feature request (multiple start nodes within graph viewer) #2317

* added missing locks to authentication cache methods

* ui - added feature request (multiple start nodes within graph viewer) #2317

* ui - fixed wrong merge of statistics information from different coordinators

* ui - fixed issue #2316

* ui - fixed wrong protocol usage within encrypted environment

* fixed compile error on Mac Yosemite

* minor UI fixes


v3.1.13 (2017-03-06)
--------------------

* fixed variables parsing in GraphQL

* fixed issue #2214

* fixed issue #2342

* changed thread handling to queue only user requests on coordinator

* use exponential backoff when waiting for collection locks

* repair short name server lookup in cluster in the case of a removed
  server


v3.1.12 (2017-02-28)
--------------------

* disable shell color escape sequences on Windows

* fixed issue #2326

* fixed issue #2320

* fixed issue #2315

* fixed a race condition when closing a connection

* raised default hard limit on threads for very small to 64

* fixed negative counting of http connection in UI

* fixed a race when renaming collections

* fixed a race when dropping databases


v3.1.11 (2017-02-17)
--------------------

* fixed a race between connection closing and sending out last chunks of data to clients
  when the "Connection: close" HTTP header was set in requests

* ui: optimized smart graph creation usability

* ui: fixed #2308

* fixed a race in async task cancellation via `require("@arangodb/tasks").unregisterTask()`

* fixed spuriously hanging threads in cluster AQL that could sit idle for a few minutes

* fixed potential numeric overflow for big index ids in index deletion API

* fixed sort issue in cluster, occurring when one of the local sort buffers of a
  GatherNode was empty

* reduce number of HTTP requests made for certain kinds of join queries in cluster,
  leading to speedup of some join queries

* supervision deals with demised coordinators correctly again

* implement a timeout in TraverserEngineRegistry

* agent communication reduced in large batches of append entries RPCs

* inception no longer estimates RAFT timings

* compaction in agents has been moved to a separate thread

* replicated logs hold local timestamps

* supervision jobs failed leader and failed follower revisited for
  function in precarious stability situations

* fixed bug in random number generator for 64bit int


v3.1.10 (2017-02-02)
--------------------

* updated versions of bundled node modules:
  - joi: from 8.4.2 to 9.2.0
  - joi-to-json-schema: from 2.2.0 to 2.3.0
  - sinon: from 1.17.4 to 1.17.6
  - lodash: from 4.13.1 to 4.16.6

* added shortcut for AQL ternary operator
  instead of `condition ? true-part : false-part` it is now possible to also use a
  shortcut variant `condition ? : false-part`, e.g.

      FOR doc IN docs RETURN doc.value ?: 'not present'

  instead of

      FOR doc IN docs RETURN doc.value ? doc.value : 'not present'

* fixed wrong sorting order in cluster, if an index was used to sort with many
  shards.

* added --replication-factor, --number-of-shards and --wait-for-sync to arangobench

* turn on UTF-8 string validation for VelocyPack values received via VST connections

* fixed issue #2257

* upgraded Boost version to 1.62.0

* added optional detail flag for db.<collection>.count()
  setting the flag to `true` will make the count operation returned the per-shard
  counts for the collection:

      db._create("test", { numberOfShards: 10 });
      for (i = 0; i < 1000; ++i) {
        db.test.insert({value: i});
      }
      db.test.count(true);

      {
        "s100058" : 99,
        "s100057" : 103,
        "s100056" : 100,
        "s100050" : 94,
        "s100055" : 90,
        "s100054" : 122,
        "s100051" : 109,
        "s100059" : 99,
        "s100053" : 95,
        "s100052" : 89
      }

* added optional memory limit for AQL queries:

      db._query("FOR i IN 1..100000 SORT i RETURN i", {}, { options: { memoryLimit: 100000 } });

  This option limits the default maximum amount of memory (in bytes) that a single
  AQL query can use.
  When a single AQL query reaches the specified limit value, the query will be
  aborted with a *resource limit exceeded* exception. In a cluster, the memory
  accounting is done per shard, so the limit value is effectively a memory limit per
  query per shard.

  The global limit value can be overriden per query by setting the *memoryLimit*
  option value for individual queries when running an AQL query.

* added server startup option `--query.memory-limit`

* added convenience function to create vertex-centric indexes.

  Usage: `db.collection.ensureVertexCentricIndex("label", {type: "hash", direction: "outbound"})`
  That will create an index that can be used on OUTBOUND with filtering on the
  edge attribute `label`.

* change default log output for tools to stdout (instead of stderr)

* added option -D to define a configuration file environment key=value

* changed encoding behavior for URLs encoded in the C++ code of ArangoDB:
  previously the special characters `-`, `_`, `~` and `.` were returned as-is
  after URL-encoding, now `.` will be encoded to be `%2e`.
  This also changes the behavior of how incoming URIs are processed: previously
  occurrences of `..` in incoming request URIs were collapsed (e.g. `a/../b/` was
  collapsed to a plain `b/`). Now `..` in incoming request URIs are not collapsed.

* Foxx request URL suffix is no longer unescaped

* @arangodb/request option json now defaults to `true` if the response body is not empty and encoding is not explicitly set to `null` (binary).
  The option can still be set to `false` to avoid unnecessary attempts at parsing the response as JSON.

* Foxx configuration values for unknown options will be discarded when saving the configuration in production mode using the web interface

* module.context.dependencies is now immutable

* process.stdout.isTTY now returns `true` in arangosh and when running arangod with the `--console` flag

* add support for Swagger tags in Foxx


v3.1.9 (XXXX-XX-XX)
-------------------

* macos CLI package: store databases and apps in the users home directory

* ui: fixed re-login issue within a non system db, when tab was closed

* fixed a race in the VelocyStream Commtask implementation

* fixed issue #2256


v3.1.8 (2017-01-09)
-------------------

* add Windows silent installer

* add handling of debug symbols during Linux & windows release builds.

* fixed issue #2181

* fixed issue #2248: reduce V8 max old space size from 3 GB to 1 GB on 32 bit systems

* upgraded Boost version to 1.62.0

* fixed issue #2238

* fixed issue #2234

* agents announce new endpoints in inception phase to leader

* agency leadership accepts updatet endpoints to given uuid

* unified endpoints replace localhost with 127.0.0.1

* fix several problems within an authenticated cluster


v3.1.7 (2016-12-29)
-------------------

* fixed one too many elections in RAFT

* new agency comm backported from devel


v3.1.6 (2016-12-20)
-------------------

* fixed issue #2227

* fixed issue #2220

* agency constituent/agent bug fixes in race conditions picking up
  leadership

* supervision does not need waking up anymore as it is running
  regardless

* agents challenge their leadership more rigorously


v3.1.5 (2016-12-16)
-------------------

* lowered default value of `--database.revision-cache-target-size` from 75% of
  RAM to less than 40% of RAM

* fixed issue #2218

* fixed issue #2217

* Foxx router.get/post/etc handler argument can no longer accidentally omitted

* fixed issue #2223


v3.1.4 (2016-12-08)
-------------------

* fixed issue #2211

* fixed issue #2204

* at cluster start, coordinators wait until at least one DBserver is there,
  and either at least two DBservers are there or 15s have passed, before they
  initiate the bootstrap of system collections.

* more robust agency startup from devel

* supervision's AddFollower adds many followers at once

* supervision has new FailedFollower job

* agency's Node has new method getArray

* agency RAFT timing estimates more conservative in waitForSync
  scenario

* agency RAFT timing estimates capped at maximum 2.0/10.0 for low/high


v3.1.3 (2016-12-02)
-------------------

* fix a traversal bug when using skiplist indexes:
  if we have a skiplist of ["a", "unused", "_from"] and a traversal like:
  FOR v,e,p IN OUTBOUND @start @@edges
    FILTER p.edges[0].a == 'foo'
    RETURN v
  And the above index applied on "a" is considered better than EdgeIndex, than
  the executor got into undefined behaviour.

* fix endless loop when trying to create a collection with replicationFactor: -1


v3.1.2 (2016-11-24)
-------------------

* added support for descriptions field in Foxx dependencies

* (Enterprise only) fixed a bug in the statistic report for SmartGraph traversals.
Now they state correctly how many documents were fetched from the index and how many
have been filtered.

* Prevent uniform shard distribution when replicationFactor == numServers

v3.1.1 (2016-11-15)
-------------------

* fixed issue #2176

* fixed issue #2168

* display index usage of traversals in AQL explainer output (previously missing)

* fixed issue #2163

* preserve last-used HLC value across server starts

* allow more control over handling of pre-3.1 _rev values

  this changes the server startup option `--database.check-30-revisions` from a boolean (true/false)
  parameter to a string parameter with the following possible values:

  - "fail":
    will validate _rev values of 3.0 collections on collection loading and throw an exception when invalid _rev values are found.
    in this case collections with invalid _rev values are marked as corrupted and cannot be used in the ArangoDB 3.1 instance.
    the fix procedure for such collections is to export the collections from 3.0 database with arangodump and restore them in 3.1 with arangorestore.
    collections that do not contain invalid _rev values are marked as ok and will not be re-checked on following loads.
    collections that contain invalid _rev values will be re-checked on following loads.

  - "true":
    will validate _rev values of 3.0 collections on collection loading and print a warning when invalid _rev values are found.
    in this case collections with invalid _rev values can be used in the ArangoDB 3.1 instance.
    however, subsequent operations on documents with invalid _rev values may silently fail or fail with explicit errors.
    the fix procedure for such collections is to export the collections from 3.0 database with arangodump and restore them in 3.1 with arangorestore.
    collections that do not contain invalid _rev values are marked as ok and will not be re-checked on following loads.
    collections that contain invalid _rev values will be re-checked on following loads.

  - "false":
    will not validate _rev values on collection loading and not print warnings.
    no hint is given when invalid _rev values are found.
    subsequent operations on documents with invalid _rev values may silently fail or fail with explicit errors.
    this setting does not affect whether collections are re-checked later.
    collections will be re-checked on following loads if `--database.check-30-revisions` is later set to either `true` or `fail`.

  The change also suppresses warnings that were printed when collections were restored using arangorestore, and the restore
  data contained invalid _rev values. Now these warnings are suppressed, and new HLC _rev values are generated for these documents
  as before.

* added missing functions to AQL syntax highlighter in web interface

* fixed display of `ANY` direction in traversal explainer output (direction `ANY` was shown as either
  `INBOUND` or `OUTBOUND`)

* changed behavior of toJSON() function when serializing an object before saving it in the database

  if an object provides a toJSON() function, this function is still called for serializing it.
  the change is that the result of toJSON() is not stringified anymore, but saved as is. previous
  versions of ArangoDB called toJSON() and after that additionally stringified its result.

  This change will affect the saving of JS Buffer objects, which will now be saved as arrays of
  bytes instead of a comma-separated string of the Buffer's byte contents.

* allow creating unique indexes on more attributes than present in shardKeys

  The following combinations of shardKeys and indexKeys are allowed/not allowed:

  shardKeys     indexKeys
      a             a        ok
      a             b    not ok
      a           a b        ok
    a b             a    not ok
    a b             b    not ok
    a b           a b        ok
    a b         a b c        ok
  a b c           a b    not ok
  a b c         a b c        ok

* fixed wrong version in web interface login screen (EE only)

* make web interface not display an exclamation mark next to ArangoDB version number 3.1

* fixed search for arbitrary document attributes in web interface in case multiple
  search values were used on different attribute names. in this case, the search always
  produced an empty result

* disallow updating `_from` and `_to` values of edges in Smart Graphs. Updating these
  attributes would lead to potential redistribution of edges to other shards, which must be
  avoided.

* fixed issue #2148

* updated graphql-sync dependency to 0.6.2

* fixed issue #2156

* fixed CRC4 assembly linkage


v3.1.0 (2016-10-29)
-------------------

* AQL breaking change in cluster:

  from ArangoDB 3.1 onwards `WITH` is required for traversals in a
  clustered environment in order to avoid deadlocks.

  Note that for queries that access only a single collection or that have all
  collection names specified somewhere else in the query string, there is no
  need to use *WITH*. *WITH* is only useful when the AQL query parser cannot
  automatically figure out which collections are going to be used by the query.
  *WITH* is only useful for queries that dynamically access collections, e.g.
  via traversals, shortest path operations or the *DOCUMENT()* function.

  more info can be found [here](https://github.com/arangodb/arangodb/blob/devel/Documentation/Books/AQL/Operations/With.md)

* added AQL function `DISTANCE` to calculate the distance between two arbitrary
  coordinates (haversine formula)

* fixed issue #2110

* added Auto-aptation of RAFT timings as calculations only


v3.1.rc2 (2016-10-10)
---------------------

* second release candidate


v3.1.rc1 (2016-09-30)
---------------------

* first release candidate


v3.1.alpha2 (2016-09-01)
------------------------

* added module.context.createDocumentationRouter to replace module.context.apiDocumentation

* bug in RAFT implementation of reads. dethroned leader still answered requests in isolation

* ui: added new graph viewer

* ui: aql-editor added tabular & graph display

* ui: aql-editor improved usability

* ui: aql-editor: query profiling support

* fixed issue #2109

* fixed issue #2111

* fixed issue #2075

* added AQL function `DISTANCE` to calculate the distance between two arbitrary
  coordinates (haversine formula)

* rewrote scheduler and dispatcher based on boost::asio

  parameters changed:
    `--scheduler.threads` and `--server.threads` are now merged into a single one: `--server.threads`

    hidden `--server.extra-threads` has been removed

    hidden `--server.aql-threads` has been removed

    hidden `--server.backend` has been removed

    hidden `--server.show-backends` has been removed

    hidden `--server.thread-affinity` has been removed

* fixed issue #2086

* fixed issue #2079

* fixed issue #2071

  make the AQL query optimizer inject filter condition expressions referred to
  by variables during filter condition aggregation.
  For example, in the following query

      FOR doc IN collection
        LET cond1 = (doc.value == 1)
        LET cond2 = (doc.value == 2)
        FILTER cond1 || cond2
        RETURN { doc, cond1, cond2 }

  the optimizer will now inject the conditions for `cond1` and `cond2` into the filter
  condition `cond1 || cond2`, expanding it to `(doc.value == 1) || (doc.value == 2)`
  and making these conditions available for index searching.

  Note that the optimizer previously already injected some conditions into other
  conditions, but only if the variable that defined the condition was not used
  elsewhere. For example, the filter condition in the query

      FOR doc IN collection
        LET cond = (doc.value == 1)
        FILTER cond
        RETURN { doc }

  already got optimized before because `cond` was only used once in the query and
  the optimizer decided to inject it into the place where it was used.

  This only worked for variables that were referred to once in the query.
  When a variable was used multiple times, the condition was not injected as
  in the following query:

      FOR doc IN collection
        LET cond = (doc.value == 1)
        FILTER cond
        RETURN { doc, cond }

  The fix for #2070 now will enable this optimization so that the query can
  use an index on `doc.value` if available.

* changed behavior of AQL array comparison operators for empty arrays:
  * `ALL` and `ANY` now always return `false` when the left-hand operand is an
    empty array. The behavior for non-empty arrays does not change:
    * `[] ALL == 1` will return `false`
    * `[1] ALL == 1` will return `true`
    * `[1, 2] ALL == 1` will return `false`
    * `[2, 2] ALL == 1` will return `false`
    * `[] ANY == 1` will return `false`
    * `[1] ANY == 1` will return `true`
    * `[1, 2] ANY == 1` will return `true`
    * `[2, 2] ANY == 1` will return `false`
  * `NONE` now always returns `true` when the left-hand operand is an empty array.
    The behavior for non-empty arrays does not change:
    * `[] NONE == 1` will return `true`
    * `[1] NONE == 1` will return `false`
    * `[1, 2] NONE == 1` will return `false`
    * `[2, 2] NONE == 1` will return `true`

* added experimental AQL functions `JSON_STRINGIFY` and `JSON_PARSE`

* added experimental support for incoming gzip-compressed requests

* added HTTP REST APIs for online loglevel adjustments:

  - GET `/_admin/log/level` returns the current loglevel settings
  - PUT `/_admin/log/level` modifies the current loglevel settings

* PATCH /_api/gharial/{graph-name}/vertex/{collection-name}/{vertex-key}
  - changed default value for keepNull to true

* PATCH /_api/gharial/{graph-name}/edge/{collection-name}/{edge-key}
  - changed default value for keepNull to true

* renamed `maximalSize` attribute in parameter.json files to `journalSize`

  The `maximalSize` attribute will still be picked up from collections that
  have not been adjusted. Responses from the replication API will now also use
  `journalSize` instead of `maximalSize`.

* added `--cluster.system-replication-factor` in order to adjust the
  replication factor for new system collections

* fixed issue #2012

* added a memory expection in case V8 memory gets too low

* added Optimizer Rule for other indexes in Traversals
  this allows AQL traversals to use other indexes than the edge index.
  So traversals with filters on edges can now make use of more specific
  indexes, e.g.

      FOR v, e, p IN 2 OUTBOUND @start @@edge FILTER p.edges[0].foo == "bar"

  will prefer a Hash Index on [_from, foo] above the EdgeIndex.

* fixed epoch computation in hybrid logical clock

* fixed thread affinity

* replaced require("internal").db by require("@arangodb").db

* added option `--skip-lines` for arangoimp
  this allows skipping the first few lines from the import file in case the
  CSV or TSV import are used

* fixed periodic jobs: there should be only one instance running - even if it
  runs longer than the period

* improved performance of primary index and edge index lookups

* optimizations for AQL `[*]` operator in case no filter, no projection and
  no offset/limit are used

* added AQL function `OUTERSECTION` to return the symmetric difference of its
  input arguments

* Foxx manifests of installed services are now saved to disk with indentation

* Foxx tests and scripts in development mode should now always respect updated
  files instead of loading stale modules

* When disabling Foxx development mode the setup script is now re-run

* Foxx now provides an easy way to directly serve GraphQL requests using the
  `@arangodb/foxx/graphql` module and the bundled `graphql-sync` dependency

* Foxx OAuth2 module now correctly passes the `access_token` to the OAuth2 server

* added iconv-lite and timezone modules

* web interface now allows installing GitHub and zip services in legacy mode

* added module.context.createDocumentationRouter to replace module.context.apiDocumentation

* bug in RAFT implementation of reads. dethroned leader still answered
  requests in isolation

* all lambdas in ClusterInfo might have been left with dangling references.

* Agency bug fix for handling of empty json objects as values.

* Foxx tests no longer support the Mocha QUnit interface as this resulted in weird
  inconsistencies in the BDD and TDD interfaces. This fixes the TDD interface
  as well as out-of-sequence problems when using the BDD before/after functions.

* updated bundled JavaScript modules to latest versions; joi has been updated from 8.4 to 9.2
  (see [joi 9.0.0 release notes](https://github.com/hapijs/joi/issues/920) for information on
  breaking changes and new features)

* fixed issue #2139

* updated graphql-sync dependency to 0.6.2

* fixed issue #2156


v3.0.13 (XXXX-XX-XX)
--------------------

* fixed issue #2315

* fixed issue #2210


v3.0.12 (2016-11-23)
--------------------

* fixed issue #2176

* fixed issue #2168

* fixed issues #2149, #2159

* fixed error reporting for issue #2158

* fixed assembly linkage bug in CRC4 module

* added support for descriptions field in Foxx dependencies


v3.0.11 (2016-11-08)
--------------------

* fixed issue #2140: supervisor dies instead of respawning child

* fixed issue #2131: use shard key value entered by user in web interface

* fixed issue #2129: cannot kill a long-run query

* fixed issue #2110

* fixed issue #2081

* fixed issue #2038

* changes to Foxx service configuration or dependencies should now be
  stored correctly when options are cleared or omitted

* Foxx tests no longer support the Mocha QUnit interface as this resulted in weird
  inconsistencies in the BDD and TDD interfaces. This fixes the TDD interface
  as well as out-of-sequence problems when using the BDD before/after functions.

* fixed issue #2148


v3.0.10 (2016-09-26)
--------------------

* fixed issue #2072

* fixed issue #2070

* fixed slow cluster starup issues. supervision will demonstrate more
  patience with db servers


v3.0.9 (2016-09-21)
-------------------

* fixed issue #2064

* fixed issue #2060

* speed up `collection.any()` and skiplist index creation

* fixed multiple issues where ClusterInfo bug hung agency in limbo
  timeouting on multiple collection and database callbacks


v3.0.8 (2016-09-14)
-------------------

* fixed issue #2052

* fixed issue #2005

* fixed issue #2039

* fixed multiple issues where ClusterInfo bug hung agency in limbo
  timeouting on multiple collection and database callbacks


v3.0.7 (2016-09-05)
-------------------

* new supervision job handles db server failure during collection creation.


v3.0.6 (2016-09-02)
-------------------

* fixed issue #2026

* slightly better error diagnostics for AQL query compilation and replication

* fixed issue #2018

* fixed issue #2015

* fixed issue #2012

* fixed wrong default value for arangoimp's `--on-duplicate` value

* fix execution of AQL traversal expressions when there are multiple
  conditions that refer to variables set outside the traversal

* properly return HTTP 503 in JS actions when backend is gone

* supervision creates new key in agency for failed servers

* new shards will not be allocated on failed or cleaned servers


v3.0.5 (2016-08-18)
-------------------

* execute AQL ternary operator via C++ if possible

* fixed issue #1977

* fixed extraction of _id attribute in AQL traversal conditions

* fix SSL agency endpoint

* Minimum RAFT timeout was one order of magnitude to short.

* Optimized RAFT RPCs from leader to followers for efficiency.

* Optimized RAFT RPC handling on followers with respect to compaction.

* Fixed bug in handling of duplicates and overlapping logs

* Fixed bug in supervision take over after leadership change.

v3.0.4 (2016-08-01)
-------------------

* added missing lock for periodic jobs access

* fix multiple foxx related cluster issues

* fix handling of empty AQL query strings

* fixed issue in `INTERSECTION` AQL function with duplicate elements
  in the source arrays

* fixed issue #1970

* fixed issue #1968

* fixed issue #1967

* fixed issue #1962

* fixed issue #1959

* replaced require("internal").db by require("@arangodb").db

* fixed issue #1954

* fixed issue #1953

* fixed issue #1950

* fixed issue #1949

* fixed issue #1943

* fixed segfault in V8, by backporting https://bugs.chromium.org/p/v8/issues/detail?id=5033

* Foxx OAuth2 module now correctly passes the `access_token` to the OAuth2 server

* fixed credentialed CORS requests properly respecting --http.trusted-origin

* fixed a crash in V8Periodic task (forgotten lock)

* fixed two bugs in synchronous replication (syncCollectionFinalize)


v3.0.3 (2016-07-17)
-------------------

* fixed issue #1942

* fixed issue #1941

* fixed array index batch insertion issues for hash indexes that caused problems when
  no elements remained for insertion

* fixed AQL MERGE() function with External objects originating from traversals

* fixed some logfile recovery errors with error message "document not found"

* fixed issue #1937

* fixed issue #1936

* improved performance of arangorestore in clusters with synchronous
  replication

* Foxx tests and scripts in development mode should now always respect updated
  files instead of loading stale modules

* When disabling Foxx development mode the setup script is now re-run

* Foxx manifests of installed services are now saved to disk with indentation


v3.0.2 (2016-07-09)
-------------------

* fixed assertion failure in case multiple remove operations were used in the same query

* fixed upsert behavior in case upsert was used in a loop with the same document example

* fixed issue #1930

* don't expose local file paths in Foxx error messages.

* fixed issue #1929

* make arangodump dump the attribute `isSystem` when dumping the structure
  of a collection, additionally make arangorestore not fail when the attribute
  is missing

* fixed "Could not extract custom attribute" issue when using COLLECT with
  MIN/MAX functions in some contexts

* honor presence of persistent index for sorting

* make AQL query optimizer not skip "use-indexes-rule", even if enough
  plans have been created already

* make AQL optimizer not skip "use-indexes-rule", even if enough execution plans
  have been created already

* fix double precision value loss in VelocyPack JSON parser

* added missing SSL support for arangorestore

* improved cluster import performance

* fix Foxx thumbnails on DC/OS

* fix Foxx configuration not being saved

* fix Foxx app access from within the frontend on DC/OS

* add option --default-replication-factor to arangorestore and simplify
  the control over the number of shards when restoring

* fix a bug in the VPack -> V8 conversion if special attributes _key,
  _id, _rev, _from and _to had non-string values, which is allowed
  below the top level

* fix malloc_usable_size for darwin


v3.0.1 (2016-06-30)
-------------------

* fixed periodic jobs: there should be only one instance running - even if it
  runs longer than the period

* increase max. number of collections in AQL queries from 32 to 256

* fixed issue #1916: header "authorization" is required" when opening
  services page

* fixed issue #1915: Explain: member out of range

* fixed issue #1914: fix unterminated buffer

* don't remove lockfile if we are the same (now stale) pid
  fixes docker setups (our pid will always be 1)

* do not use revision id comparisons in compaction for determining whether a
  revision is obsolete, but marker memory addresses
  this ensures revision ids don't matter when compacting documents

* escape Unicode characters in JSON HTTP responses
  this converts UTF-8 characters in HTTP responses of arangod into `\uXXXX`
  escape sequences. This makes the HTTP responses fit into the 7 bit ASCII
  character range, which speeds up HTTP response parsing for some clients,
  namely node.js/v8

* add write before read collections when starting a user transaction
  this allows specifying the same collection in both read and write mode without
  unintended side effects

* fixed buffer overrun that occurred when building very large result sets

* index lookup optimizations for primary index and edge index

* fixed "collection is a nullptr" issue when starting a traversal from a transaction

* enable /_api/import on coordinator servers


v3.0.0 (2016-06-22)
-------------------

* minor GUI fixxes

* fix for replication and nonces


v3.0.0-rc3 (2016-06-19)
-----------------------

* renamed various Foxx errors to no longer refer to Foxx services as apps

* adjusted various error messages in Foxx to be more informative

* specifying "files" in a Foxx manifest to be mounted at the service root
  no longer results in 404s when trying to access non-file routes

* undeclared path parameters in Foxx no longer break the service

* trusted reverse proxy support is now handled more consistently

* ArangoDB request compatibility and user are now exposed in Foxx

* all bundled NPM modules have been upgraded to their latest versions


v3.0.0-rc2 (2016-06-12)
-----------------------

* added option `--server.max-packet-size` for client tools

* renamed option `--server.ssl-protocol` to `--ssl.protocol` in client tools
  (was already done for arangod, but overlooked for client tools)

* fix handling of `--ssl.protocol` value 5 (TLS v1.2) in client tools, which
  claimed to support it but didn't

* config file can use '@include' to include a different config file as base


v3.0.0-rc1 (2016-06-10)
-----------------------

* the user management has changed: it now has users that are independent of
  databases. A user can have one or more database assigned to the user.

* forward ported V8 Comparator bugfix for inline heuristics from
  https://github.com/v8/v8/commit/5ff7901e24c2c6029114567de5a08ed0f1494c81

* changed to-string conversion for AQL objects and arrays, used by the AQL
  function `TO_STRING()` and implicit to-string casts in AQL

  - arrays are now converted into their JSON-stringify equivalents, e.g.

    - `[ ]` is now converted to `[]`
    - `[ 1, 2, 3 ]` is now converted to `[1,2,3]`
    - `[ "test", 1, 2 ] is now converted to `["test",1,2]`

    Previous versions of ArangoDB converted arrays with no members into the
    empty string, and non-empty arrays into a comma-separated list of member
    values, without the surrounding angular brackets. Additionally, string
    array members were not enclosed in quotes in the result string:

    - `[ ]` was converted to ``
    - `[ 1, 2, 3 ]` was converted to `1,2,3`
    - `[ "test", 1, 2 ] was converted to `test,1,2`

  - objects are now converted to their JSON-stringify equivalents, e.g.

    - `{ }` is converted to `{}`
    - `{ a: 1, b: 2 }` is converted to `{"a":1,"b":2}`
    - `{ "test" : "foobar" }` is converted to `{"test":"foobar"}`

    Previous versions of ArangoDB always converted objects into the string
    `[object Object]`

  This change affects also the AQL functions `CONCAT()` and `CONCAT_SEPARATOR()`
  which treated array values differently in previous versions. Previous versions
  of ArangoDB automatically flattened array values on the first level of the array,
  e.g. `CONCAT([1, 2, 3, [ 4, 5, 6 ]])` produced `1,2,3,4,5,6`. Now this will produce
  `[1,2,3,[4,5,6]]`. To flatten array members on the top level, you can now use
  the more explicit `CONCAT(FLATTEN([1, 2, 3, [4, 5, 6]], 1))`.

* added C++ implementations for AQL functions `SLICE()`, `CONTAINS()` and
  `RANDOM_TOKEN()`

* as a consequence of the upgrade to V8 version 5, the implementation of the
  JavaScript `Buffer` object had to be changed. JavaScript `Buffer` objects in
  ArangoDB now always store their data on the heap. There is no shared pool
  for small Buffer values, and no pointing into existing Buffer data when
  extracting slices. This change may increase the cost of creating Buffers with
  short contents or when peeking into existing Buffers, but was required for
  safer memory management and to prevent leaks.

* the `db` object's function `_listDatabases()` was renamed to just `_databases()`
  in order to make it more consistent with the existing `_collections()` function.
  Additionally the `db` object's `_listEndpoints()` function was renamed to just
  `_endpoints()`.

* changed default value of `--server.authentication` from `false` to `true` in
  configuration files etc/relative/arangod.conf and etc/arangodb/arangod.conf.in.
  This means the server will be started with authentication enabled by default,
  requiring all client connections to provide authentication data when connecting
  to ArangoDB. Authentication can still be turned off via setting the value of
  `--server.authentication` to `false` in ArangoDB's configuration files or by
  specifying the option on the command-line.

* Changed result format for querying all collections via the API GET `/_api/collection`.

  Previous versions of ArangoDB returned an object with an attribute named `collections`
  and an attribute named `names`. Both contained all available collections, but
  `collections` contained the collections as an array, and `names` contained the
  collections again, contained in an object in which the attribute names were the
  collection names, e.g.

  ```
  {
    "collections": [
      {"id":"5874437","name":"test","isSystem":false,"status":3,"type":2},
      {"id":"17343237","name":"something","isSystem":false,"status":3,"type":2},
      ...
    ],
    "names": {
      "test": {"id":"5874437","name":"test","isSystem":false,"status":3,"type":2},
      "something": {"id":"17343237","name":"something","isSystem":false,"status":3,"type":2},
      ...
    }
  }
  ```
  This result structure was redundant, and therefore has been simplified to just

  ```
  {
    "result": [
      {"id":"5874437","name":"test","isSystem":false,"status":3,"type":2},
      {"id":"17343237","name":"something","isSystem":false,"status":3,"type":2},
      ...
    ]
  }
  ```

  in ArangoDB 3.0.

* added AQL functions `TYPENAME()` and `HASH()`

* renamed arangob tool to arangobench

* added AQL string comparison operator `LIKE`

  The operator can be used to compare strings like this:

      value LIKE search

  The operator is currently implemented by calling the already existing AQL
  function `LIKE`.

  This change also makes `LIKE` an AQL keyword. Using `LIKE` in either case as
  an attribute or collection name in AQL thus requires quoting.

* make AQL optimizer rule "remove-unnecessary-calculations" fire in more cases

  The rule will now remove calculations that are used exactly once in other
  expressions (e.g. `LET a = doc RETURN a.value`) and calculations,
  or calculations that are just references (e.g. `LET a = b`).

* renamed AQL optimizer rule "merge-traversal-filter" to "optimize-traversals"
  Additionally, the optimizer rule will remove unused edge and path result variables
  from the traversal in case they are specified in the `FOR` section of the traversal,
  but not referenced later in the query. This saves constructing edges and paths
  results.

* added AQL optimizer rule "inline-subqueries"

  This rule can pull out certain subqueries that are used as an operand to a `FOR`
  loop one level higher, eliminating the subquery completely. For example, the query

      FOR i IN (FOR j IN [1,2,3] RETURN j) RETURN i

  will be transformed by the rule to:

      FOR i IN [1,2,3] RETURN i

  The query

      FOR name IN (FOR doc IN _users FILTER doc.status == 1 RETURN doc.name) LIMIT 2 RETURN name

  will be transformed into

      FOR tmp IN _users FILTER tmp.status == 1 LIMIT 2 RETURN tmp.name

  The rule will only fire when the subquery is used as an operand to a `FOR` loop, and
  if the subquery does not contain a `COLLECT` with an `INTO` variable.

* added new endpoint "srv://" for DNS service records

* The result order of the AQL functions VALUES and ATTRIBUTES has never been
  guaranteed and it only had the "correct" ordering by accident when iterating
  over objects that were not loaded from the database. This accidental behavior
  is now changed by introduction of VelocyPack. No ordering is guaranteed unless
  you specify the sort parameter.

* removed configure option `--enable-logger`

* added AQL array comparison operators

  All AQL comparison operators now also exist in an array variant. In the
  array variant, the operator is preceded with one of the keywords *ALL*, *ANY*
  or *NONE*. Using one of these keywords changes the operator behavior to
  execute the comparison operation for all, any, or none of its left hand
  argument values. It is therefore expected that the left hand argument
  of an array operator is an array.

  Examples:

      [ 1, 2, 3 ] ALL IN [ 2, 3, 4 ]   // false
      [ 1, 2, 3 ] ALL IN [ 1, 2, 3 ]   // true
      [ 1, 2, 3 ] NONE IN [ 3 ]        // false
      [ 1, 2, 3 ] NONE IN [ 23, 42 ]   // true
      [ 1, 2, 3 ] ANY IN [ 4, 5, 6 ]   // false
      [ 1, 2, 3 ] ANY IN [ 1, 42 ]     // true
      [ 1, 2, 3 ] ANY == 2             // true
      [ 1, 2, 3 ] ANY == 4             // false
      [ 1, 2, 3 ] ANY > 0              // true
      [ 1, 2, 3 ] ANY <= 1             // true
      [ 1, 2, 3 ] NONE < 99            // false
      [ 1, 2, 3 ] NONE > 10            // true
      [ 1, 2, 3 ] ALL > 2              // false
      [ 1, 2, 3 ] ALL > 0              // true
      [ 1, 2, 3 ] ALL >= 3             // false
      ["foo", "bar"] ALL != "moo"      // true
      ["foo", "bar"] NONE == "bar"     // false
      ["foo", "bar"] ANY == "foo"      // true

* improved AQL optimizer to remove unnecessary sort operations in more cases

* allow enclosing AQL identifiers in forward ticks in addition to using
  backward ticks

  This allows for convenient writing of AQL queries in JavaScript template strings
  (which are delimited with backticks themselves), e.g.

      var q = `FOR doc IN ´collection´ RETURN doc.´name´`;

* allow to set `print.limitString` to configure the number of characters
  to output before truncating

* make logging configurable per log "topic"

  `--log.level <level>` sets the global log level to <level>, e.g. `info`,
  `debug`, `trace`.

  `--log.level topic=<level>` sets the log level for a specific topic.
  Currently, the following topics exist: `collector`, `compactor`, `mmap`,
  `performance`, `queries`, and `requests`. `performance` and `requests` are
  set to FATAL by default. `queries` is set to info. All others are
  set to the global level by default.

  The new log option `--log.output <definition>` allows directing the global
  or per-topic log output to different outputs. The output definition
  "<definition>" can be one of

    "-" for stdin
    "+" for stderr
    "syslog://<syslog-facility>"
    "syslog://<syslog-facility>/<application-name>"
    "file://<relative-path>"

  The option can be specified multiple times in order to configure the output
  for different log topics. To set up a per-topic output configuration, use
  `--log.output <topic>=<definition>`, e.g.

    queries=file://queries.txt

  logs all queries to the file "queries.txt".

* the option `--log.requests-file` is now deprecated. Instead use

    `--log.level requests=info`
    `--log.output requests=file://requests.txt`

* the option `--log.facility` is now deprecated. Instead use

    `--log.output requests=syslog://facility`

* the option `--log.performance` is now deprecated. Instead use

    `--log.level performance=trace`

* removed option `--log.source-filter`

* removed configure option `--enable-logger`

* change collection directory names to include a random id component at the end

  The new pattern is `collection-<id>-<random>`, where `<id>` is the collection
  id and `<random>` is a random number. Previous versions of ArangoDB used a
  pattern `collection-<id>` without the random number.

  ArangoDB 3.0 understands both the old and name directory name patterns.

* removed mostly unused internal spin-lock implementation

* removed support for pre-Windows 7-style locks. This removes compatibility for
  Windows versions older than Windows 7 (e.g. Windows Vista, Windows XP) and
  Windows 2008R2 (e.g. Windows 2008).

* changed names of sub-threads started by arangod

* added option `--default-number-of-shards` to arangorestore, allowing creating
  collections with a specifiable number of shards from a non-cluster dump

* removed support for CoffeeScript source files

* removed undocumented SleepAndRequeue

* added WorkMonitor to inspect server threads

* when downloading a Foxx service from the web interface the suggested filename
  is now based on the service's mount path instead of simply "app.zip"

* the `@arangodb/request` response object now stores the parsed JSON response
  body in a property `json` instead of `body` when the request was made using the
  `json` option. The `body` instead contains the response body as a string.

* the Foxx API has changed significantly, 2.8 services are still supported
  using a backwards-compatible "legacy mode"


v2.8.12 (XXXX-XX-XX)
--------------------

* issue #2091: decrease connect timeout to 5 seconds on startup

* fixed issue #2072

* slightly better error diagnostics for some replication errors

* fixed issue #1977

* fixed issue in `INTERSECTION` AQL function with duplicate elements
  in the source arrays

* fixed issue #1962

* fixed issue #1959

* export aqlQuery template handler as require('org/arangodb').aql for forwards-compatibility


v2.8.11 (2016-07-13)
--------------------

* fixed array index batch insertion issues for hash indexes that caused problems when
  no elements remained for insertion

* fixed issue #1937


v2.8.10 (2016-07-01)
--------------------

* make sure next local _rev value used for a document is at least as high as the
  _rev value supplied by external sources such as replication

* make adding a collection in both read- and write-mode to a transaction behave as
  expected (write includes read). This prevents the `unregister collection used in
  transaction` error

* fixed sometimes invalid result for `byExample(...).count()` when an index plus
  post-filtering was used

* fixed "collection is a nullptr" issue when starting a traversal from a transaction

* honor the value of startup option `--database.wait-for-sync` (that is used to control
  whether new collections are created with `waitForSync` set to `true` by default) also
  when creating collections via the HTTP API (and thus the ArangoShell). When creating
  a collection via these mechanisms, the option was ignored so far, which was inconsistent.

* fixed issue #1826: arangosh --javascript.execute: internal error (geo index issue)

* fixed issue #1823: Arango crashed hard executing very simple query on windows


v2.8.9 (2016-05-13)
-------------------

* fixed escaping and quoting of extra parameters for executables in Mac OS X App

* added "waiting for" status variable to web interface collection figures view

* fixed undefined behavior in query cache invaldation

* fixed access to /_admin/statistics API in case statistics are disable via option
  `--server.disable-statistics`

* Foxx manager will no longer fail hard when Foxx store is unreachable unless installing
  a service from the Foxx store (e.g. when behind a firewall or GitHub is unreachable).


v2.8.8 (2016-04-19)
-------------------

* fixed issue #1805: Query: internal error (location: arangod/Aql/AqlValue.cpp:182).
  Please report this error to arangodb.com (while executing)

* allow specifying collection name prefixes for `_from` and `_to` in arangoimp:

  To avoid specifying complete document ids (consisting of collection names and document
  keys) for *_from* and *_to* values when importing edges with arangoimp, there are now
  the options *--from-collection-prefix* and *--to-collection-prefix*.

  If specified, these values will be automatically prepended to each value in *_from*
  (or *_to* resp.). This allows specifying only document keys inside *_from* and/or *_to*.

  *Example*

      > arangoimp --from-collection-prefix users --to-collection-prefix products ...

  Importing the following document will then create an edge between *users/1234* and
  *products/4321*:

  ```js
  { "_from" : "1234", "_to" : "4321", "desc" : "users/1234 is connected to products/4321" }
  ```

* requests made with the interactive system API documentation in the web interface
  (Swagger) will now respect the active database instead of always using `_system`


v2.8.7 (2016-04-07)
-------------------

* optimized primary=>secondary failover

* fix to-boolean conversion for documents in AQL

* expose the User-Agent HTTP header from the ArangoShell since Github seems to
  require it now, and we use the ArangoShell for fetching Foxx repositories from Github

* work with http servers that only send

* fixed potential race condition between compactor and collector threads

* fix removal of temporary directories on arangosh exit

* javadoc-style comments in Foxx services are no longer interpreted as
  Foxx comments outside of controller/script/exports files (#1748)

* removed remaining references to class syntax for Foxx Model and Repository
  from the documentation

* added a safe-guard for corrupted master-pointer


v2.8.6 (2016-03-23)
-------------------

* arangosh can now execute JavaScript script files that contain a shebang
  in the first line of the file. This allows executing script files directly.

  Provided there is a script file `/path/to/script.js` with the shebang
  `#!arangosh --javascript.execute`:

      > cat /path/to/script.js
      #!arangosh --javascript.execute
      print("hello from script.js");

  If the script file is made executable

      > chmod a+x /path/to/script.js

  it can be invoked on the shell directly and use arangosh for its execution:

      > /path/to/script.js
      hello from script.js

  This did not work in previous versions of ArangoDB, as the whole script contents
  (including the shebang) were treated as JavaScript code.
  Now shebangs in script files will now be ignored for all files passed to arangosh's
  `--javascript.execute` parameter.

  The alternative way of executing a JavaScript file with arangosh still works:

      > arangosh --javascript.execute /path/to/script.js
      hello from script.js

* added missing reset of traversal state for nested traversals.
  The state of nested traversals (a traversal in an AQL query that was
  located in a repeatedly executed subquery or inside another FOR loop)
  was not reset properly, so that multiple invocations of the same nested
  traversal with different start vertices led to the nested traversal
  always using the start vertex provided on the first invocation.

* fixed issue #1781: ArangoDB startup time increased tremendously

* fixed issue #1783: SIGHUP should rotate the log


v2.8.5 (2016-03-11)
-------------------

* Add OpenSSL handler for TLS V1.2 as sugested by kurtkincaid in #1771

* fixed issue #1765 (The webinterface should display the correct query time)
  and #1770 (Display ACTUAL query time in aardvark's AQL editor)

* Windows: the unhandled exception handler now calls the windows logging
  facilities directly without locks.
  This fixes lockups on crashes from the logging framework.

* improve nullptr handling in logger.

* added new endpoint "srv://" for DNS service records

* `org/arangodb/request` no longer sets the content-type header to the
  string "undefined" when no content-type header should be sent (issue #1776)


v2.8.4 (2016-03-01)
-------------------

* global modules are no longer incorrectly resolved outside the ArangoDB
  JavaScript directory or the Foxx service's root directory (issue #1577)

* improved error messages from Foxx and JavaScript (issues #1564, #1565, #1744)


v2.8.3 (2016-02-22)
-------------------

* fixed AQL filter condition collapsing for deeply-nested cases, potentially
  enabling usage of indexes in some dedicated cases

* added parentheses in AQL explain command output to correctly display precedence
  of logical and arithmetic operators

* Foxx Model event listeners defined on the model are now correctly invoked by
  the Repository methods (issue #1665)

* Deleting a Foxx service in the frontend should now always succeed even if the
  files no longer exist on the file system (issue #1358)

* Routing actions loaded from the database no longer throw exceptions when
  trying to load other modules using "require"

* The `org/arangodb/request` response object now sets a property `json` to the
  parsed JSON response body in addition to overwriting the `body` property when
  the request was made using the `json` option.

* Improved Windows stability

* Fixed a bug in the interactive API documentation that would escape slashes
  in document-handle fields. Document handles are now provided as separate
  fields for collection name and document key.


v2.8.2 (2016-02-09)
-------------------

* the continuous replication applier will now prevent the master's WAL logfiles
  from being removed if they are still needed by the applier on the slave. This
  should help slaves that suffered from masters garbage collection WAL logfiles
  which would have been needed by the slave later.

  The initial synchronization will block removal of still needed WAL logfiles
  on the master for 10 minutes initially, and will extend this period when further
  requests are made to the master. Initial synchronization hands over its handle
  for blocking logfile removal to the continuous replication when started via
  the *setupReplication* function. In this case, continuous replication will
  extend the logfile removal blocking period for the required WAL logfiles when
  the slave makes additional requests.

  All handles that block logfile removal will time out automatically after at
  most 5 minutes should a master not be contacted by the slave anymore (e.g. in
  case the slave's replication is turned off, the slaves loses the connection
  to the master or the slave goes down).

* added all-in-one function *setupReplication* to synchronize data from master
  to slave and start the continuous replication:

      require("@arangodb/replication").setupReplication(configuration);

  The command will return when the initial synchronization is finished and the
  continuous replication has been started, or in case the initial synchronization
  has failed.

  If the initial synchronization is successful, the command will store the given
  configuration on the slave. It also configures the continuous replication to start
  automatically if the slave is restarted, i.e. *autoStart* is set to *true*.

  If the command is run while the slave's replication applier is already running,
  it will first stop the running applier, drop its configuration and do a
  resynchronization of data with the master. It will then use the provided configration,
  overwriting any previously existing replication configuration on the slave.

  The following example demonstrates how to use the command for setting up replication
  for the *_system* database. Note that it should be run on the slave and not the
  master:

      db._useDatabase("_system");
      require("@arangodb/replication").setupReplication({
        endpoint: "tcp://master.domain.org:8529",
        username: "myuser",
        password: "mypasswd",
        verbose: false,
        includeSystem: false,
        incremental: true,
        autoResync: true
      });

* the *sync* and *syncCollection* functions now always start the data synchronization
  as an asynchronous server job. The call to *sync* or *syncCollection* will block
  until synchronization is either complete or has failed with an error. The functions
  will automatically poll the slave periodically for status updates.

  The main benefit is that the connection to the slave does not need to stay open
  permanently and is thus not affected by timeout issues. Additionally the caller does
  not need to query the synchronization status from the slave manually as this is
  now performed automatically by these functions.

* fixed undefined behavior when explaining some types of AQL traversals, fixed
  display of some types of traversals in AQL explain output


v2.8.1 (2016-01-29)
-------------------

* Improved AQL Pattern matching by allowing to specify a different traversal
  direction for one or many of the edge collections.

      FOR v, e, p IN OUTBOUND @start @@ec1, INBOUND @@ec2, @@ec3

  will traverse *ec1* and *ec3* in the OUTBOUND direction and for *ec2* it will use
  the INBOUND direction. These directions can be combined in arbitrary ways, the
  direction defined after *IN [steps]* will we used as default direction and can
  be overriden for specific collections.
  This feature is only available for collection lists, it is not possible to
  combine it with graph names.

* detect more types of transaction deadlocks early

* fixed display of relational operators in traversal explain output

* fixed undefined behavior in AQL function `PARSE_IDENTIFIER`

* added "engines" field to Foxx services generated in the admin interface

* added AQL function `IS_SAME_COLLECTION`:

  *IS_SAME_COLLECTION(collection, document)*: Return true if *document* has the same
  collection id as the collection specified in *collection*. *document* can either be
  a [document handle](../Glossary/README.md#document-handle) string, or a document with
  an *_id* attribute. The function does not validate whether the collection actually
  contains the specified document, but only compares the name of the specified collection
  with the collection name part of the specified document.
  If *document* is neither an object with an *id* attribute nor a *string* value,
  the function will return *null* and raise a warning.

      /* true */
      IS_SAME_COLLECTION('_users', '_users/my-user')
      IS_SAME_COLLECTION('_users', { _id: '_users/my-user' })

      /* false */
      IS_SAME_COLLECTION('_users', 'foobar/baz')
      IS_SAME_COLLECTION('_users', { _id: 'something/else' })


v2.8.0 (2016-01-25)
-------------------

* avoid recursive locking


v2.8.0-beta8 (2016-01-19)
-------------------------

* improved internal datafile statistics for compaction and compaction triggering
  conditions, preventing excessive growth of collection datafiles under some
  workloads. This should also fix issue #1596.

* renamed AQL optimizer rule `remove-collect-into` to `remove-collect-variables`

* fixed primary and edge index lookups prematurely aborting searches when the
  specified id search value contained a different collection than the collection
  the index was created for


v2.8.0-beta7 (2016-01-06)
-------------------------

* added vm.runInThisContext

* added AQL keyword `AGGREGATE` for use in AQL `COLLECT` statement

  Using `AGGREGATE` allows more efficient aggregation (incrementally while building
  the groups) than previous versions of AQL, which built group aggregates afterwards
  from the total of all group values.

  `AGGREGATE` can be used inside a `COLLECT` statement only. If used, it must follow
  the declaration of grouping keys:

      FOR doc IN collection
        COLLECT gender = doc.gender AGGREGATE minAge = MIN(doc.age), maxAge = MAX(doc.age)
        RETURN { gender, minAge, maxAge }

  or, if no grouping keys are used, it can follow the `COLLECT` keyword:

      FOR doc IN collection
        COLLECT AGGREGATE minAge = MIN(doc.age), maxAge = MAX(doc.age)
        RETURN {
  minAge, maxAge
}

  Only specific expressions are allowed on the right-hand side of each `AGGREGATE`
  assignment:

  - on the top level the expression must be a call to one of the supported aggregation
    functions `LENGTH`, `MIN`, `MAX`, `SUM`, `AVERAGE`, `STDDEV_POPULATION`, `STDDEV_SAMPLE`,
    `VARIANCE_POPULATION`, or `VARIANCE_SAMPLE`

  - the expression must not refer to variables introduced in the `COLLECT` itself

* Foxx: mocha test paths with wildcard characters (asterisks) now work on Windows

* reserved AQL keyword `NONE` for future use

* web interface: fixed a graph display bug concerning dashboard view

* web interface: fixed several bugs during the dashboard initialize process

* web interface: included several bugfixes: #1597, #1611, #1623

* AQL query optimizer now converts `LENGTH(collection-name)` to an optimized
  expression that returns the number of documents in a collection

* adjusted the behavior of the expansion (`[*]`) operator in AQL for non-array values

  In ArangoDB 2.8, calling the expansion operator on a non-array value will always
  return an empty array. Previous versions of ArangoDB expanded non-array values by
  calling the `TO_ARRAY()` function for the value, which for example returned an
  array with a single value for boolean, numeric and string input values, and an array
  with the object's values for an object input value. This behavior was inconsistent
  with how the expansion operator works for the array indexes in 2.8, so the behavior
  is now unified:

  - if the left-hand side operand of `[*]` is an array, the array will be returned as
    is when calling `[*]` on it
  - if the left-hand side operand of `[*]` is not an array, an empty array will be
    returned by `[*]`

  AQL queries that rely on the old behavior can be changed by either calling `TO_ARRAY`
  explicitly or by using the `[*]` at the correct position.

  The following example query will change its result in 2.8 compared to 2.7:

      LET values = "foo" RETURN values[*]

  In 2.7 the query has returned the array `[ "foo" ]`, but in 2.8 it will return an
  empty array `[ ]`. To make it return the array `[ "foo" ]` again, an explicit
  `TO_ARRAY` function call is needed in 2.8 (which in this case allows the removal
  of the `[*]` operator altogether). This also works in 2.7:

      LET values = "foo" RETURN TO_ARRAY(values)

  Another example:

      LET values = [ { name: "foo" }, { name: "bar" } ]
      RETURN values[*].name[*]

  The above returned `[ [ "foo" ], [ "bar" ] ] in 2.7. In 2.8 it will return
  `[ [ ], [ ] ]`, because the value of `name` is not an array. To change the results
  to the 2.7 style, the query can be changed to

      LET values = [ { name: "foo" }, { name: "bar" } ]
      RETURN values[* RETURN TO_ARRAY(CURRENT.name)]

  The above also works in 2.7.
  The following types of queries won't change:

      LET values = [ 1, 2, 3 ] RETURN values[*]
      LET values = [ { name: "foo" }, { name: "bar" } ] RETURN values[*].name
      LET values = [ { names: [ "foo", "bar" ] }, { names: [ "baz" ] } ] RETURN values[*].names[*]
      LET values = [ { names: [ "foo", "bar" ] }, { names: [ "baz" ] } ] RETURN values[*].names[**]

* slightly adjusted V8 garbage collection strategy so that collection eventually
  happens in all contexts that hold V8 external references to documents and
  collections.

  also adjusted default value of `--javascript.gc-frequency` from 10 seconds to
  15 seconds, as less internal operations are carried out in JavaScript.

* fixes for AQL optimizer and traversal

* added `--create-collection-type` option to arangoimp

  This allows specifying the type of the collection to be created when
  `--create-collection` is set to `true`.

* Foxx export cache should no longer break if a broken app is loaded in the
  web admin interface.


v2.8.0-beta2 (2015-12-16)
-------------------------

* added AQL query optimizer rule "sort-in-values"

  This rule pre-sorts the right-hand side operand of the `IN` and `NOT IN`
  operators so the operation can use a binary search with logarithmic complexity
  instead of a linear search. The rule is applied when the right-hand side
  operand of an `IN` or `NOT IN` operator in a filter condition is a variable that
  is defined in a different loop/scope than the operator itself. Additionally,
  the filter condition must consist of solely the `IN` or `NOT IN` operation
  in order to avoid any side-effects.

* changed collection status terminology in web interface for collections for
  which an unload request has been issued from `in the process of being unloaded`
  to `will be unloaded`.

* unloading a collection via the web interface will now trigger garbage collection
  in all v8 contexts and force a WAL flush. This increases the chances of perfoming
  the unload faster.

* added the following attributes to the result of `collection.figures()` and the
  corresponding HTTP API at `PUT /_api/collection/<name>/figures`:

  - `documentReferences`: The number of references to documents in datafiles
    that JavaScript code currently holds. This information can be used for
    debugging compaction and unload issues.
  - `waitingFor`: An optional string value that contains information about
    which object type is at the head of the collection's cleanup queue. This
    information can be used for debugging compaction and unload issues.
  - `compactionStatus.time`: The point in time the compaction for the collection
    was last executed. This information can be used for debugging compaction
    issues.
  - `compactionStatus.message`: The action that was performed when the compaction
    was last run for the collection. This information can be used for debugging
    compaction issues.

  Note: `waitingFor` and `compactionStatus` may be empty when called on a coordinator
  in a cluster.

* the compaction will now provide queryable status info that can be used to track
  its progress. The compaction status is displayed in the web interface, too.

* better error reporting for arangodump and arangorestore

* arangodump will now fail by default when trying to dump edges that
  refer to already dropped collections. This can be circumvented by
  specifying the option `--force true` when invoking arangodump

* fixed cluster upgrade procedure

* the AQL functions `NEAR` and `WITHIN` now have stricter validations
  for their input parameters `limit`, `radius` and `distance`. They may now throw
  exceptions when invalid parameters are passed that may have not led
  to exceptions in previous versions.

* deprecation warnings now log stack traces

* Foxx: improved backwards compatibility with 2.5 and 2.6

  - reverted Model and Repository back to non-ES6 "classes" because of
    compatibility issues when using the extend method with a constructor

  - removed deprecation warnings for extend and controller.del

  - restored deprecated method Model.toJSONSchema

  - restored deprecated `type`, `jwt` and `sessionStorageApp` options
    in Controller#activateSessions

* Fixed a deadlock problem in the cluster


v2.8.0-beta1 (2015-12-06)
-------------------------

* added AQL function `IS_DATESTRING(value)`

  Returns true if *value* is a string that can be used in a date function.
  This includes partial dates such as *2015* or *2015-10* and strings containing
  invalid dates such as *2015-02-31*. The function will return false for all
  non-string values, even if some of them may be usable in date functions.


v2.8.0-alpha1 (2015-12-03)
--------------------------

* added AQL keywords `GRAPH`, `OUTBOUND`, `INBOUND` and `ANY` for use in graph
  traversals, reserved AQL keyword `ALL` for future use

  Usage of these keywords as collection names, variable names or attribute names
  in AQL queries will not be possible without quoting. For example, the following
  AQL query will still work as it uses a quoted collection name and a quoted
  attribute name:

      FOR doc IN `OUTBOUND`
        RETURN doc.`any`

* issue #1593: added AQL `POW` function for exponentation

* added cluster execution site info in explain output for AQL queries

* replication improvements:

  - added `autoResync` configuration parameter for continuous replication.

    When set to `true`, a replication slave will automatically trigger a full data
    re-synchronization with the master when the master cannot provide the log data
    the slave had asked for. Note that `autoResync` will only work when the option
    `requireFromPresent` is also set to `true` for the continuous replication, or
    when the continuous syncer is started and detects that no start tick is present.

    Automatic re-synchronization may transfer a lot of data from the master to the
    slave and may be expensive. It is therefore turned off by default.
    When turned off, the slave will never perform an automatic re-synchronization
    with the master.

  - added `idleMinWaitTime` and `idleMaxWaitTime` configuration parameters for
    continuous replication.

    These parameters can be used to control the minimum and maximum wait time the
    slave will (intentionally) idle and not poll for master log changes in case the
    master had sent the full logs already.
    The `idleMaxWaitTime` value will only be used when `adapativePolling` is set
    to `true`. When `adaptivePolling` is disable, only `idleMinWaitTime` will be
    used as a constant time span in which the slave will not poll the master for
    further changes. The default values are 0.5 seconds for `idleMinWaitTime` and
    2.5 seconds for `idleMaxWaitTime`, which correspond to the hard-coded values
    used in previous versions of ArangoDB.

  - added `initialSyncMaxWaitTime` configuration parameter for initial and continuous
    replication

    This option controls the maximum wait time (in seconds) that the initial
    synchronization will wait for a response from the master when fetching initial
    collection data. If no response is received within this time period, the initial
    synchronization will give up and fail. This option is also relevant for
    continuous replication in case *autoResync* is set to *true*, as then the
    continuous replication may trigger a full data re-synchronization in case
    the master cannot the log data the slave had asked for.

  - HTTP requests sent from the slave to the master during initial synchronization
    will now be retried if they fail with connection problems.

  - the initial synchronization now logs its progress so it can be queried using
    the regular replication status check APIs.

  - added `async` attribute for `sync` and `syncCollection` operations called from
    the ArangoShell. Setthing this attribute to `true` will make the synchronization
    job on the server go into the background, so that the shell does not block. The
    status of the started asynchronous synchronization job can be queried from the
    ArangoShell like this:

        /* starts initial synchronization */
        var replication = require("@arangodb/replication");
        var id = replication.sync({
          endpoint: "tcp://master.domain.org:8529",
          username: "myuser",
          password: "mypasswd",
          async: true
       });

       /* now query the id of the returned async job and print the status */
       print(replication.getSyncResult(id));

    The result of `getSyncResult()` will be `false` while the server-side job
    has not completed, and different to `false` if it has completed. When it has
    completed, all job result details will be returned by the call to `getSyncResult()`.


* fixed non-deterministic query results in some cluster queries

* fixed issue #1589

* return HTTP status code 410 (gone) instead of HTTP 408 (request timeout) for
  server-side operations that are canceled / killed. Sending 410 instead of 408
  prevents clients from re-starting the same (canceled) operation. Google Chrome
  for example sends the HTTP request again in case it is responded with an HTTP
  408, and this is exactly the opposite of the desired behavior when an operation
  is canceled / killed by the user.

* web interface: queries in AQL editor now cancelable

* web interface: dashboard - added replication information

* web interface: AQL editor now supports bind parameters

* added startup option `--server.hide-product-header` to make the server not send
  the HTTP response header `"Server: ArangoDB"` in its HTTP responses. By default,
  the option is turned off so the header is still sent as usual.

* added new AQL function `UNSET_RECURSIVE` to recursively unset attritutes from
  objects/documents

* switched command-line editor in ArangoShell and arangod to linenoise-ng

* added automatic deadlock detection for transactions

  In case a deadlock is detected, a multi-collection operation may be rolled back
  automatically and fail with error 29 (`deadlock detected`). Client code for
  operations containing more than one collection should be aware of this potential
  error and handle it accordingly, either by giving up or retrying the transaction.

* Added C++ implementations for the AQL arithmetic operations and the following
  AQL functions:
  - ABS
  - APPEND
  - COLLECTIONS
  - CURRENT_DATABASE
  - DOCUMENT
  - EDGES
  - FIRST
  - FIRST_DOCUMENT
  - FIRST_LIST
  - FLATTEN
  - FLOOR
  - FULLTEXT
  - LAST
  - MEDIAN
  - MERGE_RECURSIVE
  - MINUS
  - NEAR
  - NOT_NULL
  - NTH
  - PARSE_IDENTIFIER
  - PERCENTILE
  - POP
  - POSITION
  - PUSH
  - RAND
  - RANGE
  - REMOVE_NTH
  - REMOVE_VALUE
  - REMOVE_VALUES
  - ROUND
  - SHIFT
  - SQRT
  - STDDEV_POPULATION
  - STDDEV_SAMPLE
  - UNSHIFT
  - VARIANCE_POPULATION
  - VARIANCE_SAMPLE
  - WITHIN
  - ZIP

* improved performance of skipping over many documents in an AQL query when no
  indexes and no filters are used, e.g.

      FOR doc IN collection
        LIMIT 1000000, 10
        RETURN doc

* Added array indexes

  Hash indexes and skiplist indexes can now optionally be defined for array values
  so they index individual array members.

  To define an index for array values, the attribute name is extended with the
  expansion operator `[*]` in the index definition:

      arangosh> db.colName.ensureHashIndex("tags[*]");

  When given the following document

      { tags: [ "AQL", "ArangoDB", "Index" ] }

  the index will now contain the individual values `"AQL"`, `"ArangoDB"` and `"Index"`.

  Now the index can be used for finding all documents having `"ArangoDB"` somewhere in their
  tags array using the following AQL query:

      FOR doc IN colName
        FILTER "ArangoDB" IN doc.tags[*]
        RETURN doc

* rewrote AQL query optimizer rule `use-index-range` and renamed it to `use-indexes`.
  The name change affects rule names in the optimizer's output.

* rewrote AQL execution node `IndexRangeNode` and renamed it to `IndexNode`. The name
  change affects node names in the optimizer's explain output.

* added convenience function `db._explain(query)` for human-readable explanation
  of AQL queries

* module resolution as used by `require` now behaves more like in node.js

* the `org/arangodb/request` module now returns response bodies for error responses
  by default. The old behavior of not returning bodies for error responses can be
  re-enabled by explicitly setting the option `returnBodyOnError` to `false` (#1437)


v2.7.6 (2016-01-30)
-------------------

* detect more types of transaction deadlocks early


v2.7.5 (2016-01-22)
-------------------

* backported added automatic deadlock detection for transactions

  In case a deadlock is detected, a multi-collection operation may be rolled back
  automatically and fail with error 29 (`deadlock detected`). Client code for
  operations containing more than one collection should be aware of this potential
  error and handle it accordingly, either by giving up or retrying the transaction.

* improved internal datafile statistics for compaction and compaction triggering
  conditions, preventing excessive growth of collection datafiles under some
  workloads. This should also fix issue #1596.

* Foxx export cache should no longer break if a broken app is loaded in the
  web admin interface.

* Foxx: removed some incorrect deprecation warnings.

* Foxx: mocha test paths with wildcard characters (asterisks) now work on Windows


v2.7.4 (2015-12-21)
-------------------

* slightly adjusted V8 garbage collection strategy so that collection eventually
  happens in all contexts that hold V8 external references to documents and
  collections.

* added the following attributes to the result of `collection.figures()` and the
  corresponding HTTP API at `PUT /_api/collection/<name>/figures`:

  - `documentReferences`: The number of references to documents in datafiles
    that JavaScript code currently holds. This information can be used for
    debugging compaction and unload issues.
  - `waitingFor`: An optional string value that contains information about
    which object type is at the head of the collection's cleanup queue. This
    information can be used for debugging compaction and unload issues.
  - `compactionStatus.time`: The point in time the compaction for the collection
    was last executed. This information can be used for debugging compaction
    issues.
  - `compactionStatus.message`: The action that was performed when the compaction
    was last run for the collection. This information can be used for debugging
    compaction issues.

  Note: `waitingFor` and `compactionStatus` may be empty when called on a coordinator
  in a cluster.

* the compaction will now provide queryable status info that can be used to track
  its progress. The compaction status is displayed in the web interface, too.


v2.7.3 (2015-12-17)
-------------------

* fixed some replication value conversion issues when replication applier properties
  were set via ArangoShell

* fixed disappearing of documents for collections transferred via `sync` or
  `syncCollection` if the collection was dropped right before synchronization
  and drop and (re-)create collection markers were located in the same WAL file


* fixed an issue where overwriting the system sessions collection would break
  the web interface when authentication is enabled

v2.7.2 (2015-12-01)
-------------------

* replication improvements:

  - added `autoResync` configuration parameter for continuous replication.

    When set to `true`, a replication slave will automatically trigger a full data
    re-synchronization with the master when the master cannot provide the log data
    the slave had asked for. Note that `autoResync` will only work when the option
    `requireFromPresent` is also set to `true` for the continuous replication, or
    when the continuous syncer is started and detects that no start tick is present.

    Automatic re-synchronization may transfer a lot of data from the master to the
    slave and may be expensive. It is therefore turned off by default.
    When turned off, the slave will never perform an automatic re-synchronization
    with the master.

  - added `idleMinWaitTime` and `idleMaxWaitTime` configuration parameters for
    continuous replication.

    These parameters can be used to control the minimum and maximum wait time the
    slave will (intentionally) idle and not poll for master log changes in case the
    master had sent the full logs already.
    The `idleMaxWaitTime` value will only be used when `adapativePolling` is set
    to `true`. When `adaptivePolling` is disable, only `idleMinWaitTime` will be
    used as a constant time span in which the slave will not poll the master for
    further changes. The default values are 0.5 seconds for `idleMinWaitTime` and
    2.5 seconds for `idleMaxWaitTime`, which correspond to the hard-coded values
    used in previous versions of ArangoDB.

  - added `initialSyncMaxWaitTime` configuration parameter for initial and continuous
    replication

    This option controls the maximum wait time (in seconds) that the initial
    synchronization will wait for a response from the master when fetching initial
    collection data. If no response is received within this time period, the initial
    synchronization will give up and fail. This option is also relevant for
    continuous replication in case *autoResync* is set to *true*, as then the
    continuous replication may trigger a full data re-synchronization in case
    the master cannot the log data the slave had asked for.

  - HTTP requests sent from the slave to the master during initial synchronization
    will now be retried if they fail with connection problems.

  - the initial synchronization now logs its progress so it can be queried using
    the regular replication status check APIs.

* fixed non-deterministic query results in some cluster queries

* added missing lock instruction for primary index in compactor size calculation

* fixed issue #1589

* fixed issue #1583

* fixed undefined behavior when accessing the top level of a document with the `[*]`
  operator

* fixed potentially invalid pointer access in shaper when the currently accessed
  document got re-located by the WAL collector at the very same time

* Foxx: optional configuration options no longer log validation errors when assigned
  empty values (#1495)

* Foxx: constructors provided to Repository and Model sub-classes via extend are
  now correctly called (#1592)


v2.7.1 (2015-11-07)
-------------------

* switch to linenoise next generation

* exclude `_apps` collection from replication

  The slave has its own `_apps` collection which it populates on server start.
  When replicating data from the master to the slave, the data from the master may
  clash with the slave's own data in the `_apps` collection. Excluding the `_apps`
  collection from replication avoids this.

* disable replication appliers when starting in modes `--upgrade`, `--no-server`
  and `--check-upgrade`

* more detailed output in arango-dfdb

* fixed "no start tick" issue in replication applier

  This error could occur after restarting a slave server after a shutdown
  when no data was ever transferred from the master to the slave via the
  continuous replication

* fixed problem during SSL client connection abort that led to scheduler thread
  staying at 100% CPU saturation

* fixed potential segfault in AQL `NEIGHBORS` function implementation when C++ function
  variant was used and collection names were passed as strings

* removed duplicate target for some frontend JavaScript files from the Makefile

* make AQL function `MERGE()` work on a single array parameter, too.
  This allows combining the attributes of multiple objects from an array into
  a single object, e.g.

      RETURN MERGE([
        { foo: 'bar' },
        { quux: 'quetzalcoatl', ruled: true },
        { bar: 'baz', foo: 'done' }
      ])

  will now return:

      {
        "foo": "done",
        "quux": "quetzalcoatl",
        "ruled": true,
        "bar": "baz"
      }

* fixed potential deadlock in collection status changing on Windows

* fixed hard-coded `incremental` parameter in shell implementation of
  `syncCollection` function in replication module

* fix for GCC5: added check for '-stdlib' option


v2.7.0 (2015-10-09)
-------------------

* fixed request statistics aggregation
  When arangod was started in supervisor mode, the request statistics always showed
  0 requests, as the statistics aggregation thread did not run then.

* read server configuration files before dropping privileges. this ensures that
  the SSL keyfile specified in the configuration can be read with the server's start
  privileges (i.e. root when using a standard ArangoDB package).

* fixed replication with a 2.6 replication configuration and issues with a 2.6 master

* raised default value of `--server.descriptors-minimum` to 1024

* allow Foxx apps to be installed underneath URL path `/_open/`, so they can be
  (intentionally) accessed without authentication.

* added *allowImplicit* sub-attribute in collections declaration of transactions.
  The *allowImplicit* attributes allows making transactions fail should they
  read-access a collection that was not explicitly declared in the *collections*
  array of the transaction.

* added "special" password ARANGODB_DEFAULT_ROOT_PASSWORD. If you pass
  ARANGODB_DEFAULT_ROOT_PASSWORD as password, it will read the password
  from the environment variable ARANGODB_DEFAULT_ROOT_PASSWORD


v2.7.0-rc2 (2015-09-22)
-----------------------

* fix over-eager datafile compaction

  This should reduce the need to compact directly after loading a collection when a
  collection datafile contained many insertions and updates for the same documents. It
  should also prevent from re-compacting already merged datafiles in case not many
  changes were made. Compaction will also make fewer index lookups than before.

* added `syncCollection()` function in module `org/arangodb/replication`

  This allows synchronizing the data of a single collection from a master to a slave
  server. Synchronization can either restore the whole collection by transferring all
  documents from the master to the slave, or incrementally by only transferring documents
  that differ. This is done by partitioning the collection's entire key space into smaller
  chunks and comparing the data chunk-wise between master and slave. Only chunks that are
  different will be re-transferred.

  The `syncCollection()` function can be used as follows:

      require("org/arangodb/replication").syncCollection(collectionName, options);

  e.g.

      require("org/arangodb/replication").syncCollection("myCollection", {
        endpoint: "tcp://127.0.0.1:8529",  /* master */
        username: "root",                  /* username for master */
        password: "secret",                /* password for master */
        incremental: true                  /* use incremental mode */
      });


* additionally allow the following characters in document keys:

  `(` `)` `+` `,` `=` `;` `$` `!` `*` `'` `%`


v2.7.0-rc1 (2015-09-17)
-----------------------

* removed undocumented server-side-only collection functions:
  * collection.OFFSET()
  * collection.NTH()
  * collection.NTH2()
  * collection.NTH3()

* upgraded Swagger to version 2.0 for the Documentation

  This gives the user better prepared test request structures.
  More conversions will follow so finally client libraries can be auto-generated.

* added extra AQL functions for date and time calculation and manipulation.
  These functions were contributed by GitHub users @CoDEmanX and @friday.
  A big thanks for their work!

  The following extra date functions are available from 2.7 on:

  * `DATE_DAYOFYEAR(date)`: Returns the day of year number of *date*.
    The return values range from 1 to 365, or 366 in a leap year respectively.

  * `DATE_ISOWEEK(date)`: Returns the ISO week date of *date*.
    The return values range from 1 to 53. Monday is considered the first day of the week.
    There are no fractional weeks, thus the last days in December may belong to the first
    week of the next year, and the first days in January may be part of the previous year's
    last week.

  * `DATE_LEAPYEAR(date)`: Returns whether the year of *date* is a leap year.

  * `DATE_QUARTER(date)`: Returns the quarter of the given date (1-based):
    * 1: January, February, March
    * 2: April, May, June
    * 3: July, August, September
    * 4: October, November, December

  - *DATE_DAYS_IN_MONTH(date)*: Returns the number of days in *date*'s month (28..31).

  * `DATE_ADD(date, amount, unit)`: Adds *amount* given in *unit* to *date* and
    returns the calculated date.

    *unit* can be either of the following to specify the time unit to add or
    subtract (case-insensitive):
    - y, year, years
    - m, month, months
    - w, week, weeks
    - d, day, days
    - h, hour, hours
    - i, minute, minutes
    - s, second, seconds
    - f, millisecond, milliseconds

    *amount* is the number of *unit*s to add (positive value) or subtract
    (negative value).

  * `DATE_SUBTRACT(date, amount, unit)`: Subtracts *amount* given in *unit* from
    *date* and returns the calculated date.

    It works the same as `DATE_ADD()`, except that it subtracts. It is equivalent
    to calling `DATE_ADD()` with a negative amount, except that `DATE_SUBTRACT()`
    can also subtract ISO durations. Note that negative ISO durations are not
    supported (i.e. starting with `-P`, like `-P1Y`).

  * `DATE_DIFF(date1, date2, unit, asFloat)`: Calculate the difference
    between two dates in given time *unit*, optionally with decimal places.
    Returns a negative value if *date1* is greater than *date2*.

  * `DATE_COMPARE(date1, date2, unitRangeStart, unitRangeEnd)`: Compare two
    partial dates and return true if they match, false otherwise. The parts to
    compare are defined by a range of time units.

    The full range is: years, months, days, hours, minutes, seconds, milliseconds.
    Pass the unit to start from as *unitRangeStart*, and the unit to end with as
    *unitRangeEnd*. All units in between will be compared. Leave out *unitRangeEnd*
    to only compare *unitRangeStart*.

  * `DATE_FORMAT(date, format)`: Format a date according to the given format string.
    It supports the following placeholders (case-insensitive):
    - %t: timestamp, in milliseconds since midnight 1970-01-01
    - %z: ISO date (0000-00-00T00:00:00.000Z)
    - %w: day of week (0..6)
    - %y: year (0..9999)
    - %yy: year (00..99), abbreviated (last two digits)
    - %yyyy: year (0000..9999), padded to length of 4
    - %yyyyyy: year (-009999 .. +009999), with sign prefix and padded to length of 6
    - %m: month (1..12)
    - %mm: month (01..12), padded to length of 2
    - %d: day (1..31)
    - %dd: day (01..31), padded to length of 2
    - %h: hour (0..23)
    - %hh: hour (00..23), padded to length of 2
    - %i: minute (0..59)
    - %ii: minute (00..59), padded to length of 2
    - %s: second (0..59)
    - %ss: second (00..59), padded to length of 2
    - %f: millisecond (0..999)
    - %fff: millisecond (000..999), padded to length of 3
    - %x: day of year (1..366)
    - %xxx: day of year (001..366), padded to length of 3
    - %k: ISO week date (1..53)
    - %kk: ISO week date (01..53), padded to length of 2
    - %l: leap year (0 or 1)
    - %q: quarter (1..4)
    - %a: days in month (28..31)
    - %mmm: abbreviated English name of month (Jan..Dec)
    - %mmmm: English name of month (January..December)
    - %www: abbreviated English name of weekday (Sun..Sat)
    - %wwww: English name of weekday (Sunday..Saturday)
    - %&: special escape sequence for rare occasions
    - %%: literal %
    - %: ignored

* new WAL logfiles and datafiles are now created non-sparse

  This prevents SIGBUS signals being raised when memory of a sparse datafile is accessed
  and the disk is full and the accessed file part is not actually disk-backed. In
  this case the mapped memory region is not necessarily backed by physical memory, and
  accessing the memory may raise SIGBUS and crash arangod.

* the `internal.download()` function and the module `org/arangodb/request` used some
  internal library function that handled the sending of HTTP requests from inside of
  ArangoDB. This library unconditionally set an HTTP header `Accept-Encoding: gzip`
  in all outgoing HTTP requests.

  This has been fixed in 2.7, so `Accept-Encoding: gzip` is not set automatically anymore.
  Additionally, the header `User-Agent: ArangoDB` is not set automatically either. If
  client applications desire to send these headers, they are free to add it when
  constructing the requests using the `download` function or the request module.

* fixed issue #1436: org/arangodb/request advertises deflate without supporting it

* added template string generator function `aqlQuery` for generating AQL queries

  This can be used to generate safe AQL queries with JavaScript parameter
  variables or expressions easily:

      var name = 'test';
      var attributeName = '_key';
      var query = aqlQuery`FOR u IN users FILTER u.name == ${name} RETURN u.${attributeName}`;
      db._query(query);

* report memory usage for document header data (revision id, pointer to data etc.)
  in `db.collection.figures()`. The memory used for document headers will now
  show up in the already existing attribute `indexes.size`. Due to that, the index
  sizes reported by `figures()` in 2.7 will be higher than those reported by 2.6,
  but the 2.7 values are more accurate.

* IMPORTANT CHANGE: the filenames in dumps created by arangodump now contain
  not only the name of the dumped collection, but also an additional 32-digit hash
  value. This is done to prevent overwriting dump files in case-insensitive file
  systems when there exist multiple collections with the same name (but with
  different cases).

  For example, if a database has two collections: `test` and `Test`, previous
  versions of ArangoDB created the files

  * `test.structure.json` and `test.data.json` for collection `test`
  * `Test.structure.json` and `Test.data.json` for collection `Test`

  This did not work for case-insensitive filesystems, because the files for the
  second collection would have overwritten the files of the first. arangodump in
  2.7 will create the following filenames instead:

  * `test_098f6bcd4621d373cade4e832627b4f6.structure.json` and `test_098f6bcd4621d373cade4e832627b4f6.data.json`
  * `Test_0cbc6611f5540bd0809a388dc95a615b.structure.json` and `Test_0cbc6611f5540bd0809a388dc95a615b.data.json`

  These filenames will be unambiguous even in case-insensitive filesystems.

* IMPORTANT CHANGE: make arangod actually close lingering client connections
  when idle for at least the duration specified via `--server.keep-alive-timeout`.
  In previous versions of ArangoDB, connections were not closed by the server
  when the timeout was reached and the client was still connected. Now the
  connection is properly closed by the server in case of timeout. Client
  applications relying on the old behavior may now need to reconnect to the
  server when their idle connections time out and get closed (note: connections
  being idle for a long time may be closed by the OS or firewalls anyway -
  client applications should be aware of that and try to reconnect).

* IMPORTANT CHANGE: when starting arangod, the server will drop the process
  privileges to the specified values in options `--server.uid` and `--server.gid`
  instantly after parsing the startup options.

  That means when either `--server.uid` or `--server.gid` are set, the privilege
  change will happen earlier. This may prevent binding the server to an endpoint
  with a port number lower than 1024 if the arangodb user has no privileges
  for that. Previous versions of ArangoDB changed the privileges later, so some
  startup actions were still carried out under the invoking user (i.e. likely
  *root* when started via init.d or system scripts) and especially binding to
  low port numbers was still possible there.

  The default privileges for user *arangodb* will not be sufficient for binding
  to port numbers lower than 1024. To have an ArangoDB 2.7 bind to a port number
  lower than 1024, it needs to be started with either a different privileged user,
  or the privileges of the *arangodb* user have to raised manually beforehand.

* added AQL optimizer rule `patch-update-statements`

* Linux startup scripts and systemd configuration for arangod now try to
  adjust the NOFILE (number of open files) limits for the process. The limit
  value is set to 131072 (128k) when ArangoDB is started via start/stop
  commands

* When ArangoDB is started/stopped manually via the start/stop commands, the
  main process will wait for up to 10 seconds after it forks the supervisor
  and arangod child processes. If the startup fails within that period, the
  start/stop script will fail with an exit code other than zero. If the
  startup of the supervisor or arangod is still ongoing after 10 seconds,
  the main program will still return with exit code 0. The limit of 10 seconds
  is arbitrary because the time required for a startup is not known in advance.

* added startup option `--database.throw-collection-not-loaded-error`

  Accessing a not-yet loaded collection will automatically load a collection
  on first access. This flag controls what happens in case an operation
  would need to wait for another thread to finalize loading a collection. If
  set to *true*, then the first operation that accesses an unloaded collection
  will load it. Further threads that try to access the same collection while
  it is still loading immediately fail with an error (1238, *collection not loaded*).
  This is to prevent all server threads from being blocked while waiting on the
  same collection to finish loading. When the first thread has completed loading
  the collection, the collection becomes regularly available, and all operations
  from that point on can be carried out normally, and error 1238 will not be
  thrown anymore for that collection.

  If set to *false*, the first thread that accesses a not-yet loaded collection
  will still load it. Other threads that try to access the collection while
  loading will not fail with error 1238 but instead block until the collection
  is fully loaded. This configuration might lead to all server threads being
  blocked because they are all waiting for the same collection to complete
  loading. Setting the option to *true* will prevent this from happening, but
  requires clients to catch error 1238 and react on it (maybe by scheduling
  a retry for later).

  The default value is *false*.

* added better control-C support in arangosh

  When CTRL-C is pressed in arangosh, it will now print a `^C` first. Pressing
  CTRL-C again will reset the prompt if something was entered before, or quit
  arangosh if no command was entered directly before.

  This affects the arangosh version build with Readline-support only (Linux
  and MacOS).

  The MacOS version of ArangoDB for Homebrew now depends on Readline, too. The
  Homebrew formula has been changed accordingly.
  When self-compiling ArangoDB on MacOS without Homebrew, Readline now is a
  prerequisite.

* increased default value for collection-specific `indexBuckets` value from 1 to 8

  Collections created from 2.7 on will use the new default value of `8` if not
  overridden on collection creation or later using
  `collection.properties({ indexBuckets: ... })`.

  The `indexBuckets` value determines the number of buckets to use for indexes of
  type `primary`, `hash` and `edge`. Having multiple index buckets allows splitting
  an index into smaller components, which can be filled in parallel when a collection
  is loading. Additionally, resizing and reallocation of indexes are faster and
  less intrusive if the index uses multiple buckets, because resize and reallocation
  will affect only data in a single bucket instead of all index values.

  The index buckets will be filled in parallel when loading a collection if the collection
  has an `indexBuckets` value greater than 1 and the collection contains a significant
  amount of documents/edges (the current threshold is 256K documents but this value
  may change in future versions of ArangoDB).

* changed HTTP client to use poll instead of select on Linux and MacOS

  This affects the ArangoShell and user-defined JavaScript code running inside
  arangod that initiates its own HTTP calls.

  Using poll instead of select allows using arbitrary high file descriptors
  (bigger than the compiled in FD_SETSIZE). Server connections are still handled using
  epoll, which has never been affected by FD_SETSIZE.

* implemented AQL `LIKE` function using ICU regexes

* added `RETURN DISTINCT` for AQL queries to return unique results:

      FOR doc IN collection
        RETURN DISTINCT doc.status

  This change also introduces `DISTINCT` as an AQL keyword.

* removed `createNamedQueue()` and `addJob()` functions from org/arangodb/tasks

* use less locks and more atomic variables in the internal dispatcher
  and V8 context handling implementations. This leads to improved throughput in
  some ArangoDB internals and allows for higher HTTP request throughput for
  many operations.

  A short overview of the improvements can be found here:

  https://www.arangodb.com/2015/08/throughput-enhancements/

* added shorthand notation for attribute names in AQL object literals:

      LET name = "Peter"
      LET age = 42
      RETURN { name, age }

  The above is the shorthand equivalent of the generic form

      LET name = "Peter"
      LET age = 42
      RETURN { name : name, age : age }

* removed configure option `--enable-timings`

  This option did not have any effect.

* removed configure option `--enable-figures`

  This option previously controlled whether HTTP request statistics code was
  compiled into ArangoDB or not. The previous default value was `true` so
  statistics code was available in official packages. Setting the option to
  `false` led to compile errors so it is doubtful the default value was
  ever changed. By removing the option some internal statistics code was also
  simplified.

* removed run-time manipulation methods for server endpoints:

  * `db._removeEndpoint()`
  * `db._configureEndpoint()`
  * HTTP POST `/_api/endpoint`
  * HTTP DELETE `/_api/endpoint`

* AQL query result cache

  The query result cache can optionally cache the complete results of all or selected AQL queries.
  It can be operated in the following modes:

  * `off`: the cache is disabled. No query results will be stored
  * `on`: the cache will store the results of all AQL queries unless their `cache`
    attribute flag is set to `false`
  * `demand`: the cache will store the results of AQL queries that have their
    `cache` attribute set to `true`, but will ignore all others

  The mode can be set at server startup using the `--database.query-cache-mode` configuration
  option and later changed at runtime.

  The following HTTP REST APIs have been added for controlling the query cache:

  * HTTP GET `/_api/query-cache/properties`: returns the global query cache configuration
  * HTTP PUT `/_api/query-cache/properties`: modifies the global query cache configuration
  * HTTP DELETE `/_api/query-cache`: invalidates all results in the query cache

  The following JavaScript functions have been added for controlling the query cache:

  * `require("org/arangodb/aql/cache").properties()`: returns the global query cache configuration
  * `require("org/arangodb/aql/cache").properties(properties)`: modifies the global query cache configuration
  * `require("org/arangodb/aql/cache").clear()`: invalidates all results in the query cache

* do not link arangoimp against V8

* AQL function call arguments optimization

  This will lead to arguments in function calls inside AQL queries not being copied but passed
  by reference. This may speed up calls to functions with bigger argument values or queries that
  call functions a lot of times.

* upgraded V8 version to 4.3.61

* removed deprecated AQL `SKIPLIST` function.

  This function was introduced in older versions of ArangoDB with a less powerful query optimizer to
  retrieve data from a skiplist index using a `LIMIT` clause. It was marked as deprecated in ArangoDB
  2.6.

  Since ArangoDB 2.3 the behavior of the `SKIPLIST` function can be emulated using regular AQL
  constructs, e.g.

      FOR doc IN @@collection
        FILTER doc.value >= @value
        SORT doc.value DESC
        LIMIT 1
        RETURN doc

* the `skip()` function for simple queries does not accept negative input any longer.
  This feature was deprecated in 2.6.0.

* fix exception handling

  In some cases JavaScript exceptions would re-throw without information of the original problem.
  Now the original exception is logged for failure analysis.

* based REST API method PUT `/_api/simple/all` on the cursor API and make it use AQL internally.

  The change speeds up this REST API method and will lead to additional query information being
  returned by the REST API. Clients can use this extra information or ignore it.

* Foxx Queue job success/failure handlers arguments have changed from `(jobId, jobData, result, jobFailures)` to `(result, jobData, job)`.

* added Foxx Queue job options `repeatTimes`, `repeatUntil` and `repeatDelay` to automatically re-schedule jobs when they are completed.

* added Foxx manifest configuration type `password` to mask values in the web interface.

* fixed default values in Foxx manifest configurations sometimes not being used as defaults.

* fixed optional parameters in Foxx manifest configurations sometimes not being cleared correctly.

* Foxx dependencies can now be marked as optional using a slightly more verbose syntax in your manifest file.

* converted Foxx constructors to ES6 classes so you can extend them using class syntax.

* updated aqb to 2.0.

* updated chai to 3.0.

* Use more madvise calls to speed up things when memory is tight, in particular
  at load time but also for random accesses later.

* Overhauled web interface

  The web interface now has a new design.

  The API documentation for ArangoDB has been moved from "Tools" to "Links" in the web interface.

  The "Applications" tab in the web interfaces has been renamed to "Services".


v2.6.12 (2015-12-02)
--------------------

* fixed disappearing of documents for collections transferred via `sync` if the
  the collection was dropped right before synchronization and drop and (re-)create
  collection markers were located in the same WAL file

* added missing lock instruction for primary index in compactor size calculation

* fixed issue #1589

* fixed issue #1583

* Foxx: optional configuration options no longer log validation errors when assigned
  empty values (#1495)


v2.6.11 (2015-11-18)
--------------------

* fixed potentially invalid pointer access in shaper when the currently accessed
  document got re-located by the WAL collector at the very same time


v2.6.10 (2015-11-10)
--------------------

* disable replication appliers when starting in modes `--upgrade`, `--no-server`
  and `--check-upgrade`

* more detailed output in arango-dfdb

* fixed potential deadlock in collection status changing on Windows

* issue #1521: Can't dump/restore with user and password


v2.6.9 (2015-09-29)
-------------------

* added "special" password ARANGODB_DEFAULT_ROOT_PASSWORD. If you pass
  ARANGODB_DEFAULT_ROOT_PASSWORD as password, it will read the password
  from the environment variable ARANGODB_DEFAULT_ROOT_PASSWORD

* fixed failing AQL skiplist, sort and limit combination

  When using a Skiplist index on an attribute (say "a") and then using sort
  and skip on this attribute caused the result to be empty e.g.:

    require("internal").db.test.ensureSkiplist("a");
    require("internal").db._query("FOR x IN test SORT x.a LIMIT 10, 10");

  Was always empty no matter how many documents are stored in test.
  This is now fixed.

v2.6.8 (2015-09-09)
-------------------

* ARM only:

  The ArangoDB packages for ARM require the kernel to allow unaligned memory access.
  How the kernel handles unaligned memory access is configurable at runtime by
  checking and adjusting the contents `/proc/cpu/alignment`.

  In order to operate on ARM, ArangoDB requires the bit 1 to be set. This will
  make the kernel trap and adjust unaligned memory accesses. If this bit is not
  set, the kernel may send a SIGBUS signal to ArangoDB and terminate it.

  To set bit 1 in `/proc/cpu/alignment` use the following command as a privileged
  user (e.g. root):

      echo "2" > /proc/cpu/alignment

  Note that this setting affects all user processes and not just ArangoDB. Setting
  the alignment with the above command will also not make the setting permanent,
  so it will be lost after a restart of the system. In order to make the setting
  permanent, it should be executed during system startup or before starting arangod.

  The ArangoDB start/stop scripts do not adjust the alignment setting, but rely on
  the environment to have the correct alignment setting already. The reason for this
  is that the alignment settings also affect all other user processes (which ArangoDB
  is not aware of) and thus may have side-effects outside of ArangoDB. It is therefore
  more reasonable to have the system administrator carry out the change.


v2.6.7 (2015-08-25)
-------------------

* improved AssocMulti index performance when resizing.

  This makes the edge index perform less I/O when under memory pressure.


v2.6.6 (2015-08-23)
-------------------

* added startup option `--server.additional-threads` to create separate queues
  for slow requests.


v2.6.5 (2015-08-17)
-------------------

* added startup option `--database.throw-collection-not-loaded-error`

  Accessing a not-yet loaded collection will automatically load a collection
  on first access. This flag controls what happens in case an operation
  would need to wait for another thread to finalize loading a collection. If
  set to *true*, then the first operation that accesses an unloaded collection
  will load it. Further threads that try to access the same collection while
  it is still loading immediately fail with an error (1238, *collection not loaded*).
  This is to prevent all server threads from being blocked while waiting on the
  same collection to finish loading. When the first thread has completed loading
  the collection, the collection becomes regularly available, and all operations
  from that point on can be carried out normally, and error 1238 will not be
  thrown anymore for that collection.

  If set to *false*, the first thread that accesses a not-yet loaded collection
  will still load it. Other threads that try to access the collection while
  loading will not fail with error 1238 but instead block until the collection
  is fully loaded. This configuration might lead to all server threads being
  blocked because they are all waiting for the same collection to complete
  loading. Setting the option to *true* will prevent this from happening, but
  requires clients to catch error 1238 and react on it (maybe by scheduling
  a retry for later).

  The default value is *false*.

* fixed busy wait loop in scheduler threads that sometimes consumed 100% CPU while
  waiting for events on connections closed unexpectedly by the client side

* handle attribute `indexBuckets` when restoring collections via arangorestore.
  Previously the `indexBuckets` attribute value from the dump was ignored, and the
   server default value for `indexBuckets` was used when restoring a collection.

* fixed "EscapeValue already set error" crash in V8 actions that might have occurred when
  canceling V8-based operations.


v2.6.4 (2015-08-01)
-------------------

* V8: Upgrade to version 4.1.0.27 - this is intended to be the stable V8 version.

* fixed issue #1424: Arango shell should not processing arrows pushing on keyboard


v2.6.3 (2015-07-21)
-------------------

* issue #1409: Document values with null character truncated


v2.6.2 (2015-07-04)
-------------------

* fixed issue #1383: bindVars for HTTP API doesn't work with empty string

* fixed handling of default values in Foxx manifest configurations

* fixed handling of optional parameters in Foxx manifest configurations

* fixed a reference error being thrown in Foxx queues when a function-based job type is used that is not available and no options object is passed to queue.push


v2.6.1 (2015-06-24)
-------------------

* Add missing swagger files to cmake build. fixes #1368

* fixed documentation errors


v2.6.0 (2015-06-20)
-------------------

* using negative values for `SimpleQuery.skip()` is deprecated.
  This functionality will be removed in future versions of ArangoDB.

* The following simple query functions are now deprecated:

  * collection.near
  * collection.within
  * collection.geo
  * collection.fulltext
  * collection.range
  * collection.closedRange

  This also lead to the following REST API methods being deprecated from now on:

  * PUT /_api/simple/near
  * PUT /_api/simple/within
  * PUT /_api/simple/fulltext
  * PUT /_api/simple/range

  It is recommended to replace calls to these functions or APIs with equivalent AQL queries,
  which are more flexible because they can be combined with other operations:

      FOR doc IN NEAR(@@collection, @latitude, @longitude, @limit)
        RETURN doc

      FOR doc IN WITHIN(@@collection, @latitude, @longitude, @radius, @distanceAttributeName)
        RETURN doc

      FOR doc IN FULLTEXT(@@collection, @attributeName, @queryString, @limit)
        RETURN doc

      FOR doc IN @@collection
        FILTER doc.value >= @left && doc.value < @right
        LIMIT @skip, @limit
        RETURN doc`

  The above simple query functions and REST API methods may be removed in future versions
  of ArangoDB.

* deprecated now-obsolete AQL `SKIPLIST` function

  The function was introduced in older versions of ArangoDB with a less powerful query optimizer to
  retrieve data from a skiplist index using a `LIMIT` clause.

  Since 2.3 the same goal can be achieved by using regular AQL constructs, e.g.

      FOR doc IN collection FILTER doc.value >= @value SORT doc.value DESC LIMIT 1 RETURN doc

* fixed issues when switching the database inside tasks and during shutdown of database cursors

  These features were added during 2.6 alpha stage so the fixes affect devel/2.6-alpha builds only

* issue #1360: improved foxx-manager help

* added `--enable-tcmalloc` configure option.

  When this option is set, arangod and the client tools will be linked against tcmalloc, which replaces
  the system allocator. When the option is set, a tcmalloc library must be present on the system under
  one of the names `libtcmalloc`, `libtcmalloc_minimal` or `libtcmalloc_debug`.

  As this is a configure option, it is supported for manual builds on Linux-like systems only. tcmalloc
  support is currently experimental.

* issue #1353: Windows: HTTP API - incorrect path in errorMessage

* issue #1347: added option `--create-database` for arangorestore.

  Setting this option to `true` will now create the target database if it does not exist. When creating
  the target database, the username and passwords passed to arangorestore will be used to create an
  initial user for the new database.

* issue #1345: advanced debug information for User Functions

* issue #1341: Can't use bindvars in UPSERT

* fixed vulnerability in JWT implementation.

* changed default value of option `--database.ignore-datafile-errors` from `true` to `false`

  If the new default value of `false` is used, then arangod will refuse loading collections that contain
  datafiles with CRC mismatches or other errors. A collection with datafile errors will then become
  unavailable. This prevents follow up errors from happening.

  The only way to access such collection is to use the datafile debugger (arango-dfdb) and try to repair
  or truncate the datafile with it.

  If `--database.ignore-datafile-errors` is set to `true`, then collections will become available
  even if parts of their data cannot be loaded. This helps availability, but may cause (partial) data
  loss and follow up errors.

* added server startup option `--server.session-timeout` for controlling the timeout of user sessions
  in the web interface

* add sessions and cookie authentication for ArangoDB's web interface

  ArangoDB's built-in web interface now uses sessions. Session information ids are stored in cookies,
  so clients using the web interface must accept cookies in order to use it

* web interface: display query execution time in AQL editor

* web interface: renamed AQL query *submit* button to *execute*

* web interface: added query explain feature in AQL editor

* web interface: demo page added. only working if demo data is available, hidden otherwise

* web interface: added support for custom app scripts with optional arguments and results

* web interface: mounted apps that need to be configured are now indicated in the app overview

* web interface: added button for running tests to app details

* web interface: added button for configuring app dependencies to app details

* web interface: upgraded API documentation to use Swagger 2

* INCOMPATIBLE CHANGE

  removed startup option `--log.severity`

  The docs for `--log.severity` mentioned lots of severities (e.g. `exception`, `technical`, `functional`, `development`)
  but only a few severities (e.g. `all`, `human`) were actually used, with `human` being the default and `all` enabling the
  additional logging of requests. So the option pretended to control a lot of things which it actually didn't. Additionally,
  the option `--log.requests-file` was around for a long time already, also controlling request logging.

  Because the `--log.severity` option effectively did not control that much, it was removed. A side effect of removing the
  option is that 2.5 installations which used `--log.severity all` will not log requests after the upgrade to 2.6. This can
  be adjusted by setting the `--log.requests-file` option.

* add backtrace to fatal log events

* added optional `limit` parameter for AQL function `FULLTEXT`

* make fulltext index also index text values contained in direct sub-objects of the indexed
  attribute.

  Previous versions of ArangoDB only indexed the attribute value if it was a string. Sub-attributes
  of the index attribute were ignored when fulltext indexing.

  Now, if the index attribute value is an object, the object's values will each be included in the
  fulltext index if they are strings. If the index attribute value is an array, the array's values
  will each be included in the fulltext index if they are strings.

  For example, with a fulltext index present on the `translations` attribute, the following text
  values will now be indexed:

      var c = db._create("example");
      c.ensureFulltextIndex("translations");
      c.insert({ translations: { en: "fox", de: "Fuchs", fr: "renard", ru: "лиса" } });
      c.insert({ translations: "Fox is the English translation of the German word Fuchs" });
      c.insert({ translations: [ "ArangoDB", "document", "database", "Foxx" ] });

      c.fulltext("translations", "лиса").toArray();       // returns only first document
      c.fulltext("translations", "Fox").toArray();        // returns first and second documents
      c.fulltext("translations", "prefix:Fox").toArray(); // returns all three documents

* added batch document removal and lookup commands:

      collection.lookupByKeys(keys)
      collection.removeByKeys(keys)

  These commands can be used to perform multi-document lookup and removal operations efficiently
  from the ArangoShell. The argument to these operations is an array of document keys.

  Also added HTTP APIs for batch document commands:

  * PUT /_api/simple/lookup-by-keys
  * PUT /_api/simple/remove-by-keys

* properly prefix document address URLs with the current database name for calls to the REST
  API method GET `/_api/document?collection=...` (that method will return partial URLs to all
  documents in the collection).

  Previous versions of ArangoDB returned the URLs starting with `/_api/` but without the current
  database name, e.g. `/_api/document/mycollection/mykey`. Starting with 2.6, the response URLs
  will include the database name as well, e.g. `/_db/_system/_api/document/mycollection/mykey`.

* added dedicated collection export HTTP REST API

  ArangoDB now provides a dedicated collection export API, which can take snapshots of entire
  collections more efficiently than the general-purpose cursor API. The export API is useful
  to transfer the contents of an entire collection to a client application. It provides optional
  filtering on specific attributes.

  The export API is available at endpoint `POST /_api/export?collection=...`. The API has the
  same return value structure as the already established cursor API (`POST /_api/cursor`).

  An introduction to the export API is given in this blog post:
  http://jsteemann.github.io/blog/2015/04/04/more-efficient-data-exports/

* subquery optimizations for AQL queries

  This optimization avoids copying intermediate results into subqueries that are not required
  by the subquery.

  A brief description can be found here:
  http://jsteemann.github.io/blog/2015/05/04/subquery-optimizations/

* return value optimization for AQL queries

  This optimization avoids copying the final query result inside the query's main `ReturnNode`.

  A brief description can be found here:
  http://jsteemann.github.io/blog/2015/05/04/return-value-optimization-for-aql/

* speed up AQL queries containing big `IN` lists for index lookups

  `IN` lists used for index lookups had performance issues in previous versions of ArangoDB.
  These issues have been addressed in 2.6 so using bigger `IN` lists for filtering is much
  faster.

  A brief description can be found here:
  http://jsteemann.github.io/blog/2015/05/07/in-list-improvements/

* allow `@` and `.` characters in document keys, too

  This change also leads to document keys being URL-encoded when returned in HTTP `location`
  response headers.

* added alternative implementation for AQL COLLECT

  The alternative method uses a hash table for grouping and does not require its input elements
  to be sorted. It will be taken into account by the optimizer for `COLLECT` statements that do
  not use an `INTO` clause.

  In case a `COLLECT` statement can use the hash table variant, the optimizer will create an extra
  plan for it at the beginning of the planning phase. In this plan, no extra `SORT` node will be
  added in front of the `COLLECT` because the hash table variant of `COLLECT` does not require
  sorted input. Instead, a `SORT` node will be added after it to sort its output. This `SORT` node
  may be optimized away again in later stages. If the sort order of the result is irrelevant to
  the user, adding an extra `SORT null` after a hash `COLLECT` operation will allow the optimizer to
  remove the sorts altogether.

  In addition to the hash table variant of `COLLECT`, the optimizer will modify the original plan
  to use the regular `COLLECT` implementation. As this implementation requires sorted input, the
  optimizer will insert a `SORT` node in front of the `COLLECT`. This `SORT` node may be optimized
  away in later stages.

  The created plans will then be shipped through the regular optimization pipeline. In the end,
  the optimizer will pick the plan with the lowest estimated total cost as usual. The hash table
  variant does not require an up-front sort of the input, and will thus be preferred over the
  regular `COLLECT` if the optimizer estimates many input elements for the `COLLECT` node and
  cannot use an index to sort them.

  The optimizer can be explicitly told to use the regular *sorted* variant of `COLLECT` by
  suffixing a `COLLECT` statement with `OPTIONS { "method" : "sorted" }`. This will override the
  optimizer guesswork and only produce the *sorted* variant of `COLLECT`.

  A blog post on the new `COLLECT` implementation can be found here:
  http://jsteemann.github.io/blog/2015/04/22/collecting-with-a-hash-table/

* refactored HTTP REST API for cursors

  The HTTP REST API for cursors (`/_api/cursor`) has been refactored to improve its performance
  and use less memory.

  A post showing some of the performance improvements can be found here:
  http://jsteemann.github.io/blog/2015/04/01/improvements-for-the-cursor-api/

* simplified return value syntax for data-modification AQL queries

  ArangoDB 2.4 since version allows to return results from data-modification AQL queries. The
  syntax for this was quite limited and verbose:

      FOR i IN 1..10
        INSERT { value: i } IN test
        LET inserted = NEW
        RETURN inserted

  The `LET inserted = NEW RETURN inserted` was required literally to return the inserted
  documents. No calculations could be made using the inserted documents.

  This is now more flexible. After a data-modification clause (e.g. `INSERT`, `UPDATE`, `REPLACE`,
  `REMOVE`, `UPSERT`) there can follow any number of `LET` calculations. These calculations can
  refer to the pseudo-values `OLD` and `NEW` that are created by the data-modification statements.

  This allows returning projections of inserted or updated documents, e.g.:

      FOR i IN 1..10
        INSERT { value: i } IN test
        RETURN { _key: NEW._key, value: i }

  Still not every construct is allowed after a data-modification clause. For example, no functions
  can be called that may access documents.

  More information can be found here:
  http://jsteemann.github.io/blog/2015/03/27/improvements-for-data-modification-queries/

* added AQL `UPSERT` statement

  This adds an `UPSERT` statement to AQL that is a combination of both `INSERT` and `UPDATE` /
  `REPLACE`. The `UPSERT` will search for a matching document using a user-provided example.
  If no document matches the example, the *insert* part of the `UPSERT` statement will be
  executed. If there is a match, the *update* / *replace* part will be carried out:

      UPSERT { page: 'index.html' }                 /* search example */
        INSERT { page: 'index.html', pageViews: 1 } /* insert part */
        UPDATE { pageViews: OLD.pageViews + 1 }     /* update part */
        IN pageViews

  `UPSERT` can be used with an `UPDATE` or `REPLACE` clause. The `UPDATE` clause will perform
  a partial update of the found document, whereas the `REPLACE` clause will replace the found
  document entirely. The `UPDATE` or `REPLACE` parts can refer to the pseudo-value `OLD`, which
  contains all attributes of the found document.

  `UPSERT` statements can optionally return values. In the following query, the return
  attribute `found` will return the found document before the `UPDATE` was applied. If no
  document was found, `found` will contain a value of `null`. The `updated` result attribute will
  contain the inserted / updated document:

      UPSERT { page: 'index.html' }                 /* search example */
        INSERT { page: 'index.html', pageViews: 1 } /* insert part */
        UPDATE { pageViews: OLD.pageViews + 1 }     /* update part */
        IN pageViews
        RETURN { found: OLD, updated: NEW }

  A more detailed description of `UPSERT` can be found here:
  http://jsteemann.github.io/blog/2015/03/27/preview-of-the-upsert-command/

* adjusted default configuration value for `--server.backlog-size` from 10 to 64.

* issue #1231: bug xor feature in AQL: LENGTH(null) == 4

  This changes the behavior of the AQL `LENGTH` function as follows:

  - if the single argument to `LENGTH()` is `null`, then the result will now be `0`. In previous
    versions of ArangoDB, the result of `LENGTH(null)` was `4`.

  - if the single argument to `LENGTH()` is `true`, then the result will now be `1`. In previous
    versions of ArangoDB, the result of `LENGTH(true)` was `4`.

  - if the single argument to `LENGTH()` is `false`, then the result will now be `0`. In previous
    versions of ArangoDB, the result of `LENGTH(false)` was `5`.

  The results of `LENGTH()` with string, numeric, array object argument values do not change.

* issue #1298: Bulk import if data already exists (#1298)

  This change extends the HTTP REST API for bulk imports as follows:

  When documents are imported and the `_key` attribute is specified for them, the import can be
  used for inserting and updating/replacing documents. Previously, the import could be used for
  inserting new documents only, and re-inserting a document with an existing key would have failed
  with a *unique key constraint violated* error.

  The above behavior is still the default. However, the API now allows controlling the behavior
  in case of a unique key constraint error via the optional URL parameter `onDuplicate`.

  This parameter can have one of the following values:

  - `error`: when a unique key constraint error occurs, do not import or update the document but
    report an error. This is the default.

  - `update`: when a unique key constraint error occurs, try to (partially) update the existing
    document with the data specified in the import. This may still fail if the document would
    violate secondary unique indexes. Only the attributes present in the import data will be
    updated and other attributes already present will be preserved. The number of updated documents
    will be reported in the `updated` attribute of the HTTP API result.

  - `replace`: when a unique key constraint error occurs, try to fully replace the existing
    document with the data specified in the import. This may still fail if the document would
    violate secondary unique indexes. The number of replaced documents will be reported in the
    `updated` attribute of the HTTP API result.

  - `ignore`: when a unique key constraint error occurs, ignore this error. There will be no
    insert, update or replace for the particular document. Ignored documents will be reported
    separately in the `ignored` attribute of the HTTP API result.

  The result of the HTTP import API will now contain the attributes `ignored` and `updated`, which
  contain the number of ignored and updated documents respectively. These attributes will contain a
  value of zero unless the `onDuplicate` URL parameter is set to either `update` or `replace`
  (in this case the `updated` attribute may contain non-zero values) or `ignore` (in this case the
  `ignored` attribute may contain a non-zero value).

  To support the feature, arangoimp also has a new command line option `--on-duplicate` which can
  have one of the values `error`, `update`, `replace`, `ignore`. The default value is `error`.

  A few examples for using arangoimp with the `--on-duplicate` option can be found here:
  http://jsteemann.github.io/blog/2015/04/14/updating-documents-with-arangoimp/

* changed behavior of `db._query()` in the ArangoShell:

  if the command's result is printed in the shell, the first 10 results will be printed. Previously
  only a basic description of the underlying query result cursor was printed. Additionally, if the
  cursor result contains more than 10 results, the cursor is assigned to a global variable `more`,
  which can be used to iterate over the cursor result.

  Example:

      arangosh [_system]> db._query("FOR i IN 1..15 RETURN i")
      [object ArangoQueryCursor, count: 15, hasMore: true]

      [
        1,
        2,
        3,
        4,
        5,
        6,
        7,
        8,
        9,
        10
      ]

      type 'more' to show more documents


      arangosh [_system]> more
      [object ArangoQueryCursor, count: 15, hasMore: false]

      [
        11,
        12,
        13,
        14,
        15
      ]

* Disallow batchSize value 0 in HTTP `POST /_api/cursor`:

  The HTTP REST API `POST /_api/cursor` does not accept a `batchSize` parameter value of
  `0` any longer. A batch size of 0 never made much sense, but previous versions of ArangoDB
  did not check for this value. Now creating a cursor using a `batchSize` value 0 will
  result in an HTTP 400 error response

* REST Server: fix memory leaks when failing to add jobs

* 'EDGES' AQL Function

  The AQL function `EDGES` got a new fifth option parameter.
  Right now only one option is available: 'includeVertices'. This is a boolean parameter
  that allows to modify the result of the `EDGES` function.
  Default is 'includeVertices: false' which does not have any effect.
  'includeVertices: true' modifies the result, such that
  {vertex: <vertexDocument>, edge: <edgeDocument>} is returned.

* INCOMPATIBLE CHANGE:

  The result format of the AQL function `NEIGHBORS` has been changed.
  Before it has returned an array of objects containing 'vertex' and 'edge'.
  Now it will only contain the vertex directly.
  Also an additional option 'includeData' has been added.
  This is used to define if only the 'vertex._id' value should be returned (false, default),
  or if the vertex should be looked up in the collection and the complete JSON should be returned
  (true).
  Using only the id values can lead to significantly improved performance if this is the only information
  required.

  In order to get the old result format prior to ArangoDB 2.6, please use the function EDGES instead.
  Edges allows for a new option 'includeVertices' which, set to true, returns exactly the format of NEIGHBORS.
  Example:

      NEIGHBORS(<vertexCollection>, <edgeCollection>, <vertex>, <direction>, <example>)

  This can now be achieved by:

      EDGES(<edgeCollection>, <vertex>, <direction>, <example>, {includeVertices: true})

  If you are nesting several NEIGHBORS steps you can speed up their performance in the following way:

  Old Example:

  FOR va IN NEIGHBORS(Users, relations, 'Users/123', 'outbound') FOR vc IN NEIGHBORS(Products, relations, va.vertex._id, 'outbound') RETURN vc

  This can now be achieved by:

  FOR va IN NEIGHBORS(Users, relations, 'Users/123', 'outbound') FOR vc IN NEIGHBORS(Products, relations, va, 'outbound', null, {includeData: true}) RETURN vc
                                                                                                          ^^^^                  ^^^^^^^^^^^^^^^^^^^
                                                                                                  Use intermediate directly     include Data for final

* INCOMPATIBLE CHANGE:

  The AQL function `GRAPH_NEIGHBORS` now provides an additional option `includeData`.
  This option allows controlling whether the function should return the complete vertices
  or just their IDs. Returning only the IDs instead of the full vertices can lead to
  improved performance .

  If provided, `includeData` is set to `true`, all vertices in the result will be returned
  with all their attributes. The default value of `includeData` is `false`.
  This makes the default function results incompatible with previous versions of ArangoDB.

  To get the old result style in ArangoDB 2.6, please set the options as follows in calls
  to `GRAPH_NEIGHBORS`:

      GRAPH_NEIGHBORS(<graph>, <vertex>, { includeData: true })

* INCOMPATIBLE CHANGE:

  The AQL function `GRAPH_COMMON_NEIGHBORS` now provides an additional option `includeData`.
  This option allows controlling whether the function should return the complete vertices
  or just their IDs. Returning only the IDs instead of the full vertices can lead to
  improved performance .

  If provided, `includeData` is set to `true`, all vertices in the result will be returned
  with all their attributes. The default value of `includeData` is `false`.
  This makes the default function results incompatible with previous versions of ArangoDB.

  To get the old result style in ArangoDB 2.6, please set the options as follows in calls
  to `GRAPH_COMMON_NEIGHBORS`:

      GRAPH_COMMON_NEIGHBORS(<graph>, <vertexExamples1>, <vertexExamples2>, { includeData: true }, { includeData: true })

* INCOMPATIBLE CHANGE:

  The AQL function `GRAPH_SHORTEST_PATH` now provides an additional option `includeData`.
  This option allows controlling whether the function should return the complete vertices
  and edges or just their IDs. Returning only the IDs instead of full vertices and edges
  can lead to improved performance .

  If provided, `includeData` is set to `true`, all vertices and edges in the result will
  be returned with all their attributes. There is also an optional parameter `includePath` of
  type object.
  It has two optional sub-attributes `vertices` and `edges`, both of type boolean.
  Both can be set individually and the result will include all vertices on the path if
  `includePath.vertices == true` and all edges if `includePath.edges == true` respectively.

  The default value of `includeData` is `false`, and paths are now excluded by default.
  This makes the default function results incompatible with previous versions of ArangoDB.

  To get the old result style in ArangoDB 2.6, please set the options as follows in calls
  to `GRAPH_SHORTEST_PATH`:

      GRAPH_SHORTEST_PATH(<graph>, <source>, <target>, { includeData: true, includePath: { edges: true, vertices: true } })

  The attributes `startVertex` and `vertex` that were present in the results of `GRAPH_SHORTEST_PATH`
  in previous versions of ArangoDB will not be produced in 2.6. To calculate these attributes in 2.6,
  please extract the first and last elements from the `vertices` result attribute.

* INCOMPATIBLE CHANGE:

  The AQL function `GRAPH_DISTANCE_TO` will now return only the id the destination vertex
  in the `vertex` attribute, and not the full vertex data with all vertex attributes.

* INCOMPATIBLE CHANGE:

  All graph measurements functions in JavaScript module `general-graph` that calculated a
  single figure previously returned an array containing just the figure. Now these functions
  will return the figure directly and not put it inside an array.

  The affected functions are:

  * `graph._absoluteEccentricity`
  * `graph._eccentricity`
  * `graph._absoluteCloseness`
  * `graph._closeness`
  * `graph._absoluteBetweenness`
  * `graph._betweenness`
  * `graph._radius`
  * `graph._diameter`

* Create the `_graphs` collection in new databases with `waitForSync` attribute set to `false`

  The previous `waitForSync` value was `true`, so default the behavior when creating and dropping
  graphs via the HTTP REST API changes as follows if the new settings are in effect:

  * `POST /_api/graph` by default returns `HTTP 202` instead of `HTTP 201`
  * `DELETE /_api/graph/graph-name` by default returns `HTTP 202` instead of `HTTP 201`

  If the `_graphs` collection still has its `waitForSync` value set to `true`, then the HTTP status
  code will not change.

* Upgraded ICU to version 54; this increases performance in many places.
  based on https://code.google.com/p/chromium/issues/detail?id=428145

* added support for HTTP push aka chunked encoding

* issue #1051: add info whether server is running in service or user mode?

  This will add a "mode" attribute to the result of the result of HTTP GET `/_api/version?details=true`

  "mode" can have the following values:

  - `standalone`: server was started manually (e.g. on command-line)
  - `service`: service is running as Windows service, in daemon mode or under the supervisor

* improve system error messages in Windows port

* increased default value of `--server.request-timeout` from 300 to 1200 seconds for client tools
  (arangosh, arangoimp, arangodump, arangorestore)

* increased default value of `--server.connect-timeout` from 3 to 5 seconds for client tools
  (arangosh, arangoimp, arangodump, arangorestore)

* added startup option `--server.foxx-queues-poll-interval`

  This startup option controls the frequency with which the Foxx queues manager is checking
  the queue (or queues) for jobs to be executed.

  The default value is `1` second. Lowering this value will result in the queue manager waking
  up and checking the queues more frequently, which may increase CPU usage of the server.
  When not using Foxx queues, this value can be raised to save some CPU time.

* added startup option `--server.foxx-queues`

  This startup option controls whether the Foxx queue manager will check queue and job entries.
  Disabling this option can reduce server load but will prevent jobs added to Foxx queues from
  being processed at all.

  The default value is `true`, enabling the Foxx queues feature.

* make Foxx queues really database-specific.

  Foxx queues were and are stored in a database-specific collection `_queues`. However, a global
  cache variable for the queues led to the queue names being treated database-independently, which
  was wrong.

  Since 2.6, Foxx queues names are truly database-specific, so the same queue name can be used in
  two different databases for two different queues. Until then, it is advisable to think of queues
  as already being database-specific, and using the database name as a queue name prefix to be
  avoid name conflicts, e.g.:

      var queueName = "myQueue";
      var Foxx = require("org/arangodb/foxx");
      Foxx.queues.create(db._name() + ":" + queueName);

* added support for Foxx queue job types defined as app scripts.

  The old job types introduced in 2.4 are still supported but are known to cause issues in 2.5
  and later when the server is restarted or the job types are not defined in every thread.

  The new job types avoid this issue by storing an explicit mount path and script name rather
  than an assuming the job type is defined globally. It is strongly recommended to convert your
  job types to the new script-based system.

* renamed Foxx sessions option "sessionStorageApp" to "sessionStorage". The option now also accepts session storages directly.

* Added the following JavaScript methods for file access:
  * fs.copyFile() to copy single files
  * fs.copyRecursive() to copy directory trees
  * fs.chmod() to set the file permissions (non-Windows only)

* Added process.env for accessing the process environment from JavaScript code

* Cluster: kickstarter shutdown routines will more precisely follow the shutdown of its nodes.

* Cluster: don't delete agency connection objects that are currently in use.

* Cluster: improve passing along of HTTP errors

* fixed issue #1247: debian init script problems

* multi-threaded index creation on collection load

  When a collection contains more than one secondary index, they can be built in memory in
  parallel when the collection is loaded. How many threads are used for parallel index creation
  is determined by the new configuration parameter `--database.index-threads`. If this is set
  to 0, indexes are built by the opening thread only and sequentially. This is equivalent to
  the behavior in 2.5 and before.

* speed up building up primary index when loading collections

* added `count` attribute to `parameters.json` files of collections. This attribute indicates
  the number of live documents in the collection on unload. It is read when the collection is
  (re)loaded to determine the initial size for the collection's primary index

* removed remainders of MRuby integration, removed arangoirb

* simplified `controllers` property in Foxx manifests. You can now specify a filename directly
  if you only want to use a single file mounted at the base URL of your Foxx app.

* simplified `exports` property in Foxx manifests. You can now specify a filename directly if
  you only want to export variables from a single file in your Foxx app.

* added support for node.js-style exports in Foxx exports. Your Foxx exports file can now export
  arbitrary values using the `module.exports` property instead of adding properties to the
  `exports` object.

* added `scripts` property to Foxx manifests. You should now specify the `setup` and `teardown`
  files as properties of the `scripts` object in your manifests and can define custom,
  app-specific scripts that can be executed from the web interface or the CLI.

* added `tests` property to Foxx manifests. You can now define test cases using the `mocha`
  framework which can then be executed inside ArangoDB.

* updated `joi` package to 6.0.8.

* added `extendible` package.

* added Foxx model lifecycle events to repositories. See #1257.

* speed up resizing of edge index.

* allow to split an edge index into buckets which are resized individually.
  This is controlled by the `indexBuckets` attribute in the `properties`
  of the collection.

* fix a cluster deadlock bug in larger clusters by marking a thread waiting
  for a lock on a DBserver as blocked


v2.5.7 (2015-08-02)
-------------------

* V8: Upgrade to version 4.1.0.27 - this is intended to be the stable V8 version.


v2.5.6 (2015-07-21)
-------------------

* alter Windows build infrastructure so we can properly store pdb files.

* potentially fixed issue #1313: Wrong metric calculation at dashboard

  Escape whitespace in process name when scanning /proc/pid/stats

  This fixes statistics values read from that file

* Fixed variable naming in AQL `COLLECT INTO` results in case the COLLECT is placed
  in a subquery which itself is followed by other constructs that require variables


v2.5.5 (2015-05-29)
-------------------

* fixed vulnerability in JWT implementation.

* fixed format string for reading /proc/pid/stat

* take into account barriers used in different V8 contexts


v2.5.4 (2015-05-14)
-------------------

* added startup option `--log.performance`: specifying this option at startup will log
  performance-related info messages, mainly timings via the regular logging mechanisms

* cluster fixes

* fix for recursive copy under Windows


v2.5.3 (2015-04-29)
-------------------

* Fix fs.move to work across filesystem borders; Fixes Foxx app installation problems;
  issue #1292.

* Fix Foxx app install when installed on a different drive on Windows

* issue #1322: strange AQL result

* issue #1318: Inconsistent db._create() syntax

* issue #1315: queries to a collection fail with an empty response if the
  collection contains specific JSON data

* issue #1300: Make arangodump not fail if target directory exists but is empty

* allow specifying higher values than SOMAXCONN for `--server.backlog-size`

  Previously, arangod would not start when a `--server.backlog-size` value was
  specified that was higher than the platform's SOMAXCONN header value.

  Now, arangod will use the user-provided value for `--server.backlog-size` and
  pass it to the listen system call even if the value is higher than SOMAXCONN.
  If the user-provided value is higher than SOMAXCONN, arangod will log a warning
  on startup.

* Fixed a cluster deadlock bug. Mark a thread that is in a RemoteBlock as
  blocked to allow for additional dispatcher threads to be started.

* Fix locking in cluster by using another ReadWriteLock class for collections.

* Add a second DispatcherQueue for AQL in the cluster. This fixes a
  cluster-AQL thread explosion bug.


v2.5.2 (2015-04-11)
-------------------

* modules stored in _modules are automatically flushed when changed

* added missing query-id parameter in documentation of HTTP DELETE `/_api/query` endpoint

* added iterator for edge index in AQL queries

  this change may lead to less edges being read when used together with a LIMIT clause

* make graph viewer in web interface issue less expensive queries for determining
  a random vertex from the graph, and for determining vertex attributes

* issue #1285: syntax error, unexpected $undefined near '@_to RETURN obj

  this allows AQL bind parameter names to also start with underscores

* moved /_api/query to C++

* issue #1289: Foxx models created from database documents expose an internal method

* added `Foxx.Repository#exists`

* parallelize initialization of V8 context in multiple threads

* fixed a possible crash when the debug-level was TRACE

* cluster: do not initialize statistics collection on each
  coordinator, this fixes a race condition at startup

* cluster: fix a startup race w.r.t. the _configuration collection

* search for db:// JavaScript modules only after all local files have been
  considered, this speeds up the require command in a cluster considerably

* general cluster speedup in certain areas


v2.5.1 (2015-03-19)
-------------------

* fixed bug that caused undefined behavior when an AQL query was killed inside
  a calculation block

* fixed memleaks in AQL query cleanup in case out-of-memory errors are thrown

* by default, Debian and RedHat packages are built with debug symbols

* added option `--database.ignore-logfile-errors`

  This option controls how collection datafiles with a CRC mismatch are treated.

  If set to `false`, CRC mismatch errors in collection datafiles will lead
  to a collection not being loaded at all. If a collection needs to be loaded
  during WAL recovery, the WAL recovery will also abort (if not forced with
  `--wal.ignore-recovery-errors true`). Setting this flag to `false` protects
  users from unintentionally using a collection with corrupted datafiles, from
  which only a subset of the original data can be recovered.

  If set to `true`, CRC mismatch errors in collection datafiles will lead to
  the datafile being partially loaded. All data up to until the mismatch will
  be loaded. This will enable users to continue with collection datafiles
  that are corrupted, but will result in only a partial load of the data.
  The WAL recovery will still abort when encountering a collection with a
  corrupted datafile, at least if `--wal.ignore-recovery-errors` is not set to
  `true`.

  The default value is *true*, so for collections with corrupted datafiles
  there might be partial data loads once the WAL recovery has finished. If
  the WAL recovery will need to load a collection with a corrupted datafile,
  it will still stop when using the default values.

* INCOMPATIBLE CHANGE:

  make the arangod server refuse to start if during startup it finds a non-readable
  `parameter.json` file for a database or a collection.

  Stopping the startup process in this case requires manual intervention (fixing
  the unreadable files), but prevents follow-up errors due to ignored databases or
  collections from happening.

* datafiles and `parameter.json` files written by arangod are now created with read and write
  privileges for the arangod process user, and with read and write privileges for the arangod
  process group.

  Previously, these files were created with user read and write permissions only.

* INCOMPATIBLE CHANGE:

  abort WAL recovery if one of the collection's datafiles cannot be opened

* INCOMPATIBLE CHANGE:

  never try to raise the privileges after dropping them, this can lead to a race condition while
  running the recovery

  If you require to run ArangoDB on a port lower than 1024, you must run ArangoDB as root.

* fixed inefficiencies in `remove` methods of general-graph module

* added option `--database.slow-query-threshold` for controlling the default AQL slow query
  threshold value on server start

* add system error strings for Windows on many places

* rework service startup so we announce 'RUNNING' only when we're finished starting.

* use the Windows eventlog for FATAL and ERROR - log messages

* fix service handling in NSIS Windows installer, specify human readable name

* add the ICU_DATA environment variable to the fatal error messages

* fixed issue #1265: arangod crashed with SIGSEGV

* fixed issue #1241: Wildcards in examples


v2.5.0 (2015-03-09)
-------------------

* installer fixes for Windows

* fix for downloading Foxx

* fixed issue #1258: http pipelining not working?


v2.5.0-beta4 (2015-03-05)
-------------------------

* fixed issue #1247: debian init script problems


v2.5.0-beta3 (2015-02-27)
-------------------------

* fix Windows install path calculation in arango

* fix Windows logging of long strings

* fix possible undefinedness of const strings in Windows


v2.5.0-beta2 (2015-02-23)
-------------------------

* fixed issue #1256: agency binary not found #1256

* fixed issue #1230: API: document/col-name/_key and cursor return different floats

* front-end: dashboard tries not to (re)load statistics if user has no access

* V8: Upgrade to version 3.31.74.1

* etcd: Upgrade to version 2.0 - This requires go 1.3 to compile at least.

* refuse to startup if ICU wasn't initialized, this will i.e. prevent errors from being printed,
  and libraries from being loaded.

* front-end: unwanted removal of index table header after creating new index

* fixed issue #1248: chrome: applications filtering not working

* fixed issue #1198: queries remain in aql editor (front-end) if you navigate through different tabs

* Simplify usage of Foxx

  Thanks to our user feedback we learned that Foxx is a powerful, yet rather complicated concept.
  With this release we tried to make it less complicated while keeping all its strength.
  That includes a rewrite of the documentation as well as some code changes as listed below:

  * Moved Foxx applications to a different folder.

    The naming convention now is: <app-path>/_db/<dbname>/<mountpoint>/APP
    Before it was: <app-path>/databases/<dbname>/<appname>:<appversion>
    This caused some trouble as apps where cached based on name and version and updates did not apply.
    Hence the path on filesystem and the app's access URL had no relation to one another.
    Now the path on filesystem is identical to the URL (except for slashes and the appended APP)

  * Rewrite of Foxx routing

    The routing of Foxx has been exposed to major internal changes we adjusted because of user feedback.
    This allows us to set the development mode per mountpoint without having to change paths and hold
    apps at separate locations.

  * Foxx Development mode

    The development mode used until 2.4 is gone. It has been replaced by a much more mature version.
    This includes the deprecation of the javascript.dev-app-path parameter, which is useless since 2.5.
    Instead of having two separate app directories for production and development, apps now reside in
    one place, which is used for production as well as for development.
    Apps can still be put into development mode, changing their behavior compared to production mode.
    Development mode apps are still reread from disk at every request, and still they ship more debug
    output.

    This change has also made the startup options `--javascript.frontend-development-mode` and
    `--javascript.dev-app-path` obsolete. The former option will not have any effect when set, and the
    latter option is only read and used during the upgrade to 2.5 and does not have any effects later.

  * Foxx install process

    Installing Foxx apps has been a two step process: import them into ArangoDB and mount them at a
    specific mountpoint. These operations have been joined together. You can install an app at one
    mountpoint, that's it. No fetch, mount, unmount, purge cycle anymore. The commands have been
    simplified to just:

    * install: get your Foxx app up and running
    * uninstall: shut it down and erase it from disk

  * Foxx error output

    Until 2.4 the errors produced by Foxx were not optimal. Often, the error message was just
    `unable to parse manifest` and contained only an internal stack trace.
    In 2.5 we made major improvements there, including a much more fine-grained error output that
    helps you debug your Foxx apps. The error message printed is now much closer to its source and
    should help you track it down.

    Also we added the default handlers for unhandled errors in Foxx apps:

    * You will get a nice internal error page whenever your Foxx app is called but was not installed
      due to any error
    * You will get a proper error message when having an uncaught error appears in any app route

    In production mode the messages above will NOT contain any information about your Foxx internals
    and are safe to be exposed to third party users.
    In development mode the messages above will contain the stacktrace (if available), making it easier for
    your in-house devs to track down errors in the application.

* added `console` object to Foxx apps. All Foxx apps now have a console object implementing
  the familiar Console API in their global scope, which can be used to log diagnostic
  messages to the database.

* added `org/arangodb/request` module, which provides a simple API for making HTTP requests
  to external services.

* added optimizer rule `propagate-constant-attributes`

  This rule will look inside `FILTER` conditions for constant value equality comparisons,
  and insert the constant values in other places in `FILTER`s. For example, the rule will
  insert `42` instead of `i.value` in the second `FILTER` of the following query:

      FOR i IN c1 FOR j IN c2 FILTER i.value == 42 FILTER j.value == i.value RETURN 1

* added `filtered` value to AQL query execution statistics

  This value indicates how many documents were filtered by `FilterNode`s in the AQL query.
  Note that `IndexRangeNode`s can also filter documents by selecting only the required ranges
  from the index. The `filtered` value will not include the work done by `IndexRangeNode`s,
  but only the work performed by `FilterNode`s.

* added support for sparse hash and skiplist indexes

  Hash and skiplist indexes can optionally be made sparse. Sparse indexes exclude documents
  in which at least one of the index attributes is either not set or has a value of `null`.

  As such documents are excluded from sparse indexes, they may contain fewer documents than
  their non-sparse counterparts. This enables faster indexing and can lead to reduced memory
  usage in case the indexed attribute does occur only in some, but not all documents of the
  collection. Sparse indexes will also reduce the number of collisions in non-unique hash
  indexes in case non-existing or optional attributes are indexed.

  In order to create a sparse index, an object with the attribute `sparse` can be added to
  the index creation commands:

      db.collection.ensureHashIndex(attributeName, { sparse: true });
      db.collection.ensureHashIndex(attributeName1, attributeName2, { sparse: true });
      db.collection.ensureUniqueConstraint(attributeName, { sparse: true });
      db.collection.ensureUniqueConstraint(attributeName1, attributeName2, { sparse: true });

      db.collection.ensureSkiplist(attributeName, { sparse: true });
      db.collection.ensureSkiplist(attributeName1, attributeName2, { sparse: true });
      db.collection.ensureUniqueSkiplist(attributeName, { sparse: true });
      db.collection.ensureUniqueSkiplist(attributeName1, attributeName2, { sparse: true });

  Note that in place of the above specialized index creation commands, it is recommended to use
  the more general index creation command `ensureIndex`:

  ```js
  db.collection.ensureIndex({ type: "hash", sparse: true, unique: true, fields: [ attributeName ] });
  db.collection.ensureIndex({ type: "skiplist", sparse: false, unique: false, fields: [ "a", "b" ] });
  ```

  When not explicitly set, the `sparse` attribute defaults to `false` for new indexes.

  This causes a change in behavior when creating a unique hash index without specifying the
  sparse flag: in 2.4, unique hash indexes were implicitly sparse, always excluding `null` values.
  There was no option to control this behavior, and sparsity was neither supported for non-unique
  hash indexes nor skiplists in 2.4. This implicit sparsity of unique hash indexes was considered
  an inconsistency, and therefore the behavior was cleaned up in 2.5. As of 2.5, indexes will
  only be created sparse if sparsity is explicitly requested. Existing unique hash indexes from 2.4
  or before will automatically be migrated so they are still sparse after the upgrade to 2.5.

  Geo indexes are implicitly sparse, meaning documents without the indexed location attribute or
  containing invalid location coordinate values will be excluded from the index automatically. This
  is also a change when compared to pre-2.5 behavior, when documents with missing or invalid
  coordinate values may have caused errors on insertion when the geo index' `unique` flag was set
  and its `ignoreNull` flag was not.

  This was confusing and has been rectified in 2.5. The method `ensureGeoConstaint()` now does the
  same as `ensureGeoIndex()`. Furthermore, the attributes `constraint`, `unique`, `ignoreNull` and
  `sparse` flags are now completely ignored when creating geo indexes.

  The same is true for fulltext indexes. There is no need to specify non-uniqueness or sparsity for
  geo or fulltext indexes. They will always be non-unique and sparse.

  As sparse indexes may exclude some documents, they cannot be used for every type of query.
  Sparse hash indexes cannot be used to find documents for which at least one of the indexed
  attributes has a value of `null`. For example, the following AQL query cannot use a sparse
  index, even if one was created on attribute `attr`:

      FOR doc In collection
        FILTER doc.attr == null
        RETURN doc

  If the lookup value is non-constant, a sparse index may or may not be used, depending on
  the other types of conditions in the query. If the optimizer can safely determine that
  the lookup value cannot be `null`, a sparse index may be used. When uncertain, the optimizer
  will not make use of a sparse index in a query in order to produce correct results.

  For example, the following queries cannot use a sparse index on `attr` because the optimizer
  will not know beforehand whether the comparison values for `doc.attr` will include `null`:

      FOR doc In collection
        FILTER doc.attr == SOME_FUNCTION(...)
        RETURN doc

      FOR other IN otherCollection
        FOR doc In collection
          FILTER doc.attr == other.attr
          RETURN doc

  Sparse skiplist indexes can be used for sorting if the optimizer can safely detect that the
  index range does not include `null` for any of the index attributes.

* inspection of AQL data-modification queries will now detect if the data-modification part
  of the query can run in lockstep with the data retrieval part of the query, or if the data
  retrieval part must be executed before the data modification can start.

  Executing the two in lockstep allows using much smaller buffers for intermediate results
  and starts the actual data-modification operations much earlier than if the two phases
  were executed separately.

* Allow dynamic attribute names in AQL object literals

  This allows using arbitrary expressions to construct attribute names in object
  literals specified in AQL queries. To disambiguate expressions and other unquoted
  attribute names, dynamic attribute names need to be enclosed in brackets (`[` and `]`).
  Example:

      FOR i IN 1..100
        RETURN { [ CONCAT('value-of-', i) ] : i }

* make AQL optimizer rule "use-index-for-sort" remove sort also in case a non-sorted
  index (e.g. a hash index) is used for only equality lookups and all sort attributes
  are covered by the index.

  Example that does not require an extra sort (needs hash index on `value`):

      FOR doc IN collection FILTER doc.value == 1 SORT doc.value RETURN doc

  Another example that does not require an extra sort (with hash index on `value1`, `value2`):

      FOR doc IN collection FILTER doc.value1 == 1 && doc.value2 == 2 SORT doc.value1, doc.value2 RETURN doc

* make AQL optimizer rule "use-index-for-sort" remove sort also in case the sort criteria
  excludes the left-most index attributes, but the left-most index attributes are used
  by the index for equality-only lookups.

  Example that can use the index for sorting (needs skiplist index on `value1`, `value2`):

      FOR doc IN collection FILTER doc.value1 == 1 SORT doc.value2 RETURN doc

* added selectivity estimates for primary index, edge index, and hash index

  The selectivity estimates are returned by the `GET /_api/index` REST API method
  in a sub-attribute `selectivityEstimate` for each index that supports it. This
  attribute will be omitted for indexes that do not provide selectivity estimates.
  If provided, the selectivity estimate will be a numeric value between 0 and 1.

  Selectivity estimates will also be reported in the result of `collection.getIndexes()`
  for all indexes that support this. If no selectivity estimate can be determined for
  an index, the attribute `selectivityEstimate` will be omitted here, too.

  The web interface also shows selectivity estimates for each index that supports this.

  Currently the following index types can provide selectivity estimates:
  - primary index
  - edge index
  - hash index (unique and non-unique)

  No selectivity estimates will be provided when running in cluster mode.

* fixed issue #1226: arangod log issues

* added additional logger if arangod is started in foreground mode on a tty

* added AQL optimizer rule "move-calculations-down"

* use exclusive native SRWLocks on Windows instead of native mutexes

* added AQL functions `MD5`, `SHA1`, and `RANDOM_TOKEN`.

* reduced number of string allocations when parsing certain AQL queries

  parsing numbers (integers or doubles) does not require a string allocation
  per number anymore

* RequestContext#bodyParam now accepts arbitrary joi schemas and rejects invalid (but well-formed) request bodies.

* enforce that AQL user functions are wrapped inside JavaScript function () declarations

  AQL user functions were always expected to be wrapped inside a JavaScript function, but previously
  this was not enforced when registering a user function. Enforcing the AQL user functions to be contained
  inside functions prevents functions from doing some unexpected things that may have led to undefined
  behavior.

* Windows service uninstalling: only remove service if it points to the currently running binary,
  or --force was specified.

* Windows (debug only): print stacktraces on crash and run minidump

* Windows (cygwin): if you run arangosh in a cygwin shell or via ssh we will detect this and use
  the appropriate output functions.

* Windows: improve process management

* fix IPv6 reverse ip lookups - so far we only did IPv4 addresses.

* improve join documentation, add outer join example

* run jslint for unit tests too, to prevent "memory leaks" by global js objects with native code.

* fix error logging for exceptions - we wouldn't log the exception message itself so far.

* improve error reporting in the http client (Windows & *nix)

* improve error reports in cluster

* Standard errors can now contain custom messages.


v2.4.7 (XXXX-XX-XX)
-------------------

* fixed issue #1282: Geo WITHIN_RECTANGLE for nested lat/lng


v2.4.6 (2015-03-18)
-------------------

* added option `--database.ignore-logfile-errors`

  This option controls how collection datafiles with a CRC mismatch are treated.

  If set to `false`, CRC mismatch errors in collection datafiles will lead
  to a collection not being loaded at all. If a collection needs to be loaded
  during WAL recovery, the WAL recovery will also abort (if not forced with
  `--wal.ignore-recovery-errors true`). Setting this flag to `false` protects
  users from unintentionally using a collection with corrupted datafiles, from
  which only a subset of the original data can be recovered.

  If set to `true`, CRC mismatch errors in collection datafiles will lead to
  the datafile being partially loaded. All data up to until the mismatch will
  be loaded. This will enable users to continue with a collection datafiles
  that are corrupted, but will result in only a partial load of the data.
  The WAL recovery will still abort when encountering a collection with a
  corrupted datafile, at least if `--wal.ignore-recovery-errors` is not set to
  `true`.

  The default value is *true*, so for collections with corrupted datafiles
  there might be partial data loads once the WAL recovery has finished. If
  the WAL recovery will need to load a collection with a corrupted datafile,
  it will still stop when using the default values.

* INCOMPATIBLE CHANGE:

  make the arangod server refuse to start if during startup it finds a non-readable
  `parameter.json` file for a database or a collection.

  Stopping the startup process in this case requires manual intervention (fixing
  the unreadable files), but prevents follow-up errors due to ignored databases or
  collections from happening.

* datafiles and `parameter.json` files written by arangod are now created with read and write
  privileges for the arangod process user, and with read and write privileges for the arangod
  process group.

  Previously, these files were created with user read and write permissions only.

* INCOMPATIBLE CHANGE:

  abort WAL recovery if one of the collection's datafiles cannot be opened

* INCOMPATIBLE CHANGE:

  never try to raise the privileges after dropping them, this can lead to a race condition while
  running the recovery

  If you require to run ArangoDB on a port lower than 1024, you must run ArangoDB as root.

* fixed inefficiencies in `remove` methods of general-graph module

* added option `--database.slow-query-threshold` for controlling the default AQL slow query
  threshold value on server start


v2.4.5 (2015-03-16)
-------------------

* added elapsed time to HTTP request logging output (`--log.requests-file`)

* added AQL current and slow query tracking, killing of AQL queries

  This change enables retrieving the list of currently running AQL queries inside the selected database.
  AQL queries with an execution time beyond a certain threshold can be moved to a "slow query" facility
  and retrieved from there. Queries can also be killed by specifying the query id.

  This change adds the following HTTP REST APIs:

  - `GET /_api/query/current`: for retrieving the list of currently running queries
  - `GET /_api/query/slow`: for retrieving the list of slow queries
  - `DELETE /_api/query/slow`: for clearing the list of slow queries
  - `GET /_api/query/properties`: for retrieving the properties for query tracking
  - `PUT /_api/query/properties`: for adjusting the properties for query tracking
  - `DELETE /_api/query/<id>`: for killing an AQL query

  The following JavaScript APIs have been added:

  - require("org/arangodb/aql/queries").current();
  - require("org/arangodb/aql/queries").slow();
  - require("org/arangodb/aql/queries").clearSlow();
  - require("org/arangodb/aql/queries").properties();
  - require("org/arangodb/aql/queries").kill();

* fixed issue #1265: arangod crashed with SIGSEGV

* fixed issue #1241: Wildcards in examples

* fixed comment parsing in Foxx controllers


v2.4.4 (2015-02-24)
-------------------

* fixed the generation template for foxx apps. It now does not create deprecated functions anymore

* add custom visitor functionality for `GRAPH_NEIGHBORS` function, too

* increased default value of traversal option *maxIterations* to 100 times of its previous
  default value


v2.4.3 (2015-02-06)
-------------------

* fix multi-threading with openssl when running under Windows

* fix timeout on socket operations when running under Windows

* Fixed an error in Foxx routing which caused some apps that worked in 2.4.1 to fail with status 500: `undefined is not a function` errors in 2.4.2
  This error was occurring due to seldom internal rerouting introduced by the malformed application handler.


v2.4.2 (2015-01-30)
-------------------

* added custom visitor functionality for AQL traversals

  This allows more complex result processing in traversals triggered by AQL. A few examples
  are shown in [this article](http://jsteemann.github.io/blog/2015/01/28/using-custom-visitors-in-aql-graph-traversals/).

* improved number of results estimated for nodes of type EnumerateListNode and SubqueryNode
  in AQL explain output

* added AQL explain helper to explain arbitrary AQL queries

  The helper function prints the query execution plan and the indexes to be used in the
  query. It can be invoked from the ArangoShell or the web interface as follows:

      require("org/arangodb/aql/explainer").explain(query);

* enable use of indexes for certain AQL conditions with non-equality predicates, in
  case the condition(s) also refer to indexed attributes

  The following queries will now be able to use indexes:

      FILTER a.indexed == ... && a.indexed != ...
      FILTER a.indexed == ... && a.nonIndexed != ...
      FILTER a.indexed == ... && ! (a.indexed == ...)
      FILTER a.indexed == ... && ! (a.nonIndexed == ...)
      FILTER a.indexed == ... && ! (a.indexed != ...)
      FILTER a.indexed == ... && ! (a.nonIndexed != ...)
      FILTER (a.indexed == ... && a.nonIndexed == ...) || (a.indexed == ... && a.nonIndexed == ...)
      FILTER (a.indexed == ... && a.nonIndexed != ...) || (a.indexed == ... && a.nonIndexed != ...)

* Fixed spuriously occurring "collection not found" errors when running queries on local
  collections on a cluster DB server

* Fixed upload of Foxx applications to the server for apps exceeding approx. 1 MB zipped.

* Malformed Foxx applications will now return a more useful error when any route is requested.

  In Production a Foxx app mounted on /app will display an html page on /app/* stating a 503 Service temporarily not available.
  It will not state any information about your Application.
  Before it was a 404 Not Found without any information and not distinguishable from a correct not found on your route.

  In Development Mode the html page also contains information about the error occurred.

* Unhandled errors thrown in Foxx routes are now handled by the Foxx framework itself.

  In Production the route will return a status 500 with a body {error: "Error statement"}.
  In Development the route will return a status 500 with a body {error: "Error statement", stack: "..."}

  Before, it was status 500 with a plain text stack including ArangoDB internal routing information.

* The Applications tab in web interface will now request development apps more often.
  So if you have a fixed a syntax error in your app it should always be visible after reload.


v2.4.1 (2015-01-19)
-------------------

* improved WAL recovery output

* fixed certain OR optimizations in AQL optimizer

* better diagnostics for arangoimp

* fixed invalid result of HTTP REST API method `/_admin/foxx/rescan`

* fixed possible segmentation fault when passing a Buffer object into a V8 function
  as a parameter

* updated AQB module to 1.8.0.


v2.4.0 (2015-01-13)
-------------------

* updated AQB module to 1.7.0.

* fixed V8 integration-related crashes

* make `fs.move(src, dest)` also fail when both `src` and `dest` are
  existing directories. This ensures the same behavior of the move operation
  on different platforms.

* fixed AQL insert operation for multi-shard collections in cluster

* added optional return value for AQL data-modification queries.
  This allows returning the documents inserted, removed or updated with the query, e.g.

      FOR doc IN docs REMOVE doc._key IN docs LET removed = OLD RETURN removed
      FOR doc IN docs INSERT { } IN docs LET inserted = NEW RETURN inserted
      FOR doc IN docs UPDATE doc._key WITH { } IN docs LET previous = OLD RETURN previous
      FOR doc IN docs UPDATE doc._key WITH { } IN docs LET updated = NEW RETURN updated

  The variables `OLD` and `NEW` are automatically available when a `REMOVE`, `INSERT`,
  `UPDATE` or `REPLACE` statement is immediately followed by a `LET` statement.
  Note that the `LET` and `RETURN` statements in data-modification queries are not as
  flexible as the general versions of `LET` and `RETURN`. When returning documents from
  data-modification operations, only a single variable can be assigned using `LET`, and
  the assignment can only be either `OLD` or `NEW`, but not an arbitrary expression. The
  `RETURN` statement also allows using the just-created variable only, and no arbitrary
  expressions.


v2.4.0-beta1 (2014-12-26)
--------------------------

* fixed superstates in FoxxGenerator

* fixed issue #1065: Aardvark: added creation of documents and edges with _key property

* fixed issue #1198: Aardvark: current AQL editor query is now cached

* Upgraded V8 version from 3.16.14 to 3.29.59

  The built-in version of V8 has been upgraded from 3.16.14 to 3.29.59.
  This activates several ES6 (also dubbed *Harmony* or *ES.next*) features in
  ArangoDB, both in the ArangoShell and the ArangoDB server. They can be
  used for scripting and in server-side actions such as Foxx routes, traversals
  etc.

  The following ES6 features are available in ArangoDB 2.4 by default:

  * iterators
  * the `of` operator
  * symbols
  * predefined collections types (Map, Set etc.)
  * typed arrays

  Many other ES6 features are disabled by default, but can be made available by
  starting arangod or arangosh with the appropriate options:

  * arrow functions
  * proxies
  * generators
  * String, Array, and Number enhancements
  * constants
  * enhanced object and numeric literals

  To activate all these ES6 features in arangod or arangosh, start it with
  the following options:

      arangosh --javascript.v8-options="--harmony --harmony_generators"

  More details on the available ES6 features can be found in
  [this blog](https://jsteemann.github.io/blog/2014/12/19/using-es6-features-in-arangodb/).

* Added Foxx generator for building Hypermedia APIs

  A more detailed description is [here](https://www.arangodb.com/2014/12/08/building-hypermedia-apis-foxxgenerator)

* New `Applications` tab in web interface:

  The `applications` tab got a complete redesign.
  It will now only show applications that are currently running on ArangoDB.
  For a selected application, a new detailed view has been created.
  This view provides a better overview of the app:
  * author
  * license
  * version
  * contributors
  * download links
  * API documentation

  To install a new application, a new dialog is now available.
  It provides the features already available in the console application `foxx-manager` plus some more:
  * install an application from Github
  * install an application from a zip file
  * install an application from ArangoDB's application store
  * create a new application from scratch: this feature uses a generator to
    create a Foxx application with pre-defined CRUD methods for a given list
    of collections. The generated Foxx app can either be downloaded as a zip file or
    be installed on the server. Starting with a new Foxx app has never been easier.

* fixed issue #1102: Aardvark: Layout bug in documents overview

  The documents overview was entirely destroyed in some situations on Firefox.
  We replaced the plugin we used there.

* fixed issue #1168: Aardvark: pagination buttons jumping

* fixed issue #1161: Aardvark: Click on Import JSON imports previously uploaded file

* removed configure options `--enable-all-in-one-v8`, `--enable-all-in-one-icu`,
  and `--enable-all-in-one-libev`.

* global internal rename to fix naming incompatibilities with JSON:

  Internal functions with names containing `array` have been renamed to `object`,
  internal functions with names containing `list` have been renamed to `array`.
  The renaming was mainly done in the C++ parts. The documentation has also been
  adjusted so that the correct JSON type names are used in most places.

  The change also led to the addition of a few function aliases in AQL:

  * `TO_LIST` now is an alias of the new `TO_ARRAY`
  * `IS_LIST` now is an alias of the new `IS_ARRAY`
  * `IS_DOCUMENT` now is an alias of the new `IS_OBJECT`

  The changed also renamed the option `mergeArrays` to `mergeObjects` for AQL
  data-modification query options and HTTP document modification API

* AQL: added optimizer rule "remove-filter-covered-by-index"

  This rule removes FilterNodes and CalculationNodes from an execution plan if the
  filter is already covered by a previous IndexRangeNode. Removing the CalculationNode
  and the FilterNode will speed up query execution because the query requires less
  computation.

* AQL: added optimizer rule "remove-sort-rand"

  This rule removes a `SORT RAND()` expression from a query and moves the random
  iteration into the appropriate `EnumerateCollectionNode`. This is more efficient
  than individually enumerating and then sorting randomly.

* AQL: range optimizations for IN and OR

  This change enables usage of indexes for several additional cases. Filters containing
  the `IN` operator can now make use of indexes, and multiple OR- or AND-combined filter
  conditions can now also use indexes if the filters are accessing the same indexed
  attribute.

  Here are a few examples of queries that can now use indexes but couldn't before:

    FOR doc IN collection
      FILTER doc.indexedAttribute == 1 || doc.indexedAttribute > 99
      RETURN doc

    FOR doc IN collection
      FILTER doc.indexedAttribute IN [ 3, 42 ] || doc.indexedAttribute > 99
      RETURN doc

    FOR doc IN collection
      FILTER (doc.indexedAttribute > 2 && doc.indexedAttribute < 10) ||
             (doc.indexedAttribute > 23 && doc.indexedAttribute < 42)
      RETURN doc

* fixed issue #500: AQL parentheses issue

  This change allows passing subqueries as AQL function parameters without using
  duplicate brackets (e.g. `FUNC(query)` instead of `FUNC((query))`

* added optional `COUNT` clause to AQL `COLLECT`

  This allows more efficient group count calculation queries, e.g.

      FOR doc IN collection
        COLLECT age = doc.age WITH COUNT INTO length
        RETURN { age: age, count: length }

  A count-only query is also possible:

      FOR doc IN collection
        COLLECT WITH COUNT INTO length
        RETURN length

* fixed missing makeDirectory when fetching a Foxx application from a zip file

* fixed issue #1134: Change the default endpoint to localhost

  This change will modify the IP address ArangoDB listens on to 127.0.0.1 by default.
  This will make new ArangoDB installations unaccessible from clients other than
  localhost unless changed. This is a security feature.

  To make ArangoDB accessible from any client, change the server's configuration
  (`--server.endpoint`) to either `tcp://0.0.0.0:8529` or the server's publicly
  visible IP address.

* deprecated `Repository#modelPrototype`. Use `Repository#model` instead.

* IMPORTANT CHANGE: by default, system collections are included in replication and all
  replication API return values. This will lead to user accounts and credentials
  data being replicated from master to slave servers. This may overwrite
  slave-specific database users.

  If this is undesired, the `_users` collection can be excluded from replication
  easily by setting the `includeSystem` attribute to `false` in the following commands:

  * replication.sync({ includeSystem: false });
  * replication.applier.properties({ includeSystem: false });

  This will exclude all system collections (including `_aqlfunctions`, `_graphs` etc.)
  from the initial synchronization and the continuous replication.

  If this is also undesired, it is also possible to specify a list of collections to
  exclude from the initial synchronization and the continuous replication using the
  `restrictCollections` attribute, e.g.:

      replication.applier.properties({
        includeSystem: true,
        restrictType: "exclude",
        restrictCollections: [ "_users", "_graphs", "foo" ]
      });

  The HTTP API methods for fetching the replication inventory and for dumping collections
  also support the `includeSystem` control flag via a URL parameter.

* removed DEPRECATED replication methods:
  * `replication.logger.start()`
  * `replication.logger.stop()`
  * `replication.logger.properties()`
  * HTTP PUT `/_api/replication/logger-start`
  * HTTP PUT `/_api/replication/logger-stop`
  * HTTP GET `/_api/replication/logger-config`
  * HTTP PUT `/_api/replication/logger-config`

* fixed issue #1174, which was due to locking problems in distributed
  AQL execution

* improved cluster locking for AQL avoiding deadlocks

* use DistributeNode for modifying queries with REPLACE and UPDATE, if
  possible


v2.3.6 (2015-XX-XX)
-------------------

* fixed AQL subquery optimization that produced wrong result when multiple subqueries
  directly followed each other and and a directly following `LET` statement did refer
  to any but the first subquery.


v2.3.5 (2015-01-16)
-------------------

* fixed intermittent 404 errors in Foxx apps after mounting or unmounting apps

* fixed issue #1200: Expansion operator results in "Cannot call method 'forEach' of null"

* fixed issue #1199: Cannot unlink root node of plan


v2.3.4 (2014-12-23)
-------------------

* fixed cerberus path for MyArangoDB


v2.3.3 (2014-12-17)
-------------------

* fixed error handling in instantiation of distributed AQL queries, this
  also fixes a bug in cluster startup with many servers

* issue #1185: parse non-fractional JSON numbers with exponent (e.g. `4e-261`)

* issue #1159: allow --server.request-timeout and --server.connect-timeout of 0


v2.3.2 (2014-12-09)
-------------------

* fixed issue #1177: Fix bug in the user app's storage

* fixed issue #1173: AQL Editor "Save current query" resets user password

* fixed missing makeDirectory when fetching a Foxx application from a zip file

* put in warning about default changed: fixed issue #1134: Change the default endpoint to localhost

* fixed issue #1163: invalid fullCount value returned from AQL

* fixed range operator precedence

* limit default maximum number of plans created by AQL optimizer to 256 (from 1024)

* make AQL optimizer not generate an extra plan if an index can be used, but modify
  existing plans in place

* fixed AQL cursor ttl (time-to-live) issue

  Any user-specified cursor ttl value was not honored since 2.3.0.

* fixed segfault in AQL query hash index setup with unknown shapes

* fixed memleaks

* added AQL optimizer rule for removing `INTO` from a `COLLECT` statement if not needed

* fixed issue #1131

  This change provides the `KEEP` clause for `COLLECT ... INTO`. The `KEEP` clause
  allows controlling which variables will be kept in the variable created by `INTO`.

* fixed issue #1147, must protect dispatcher ID for etcd

v2.3.1 (2014-11-28)
-------------------

* recreate password if missing during upgrade

* fixed issue #1126

* fixed non-working subquery index optimizations

* do not restrict summary of Foxx applications to 60 characters

* fixed display of "required" path parameters in Foxx application documentation

* added more optimizations of constants values in AQL FILTER conditions

* fixed invalid or-to-in optimization for FILTERs containing comparisons
  with boolean values

* fixed replication of `_graphs` collection

* added AQL list functions `PUSH`, `POP`, `UNSHIFT`, `SHIFT`, `REMOVE_VALUES`,
  `REMOVE_VALUE`, `REMOVE_NTH` and `APPEND`

* added AQL functions `CALL` and `APPLY` to dynamically call other functions

* fixed AQL optimizer cost estimation for LIMIT node

* prevent Foxx queues from permanently writing to the journal even when
  server is idle

* fixed AQL COLLECT statement with INTO clause, which copied more variables
  than v2.2 and thus lead to too much memory consumption.
  This deals with #1107.

* fixed AQL COLLECT statement, this concerned every COLLECT statement,
  only the first group had access to the values of the variables before
  the COLLECT statement. This deals with #1127.

* fixed some AQL internals, where sometimes too many items were
  fetched from upstream in the presence of a LIMIT clause. This should
  generally improve performance.


v2.3.0 (2014-11-18)
-------------------

* fixed syslog flags. `--log.syslog` is deprecated and setting it has no effect,
  `--log.facility` now works as described. Application name has been changed from
  `triagens` to `arangod`. It can be changed using `--log.application`. The syslog
  will only contain the actual log message. The datetime prefix is omitted.

* fixed deflate in SimpleHttpClient

* fixed issue #1104: edgeExamples broken or changed

* fixed issue #1103: Error while importing user queries

* fixed issue #1100: AQL: HAS() fails on doc[attribute_name]

* fixed issue #1098: runtime error when creating graph vertex

* hide system applications in **Applications** tab by default

  Display of system applications can be toggled by using the *system applications*
  toggle in the UI.

* added HTTP REST API for managing tasks (`/_api/tasks`)

* allow passing character lists as optional parameter to AQL functions `TRIM`,
  `LTRIM` and `RTRIM`

  These functions now support trimming using custom character lists. If no character
  lists are specified, all whitespace characters will be removed as previously:

      TRIM("  foobar\t \r\n ")         // "foobar"
      TRIM(";foo;bar;baz, ", "; ")     // "foo;bar;baz"

* added AQL string functions `LTRIM`, `RTRIM`, `FIND_FIRST`, `FIND_LAST`, `SPLIT`,
  `SUBSTITUTE`

* added AQL functions `ZIP`, `VALUES` and `PERCENTILE`

* made AQL functions `CONCAT` and `CONCAT_SEPARATOR` work with list arguments

* dynamically create extra dispatcher threads if required

* fixed issue #1097: schemas in the API docs no longer show required properties as optional


v2.3.0-beta2 (2014-11-08)
-------------------------

* front-end: new icons for uploading and downloading JSON documents into a collection

* front-end: fixed documents pagination css display error

* front-end: fixed flickering of the progress view

* front-end: fixed missing event for documents filter function

* front-end: jsoneditor: added CMD+Return (Mac) CTRL+Return (Linux/Win) shortkey for
  saving a document

* front-end: added information tooltip for uploading json documents.

* front-end: added database management view to the collapsed navigation menu

* front-end: added collection truncation feature

* fixed issue #1086: arangoimp: Odd errors if arguments are not given properly

* performance improvements for AQL queries that use JavaScript-based expressions
  internally

* added AQL geo functions `WITHIN_RECTANGLE` and `IS_IN_POLYGON`

* fixed non-working query results download in AQL editor of web interface

* removed debug print message in AQL editor query export routine

* fixed issue #1075: Aardvark: user name required even if auth is off #1075

  The fix for this prefills the username input field with the current user's
  account name if any and `root` (the default username) otherwise. Additionally,
  the tooltip text has been slightly adjusted.

* fixed issue #1069: Add 'raw' link to swagger ui so that the raw swagger
  json can easily be retrieved

  This adds a link to the Swagger API docs to an application's detail view in
  the **Applications** tab of the web interface. The link produces the Swagger
  JSON directly. If authentication is turned on, the link requires authentication,
  too.

* documentation updates


v2.3.0-beta1 (2014-11-01)
-------------------------

* added dedicated `NOT IN` operator for AQL

  Previously, a `NOT IN` was only achievable by writing a negated `IN` condition:

      FOR i IN ... FILTER ! (i IN [ 23, 42 ]) ...

  This can now alternatively be expressed more intuitively as follows:

      FOR i IN ... FILTER i NOT IN [ 23, 42 ] ...

* added alternative logical operator syntax for AQL

  Previously, the logical operators in AQL could only be written as:
  - `&&`: logical and
  - `||`: logical or
  - `!`: negation

  ArangoDB 2.3 introduces the alternative variants for these operators:
  - `AND`: logical and
  - `OR`: logical or
  - `NOT`: negation

  The new syntax is just an alternative to the old syntax, allowing easier
  migration from SQL. The old syntax is still fully supported and will be.

* improved output of `ArangoStatement.parse()` and POST `/_api/query`

  If an AQL query can be parsed without problems, The return value of
  `ArangoStatement.parse()` now contains an attribute `ast` with the abstract
  syntax tree of the query (before optimizations). Though this is an internal
  representation of the query and is subject to change, it can be used to inspect
  how ArangoDB interprets a given query.

* improved `ArangoStatement.explain()` and POST `/_api/explain`

  The commands for explaining AQL queries have been improved.

* added command-line option `--javascript.v8-contexts` to control the number of
  V8 contexts created in arangod.

  Previously, the number of V8 contexts was equal to the number of server threads
  (as specified by option `--server.threads`).

  However, it may be sensible to create different amounts of threads and V8
  contexts. If the option is not specified, the number of V8 contexts created
  will be equal to the number of server threads. Thus no change in configuration
  is required to keep the old behavior.

  If you are using the default config files or merge them with your local config
  files, please review if the default number of server threads is okay in your
  environment. Additionally you should verify that the number of V8 contexts
  created (as specified in option `--javascript.v8-contexts`) is okay.

* the number of server.threads specified is now the minimum of threads
  started. There are situation in which threads are waiting for results of
  distributed database servers. In this case the number of threads is
  dynamically increased.

* removed index type "bitarray"

  Bitarray indexes were only half-way documented and integrated in previous versions
  of ArangoDB so their benefit was limited. The support for bitarray indexes has
  thus been removed in ArangoDB 2.3. It is not possible to create indexes of type
  "bitarray" with ArangoDB 2.3.

  When a collection is opened that contains a bitarray index definition created
  with a previous version of ArangoDB, ArangoDB will ignore it and log the following
  warning:

      index type 'bitarray' is not supported in this version of ArangoDB and is ignored

  Future versions of ArangoDB may automatically remove such index definitions so the
  warnings will eventually disappear.

* removed internal "_admin/modules/flush" in order to fix requireApp

* added basic support for handling binary data in Foxx

  Requests with binary payload can be processed in Foxx applications by
  using the new method `res.rawBodyBuffer()`. This will return the unparsed request
  body as a Buffer object.

  There is now also the method `req.requestParts()` available in Foxx to retrieve
  the individual components of a multipart HTTP request.

  Buffer objects can now be used when setting the response body of any Foxx action.
  Additionally, `res.send()` has been added as a convenience method for returning
  strings, JSON objects or buffers from a Foxx action:

      res.send("<p>some HTML</p>");
      res.send({ success: true });
      res.send(new Buffer("some binary data"));

  The convenience method `res.sendFile()` can now be used to easily return the
  contents of a file from a Foxx action:

      res.sendFile(applicationContext.foxxFilename("image.png"));

  `fs.write` now accepts not only strings but also Buffer objects as second parameter:

      fs.write(filename, "some data");
      fs.write(filename, new Buffer("some binary data"));

  `fs.readBuffer` can be used to return the contents of a file in a Buffer object.

* improved performance of insertion into non-unique hash indexes significantly in case
  many duplicate keys are used in the index

* issue #1042: set time zone in log output

  the command-line option `--log.use-local-time` was added to print dates and times in
  the server-local timezone instead of UTC

* command-line options that require a boolean value now validate the
  value given on the command-line

  This prevents issues if no value is specified for an option that
  requires a boolean value. For example, the following command-line would
  have caused trouble in 2.2, because `--server.endpoint` would have been
  used as the value for the `--server.disable-authentication` options
  (which requires a boolean value):

      arangod --server.disable-authentication --server.endpoint tcp://127.0.0.1:8529 data

  In 2.3, running this command will fail with an error and requires to
  be modified to:

      arangod --server.disable-authentication true --server.endpoint tcp://127.0.0.1:8529 data

* improved performance of CSV import in arangoimp

* fixed issue #1027: Stack traces are off-by-one

* fixed issue #1026: Modules loaded in different files within the same app
  should refer to the same module

* fixed issue #1025: Traversal not as expected in undirected graph

* added a _relation function in the general-graph module.

  This deprecated _directedRelation and _undirectedRelation.
  ArangoDB does not offer any constraints for undirected edges
  which caused some confusion of users how undirected relations
  have to be handled. Relation now only supports directed relations
  and the user can actively simulate undirected relations.

* changed return value of Foxx.applicationContext#collectionName:

  Previously, the function could return invalid collection names because
  invalid characters were not replaced in the application name prefix, only
  in the collection name passed.

  Now, the function replaces invalid characters also in the application name
  prefix, which might to slightly different results for application names that
  contained any characters outside the ranges [a-z], [A-Z] and [0-9].

* prevent XSS in AQL editor and logs view

* integrated tutorial into ArangoShell and web interface

* added option `--backslash-escape` for arangoimp when running CSV file imports

* front-end: added download feature for (filtered) documents

* front-end: added download feature for the results of a user query

* front-end: added function to move documents to another collection

* front-end: added sort-by attribute to the documents filter

* front-end: added sorting feature to database, graph management and user management view.

* issue #989: front-end: Databases view not refreshing after deleting a database

* issue #991: front-end: Database search broken

* front-end: added infobox which shows more information about a document (_id, _rev, _key) or
  an edge (_id, _rev, _key, _from, _to). The from and to attributes are clickable and redirect
  to their document location.

* front-end: added edit-mode for deleting multiple documents at the same time.

* front-end: added delete button to the detailed document/edge view.

* front-end: added visual feedback for saving documents/edges inside the editor (error/success).

* front-end: added auto-focusing for the first input field in a modal.

* front-end: added validation for user input in a modal.

* front-end: user defined queries are now stored inside the database and are bound to the current
  user, instead of using the local storage functionality of the browsers. The outcome of this is
  that user defined queries are now independently usable from any device. Also queries can now be
  edited through the standard document editor of the front-end through the _users collection.

* front-end: added import and export functionality for user defined queries.

* front-end: added new keywords and functions to the aql-editor theme

* front-end: applied tile-style to the graph view

* front-end: now using the new graph api including multi-collection support

* front-end: foxx apps are now deletable

* front-end: foxx apps are now installable and updateable through github, if github is their
  origin.

* front-end: added foxx app version control. Multiple versions of a single foxx app are now
  installable and easy to manage and are also arranged in groups.

* front-end: the user-set filter of a collection is now stored until the user navigates to
  another collection.

* front-end: fetching and filtering of documents, statistics, and query operations are now
  handled with asynchronous ajax calls.

* front-end: added progress indicator if the front-end is waiting for a server operation.

* front-end: fixed wrong count of documents in the documents view of a collection.

* front-end: fixed unexpected styling of the manage db view and navigation.

* front-end: fixed wrong handling of select fields in a modal view.

* front-end: fixed wrong positioning of some tooltips.

* automatically call `toJSON` function of JavaScript objects (if present)
  when serializing them into database documents. This change allows
  storing JavaScript date objects in the database in a sensible manner.


v2.2.7 (2014-11-19)
-------------------

* fixed issue #998: Incorrect application URL for non-system Foxx apps

* fixed issue #1079: AQL editor: keyword WITH in UPDATE query is not highlighted

* fix memory leak in cluster nodes

* fixed registration of AQL user-defined functions in Web UI (JS shell)

* fixed error display in Web UI for certain errors
  (now error message is printed instead of 'undefined')

* fixed issue #1059: bug in js module console

* fixed issue #1056: "fs": zip functions fail with passwords

* fixed issue #1063: Docs: measuring unit of --wal.logfile-size?

* fixed issue #1062: Docs: typo in 14.2 Example data


v2.2.6 (2014-10-20)
-------------------

* fixed issue #972: Compilation Issue

* fixed issue #743: temporary directories are now unique and one can read
  off the tool that created them, if empty, they are removed atexit

* Highly improved performance of all AQL GRAPH_* functions.

* Orphan collections in general graphs can now be found via GRAPH_VERTICES
  if either "any" or no direction is defined

* Fixed documentation for AQL function GRAPH_NEIGHBORS.
  The option "vertexCollectionRestriction" is meant to filter the target
  vertices only, and should not filter the path.

* Fixed a bug in GRAPH_NEIGHBORS which enforced only empty results
  under certain conditions


v2.2.5 (2014-10-09)
-------------------

* fixed issue #961: allow non-JSON values in undocument request bodies

* fixed issue 1028: libicu is now statically linked

* fixed cached lookups of collections on the server, which may have caused spurious
  problems after collection rename operations


v2.2.4 (2014-10-01)
-------------------

* fixed accessing `_from` and `_to` attributes in `collection.byExample` and
  `collection.firstExample`

  These internal attributes were not handled properly in the mentioned functions, so
  searching for them did not always produce documents

* fixed issue #1030: arangoimp 2.2.3 crashing, not logging on large Windows CSV file

* fixed issue #1025: Traversal not as expected in undirected graph

* fixed issue #1020

  This requires re-introducing the startup option `--database.force-sync-properties`.

  This option can again be used to force fsyncs of collection, index and database properties
  stored as JSON strings on disk in files named `parameter.json`. Syncing these files after
  a write may be necessary if the underlying storage does not sync file contents by itself
  in a "sensible" amount of time after a file has been written and closed.

  The default value is `true` so collection, index and database properties will always be
  synced to disk immediately. This affects creating, renaming and dropping collections as
  well as creating and dropping databases and indexes. Each of these operations will perform
  an additional fsync on the `parameter.json` file if the option is set to `true`.

  It might be sensible to set this option to `false` for workloads that create and drop a
  lot of collections (e.g. test runs).

  Document operations such as creating, updating and dropping documents are not affected
  by this option.

* fixed issue #1016: AQL editor bug

* fixed issue #1014: WITHIN function returns wrong distance

* fixed AQL shortest path calculation in function `GRAPH_SHORTEST_PATH` to return
  complete vertex objects instead of just vertex ids

* allow changing of attributes of documents stored in server-side JavaScript variables

  Previously, the following did not work:

      var doc = db.collection.document(key);
      doc._key = "abc"; // overwriting internal attributes not supported
      doc.value = 123;  // overwriting existing attributes not supported

  Now, modifying documents stored in server-side variables (e.g. `doc` in the above case)
  is supported. Modifying the variables will not update the documents in the database,
  but will modify the JavaScript object (which can be written back to the database using
  `db.collection.update` or `db.collection.replace`)

* fixed issue #997: arangoimp apparently doesn't support files >2gig on Windows

  large file support (requires using `_stat64` instead of `stat`) is now supported on
  Windows


v2.2.3 (2014-09-02)
-------------------

* added `around` for Foxx controller

* added `type` option for HTTP API `GET /_api/document?collection=...`

  This allows controlling the type of results to be returned. By default, paths to
  documents will be returned, e.g.

      [
        `/_api/document/test/mykey1`,
        `/_api/document/test/mykey2`,
        ...
      ]

  To return a list of document ids instead of paths, the `type` URL parameter can be
  set to `id`:

      [
        `test/mykey1`,
        `test/mykey2`,
        ...
      ]

  To return a list of document keys only, the `type` URL parameter can be set to `key`:

      [
        `mykey1`,
        `mykey2`,
        ...
      ]


* properly capitalize HTTP response header field names in case the `x-arango-async`
  HTTP header was used in a request.

* fixed several documentation issues

* speedup for several general-graph functions, AQL functions starting with `GRAPH_`
  and traversals


v2.2.2 (2014-08-08)
-------------------

* allow storing non-reserved attribute names starting with an underscore

  Previous versions of ArangoDB parsed away all attribute names that started with an
  underscore (e.g. `_test', '_foo', `_bar`) on all levels of a document (root level
  and sub-attribute levels). While this behavior was documented, it was unintuitive and
  prevented storing documents inside other documents, e.g.:

      {
        "_key" : "foo",
        "_type" : "mydoc",
        "references" : [
          {
            "_key" : "something",
            "_rev" : "...",
            "value" : 1
          },
          {
            "_key" : "something else",
            "_rev" : "...",
            "value" : 2
          }
        ]
      }

  In the above example, previous versions of ArangoDB removed all attributes and
  sub-attributes that started with underscores, meaning the embedded documents would lose
  some of their attributes. 2.2.2 should preserve such attributes, and will also allow
  storing user-defined attribute names on the top-level even if they start with underscores
  (such as `_type` in the above example).

* fix conversion of JavaScript String, Number and Boolean objects to JSON.

  Objects created in JavaScript using `new Number(...)`, `new String(...)`, or
  `new Boolean(...)` were not converted to JSON correctly.

* fixed a race condition on task registration (i.e. `require("org/arangodb/tasks").register()`)

  this race condition led to undefined behavior when a just-created task with no offset and
  no period was instantly executed and deleted by the task scheduler, before the `register`
  function returned to the caller.

* changed run-tests.sh to execute all suitable tests.

* switch to new version of gyp

* fixed upgrade button


v2.2.1 (2014-07-24)
-------------------

* fixed hanging write-ahead log recovery for certain cases that involved dropping
  databases

* fixed issue with --check-version: when creating a new database the check failed

* issue #947 Foxx applicationContext missing some properties

* fixed issue with --check-version: when creating a new database the check failed

* added startup option `--wal.suppress-shape-information`

  Setting this option to `true` will reduce memory and disk space usage and require
  less CPU time when modifying documents or edges. It should therefore be turned on
  for standalone ArangoDB servers. However, for servers that are used as replication
  masters, setting this option to `true` will effectively disable the usage of the
  write-ahead log for replication, so it should be set to `false` for any replication
  master servers.

  The default value for this option is `false`.

* added optional `ttl` attribute to specify result cursor expiration for HTTP API method
  `POST /_api/cursor`

  The `ttl` attribute can be used to prevent cursor results from timing out too early.

* issue #947: Foxx applicationContext missing some properties

* (reported by Christian Neubauer):

  The problem was that in Google's V8, signed and unsigned chars are not always declared cleanly.
  so we need to force v8 to compile with forced signed chars which is done by the Flag:
    -fsigned-char
  at least it is enough to follow the instructions of compiling arango on rasperry
  and add "CFLAGS='-fsigned-char'" to the make command of V8 and remove the armv7=0

* Fixed a bug with the replication client. In the case of single document
  transactions the collection was not write locked.


v2.2.0 (2014-07-10)
-------------------

* The replication methods `logger.start`, `logger.stop` and `logger.properties` are
  no-ops in ArangoDB 2.2 as there is no separate replication logger anymore. Data changes
  are logged into the write-ahead log in ArangoDB 2.2, and not separately by the
  replication logger. The replication logger object is still there in ArangoDB 2.2 to
  ensure backwards-compatibility, however, logging cannot be started, stopped or
  configured anymore. Using any of these methods will do nothing.

  This also affects the following HTTP API methods:
  - `PUT /_api/replication/logger-start`
  - `PUT /_api/replication/logger-stop`
  - `GET /_api/replication/logger-config`
  - `PUT /_api/replication/logger-config`

  Using any of these methods is discouraged from now on as they will be removed in
  future versions of ArangoDB.

* INCOMPATIBLE CHANGE: replication of transactions has changed. Previously, transactions
  were logged on a master in one big block and shipped to a slave in one block, too.
  Now transactions will be logged and replicated as separate entries, allowing transactions
  to be bigger and also ensure replication progress.

  This change also affects the behavior of the `stop` method of the replication applier.
  If the replication applier is now stopped manually using the `stop` method and later
  restarted using the `start` method, any transactions that were unfinished at the
  point of stopping will be aborted on a slave, even if they later commit on the master.

  In ArangoDB 2.2, stopping the replication applier manually should be avoided unless the
  goal is to stop replication permanently or to do a full resync with the master anyway.
  If the replication applier still must be stopped, it should be made sure that the
  slave has fetched and applied all pending operations from a master, and that no
  extra transactions are started on the master before the `stop` command on the slave
  is executed.

  Replication of transactions in ArangoDB 2.2 might also lock the involved collections on
  the slave while a transaction is either committed or aborted on the master and the
  change has been replicated to the slave. This change in behavior may be important for
  slave servers that are used for read-scaling. In order to avoid long lasting collection
  locks on the slave, transactions should be kept small.

  The `_replication` system collection is not used anymore in ArangoDB 2.2 and its usage is
  discouraged.

* INCOMPATIBLE CHANGE: the figures reported by the `collection.figures` method
  now only reflect documents and data contained in the journals and datafiles of
  collections. Documents or deletions contained only in the write-ahead log will
  not influence collection figures until the write-ahead log garbage collection
  kicks in. The figures for a collection might therefore underreport the total
  resource usage of a collection.

  Additionally, the attributes `lastTick` and `uncollectedLogfileEntries` have been
  added to the result of the `figures` operation and the HTTP API method
  `PUT /_api/collection/figures`

* added `insert` method as an alias for `save`. Documents can now be inserted into
  a collection using either method:

      db.test.save({ foo: "bar" });
      db.test.insert({ foo: "bar" });

* added support for data-modification AQL queries

* added AQL keywords `INSERT`, `UPDATE`, `REPLACE` and `REMOVE` (and `WITH`) to
  support data-modification AQL queries.

  Unquoted usage of these keywords for attribute names in AQL queries will likely
  fail in ArangoDB 2.2. If any such attribute name needs to be used in a query, it
  should be enclosed in backticks to indicate the usage of a literal attribute
  name.

  For example, the following query will fail in ArangoDB 2.2 with a parse error:

      FOR i IN foo RETURN i.remove

  and needs to be rewritten like this:

      FOR i IN foo RETURN i.`remove`

* disallow storing of JavaScript objects that contain JavaScript native objects
  of type `Date`, `Function`, `RegExp` or `External`, e.g.

      db.test.save({ foo: /bar/ });
      db.test.save({ foo: new Date() });

  will now print

      Error: <data> cannot be converted into JSON shape: could not shape document

  Previously, objects of these types were silently converted into an empty object
  (i.e. `{ }`).

  To store such objects in a collection, explicitly convert them into strings
  like this:

      db.test.save({ foo: String(/bar/) });
      db.test.save({ foo: String(new Date()) });

* The replication methods `logger.start`, `logger.stop` and `logger.properties` are
  no-ops in ArangoDB 2.2 as there is no separate replication logger anymore. Data changes
  are logged into the write-ahead log in ArangoDB 2.2, and not separately by the
  replication logger. The replication logger object is still there in ArangoDB 2.2 to
  ensure backwards-compatibility, however, logging cannot be started, stopped or
  configured anymore. Using any of these methods will do nothing.

  This also affects the following HTTP API methods:
  - `PUT /_api/replication/logger-start`
  - `PUT /_api/replication/logger-stop`
  - `GET /_api/replication/logger-config`
  - `PUT /_api/replication/logger-config`

  Using any of these methods is discouraged from now on as they will be removed in
  future versions of ArangoDB.

* INCOMPATIBLE CHANGE: replication of transactions has changed. Previously, transactions
  were logged on a master in one big block and shipped to a slave in one block, too.
  Now transactions will be logged and replicated as separate entries, allowing transactions
  to be bigger and also ensure replication progress.

  This change also affects the behavior of the `stop` method of the replication applier.
  If the replication applier is now stopped manually using the `stop` method and later
  restarted using the `start` method, any transactions that were unfinished at the
  point of stopping will be aborted on a slave, even if they later commit on the master.

  In ArangoDB 2.2, stopping the replication applier manually should be avoided unless the
  goal is to stop replication permanently or to do a full resync with the master anyway.
  If the replication applier still must be stopped, it should be made sure that the
  slave has fetched and applied all pending operations from a master, and that no
  extra transactions are started on the master before the `stop` command on the slave
  is executed.

  Replication of transactions in ArangoDB 2.2 might also lock the involved collections on
  the slave while a transaction is either committed or aborted on the master and the
  change has been replicated to the slave. This change in behavior may be important for
  slave servers that are used for read-scaling. In order to avoid long lasting collection
  locks on the slave, transactions should be kept small.

  The `_replication` system collection is not used anymore in ArangoDB 2.2 and its usage is
  discouraged.

* INCOMPATIBLE CHANGE: the figures reported by the `collection.figures` method
  now only reflect documents and data contained in the journals and datafiles of
  collections. Documents or deletions contained only in the write-ahead log will
  not influence collection figures until the write-ahead log garbage collection
  kicks in. The figures for a collection might therefore underreport the total
  resource usage of a collection.

  Additionally, the attributes `lastTick` and `uncollectedLogfileEntries` have been
  added to the result of the `figures` operation and the HTTP API method
  `PUT /_api/collection/figures`

* added `insert` method as an alias for `save`. Documents can now be inserted into
  a collection using either method:

      db.test.save({ foo: "bar" });
      db.test.insert({ foo: "bar" });

* added support for data-modification AQL queries

* added AQL keywords `INSERT`, `UPDATE`, `REPLACE` and `REMOVE` (and `WITH`) to
  support data-modification AQL queries.

  Unquoted usage of these keywords for attribute names in AQL queries will likely
  fail in ArangoDB 2.2. If any such attribute name needs to be used in a query, it
  should be enclosed in backticks to indicate the usage of a literal attribute
  name.

  For example, the following query will fail in ArangoDB 2.2 with a parse error:

      FOR i IN foo RETURN i.remove

  and needs to be rewritten like this:

      FOR i IN foo RETURN i.`remove`

* disallow storing of JavaScript objects that contain JavaScript native objects
  of type `Date`, `Function`, `RegExp` or `External`, e.g.

      db.test.save({ foo: /bar/ });
      db.test.save({ foo: new Date() });

  will now print

      Error: <data> cannot be converted into JSON shape: could not shape document

  Previously, objects of these types were silently converted into an empty object
  (i.e. `{ }`).

  To store such objects in a collection, explicitly convert them into strings
  like this:

      db.test.save({ foo: String(/bar/) });
      db.test.save({ foo: String(new Date()) });

* honor startup option `--server.disable-statistics` when deciding whether or not
  to start periodic statistics collection jobs

  Previously, the statistics collection jobs were started even if the server was
  started with the `--server.disable-statistics` flag being set to `true`

* removed startup option `--random.no-seed`

  This option had no effect in previous versions of ArangoDB and was thus removed.

* removed startup option `--database.remove-on-drop`

  This option was used for debugging only.

* removed startup option `--database.force-sync-properties`

  This option is now superfluous as collection properties are now stored in the
  write-ahead log.

* introduced write-ahead log

  All write operations in an ArangoDB server instance are automatically logged
  to the server's write-ahead log. The write-ahead log is a set of append-only
  logfiles, and it is used in case of a crash recovery and for replication.
  Data from the write-ahead log will eventually be moved into the journals or
  datafiles of collections, allowing the server to remove older write-ahead log
  logfiles. Figures of collections will be updated when data are moved from the
  write-ahead log into the journals or datafiles of collections.

  Cross-collection transactions in ArangoDB should benefit considerably by this
  change, as less writes than in previous versions are required to ensure the data
  of multiple collections are atomically and durably committed. All data-modifying
  operations inside transactions (insert, update, remove) will write their
  operations into the write-ahead log directly, making transactions with multiple
  operations also require less physical memory than in previous versions of ArangoDB,
  that required all transaction data to fit into RAM.

  The `_trx` system collection is not used anymore in ArangoDB 2.2 and its usage is
  discouraged.

  The data in the write-ahead log can also be used in the replication context.
  The `_replication` collection that was used in previous versions of ArangoDB to
  store all changes on the server is not used anymore in ArangoDB 2.2. Instead,
  slaves can read from a master's write-ahead log to get informed about most
  recent changes. This removes the need to store data-modifying operations in
  both the actual place and the `_replication` collection.

* removed startup option `--server.disable-replication-logger`

  This option is superfluous in ArangoDB 2.2. There is no dedicated replication
  logger in ArangoDB 2.2. There is now always the write-ahead log, and it is also
  used as the server's replication log. Specifying the startup option
  `--server.disable-replication-logger` will do nothing in ArangoDB 2.2, but the
  option should not be used anymore as it might be removed in a future version.

* changed behavior of replication logger

  There is no dedicated replication logger in ArangoDB 2.2 as there is the
  write-ahead log now. The existing APIs for starting and stopping the replication
  logger still exist in ArangoDB 2.2 for downwards-compatibility, but calling
  the start or stop operations are no-ops in ArangoDB 2.2. When querying the
  replication logger status via the API, the server will always report that the
  replication logger is running. Configuring the replication logger is a no-op
  in ArangoDB 2.2, too. Changing the replication logger configuration has no
  effect. Instead, the write-ahead log configuration can be changed.

* removed MRuby integration for arangod

  ArangoDB had an experimental MRuby integration in some of the publish builds.
  This wasn't continuously developed, and so it has been removed in ArangoDB 2.2.

  This change has led to the following startup options being superfluous:

  - `--ruby.gc-interval`
  - `--ruby.action-directory`
  - `--ruby.modules-path`
  - `--ruby.startup-directory`

  Specifying these startup options will do nothing in ArangoDB 2.2, but the
  options should be avoided from now on as they might be removed in future versions.

* reclaim index memory when last document in collection is deleted

  Previously, deleting documents from a collection did not lead to index sizes being
  reduced. Instead, the already allocated index memory was re-used when a collection
  was refilled.

  Now, index memory for primary indexes and hash indexes is reclaimed instantly when
  the last document from a collection is removed.

* inlined and optimized functions in hash indexes

* added AQL TRANSLATE function

  This function can be used to perform lookups from static lists, e.g.

      LET countryNames = { US: "United States", UK: "United Kingdom", FR: "France" }
      RETURN TRANSLATE("FR", countryNames)

* fixed datafile debugger

* fixed check-version for empty directory

* moved try/catch block to the top of routing chain

* added mountedApp function for foxx-manager

* fixed issue #883: arango 2.1 - when starting multi-machine cluster, UI web
  does not change to cluster overview

* fixed dfdb: should not start any other V8 threads

* cleanup of version-check, added module org/arangodb/database-version,
  added --check-version option

* fixed issue #881: [2.1.0] Bombarded (every 10 sec or so) with
  "WARNING format string is corrupt" when in non-system DB Dashboard

* specialized primary index implementation to allow faster hash table
  rebuilding and reduce lookups in datafiles for the actual value of `_key`.

* issue #862: added `--overwrite` option to arangoimp

* removed number of property lookups for documents during AQL queries that
  access documents

* prevent buffering of long print results in arangosh's and arangod's print
  command

  this change will emit buffered intermediate print results and discard the
  output buffer to quickly deliver print results to the user, and to prevent
  constructing very large buffers for large results

* removed sorting of attribute names for use in a collection's shaper

  sorting attribute names was done on document insert to keep attributes
  of a collection in sorted order for faster comparisons. The sort order
  of attributes was only used in one particular and unlikely case, so it
  was removed. Collections with many different attribute names should
  benefit from this change by faster inserts and slightly less memory usage.

* fixed a bug in arangodump which got the collection name in _from and _to
  attributes of edges wrong (all were "_unknown")

* fixed a bug in arangorestore which did not recognize wrong _from and _to
  attributes of edges

* improved error detection and reporting in arangorestore


v2.1.1 (2014-06-06)
-------------------

* fixed dfdb: should not start any other V8 threads

* signature for collection functions was modified

  The basic change was the substitution of the input parameter of the
  function by an generic options object which can contain multiple
  option parameter of the function.
  Following functions were modified
  remove
  removeBySample
  replace
  replaceBySample
  update
  updateBySample

  Old signature is yet supported but it will be removed in future versions

v2.1.0 (2014-05-29)
-------------------

* implemented upgrade procedure for clusters

* fixed communication issue with agency which prevented reconnect
  after an agent failure

* fixed cluster dashboard in the case that one but not all servers
  in the cluster are down

* fixed a bug with coordinators creating local database objects
  in the wrong order (_system needs to be done first)

* improved cluster dashboard


v2.1.0-rc2 (2014-05-25)
-----------------------

* fixed issue #864: Inconsistent behavior of AQL REVERSE(list) function


v2.1.0-rc1 (XXXX-XX-XX)
-----------------------

* added server-side periodic task management functions:

  - require("org/arangodb/tasks").register(): registers a periodic task
  - require("org/arangodb/tasks").unregister(): unregisters and removes a
    periodic task
  - require("org/arangodb/tasks").get(): retrieves a specific tasks or all
    existing tasks

  the previous undocumented function `internal.definePeriodic` is now
  deprecated and will be removed in a future release.

* decrease the size of some seldom used system collections on creation.

  This will make these collections use less disk space and mapped memory.

* added AQL date functions

* added AQL FLATTEN() list function

* added index memory statistics to `db.<collection>.figures()` function

  The `figures` function will now return a sub-document `indexes`, which lists
  the number of indexes in the `count` sub-attribute, and the total memory
  usage of the indexes in bytes in the `size` sub-attribute.

* added AQL CURRENT_DATABASE() function

  This function returns the current database's name.

* added AQL CURRENT_USER() function

  This function returns the current user from an AQL query. The current user is the
  username that was specified in the `Authorization` HTTP header of the request. If
  authentication is turned off or the query was executed outside a request context,
  the function will return `null`.

* fixed issue #796: Searching with newline chars broken?

  fixed slightly different handling of backslash escape characters in a few
  AQL functions. Now handling of escape sequences should be consistent, and
  searching for newline characters should work the same everywhere

* added OpenSSL version check for configure

  It will report all OpenSSL versions < 1.0.1g as being too old.
  `configure` will only complain about an outdated OpenSSL version but not stop.

* require C++ compiler support (requires g++ 4.8, clang++ 3.4 or Visual Studio 13)

* less string copying returning JSONified documents from ArangoDB, e.g. via
  HTTP GET `/_api/document/<collection>/<document>`

* issue #798: Lower case http headers from arango

  This change allows returning capitalized HTTP headers, e.g.
  `Content-Length` instead of `content-length`.
  The HTTP spec says that headers are case-insensitive, but
  in fact several clients rely on a specific case in response
  headers.
  This change will capitalize HTTP headers if the `X-Arango-Version`
  request header is sent by the client and contains a value of at
  least `20100` (for version 2.1). The default value for the
  compatibility can also be set at server start, using the
  `--server.default-api-compatibility` option.

* simplified usage of `db._createStatement()`

  Previously, the function could not be called with a query string parameter as
  follows:

      db._createStatement(queryString);

  Calling it as above resulted in an error because the function expected an
  object as its parameter. From now on, it's possible to call the function with
  just the query string.

* make ArangoDB not send back a `WWW-Authenticate` header to a client in case the
  client sends the `X-Omit-WWW-Authenticate` HTTP header.

  This is done to prevent browsers from showing their built-in HTTP authentication
  dialog for AJAX requests that require authentication.
  ArangoDB will still return an HTTP 401 (Unauthorized) if the request doesn't
  contain valid credentials, but it will omit the `WWW-Authenticate` header,
  allowing clients to bypass the browser's authentication dialog.

* added REST API method HTTP GET `/_api/job/job-id` to query the status of an
  async job without potentially fetching it from the list of done jobs

* fixed non-intuitive behavior in jobs API: previously, querying the status
  of an async job via the API HTTP PUT `/_api/job/job-id` removed a currently
  executing async job from the list of queryable jobs on the server.
  Now, when querying the result of an async job that is still executing,
  the job is kept in the list of queryable jobs so its result can be fetched
  by a subsequent request.

* use a new data structure for the edge index of an edge collection. This
  improves the performance for the creation of the edge index and in
  particular speeds up removal of edges in graphs. Note however that
  this change might change the order in which edges starting at
  or ending in a vertex are returned. However, this order was never
  guaranteed anyway and it is not sensible to guarantee any particular
  order.

* provide a size hint to edge and hash indexes when initially filling them
  this will lead to less re-allocations when populating these indexes

  this may speed up building indexes when opening an existing collection

* don't requeue identical context methods in V8 threads in case a method is
  already registered

* removed arangod command line option `--database.remove-on-compacted`

* export the sort attribute for graph traversals to the HTTP interface

* add support for arangodump/arangorestore for clusters


v2.0.8 (XXXX-XX-XX)
-------------------

* fixed too-busy iteration over skiplists

  Even when a skiplist query was restricted by a limit clause, the skiplist
  index was queried without the limit. this led to slower-than-necessary
  execution times.

* fixed timeout overflows on 32 bit systems

  this bug has led to problems when select was called with a high timeout
  value (2000+ seconds) on 32bit systems that don't have a forgiving select
  implementation. when the call was made on these systems, select failed
  so no data would be read or sent over the connection

  this might have affected some cluster-internal operations.

* fixed ETCD issues on 32 bit systems

  ETCD was non-functional on 32 bit systems at all. The first call to the
  watch API crashed it. This was because atomic operations worked on data
  structures that were not properly aligned on 32 bit systems.

* fixed issue #848: db.someEdgeCollection.inEdge does not return correct
  value when called the 2nd time after a .save to the edge collection


v2.0.7 (2014-05-05)
-------------------

* issue #839: Foxx Manager missing "unfetch"

* fixed a race condition at startup

  this fixes undefined behavior in case the logger was involved directly at
  startup, before the logger initialization code was called. This should have
  occurred only for code that was executed before the invocation of main(),
  e.g. during ctor calls of statically defined objects.


v2.0.6 (2014-04-22)
-------------------

* fixed issue #835: arangosh doesn't show correct database name



v2.0.5 (2014-04-21)
-------------------

* Fixed a caching problem in IE JS Shell

* added cancelation for async jobs

* upgraded to new gyp for V8

* new Windows installer


v2.0.4 (2014-04-14)
-------------------

* fixed cluster authentication front-end issues for Firefox and IE, there are
  still problems with Chrome


v2.0.3 (2014-04-14)
-------------------

* fixed AQL optimizer bug

* fixed front-end issues

* added password change dialog


v2.0.2 (2014-04-06)
-------------------

* during cluster startup, do not log (somewhat expected) connection errors with
  log level error, but with log level info

* fixed dashboard modals

* fixed connection check for cluster planning front end: firefox does
  not support async:false

* document how to persist a cluster plan in order to relaunch an existing
  cluster later


v2.0.1 (2014-03-31)
-------------------

* make ArangoDB not send back a `WWW-Authenticate` header to a client in case the
  client sends the `X-Omit-WWW-Authenticate` HTTP header.

  This is done to prevent browsers from showing their built-in HTTP authentication
  dialog for AJAX requests that require authentication.
  ArangoDB will still return an HTTP 401 (Unauthorized) if the request doesn't
  contain valid credentials, but it will omit the `WWW-Authenticate` header,
  allowing clients to bypass the browser's authentication dialog.

* fixed isses in arango-dfdb:

  the dfdb was not able to unload certain system collections, so these couldn't be
  inspected with the dfdb sometimes. Additionally, it did not truncate corrupt
  markers from datafiles under some circumstances

* added `changePassword` attribute for users

* fixed non-working "save" button in collection edit view of web interface
  clicking the save button did nothing. one had to press enter in one of the input
  fields to send modified form data

* fixed V8 compile error on MacOS X

* prevent `body length: -9223372036854775808` being logged in development mode for
  some Foxx HTTP responses

* fixed several bugs in web interface dashboard

* fixed issue #783: coffee script not working in manifest file

* fixed issue #783: coffee script not working in manifest file

* fixed issue #781: Cant save current query from AQL editor ui

* bumped version in `X-Arango-Version` compatibility header sent by arangosh and other
  client tools from `1.5` to `2.0`.

* fixed startup options for arango-dfdb, added details option for arango-dfdb

* fixed display of missing error messages and codes in arangosh

* when creating a collection via the web interface, the collection type was always
  "document", regardless of the user's choice


v2.0.0 (2014-03-10)
-------------------

* first 2.0 release


v2.0.0-rc2 (2014-03-07)
-----------------------

* fixed cluster authorization


v2.0.0-rc1 (2014-02-28)
-----------------------

* added sharding :-)

* added collection._dbName attribute to query the name of the database from a collection

  more detailed documentation on the sharding and cluster features can be found in the user
  manual, section **Sharding**

* INCOMPATIBLE CHANGE: using complex values in AQL filter conditions with operators other
  than equality (e.g. >=, >, <=, <) will disable usage of skiplist indexes for filter
  evaluation.

  For example, the following queries will be affected by change:

      FOR doc IN docs FILTER doc.value < { foo: "bar" } RETURN doc
      FOR doc IN docs FILTER doc.value >= [ 1, 2, 3 ] RETURN doc

  The following queries will not be affected by the change:

      FOR doc IN docs FILTER doc.value == 1 RETURN doc
      FOR doc IN docs FILTER doc.value == "foo" RETURN doc
      FOR doc IN docs FILTER doc.value == [ 1, 2, 3 ] RETURN doc
      FOR doc IN docs FILTER doc.value == { foo: "bar" } RETURN doc

* INCOMPATIBLE CHANGE: removed undocumented method `collection.saveOrReplace`

  this feature was never advertised nor documented nor tested.

* INCOMPATIBLE CHANGE: removed undocumented REST API method `/_api/simple/BY-EXAMPLE-HASH`

  this feature was never advertised nor documented nor tested.

* added explicit startup parameter `--server.reuse-address`

  This flag can be used to control whether sockets should be acquired with the SO_REUSEADDR
  flag.

  Regardless of this setting, sockets on Windows are always acquired using the
  SO_EXCLUSIVEADDRUSE flag.

* removed undocumented REST API method GET `/_admin/database-name`

* added user validation API at POST `/_api/user/<username>`

* slightly improved users management API in `/_api/user`:

  Previously, when creating a new user via HTTP POST, the username needed to be
  passed in an attribute `username`. When users were returned via this API,
  the usernames were returned in an attribute named `user`. This was slightly
  confusing and was changed in 2.0 as follows:

  - when adding a user via HTTP POST, the username can be specified in an attribute
  `user`. If this attribute is not used, the API will look into the attribute `username`
  as before and use that value.
  - when users are returned via HTTP GET, the usernames are still returned in an
    attribute `user`.

  This change should be fully downwards-compatible with the previous version of the API.

* added AQL SLICE function to extract slices from lists

* made module loader more node compatible

* the startup option `--javascript.package-path` for arangosh is now deprecated and does
  nothing. Using it will not cause an error, but the option is ignored.

* added coffee script support

* Several UI improvements.

* Exchanged icons in the graphviewer toolbar

* always start networking and HTTP listeners when starting the server (even in
  console mode)

* allow vertex and edge filtering with user-defined functions in TRAVERSAL,
  TRAVERSAL_TREE and SHORTEST_PATH AQL functions:

      // using user-defined AQL functions for edge and vertex filtering
      RETURN TRAVERSAL(friends, friendrelations, "friends/john", "outbound", {
        followEdges: "myfunctions::checkedge",
        filterVertices: "myfunctions::checkvertex"
      })

      // using the following custom filter functions
      var aqlfunctions = require("org/arangodb/aql/functions");
      aqlfunctions.register("myfunctions::checkedge", function (config, vertex, edge, path) {
        return (edge.type !== 'dislikes'); // don't follow these edges
      }, false);

      aqlfunctions.register("myfunctions::checkvertex", function (config, vertex, path) {
        if (vertex.isDeleted || ! vertex.isActive) {
          return [ "prune", "exclude" ]; // exclude these and don't follow them
        }
        return [ ]; // include everything else
      }, false);

* fail if invalid `strategy`, `order` or `itemOrder` attribute values
  are passed to the AQL TRAVERSAL function. Omitting these attributes
  is not considered an error, but specifying an invalid value for any
  of these attributes will make an AQL query fail.

* issue #751: Create database through API should return HTTP status code 201

  By default, the server now returns HTTP 201 (created) when creating a new
  database successfully. To keep compatibility with older ArangoDB versions, the
  startup parameter `--server.default-api-compatibility` can be set to a value
  of `10400` to indicate API compatibility with ArangoDB 1.4. The compatibility
  can also be enforced by setting the `X-Arango-Version` HTTP header in a
  client request to this API on a per-request basis.

* allow direct access from the `db` object to collections whose names start
  with an underscore (e.g. db._users).

  Previously, access to such collections via the `db` object was possible from
  arangosh, but not from arangod (and thus Foxx and actions). The only way
  to access such collections from these places was via the `db._collection(<name>)`
  workaround.

* allow `\n` (as well as `\r\n`) as line terminator in batch requests sent to
  `/_api/batch` HTTP API.

* use `--data-binary` instead of `--data` parameter in generated cURL examples

* issue #703: Also show path of logfile for fm.config()

* issue #675: Dropping a collection used in "graph" module breaks the graph

* added "static" Graph.drop() method for graphs API

* fixed issue #695: arangosh server.password error

* use pretty-printing in `--console` mode by default

* simplified ArangoDB startup options

  Some startup options are now superfluous or their usage is simplified. The
  following options have been changed:

  * `--javascript.modules-path`: this option has been removed. The modules paths
    are determined by arangod and arangosh automatically based on the value of
    `--javascript.startup-directory`.

    If the option is set on startup, it is ignored so startup will not abort with
    an error `unrecognized option`.

  * `--javascript.action-directory`: this option has been removed. The actions
    directory is determined by arangod automatically based on the value of
    `--javascript.startup-directory`.

    If the option is set on startup, it is ignored so startup will not abort with
    an error `unrecognized option`.

  * `--javascript.package-path`: this option is still available but it is not
    required anymore to set the standard package paths (e.g. `js/npm`). arangod
    will automatically use this standard package path regardless of whether it
    was specified via the options.

    It is possible to use this option to add additional package paths to the
    standard value.

  Configuration files included with arangod are adjusted accordingly.

* layout of the graphs tab adapted to better fit with the other tabs

* database selection is moved to the bottom right corner of the web interface

* removed priority queue index type

  this feature was never advertised nor documented nor tested.

* display internal attributes in document source view of web interface

* removed separate shape collections

  When upgrading to ArangoDB 2.0, existing collections will be converted to include
  shapes and attribute markers in the datafiles instead of using separate files for
  shapes.

  When a collection is converted, existing shapes from the SHAPES directory will
  be written to a new datafile in the collection directory, and the SHAPES directory
  will be removed afterwards.

  This saves up to 2 MB of memory and disk space for each collection
  (savings are higher, the less different shapes there are in a collection).
  Additionally, one less file descriptor per opened collection will be used.

  When creating a new collection, the amount of sync calls may be reduced. The same
  may be true for documents with yet-unknown shapes. This may help performance
  in these cases.

* added AQL functions `NTH` and `POSITION`

* added signal handler for arangosh to save last command in more cases

* added extra prompt placeholders for arangosh:
  - `%e`: current endpoint
  - `%u`: current user

* added arangosh option `--javascript.gc-interval` to control amount of
  garbage collection performed by arangosh

* fixed issue #651: Allow addEdge() to take vertex ids in the JS library

* removed command-line option `--log.format`

  In previous versions, this option did not have an effect for most log messages, so
  it got removed.

* removed C++ logger implementation

  Logging inside ArangoDB is now done using the LOG_XXX() macros. The LOGGER_XXX()
  macros are gone.

* added collection status "loading"


v1.4.16 (XXXX-XX-XX)
--------------------

* fixed too eager datafile deletion

  this issue could have caused a crash when the compaction had marked datafiles as obsolete
  and they were removed while "old" temporary query results still pointed to the old datafile
  positions

* fixed issue #826: Replication fails when a collection's configuration changes


v1.4.15 (2014-04-19)
--------------------

* bugfix for AQL query optimizer

  the following type of query was too eagerly optimized, leading to errors in code-generation:

      LET a = (FOR i IN [] RETURN i) LET b = (FOR i IN [] RETURN i) RETURN 1

  the problem occurred when both lists in the subqueries were empty. In this case invalid code
  was generated and the query couldn't be executed.


v1.4.14 (2014-04-05)
--------------------

* fixed race conditions during shape / attribute insertion

  A race condition could have led to spurious `cannot find attribute #xx` or
  `cannot find shape #xx` (where xx is a number) warning messages being logged
  by the server. This happened when a new attribute was inserted and at the same
  time was queried by another thread.

  Also fixed a race condition that may have occurred when a thread tried to
  access the shapes / attributes hash tables while they were resized. In this
  cases, the shape / attribute may have been hashed to a wrong slot.

* fixed a memory barrier / cpu synchronization problem with libev, affecting
  Windows with Visual Studio 2013 (probably earlier versions are affected, too)

  The issue is described in detail here:
  http://lists.schmorp.de/pipermail/libev/2014q1/002318.html


v1.4.13 (2014-03-14)
--------------------

* added diagnostic output for Foxx application upload

* allow dump & restore from ArangoDB 1.4 with an ArangoDB 2.0 server

* allow startup options `temp-path` and `default-language` to be specified from the arangod
  configuration file and not only from the command line

* fixed too eager compaction

  The compaction will now wait for several seconds before trying to re-compact the same
  collection. Additionally, some other limits have been introduced for the compaction.


v1.4.12 (2014-03-05)
--------------------

* fixed display bug in web interface which caused the following problems:
  - documents were displayed in web interface as being empty
  - document attributes view displayed many attributes with content "undefined"
  - document source view displayed many attributes with name "TYPEOF" and value "undefined"
  - an alert popping up in the browser with message "Datatables warning..."

* re-introduced old-style read-write locks to supports Windows versions older than
  Windows 2008R2 and Windows 7. This should re-enable support for Windows Vista and
  Windows 2008.


v1.4.11 (2014-02-27)
--------------------

* added SHORTEST_PATH AQL function

  this calculates the shortest paths between two vertices, using the Dijkstra
  algorithm, employing a min-heap

  By default, ArangoDB does not know the distance between any two vertices and
  will use a default distance of 1. A custom distance function can be registered
  as an AQL user function to make the distance calculation use any document
  attributes or custom logic:

      RETURN SHORTEST_PATH(cities, motorways, "cities/CGN", "cities/MUC", "outbound", {
        paths: true,
        distance: "myfunctions::citydistance"
      })

      // using the following custom distance function
      var aqlfunctions = require("org/arangodb/aql/functions");
      aqlfunctions.register("myfunctions::distance", function (config, vertex1, vertex2, edge) {
        return Math.sqrt(Math.pow(vertex1.x - vertex2.x) + Math.pow(vertex1.y - vertex2.y));
      }, false);

* fixed bug in Graph.pathTo function

* fixed small memleak in AQL optimizer

* fixed access to potentially uninitialized variable when collection had a cap constraint


v1.4.10 (2014-02-21)
--------------------

* fixed graph constructor to allow graph with some parameter to be used

* added node.js "events" and "stream"

* updated npm packages

* added loading of .json file

* Fixed http return code in graph api with waitForSync parameter.

* Fixed documentation in graph, simple and index api.

* removed 2 tests due to change in ruby library.

* issue #756: set access-control-expose-headers on CORS response

  the following headers are now whitelisted by ArangoDB in CORS responses:
  - etag
  - content-encoding
  - content-length
  - location
  - server
  - x-arango-errors
  - x-arango-async-id


v1.4.9 (2014-02-07)
-------------------

* return a document's current etag in response header for HTTP HEAD requests on
  documents that return an HTTP 412 (precondition failed) error. This allows
  retrieving the document's current revision easily.

* added AQL function `SKIPLIST` to directly access skiplist indexes from AQL

  This is a shortcut method to use a skiplist index for retrieving specific documents in
  indexed order. The function capability is rather limited, but it may be used
  for several cases to speed up queries. The documents are returned in index order if
  only one condition is used.

      /* return all documents with mycollection.created > 12345678 */
      FOR doc IN SKIPLIST(mycollection, { created: [[ '>', 12345678 ]] })
        RETURN doc

      /* return first document with mycollection.created > 12345678 */
      FOR doc IN SKIPLIST(mycollection, { created: [[ '>', 12345678 ]] }, 0, 1)
        RETURN doc

      /* return all documents with mycollection.created between 12345678 and 123456790 */
      FOR doc IN SKIPLIST(mycollection, { created: [[ '>', 12345678 ], [ '<=', 123456790 ]] })
        RETURN doc

      /* return all documents with mycollection.a equal 1 and .b equal 2 */
      FOR doc IN SKIPLIST(mycollection, { a: [[ '==', 1 ]], b: [[ '==', 2 ]] })
        RETURN doc

  The function requires a skiplist index with the exact same attributes to
  be present on the specified collection. All attributes present in the skiplist
  index must be specified in the conditions specified for the `SKIPLIST` function.
  Attribute declaration order is important, too: attributes must be specified in the
  same order in the condition as they have been declared in the skiplist index.

* added command-line option `--server.disable-authentication-unix-sockets`

  with this option, authentication can be disabled for all requests coming
  in via UNIX domain sockets, enabling clients located on the same host as
  the ArangoDB server to connect without authentication.
  Other connections (e.g. TCP/IP) are not affected by this option.

  The default value for this option is `false`.
  Note: this option is only supported on platforms that support Unix domain
  sockets.

* call global arangod instance destructor on shutdown

* issue #755: TRAVERSAL does not use strategy, order and itemOrder options

  these options were not honored when configuring a traversal via the AQL
  TRAVERSAL function. Now, these options are used if specified.

* allow vertex and edge filtering with user-defined functions in TRAVERSAL,
  TRAVERSAL_TREE and SHORTEST_PATH AQL functions:

      // using user-defined AQL functions for edge and vertex filtering
      RETURN TRAVERSAL(friends, friendrelations, "friends/john", "outbound", {
        followEdges: "myfunctions::checkedge",
        filterVertices: "myfunctions::checkvertex"
      })

      // using the following custom filter functions
      var aqlfunctions = require("org/arangodb/aql/functions");
      aqlfunctions.register("myfunctions::checkedge", function (config, vertex, edge, path) {
        return (edge.type !== 'dislikes'); // don't follow these edges
      }, false);

      aqlfunctions.register("myfunctions::checkvertex", function (config, vertex, path) {
        if (vertex.isDeleted || ! vertex.isActive) {
          return [ "prune", "exclude" ]; // exclude these and don't follow them
        }
        return [ ]; // include everything else
      }, false);

* issue #748: add vertex filtering to AQL's TRAVERSAL[_TREE]() function


v1.4.8 (2014-01-31)
-------------------

* install foxx apps in the web interface

* fixed a segfault in the import API


v1.4.7 (2014-01-23)
-------------------

* issue #744: Add usage example arangoimp from Command line

* issue #738: added __dirname, __filename pseudo-globals. Fixes #733. (@by pluma)

* mount all Foxx applications in system apps directory on startup


v1.4.6 (2014-01-20)
-------------------

* issue #736: AQL function to parse collection and key from document handle

* added fm.rescan() method for Foxx-Manager

* fixed issue #734: foxx cookie and route problem

* added method `fm.configJson` for arangosh

* include `startupPath` in result of API `/_api/foxx/config`


v1.4.5 (2014-01-15)
-------------------

* fixed issue #726: Alternate Windows Install Method

* fixed issue #716: dpkg -P doesn't remove everything

* fixed bugs in description of HTTP API `_api/index`

* fixed issue #732: Rest API GET revision number

* added missing documentation for several methods in HTTP API `/_api/edge/...`

* fixed typos in description of HTTP API `_api/document`

* defer evaluation of AQL subqueries and logical operators (lazy evaluation)

* Updated font in WebFrontend, it now contains a version that renders properly on Windows

* generally allow function return values as call parameters to AQL functions

* fixed potential deadlock in global context method execution

* added override file "arangod.conf.local" (and co)


v1.4.4 (2013-12-24)
-------------------

* uid and gid are now set in the scripts, there is no longer a separate config file for
  arangod when started from a script

* foxx-manager is now an alias for arangosh

* arango-dfdb is now an alias for arangod, moved from bin to sbin

* changed from readline to linenoise for Windows

* added --install-service and --uninstall-service for Windows

* removed --daemon and --supervisor for Windows

* arangosh and arangod now uses the config-file which maps the binary name, i. e. if you
  rename arangosh to foxx-manager it will use the config file foxx-manager.conf

* fixed lock file for Windows

* fixed issue #711, #687: foxx-manager throws internal errors

* added `--server.ssl-protocol` option for client tools
  this allows connecting from arangosh, arangoimp, arangoimp etc. to an ArangoDB
  server that uses a non-default value for `--server.ssl-protocol`. The default
  value for the SSL protocol is 4 (TLSv1). If the server is configured to use a
  different protocol, it was not possible to connect to it with the client tools.

* added more detailed request statistics

  This adds the number of async-executed HTTP requests plus the number of HTTP
  requests per individual HTTP method type.

* added `--force` option for arangorestore
  this option allows continuing a restore operation even if the server reports errors
  in the middle of the restore operation

* better error reporting for arangorestore
  in case the server returned an HTTP error, arangorestore previously reported this
  error as `internal error` without any details only. Now server-side errors are
  reported by arangorestore with the server's error message

* include more system collections in dumps produced by arangodump
  previously some system collections were intentionally excluded from dumps, even if the
  dump was run with `--include-system-collections`. for example, the collections `_aal`,
  `_modules`, `_routing`, and `_users` were excluded. This makes sense in a replication
  context but not always in a dump context.
  When specifying `--include-system-collections`, arangodump will now include the above-
  mentioned collections in the dump, too. Some other system collections are still excluded
  even when the dump is run with `--include-system-collections`, for example `_replication`
  and `_trx`.

* fixed issue #701: ArangoStatement undefined in arangosh

* fixed typos in configuration files


v1.4.3 (2013-11-25)
-------------------

* fixed a segfault in the AQL optimizer, occurring when a constant non-list value was
  used on the right-hand side of an IN operator that had a collection attribute on the
  left-hand side

* issue #662:

  Fixed access violation errors (crashes) in the Windows version, occurring under some
  circumstances when accessing databases with multiple clients in parallel

* fixed issue #681: Problem with ArchLinux PKGBUILD configuration


v1.4.2 (2013-11-20)
-------------------

* fixed issue #669: Tiny documentation update

* ported Windows version to use native Windows API SRWLocks (slim read-write locks)
  and condition variables instead of homemade versions

  MSDN states the following about the compatibility of SRWLocks and Condition Variables:

      Minimum supported client:
      Windows Server 2008 [desktop apps | Windows Store apps]

      Minimum supported server:
      Windows Vista [desktop apps | Windows Store apps]

* fixed issue #662: ArangoDB on Windows hanging

  This fixes a deadlock issue that occurred on Windows when documents were written to
  a collection at the same time when some other thread tried to drop the collection.

* fixed file-based logging in Windows

  the logger complained on startup if the specified log file already existed

* fixed startup of server in daemon mode (`--daemon` startup option)

* fixed a segfault in the AQL optimizer

* issue #671: Method graph.measurement does not exist

* changed Windows condition variable implementation to use Windows native
  condition variables

  This is an attempt to fix spurious Windows hangs as described in issue #662.

* added documentation for JavaScript traversals

* added --code-page command-line option for Windows version of arangosh

* fixed a problem when creating edges via the web interface.

  The problem only occurred if a collection was created with type "document
  collection" via the web interface, and afterwards was dropped and re-created
  with type "edge collection". If the web interface page was not reloaded,
  the old collection type (document) was cached, making the subsequent creation
  of edges into the (seeming-to-be-document) collection fail.

  The fix is to not cache the collection type in the web interface. Users of
  an older version of the web interface can reload the collections page if they
  are affected.

* fixed a caching problem in arangosh: if a collection was created using the web
  interface, and then removed via arangosh, arangosh did not actually drop the
  collection due to caching.

  Because the `drop` operation was not carried out, this caused misleading error
  messages when trying to re-create the collection (e.g. `cannot create collection:
  duplicate name`).

* fixed ALT-introduced characters for arangosh console input on Windows

  The Windows readline port was not able to handle characters that are built
  using CTRL or ALT keys. Regular characters entered using the CTRL or ALT keys
  were silently swallowed and not passed to the terminal input handler.

  This did not seem to cause problems for the US keyboard layout, but was a
  severe issue for keyboard layouts that require the ALT (or ALT-GR) key to
  construct characters. For example, entering the character `{` with a German
  keyboard layout requires pressing ALT-GR + 9.

* fixed issue #665: Hash/skiplist combo madness bit my ass

  this fixes a problem with missing/non-deterministic rollbacks of inserts in
  case of a unique constraint violation into a collection with multiple secondary
  indexes (with at least one of them unique)

* fixed issue #664: ArangoDB installer on Windows requires drive c:

* partly fixed issue #662: ArangoDB on Windows hanging

  This fixes dropping databases on Windows. In previous 1.4 versions on Windows,
  one shape collection file was not unloaded and removed when dropping a database,
  leaving one directory and one shape collection file in the otherwise-dropped
  database directory.

* fixed issue #660: updated documentation on indexes


v1.4.1 (2013-11-08)
-------------------

* performance improvements for skip-list deletes


v1.4.1-rc1 (2013-11-07)
-----------------------

* fixed issue #635: Web-Interface should have a "Databases" Menu for Management

* fixed issue #624: Web-Interface is missing a Database selector

* fixed segfault in bitarray query

* fixed issue #656: Cannot create unique index through web interface

* fixed issue #654: bitarray index makes server down

* fixed issue #653: Slow query

* fixed issue #650: Randomness of any() should be improved

* made AQL `DOCUMENT()` function polymorphic and work with just one parameter.

  This allows using the `DOCUMENT` function like this:

      DOCUMENT('users/john')
      DOCUMENT([ 'users/john', 'users/amy' ])

  in addition to the existing use cases:

      DOCUMENT(users, 'users/john')
      DOCUMENT(users, 'john')
      DOCUMENT(users, [ 'users/john' ])
      DOCUMENT(users, [ 'users/john', 'users/amy' ])
      DOCUMENT(users, [ 'john', 'amy' ])

* simplified usage of ArangoDB batch API

  It is not necessary anymore to send the batch boundary in the HTTP `Content-Type`
  header. Previously, the batch API expected the client to send a Content-Type header
  of`multipart/form-data; boundary=<some boundary value>`. This is still supported in
  ArangoDB 2.0, but clients can now also omit this header. If the header is not
  present in a client request, ArangoDB will ignore the request content type and
  read the MIME boundary from the beginning of the request body.

  This also allows using the batch API with the Swagger "Try it out" feature (which is
  not too good at sending a different or even dynamic content-type request header).

* added API method GET `/_api/database/user`

  This returns the list of databases a specific user can see without changing the
  username/passwd.

* issue #424: Documentation about IDs needs to be upgraded


v1.4.0 (2013-10-29)
-------------------

* fixed issue #648: /batch API is missing from Web Interface API Documentation (Swagger)

* fixed issue #647: Icon tooltips missing

* fixed issue #646: index creation in web interface

* fixed issue #645: Allow jumping from edge to linked vertices

* merged PR for issue #643: Some minor corrections and a link to "Downloads"

* fixed issue #642: Completion of error handling

* fixed issue #639: compiling v1.4 on maverick produces warnings on -Wstrict-null-sentinel

* fixed issue #634: Web interface bug: Escape does not always propagate

* fixed issue #620: added startup option `--server.default-api-compatibility`

  This adds the following changes to the ArangoDB server and clients:
  - the server provides a new startup option `--server.default-api-compatibility`.
    This option can be used to determine the compatibility of (some) server API
    return values. The value for this parameter is a server version number,
    calculated as follows: `10000 * major + 100 * minor` (e.g. `10400` for ArangoDB
    1.3). The default value is `10400` (1.4), the minimum allowed value is `10300`
    (1.3).

    When setting this option to a value lower than the current server version,
    the server might respond with old-style results to "old" clients, increasing
    compatibility with "old" (non-up-to-date) clients.

  - the server will on each incoming request check for an HTTP header
    `x-arango-version`. Clients can optionally set this header to the API
    version number they support. For example, if a client sends the HTTP header
    `x-arango-version: 10300`, the server will pick this up and might send ArangoDB
    1.3-style responses in some situations.

    Setting either the startup parameter or using the HTTP header (or both) allows
    running "old" clients with newer versions of ArangoDB, without having to adjust
    the clients too much.

  - the `location` headers returned by the server for the APIs `/_api/document/...`
    and `/_api/collection/...` will have different values depending on the used API
    version. If the API compatibility is `10300`, the `location` headers returned
    will look like this:

        location: /_api/document/....

    whereas when an API compatibility of `10400` or higher is used, the `location`
    headers will look like this:

        location: /_db/<database name>/_api/document/...

  Please note that even in the presence of this, old API versions still may not
  be supported forever by the server.

* fixed issue #643: Some minor corrections and a link to "Downloads" by @frankmayer

* started issue #642: Completion of error handling

* fixed issue #639: compiling v1.4 on maverick produces warnings on
  -Wstrict-null-sentinel

* fixed issue #621: Standard Config needs to be fixed

* added function to manage indexes (web interface)

* improved server shutdown time by signaling shutdown to applicationserver,
  logging, cleanup and compactor threads

* added foxx-manager `replace` command

* added foxx-manager `installed` command (a more intuitive alias for `list`)

* fixed issue #617: Swagger API is missing '/_api/version'

* fixed issue #615: Swagger API: Some commands have no parameter entry forms

* fixed issue #614: API : Typo in : Request URL /_api/database/current

* fixed issue #609: Graph viz tool - different background color

* fixed issue #608: arangosh config files - eventually missing in the manual

* fixed issue #607: Admin interface: no core documentation

* fixed issue #603: Aardvark Foxx App Manager

* fixed a bug in type-mapping between AQL user functions and the AQL layer

  The bug caused errors like the following when working with collection documents
  in an AQL user function:

      TypeError: Cannot assign to read only property '_id' of #<ShapedJson>

* create less system collections when creating a new database

  This is achieved by deferring collection creation until the collections are actually
  needed by ArangoDB. The following collections are affected by the change:
  - `_fishbowl`
  - `_structures`


v1.4.0-beta2 (2013-10-14)
-------------------------

* fixed compaction on Windows

  The compaction on Windows did not ftruncate the cleaned datafiles to a smaller size.
  This has been fixed so not only the content of the files is cleaned but also files
  are re-created with potentially smaller sizes.

* only the following system collections will be excluded from replication from now on:
  - `_replication`
  - `_trx`
  - `_users`
  - `_aal`
  - `_fishbowl`
  - `_modules`
  - `_routing`

  Especially the following system collections will now be included in replication:
  - `_aqlfunctions`
  - `_graphs`

  In previous versions of ArangoDB, all system collections were excluded from the
  replication.

  The change also caused a change in the replication logger and applier:
  in previous versions of ArangoDB, only a collection's id was logged for an operation.
  This has not caused problems for non-system collections but for system collections
  there ids might differ. In addition to a collection id ArangoDB will now also log the
  name of a collection for each replication event.

  The replication applier will now look for the collection name attribute in logged
  events preferably.

* added database selection to arango-dfdb

* provide foxx-manager, arangodump, and arangorestore in Windows build

* ArangoDB 1.4 will refuse to start if option `--javascript.app-path` is not set.

* added startup option `--server.allow-method-override`

  This option can be set to allow overriding the HTTP request method in a request using
  one of the following custom headers:

  - x-http-method-override
  - x-http-method
  - x-method-override

  This allows bypassing proxies and tools that would otherwise just let certain types of
  requests pass. Enabling this option may impose a security risk, so it should only be
  used in very controlled environments.

  The default value for this option is `false` (no method overriding allowed).

* added "details" URL parameter for bulk import API

  Setting the `details` URL parameter to `true` in a call to POST `/_api/import` will make
  the import return details about non-imported documents in the `details` attribute. If
  `details` is `false` or omitted, no `details` attribute will be present in the response.
  This is the same behavior that previous ArangoDB versions exposed.

* added "complete" option for bulk import API

  Setting the `complete` URL parameter to `true` in a call to POST `/_api/import` will make
  the import completely fail if at least one of documents cannot be imported successfully.

  It defaults to `false`, which will make ArangoDB continue importing the other documents
  from the import even if some documents cannot be imported. This is the same behavior that
  previous ArangoDB versions exposed.

* added missing swagger documentation for `/_api/log`

* calling `/_api/logs` (or `/_admin/logs`) is only permitted from the `_system` database now.

  Calling this API method for/from other database will result in an HTTP 400.

' ported fix from https://github.com/novus/nvd3/commit/0894152def263b8dee60192f75f66700cea532cc

  This prevents JavaScript errors from occurring in Chrome when in the admin interface,
  section "Dashboard".

* show current database name in web interface (bottom right corner)

* added missing documentation for /_api/import in swagger API docs

* allow specification of database name for replication sync command replication applier

  This allows syncing from a master database with a different name than the slave database.

* issue #601: Show DB in prompt

  arangosh now displays the database name as part of the prompt by default.

  Can change the prompt by using the `--prompt` option, e.g.

      > arangosh --prompt "my db is named \"%d\"> "


v1.4.0-beta1 (2013-10-01)
-------------------------

* make the Foxx manager use per-database app directories

  Each database now has its own subdirectory for Foxx applications. Each database
  can thus use different Foxx applications if required. A Foxx app for a specific
  database resides in `<app-path>/databases/<database-name>/<app-name>`.

  System apps are shared between all databases. They reside in `<app-path>/system/<app-name>`.

* only trigger an engine reset in development mode for URLs starting with `/dev/`

  This prevents ArangoDB from reloading all Foxx applications when it is not
  actually necessary.

* changed error code from 10 (bad parameter) to 1232 (invalid key generator) for
  errors that are due to an invalid key generator specification when creating a new
  collection

* automatic detection of content-type / mime-type for Foxx assets based on filenames,
  added possibility to override auto detection

* added endpoint management API at `/_api/endpoint`

* changed HTTP return code of PUT `/_api/cursor` from 400 to 404 in case a
  non-existing cursor is referred to

* issue #360: added support for asynchronous requests

  Incoming HTTP requests with the headers `x-arango-async: true` or
  `x-arango-async: store` will be answered by the server instantly with a generic
  HTTP 202 (Accepted) response.

  The actual requests will be queued and processed by the server asynchronously,
  allowing the client to continue sending other requests without waiting for the
  server to process the actually requested operation.

  The exact point in time when a queued request is executed is undefined. If an
  error occurs during execution of an asynchronous request, the client will not
  be notified by the server.

  The maximum size of the asynchronous task queue can be controlled using the new
  option `--scheduler.maximal-queue-size`. If the queue contains this many number of
  tasks and a new asynchronous request comes in, the server will reject it with an
  HTTP 500 (internal server error) response.

  Results of incoming requests marked with header `x-arango-async: true` will be
  discarded by the server immediately. Clients have no way of accessing the result
  of such asynchronously executed request. This is just _fire and forget_.

  To later retrieve the result of an asynchronously executed request, clients can
  mark a request with the header `x-arango-async: keep`. This makes the server
  store the result of the request in memory until explicitly fetched by a client
  via the `/_api/job` API. The `/_api/job` API also provides methods for basic
  inspection of which pending or already finished requests there are on the server,
  plus ways for garbage collecting unneeded results.

* Added new option `--scheduler.maximal-queue-size`.

* issue #590: Manifest Lint

* added data dump and restore tools, arangodump and arangorestore.

  arangodump can be used to create a logical dump of an ArangoDB database, or
  just dedicated collections. It can be used to dump both a collection's structure
  (properties and indexes) and data (documents).

  arangorestore can be used to restore data from a dump created with arangodump.
  arangorestore currently does not re-create any indexes, and doesn't yet handle
  referenced documents in edges properly when doing just partial restores.
  This will be fixed until 1.4 stable.

* introduced `--server.database` option for arangosh, arangoimp, and arangob.

  The option allows these client tools to use a certain database for their actions.
  In arangosh, the current database can be switched at any time using the command

      db._useDatabase(<name>);

  When no database is specified, all client tools will assume they should use the
  default database `_system`. This is done for downwards-compatibility reasons.

* added basic multi database support (alpha)

  New databases can be created using the REST API POST `/_api/database` and the
  shell command `db._createDatabase(<name>)`.

  The default database in ArangoDB is called `_system`. This database is always
  present and cannot be deleted by the user. When an older version of ArangoDB is
  upgraded to 1.4, the previously only database will automatically become the
  `_system` database.

  New databases can be created with the above commands, and can be deleted with the
  REST API DELETE `/_api/database/<name>` or the shell command `db._dropDatabase(<name>);`.

  Deleting databases is still unstable in ArangoDB 1.4 alpha and might crash the
  server. This will be fixed until 1.4 stable.

  To access a specific database via the HTTP REST API, the `/_db/<name>/` prefix
  can be used in all URLs. ArangoDB will check if an incoming request starts with
  this prefix, and will automatically pick the database name from it. If the prefix
  is not there, ArangoDB will assume the request is made for the default database
  (`_system`). This is done for downwards-compatibility reasons.

  That means, the following URL pathnames are logically identical:

      /_api/document/mycollection/1234
      /_db/_system/document/mycollection/1234

  To access a different database (e.g. `test`), the URL pathname would look like this:

      /_db/test/document/mycollection/1234

  New databases can also be created and existing databases can only be dropped from
  within the default database (`_system`). It is not possible to drop the `_system`
  database itself.

  Cross-database operations are unintended and unsupported. The intention of the
  multi-database feature is to have the possibility to have a few databases managed
  by ArangoDB in parallel, but to only access one database at a time from a connection
  or a request.

  When accessing the web interface via the URL pathname `/_admin/html/` or `/_admin/aardvark`,
  the web interface for the default database (`_system`) will be displayed.
  To access the web interface for a different database, the database name can be
  put into the URLs as a prefix, e.g. `/_db/test/_admin/html` or
  `/_db/test/_admin/aardvark`.

  All internal request handlers and also all user-defined request handlers and actions
  (including Foxx) will only get to see the unprefixed URL pathnames (i.e. excluding
  any database name prefix). This is to ensure downwards-compatibility.

  To access the name of the requested database from any action (including Foxx), use
  use `req.database`.

  For example, when calling the URL `/myapp/myaction`, the content of `req.database`
  will be `_system` (the default database because no database got specified) and the
  content of `req.url` will be `/myapp/myaction`.

  When calling the URL `/_db/test/myapp/myaction`, the content of `req.database` will be
  `test`, and the content of `req.url` will still be `/myapp/myaction`.

* Foxx now excludes files starting with . (dot) when bundling assets

  This mitigates problems with editor swap files etc.

* made the web interface a Foxx application

  This change caused the files for the web interface to be moved from `html/admin` to
  `js/apps/aardvark` in the file system.

  The base URL for the admin interface changed from `_admin/html/index.html` to
  `_admin/aardvark/index.html`.

  The "old" redirection to `_admin/html/index.html` will now produce a 404 error.

  When starting ArangoDB with the `--upgrade` option, this will automatically be remedied
  by putting in a redirection from `/` to `/_admin/aardvark/index.html`, and from
  `/_admin/html/index.html` to `/_admin/aardvark/index.html`.

  This also obsoletes the following configuration (command-line) options:
  - `--server.admin-directory`
  - `--server.disable-admin-interface`

  when using these now obsolete options when the server is started, no error is produced
  for downwards-compatibility.

* changed User-Agent value sent by arangoimp, arangosh, and arangod from "VOC-Agent" to
  "ArangoDB"

* changed journal file creation behavior as follows:

  Previously, a journal file for a collection was always created when a collection was
  created. When a journal filled up and became full, the current journal was made a
  datafile, and a new (empty) journal was created automatically. There weren't many
  intended situations when a collection did not have at least one journal.

  This is changed now as follows:
  - when a collection is created, no journal file will be created automatically
  - when there is a write into a collection without a journal, the journal will be
    created lazily
  - when there is a write into a collection with a full journal, a new journal will
    be created automatically

  From the end user perspective, nothing should have changed, except that there is now
  less disk usage for empty collections. Disk usage of infrequently updated collections
  might also be reduced significantly by running the `rotate()` method of a collection,
  and not writing into a collection subsequently.

* added method `collection.rotate()`

  This allows premature rotation of a collection's current journal file into a (read-only)
  datafile. The purpose of using `rotate()` is to prematurely allow compaction (which is
  performed on datafiles only) on data, even if the journal was not filled up completely.

  Using `rotate()` may make sense in the following scenario:

      c = db._create("test");
      for (i = 0; i < 1000; ++i) {
        c.save(...); // insert lots of data here
      }

      ...
      c.truncate(); // collection is now empty
      // only data in datafiles will be compacted by following compaction runs
      // all data in the current journal would not be compacted

      // calling rotate will make the current journal a datafile, and thus make it
      // eligible for compaction
      c.rotate();

  Using `rotate()` may also be useful when data in a collection is known to not change
  in the immediate future. After having completed all write operations on a collection,
  performing a `rotate()` will reduce the size of the current journal to the actually
  required size (remember that journals are pre-allocated with a specific size) before
  making the journal a datafile. Thus `rotate()` may cause disk space savings, even if
  the datafiles does not qualify for compaction after rotation.

  Note: rotating the journal is asynchronous, so that the actual rotation may be executed
  after `rotate()` returns to the caller.

* changed compaction to merge small datafiles together (up to 3 datafiles are merged in
  a compaction run)

  In the regular case, this should leave less small datafiles stay around on disk and allow
  using less file descriptors in total.

* added AQL MINUS function

* added AQL UNION_DISTINCT function (more efficient than combination of `UNIQUE(UNION())`)

* updated mruby to 2013-08-22

* issue #587: Add db._create() in help for startup arangosh

* issue #586: Share a link on installation instructions in the User Manual

* issue #585: Bison 2.4 missing on Mac for custom build

* issue #584: Web interface images broken in devel

* issue #583: Small documentation update

* issue #581: Parameter binding for attributes

* issue #580: Small improvements (by @guidoreina)

* issue #577: Missing documentation for collection figures in implementor manual

* issue #576: Get disk usage for collections and graphs

  This extends the result of the REST API for /_api/collection/figures with
  the attributes `compactors.count`, `compactors.fileSize`, `shapefiles.count`,
  and `shapefiles.fileSize`.

* issue #575: installing devel version on mac (low prio)

* issue #574: Documentation (POST /_admin/routing/reload)

* issue #558: HTTP cursors, allow count to ignore LIMIT


v1.4.0-alpha1 (2013-08-02)
--------------------------

* added replication. check online manual for details.

* added server startup options `--server.disable-replication-logger` and
  `--server.disable-replication-applier`

* removed action deployment tool, this now handled with Foxx and its manager or
  by kaerus node utility

* fixed a server crash when using byExample / firstExample inside a transaction
  and the collection contained a usable hash/skiplist index for the example

* defineHttp now only expects a single context

* added collection detail dialog (web interface)

  Shows collection properties, figures (datafiles, journals, attributes, etc.)
  and indexes.

* added documents filter (web interface)

  Allows searching for documents based on attribute values. One or many filter
  conditions can be defined, using comparison operators such as '==', '<=', etc.

* improved AQL editor (web interface)

  Editor supports keyboard shortcuts (Submit, Undo, Redo, Select).
  Editor allows saving and reusing of user-defined queries.
  Added example queries to AQL editor.
  Added comment button.

* added document import (web interface)

  Allows upload of JSON-data from files. Files must have an extension of .json.

* added dashboard (web interface)

  Shows the status of replication and multiple system charts, e.g.
  Virtual Memory Size, Request Time, HTTP Connections etc.

* added API method `/_api/graph` to query all graphs with all properties.

* added example queries in web interface AQL editor

* added arango.reconnect(<host>) method for arangosh to dynamically switch server or
  user name

* added AQL range operator `..`

  The `..` operator can be used to easily iterate over a sequence of numeric
  values. It will produce a list of values in the defined range, with both bounding
  values included.

  Example:

      2010..2013

  will produce the following result:

      [ 2010, 2011, 2012, 2013 ]

* added AQL RANGE function

* added collection.first(count) and collection.last(count) document access functions

  These functions allow accessing the first or last n documents in a collection. The order
  is determined by document insertion/update time.

* added AQL INTERSECTION function

* INCOMPATIBLE CHANGE: changed AQL user function namespace resolution operator from `:` to `::`

  AQL user-defined functions were introduced in ArangoDB 1.3, and the namespace resolution
  operator for them was the single colon (`:`). A function call looked like this:

      RETURN mygroup:myfunc()

  The single colon caused an ambiguity in the AQL grammar, making it indistinguishable from
  named attributes or the ternary operator in some cases, e.g.

      { mygroup:myfunc ? mygroup:myfunc }

  The change of the namespace resolution operator from `:` to `::` fixes this ambiguity.

  Existing user functions in the database will be automatically fixed when starting ArangoDB
  1.4 with the `--upgrade` option. However, queries using user-defined functions need to be
  adjusted on the client side to use the new operator.

* allow multiple AQL LET declarations separated by comma, e.g.
  LET a = 1, b = 2, c = 3

* more useful AQL error messages

  The error position (line/column) is more clearly indicated for parse errors.
  Additionally, if a query references a collection that cannot be found, the error
  message will give a hint on the collection name

* changed return value for AQL `DOCUMENT` function in case document is not found

  Previously, when the AQL `DOCUMENT` function was called with the id of a document and
  the document could not be found, it returned `undefined`. This value is not part of the
  JSON type system and this has caused some problems.
  Starting with ArangoDB 1.4, the `DOCUMENT` function will return `null` if the document
  looked for cannot be found.

  In case the function is called with a list of documents, it will continue to return all
  found documents, and will not return `null` for non-found documents. This has not changed.

* added single line comments for AQL

  Single line comments can be started with a double forward slash: `//`.
  They end at the end of the line, or the end of the query string, whichever is first.

* fixed documentation issues #567, #568, #571.

* added collection.checksum(<withData>) method to calculate CRC checksums for
  collections

  This can be used to
  - check if data in a collection has changed
  - compare the contents of two collections on different ArangoDB instances

* issue #565: add description line to aal.listAvailable()

* fixed several out-of-memory situations when double freeing or invalid memory
  accesses could happen

* less msyncing during the creation of collections

  This is achieved by not syncing the initial (standard) markers in shapes collections.
  After all standard markers are written, the shapes collection will get synced.

* renamed command-line option `--log.filter` to `--log.source-filter` to avoid
  misunderstandings

* introduced new command-line option `--log.content-filter` to optionally restrict
  logging to just specific log messages (containing the filter string, case-sensitive).

  For example, to filter on just log entries which contain `ArangoDB`, use:

      --log.content-filter "ArangoDB"

* added optional command-line option `--log.requests-file` to log incoming HTTP
  requests to a file.

  When used, all HTTP requests will be logged to the specified file, containing the
  client IP address, HTTP method, requests URL, HTTP response code, and size of the
  response body.

* added a signal handler for SIGUSR1 signal:

  when ArangoDB receives this signal, it will respond all further incoming requests
  with an HTTP 503 (Service Unavailable) error. This will be the case until another
  SIGUSR1 signal is caught. This will make ArangoDB start serving requests regularly
  again. Note: this is not implemented on Windows.

* limited maximum request URI length to 16384 bytes:

  Incoming requests with longer request URIs will be responded to with an HTTP
  414 (Request-URI Too Long) error.

* require version 1.0 or 1.1 in HTTP version signature of requests sent by clients:

  Clients sending requests with a non-HTTP 1.0 or non-HTTP 1.1 version number will
  be served with an HTTP 505 (HTTP Version Not Supported) error.

* updated manual on indexes:

  using system attributes such as `_id`, `_key`, `_from`, `_to`, `_rev` in indexes is
  disallowed and will be rejected by the server. This was the case since ArangoDB 1.3,
  but was not properly documented.

* issue #563: can aal become a default object?

  aal is now a prefab object in arangosh

* prevent certain system collections from being renamed, dropped, or even unloaded.

  Which restrictions there are for which system collections may vary from release to
  release, but users should in general not try to modify system collections directly
  anyway.

  Note: there are no such restrictions for user-created collections.

* issue #559: added Foxx documentation to user manual

* added server startup option `--server.authenticate-system-only`. This option can be
  used to restrict the need for HTTP authentication to internal functionality and APIs,
  such as `/_api/*` and `/_admin/*`.
  Setting this option to `true` will thus force authentication for the ArangoDB APIs
  and the web interface, but allow unauthenticated requests for other URLs (including
  user defined actions and Foxx applications).
  The default value of this option is `false`, meaning that if authentication is turned
  on, authentication is still required for *all* incoming requests. Only by setting the
  option to `true` this restriction is lifted and authentication becomes required for
  URLs starting with `/_` only.

  Please note that authentication still needs to be enabled regularly by setting the
  `--server.disable-authentication` parameter to `false`. Otherwise no authentication
  will be required for any URLs as before.

* protect collections against unloading when there are still document barriers around.

* extended cap constraints to optionally limit the active data size in a collection to
  a specific number of bytes.

  The arguments for creating a cap constraint are now:
  `collection.ensureCapConstraint(<count>, <byteSize>);`

  It is supported to specify just a count as in ArangoDB 1.3 and before, to specify
  just a fileSize, or both. The first met constraint will trigger the automated
  document removal.

* added `db._exists(doc)` and `collection.exists(doc)` for easy document existence checks

* added API `/_api/current-database` to retrieve information about the database the
  client is currently connected to (note: the API `/_api/current-database` has been
  removed in the meantime. The functionality is accessible via `/_api/database/current`
  now).

* ensure a proper order of tick values in datafiles/journals/compactors.
  any new files written will have the _tick values of their markers in order. for
  older files, there are edge cases at the beginning and end of the datafiles when
  _tick values are not properly in order.

* prevent caching of static pages in PathHandler.
  whenever a static page is requested that is served by the general PathHandler, the
  server will respond to HTTP GET requests with a "Cache-Control: max-age=86400" header.

* added "doCompact" attribute when creating collections and to collection.properties().
  The attribute controls whether collection datafiles are compacted.

* changed the HTTP return code from 400 to 404 for some cases when there is a referral
  to a non-existing collection or document.

* introduced error code 1909 `too many iterations` that is thrown when graph traversals
  hit the `maxIterations` threshold.

* optionally limit traversals to a certain number of iterations
  the limitation can be achieved via the traversal API by setting the `maxIterations`
  attribute, and also via the AQL `TRAVERSAL` and `TRAVERSAL_TREE` functions by setting
  the same attribute. If traversals are not limited by the end user, a server-defined
  limit for `maxIterations` may be used to prevent server-side traversals from running
  endlessly.

* added graph traversal API at `/_api/traversal`

* added "API" link in web interface, pointing to REST API generated with Swagger

* moved "About" link in web interface into "links" menu

* allow incremental access to the documents in a collection from out of AQL
  this allows reading documents from a collection chunks when a full collection scan
  is required. memory usage might be must lower in this case and queries might finish
  earlier if there is an additional LIMIT statement

* changed AQL COLLECT to use a stable sort, so any previous SORT order is preserved

* issue #547: Javascript error in the web interface

* issue #550: Make AQL graph functions support key in addition to id

* issue #526: Unable to escape when an errorneous command is entered into the js shell

* issue #523: Graph and vertex methods for the javascript api

* issue #517: Foxx: Route parameters with capital letters fail

* issue #512: Binded Parameters for LIMIT


v1.3.3 (2013-08-01)
-------------------

* issue #570: updateFishbowl() fails once

* updated and fixed generated examples

* issue #559: added Foxx documentation to user manual

* added missing error reporting for errors that happened during import of edges


v1.3.2 (2013-06-21)
-------------------

* fixed memleak in internal.download()

* made the shape-collection journal size adaptive:
  if too big shapes come in, a shape journal will be created with a big-enough size
  automatically. the maximum size of a shape journal is still restricted, but to a
  very big value that should never be reached in practice.

* fixed a segfault that occurred when inserting documents with a shape size bigger
  than the default shape journal size (2MB)

* fixed a locking issue in collection.truncate()

* fixed value overflow in accumulated filesizes reported by collection.figures()

* issue #545: AQL FILTER unnecessary (?) loop

* issue #549: wrong return code with --daemon


v1.3.1 (2013-05-24)
-------------------

* removed currently unused _ids collection

* fixed usage of --temp-path in aranogd and arangosh

* issue #540: suppress return of temporary internal variables in AQL

* issue #530: ReferenceError: ArangoError is not a constructor

* issue #535: Problem with AQL user functions javascript API

* set --javascript.app-path for test execution to prevent startup error

* issue #532: Graph _edgesCache returns invalid data?

* issue #531: Arangod errors

* issue #529: Really weird transaction issue

* fixed usage of --temp-path in aranogd and arangosh


v1.3.0 (2013-05-10)
-------------------

* fixed problem on restart ("datafile-xxx is not sealed") when server was killed
  during a compaction run

* fixed leak when using cursors with very small batchSize

* issue #508: `unregistergroup` function not mentioned in http interface docs

* issue #507: GET /_api/aqlfunction returns code inside parentheses

* fixed issue #489: Bug in aal.install

* fixed issue 505: statistics not populated on MacOS


v1.3.0-rc1 (2013-04-24)
-----------------------

* updated documentation for 1.3.0

* added node modules and npm packages

* changed compaction to only compact datafiles with more at least 10% of dead
  documents (byte size-wise)

* issue #498: fixed reload of authentication info when using
  `require("org/arangodb/users").reload()`

* issue #495: Passing an empty array to create a document results in a
  "phantom" document

* added more precision for requests statistics figures

* added "sum" attribute for individual statistics results in statistics API
  at /_admin/statistics

* made "limit" an optional parameter in AQL function NEAR().
  limit can now be either omitted completely, or set to 0. If so, an internal
  default value (currently 100) will be applied for the limit.

* issue #481

* added "attributes.count" to output of `collection.figures()`
  this also affects the REST API /_api/collection/<name>/figures

* added IndexedPropertyGetter for ShapedJson objects

* added API for user-defined AQL functions

* issue #475: A better error message for deleting a non-existent graph

* issue #474: Web interface problems with the JS Shell

* added missing documentation for AQL UNION function

* added transaction support.
  This provides ACID transactions for ArangoDB. Transactions can be invoked
  using the `db._executeTransaction()` function, or the `/_api/transaction`
  REST API.

* switched to semantic versioning (at least for alpha & alpha naming)

* added saveOrReplace() for server-side JS

v1.3.alpha1 (2013-04-05)
------------------------

* cleanup of Module, Package, ArangoApp and modules "internal", "fs", "console"

* use Error instead of string in throw to allow stack-trace

* issue #454: error while creation of Collection

* make `collection.count()` not recalculate the number of documents on the fly, but
  use some internal document counters.

* issue #457: invalid string value in web interface

* make datafile id (datafile->_fid) identical to the numeric part of the filename.
  E.g. the datafile `journal-123456.db` will now have a datafile marker with the same
  fid (i.e. `123456`) instead of a different value. This change will only affect
  datafiles that are created with 1.3 and not any older files.
  The intention behind this change is to make datafile debugging easier.

* consistently discard document attributes with reserved names (system attributes)
  but without any known meaning, for example `_test`, `_foo`, ...

  Previously, these attributes were saved with the document regularly in some cases,
  but were discarded in other cases.
  Now these attributes are discarded consistently. "Real" system attributes such as
  `_key`, `_from`, `_to` are not affected and will work as before.

  Additionally, attributes with an empty name (``) are discarded when documents are
  saved.

  Though using reserved or empty attribute names in documents was not really and
  consistently supported in previous versions of ArangoDB, this change might cause
  an incompatibility for clients that rely on this feature.

* added server startup flag `--database.force-sync-properties` to force syncing of
  collection properties on collection creation, deletion and on property update.
  The default value is true to mimic the behavior of previous versions of ArangoDB.
  If set to false, collection properties are written to disk but no call to sync()
  is made.

* added detailed output of server version and components for REST APIs
  `/_admin/version` and `/_api/version`. To retrieve this extended information,
  call the REST APIs with URL parameter `details=true`.

* issue #443: For git-based builds include commit hash in version

* adjust startup log output to be more compact, less verbose

* set the required minimum number of file descriptors to 256.
  On server start, this number is enforced on systems that have rlimit. If the limit
  cannot be enforced, starting the server will fail.
  Note: 256 is considered to be the absolute minimum value. Depending on the use case
  for ArangoDB, a much higher number of file descriptors should be used.

  To avoid checking & potentially changing the number of maximum open files, use the
  startup option `--server.descriptors-minimum 0`

* fixed shapedjson to json conversion for special numeric values (NaN, +inf, -inf).
  Before, "NaN", "inf", or "-inf" were written into the JSONified output, but these
  values are not allowed in JSON. Now, "null" is written to the JSONified output as
  required.

* added AQL functions VARIANCE_POPULATION(), VARIANCE_SAMPLE(), STDDEV_POPULATION(),
  STDDEV_SAMPLE(), AVERAGE(), MEDIAN() to calculate statistical values for lists

* added AQL SQRT() function

* added AQL TRIM(), LEFT() and RIGHT() string functions

* fixed issue #436: GET /_api/document on edge

* make AQL REVERSE() and LENGTH() functions work on strings, too

* disabled DOT generation in `make doxygen`. this speeds up docs generation

* renamed startup option `--dispatcher.report-intervall` to `--dispatcher.report-interval`

* renamed startup option `--scheduler.report-intervall` to `--scheduler.report-interval`

* slightly changed output of REST API method /_admin/log.
  Previously, the log messages returned also contained the date and log level, now
  they will only contain the log message, and no date and log level information.
  This information can be re-created by API users from the `timestamp` and `level`
  attributes of the result.

* removed configure option `--enable-zone-debug`
  memory zone debugging is now automatically turned on when compiling with ArangoDB
  `--enable-maintainer-mode`

* removed configure option `--enable-arangob`
  arangob is now always included in the build


v1.2.3 (XXXX-XX-XX)
-------------------

* added optional parameter `edgexamples` for AQL function EDGES() and NEIGHBORS()

* added AQL function NEIGHBORS()

* added freebsd support

* fixed firstExample() query with `_id` and `_key` attributes

* issue triAGENS/ArangoDB-PHP#55: AQL optimizer may have mis-optimized duplicate
  filter statements with limit


v1.2.2 (2013-03-26)
-------------------

* fixed save of objects with common sub-objects

* issue #459: fulltext internal memory allocation didn't scale well
  This fix improves loading times for collections with fulltext indexes that have
  lots of equal words indexed.

* issue #212: auto-increment support

  The feature can be used by creating a collection with the extra `keyOptions`
  attribute as follows:

      db._create("mycollection", { keyOptions: { type: "autoincrement", offset: 1, increment: 10, allowUserKeys: true } });

  The `type` attribute will make sure the keys will be auto-generated if no
  `_key` attribute is specified for a document.

  The `allowUserKeys` attribute determines whether users might still supply own
  `_key` values with documents or if this is considered an error.

  The `increment` value determines the actual increment value, whereas the `offset`
  value can be used to seed to value sequence with a specific starting value.
  This will be useful later in a multi-master setup, when multiple servers can use
  different auto-increment seed values and thus generate non-conflicting auto-increment values.

  The default values currently are:

  - `allowUserKeys`: `true`
  - `offset`: `0`
  - `increment`: `1`

  The only other available key generator type currently is `traditional`.
  The `traditional` key generator will auto-generate keys in a fashion as ArangoDB
  always did (some increasing integer value, with a more or less unpredictable
  increment value).

  Note that for the `traditional` key generator there is only the option to disallow
  user-supplied keys and give the server the sole responsibility for key generation.
  This can be achieved by setting the `allowUserKeys` property to `false`.

  This change also introduces the following errors that API implementors may want to check
  the return values for:

  - 1222: `document key unexpected`: will be raised when a document is created with
    a `_key` attribute, but the underlying collection was set up with the `keyOptions`
    attribute `allowUserKeys: false`.

  - 1225: `out of keys`: will be raised when the auto-increment key generator runs
    out of keys. This may happen when the next key to be generated is 2^64 or higher.
    In practice, this will only happen if the values for `increment` or `offset` are
    not set appropriately, or if users are allowed to supply own keys, those keys
    are near the 2^64 threshold, and later the auto-increment feature kicks in and
    generates keys that cross that threshold.

    In practice it should not occur with proper configuration and proper usage of the
    collections.

  This change may also affect the following REST APIs:
  - POST `/_api/collection`: the server does now accept the optional `keyOptions`
    attribute in the second parameter
  - GET `/_api/collection/properties`: will return the `keyOptions` attribute as part
    of the collection's properties. The previous optional attribute `createOptions`
    is now gone.

* fixed `ArangoStatement.explain()` method with bind variables

* fixed misleading "cursor not found" error message in arangosh that occurred when
  `count()` was called for client-side cursors

* fixed handling of empty attribute names, which may have crashed the server under
  certain circumstances before

* fixed usage of invalid pointer in error message output when index description could
  not be opened


v1.2.1 (2013-03-14)
-------------------

* issue #444: please darken light color in arangosh

* issue #442: pls update post install info on osx

* fixed conversion of special double values (NaN, -inf, +inf) when converting from
  shapedjson to JSON

* fixed compaction of markers (location of _key was not updated correctly in memory,
  leading to _keys pointing to undefined memory after datafile rotation)

* fixed edge index key pointers to use document master pointer plus offset instead
  of direct _key address

* fixed case when server could not create any more journal or compactor files.
  Previously a wrong status code may have been returned, and not being able to create
  a new compactor file may have led to an infinite loop with error message
  "could not create compactor".

* fixed value truncation for numeric filename parts when renaming datafiles/journals


v1.2.0 (2013-03-01)
-------------------

* by default statistics are now switch off; in order to enable comment out
  the "disable-statistics = yes" line in "arangod.conf"

* fixed issue #435: csv parser skips data at buffer border

* added server startup option `--server.disable-statistics` to turn off statistics
  gathering without recompilation of ArangoDB.
  This partly addresses issue #432.

* fixed dropping of indexes without collection name, e.g.
  `db.xxx.dropIndex("123456");`
  Dropping an index like this failed with an assertion error.

* fixed issue #426: arangoimp should be able to import edges into edge collections

* fixed issue #425: In case of conflict ArangoDB returns HTTP 400 Bad request
  (with 1207 Error) instead of HTTP 409 Conflict

* fixed too greedy token consumption in AQL for negative values:
  e.g. in the statement `RETURN { a: 1 -2 }` the minus token was consumed as part
  of the value `-2`, and not interpreted as the binary arithmetic operator


v1.2.beta3 (2013-02-22)
-----------------------

* issue #427: ArangoDB Importer Manual has no navigation links (previous|home|next)

* issue #319: Documentation missing for Emergency console and incomplete for datafile debugger.

* issue #370: add documentation for reloadRouting and flushServerModules

* issue #393: added REST API for user management at /_api/user

* issue #393, #128: added simple cryptographic functions for user actions in module "crypto":
  * require("org/arangodb/crypto").md5()
  * require("org/arangodb/crypto").sha256()
  * require("org/arangodb/crypto").rand()

* added replaceByExample() Javascript and REST API method

* added updateByExample() Javascript and REST API method

* added optional "limit" parameter for removeByExample() Javascript and REST API method

* fixed issue #413

* updated bundled V8 version from 3.9.4 to 3.16.14.1
  Note: the Windows version used a more recent version (3.14.0.1) and was not updated.

* fixed issue #404: keep original request url in request object


v1.2.beta2 (2013-02-15)
-----------------------

* fixed issue #405: 1.2 compile warnings

* fixed issue #333: [debian] Group "arangodb" is not used when starting vie init.d script

* added optional parameter 'excludeSystem' to GET /_api/collection
  This parameter can be used to disable returning system collections in the list
  of all collections.

* added AQL functions KEEP() and UNSET()

* fixed issue #348: "HTTP Interface for Administration and Monitoring"
  documentation errors.

* fix stringification of specific positive int64 values. Stringification of int64
  values with the upper 32 bits cleared and the 33rd bit set were broken.

* issue #395:  Collection properties() function should return 'isSystem' for
  Javascript and REST API

* make server stop after upgrade procedure when invoked with `--upgrade option`.
  When started with the `--upgrade` option, the server will perfom
  the upgrade, and then exit with a status code indicating the result of the
  upgrade (0 = success, 1 = failure). To start the server regularly in either
  daemon or console mode, the `--upgrade` option must not be specified.
  This change was introduced to allow init.d scripts check the result of
  the upgrade procedure, even in case an upgrade was successful.
  this was introduced as part of issue #391.

* added AQL function EDGES()

* added more crash-protection when reading corrupted collections at startup

* added documentation for AQL function CONTAINS()

* added AQL function LIKE()

* replaced redundant error return code 1520 (Unable to open collection) with error code
  1203 (Collection not found). These error codes have the same meanings, but one of
  them was returned from AQL queries only, the other got thrown by other parts of
  ArangoDB. Now, error 1203 (Collection not found) is used in AQL too in case a
  non-existing collection is used.

v1.2.beta1 (2013-02-01)
-----------------------

* fixed issue #382: [Documentation error] Maschine... should be Machine...

* unified history file locations for arangod, arangosh, and arangoirb.
  - The readline history for arangod (emergency console) is now stored in file
    $HOME/.arangod. It was stored in $HOME/.arango before.
  - The readline history for arangosh is still stored in $HOME/.arangosh.
  - The readline history for arangoirb is now stored in $HOME/.arangoirb. It was
    stored in $HOME/.arango-mrb before.

* fixed issue #381: _users user should have a unique constraint

* allow negative list indexes in AQL to access elements from the end of a list,
  e.g. ```RETURN values[-1]``` will return the last element of the `values` list.

* collection ids, index ids, cursor ids, and document revision ids created and
  returned by ArangoDB are now returned as strings with numeric content inside.
  This is done to prevent some value overrun/truncation in any part of the
  complete client/server workflow.
  In ArangoDB 1.1 and before, these values were previously returned as
  (potentially very big) integer values. This may cause problems (clipping, overrun,
  precision loss) for clients that do not support big integers natively and store
  such values in IEEE754 doubles internally. This type loses precision after about
  52 bits and is thus not safe to hold an id.
  Javascript and 32 bit-PHP are examples for clients that may cause such problems.
  Therefore, ids are now returned by ArangoDB as strings, with the string
  content being the integer value as before.

  Example for documents ("_rev" attribute):
  - Document returned by ArangoDB 1.1: { "_rev": 1234, ... }
  - Document returned by ArangoDB 1.2: { "_rev": "1234", ... }

  Example for collections ("id" attribute / "_id" property):
  - Collection returned by ArangoDB 1.1: { "id": 9327643, "name": "test", ... }
  - Collection returned by ArangoDB 1.2: { "id": "9327643", "name": "test", ... }

  Example for cursors ("id" attribute):
  - Collection returned by ArangoDB 1.1: { "id": 11734292, "hasMore": true, ... }
  - Collection returned by ArangoDB 1.2: { "id": "11734292", "hasMore": true, ... }

* global variables are not automatically available anymore when starting the
  arangod Javascript emergency console (i.e. ```arangod --console```).

  Especially, the variables `db`, `edges`, and `internal` are not available
  anymore. `db` and `internal` can be made available in 1.2 by
  ```var db = require("org/arangodb").db;``` and
  ```var internal = require("internal");```, respectively.
  The reason for this change is to get rid of global variables in the server
  because this will allow more specific inclusion of functionality.

  For convenience, the global variable `db` is still available by default in
  arangosh. The global variable `edges`, which since ArangoDB 1.1 was kind of
  a redundant wrapper of `db`, has been removed in 1.2 completely.
  Please use `db` instead, and if creating an edge collection, use the explicit
  ```db._createEdgeCollection()``` command.

* issue #374: prevent endless redirects when calling admin interface with
  unexpected URLs

* issue #373: TRAVERSAL() `trackPaths` option does not work. Instead `paths` does work

* issue #358: added support for CORS

* honor optional waitForSync property for document removal, replace, update, and
  save operations in arangosh. The waitForSync parameter for these operations
  was previously honored by the REST API and on the server-side, but not when
  the waitForSync parameter was specified for a document operation in arangosh.

* calls to db.collection.figures() and /_api/collection/<collection>/figures now
  additionally return the number of shapes used in the collection in the
  extra attribute "shapes.count"

* added AQL TRAVERSAL_TREE() function to return a hierarchical result from a traversal

* added AQL TRAVERSAL() function to return the results from a traversal

* added AQL function ATTRIBUTES() to return the attribute names of a document

* removed internal server-side AQL functions from global scope.

  Now the AQL internal functions can only be accessed via the exports of the
  ahuacatl module, which can be included via ```require("org/arangodb/ahuacatl")```.
  It shouldn't be necessary for clients to access this module at all, but
  internal code may use this module.

  The previously global AQL-related server-side functions were moved to the
  internal namespace. This produced the following function name changes on
  the server:

     old name              new name
     ------------------------------------------------------
     AHUACATL_RUN       => require("internal").AQL_QUERY
     AHUACATL_EXPLAIN   => require("internal").AQL_EXPLAIN
     AHUACATL_PARSE     => require("internal").AQL_PARSE

  Again, clients shouldn't have used these functions at all as there is the
  ArangoStatement object to execute AQL queries.

* fixed issue #366: Edges index returns strange description

* added AQL function MATCHES() to check a document against a list of examples

* added documentation and tests for db.collection.removeByExample

* added --progress option for arangoimp. This will show the percentage of the input
  file that has been processed by arangoimp while the import is still running. It can
  be used as a rough indicator of progress for the entire import.

* make the server log documents that cannot be imported via /_api/import into the
  logfile using the warning log level. This may help finding illegal documents in big
  import runs.

* check on server startup whether the database directory and all collection directories
  are writable. if not, the server startup will be aborted. this prevents serious
  problems with collections being non-writable and this being detected at some pointer
  after the server has been started

* allow the following AQL constructs: FUNC(...)[...], FUNC(...).attribute

* fixed issue #361: Bug in Admin Interface. Header disappears when clicking new collection

* Added in-memory only collections

  Added collection creation parameter "isVolatile":
  if set to true, the collection is created as an in-memory only collection,
  meaning that all document data of that collection will reside in memory only,
  and will not be stored permanently to disk.
  This means that all collection data will be lost when the collection is unloaded
  or the server is shut down.
  As this collection type does not have datafile disk overhead for the regular
  document operations, it may be faster than normal disk-backed collections. The
  actual performance gains strongly depend on the underlying OS, filesystem, and
  settings though.
  This collection type should be used for caches only and not for any sensible data
  that cannot be re-created otherwise.
  Some platforms, namely Windows, currently do not support this collection type.
  When creating an in-memory collection on such platform, an error message will be
  returned by ArangoDB telling the user the platform does not support it.

  Note: in-memory collections are an experimental feature. The feature might
  change drastically or even be removed altogether in a future version of ArangoDB.

* fixed issue #353: Please include "pretty print" in Emergency Console

* fixed issue #352: "pretty print" console.log
  This was achieved by adding the dump() function for the "internal" object

* reduced insertion time for edges index
  Inserting into the edges index now avoids costly comparisons in case of a hash
  collision, reducing the prefilling/loading timer for bigger edge collections

* added fulltext queries to AQL via FULLTEXT() function. This allows search
  fulltext indexes from an AQL query to find matching documents

* added fulltext index type. This index type allows indexing words and prefixes of
  words from a specific document attribute. The index can be queries using a
  SimpleQueryFull object, the HTTP REST API at /_api/simple/fulltext, or via AQL

* added collection.revision() method to determine whether a collection has changed.
  The revision method returns a revision string that can be used by client programs
  for equality/inequality comparisons. The value returned by the revision method
  should be treated by clients as an opaque string and clients should not try to
  figure out the sense of the revision id. This is still useful enough to check
  whether data in a collection has changed.

* issue #346: adaptively determine NUMBER_HEADERS_PER_BLOCK

* issue #338: arangosh cursor positioning problems

* issue #326: use limit optimization with filters

* issue #325: use index to avoid sorting

* issue #324: add limit optimization to AQL

* removed arango-password script and added Javascript functionality to add/delete
  users instead. The functionality is contained in module `users` and can be invoked
  as follows from arangosh and arangod:
  * require("users").save("name", "passwd");
  * require("users").replace("name", "newPasswd");
  * require("users").remove("name");
  * require("users").reload();
  These functions are intentionally not offered via the web interface.
  This also addresses issue #313

* changed print output in arangosh and the web interface for JSON objects.
  Previously, printing a JSON object in arangosh resulted in the attribute values
  being printed as proper JSON, but attribute names were printed unquoted and
  unescaped. This was fine for the purpose of arangosh, but lead to invalid
  JSON being produced. Now, arangosh will produce valid JSON that can be used
  to send it back to ArangoDB or use it with arangoimp etc.

* fixed issue #300: allow importing documents via the REST /_api/import API
  from a JSON list, too.
  So far, the API only supported importing from a format that had one JSON object
  on each line. This is sometimes inconvenient, e.g. when the result of an AQL
  query or any other list is to be imported. This list is a JSON list and does not
  necessary have a document per line if pretty-printed.
  arangoimp now supports the JSON list format, too. However, the format requires
  arangoimp and the server to read the entire dataset at once. If the dataset is
  too big (bigger than --max-upload-size) then the import will be rejected. Even if
  increased, the entire list must fit in memory on both the client and the server,
  and this may be more resource-intensive than importing individual lines in chunks.

* removed unused parameter --reuse-ids for arangoimp. This parameter did not have
  any effect in 1.2, was never publicly announced and did evil (TM) things.

* fixed issue #297 (partly): added whitespace between command line and
  command result in arangosh, added shell colors for better usability

* fixed issue #296: system collections not usable from AQL

* fixed issue #295: deadlock on shutdown

* fixed issue #293: AQL queries should exploit edges index

* fixed issue #292: use index when filtering on _key in AQL

* allow user-definable document keys
  users can now define their own document keys by using the _key attribute
  when creating new documents or edges. Once specified, the value of _key is
  immutable.
  The restrictions for user-defined key values are:
  * the key must be at most 254 bytes long
  * it must consist of the letters a-z (lower or upper case), the digits 0-9,
    the underscore (_) or dash (-) characters only
  * any other characters, especially multi-byte sequences, whitespace or
    punctuation characters cannot be used inside key values

  Specifying a document key is optional when creating new documents. If no
  document key is specified, ArangoDB will create a document key itself.
  There are no guarantees about the format and pattern of auto-generated document
  keys other than the above restrictions.
  Clients should therefore treat auto-generated document keys as opaque values.
  Keys can be used to look up and reference documents, e.g.:
  * saving a document: `db.users.save({ "_key": "fred", ... })`
  * looking up a document: `db.users.document("fred")`
  * referencing other documents: `edges.relations.save("users/fred", "users/john", ...)`

  This change is downwards-compatible to ArangoDB 1.1 because in ArangoDB 1.1
  users were not able to define their own keys. If the user does not supply a _key
  attribute when creating a document, ArangoDB 1.2 will still generate a key of
  its own as ArangoDB 1.1 did. However, all documents returned by ArangoDB 1.2 will
  include a _key attribute and clients should be able to handle that (e.g. by
  ignoring it if not needed). Documents returned will still include the _id attribute
  as in ArangoDB 1.1.

* require collection names everywhere where a collection id was allowed in
  ArangoDB 1.1 & 1.0
  This change requires clients to use a collection name in place of a collection id
  at all places the client deals with collections.
  Examples:
  * creating edges: the _from and _to attributes must now contain collection names instead
    of collection ids: `edges.relations.save("test/my-key1", "test/my-key2", ...)`
  * retrieving edges: the returned _from and _to attributes now will contain collection
    names instead of ids, too: _from: `test/fred` instead of `1234/3455`
  * looking up documents: db.users.document("fred") or db._document("users/fred")

  Collection names must be used in REST API calls instead of collection ids, too.
  This change is thus not completely downwards-compatible to ArangoDB 1.1. ArangoDB 1.1
  required users to use collection ids in many places instead of collection names.
  This was unintuitive and caused overhead in cases when just the collection name was
  known on client-side but not its id. This overhead can now be avoided so clients can
  work with the collection names directly. There is no need to work with collection ids
  on the client side anymore.
  This change will likely require adjustments to API calls issued by clients, and also
  requires a change in how clients handle the _id value of returned documents. Previously,
  the _id value of returned documents contained the collection id, a slash separator and
  the document number. Since 1.2, _id will contain the collection name, a slash separator
  and the document key. The same applies to the _from and _to attribute values of edges
  that are returned by ArangoDB.

  Also removed (now unnecessary) location header in responses of the collections REST API.
  The location header was previously returned because it was necessary for clients.
  When clients created a collection, they specified the collection name. The collection
  id was generated on the server, but the client needed to use the server-generated
  collection id for further API calls, e.g. when creating edges etc. Therefore, the
  full collection URL, also containing the collection id, was returned by the server in
  responses to the collection API, in the HTTP location header.
  Returning the location header has become unnecessary in ArangoDB 1.2 because users
  can access collections by name and do not need to care about collection ids.


v1.1.3 (2013-XX-XX)
-------------------

* fix case when an error message was looked up for an error code but no error
  message was found. In this case a NULL ptr was returned and not checked everywhere.
  The place this error popped up was when inserting into a non-unique hash index
  failed with a specific, invalid error code.

* fixed issue #381:  db._collection("_users").getIndexes();

* fixed issue #379: arango-password fatal issue javscript.startup-directory

* fixed issue #372: Command-Line Options for the Authentication and Authorization


v1.1.2 (2013-01-20)
-------------------

* upgraded to mruby 2013-01-20 583983385b81c21f82704b116eab52d606a609f4

* fixed issue #357: Some spelling and grammar errors

* fixed issue #355: fix quotes in pdf manual

* fixed issue #351: Strange arangosh error message for long running query

* fixed randomly hanging connections in arangosh on MacOS

* added "any" query method: this returns a random document from a collection. It
  is also available via REST HTTP at /_api/simple/any.

* added deployment tool

* added getPeerVertex

* small fix for logging of long messages: the last character of log messages longer
  than 256 bytes was not logged.

* fixed truncation of human-readable log messages for web interface: the trailing \0
  byte was not appended for messages longer than 256 bytes

* fixed issue #341: ArangoDB crashes when stressed with Batch jobs
  Contrary to the issue title, this did not have anything to do with batch jobs but
  with too high memory usage. The memory usage of ArangoDB is now reduced for cases
   when there are lots of small collections with few documents each

* started with issue #317: Feature Request (from Google Groups): DATE handling

* backported issue #300: Extend arangoImp to Allow importing resultset-like
  (list of documents) formatted files

* fixed issue #337: "WaitForSync" on new collection does not work on Win/X64

* fixed issue #336: Collections REST API docs

* fixed issue #335: mmap errors due to wrong memory address calculation

* fixed issue #332: arangoimp --use-ids parameter seems to have no impact

* added option '--server.disable-authentication' for arangosh as well. No more passwd
  prompts if not needed

* fixed issue #330: session logging for arangosh

* fixed issue #329: Allow passing script file(s) as parameters for arangosh to run

* fixed issue #328: 1.1 compile warnings

* fixed issue #327: Javascript parse errors in front end


v1.1.1 (2012-12-18)
-------------------

* fixed issue #339: DELETE /_api/cursor/cursor-identifier return incollect errorNum

  The fix for this has led to a signature change of the function actions.resultNotFound().
  The meaning of parameter #3 for This function has changed from the error message string
  to the error code. The error message string is now parameter #4.
  Any client code that uses this function in custom actions must be adjusted.

* fixed issue #321: Problem upgrading arangodb 1.0.4 to 1.1.0 with Homebrew (OSX 10.8.2)

* fixed issue #230: add navigation and search for online documentation

* fixed issue #315: Strange result in PATH

* fixed issue #323: Wrong function returned in error message of AQL CHAR_LENGTH()

* fixed some log errors on startup / shutdown due to pid file handling and changing
  of directories


v1.1.0 (2012-12-05)
-------------------

* WARNING:
  arangod now performs a database version check at startup. It will look for a file
  named "VERSION" in its database directory. If the file is not present, arangod will
  perform an automatic upgrade of the database directory. This should be the normal
  case when upgrading from ArangoDB 1.0 to ArangoDB 1.1.

  If the VERSION file is present but is from an older version of ArangoDB, arangod
  will refuse to start and ask the user to run a manual upgrade first. A manual upgrade
  can be performed by starting arangod with the option `--upgrade`.

  This upgrade procedure shall ensure that users have full control over when they
  perform any updates/upgrades of their data, and can plan backups accordingly. The
  procedure also guarantees that the server is not run without any required system
  collections or with in incompatible data state.

* added AQL function DOCUMENT() to retrieve a document by its _id value

* fixed issue #311: fixed segfault on unload

* fixed issue #309: renamed stub "import" button from web interface

* fixed issue #307: added WaitForSync column in collections list in in web interface

* fixed issue #306: naming in web interface

* fixed issue #304: do not clear AQL query text input when switching tabs in
  web interface

* fixed issue #303: added documentation about usage of var keyword in web interface

* fixed issue #301: PATCH does not work in web interface

# fixed issue #269: fix make distclean & clean

* fixed issue #296: system collections not usable from AQL

* fixed issue #295: deadlock on shutdown

* added collection type label to web interface

* fixed issue #290: the web interface now disallows creating non-edges in edge collections
  when creating collections via the web interface, the collection type must also be
  specified (default is document collection)

* fixed issue #289: tab-completion does not insert any spaces

* fixed issue #282: fix escaping in web interface

* made AQL function NOT_NULL take any number of arguments. Will now return its
  first argument that is not null, or null if all arguments are null. This is downwards
  compatible.

* changed misleading AQL function name NOT_LIST() to FIRST_LIST() and slightly changed
  the behavior. The function will now return its first argument that is a list, or null
  if none of the arguments are lists.
  This is mostly downwards-compatible. The only change to the previous implementation in
  1.1-beta will happen if two arguments were passed and the 1st and 2nd arguments were
  both no lists. In previous 1.1, the 2nd argument was returned as is, but now null
  will be returned.

* add AQL function FIRST_DOCUMENT(), with same behavior as FIRST_LIST(), but working
  with documents instead of lists.

* added UPGRADING help text

* fixed issue #284: fixed Javascript errors when adding edges/vertices without own
  attributes

* fixed issue #283: AQL LENGTH() now works on documents, too

* fixed issue #281: documentation for skip lists shows wrong example

* fixed AQL optimizer bug, related to OR-combined conditions that filtered on the
  same attribute but with different conditions

* fixed issue #277: allow usage of collection names when creating edges
  the fix of this issue also implies validation of collection names / ids passed to
  the REST edge create method. edges with invalid collection ids or names in the
  "from" or "to" values will be rejected and not saved


v1.1.beta2 (2012-11-13)
-----------------------

* fixed arangoirb compilation

* fixed doxygen


v1.1.beta1 (2012-10-24)
-----------------------

* fixed AQL optimizer bug

* WARNING:
  - the user has changed from "arango" to "arangodb", the start script has changed from
    "arangod" to "arangodb", the database directory has changed from "/var/arangodb" to
    "/var/lib/arangodb" to be compliant with various Linux policies

  - In 1.1, we have introduced types for collections: regular documents go into document
    collections, and edges go into edge collections. The prefixing (db.xxx vs. edges.xxx)
    works slightly different in 1.1: edges.xxx can still be used to access collections,
    however, it will not determine the type of existing collections anymore. To create an
    edge collection 1.1, you can use db._createEdgeCollection() or edges._create().
    And there's of course also db._createDocumentCollection().
    db._create() is also still there and will create a document collection by default,
    whereas edges._create() will create an edge collection.

  - the admin web interface that was previously available via the simple URL suffix /
    is now available via a dedicated URL suffix only: /_admin/html
    The reason for this is that routing and URLs are now subject to changes by the end user,
    and only URLs parts prefixed with underscores (e.g. /_admin or /_api) are reserved
    for ArangoDB's internal usage.

* the server now handles requests with invalid Content-Length header values as follows:
  - if Content-Length is negative, the server will respond instantly with HTTP 411
    (length required)

  - if Content-Length is positive but shorter than the supplied body, the server will
    respond with HTTP 400 (bad request)

  - if Content-Length is positive but longer than the supplied body, the server will
    wait for the client to send the missing bytes. The server allows 90 seconds for this
    and will close the connection if the client does not send the remaining data

  - if Content-Length is bigger than the maximum allowed size (512 MB), the server will
    fail with HTTP 413 (request entity too large).

  - if the length of the HTTP headers is greater than the maximum allowed size (1 MB),
    the server will fail with HTTP 431 (request header fields too large)

* issue #265: allow optional base64 encoding/decoding of action response data

* issue #252: create _modules collection using arango-upgrade (note: arango-upgrade was
  finally replaced by the `--upgrade` option for arangod)

* issue #251: allow passing arbitrary options to V8 engine using new command line option:
  --javascript.v8-options. Using this option, the Harmony features or other settings in
  v8 can be enabled if the end user requires them

* issue #248: allow AQL optimizer to pull out completely uncorrelated subqueries to the
  top level, resulting in less repeated evaluation of the subquery

* upgraded to Doxygen 1.8.0

* issue #247: added AQL function MERGE_RECURSIVE

* issue #246: added clear() function in arangosh

* issue #245: Documentation: Central place for naming rules/limits inside ArangoDB

* reduced size of hash index elements by 50 %, allowing more index elements to fit in
  memory

* issue #235: GUI Shell throws Error:ReferenceError: db is not defined

* issue #229: methods marked as "under construction"

* issue #228: remove unfinished APIs (/_admin/config/*)

* having the OpenSSL library installed is now a prerequisite to compiling ArangoDB
  Also removed the --enable-ssl configure option because ssl is always required.

* added AQL functions TO_LIST, NOT_LIST

* issue #224: add optional Content-Id for batch requests

* issue #221: more documentation on AQL explain functionality. Also added
  ArangoStatement.explain() client method

* added db._createStatement() method on server as well (was previously available
  on the client only)

* issue #219: continue in case of "document not found" error in PATHS() function

* issue #213: make waitForSync overridable on specific actions

* changed AQL optimizer to use indexes in more cases. Previously, indexes might
  not have been used when in a reference expression the inner collection was
  specified last. Example: FOR u1 IN users FOR u2 IN users FILTER u1._id == u2._id
  Previously, this only checked whether an index could be used for u2._id (not
  possible). It was not checked whether an index on u1._id could be used (possible).
  Now, for expressions that have references/attribute names on both sides of the
  above as above, indexes are checked for both sides.

* issue #204: extend the CSV import by TSV and by user configurable
  separator character(s)

* issue #180: added support for batch operations

* added startup option --server.backlog-size
  this allows setting the value of the backlog for the listen() system call.
  the default value is 10, the maximum value is platform-dependent

* introduced new configure option "--enable-maintainer-mode" for
  ArangoDB maintainers. this option replaces the previous compile switches
  --with-boost-test, --enable-bison, --enable-flex and --enable-errors-dependency
  the individual configure options have been removed. --enable-maintainer-mode
  turns them all on.

* removed potentially unused configure option --enable-memfail

* fixed issue #197: HTML web interface calls /_admin/user-manager/session

* fixed issue #195: VERSION file in database directory

* fixed issue #193: REST API HEAD request returns a message body on 404

* fixed issue #188: intermittent issues with 1.0.0
  (server-side cursors not cleaned up in all cases, pthreads deadlock issue)

* issue #189: key store should use ISO datetime format bug

* issue #187: run arango-upgrade on server start (note: arango-upgrade was finally
  replaced by the `--upgrade` option for arangod)n

* fixed issue #183: strange unittest error

* fixed issue #182: manual pages

* fixed issue #181: use getaddrinfo

* moved default database directory to "/var/lib/arangodb" in accordance with
  http://www.pathname.com/fhs/pub/fhs-2.3.html

* fixed issue #179: strange text in import manual

* fixed issue #178: test for aragoimp is missing

* fixed issue #177: a misleading error message was returned if unknown variables
  were used in certain positions in an AQL query.

* fixed issue #176: explain how to use AQL from the arangosh

* issue #175: re-added hidden (and deprecated) option --server.http-port. This
  option is only there to be downwards-compatible to Arango 1.0.

* fixed issue #174: missing Documentation for `within`

* fixed issue #170: add db.<coll_name>.all().toArray() to arangosh help screen

* fixed issue #169: missing argument in Simple Queries

* added program arango-upgrade. This program must be run after installing ArangoDB
  and after upgrading from a previous version of ArangoDB. The arango-upgrade script
  will ensure all system collections are created and present in the correct state.
  It will also perform any necessary data updates.
  Note: arango-upgrade was finally replaced by the `--upgrade` option for arangod.

* issue #153: edge collection should be a flag for a collection
  collections now have a type so that the distinction between document and edge
  collections can now be done at runtime using a collection's type value.
  A collection's type can be queried in Javascript using the <collection>.type() method.

  When new collections are created using db._create(), they will be document
  collections by default. When edge._create() is called, an edge collection will be created.
  To explicitly create a collection of a specific/different type, use the methods
  _createDocumentCollection() or _createEdgeCollection(), which are available for
  both the db and the edges object.
  The Javascript objects ArangoEdges and ArangoEdgesCollection have been removed
  completely.
  All internal and test code has been adjusted for this, and client code
  that uses edges.* should also still work because edges is still there and creates
  edge collections when _create() is called.

  INCOMPATIBLE CHANGE: Client code might still need to be changed in the following aspect:
  Previously, collections did not have a type so documents and edges could be inserted
  in the same collection. This is now disallowed. Edges can only be inserted into
  edge collections now. As there were no collection types in 1.0, ArangoDB will perform
  an automatic upgrade when migrating from 1.0 to 1.1.
  The automatic upgrade will check every collection and determine its type as follows:
  - if among the first 50 documents in the collection there are documents with
    attributes "_from" and "_to", the collection is typed as an edge collection
  - if among the first 50 documents in the collection there are no documents with
    attributes "_from" and "_to", the collection is made as a document collection

* issue #150: call V8 garbage collection on server periodically

* issue #110: added support for partial updates

  The REST API for documents now offers an HTTP PATCH method to partially update
  documents. Overwriting/replacing documents is still available via the HTTP PUT method
  as before. The Javascript API in the shell also offers a new update() method in extension to
  the previously existing replace() method.


v1.0.4 (2012-11-12)
-------------------

* issue #275: strange error message in arangosh 1.0.3 at startup


v1.0.3 (2012-11-08)
-------------------

* fixed AQL optimizer bug

* issue #273: fixed segfault in arangosh on HTTP 40x

* issue #265: allow optional base64 encoding/decoding of action response data

* issue #252: _modules collection not created automatically


v1.0.2 (2012-10-22)
-------------------

* repository CentOS-X.Y moved to CentOS-X, same for Debian

* bugfix for rollback from edges

* bugfix for hash indexes

* bugfix for StringBuffer::erase_front

* added autoload for modules

* added AQL function TO_LIST


v1.0.1 (2012-09-30)
-------------------

* draft for issue #165: front-end application howto

* updated mruby to cf8fdea4a6598aa470e698e8cbc9b9b492319d

* fix for issue #190: install doesn't create log directory

* fix for issue #194: potential race condition between creating and dropping collections

* fix for issue #193: REST API HEAD request returns a message body on 404

* fix for issue #188: intermittent issues with 1.0.0

* fix for issue #163: server cannot create collection because of abandoned files

* fix for issue #150: call V8 garbage collection on server periodically


v1.0.0 (2012-08-17)
-------------------

* fix for issue #157: check for readline and ncurses headers, not only libraries


v1.0.beta4 (2012-08-15)
-----------------------

* fix for issue #152: fix memleak for barriers


v1.0.beta3 (2012-08-10)
-----------------------

* fix for issue #151: Memleak, collection data not removed

* fix for issue #149: Inconsistent port for admin interface

* fix for issue #163: server cannot create collection because of abandoned files

* fix for issue #157: check for readline and ncurses headers, not only libraries

* fix for issue #108: db.<collection>.truncate() inefficient

* fix for issue #109: added startup note about cached collection names and how to
  refresh them

* fix for issue #156: fixed memleaks in /_api/import

* fix for issue #59: added tests for /_api/import

* modified return value for calls to /_api/import: now, the attribute "empty" is
  returned as well, stating the number of empty lines in the input. Also changed the
  return value of the error code attribute ("errorNum") from 1100 ("corrupted datafile")
  to 400 ("bad request") in case invalid/unexpected JSON data was sent to the server.
  This error code is more appropriate as no datafile is broken but just input data is
  incorrect.

* fix for issue #152: Memleak for barriers

* fix for issue #151: Memleak, collection data not removed

* value of --database.maximal-journal-size parameter is now validated on startup. If
  value is smaller than the minimum value (currently 1048576), an error is thrown and
  the server will not start. Before this change, the global value of maximal journal
  size was not validated at server start, but only on collection level

* increased sleep value in statistics creation loop from 10 to 500 microseconds. This
  reduces accuracy of statistics values somewhere after the decimal points but saves
  CPU time.

* avoid additional sync() calls when writing partial shape data (attribute name data)
  to disk. sync() will still be called when the shape marker (will be written after
  the attributes) is written to disk

* issue #147: added flag --database.force-sync-shapes to force synching of shape data
  to disk. The default value is true so it is the same behavior as in version 1.0.
  if set to false, shape data is synched to disk if waitForSync for the collection is
  set to true, otherwise, shape data is not synched.

* fix for issue #145: strange issue on Travis: added epsilon for numeric comparison in
  geo index

* fix for issue #136: adjusted message during indexing

* issue #131: added timeout for HTTP keep-alive connections. The default value is 300
  seconds. There is a startup parameter server.keep-alive-timeout to configure the value.
  Setting it to 0 will disable keep-alive entirely on the server.

* fix for issue #137: AQL optimizer should use indexes for ref accesses with
  2 named attributes


v1.0.beta2 (2012-08-03)
-----------------------

* fix for issue #134: improvements for centos RPM

* fixed problem with disable-admin-interface in config file


v1.0.beta1 (2012-07-29)
-----------------------

* fixed issue #118: We need a collection "debugger"

* fixed issue #126: Access-Shaper must be cached

* INCOMPATIBLE CHANGE: renamed parameters "connect-timeout" and "request-timeout"
  for arangosh and arangoimp to "--server.connect-timeout" and "--server.request-timeout"

* INCOMPATIBLE CHANGE: authorization is now required on the server side
  Clients sending requests without HTTP authorization will be rejected with HTTP 401
  To allow backwards compatibility, the server can be started with the option
  "--server.disable-authentication"

* added options "--server.username" and "--server.password" for arangosh and arangoimp
  These parameters must be used to specify the user and password to be used when
  connecting to the server. If no password is given on the command line, arangosh/
  arangoimp will interactively prompt for a password.
  If no user name is specified on the command line, the default user "root" will be
  used.

* added startup option "--server.ssl-cipher-list" to determine which ciphers to
  use in SSL context. also added SSL_OP_CIPHER_SERVER_PREFERENCE to SSL default
  options so ciphers are tried in server and not in client order

* changed default SSL protocol to TLSv1 instead of SSLv2

* changed log-level of SSL-related messages

* added SSL connections if server is compiled with OpenSSL support. Use --help-ssl

* INCOMPATIBLE CHANGE: removed startup option "--server.admin-port".
  The new endpoints feature (see --server.endpoint) allows opening multiple endpoints
  anyway, and the distinction between admin and "other" endpoints can be emulated
  later using privileges.

* INCOMPATIBLE CHANGE: removed startup options "--port", "--server.port", and
  "--server.http-port" for arangod.
  These options have been replaced by the new "--server.endpoint" parameter

* INCOMPATIBLE CHANGE: removed startup option "--server" for arangosh and arangoimp.
  These options have been replaced by the new "--server.endpoint" parameter

* Added "--server.endpoint" option to arangod, arangosh, and arangoimp.
  For arangod, this option allows specifying the bind endpoints for the server
  The server can be bound to one or multiple endpoints at once. For arangosh
  and arangoimp, the option specifies the server endpoint to connect to.
  The following endpoint syntax is currently supported:
  - tcp://host:port or http@tcp://host:port (HTTP over IPv4)
  - tcp://[host]:port or http@tcp://[host]:port (HTTP over IPv6)
  - ssl://host:port or http@tcp://host:port (HTTP over SSL-encrypted IPv4)
  - ssl://[host]:port or http@tcp://[host]:port (HTTP over SSL-encrypted IPv6)
  - unix:///path/to/socket or http@unix:///path/to/socket (HTTP over UNIX socket)

  If no port is specified, the default port of 8529 will be used.

* INCOMPATIBLE CHANGE: removed startup options "--server.require-keep-alive" and
  "--server.secure-require-keep-alive".
  The server will now behave as follows which should be more conforming to the
  HTTP standard:
  * if a client sends a "Connection: close" header, the server will close the
    connection
  * if a client sends a "Connection: keep-alive" header, the server will not
    close the connection
  * if a client does not send any "Connection" header, the server will assume
    "keep-alive" if the request was an HTTP/1.1 request, and "close" if the
    request was an HTTP/1.0 request

* (minimal) internal optimizations for HTTP request parsing and response header
  handling

* fixed Unicode unescaping bugs for \f and surrogate pairs in BasicsC/strings.c

* changed implementation of TRI_BlockCrc32 algorithm to use 8 bytes at a time

* fixed issue #122: arangod doesn't start if <log.file> cannot be created

* fixed issue #121: wrong collection size reported

* fixed issue #98: Unable to change journalSize

* fixed issue #88: fds not closed

* fixed escaping of document data in HTML admin front end

* added HTTP basic authentication, this is always turned on

* added server startup option --server.disable-admin-interface to turn off the
  HTML admin interface

* honor server startup option --database.maximal-journal-size when creating new
  collections without specific journalsize setting. Previously, these
  collections were always created with journal file sizes of 32 MB and the
  --database.maximal-journal-size setting was ignored

* added server startup option --database.wait-for-sync to control the default
  behavior

* renamed "--unit-tests" to "--javascript.unit-tests"


v1.0.alpha3 (2012-06-30)
------------------------

* fixed issue #116: createCollection=create option doesn't work

* fixed issue #115: Compilation issue under OSX 10.7 Lion & 10.8 Mountain Lion
  (homebrew)

* fixed issue #114: image not found

* fixed issue #111: crash during "make unittests"

* fixed issue #104: client.js -> ARANGO_QUIET is not defined


v1.0.alpha2 (2012-06-24)
------------------------

* fixed issue #112: do not accept document with duplicate attribute names

* fixed issue #103: Should we cleanup the directory structure

* fixed issue #100: "count" attribute exists in cursor response with "count:
  false"

* fixed issue #84 explain command

* added new MRuby version (2012-06-02)

* added --log.filter

* cleanup of command line options:
** --startup.directory => --javascript.startup-directory
** --quite => --quiet
** --gc.interval => --javascript.gc-interval
** --startup.modules-path => --javascript.modules-path
** --action.system-directory => --javascript.action-directory
** --javascript.action-threads => removed (is now the same pool as --server.threads)

* various bug-fixes

* support for import

* added option SKIP_RANGES=1 for make unittests

* fixed several range-related assertion failures in the AQL query optimizer

* fixed AQL query optimizations for some edge cases (e.g. nested subqueries with
  invalid constant filter expressions)


v1.0.alpha1 (2012-05-28)
------------------------

Alpha Release of ArangoDB 1.0<|MERGE_RESOLUTION|>--- conflicted
+++ resolved
@@ -1,17 +1,15 @@
 v3.3.10 (XXXX-XX-XX)
 --------------------
 
-<<<<<<< HEAD
 * make optimizer rule "remove-filter-covered-by-index" not stop after removing
   a sub-condition from a FILTER statement, but pass the optimized FILTER
   statement again into the optimizer rule for further optimizations.
   This allows optimizing away some more FILTER conditions than before.
-=======
+
 * allow accessing /_admin/status URL on followers too in active failover setup
 
 * fix cluster COLLECT optimization for attributes that were in "sorted" variant of
   COLLECT and that were provided by a sorted index on the collected attribute
->>>>>>> 2d225712
 
 * apply fulltext index optimization rule for multiple fulltext searches in
   the same query
